page.title=Picture-in-picture
page.keywords=preview,sdk,PIP,Picture-in-picture
page.tags=androidn

@jd:body

<div id="qv-wrapper">
<div id="qv">

<h2>In this document</h2>
<ol>
  <li><a href="#declaring">Declaring Your Activity Supports
Picture-in-picture</a></li>
  <li><a href="#pip_button">Switching Your Activity to Picture-in-picture</a>
</li>
  <li><a href="#handling_ui">Handling UI During Picture-in-picture</a>
</li>
  <li><a href="#continuing_playback">Continuing Video Playback While in
Picture-in-picture</a></li>
  <li><a href="#single_playback">Using a Single Playback Activity for
Picture-in-picture</a></li>
  <li><a href="#best">Best Practices</a></li>
</ol>

<h2>See Also</h2>
<ol>
  <li><a href="{@docRoot}preview/features/multi-window.html">Multi-Window
Support</a></li>
</ol>

</div>
</div>

<p>In Android N, Android TV users can now watch a video
in a pinned window in a corner of the screen when navigating within
apps. Picture-in-picture (PIP) mode lets apps run a video
activity in the pinned window while another activity continues in the
background. The PIP window lets users multitask while using your app, which
helps users be more productive.</p>

<p>Your app can decide when to trigger PIP mode. Here are some examples of
when to enter PIP mode:</p>

<ul>
<li>Your app can move a video into PIP mode when the user navigates
back from the video to browse other content.</li>
<li>Your app can switch a video into PIP mode while a user watches the end
of an episode of content. The main screen displays promotional or summary
information about the next episode in the series.</li>
<li>Your app can provide a way for users to queue up additional content while
they watch a video. The video continues playing in PIP mode while the main
screen displays a content selection activity.</li>
</ul>

<p>The PIP window is 240x135 dp and is shown at the top-most layer in one of
the four corners of the screen, chosen by the system. The user can bring up a
PIP menu that lets them toggle the PIP window to full-screen, or close the PIP
window, by holding down the <b>Home</b> button on the remote. If another
video starts playing on the main screen, the PIP window is automatically
closed. Users can also close the PIP window through Recents.</p>

<img src="{@docRoot}preview/images/pip-active.png" />
<p class="img-caption"><strong>Figure 1.</strong> A Picture-in-picture
video visible in a corner of the screen while the user browses content
on the main screen.</p>

<p>PIP leverages the multi-window APIs available in Android N to
provide the pinned video overlay window. To add PIP to your app, you need to
register your activities that support PIP, switch your activity to PIP mode as
needed, and make sure UI elements are hidden and video playback continues when
the activity is in PIP mode.</p>

<h2 id="declaring">Declaring Your Activity Supports Picture-in-picture</h2>

<p>By default, the system does not automatically support PIP for apps.
If you want support PIP in your app, register your video
activity in your manifest by setting
<code>android:supportsPictureInPicture</code> and
<code>android:resizeableActivity</code> to <code>true</code>. Also, specify
that your activity handles layout configuration changes so that your activity
doesn't relaunch when layout changes occur during PIP mode transitions.</p>

<pre>
&lt;activity android:name="VideoActivity"
    android:resizeableActivity="true"
    android:supportsPictureInPicture="true"
    android:configChanges=
        "screenSize|smallestScreenSize|screenLayout|orientation"
    ...
</pre>

<p>When registering your activity, keep in mind that in PIP mode, your
activity is shown in a small overlay window on a TV screen. Video playback
activities with minimal UI provide the best user experience. Activities that
contain small UI elements might not provide a good user experience
when switched to PIP mode, because users can't see details of the UI elements
in the PIP window.</p>

<h2 id="pip_button">Switching Your Activity to Picture-in-picture</h2>

When you need to switch your activity into PIP mode, call
<code>Activity.enterPictureInPictureMode()</code>. The following example
switches to PIP mode when the user selects a dedicated PIP button on a media
control bar:</p>

<pre>
&#64;Override
public void onActionClicked(Action action) {
    if (action.getId() == R.id.lb_control_picture_in_picture) {
        getActivity().enterPictureInPictureMode();
        return;
    }
    ...
</pre>

<p>Adding a PIP button to your media control bar lets your user easily switch
to PIP mode while controlling video playback.</p>

<img src="{@docRoot}preview/images/pip-button.png" />
<p class="img-caption"><strong>Figure 1.</strong> A Picture-in-picture
button on a media control bar.</p>

<p>Android N includes a new
<code>PlaybackControlsRow.PictureInPictureAction</code> class which defines
control bar PIP actions and uses the PIP icon.</p>

<h2 id="handling_ui">Handling UI During Picture-in-picture</h2>

<p>When your activity enters PIP mode, your activity should only show video
playback. Remove UI elements before your activity enters PIP,
and restore these elements when your activity becomes full-screen again.
Override <code>Activity.onPictureInPictureModeChanged()</code> or
<code>Fragment.onPictureInPictureModeChanged()</code> and enable or
disable your UI elements as needed, for example:</p>

<pre>
&#64;Override
public void onPictureInPictureModeChanged(boolean isInPictureInPictureMode) {
    if (isInPictureInPictureMode) {
        // Hide the controls in picture-in-picture mode.
        ...
    } else {
        // Restore the playback UI based on the playback status.
        ...
    }
}
</pre>

<h2 id="continuing_playback">Continuing Video Playback While in
Picture-in-picture</h2>

<p>When your activity switches to PIP, the system considers the activity in a
paused state, and calls your activity's {@link android.app.Activity#onPause
onPause()} method. Video playback should not be paused and should continue
playing if the activity is paused due to PIP mode.</p>

<p>In Android N, you should pause and resume video playback when the system
calls your activity's {@link android.app.Activity#onStop onStop()} and
{@link android.app.Activity#onStart onStart()}. By doing this, you can avoid
having to check if your app is in PIP mode in
{@link android.app.Activity#onPause onPause()} and explicitly
continuing playback.</p>

<p>If you have to pause playback in your {@link android.app.Activity#onPause
onPause()} implementation, check for PIP mode by calling {@code
isInPictureInPictureMode()} and handle playback appropriately, for example:</p>

<pre>
&#64;Override
public void onPause() {
    // If called while in PIP mode, do not pause playback
    if (isInPictureInPictureMode()) {
        // Continue playback
        ...
    }
    // If paused but not in PIP, pause playback if necessary
    ...
}
</pre>

<p>When your activity switches out of PIP mode back to full-screen mode, the
system resumes your activity and calls your
{@link android.app.Activity#onResume onResume()} method.</p>

<h2 id="single_playback">Using a Single Playback Activity for
Picture-in-picture</h2>

<p>In your app, a user might select a new video when browsing for content on
the main screen, while a video playback activity is in PIP mode. Play the new
video in the existing playback activity in full screen mode, instead of
launching a new activity that might confuse the user.</p>

<p>To ensure a single activity is used for video playback requests and
switched into or out of PIP mode as needed, set the activity's
<code>android:launchMode</code> to <code>singleTask</code> in your manifest:
</p>

<pre>
&lt;activity android:name="VideoActivity"
    ...
    android:supportsPictureInPicture="true"
    android:launchMode="singleTask"
    ...
</pre>

<p>In your activity, override {@link android.app.Activity#onNewIntent
Activity.onNewIntent()} and handle the new video, stopping any existing video
playback if needed.</p>

<h2 id="best">Best Practices</h2>

<p>PIP is intended for activities that play full-screen video. When switching
your activity into PIP mode, avoid showing anything except video content.
Track when your activity enters PIP mode and hide UI elements, as described
in <a href="#handling_ui">Handling UI During Picture-in-picture</a>.</p>

<p>Since the PIP window is shown as a floating window in the corner of the
screen, you should avoid showing critical information in the main screen
in any area that can be obscured by the PIP window.</p>

<p>When an activity is in PIP mode, by default it doesn't get input focus. To
receive input events while in PIP mode, use
<<<<<<< HEAD
<code>MediaSession.setMediaButtonReceiver()</code>.</p>
=======
{@link android.media.session.MediaSession#setCallback
MediaSession.setCallback()}. For more information on using
{@link android.media.session.MediaSession#setCallback setCallback()} see
<a href="{@docRoot}training/tv/playback/now-playing.html">Displaying
a Now Playing Card</a>.</p>
>>>>>>> ac5b3404

<p>When your app is in PIP mode, video playback in the PIP window can cause
audio interference with another app, such as a music player app or voice search
app. To avoid this, request audio focus when you start playing the video,
and handle audio focus change notifications, as described in
<a href="{@docRoot}training/managing-audio/audio-focus.html">Managing Audio
Focus</a>. If you receive notification of audio focus loss when in PIP mode,
pause or stop video playback.</p><|MERGE_RESOLUTION|>--- conflicted
+++ resolved
@@ -220,15 +220,11 @@
 
 <p>When an activity is in PIP mode, by default it doesn't get input focus. To
 receive input events while in PIP mode, use
-<<<<<<< HEAD
-<code>MediaSession.setMediaButtonReceiver()</code>.</p>
-=======
 {@link android.media.session.MediaSession#setCallback
 MediaSession.setCallback()}. For more information on using
 {@link android.media.session.MediaSession#setCallback setCallback()} see
 <a href="{@docRoot}training/tv/playback/now-playing.html">Displaying
 a Now Playing Card</a>.</p>
->>>>>>> ac5b3404
 
 <p>When your app is in PIP mode, video playback in the PIP window can cause
 audio interference with another app, such as a music player app or voice search
