--- conflicted
+++ resolved
@@ -42,7 +42,6 @@
 import static android.net.NetworkStats.UID_ALL;
 import static android.net.NetworkStatsHistory.FIELD_ALL;
 import static android.net.NetworkTemplate.buildTemplateMobileAll;
-import static android.net.NetworkTemplate.buildTemplateMobileWildcard;
 import static android.net.NetworkTemplate.buildTemplateWifiWildcard;
 import static android.net.TrafficStats.MB_IN_BYTES;
 import static android.net.TrafficStats.UID_REMOVED;
@@ -131,13 +130,6 @@
 public class NetworkStatsServiceTest extends NetworkStatsBaseTest {
     private static final String TAG = "NetworkStatsServiceTest";
 
-<<<<<<< HEAD
-    private static final String TEST_IFACE = "test0";
-    private static final String TEST_IFACE2 = "test1";
-    private static final String TUN_IFACE = "test_nss_tun0";
-
-=======
->>>>>>> dbf9e87c
     private static final long TEST_START = 1194220800000L;
 
     private static final String IMSI_1 = "310004";
@@ -148,14 +140,6 @@
     private static NetworkTemplate sTemplateImsi1 = buildTemplateMobileAll(IMSI_1);
     private static NetworkTemplate sTemplateImsi2 = buildTemplateMobileAll(IMSI_2);
 
-<<<<<<< HEAD
-    private static final int UID_RED = 1001;
-    private static final int UID_BLUE = 1002;
-    private static final int UID_GREEN = 1003;
-    private static final int UID_VPN = 1004;
-
-=======
->>>>>>> dbf9e87c
     private static final Network WIFI_NETWORK =  new Network(100);
     private static final Network MOBILE_NETWORK =  new Network(101);
     private static final Network VPN_NETWORK = new Network(102);
@@ -915,116 +899,6 @@
         assertNetworkTotal(sTemplateImsi1, 2048L, 16L, 512L, 4L, 0);
         assertUidTotal(sTemplateImsi1, UID_RED, 128L, 2L, 128L, 2L, 0);
         assertUidTotal(sTemplateImsi1, UID_TETHERING, 1920L, 14L, 384L, 2L, 0);
-<<<<<<< HEAD
-    }
-
-    @Test
-    public void vpnWithOneUnderlyingIface() throws Exception {
-        // WiFi network is connected and VPN is using WiFi (which has TEST_IFACE).
-        expectDefaultSettings();
-        NetworkState[] networkStates = new NetworkState[] {buildWifiState(), buildVpnState()};
-        VpnInfo[] vpnInfos = new VpnInfo[] {createVpnInfo(TEST_IFACE)};
-        expectNetworkStatsUidDetail(buildEmptyStats());
-        expectBandwidthControlCheck();
-
-        mService.forceUpdateIfaces(
-                new Network[] {WIFI_NETWORK, VPN_NETWORK},
-                vpnInfos,
-                networkStates,
-                getActiveIface(networkStates));
-        // create some traffic (assume 10 bytes of MTU for VPN interface and 1 byte encryption
-        // overhead per packet):
-        // 1000 bytes (100 packets) were sent/received by UID_RED over VPN.
-        // 500 bytes (50 packets) were sent/received by UID_BLUE over VPN.
-        // VPN sent/received 1650 bytes (150 packets) over WiFi.
-        // Of 1650 bytes over WiFi, expect 1000 bytes attributed to UID_RED, 500 bytes attributed to
-        // UID_BLUE, and 150 bytes attributed to UID_VPN for both rx/tx traffic.
-        incrementCurrentTime(HOUR_IN_MILLIS);
-        expectNetworkStatsUidDetail(new NetworkStats(getElapsedRealtime(), 3)
-                .addValues(TUN_IFACE, UID_RED, SET_DEFAULT, TAG_NONE, 1000L, 100L, 1000L, 100L, 1L)
-                .addValues(TUN_IFACE, UID_BLUE, SET_DEFAULT, TAG_NONE, 500L, 50L, 500L, 50L, 1L)
-                .addValues(
-                    TEST_IFACE, UID_VPN, SET_DEFAULT, TAG_NONE, 1650L, 150L, 1650L, 150L, 2L));
-
-        forcePollAndWaitForIdle();
-
-        assertUidTotal(sTemplateWifi, UID_RED, 1000L, 100L, 1000L, 100L, 1);
-        assertUidTotal(sTemplateWifi, UID_BLUE, 500L, 50L, 500L, 50L, 1);
-        assertUidTotal(sTemplateWifi, UID_VPN, 150L, 0L, 150L, 0L, 2);
-    }
-
-    @Test
-    public void vpnWithOneUnderlyingIface_withCompression() throws Exception {
-        // WiFi network is connected and VPN is using WiFi (which has TEST_IFACE).
-        expectDefaultSettings();
-        NetworkState[] networkStates = new NetworkState[] {buildWifiState(), buildVpnState()};
-        VpnInfo[] vpnInfos = new VpnInfo[] {createVpnInfo(TEST_IFACE)};
-        expectNetworkStatsUidDetail(buildEmptyStats());
-        expectBandwidthControlCheck();
-
-        mService.forceUpdateIfaces(
-                new Network[] {WIFI_NETWORK, VPN_NETWORK},
-                vpnInfos,
-                networkStates,
-                getActiveIface(networkStates));
-        // create some traffic (assume 10 bytes of MTU for VPN interface and 1 byte encryption
-        // overhead per packet):
-        // 1000 bytes (100 packets) were sent/received by UID_RED over VPN.
-        // 3000 bytes (300 packets) were sent/received by UID_BLUE over VPN.
-        // VPN sent/received 1000 bytes (100 packets) over WiFi.
-        // Of 1000 bytes over WiFi, expect 250 bytes attributed UID_RED and 750 bytes to UID_BLUE,
-        // with nothing attributed to UID_VPN for both rx/tx traffic.
-        incrementCurrentTime(HOUR_IN_MILLIS);
-        expectNetworkStatsUidDetail(new NetworkStats(getElapsedRealtime(), 3)
-                .addValues(TUN_IFACE, UID_RED, SET_DEFAULT, TAG_NONE, 1000L, 100L, 1000L, 100L, 1L)
-                .addValues(TUN_IFACE, UID_BLUE, SET_DEFAULT, TAG_NONE, 3000L, 300L, 3000L, 300L, 1L)
-                .addValues(
-                    TEST_IFACE, UID_VPN, SET_DEFAULT, TAG_NONE, 1000L, 100L, 1000L, 100L, 0L));
-
-        forcePollAndWaitForIdle();
-
-        assertUidTotal(sTemplateWifi, UID_RED, 250L, 25L, 250L, 25L, 0);
-        assertUidTotal(sTemplateWifi, UID_BLUE, 750L, 75L, 750L, 75L, 0);
-        assertUidTotal(sTemplateWifi, UID_VPN, 0L, 0L, 0L, 0L, 0);
-    }
-
-    @Test
-    public void vpnWithIncorrectUnderlyingIface() throws Exception {
-        // WiFi and Cell networks are connected and VPN is using Cell (which has TEST_IFACE2),
-        // but has declared only WiFi (TEST_IFACE) in its underlying network set.
-        expectDefaultSettings();
-        NetworkState[] networkStates =
-                new NetworkState[] {
-                    buildWifiState(), buildMobile4gState(TEST_IFACE2), buildVpnState()
-                };
-        VpnInfo[] vpnInfos = new VpnInfo[] {createVpnInfo(TEST_IFACE)};
-        expectNetworkStatsUidDetail(buildEmptyStats());
-        expectBandwidthControlCheck();
-
-        mService.forceUpdateIfaces(
-                new Network[] {WIFI_NETWORK, VPN_NETWORK},
-                vpnInfos,
-                networkStates,
-                getActiveIface(networkStates));
-        // create some traffic (assume 10 bytes of MTU for VPN interface and 1 byte encryption
-        // overhead per packet):
-        // 1000 bytes (100 packets) were sent/received by UID_RED over VPN.
-        // VPN sent/received 1100 bytes (100 packets) over Cell.
-        // Of 1100 bytes over Cell, expect all of it attributed to UID_VPN for both rx/tx traffic.
-        incrementCurrentTime(HOUR_IN_MILLIS);
-        expectNetworkStatsUidDetail(new NetworkStats(getElapsedRealtime(), 2)
-                .addValues(TUN_IFACE, UID_RED, SET_DEFAULT, TAG_NONE, 1000L, 100L, 1000L, 100L, 1L)
-                .addValues(
-                    TEST_IFACE2, UID_VPN, SET_DEFAULT, TAG_NONE, 1100L, 100L, 1100L, 100L, 1L));
-
-        forcePollAndWaitForIdle();
-
-        assertUidTotal(sTemplateWifi, UID_RED, 0L, 0L, 0L, 0L, 0);
-        assertUidTotal(sTemplateWifi, UID_VPN, 0L, 0L, 0L, 0L, 0);
-        assertUidTotal(buildTemplateMobileWildcard(), UID_RED, 0L, 0L, 0L, 0L, 0);
-        assertUidTotal(buildTemplateMobileWildcard(), UID_VPN, 1100L, 100L, 1100L, 100L, 1);
-=======
->>>>>>> dbf9e87c
     }
 
     @Test
@@ -1317,17 +1191,6 @@
         return new NetworkState(info, prop, new NetworkCapabilities(), VPN_NETWORK, null, null);
     }
 
-<<<<<<< HEAD
-    private static VpnInfo createVpnInfo(String underlyingIface) {
-        VpnInfo info = new VpnInfo();
-        info.ownerUid = UID_VPN;
-        info.vpnIface = TUN_IFACE;
-        info.primaryUnderlyingIface = underlyingIface;
-        return info;
-    }
-
-=======
->>>>>>> dbf9e87c
     private long getElapsedRealtime() {
         return mElapsedRealtime;
     }
