// Copyright (C) 2019 The Android Open Source Project
//
// Licensed under the Apache License, Version 2.0 (the "License");
// you may not use this file except in compliance with the License.
// You may obtain a copy of the License at
//
//      http://www.apache.org/licenses/LICENSE-2.0
//
// Unless required by applicable law or agreed to in writing, software
// distributed under the License is distributed on an "AS IS" BASIS,
// WITHOUT WARRANTIES OR CONDITIONS OF ANY KIND, either express or implied.
// See the License for the specific language governing permissions and
// limitations under the License.

android_test {
    name: "RollbackTest",
    manifest: "RollbackTest/AndroidManifest.xml",
    srcs: ["RollbackTest/src/**/*.java"],
    static_libs: ["androidx.test.rules", "cts-rollback-lib", "cts-install-lib"],
    test_suites: ["general-tests"],
    test_config: "RollbackTest.xml",
    // TODO: sdk_version: "test_current" when Intent#resolveSystemservice is TestApi
}

java_test_host {
    name: "StagedRollbackTest",
    srcs: ["StagedRollbackTest/src/**/*.java"],
    libs: ["tradefed"],
    test_suites: ["general-tests"],
    test_config: "StagedRollbackTest.xml",
}

java_test_host {
<<<<<<< HEAD
    name: "SecondaryUserRollbackTest",
    srcs: ["SecondaryUserRollbackTest/src/**/*.java"],
    libs: ["tradefed"],
    test_suites: ["general-tests"],
    test_config: "SecondaryUserRollbackTest.xml",
=======
    name: "MultiUserRollbackTest",
    srcs: ["MultiUserRollbackTest/src/**/*.java"],
    libs: ["tradefed"],
    test_suites: ["general-tests"],
    test_config: "MultiUserRollbackTest.xml",
>>>>>>> 63e6d6af
}<|MERGE_RESOLUTION|>--- conflicted
+++ resolved
@@ -31,17 +31,9 @@
 }
 
 java_test_host {
-<<<<<<< HEAD
-    name: "SecondaryUserRollbackTest",
-    srcs: ["SecondaryUserRollbackTest/src/**/*.java"],
-    libs: ["tradefed"],
-    test_suites: ["general-tests"],
-    test_config: "SecondaryUserRollbackTest.xml",
-=======
     name: "MultiUserRollbackTest",
     srcs: ["MultiUserRollbackTest/src/**/*.java"],
     libs: ["tradefed"],
     test_suites: ["general-tests"],
     test_config: "MultiUserRollbackTest.xml",
->>>>>>> 63e6d6af
 }