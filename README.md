--- conflicted
+++ resolved
@@ -33,11 +33,7 @@
 | android-7.0.0_r1                     |  7.0.3_N (PN548C2/PN551) |  NFC_NCIHALx_AR3C.7.0.3_N_OpnSrc |
 | android-7.0.0_r4                     |  7.0.4_N (PN553) |  NFC_NCIHALx_ARC0.7.0.4_N_OpnSrc |
 | android-7.0.0_r12                     |  7.1.0_N (PN548C2/PN551/PN553) |  NFC_NCIHALx_ARFC.7.1.0_N_OpnSrc |
-<<<<<<< HEAD
-| android-7.0.0_r12                     |  7.2.0_N (PN553) |  NFC_NCIHALx_ARC0.7.2.0_N_OpnSrc |
-=======
 | android-7.0.0_r12                     |  7.2.0_N (PN553) |  NFC_NCIHALx_ARCO.7.2.0_N_OpnSrc |
->>>>>>> 79b738b3
 | android-7.0.0_r12                     |  7.3.0_N (PN553) |  NFC_NCIHALx_ARC0.7.3.0_N_OpnSrc |
 | android-7.1.1_r1                     |  7.4.0_N (PN548C2/PN551) |  NFC_NCIHALx_AR3C.7.4.0_N_OpnSrc |
 | android-7.1.1_r1                     |  7.5.0_N (PN553) |  NFC_NCIHALx_ARC0.7.5.0_N_OpnSrc |
@@ -46,15 +42,9 @@
 
 | Android Version        | NXP Release          | NXP Tag  |
 | :-------------: |:-------------:| :-----:|
-<<<<<<< HEAD
-| android-o_preview2                     |  8.0.9_O (PN553/PN557) | NFC_NCIHALx_AR1800.8.0.9_O_OpnSrc  |
-| android-o_preview2                     |  8.0.C_O (PN553/PN557) | NFC_NCIHALx_AR1800.8.0.C_O_OpnSrc  |
-| android-o_preview2                     |  8.0.13_O (PN553/PN557) | NFC_NCIHALx_AR18C0.8.0.13_O_OpnSrc  |
-=======
 | android-o-preview1                    |  8.0.9_O (PN553/PN557) |  NFC_NCIHALx_AR1800.8.0.9_O_OpnSrc |
 | android-o-preview1                    |  8.0.C_O (PN553/PN557) |  NFC_NCIHALx_AR1800.8.0.C_O_OpnSrc |
 | android-o-preview1                    |  8.0.13_O (PN553/PN557) |  NFC_NCIHALx_AR18C0.8.0.13_O_OpnSrc |
->>>>>>> 79b738b3
 | android-8.0.0_r4               |  8.1.0_O (PN553) |  NFC_NCIHALx_AR00C0.8.1.0_O_OpnSrc |
 | android-8.0.0_r4               |  8.2.0_O (PN557) |  NFC_NCIHALx_AR18C0.8.2.0_O_OpnSrc |
 | android-8.0.0_r4               |  8.2.3_O (PN557) |  NFC_NCIHALx_AR18C0.8.2.3_O_OpnSrc |
@@ -69,10 +59,8 @@
 | android-p-preview 2               |  9.0.D (PN553) |  NFC_NCIHALx_AR00C0.9.0.D_OpnSrc |
 | android-9.0.0_r3              |  9.1.0 (PN557) |  NFC_NCIHALx_AR0800.9.1.0_OpnSrc |
 | android-9.0.0_r3              |  9.2.0 (PN81T/PN557) |  NFC_NCIHALx_AR1800.9.2.0_OpnSrc |
-<<<<<<< HEAD
 | android-9.0.0_r3              |  9.3.0 (PN553) |  NFC_NCIHALx_AR0040.9.3.0_OpnSrc |
-=======
-| android-9.0.0_r3              |  9.3.0 (PN553) |  NFC_NCIHALx_AR0040.9.3.0_OpnSrc |
+
 
 ####Supported Android Versions on "br_android_ncihalx_p" Branch
 
@@ -88,5 +76,4 @@
 | android-p-preview 2               |  9.00.0D (SN100x) |  NFC_NCIHALx_AR2000.09.00.0D_OpnSrc |
 | android-p-preview 2               |  9.00.0F (SN100x) |  NFC_NCIHALx_AR2000.09.00.0F_OpnSrc |
 | android-p-preview 2               |  9.00.11 (SN100x) |  NFC_NCIHALx_AR2000.09.00.11_OpnSrc |
-| android-p-preview 2               |  9.00.13 (SN100x) |  NFC_NCIHALx_AR2000.09.00.13_OpnSrc |
->>>>>>> 79b738b3
+| android-p-preview 2               |  9.00.13 (SN100x) |  NFC_NCIHALx_AR2000.09.00.13_OpnSrc |