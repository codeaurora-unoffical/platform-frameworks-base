/*
 * Copyright (C) 2006 The Android Open Source Project
 * Copyright (c) 2010-2011, Code Aurora Forum. All rights reserved.
 *
 * Licensed under the Apache License, Version 2.0 (the "License");
 * you may not use this file except in compliance with the License.
 * You may obtain a copy of the License at
 *
 *      http://www.apache.org/licenses/LICENSE-2.0
 *
 * Unless required by applicable law or agreed to in writing, software
 * distributed under the License is distributed on an "AS IS" BASIS,
 * WITHOUT WARRANTIES OR CONDITIONS OF ANY KIND, either express or implied.
 * See the License for the specific language governing permissions and
 * limitations under the License.
 */

package com.android.internal.telephony;

import android.app.Activity;
import android.app.PendingIntent;
import android.app.AlertDialog;
import android.app.PendingIntent.CanceledException;
import android.content.BroadcastReceiver;
import android.content.ContentResolver;
import android.content.ContentValues;
import android.content.Context;
import android.content.Intent;
import android.content.DialogInterface;
import android.content.IntentFilter;
import android.content.SharedPreferences;
import android.content.res.Resources;
import android.database.Cursor;
import android.database.SQLException;
import android.net.Uri;
import android.os.AsyncResult;
import android.os.Handler;
import android.os.Message;
import android.os.PowerManager;
<<<<<<< HEAD
import android.os.StatFs;
import android.os.Registrant;
import android.preference.PreferenceManager;
import android.os.SystemProperties;
=======
>>>>>>> 724ffc36
import android.provider.Telephony;
import android.provider.Telephony.Sms.Intents;
import android.provider.Settings;
import android.telephony.SmsMessage;
import android.telephony.ServiceState;
import android.util.Config;
import android.util.Log;
import android.view.WindowManager;
import android.telephony.TelephonyManager;

import com.android.internal.telephony.CommandsInterface.RadioTechnologyFamily;
import com.android.internal.util.HexDump;
import com.android.internal.R;

import java.io.ByteArrayOutputStream;
import java.util.ArrayList;
import java.util.HashMap;
import java.util.Random;

import static android.telephony.SmsManager.RESULT_ERROR_GENERIC_FAILURE;
import static android.telephony.SmsManager.RESULT_ERROR_NO_SERVICE;
import static android.telephony.SmsManager.RESULT_ERROR_NULL_PDU;
import static android.telephony.SmsManager.RESULT_ERROR_RADIO_OFF;
import static android.telephony.SmsManager.RESULT_ERROR_LIMIT_EXCEEDED;
import static android.telephony.SmsManager.RESULT_ERROR_FDN_CHECK_FAILURE;


public abstract class SMSDispatcher extends Handler {
    private static final String TAG = "SMS";
    private static final String SEND_NEXT_MSG_EXTRA = "SendNextMsg";

    /** Default checking period for SMS sent without user permit */
    private static final int DEFAULT_SMS_CHECK_PERIOD = 3600000;

    /** Default number of SMS sent in checking period without user permit */
    private static final int DEFAULT_SMS_MAX_COUNT = 100;

    /** Default timeout for SMS sent query */
    private static final int DEFAULT_SMS_TIMEOUT = 6000;

    protected static final String[] RAW_PROJECTION = new String[] {
        "pdu",
        "sequence",
        "destination_port",
    };

    static final protected int EVENT_NEW_SMS = 1;

    static final protected int EVENT_SEND_SMS_COMPLETE = 2;

    /** Retry sending a previously failed SMS message */
    static final protected int EVENT_SEND_RETRY = 3;

    /** Status report received */
    static final protected int EVENT_NEW_SMS_STATUS_REPORT = 5;

    /** SIM/RUIM storage is full */
    static final protected int EVENT_ICC_FULL = 6;

    /** SMS confirm required */
    static final protected int EVENT_POST_ALERT = 7;

    /** Send the user confirmed SMS */
    static final protected int EVENT_SEND_CONFIRMED_SMS = 8;

    /** Alert is timeout */
    static final protected int EVENT_ALERT_TIMEOUT = 9;

    /** Stop the sending */
    static final protected int EVENT_STOP_SENDING = 10;

    /** Memory status reporting is acknowledged by RIL */
    static final protected int EVENT_REPORT_MEMORY_STATUS_DONE = 11;

    /** Radio is ON */
    static final protected int EVENT_RADIO_ON = 12;

<<<<<<< HEAD
    /** IMS registration/SMS encoding changed */
    static final protected int EVENT_IMS_STATE_CHANGED = 13;

    /** Callback from RIL_REQUEST_IMS_REGISTRATION_STATE */
    static final protected int EVENT_IMS_STATE_DONE = 14;

    /** Retry sending a previously failed SMS message */
    static final protected int EVENT_PROCESS_SEND_RETRY = 15;

    /** Uicc Event */
    static final protected int EVENT_ICC_CHANGED = 16;

    static final protected int EVENT_UPDATE_ICC_MWI = 17;

    /** Class2 SMS  */
    static final protected int EVENT_SMS_ON_ICC = 18;

    static final protected int EVENT_GET_ICC_SMS_DONE = 19;

    /** New broadcast SMS */
    static final protected int EVENT_NEW_BROADCAST_SMS = 20;

    /** Must be static as they are referenced by 3 derived instances, Ims/Cdma/GsmSMSDispatcher */
    /** true if IMS is registered, false otherwise.*/
    static protected boolean mIms = false;
    static protected RadioTechnologyFamily mImsSmsEncoding = RadioTechnologyFamily.RADIO_TECH_UNKNOWN;
    //DSDS static cannot be used
=======
    /** New broadcast SMS */
    static final protected int EVENT_NEW_BROADCAST_SMS = 13;
>>>>>>> 724ffc36

    protected Phone mPhone;

    protected Context mContext;
    protected ContentResolver mResolver;
    protected CommandsInterface mCm;

    /** icc stuff */
    protected UiccManager mUiccManager = null;
    protected UiccCardApplication mApplication = null;
    protected UiccApplicationRecords mRecords = null;

    protected final WapPushOverSms mWapPush;

    protected final Uri mRawUri = Uri.withAppendedPath(Telephony.Sms.CONTENT_URI, "raw");

    /** Maximum number of times to retry sending a failed SMS. */
    private static final int MAX_SEND_RETRIES = 3;
    /** Default for delay before next send attempt on a failed SMS, in milliseconds. */
    private static final int DEFAULT_SEND_RETRY_DELAY = 2000;
    /** Currently used delay for sms sending retries. */
    private static int mSendRetryDelay = SystemProperties.getInt(
            TelephonyProperties.PROPERTY_SMS_RETRY_DELAY,
            DEFAULT_SEND_RETRY_DELAY);

    /** single part SMS */
    private static final int SINGLE_PART_SMS = 1;
    /** Message sending queue limit */
    private static final int MO_MSG_QUEUE_LIMIT = 5;

    /**
     * Message reference for a CONCATENATED_8_BIT_REFERENCE or
     * CONCATENATED_16_BIT_REFERENCE message set.  Should be
     * incremented for each set of concatenated messages.
     */
    private static int sConcatenatedRef;  //TODO fusion - should this be non static?

    private SmsCounter mCounter;

    private ArrayList<SmsTracker> mSTrackers = new ArrayList<SmsTracker>(MO_MSG_QUEUE_LIMIT);

    /** Wake lock to ensure device stays awake while dispatching the SMS intent. */
    private PowerManager.WakeLock mWakeLock;

    /**
     * Hold the wake lock for 5 seconds, which should be enough time for
     * any receiver(s) to grab its own wake lock.
     */
    private final int WAKE_LOCK_TIMEOUT = 5000;

    protected static boolean mStorageAvailable = true;
    protected static boolean mReportMemoryStatusPending = false;

    protected static int mRemainingMessages = -1;

    /** List of messages awaiting to be sent.
     * Message at index 0 is the one currently being sent
     */
    private ArrayList<SmsTracker> mPendingMessagesList;
    private boolean mSyncronousSending;

    protected static int getNextConcatenatedRef() {
        sConcatenatedRef += 1;
        return sConcatenatedRef;
    }

    /**
     *  Implement the per-application based SMS control, which only allows
     *  a limit on the number of SMS/MMS messages an app can send in checking
     *  period.
     */
    private class SmsCounter {
        private int mCheckPeriod;
        private int mMaxAllowed;
        private HashMap<String, ArrayList<Long>> mSmsStamp;

        /**
         * Create SmsCounter
         * @param mMax is the number of SMS allowed without user permit
         * @param mPeriod is the checking period
         */
        SmsCounter(int mMax, int mPeriod) {
            mMaxAllowed = mMax;
            mCheckPeriod = mPeriod;
            mSmsStamp = new HashMap<String, ArrayList<Long>> ();
        }

        /**
         * Check to see if an application allow to send new SMS messages
         *
         * @param appName is the application sending sms
         * @param smsWaiting is the number of new sms wants to be sent
         * @return true if application is allowed to send the requested number
         *         of new sms messages
         */
        boolean check(String appName, int smsWaiting) {
            if (!mSmsStamp.containsKey(appName)) {
                mSmsStamp.put(appName, new ArrayList<Long>());
            }

            return isUnderLimit(mSmsStamp.get(appName), smsWaiting);
        }

        private boolean isUnderLimit(ArrayList<Long> sent, int smsWaiting) {
            Long ct =  System.currentTimeMillis();

            Log.d(TAG, "SMS send size=" + sent.size() + "time=" + ct);

            while (sent.size() > 0 && (ct - sent.get(0)) > mCheckPeriod ) {
                    sent.remove(0);
            }


            if ( (sent.size() + smsWaiting) <= mMaxAllowed) {
                for (int i = 0; i < smsWaiting; i++ ) {
                    sent.add(ct);
                }
                return true;
            }
            return false;
        }
    }

    protected SMSDispatcher(Phone phone, CommandsInterface cm) {
        mPhone = phone;
        mWapPush = new WapPushOverSms(phone.getContext(), this);
        mContext = phone.getContext();
        mResolver = mContext.getContentResolver();
        mCm = cm;

        createWakelock();

        int check_period = Settings.Secure.getInt(mResolver,
                Settings.Secure.SMS_OUTGOING_CHECK_INTERVAL_MS,
                DEFAULT_SMS_CHECK_PERIOD);
        int max_count = Settings.Secure.getInt(mResolver,
                Settings.Secure.SMS_OUTGOING_CHECK_MAX_COUNT,
                DEFAULT_SMS_MAX_COUNT);
        mCounter = new SmsCounter(max_count, check_period);

        mPendingMessagesList = new ArrayList<SmsTracker>();
        mSyncronousSending = SystemProperties.getBoolean(
                TelephonyProperties.SMS_SYNCHRONOUS_SENDING,
                false);

        // Don't always start message ref at 0.
        sConcatenatedRef = new Random().nextInt(256);

        // Register for device storage intents.  Use these to notify the RIL
        // that storage for SMS is or is not available.
        IntentFilter filter = new IntentFilter();
        filter.addAction(Intent.ACTION_DEVICE_STORAGE_FULL);
        filter.addAction(Intent.ACTION_DEVICE_STORAGE_NOT_FULL);
        mContext.registerReceiver(mResultReceiver, filter);
        mUiccManager = UiccManager.getInstance();
        mUiccManager.registerForIccChanged(this, EVENT_ICC_CHANGED, null);
    }

    protected void updatePhoneObject(Phone phone) {
        mPhone = phone;
        String phoneType =
            (phone instanceof com.android.internal.telephony.cdma.CDMAPhone ) ?
                    "CDMA" : "GSM";
        Log.d(TAG, "Active phone changed to " + phoneType );
    }

    public void dispose() {
        //cleanup icc stuff
        mUiccManager.unregisterForIccChanged(this);
    }

    protected void finalize() {
        Log.d(TAG, "SMSDispatcher finalized");
    }


    /* TODO: Need to figure out how to keep track of status report routing in a
     *       persistent manner. If the phone process restarts (reboot or crash),
     *       we will lose this list and any status reports that come in after
     *       will be dropped.
     */
    /** Sent messages awaiting a delivery status report. */
    protected final ArrayList<SmsTracker> deliveryPendingList = new ArrayList<SmsTracker>();

    /**
     * Handles events coming from the phone stack. Overridden from handler.
     *
     * @param msg the message to handle
     */
    @Override
    public void handleMessage(Message msg) {
        AsyncResult ar;

        switch (msg.what) {
        case EVENT_NEW_SMS:
            // A new SMS has been received by the device
            Log.d(TAG, "EVENT_NEW_SMS phone id :" + mPhone.getSubscription());
            if (Config.LOGD) {
                Log.d(TAG, "New SMS Message Received");
            }

            SmsMessage sms;

            ar = (AsyncResult) msg.obj;

            if (ar.exception != null) {
                Log.e(TAG, "Exception processing incoming SMS. Exception:" + ar.exception);
                return;
            }

            sms = (SmsMessage) ar.result;
            try {
                int result = dispatchMessage(sms.mWrappedSmsMessage);
                if (result != Activity.RESULT_OK) {
                    // RESULT_OK means that message was broadcast for app(s) to handle.
                    // Any other result, we should ack here.
                    boolean handled = (result == Intents.RESULT_SMS_HANDLED);
                    notifyAndAcknowledgeLastIncomingSms(handled, result, null);
                }
            } catch (RuntimeException ex) {
                Log.e(TAG, "Exception dispatching message", ex);
                notifyAndAcknowledgeLastIncomingSms(false, Intents.RESULT_SMS_GENERIC_ERROR, null);
            }

            break;

        case EVENT_SEND_SMS_COMPLETE:
            // An outbound SMS has been successfully transferred, or failed.
            handleSendComplete((AsyncResult) msg.obj);
            break;

        case EVENT_SEND_RETRY:
            Log.d(TAG, "SMS retry..");
            sendRetrySms((SmsTracker) msg.obj);
            break;

        case EVENT_NEW_SMS_STATUS_REPORT:
            handleStatusReport((AsyncResult)msg.obj);
            break;

        case EVENT_ICC_FULL:
            handleIccFull();
            break;

        case EVENT_POST_ALERT:
            handleReachSentLimit((SmsTracker)(msg.obj));
            break;

        case EVENT_ALERT_TIMEOUT:
            ((AlertDialog)(msg.obj)).dismiss();
            msg.obj = null;
            if (mSTrackers.isEmpty() == false) {
                try {
                    SmsTracker sTracker = mSTrackers.remove(0);
                    sTracker.mSentIntent.send(RESULT_ERROR_LIMIT_EXCEEDED);
                } catch (CanceledException ex) {
                    Log.e(TAG, "failed to send back RESULT_ERROR_LIMIT_EXCEEDED");
                }
            }
            if (Config.LOGD) {
                Log.d(TAG, "EVENT_ALERT_TIMEOUT, message stop sending");
            }
            break;

        case EVENT_SEND_CONFIRMED_SMS:
            if (mSTrackers.isEmpty() == false) {
                SmsTracker sTracker = mSTrackers.remove(mSTrackers.size() - 1);
                if (isMultipartTracker(sTracker)) {
                    sendMultipartSms(sTracker);
                } else {
                    sendSms(sTracker);
                }
                removeMessages(EVENT_ALERT_TIMEOUT, msg.obj);
            }
            break;

        case EVENT_STOP_SENDING:
            if (mSTrackers.isEmpty() == false) {
                // Remove the latest one.
                try {
                    SmsTracker sTracker = mSTrackers.remove(mSTrackers.size() - 1);
                    sTracker.mSentIntent.send(RESULT_ERROR_LIMIT_EXCEEDED);
                } catch (CanceledException ex) {
                    Log.e(TAG, "failed to send back RESULT_ERROR_LIMIT_EXCEEDED");
                }
                removeMessages(EVENT_ALERT_TIMEOUT, msg.obj);
            }
            break;

        case EVENT_REPORT_MEMORY_STATUS_DONE:
            ar = (AsyncResult)msg.obj;
            if (ar.exception != null) {
                mReportMemoryStatusPending = true;
                Log.v(TAG, "Memory status report to modem pending : mStorageAvailable = "
                        + mStorageAvailable);
            } else {
                mReportMemoryStatusPending = false;
            }
            break;

        case EVENT_RADIO_ON:
            if (mReportMemoryStatusPending) {
                Log.v(TAG, "Sending pending memory status report : mStorageAvailable = "
                        + mStorageAvailable);
                mCm.reportSmsMemoryStatus(mStorageAvailable,
                        obtainMessage(EVENT_REPORT_MEMORY_STATUS_DONE));
            }
            break;

        case EVENT_NEW_BROADCAST_SMS:
            handleBroadcastSms((AsyncResult)msg.obj);
            break;
<<<<<<< HEAD

        case EVENT_ICC_CHANGED:
            updateIccAvailability();
            break;

        case EVENT_SMS_ON_ICC:
            handleSmsOnIcc((AsyncResult) msg.obj);
            break;

        case EVENT_GET_ICC_SMS_DONE:
            handleGetIccSmsDone((AsyncResult) msg.obj);
            break;

        case EVENT_UPDATE_ICC_MWI:
            ar = (AsyncResult) msg.obj;
            if ( ar == null)
                break;
            if (ar.exception != null) {
                Log.v(TAG, " MWI update on card failed " + ar.exception );
                storeVoiceMailCount();
            }
            break;
=======
>>>>>>> 724ffc36
        }
    }

    private void createWakelock() {
        PowerManager pm = (PowerManager)mContext.getSystemService(Context.POWER_SERVICE);
        mWakeLock = pm.newWakeLock(PowerManager.PARTIAL_WAKE_LOCK, "SMSDispatcher");
        mWakeLock.setReferenceCounted(true);
    }

    /**
     * Grabs a wake lock and sends intent as an ordered broadcast.
     * The resultReceiver will check for errors and ACK/NACK back
     * to the RIL.
     *
     * @param intent intent to broadcast
     * @param permission Receivers are required to have this permission
     */
    void dispatch(Intent intent, String permission) {
        // Hold a wake lock for WAKE_LOCK_TIMEOUT seconds, enough to give any
        // receivers time to take their own wake locks.
        mWakeLock.acquire(WAKE_LOCK_TIMEOUT);
        mContext.sendOrderedBroadcast(intent, permission, mResultReceiver,
                this, Activity.RESULT_OK, null, null);
    }

    /**
     * Called when SIM_FULL message is received from the RIL.  Notifies interested
     * parties that SIM storage for SMS messages is full.
     */
    private void handleIccFull(){
        // broadcast SIM_FULL intent
        Intent intent = new Intent(Intents.SIM_FULL_ACTION);
        mWakeLock.acquire(WAKE_LOCK_TIMEOUT);
        mContext.sendBroadcast(intent, "android.permission.RECEIVE_SMS");
    }

    /**
     * Called when a status report is received.  This should correspond to
     * a previously successful SEND.
     *
     * @param ar AsyncResult passed into the message handler.  ar.result should
     *           be a String representing the status report PDU, as ASCII hex.
     */
    protected abstract void handleStatusReport(AsyncResult ar);

    /**
     * Called when Class2 SMS is retrieved from SIM.
     */
    protected abstract void handleGetIccSmsDone(AsyncResult ar);


    /**
     * Called when SMS is received on SIM.
     */
    protected abstract void handleSmsOnIcc(AsyncResult ar);

    /**
     * Called when SMS send completes. Broadcasts a sentIntent on success.
     * On failure, either sets up retries or broadcasts a sentIntent with
     * the failure in the result code.
     *
     * @param ar AsyncResult passed into the message handler.  ar.result should
     *           an SmsResponse instance if send was successful.  ar.userObj
     *           should be an SmsTracker instance.
     */
    protected void handleSendComplete(AsyncResult ar) {
        SmsTracker tracker = (SmsTracker) ar.userObj;
        PendingIntent sentIntent = tracker.mSentIntent;

        if (ar.exception == null) {
            if (Config.LOGD) {
                Log.d(TAG, "SMS send complete. Broadcasting "
                        + "intent: " + sentIntent);
            }

            if (tracker.mDeliveryIntent != null) {
                // Expecting a status report.  Add it to the list.
                int messageRef = ((SmsResponse)ar.result).messageRef;
                tracker.mMessageRef = messageRef;
                deliveryPendingList.add(tracker);
            }

            if (sentIntent != null) {
                try {
                    if (mRemainingMessages > -1) {
                        mRemainingMessages--;
                    }

                    if (mRemainingMessages == 0) {
                        Intent sendNext = new Intent();
                        sendNext.putExtra(SEND_NEXT_MSG_EXTRA, true);
                        sentIntent.send(mContext, Activity.RESULT_OK, sendNext);
                    } else {
                        sentIntent.send(Activity.RESULT_OK);
                    }
                } catch (CanceledException ex) {}
            }

            if (mSyncronousSending) {
                processNextPendingMessage();
            }

        } else {
            if (Config.LOGD) {
                Log.d(TAG, "SMS send failed");
            }

            int ss = mPhone.getVoiceServiceState().getState();

            // if IMS not registered on data and voice is not available...
            if (!isIms() && ss != ServiceState.STATE_IN_SERVICE) {
                handleNotInService(ss, tracker);
            } else if ((((CommandException)(ar.exception)).getCommandError()
                    == CommandException.Error.SMS_FAIL_RETRY) &&
                   tracker.mRetryCount < MAX_SEND_RETRIES) {
                // Retry after a delay if needed.
                // TODO: According to TS 23.040, 9.2.3.6, we should resend
                //       with the same TP-MR as the failed message, and
                //       TP-RD set to 1.  However, we don't have a means of
                //       knowing the MR for the failed message (EF_SMSstatus
                //       may or may not have the MR corresponding to this
                //       message, depending on the failure).  Also, in some
                //       implementations this retry is handled by the baseband.
                tracker.mRetryCount++;
                Message retryMsg = obtainMessage(EVENT_SEND_RETRY, tracker);
                sendMessageDelayed(retryMsg, mSendRetryDelay);
            } else if (tracker.mSentIntent != null) {
                int error = RESULT_ERROR_GENERIC_FAILURE;

                if (((CommandException)(ar.exception)).getCommandError()
                        == CommandException.Error.FDN_CHECK_FAILURE) {
                    error = RESULT_ERROR_FDN_CHECK_FAILURE;
                }
                // Done retrying; return an error to the app.
                try {
                    Intent fillIn = new Intent();
                    if (ar.result != null) {
                        fillIn.putExtra("errorCode", ((SmsResponse)ar.result).errorCode);
                    }
                    if (mRemainingMessages > -1) {
                        mRemainingMessages--;
                    }

                    if (mRemainingMessages == 0) {
                        fillIn.putExtra(SEND_NEXT_MSG_EXTRA, true);
                    }

                    tracker.mSentIntent.send(mContext, error, fillIn);
                } catch (CanceledException ex) {}

                if (mSyncronousSending) {
                    processNextPendingMessage();
                }
            }
        }
    }

    /**
     * Handles outbound message when the phone is not in service.
     *
     * @param ss     Current service state.  Valid values are:
     *                  OUT_OF_SERVICE
     *                  EMERGENCY_ONLY
     *                  POWER_OFF
     * @param tracker   An SmsTracker for the current message.
     */
    protected void handleNotInService(int ss, SmsTracker tracker) {
        if (tracker.mSentIntent != null) {
            try {
                if (ss == ServiceState.STATE_POWER_OFF) {
                    tracker.mSentIntent.send(RESULT_ERROR_RADIO_OFF);
                } else {
                    tracker.mSentIntent.send(RESULT_ERROR_NO_SERVICE);
                }
            } catch (CanceledException ex) {}
        }
    }

    /**
     * Dispatches an incoming SMS messages.
     *
     * @param sms the incoming message from the phone
     * @return a result code from {@link Telephony.Sms.Intents}, or
     *         {@link Activity#RESULT_OK} if the message has been broadcast
     *         to applications
     */
    protected abstract int dispatchMessage(SmsMessageBase sms);

    /**
     * If this is the last part send the parts out to the application, otherwise
     * the part is stored for later processing.
     *
     * NOTE: concatRef (naturally) needs to be non-null, but portAddrs can be null.
     * @return a result code from {@link Telephony.Sms.Intents}, or
     *         {@link Activity#RESULT_OK} if the message has been broadcast
     *         to applications
     */
    protected int processMessagePart(SmsMessageBase sms,
            SmsHeader.ConcatRef concatRef, SmsHeader.PortAddrs portAddrs) {

        // Lookup all other related parts
        StringBuilder where = new StringBuilder("reference_number =");
        where.append(concatRef.refNumber);
        where.append(" AND address = ?");
        String[] whereArgs = new String[] {sms.getOriginatingAddress()};

        byte[][] pdus = null;
        Cursor cursor = null;
        try {
            cursor = mResolver.query(mRawUri, RAW_PROJECTION, where.toString(), whereArgs, null);
            int cursorCount = cursor.getCount();
            if (cursorCount != concatRef.msgCount - 1) {
                // We don't have all the parts yet, store this one away
                ContentValues values = new ContentValues();
                values.put("date", new Long(sms.getTimestampMillis()));
                values.put("pdu", HexDump.toHexString(sms.getPdu()));
                values.put("address", sms.getOriginatingAddress());
                values.put("reference_number", concatRef.refNumber);
                values.put("count", concatRef.msgCount);
                values.put("sequence", concatRef.seqNumber);
                if (portAddrs != null) {
                    values.put("destination_port", portAddrs.destPort);
                }
                mResolver.insert(mRawUri, values);
                return Intents.RESULT_SMS_HANDLED;
            }

            // All the parts are in place, deal with them
            int pduColumn = cursor.getColumnIndex("pdu");
            int sequenceColumn = cursor.getColumnIndex("sequence");

            pdus = new byte[concatRef.msgCount][];
            for (int i = 0; i < cursorCount; i++) {
                cursor.moveToNext();
                int cursorSequence = (int)cursor.getLong(sequenceColumn);
                pdus[cursorSequence - 1] = HexDump.hexStringToByteArray(
                        cursor.getString(pduColumn));
            }
            // This one isn't in the DB, so add it
            pdus[concatRef.seqNumber - 1] = sms.getPdu();

            // Remove the parts from the database
            mResolver.delete(mRawUri, where.toString(), whereArgs);
        } catch (SQLException e) {
            Log.e(TAG, "Can't access multipart SMS database", e);
            // TODO:  Would OUT_OF_MEMORY be more appropriate?
            return Intents.RESULT_SMS_GENERIC_ERROR;
        } finally {
            if (cursor != null) cursor.close();
        }

        /**
         * TODO(cleanup): The following code has duplicated logic with
         * the radio-specific dispatchMessage code, which is fragile,
         * in addition to being redundant.  Instead, if this method
         * maybe returned the reassembled message (or just contents),
         * the following code (which is not really related to
         * reconstruction) could be better consolidated.
         */

        // Dispatch the PDUs to applications
        if (portAddrs != null) {
            if (portAddrs.destPort == SmsHeader.PORT_WAP_PUSH) {
                // figure out if call to this function was originated from gsm/cdma MT SMS
                int encoding =
                    (this instanceof CdmaSMSDispatcher) ?
                            Phone.PHONE_TYPE_CDMA :
                                Phone.PHONE_TYPE_GSM;
                // Build up the data stream
                ByteArrayOutputStream output = new ByteArrayOutputStream();
                for (int i = 0; i < concatRef.msgCount; i++) {
                    SmsMessage msg = SmsMessage.createFromPdu(pdus[i], encoding);
                    byte[] data = msg.getUserData();
                    output.write(data, 0, data.length);
                }
                // Handle the PUSH
                return mWapPush.dispatchWapPdu(output.toByteArray());
            } else {
                // The messages were sent to a port, so concoct a URI for it
                dispatchPortAddressedPdus(pdus, portAddrs.destPort);
            }
        } else {
            // The messages were not sent to a port
            dispatchPdus(pdus);
        }
        return Activity.RESULT_OK;
    }

    /**
     * get encoding info
     *
     */
    protected abstract int getEncoding();

    /**
     * Dispatches standard PDUs to interested applications
     *
     * @param pdus The raw PDUs making up the message
     */
    protected void dispatchPdus(byte[][] pdus) {
        Intent intent = new Intent(Intents.SMS_RECEIVED_ACTION);
        intent.putExtra("pdus", pdus);
        intent.putExtra("encoding", getEncoding());
        intent.putExtra("sub_id", mPhone.getSubscription()); //Subscription information to be passed in an intent
        dispatch(intent, "android.permission.RECEIVE_SMS");
    }

    /**
     * Dispatches port addressed PDUs to interested applications
     *
     * @param pdus The raw PDUs making up the message
     * @param port The destination port of the messages
     */
    protected void dispatchPortAddressedPdus(byte[][] pdus, int port) {
        Uri uri = Uri.parse("sms://localhost:" + port);
        Intent intent = new Intent(Intents.DATA_SMS_RECEIVED_ACTION, uri);
        intent.putExtra("pdus", pdus);
        intent.putExtra("encoding", getEncoding());
        intent.putExtra("sub_id", mPhone.getSubscription()); //Subscription information to be passed in an intent
        dispatch(intent, "android.permission.RECEIVE_SMS");
    }

    /**
     * Send a data based SMS to a specific application port.
     *
     * @param destAddr the address to send the message to
     * @param scAddr is the service center address or null to use
     *  the current default SMSC
     * @param destPort the port to deliver the message to
     * @param data the body of the message to send
     * @param sentIntent if not NULL this <code>PendingIntent</code> is
     *  broadcast when the message is successfully sent, or failed.
     *  The result code will be <code>Activity.RESULT_OK<code> for success,
     *  or one of these errors:<br>
     *  <code>RESULT_ERROR_GENERIC_FAILURE</code><br>
     *  <code>RESULT_ERROR_RADIO_OFF</code><br>
     *  <code>RESULT_ERROR_NULL_PDU</code><br>
     *  For <code>RESULT_ERROR_GENERIC_FAILURE</code> the sentIntent may include
     *  the extra "errorCode" containing a radio technology specific value,
     *  generally only useful for troubleshooting.<br>
     *  The per-application based SMS control checks sentIntent. If sentIntent
     *  is NULL the caller will be checked against all unknown applications,
     *  which cause smaller number of SMS to be sent in checking period.
     * @param deliveryIntent if not NULL this <code>PendingIntent</code> is
     *  broadcast when the message is delivered to the recipient.  The
     *  raw pdu of the status report is in the extended data ("pdu").
     */
    protected abstract void sendData(String destAddr, String scAddr, int destPort,
            byte[] data, PendingIntent sentIntent, PendingIntent deliveryIntent);

    /**
     * Send a text based SMS.
     *
     * @param destAddr the address to send the message to
     * @param scAddr is the service center address or null to use
     *  the current default SMSC
     * @param text the body of the message to send
     * @param sentIntent if not NULL this <code>PendingIntent</code> is
     *  broadcast when the message is successfully sent, or failed.
     *  The result code will be <code>Activity.RESULT_OK<code> for success,
     *  or one of these errors:<br>
     *  <code>RESULT_ERROR_GENERIC_FAILURE</code><br>
     *  <code>RESULT_ERROR_RADIO_OFF</code><br>
     *  <code>RESULT_ERROR_NULL_PDU</code><br>
     *  For <code>RESULT_ERROR_GENERIC_FAILURE</code> the sentIntent may include
     *  the extra "errorCode" containing a radio technology specific value,
     *  generally only useful for troubleshooting.<br>
     *  The per-application based SMS control checks sentIntent. If sentIntent
     *  is NULL the caller will be checked against all unknown applications,
     *  which cause smaller number of SMS to be sent in checking period.
     * @param deliveryIntent if not NULL this <code>PendingIntent</code> is
     *  broadcast when the message is delivered to the recipient.  The
     *  raw pdu of the status report is in the extended data ("pdu").
     */
    protected abstract void sendText(String destAddr, String scAddr,
            String text, PendingIntent sentIntent, PendingIntent deliveryIntent);

    /**
     * Send a multi-part text based SMS.
     *
     * @param destAddr the address to send the message to
     * @param scAddr is the service center address or null to use
     *   the current default SMSC
     * @param parts an <code>ArrayList</code> of strings that, in order,
     *   comprise the original message
     * @param sentIntents if not null, an <code>ArrayList</code> of
     *   <code>PendingIntent</code>s (one for each message part) that is
     *   broadcast when the corresponding message part has been sent.
     *   The result code will be <code>Activity.RESULT_OK<code> for success,
     *   or one of these errors:
     *   <code>RESULT_ERROR_GENERIC_FAILURE</code>
     *   <code>RESULT_ERROR_RADIO_OFF</code>
     *   <code>RESULT_ERROR_NULL_PDU</code>.
     *  The per-application based SMS control checks sentIntent. If sentIntent
     *  is NULL the caller will be checked against all unknown applications,
     *  which cause smaller number of SMS to be sent in checking period.
     * @param deliveryIntents if not null, an <code>ArrayList</code> of
     *   <code>PendingIntent</code>s (one for each message part) that is
     *   broadcast when the corresponding message part has been delivered
     *   to the recipient.  The raw pdu of the status report is in the
     *   extended data ("pdu").
     */
    protected abstract void sendMultipartText(String destAddr, String scAddr,
            ArrayList<String> parts, ArrayList<PendingIntent> sentIntents,
            ArrayList<PendingIntent> deliveryIntents);

    /**
     * Send a SMS
     *
     * @param smsc the SMSC to send the message through, or NULL for the
     *  default SMSC
     * @param pdu the raw PDU to send
     * @param sentIntent if not NULL this <code>Intent</code> is
     *  broadcast when the message is successfully sent, or failed.
     *  The result code will be <code>Activity.RESULT_OK<code> for success,
     *  or one of these errors:
     *  <code>RESULT_ERROR_GENERIC_FAILURE</code>
     *  <code>RESULT_ERROR_RADIO_OFF</code>
     *  <code>RESULT_ERROR_NULL_PDU</code>.
     *  The per-application based SMS control checks sentIntent. If sentIntent
     *  is NULL the caller will be checked against all unknown applications,
     *  which cause smaller number of SMS to be sent in checking period.
     * -deliveryIntent if not NULL this <code>Intent</code> is
     *  broadcast when the message is delivered to the recipient.  The
     *  raw pdu of the status report is in the extended data ("pdu").
     */
    protected void sendRawPdu(SmsTracker tracker) {
        HashMap map = tracker.mData;
        byte pdu[] = (byte[]) map.get("pdu");

        PendingIntent sentIntent = tracker.mSentIntent;
        if (pdu == null) {
            if (sentIntent != null) {
                try {
                    sentIntent.send(RESULT_ERROR_NULL_PDU);
                } catch (CanceledException ex) {}
            }
            return;
        }

        int ss = mPhone.getServiceState().getState();

        // if IMS not registered on data and voice is not available...
        if (!isIms() && ss != ServiceState.STATE_IN_SERVICE) {
            handleNotInService(ss, tracker);
        } else {
            String appName = getAppNameByIntent(sentIntent);
            if (mCounter.check(appName, SINGLE_PART_SMS)) {
                if (mSyncronousSending) {
                    enqueueMessageForSending(tracker);
                } else {
                sendSms(tracker);
                }
            } else {
                sendMessage(obtainMessage(EVENT_POST_ALERT, tracker));
            }
        }
    }

    /**
     * Post an alert while SMS needs user confirm.
     *
     * An SmsTracker for the current message.
     */
    protected void handleReachSentLimit(SmsTracker tracker) {
        if (mSTrackers.size() >= MO_MSG_QUEUE_LIMIT) {
            // Deny the sending when the queue limit is reached.
            try {
                tracker.mSentIntent.send(RESULT_ERROR_LIMIT_EXCEEDED);
            } catch (CanceledException ex) {
                Log.e(TAG, "failed to send back RESULT_ERROR_LIMIT_EXCEEDED");
            }
            return;
        }

        Resources r = Resources.getSystem();

        String appName = getAppNameByIntent(tracker.mSentIntent);

        AlertDialog d = new AlertDialog.Builder(mContext)
                .setTitle(r.getString(R.string.sms_control_title))
                .setMessage(appName + " " + r.getString(R.string.sms_control_message))
                .setPositiveButton(r.getString(R.string.sms_control_yes), mListener)
                .setNegativeButton(r.getString(R.string.sms_control_no), mListener)
                .create();

        d.getWindow().setType(WindowManager.LayoutParams.TYPE_SYSTEM_ALERT);
        d.show();

        mSTrackers.add(tracker);
        sendMessageDelayed ( obtainMessage(EVENT_ALERT_TIMEOUT, d),
                DEFAULT_SMS_TIMEOUT);
    }

    protected String getAppNameByIntent(PendingIntent intent) {
        Resources r = Resources.getSystem();
        return (intent != null) ? intent.getTargetPackage()
            : r.getString(R.string.sms_control_default_app_name);
    }

    /**
     * Send the message along to the radio.
     *
     * @param tracker holds the SMS message to send
     */
    protected abstract void sendSms(SmsTracker tracker);

    /**
     * Retry the message along to the radio.
     *
<<<<<<< HEAD
     * @param tracker holds the SMS message to send
     */
    protected abstract void sendRetrySms(SmsTracker tracker);

    /**
     * Send the multi-part SMS based on multipart Sms tracker
     *
=======
>>>>>>> 724ffc36
     * @param tracker holds the multipart Sms tracker ready to be sent
     */
    protected abstract void sendMultipartSms (SmsTracker tracker);

    /**
     * Send an acknowledge message.
     * @param success indicates that last message was successfully received.
     * @param result result code indicating any error
     * @param response callback message sent when operation completes.
     */
    protected abstract void acknowledgeLastIncomingSms(boolean success,
            int result, Message response);

    /**
     * Notify interested apps if the framework has rejected an incoming SMS,
     * and send an acknowledge message to the network.
     * @param success indicates that last message was successfully received.
     * @param result result code indicating any error
     * @param response callback message sent when operation completes.
     */
    private void notifyAndAcknowledgeLastIncomingSms(boolean success,
            int result, Message response) {
        if (!success) {
            // broadcast SMS_REJECTED_ACTION intent
            Intent intent = new Intent(Intents.SMS_REJECTED_ACTION);
            intent.putExtra("result", result);
            mWakeLock.acquire(WAKE_LOCK_TIMEOUT);
            mContext.sendBroadcast(intent, "android.permission.RECEIVE_SMS");
        }
        acknowledgeLastIncomingSms(success, result, response);
    }

    /**
     * Check if a SmsTracker holds multi-part Sms
     *
     * @param tracker a SmsTracker could hold a multi-part Sms
     * @return true for tracker holds Multi-parts Sms
     */
    private boolean isMultipartTracker (SmsTracker tracker) {
        HashMap map = tracker.mData;
        return ( map.get("parts") != null);
    }

    /**
     * Keeps track of an SMS that has been sent to the RIL, until it has
     * successfully been sent, or we're done trying.
     *
     */
    static protected class SmsTracker {
        // fields need to be public for derived SmsDispatchers
        public HashMap mData;
        public int mRetryCount;
        public int mMessageRef;
        public RadioTechnologyFamily mEncoding;

        public PendingIntent mSentIntent;
        public PendingIntent mDeliveryIntent;

        private SmsTracker(HashMap data, PendingIntent sentIntent,
                PendingIntent deliveryIntent, RadioTechnologyFamily encoding) {
            mData = data;
            mSentIntent = sentIntent;
            mDeliveryIntent = deliveryIntent;
            mRetryCount = 0;
            mEncoding = encoding;
        }
    }

    protected SmsTracker SmsTrackerFactory(HashMap data, PendingIntent sentIntent,
            PendingIntent deliveryIntent, RadioTechnologyFamily encoding) {
        return new SmsTracker(data, sentIntent, deliveryIntent, encoding);
    }

    protected HashMap SmsTrackerMapFactory(String destAddr, String scAddr,
            String text, SmsMessageBase.SubmitPduBase pdu) {
        HashMap<String, Object> map = new HashMap<String, Object>();
        map.put("destAddr", destAddr);
        map.put("scAddr", scAddr);
        map.put("text", text);
        map.put("smsc", pdu.encodedScAddress);
        map.put("pdu", pdu.encodedMessage);
        return map;
    }

    protected HashMap SmsTrackerMapFactory(String destAddr, String scAddr,
            int destPort, byte[] data, SmsMessageBase.SubmitPduBase pdu) {
        HashMap<String, Object> map = new HashMap<String, Object>();
        map.put("destAddr", destAddr);
        map.put("scAddr", scAddr);
        map.put("destPort", Integer.valueOf(destPort));
        map.put("data", data);
        map.put("smsc", pdu.encodedScAddress);
        map.put("pdu", pdu.encodedMessage);
        return map;
    }

    private DialogInterface.OnClickListener mListener =
        new DialogInterface.OnClickListener() {

            public void onClick(DialogInterface dialog, int which) {
                if (which == DialogInterface.BUTTON_POSITIVE) {
                    Log.d(TAG, "click YES to send out sms");
                    sendMessage(obtainMessage(EVENT_SEND_CONFIRMED_SMS));
                } else if (which == DialogInterface.BUTTON_NEGATIVE) {
                    Log.d(TAG, "click NO to stop sending");
                    sendMessage(obtainMessage(EVENT_STOP_SENDING));
                }
            }
        };

    private BroadcastReceiver mResultReceiver = new BroadcastReceiver() {
        @Override
        public void onReceive(Context context, Intent intent) {
            if (intent.getAction().equals(Intent.ACTION_DEVICE_STORAGE_FULL)) {
                mStorageAvailable = false;
                mCm.reportSmsMemoryStatus(false, obtainMessage(EVENT_REPORT_MEMORY_STATUS_DONE));
            } else if (intent.getAction().equals(Intent.ACTION_DEVICE_STORAGE_NOT_FULL)) {
                mStorageAvailable = true;
                mCm.reportSmsMemoryStatus(true, obtainMessage(EVENT_REPORT_MEMORY_STATUS_DONE));
            } else if (intent.getAction().equals(Intents.SMS_CB_RECEIVED_ACTION) ||
                  intent.getAction().equals(Intents.SMS_EMERGENCY_CB_RECEIVED_ACTION)) {
                // Ignore this intent. Apps will process it.
            } else {
                // Assume the intent is one of the SMS receive intents that
                // was sent as an ordered broadcast.  Check result and ACK.
                int rc = getResultCode();
                boolean success = (rc == Activity.RESULT_OK)
                        || (rc == Intents.RESULT_SMS_HANDLED);

                // For a multi-part message, this only ACKs the last part.
                // Previous parts were ACK'd as they were received.
                acknowledgeLastIncomingSms(success, rc, null);
            }
        }
    };

<<<<<<< HEAD
    static public boolean isIms() {
        return mIms;
    }

    static public boolean isImsSmsEncodingCdma() {
        return mImsSmsEncoding.isCdma();
    }

    /**
     * Determines whether or not to use CDMA encoding for MO SMS.
     *
     * @return true if Cdma encoding should be used for MO SMS, false otherwise.
     */
    protected boolean isCdmaMo() {
        if (!isIms()) {
            // IMS is not registered, use Voice technology to determine SMS encoding.
            return (Phone.PHONE_TYPE_CDMA == mPhone.getPhoneType());
        }
        // IMS is registered
        return isImsSmsEncodingCdma();
    }

    protected abstract void updateIccAvailability();

    IccFileHandler getIccFileHandler() {
        if (mApplication != null) {
            return mApplication.getIccFileHandler();
        }
        return null;
    }

    protected void storeVoiceMailCount() {
        // Store the voice mail count in persistent memory.
        String imsi = mPhone.getSubscriberId();
        int mwi = mPhone.getVoiceMessageCount();
        int sub = mPhone.getSubscription();
        String vmCountForSub = ((PhoneBase)mPhone).VM_COUNT + sub;

        Log.d(TAG, " Storing Voice Mail Count = " + mwi
                    + " for imsi = " + imsi
                    + " for sub = " + vmCountForSub
                    + " in preferences.");

        SharedPreferences sp = PreferenceManager.getDefaultSharedPreferences(mContext);
        SharedPreferences.Editor editor = sp.edit();
        editor.putInt(vmCountForSub, mwi);
        String vmId = ((PhoneBase)mPhone).VM_ID + sub;
        Log.d(TAG, "vmId = " + vmId);
        editor.putString(vmId, imsi);
        editor.commit();

    }

    protected abstract void handleBroadcastSms(AsyncResult ar);

    protected void dispatchBroadcastPdus(String intent, byte[][] pdus) {
        Intent broadcastIntent = new Intent(intent);
        broadcastIntent.putExtra("pdus", pdus);
        broadcastIntent.putExtra("sub_id", mPhone.getSubscription());

        if (Config.LOGD)
            Log.d(TAG, "Dispatching " + pdus.length + " pdus");

        dispatch(broadcastIntent, "android.permission.RECEIVE_SMS");
    }

    private void processNextPendingMessage() {
        synchronized (mPendingMessagesList) {
            // Remove sent message from the list
            if (mPendingMessagesList.size() > 0) {
                mPendingMessagesList.remove(0);
                Log.d(TAG, "Removed message from pending queue. " + mPendingMessagesList.size() + " left");
            } else {
                Log.e(TAG, "Pending messages list consistency failure detected!");
            }

            // If there are more messages waiting to be sent - send next one
            if (mPendingMessagesList.size() > 0) {
                sendSms(mPendingMessagesList.get(0));
            }
        }
    }

    private void enqueueMessageForSending(SmsTracker tracker) {
        synchronized (mPendingMessagesList) {
            mPendingMessagesList.add(tracker);
            Log.d(TAG, "Added message to the pending queue. Queue size is " + mPendingMessagesList.size());
            //Trigger sending only if there are no other messages being sent right now
            //i.e. the queue was empty before we added this message to it
            if (mPendingMessagesList.size() == 1) {
                sendSms(tracker);
            }
        }
    }

=======
    protected abstract void handleBroadcastSms(AsyncResult ar);

>>>>>>> 724ffc36
    protected void dispatchBroadcastPdus(byte[][] pdus, boolean isEmergencyMessage) {
        if (isEmergencyMessage) {
            Intent intent = new Intent(Intents.SMS_EMERGENCY_CB_RECEIVED_ACTION);
            intent.putExtra("pdus", pdus);
<<<<<<< HEAD
            intent.putExtra("sub_id", mPhone.getSubscription());
=======
>>>>>>> 724ffc36
            if (Config.LOGD)
                Log.d(TAG, "Dispatching " + pdus.length + " emergency SMS CB pdus");

            dispatch(intent, "android.permission.RECEIVE_EMERGENCY_BROADCAST");
        } else {
            Intent intent = new Intent(Intents.SMS_CB_RECEIVED_ACTION);
            intent.putExtra("pdus", pdus);
<<<<<<< HEAD
            intent.putExtra("sub_id", mPhone.getSubscription());
=======
>>>>>>> 724ffc36
            if (Config.LOGD)
                Log.d(TAG, "Dispatching " + pdus.length + " SMS CB pdus");

            dispatch(intent, "android.permission.RECEIVE_SMS");
        }
    }
}<|MERGE_RESOLUTION|>--- conflicted
+++ resolved
@@ -37,13 +37,10 @@
 import android.os.Handler;
 import android.os.Message;
 import android.os.PowerManager;
-<<<<<<< HEAD
 import android.os.StatFs;
 import android.os.Registrant;
 import android.preference.PreferenceManager;
 import android.os.SystemProperties;
-=======
->>>>>>> 724ffc36
 import android.provider.Telephony;
 import android.provider.Telephony.Sms.Intents;
 import android.provider.Settings;
@@ -121,7 +118,6 @@
     /** Radio is ON */
     static final protected int EVENT_RADIO_ON = 12;
 
-<<<<<<< HEAD
     /** IMS registration/SMS encoding changed */
     static final protected int EVENT_IMS_STATE_CHANGED = 13;
 
@@ -149,10 +145,6 @@
     static protected boolean mIms = false;
     static protected RadioTechnologyFamily mImsSmsEncoding = RadioTechnologyFamily.RADIO_TECH_UNKNOWN;
     //DSDS static cannot be used
-=======
-    /** New broadcast SMS */
-    static final protected int EVENT_NEW_BROADCAST_SMS = 13;
->>>>>>> 724ffc36
 
     protected Phone mPhone;
 
@@ -465,7 +457,6 @@
         case EVENT_NEW_BROADCAST_SMS:
             handleBroadcastSms((AsyncResult)msg.obj);
             break;
-<<<<<<< HEAD
 
         case EVENT_ICC_CHANGED:
             updateIccAvailability();
@@ -488,8 +479,6 @@
                 storeVoiceMailCount();
             }
             break;
-=======
->>>>>>> 724ffc36
         }
     }
 
@@ -1000,7 +989,6 @@
     /**
      * Retry the message along to the radio.
      *
-<<<<<<< HEAD
      * @param tracker holds the SMS message to send
      */
     protected abstract void sendRetrySms(SmsTracker tracker);
@@ -1008,8 +996,6 @@
     /**
      * Send the multi-part SMS based on multipart Sms tracker
      *
-=======
->>>>>>> 724ffc36
      * @param tracker holds the multipart Sms tracker ready to be sent
      */
     protected abstract void sendMultipartSms (SmsTracker tracker);
@@ -1146,7 +1132,6 @@
         }
     };
 
-<<<<<<< HEAD
     static public boolean isIms() {
         return mIms;
     }
@@ -1242,18 +1227,11 @@
         }
     }
 
-=======
-    protected abstract void handleBroadcastSms(AsyncResult ar);
-
->>>>>>> 724ffc36
     protected void dispatchBroadcastPdus(byte[][] pdus, boolean isEmergencyMessage) {
         if (isEmergencyMessage) {
             Intent intent = new Intent(Intents.SMS_EMERGENCY_CB_RECEIVED_ACTION);
             intent.putExtra("pdus", pdus);
-<<<<<<< HEAD
             intent.putExtra("sub_id", mPhone.getSubscription());
-=======
->>>>>>> 724ffc36
             if (Config.LOGD)
                 Log.d(TAG, "Dispatching " + pdus.length + " emergency SMS CB pdus");
 
@@ -1261,10 +1239,7 @@
         } else {
             Intent intent = new Intent(Intents.SMS_CB_RECEIVED_ACTION);
             intent.putExtra("pdus", pdus);
-<<<<<<< HEAD
             intent.putExtra("sub_id", mPhone.getSubscription());
-=======
->>>>>>> 724ffc36
             if (Config.LOGD)
                 Log.d(TAG, "Dispatching " + pdus.length + " SMS CB pdus");
 
