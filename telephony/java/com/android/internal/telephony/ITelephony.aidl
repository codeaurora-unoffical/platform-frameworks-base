/*
 * Copyright (C) 2007 The Android Open Source Project
 *
 * Licensed under the Apache License, Version 2.0 (the "License");
 * you may not use this file except in compliance with the License.
 * You may obtain a copy of the License at
 *
 *      http://www.apache.org/licenses/LICENSE-2.0
 *
 * Unless required by applicable law or agreed to in writing, software
 * distributed under the License is distributed on an "AS IS" BASIS,
 * WITHOUT WARRANTIES OR CONDITIONS OF ANY KIND, either express or implied.
 * See the License for the specific language governing permissions and
 * limitations under the License.
 */

package com.android.internal.telephony;

import android.os.Bundle;
import java.util.List;
import android.telephony.NeighboringCellInfo;
import android.telephony.CellInfo;

/**
 * Interface used to interact with the phone.  Mostly this is used by the
 * TelephonyManager class.  A few places are still using this directly.
 * Please clean them up if possible and use TelephonyManager insteadl.
 *
 * {@hide}
 */
interface ITelephony {

    /**
     * Dial a number. This doesn't place the call. It displays
     * the Dialer screen.
     * @param number the number to be dialed. If null, this
     * would display the Dialer screen with no number pre-filled.
     */
    void dial(String number);

    /**
     * Place a call to the specified number.
     * @param number the number to be called.
     */
    void call(String callingPackage, String number);

    /**
     * Toggle between 3G and LTE (NT_MODE_CDMA, NT_MODE_GLOBAL)
     * @param boolean to turn on and off LTE
     */
    void toggleLTE(boolean on);

    /**
     * If there is currently a call in progress, show the call screen.
     * The DTMF dialpad may or may not be visible initially, depending on
     * whether it was up when the user last exited the InCallScreen.
     *
     * @return true if the call screen was shown.
     */
    boolean showCallScreen();

    /**
     * Variation of showCallScreen() that also specifies whether the
     * DTMF dialpad should be initially visible when the InCallScreen
     * comes up.
     *
     * @param showDialpad if true, make the dialpad visible initially,
     *                    otherwise hide the dialpad initially.
     * @return true if the call screen was shown.
     *
     * @see showCallScreen
     */
    boolean showCallScreenWithDialpad(boolean showDialpad);

    /**
     * End call if there is a call in progress, otherwise does nothing.
     *
     * @return whether it hung up
     */
    boolean endCall();

    /**
     * Answer the currently-ringing call.
     *
     * If there's already a current active call, that call will be
     * automatically put on hold.  If both lines are currently in use, the
     * current active call will be ended.
     *
     * TODO: provide a flag to let the caller specify what policy to use
     * if both lines are in use.  (The current behavior is hardwired to
     * "answer incoming, end ongoing", which is how the CALL button
     * is specced to behave.)
     *
     * TODO: this should be a oneway call (especially since it's called
     * directly from the key queue thread).
     */
    void answerRingingCall();

    /**
     * Silence the ringer if an incoming call is currently ringing.
     * (If vibrating, stop the vibrator also.)
     *
     * It's safe to call this if the ringer has already been silenced, or
     * even if there's no incoming call.  (If so, this method will do nothing.)
     *
     * TODO: this should be a oneway call too (see above).
     *       (Actually *all* the methods here that return void can
     *       probably be oneway.)
     */
    void silenceRinger();

    /**
     * Check if we are in either an active or holding call
     * @return true if the phone state is OFFHOOK.
     */
    boolean isOffhook();

    /**
     * Check if an incoming phone call is ringing or call waiting.
     * @return true if the phone state is RINGING.
     */
    boolean isRinging();

    /**
     * Check if the phone is idle.
     * @return true if the phone state is IDLE.
     */
    boolean isIdle();

    /**
     * Check to see if the radio is on or not.
     * @return returns true if the radio is on.
     */
    boolean isRadioOn();

    /**
     * Check if the SIM pin lock is enabled.
     * @return true if the SIM pin lock is enabled.
     */
    boolean isSimPinEnabled();

    /**
     * Cancels the missed calls notification.
     */
    void cancelMissedCallsNotification();

    /**
     * Supply a pin to unlock the SIM.  Blocks until a result is determined.
     * @param pin The pin to check.
     * @return whether the operation was a success.
     */
    boolean supplyPin(String pin);

    /**
     * Supply puk to unlock the SIM and set SIM pin to new pin.
     *  Blocks until a result is determined.
     * @param puk The puk to check.
     *        pin The new pin to be set in SIM
     * @return whether the operation was a success.
     */
    boolean supplyPuk(String puk, String pin);

    /**
     * Handles PIN MMI commands (PIN/PIN2/PUK/PUK2), which are initiated
     * without SEND (so <code>dial</code> is not appropriate).
     *
     * @param dialString the MMI command to be executed.
     * @return true if MMI command is executed.
     */
    boolean handlePinMmi(String dialString);

    /**
     * Toggles the radio on or off.
     */
    void toggleRadioOnOff();

    /**
     * Set the radio to on or off
     */
    boolean setRadio(boolean turnOn);

    /**
     * Set the radio to on or off unconditionally
     */
    boolean setRadioPower(boolean turnOn);

    /**
     * Request to update location information in service state
     */
    void updateServiceLocation();

    /**
     * Enable location update notifications.
     */
    void enableLocationUpdates();

    /**
     * Disable location update notifications.
     */
    void disableLocationUpdates();

    /**
     * Enable a specific APN type.
     */
    int enableApnType(String type);

    /**
     * Disable a specific APN type.
     */
    int disableApnType(String type);

    /**
     * Allow mobile data connections.
     */
    boolean enableDataConnectivity();

    /**
     * Disallow mobile data connections.
     */
    boolean disableDataConnectivity();

    /**
     * Report whether data connectivity is possible.
     */
    boolean isDataConnectivityPossible();

    Bundle getCellLocation();

    /**
     * Returns the neighboring cell information of the device.
     */
    List<NeighboringCellInfo> getNeighboringCellInfo(String callingPkg);

     int getCallState();
     int getDataActivity();
     int getDataState();

    /**
     * Returns the current active phone type as integer.
     * Returns TelephonyManager.PHONE_TYPE_CDMA if RILConstants.CDMA_PHONE
     * and TelephonyManager.PHONE_TYPE_GSM if RILConstants.GSM_PHONE
     */
    int getActivePhoneType();

    /**
     * Returns the CDMA ERI icon index to display
     */
    int getCdmaEriIconIndex();

    /**
     * Returns the CDMA ERI icon mode,
     * 0 - ON
     * 1 - FLASHING
     */
    int getCdmaEriIconMode();

    /**
     * Returns the CDMA ERI text,
     */
    String getCdmaEriText();

    /**
     * Returns true if OTA service provisioning needs to run.
     * Only relevant on some technologies, others will always
     * return false.
     */
    boolean needsOtaServiceProvisioning();

    /**
      * Returns the unread count of voicemails
      */
    int getVoiceMessageCount();

    /**
      * Returns the network type for data transmission
      */
    int getNetworkType();

    /**
      * Returns the network type for data transmission
      */
    int getDataNetworkType();

    /**
      * Returns the network type for voice
      */
    int getVoiceNetworkType();

    /**
     * Return true if an ICC card is present
     */
    boolean hasIccCard();

    /**
     * Return if the current radio is LTE on CDMA. This
     * is a tri-state return value as for a period of time
     * the mode may be unknown.
     *
     * @return {@link Phone#LTE_ON_CDMA_UNKNOWN}, {@link Phone#LTE_ON_CDMA_FALSE}
     * or {@link PHone#LTE_ON_CDMA_TRUE}
     */
    int getLteOnCdmaMode();

    /**
     * Returns the all observed cell information of the device.
     */
    List<CellInfo> getAllCellInfo();

<<<<<<< HEAD
    int getLteOnGsmMode();
=======
    /**
     * Sets minimum time in milli-seconds between onCellInfoChanged
     */
    void setCellInfoListRate(int rateInMillis);
>>>>>>> a34a64d2
}
<|MERGE_RESOLUTION|>--- conflicted
+++ resolved
@@ -306,12 +306,10 @@
      */
     List<CellInfo> getAllCellInfo();
 
-<<<<<<< HEAD
+    /**
+     * Sets minimum time in milli-seconds between onCellInfoChanged
+     */
+    void setCellInfoListRate(int rateInMillis);
+
     int getLteOnGsmMode();
-=======
-    /**
-     * Sets minimum time in milli-seconds between onCellInfoChanged
-     */
-    void setCellInfoListRate(int rateInMillis);
->>>>>>> a34a64d2
 }
