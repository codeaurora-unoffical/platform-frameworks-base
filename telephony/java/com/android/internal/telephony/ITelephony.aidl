/*
 * Copyright (C) 2007 The Android Open Source Project
 *
 * Licensed under the Apache License, Version 2.0 (the "License");
 * you may not use this file except in compliance with the License.
 * You may obtain a copy of the License at
 *
 *      http://www.apache.org/licenses/LICENSE-2.0
 *
 * Unless required by applicable law or agreed to in writing, software
 * distributed under the License is distributed on an "AS IS" BASIS,
 * WITHOUT WARRANTIES OR CONDITIONS OF ANY KIND, either express or implied.
 * See the License for the specific language governing permissions and
 * limitations under the License.
 */

package com.android.internal.telephony;

import android.content.Intent;
import android.os.Bundle;
import android.os.ResultReceiver;
import android.net.Uri;
import android.service.carrier.CarrierIdentifier;
import android.telecom.PhoneAccount;
import android.telecom.PhoneAccountHandle;
import android.telephony.CellInfo;
import android.telephony.IccOpenLogicalChannelResponse;
import android.telephony.ModemActivityInfo;
import android.telephony.NeighboringCellInfo;
import android.telephony.RadioAccessFamily;
import android.telephony.ServiceState;
import android.telephony.TelephonyHistogram;
import android.telephony.VisualVoicemailSmsFilterSettings;
import com.android.internal.telephony.CellNetworkScanResult;
import com.android.internal.telephony.OperatorInfo;

import java.util.List;


/**
 * Interface used to interact with the phone.  Mostly this is used by the
 * TelephonyManager class.  A few places are still using this directly.
 * Please clean them up if possible and use TelephonyManager instead.
 *
 * {@hide}
 */
interface ITelephony {

    /**
     * Dial a number. This doesn't place the call. It displays
     * the Dialer screen.
     * @param number the number to be dialed. If null, this
     * would display the Dialer screen with no number pre-filled.
     */
    void dial(String number);

    /**
     * Place a call to the specified number.
     * @param callingPackage The package making the call.
     * @param number the number to be called.
     */
    void call(String callingPackage, String number);

    /**
     * End call if there is a call in progress, otherwise does nothing.
     *
     * @return whether it hung up
     */
    boolean endCall();

    /**
     * End call on particular subId or go to the Home screen
     * @param subId user preferred subId.
     * @return whether it hung up
     */
    boolean endCallForSubscriber(int subId);

    /**
     * Answer the currently-ringing call.
     *
     * If there's already a current active call, that call will be
     * automatically put on hold.  If both lines are currently in use, the
     * current active call will be ended.
     *
     * TODO: provide a flag to let the caller specify what policy to use
     * if both lines are in use.  (The current behavior is hardwired to
     * "answer incoming, end ongoing", which is how the CALL button
     * is specced to behave.)
     *
     * TODO: this should be a oneway call (especially since it's called
     * directly from the key queue thread).
     */
    void answerRingingCall();

    /**
     * Answer the currently-ringing call on particular subId .
     *
     * If there's already a current active call, that call will be
     * automatically put on hold.  If both lines are currently in use, the
     * current active call will be ended.
     *
     * TODO: provide a flag to let the caller specify what policy to use
     * if both lines are in use.  (The current behavior is hardwired to
     * "answer incoming, end ongoing", which is how the CALL button
     * is specced to behave.)
     *
     * TODO: this should be a oneway call (especially since it's called
     * directly from the key queue thread).
     */
    void answerRingingCallForSubscriber(int subId);

    /**
     * Silence the ringer if an incoming call is currently ringing.
     * (If vibrating, stop the vibrator also.)
     *
     * It's safe to call this if the ringer has already been silenced, or
     * even if there's no incoming call.  (If so, this method will do nothing.)
     *
     * TODO: this should be a oneway call too (see above).
     *       (Actually *all* the methods here that return void can
     *       probably be oneway.)
     */
    void silenceRinger();

    /**
     * Check if we are in either an active or holding call
     * @param callingPackage the name of the package making the call.
     * @return true if the phone state is OFFHOOK.
     */
    boolean isOffhook(String callingPackage);

    /**
     * Check if a particular subId has an active or holding call
     *
     * @param subId user preferred subId.
     * @param callingPackage the name of the package making the call.
     * @return true if the phone state is OFFHOOK.
     */
    boolean isOffhookForSubscriber(int subId, String callingPackage);

    /**
     * Check if an incoming phone call is ringing or call waiting
     * on a particular subId.
     *
     * @param subId user preferred subId.
     * @param callingPackage the name of the package making the call.
     * @return true if the phone state is RINGING.
     */
    boolean isRingingForSubscriber(int subId, String callingPackage);

    /**
     * Check if an incoming phone call is ringing or call waiting.
     * @param callingPackage the name of the package making the call.
     * @return true if the phone state is RINGING.
     */
    boolean isRinging(String callingPackage);

    /**
     * Check if the phone is idle.
     * @param callingPackage the name of the package making the call.
     * @return true if the phone state is IDLE.
     */
    boolean isIdle(String callingPackage);

    /**
     * Check if the phone is idle on a particular subId.
     *
     * @param subId user preferred subId.
     * @param callingPackage the name of the package making the call.
     * @return true if the phone state is IDLE.
     */
    boolean isIdleForSubscriber(int subId, String callingPackage);

    /**
     * Check to see if the radio is on or not.
     * @param callingPackage the name of the package making the call.
     * @return returns true if the radio is on.
     */
    boolean isRadioOn(String callingPackage);

    /**
     * Check to see if the radio is on or not on particular subId.
     * @param subId user preferred subId.
     * @param callingPackage the name of the package making the call.
     * @return returns true if the radio is on.
     */
    boolean isRadioOnForSubscriber(int subId, String callingPackage);

    /**
     * Supply a pin to unlock the SIM.  Blocks until a result is determined.
     * @param pin The pin to check.
     * @return whether the operation was a success.
     */
    boolean supplyPin(String pin);

    /**
     * Supply a pin to unlock the SIM for particular subId.
     * Blocks until a result is determined.
     * @param pin The pin to check.
     * @param subId user preferred subId.
     * @return whether the operation was a success.
     */
    boolean supplyPinForSubscriber(int subId, String pin);

    /**
     * Supply puk to unlock the SIM and set SIM pin to new pin.
     *  Blocks until a result is determined.
     * @param puk The puk to check.
     *        pin The new pin to be set in SIM
     * @return whether the operation was a success.
     */
    boolean supplyPuk(String puk, String pin);

    /**
     * Supply puk to unlock the SIM and set SIM pin to new pin.
     *  Blocks until a result is determined.
     * @param puk The puk to check.
     *        pin The new pin to be set in SIM
     * @param subId user preferred subId.
     * @return whether the operation was a success.
     */
    boolean supplyPukForSubscriber(int subId, String puk, String pin);

    /**
     * Supply a pin to unlock the SIM.  Blocks until a result is determined.
     * Returns a specific success/error code.
     * @param pin The pin to check.
     * @return retValue[0] = Phone.PIN_RESULT_SUCCESS on success. Otherwise error code
     *         retValue[1] = number of attempts remaining if known otherwise -1
     */
    int[] supplyPinReportResult(String pin);

    /**
     * Supply a pin to unlock the SIM.  Blocks until a result is determined.
     * Returns a specific success/error code.
     * @param pin The pin to check.
     * @return retValue[0] = Phone.PIN_RESULT_SUCCESS on success. Otherwise error code
     *         retValue[1] = number of attempts remaining if known otherwise -1
     */
    int[] supplyPinReportResultForSubscriber(int subId, String pin);

    /**
     * Supply puk to unlock the SIM and set SIM pin to new pin.
     * Blocks until a result is determined.
     * Returns a specific success/error code
     * @param puk The puk to check
     *        pin The pin to check.
     * @return retValue[0] = Phone.PIN_RESULT_SUCCESS on success. Otherwise error code
     *         retValue[1] = number of attempts remaining if known otherwise -1
     */
    int[] supplyPukReportResult(String puk, String pin);

    /**
     * Supply puk to unlock the SIM and set SIM pin to new pin.
     * Blocks until a result is determined.
     * Returns a specific success/error code
     * @param puk The puk to check
     *        pin The pin to check.
     * @return retValue[0] = Phone.PIN_RESULT_SUCCESS on success. Otherwise error code
     *         retValue[1] = number of attempts remaining if known otherwise -1
     */
    int[] supplyPukReportResultForSubscriber(int subId, String puk, String pin);

    /**
     * Handles PIN MMI commands (PIN/PIN2/PUK/PUK2), which are initiated
     * without SEND (so <code>dial</code> is not appropriate).
     *
     * @param dialString the MMI command to be executed.
     * @return true if MMI command is executed.
     */
    boolean handlePinMmi(String dialString);

    /**
     * Handles PIN MMI commands (PIN/PIN2/PUK/PUK2), which are initiated
     * without SEND (so <code>dial</code> is not appropriate) for
     * a particular subId.
     * @param dialString the MMI command to be executed.
     * @param subId user preferred subId.
     * @return true if MMI command is executed.
     */
    boolean handlePinMmiForSubscriber(int subId, String dialString);

    /**
     * Toggles the radio on or off.
     */
    void toggleRadioOnOff();

    /**
     * Toggles the radio on or off on particular subId.
     * @param subId user preferred subId.
     */
    void toggleRadioOnOffForSubscriber(int subId);

    /**
     * Set the radio to on or off
     */
    boolean setRadio(boolean turnOn);

    /**
     * Set the radio to on or off on particular subId.
     * @param subId user preferred subId.
     */
    boolean setRadioForSubscriber(int subId, boolean turnOn);

    /**
     * Set the radio to on or off unconditionally
     */
    boolean setRadioPower(boolean turnOn);

    /**
     * Request to update location information in service state
     */
    void updateServiceLocation();

    /**
     * Request to update location information for a subscrition in service state
     * @param subId user preferred subId.
     */
    void updateServiceLocationForSubscriber(int subId);

    /**
     * Enable location update notifications.
     */
    void enableLocationUpdates();

    /**
     * Enable location update notifications.
     * @param subId user preferred subId.
     */
    void enableLocationUpdatesForSubscriber(int subId);

    /**
     * Disable location update notifications.
     */
    void disableLocationUpdates();

    /**
     * Disable location update notifications.
     * @param subId user preferred subId.
     */
    void disableLocationUpdatesForSubscriber(int subId);

    /**
     * Allow mobile data connections.
     */
    boolean enableDataConnectivity();

    /**
     * Disallow mobile data connections.
     */
    boolean disableDataConnectivity();

    /**
     * Report whether data connectivity is possible.
     */
    boolean isDataConnectivityPossible();

    Bundle getCellLocation(String callingPkg);

    /**
     * Returns the neighboring cell information of the device.
     */
    List<NeighboringCellInfo> getNeighboringCellInfo(String callingPkg);

     int getCallState();

    /**
     * Returns the call state for a slot.
     */
     int getCallStateForSlot(int slotId);

     int getDataActivity();
     int getDataState();

    /**
     * Returns the current active phone type as integer.
     * Returns TelephonyManager.PHONE_TYPE_CDMA if RILConstants.CDMA_PHONE
     * and TelephonyManager.PHONE_TYPE_GSM if RILConstants.GSM_PHONE
     */
    int getActivePhoneType();

    /**
     * Returns the current active phone type as integer for particular slot.
     * Returns TelephonyManager.PHONE_TYPE_CDMA if RILConstants.CDMA_PHONE
     * and TelephonyManager.PHONE_TYPE_GSM if RILConstants.GSM_PHONE
     * @param slotId - slot to query.
     */
    int getActivePhoneTypeForSlot(int slotId);

    /**
     * Returns the CDMA ERI icon index to display
     * @param callingPackage package making the call.
     */
    int getCdmaEriIconIndex(String callingPackage);

    /**
     * Returns the CDMA ERI icon index to display on particular subId.
     * @param subId user preferred subId.
     * @param callingPackage package making the call.
     */
    int getCdmaEriIconIndexForSubscriber(int subId, String callingPackage);

    /**
     * Returns the CDMA ERI icon mode,
     * 0 - ON
     * 1 - FLASHING
     * @param callingPackage package making the call.
     */
    int getCdmaEriIconMode(String callingPackage);

    /**
     * Returns the CDMA ERI icon mode on particular subId,
     * 0 - ON
     * 1 - FLASHING
     * @param subId user preferred subId.
     * @param callingPackage package making the call.
     */
    int getCdmaEriIconModeForSubscriber(int subId, String callingPackage);

    /**
     * Returns the CDMA ERI text,
     * @param callingPackage package making the call.
     */
    String getCdmaEriText(String callingPackage);

    /**
     * Returns the CDMA ERI text for particular subId,
     * @param subId user preferred subId.
     * @param callingPackage package making the call.
     */
    String getCdmaEriTextForSubscriber(int subId, String callingPackage);

    /**
     * Returns true if OTA service provisioning needs to run.
     * Only relevant on some technologies, others will always
     * return false.
     */
    boolean needsOtaServiceProvisioning();

    /**
     * Sets the voicemail number for a particular subscriber.
     */
    boolean setVoiceMailNumber(int subId, String alphaTag, String number);

    /**
      * Returns the unread count of voicemails
      */
    int getVoiceMessageCount();

    /**
     * Returns the unread count of voicemails for a subId.
     * @param subId user preferred subId.
     * Returns the unread count of voicemails
     */
    int getVoiceMessageCountForSubscriber(int subId);

    oneway void setVisualVoicemailEnabled(String callingPackage,
            in PhoneAccountHandle accountHandle, boolean enabled);

    boolean isVisualVoicemailEnabled(String callingPackage,
            in PhoneAccountHandle accountHandle);

    // Not oneway, caller needs to make sure the vaule is set before receiving a SMS
    void enableVisualVoicemailSmsFilter(String callingPackage, int subId,
            in VisualVoicemailSmsFilterSettings settings);

    oneway void disableVisualVoicemailSmsFilter(String callingPackage, int subId);

    // Get settings set by the calling package
    VisualVoicemailSmsFilterSettings getVisualVoicemailSmsFilterSettings(String callingPackage,
            int subId);

    // Get settings set by the package, requires READ_PRIVILEGED_PHONE_STATE permission
    VisualVoicemailSmsFilterSettings getSystemVisualVoicemailSmsFilterSettings(String packageName,
            int subId);

    /**
     * Returns the network type for data transmission
     * Legacy call, permission-free
     */
    int getNetworkType();

    /**
     * Returns the network type of a subId.
     * @param subId user preferred subId.
     * @param callingPackage package making the call.
     */
    int getNetworkTypeForSubscriber(int subId, String callingPackage);

    /**
     * Returns the network type for data transmission
     * @param callingPackage package making the call.
     */
    int getDataNetworkType(String callingPackage);

    /**
     * Returns the data network type of a subId
     * @param subId user preferred subId.
     * @param callingPackage package making the call.
     */
    int getDataNetworkTypeForSubscriber(int subId, String callingPackage);

    /**
      * Returns the voice network type of a subId
      * @param subId user preferred subId.
      * @param callingPackage package making the call.
      * Returns the network type
      */
    int getVoiceNetworkTypeForSubscriber(int subId, String callingPackage);

    /**
     * Return true if an ICC card is present
     */
    boolean hasIccCard();

    /**
     * Return true if an ICC card is present for a subId.
     * @param slotId user preferred slotId.
     * Return true if an ICC card is present
     */
    boolean hasIccCardUsingSlotId(int slotId);

    /**
     * Return if the current radio is LTE on CDMA. This
     * is a tri-state return value as for a period of time
     * the mode may be unknown.
     *
     * @param callingPackage the name of the calling package
     * @return {@link Phone#LTE_ON_CDMA_UNKNOWN}, {@link Phone#LTE_ON_CDMA_FALSE}
     * or {@link PHone#LTE_ON_CDMA_TRUE}
     */
    int getLteOnCdmaMode(String callingPackage);

    /**
     * Return if the current radio is LTE on CDMA. This
     * is a tri-state return value as for a period of time
     * the mode may be unknown.
     *
     * @param callingPackage the name of the calling package
     * @return {@link Phone#LTE_ON_CDMA_UNKNOWN}, {@link Phone#LTE_ON_CDMA_FALSE}
     * or {@link PHone#LTE_ON_CDMA_TRUE}
     */
    int getLteOnCdmaModeForSubscriber(int subId, String callingPackage);

    /**
     * Returns the all observed cell information of the device.
     */
    List<CellInfo> getAllCellInfo(String callingPkg);

    /**
     * Sets minimum time in milli-seconds between onCellInfoChanged
     */
    void setCellInfoListRate(int rateInMillis);


    /**
     * Return if the current radio is LTE on GSM
     */
    int getLteOnGsmMode();

    /**
     * get default sim
     * @return sim id
     */
    int getDefaultSim();

    /**
     * Opens a logical channel to the ICC card.
     *
     * Input parameters equivalent to TS 27.007 AT+CCHO command.
     *
     * @param subId The subscription to use.
     * @param AID Application id. See ETSI 102.221 and 101.220.
     * @return an IccOpenLogicalChannelResponse object.
     */
    IccOpenLogicalChannelResponse iccOpenLogicalChannel(int subId, String AID);

    /**
     * Opens a logical channel to the ICC card for a particular subID
     *
     * @param subId user preferred subId.
     * @param p2 P2 parameter
     * @param AID Application id. See ETSI 102.221 and 101.220
     */
    IccOpenLogicalChannelResponse iccOpenLogicalChannelWithP2(int subId,
        String AID, byte p2);

    /**
     * Closes a previously opened logical channel to the ICC card.
     *
     * Input parameters equivalent to TS 27.007 AT+CCHC command.
     *
     * @param subId The subscription to use.
     * @param channel is the channel id to be closed as retruned by a
     *            successful iccOpenLogicalChannel.
     * @return true if the channel was closed successfully.
     */
    boolean iccCloseLogicalChannel(int subId, int channel);

    /**
     * Transmit an APDU to the ICC card over a logical channel.
     *
     * Input parameters equivalent to TS 27.007 AT+CGLA command.
     *
     * @param subId The subscription to use.
     * @param channel is the channel id to be closed as retruned by a
     *            successful iccOpenLogicalChannel.
     * @param cla Class of the APDU command.
     * @param instruction Instruction of the APDU command.
     * @param p1 P1 value of the APDU command.
     * @param p2 P2 value of the APDU command.
     * @param p3 P3 value of the APDU command. If p3 is negative a 4 byte APDU
     *            is sent to the SIM.
     * @param data Data to be sent with the APDU.
     * @return The APDU response from the ICC card with the status appended at
     *            the end.
     */
    String iccTransmitApduLogicalChannel(int subId, int channel, int cla, int instruction,
            int p1, int p2, int p3, String data);

    /**
     * Transmit an APDU to the ICC card over the basic channel.
     *
     * Input parameters equivalent to TS 27.007 AT+CSIM command.
     *
     * @param subId The subscription to use.
     * @param cla Class of the APDU command.
     * @param instruction Instruction of the APDU command.
     * @param p1 P1 value of the APDU command.
     * @param p2 P2 value of the APDU command.
     * @param p3 P3 value of the APDU command. If p3 is negative a 4 byte APDU
     *            is sent to the SIM.
     * @param data Data to be sent with the APDU.
     * @return The APDU response from the ICC card with the status appended at
     *            the end.
     */
    String iccTransmitApduBasicChannel(int subId, int cla, int instruction,
            int p1, int p2, int p3, String data);

    /**
     * Returns the response APDU for a command APDU sent through SIM_IO.
     *
     * @param subId The subscription to use.
     * @param fileID
     * @param command
     * @param p1 P1 value of the APDU command.
     * @param p2 P2 value of the APDU command.
     * @param p3 P3 value of the APDU command.
     * @param filePath
     * @return The APDU response.
     */
    byte[] iccExchangeSimIO(int subId, int fileID, int command, int p1, int p2, int p3,
            String filePath);

    /**
     * Send ENVELOPE to the SIM and returns the response.
     *
     * @param subId The subscription to use.
     * @param contents  String containing SAT/USAT response in hexadecimal
     *                  format starting with command tag. See TS 102 223 for
     *                  details.
     * @return The APDU response from the ICC card, with the last 4 bytes
     *         being the status word. If the command fails, returns an empty
     *         string.
     */
    String sendEnvelopeWithStatus(int subId, String content);

    /**
     * Read one of the NV items defined in {@link RadioNVItems} / {@code ril_nv_items.h}.
     * Used for device configuration by some CDMA operators.
     *
     * @param itemID the ID of the item to read.
     * @return the NV item as a String, or null on any failure.
     */
    String nvReadItem(int itemID);

    /**
     * Write one of the NV items defined in {@link RadioNVItems} / {@code ril_nv_items.h}.
     * Used for device configuration by some CDMA operators.
     *
     * @param itemID the ID of the item to read.
     * @param itemValue the value to write, as a String.
     * @return true on success; false on any failure.
     */
    boolean nvWriteItem(int itemID, String itemValue);

    /**
     * Update the CDMA Preferred Roaming List (PRL) in the radio NV storage.
     * Used for device configuration by some CDMA operators.
     *
     * @param preferredRoamingList byte array containing the new PRL.
     * @return true on success; false on any failure.
     */
    boolean nvWriteCdmaPrl(in byte[] preferredRoamingList);

    /**
     * Perform the specified type of NV config reset. The radio will be taken offline
     * and the device must be rebooted after the operation. Used for device
     * configuration by some CDMA operators.
     *
     * @param resetType the type of reset to perform (1 == factory reset; 2 == NV-only reset).
     * @return true on success; false on any failure.
     */
    boolean nvResetConfig(int resetType);

    /*
     * Get the calculated preferred network type.
     * Used for device configuration by some CDMA operators.
     * @param callingPackage The package making the call.
     *
     * @return the calculated preferred network type, defined in RILConstants.java.
     */
    int getCalculatedPreferredNetworkType(String callingPackage);

    /*
     * Get the preferred network type.
     * Used for device configuration by some CDMA operators.
     *
     * @param subId the id of the subscription to query.
     * @return the preferred network type, defined in RILConstants.java.
     */
    int getPreferredNetworkType(int subId);

    /**
     * Check TETHER_DUN_REQUIRED and TETHER_DUN_APN settings, net.tethering.noprovisioning
     * SystemProperty, and config_tether_apndata to decide whether DUN APN is required for
     * tethering.
     *
     * @return 0: Not required. 1: required. 2: Not set.
     */
    int getTetherApnRequired();

    /**
     * Set the network selection mode to automatic.
     *
     * @param subId the id of the subscription to update.
     */
    void setNetworkSelectionModeAutomatic(int subId);

    /**
     * Perform a radio scan and return the list of avialble networks.
     *
     * @param subId the id of the subscription.
     * @return CellNetworkScanResult containing status of scan and networks.
     */
    CellNetworkScanResult getCellNetworkScanResults(int subId);

    /**
     * Ask the radio to connect to the input network and change selection mode to manual.
     *
     * @param subId the id of the subscription.
     * @param operatorInfo the operator to attach to.
     * @param persistSelection should the selection persist till reboot or its
     *        turned off? Will also result in notification being not shown to
     *        the user if the signal is lost.
     * @return true if the request suceeded.
     */
    boolean setNetworkSelectionModeManual(int subId, in OperatorInfo operator,
            boolean persistSelection);

    /**
     * Set the preferred network type.
     * Used for device configuration by some CDMA operators.
     *
     * @param subId the id of the subscription to update.
     * @param networkType the preferred network type, defined in RILConstants.java.
     * @return true on success; false on any failure.
     */
    boolean setPreferredNetworkType(int subId, int networkType);

    /**
     * User enable/disable Mobile Data.
     *
     * @param enable true to turn on, else false
     */
    void setDataEnabled(int subId, boolean enable);

    /**
     * Get the user enabled state of Mobile Data.
     *
     * @return true on enabled
     */
    boolean getDataEnabled(int subId);

    /**
     * Get P-CSCF address from PCO after data connection is established or modified.
     * @param apnType the apnType, "ims" for IMS APN, "emergency" for EMERGENCY APN
     * @param callingPackage The package making the call.
     */
    String[] getPcscfAddress(String apnType, String callingPackage);

    /**
     * Set IMS registration state
     */
    void setImsRegistrationState(boolean registered);

    /**
     * Return MDN string for CDMA phone.
     * @param subId user preferred subId.
     */
    String getCdmaMdn(int subId);

    /**
     * Return MIN string for CDMA phone.
     * @param subId user preferred subId.
     */
    String getCdmaMin(int subId);

    /**
     * Has the calling application been granted special privileges by the carrier.
     *
     * If any of the packages in the calling UID has carrier privileges, the
     * call will return true. This access is granted by the owner of the UICC
     * card and does not depend on the registered carrier.
     *
     * TODO: Add a link to documentation.
     *
     * @param subId The subscription to use.
     * @return carrier privilege status defined in TelephonyManager.
     */
    int getCarrierPrivilegeStatus(int subId);

    /**
     * Similar to above, but check for the package whose name is pkgName.
     */
    int checkCarrierPrivilegesForPackage(String pkgName);

    /**
     * Similar to above, but check across all phones.
     */
    int checkCarrierPrivilegesForPackageAnyPhone(String pkgName);

    /**
     * Returns list of the package names of the carrier apps that should handle the input intent
     * and have carrier privileges for the given phoneId.
     *
     * @param intent Intent that will be sent.
     * @param phoneId The phoneId on which the carrier app has carrier privileges.
     * @return list of carrier app package names that can handle the intent on phoneId.
     *         Returns null if there is an error and an empty list if there
     *         are no matching packages.
     */
    List<String> getCarrierPackageNamesForIntentAndPhone(in Intent intent, int phoneId);

    /**
     * Set the line 1 phone number string and its alphatag for the current ICCID
     * for display purpose only, for example, displayed in Phone Status. It won't
     * change the actual MSISDN/MDN. To unset alphatag or number, pass in a null
     * value.
     *
     * @param subId the subscriber that the alphatag and dialing number belongs to.
     * @param alphaTag alpha-tagging of the dailing nubmer
     * @param number The dialing number
     * @return true if the operation was executed correctly.
     */
    boolean setLine1NumberForDisplayForSubscriber(int subId, String alphaTag, String number);

    /**
     * Returns the displayed dialing number string if it was set previously via
     * {@link #setLine1NumberForDisplay}. Otherwise returns null.
     *
     * @param subId whose dialing number for line 1 is returned.
     * @param callingPackage The package making the call.
     * @return the displayed dialing number if set, or null if not set.
     */
    String getLine1NumberForDisplay(int subId, String callingPackage);

    /**
     * Returns the displayed alphatag of the dialing number if it was set
     * previously via {@link #setLine1NumberForDisplay}. Otherwise returns null.
     *
     * @param subId whose alphatag associated with line 1 is returned.
     * @param callingPackage The package making the call.
     * @return the displayed alphatag of the dialing number if set, or null if
     *         not set.
     */
    String getLine1AlphaTagForDisplay(int subId, String callingPackage);

    String[] getMergedSubscriberIds(String callingPackage);

    /**
     * Override the operator branding for the current ICCID.
     *
     * Once set, whenever the SIM is present in the device, the service
     * provider name (SPN) and the operator name will both be replaced by the
     * brand value input. To unset the value, the same function should be
     * called with a null brand value.
     *
     * <p>Requires Permission:
     *   {@link android.Manifest.permission#MODIFY_PHONE_STATE MODIFY_PHONE_STATE}
     *  or has to be carrier app - see #hasCarrierPrivileges.
     *
     * @param subId The subscription to use.
     * @param brand The brand name to display/set.
     * @return true if the operation was executed correctly.
     */
    boolean setOperatorBrandOverride(int subId, String brand);

    /**
     * Override the roaming indicator for the current ICCID.
     *
     * Using this call, the carrier app (see #hasCarrierPrivileges) can override
     * the platform's notion of a network operator being considered roaming or not.
     * The change only affects the ICCID that was active when this call was made.
     *
     * If null is passed as any of the input, the corresponding value is deleted.
     *
     * <p>Requires that the caller have carrier privilege. See #hasCarrierPrivileges.
     *
     * @param subId for which the roaming overrides apply.
     * @param gsmRoamingList - List of MCCMNCs to be considered roaming for 3GPP RATs.
     * @param gsmNonRoamingList - List of MCCMNCs to be considered not roaming for 3GPP RATs.
     * @param cdmaRoamingList - List of SIDs to be considered roaming for 3GPP2 RATs.
     * @param cdmaNonRoamingList - List of SIDs to be considered not roaming for 3GPP2 RATs.
     * @return true if the operation was executed correctly.
     */
    boolean setRoamingOverride(int subId, in List<String> gsmRoamingList,
            in List<String> gsmNonRoamingList, in List<String> cdmaRoamingList,
            in List<String> cdmaNonRoamingList);

    /**
     * Returns the result and response from RIL for oem request
     *
     * @param oemReq the data is sent to ril.
     * @param oemResp the respose data from RIL.
     * @return negative value request was not handled or get error
     *         0 request was handled succesfully, but no response data
     *         positive value success, data length of response
     */
    int invokeOemRilRequestRaw(in byte[] oemReq, out byte[] oemResp);

    /**
     * Check if any mobile Radios need to be shutdown.
     *
     * @return true is any mobile radio needs to be shutdown
     */
    boolean needMobileRadioShutdown();

    /**
     * Shutdown Mobile Radios
     */
    void shutdownMobileRadios();

    /**
     * Set phone radio type and access technology.
     *
     * @param rafs an RadioAccessFamily array to indicate all phone's
     *        new radio access family. The length of RadioAccessFamily
     *        must equ]]al to phone count.
     */
    void setRadioCapability(in RadioAccessFamily[] rafs);

    /**
     * Get phone radio type and access technology.
     *
     * @param phoneId which phone you want to get
     * @param callingPackage the name of the package making the call
     * @return phone radio type and access technology
     */
    int getRadioAccessFamily(in int phoneId, String callingPackage);

    /**
     * Enables or disables video calling.
     *
     * @param enable Whether to enable video calling.
     */
    void enableVideoCalling(boolean enable);

    /**
     * Whether video calling has been enabled by the user.
     *
     * @param callingPackage The package making the call.
     * @return {@code true} if the user has enabled video calling, {@code false} otherwise.
     */
    boolean isVideoCallingEnabled(String callingPackage);

    /**
     * Whether the DTMF tone length can be changed.
     *
     * @return {@code true} if the DTMF tone length can be changed.
     */
    boolean canChangeDtmfToneLength();

    /**
     * Whether the device is a world phone.
     *
     * @return {@code true} if the devices is a world phone.
     */
    boolean isWorldPhone();

    /**
     * Whether the phone supports TTY mode.
     *
     * @return {@code true} if the device supports TTY mode.
     */
    boolean isTtyModeSupported();

    /**
     * Whether the phone supports hearing aid compatibility.
     *
     * @return {@code true} if the device supports hearing aid compatibility.
     */
    boolean isHearingAidCompatibilitySupported();

    /**
     * Get IMS Registration Status
     */
    boolean isImsRegistered();

    /**
     * Returns the Status of Wi-Fi Calling
     */
    boolean isWifiCallingAvailable();

    /**
     * Returns the Status of Volte
     */
    boolean isVolteAvailable();

     /**
     * Returns the Status of VT (video telephony)
     */
    boolean isVideoTelephonyAvailable();

    /**
      * Returns the unique device ID of phone, for example, the IMEI for
      * GSM and the MEID for CDMA phones. Return null if device ID is not available.
      *
      * @param callingPackage The package making the call.
      * <p>Requires Permission:
      *   {@link android.Manifest.permission#READ_PHONE_STATE READ_PHONE_STATE}
      */
    String getDeviceId(String callingPackage);

    /**
     * Returns the IMEI for the given slot.
     *
     * @param slotId - device slot.
     * @param callingPackage The package making the call.
     * <p>Requires Permission:
     *   {@link android.Manifest.permission#READ_PHONE_STATE READ_PHONE_STATE}
     */
    String getImeiForSlot(int slotId, String callingPackage);

    /**
     * Returns the device software version.
     *
     * @param slotId - device slot.
     * @param callingPackage The package making the call.
     * <p>Requires Permission:
     *   {@link android.Manifest.permission#READ_PHONE_STATE READ_PHONE_STATE}
     */
    String getDeviceSoftwareVersionForSlot(int slotId, String callingPackage);

    /**
     * Returns the subscription ID associated with the specified PhoneAccount.
     */
    int getSubIdForPhoneAccount(in PhoneAccount phoneAccount);

    void factoryReset(int subId);

    /**
     * An estimate of the users's current locale based on the default SIM.
     *
     * The returned string will be a well formed BCP-47 language tag, or {@code null}
     * if no locale could be derived.
     */
    String getLocaleFromDefaultSim();

    /**
     * Requests the modem activity info asynchronously.
     * The implementor is expected to reply with the
     * {@link android.telephony.ModemActivityInfo} object placed into the Bundle with the key
     * {@link android.telephony.TelephonyManager#MODEM_ACTIVITY_RESULT_KEY}.
     * The result code is ignored.
     */
    oneway void requestModemActivityInfo(in ResultReceiver result);

    /**
     * Get the service state on specified subscription
     * @param subId Subscription id
     * @param callingPackage The package making the call
     * @return Service state on specified subscription.
     */
    ServiceState getServiceStateForSubscriber(int subId, String callingPackage);

    /**
     * Returns the URI for the per-account voicemail ringtone set in Phone settings.
     *
     * @param accountHandle The handle for the {@link PhoneAccount} for which to retrieve the
     * voicemail ringtone.
     * @return The URI for the ringtone to play when receiving a voicemail from a specific
     * PhoneAccount.
     */
    Uri getVoicemailRingtoneUri(in PhoneAccountHandle accountHandle);

    /**
     * Returns whether vibration is set for voicemail notification in Phone settings.
     *
     * @param accountHandle The handle for the {@link PhoneAccount} for which to retrieve the
     * voicemail vibration setting.
     * @return {@code true} if the vibration is set for this PhoneAccount, {@code false} otherwise.
     */
    boolean isVoicemailVibrationEnabled(in PhoneAccountHandle accountHandle);

    /**
     * Returns a list of packages that have carrier privileges.
     */
    List<String> getPackagesWithCarrierPrivileges();

    /**
<<<<<<< HEAD
     * Get ATR (Answer To Reset; as per ISO/IEC 7816-4) from SIM card
     * for a particular subId.
     */
    byte[] getAtr(int subId);
=======
     * Return the application ID for the app type.
     *
     * @param subId the subscription ID that this request applies to.
     * @param appType the uicc app type,
     * @return Application ID for specificied app type or null if no uicc or error.
     */
    String getAidForAppType(int subId, int appType);

    /**
    * Return the Electronic Serial Number.
    *
    * Requires that the calling app has READ_PRIVILEGED_PHONE_STATE permission
    *
    * @param subId the subscription ID that this request applies to.
    * @return ESN or null if error.
    * @hide
    */
    String getEsn(int subId);

    /**
    * Return the Preferred Roaming List Version
    *
    * Requires that the calling app has READ_PRIVILEGED_PHONE_STATE permission
    * @param subId the subscription ID that this request applies to.
    * @return PRLVersion or null if error.
    * @hide
    */
    String getCdmaPrlVersion(int subId);

    /**
     * Get snapshot of Telephony histograms
     * @return List of Telephony histograms
     * Requires Permission:
     *   {@link android.Manifest.permission#MODIFY_PHONE_STATE MODIFY_PHONE_STATE}
     * Or the calling app has carrier privileges.
     */
    List<TelephonyHistogram> getTelephonyHistograms();

    /**
     * Set the allowed carrier list for slotId
     * Require system privileges. In the future we may add this to carrier APIs.
     *
     * @return The number of carriers set successfully. Should match length of
     * carriers on success.
     */
    int setAllowedCarriers(int slotId, in List<CarrierIdentifier> carriers);

    /**
     * Get the allowed carrier list for slotId.
     * Require system privileges. In the future we may add this to carrier APIs.
     *
     * @return List of {@link android.service.carrier.CarrierIdentifier}; empty list
     * means all carriers are allowed.
     */
    List<CarrierIdentifier> getAllowedCarriers(int slotId);

    /**
     * Action set from carrier signalling broadcast receivers to enable/disable metered apns
     * Permissions android.Manifest.permission.MODIFY_PHONE_STATE is required
     * @param subId the subscription ID that this action applies to.
     * @param enabled control enable or disable metered apns.
     * @hide
     */
    void carrierActionSetMeteredApnsEnabled(int subId, boolean visible);

    /**
     * Action set from carrier signalling broadcast receivers to enable/disable radio
     * Permissions android.Manifest.permission.MODIFY_PHONE_STATE is required
     * @param subId the subscription ID that this action applies to.
     * @param enabled control enable or disable radio.
     * @hide
     */
    void carrierActionSetRadioEnabled(int subId, boolean enabled);

    /**
     * Get aggregated video call data usage since boot.
     * Permissions android.Manifest.permission.READ_NETWORK_USAGE_HISTORY is required.
     * @return total data usage in bytes
     * @hide
     */
    long getVtDataUsage();

    /**
     * Policy control of data connection. Usually used when data limit is passed.
     * @param enabled True if enabling the data, otherwise disabling.
     * @param subId Subscription index
     * @hide
     */
    void setPolicyDataEnabled(boolean enabled, int subId);
>>>>>>> 0a857ee2
}<|MERGE_RESOLUTION|>--- conflicted
+++ resolved
@@ -1109,12 +1109,12 @@
     List<String> getPackagesWithCarrierPrivileges();
 
     /**
-<<<<<<< HEAD
      * Get ATR (Answer To Reset; as per ISO/IEC 7816-4) from SIM card
      * for a particular subId.
      */
     byte[] getAtr(int subId);
-=======
+
+    /**
      * Return the application ID for the app type.
      *
      * @param subId the subscription ID that this request applies to.
@@ -1204,5 +1204,4 @@
      * @hide
      */
     void setPolicyDataEnabled(boolean enabled, int subId);
->>>>>>> 0a857ee2
 }