/*
 * Copyright (C) 2018 The Android Open Source Project
 *
 * Licensed under the Apache License, Version 2.0 (the "License");
 * you may not use this file except in compliance with the License.
 * You may obtain a copy of the License at
 *
 *      http://www.apache.org/licenses/LICENSE-2.0
 *
 * Unless required by applicable law or agreed to in writing, software
 * distributed under the License is distributed on an "AS IS" BASIS,
 * WITHOUT WARRANTIES OR CONDITIONS OF ANY KIND, either express or implied.
 * See the License for the specific language governing permissions and
 * limitations under the License.
 */
package com.android.internal.telephony;

import static android.content.pm.PackageManager.PERMISSION_GRANTED;

import android.Manifest;
import android.app.AppOpsManager;
import android.app.admin.DevicePolicyManager;
import android.content.Context;
import android.content.pm.ApplicationInfo;
import android.content.pm.PackageManager;
import android.os.Binder;
import android.os.Build;
import android.os.Process;
import android.os.RemoteException;
import android.os.ServiceManager;
import android.os.UserHandle;
import android.telephony.Rlog;
import android.telephony.SubscriptionManager;
import android.telephony.TelephonyManager;
import android.util.Log;
import android.util.StatsLog;

import com.android.internal.annotations.VisibleForTesting;

import java.util.HashMap;
import java.util.HashSet;
import java.util.Map;
import java.util.Set;
import java.util.function.Supplier;

/** Utility class for Telephony permission enforcement. */
public final class TelephonyPermissions {
    private static final String LOG_TAG = "TelephonyPermissions";

    private static final boolean DBG = false;

    private static final Supplier<ITelephony> TELEPHONY_SUPPLIER = () ->
            ITelephony.Stub.asInterface(ServiceManager.getService(Context.TELEPHONY_SERVICE));

    /**
     * Whether to disable the new device identifier access restrictions.
     */
    private static final String PROPERTY_DEVICE_IDENTIFIER_ACCESS_RESTRICTIONS_DISABLED =
            "device_identifier_access_restrictions_disabled";

    // Contains a mapping of packages that did not meet the new requirements to access device
    // identifiers and the methods they were attempting to invoke; used to prevent duplicate
    // reporting of packages / methods.
    private static final Map<String, Set<String>> sReportedDeviceIDPackages;
    static {
        sReportedDeviceIDPackages = new HashMap<>();
    }

    private TelephonyPermissions() {}

    /**
     * Check whether the caller (or self, if not processing an IPC) can read phone state.
     *
     * <p>This method behaves in one of the following ways:
     * <ul>
     *   <li>return true: if the caller has the READ_PRIVILEGED_PHONE_STATE permission, the
     *       READ_PHONE_STATE runtime permission, or carrier privileges on the given subId.
     *   <li>throw SecurityException: if the caller didn't declare any of these permissions, or, for
     *       apps which support runtime permissions, if the caller does not currently have any of
     *       these permissions.
     *   <li>return false: if the caller lacks all of these permissions and doesn't support runtime
     *       permissions. This implies that the user revoked the ability to read phone state
     *       manually (via AppOps). In this case we can't throw as it would break app compatibility,
     *       so we return false to indicate that the calling function should return dummy data.
     * </ul>
     *
     * <p>Note: for simplicity, this method always returns false for callers using legacy
     * permissions and who have had READ_PHONE_STATE revoked, even if they are carrier-privileged.
     * Such apps should migrate to runtime permissions or stop requiring READ_PHONE_STATE on P+
     * devices.
     *
     * @param subId the subId of the relevant subscription; used to check carrier privileges. May be
     *              {@link SubscriptionManager#INVALID_SUBSCRIPTION_ID} to skip this check for cases
     *              where it isn't relevant (hidden APIs, or APIs which are otherwise okay to leave
     *              inaccesible to carrier-privileged apps).
     */
    public static boolean checkCallingOrSelfReadPhoneState(
            Context context, int subId, String callingPackage, String message) {
        return checkReadPhoneState(context, subId, Binder.getCallingPid(), Binder.getCallingUid(),
                callingPackage, message);
    }

    /** Identical to checkCallingOrSelfReadPhoneState but never throws SecurityException */
    public static boolean checkCallingOrSelfReadPhoneStateNoThrow(
            Context context, int subId, String callingPackage, String message) {
        try {
            return checkCallingOrSelfReadPhoneState(context, subId, callingPackage, message);
        } catch (SecurityException se) {
            return false;
        }
    }

    /**
     * Check whether the app with the given pid/uid can read phone state.
     *
     * <p>This method behaves in one of the following ways:
     * <ul>
     *   <li>return true: if the caller has the READ_PRIVILEGED_PHONE_STATE permission, the
     *       READ_PHONE_STATE runtime permission, or carrier privileges on the given subId.
     *   <li>throw SecurityException: if the caller didn't declare any of these permissions, or, for
     *       apps which support runtime permissions, if the caller does not currently have any of
     *       these permissions.
     *   <li>return false: if the caller lacks all of these permissions and doesn't support runtime
     *       permissions. This implies that the user revoked the ability to read phone state
     *       manually (via AppOps). In this case we can't throw as it would break app compatibility,
     *       so we return false to indicate that the calling function should return dummy data.
     * </ul>
     *
     * <p>Note: for simplicity, this method always returns false for callers using legacy
     * permissions and who have had READ_PHONE_STATE revoked, even if they are carrier-privileged.
     * Such apps should migrate to runtime permissions or stop requiring READ_PHONE_STATE on P+
     * devices.
     */
    public static boolean checkReadPhoneState(
            Context context, int subId, int pid, int uid, String callingPackage, String message) {
        return checkReadPhoneState(
                context, TELEPHONY_SUPPLIER, subId, pid, uid, callingPackage, message);
    }

    /**
     * Check whether the calling packages has carrier privileges for the passing subscription.
     * @return {@code true} if the caller has carrier privileges, {@false} otherwise.
     */
    public static boolean checkCarrierPrivilegeForSubId(int subId) {
        if (SubscriptionManager.isValidSubscriptionId(subId)
                && getCarrierPrivilegeStatus(TELEPHONY_SUPPLIER, subId, Binder.getCallingUid())
                == TelephonyManager.CARRIER_PRIVILEGE_STATUS_HAS_ACCESS) {
            return true;
        }
        return false;
    }

    @VisibleForTesting
    public static boolean checkReadPhoneState(
            Context context, Supplier<ITelephony> telephonySupplier, int subId, int pid, int uid,
            String callingPackage, String message) {
        try {
            context.enforcePermission(
                    android.Manifest.permission.READ_PRIVILEGED_PHONE_STATE, pid, uid, message);

            // SKIP checking for run-time permission since caller has PRIVILEGED permission
            return true;
        } catch (SecurityException privilegedPhoneStateException) {
            try {
                context.enforcePermission(
                        android.Manifest.permission.READ_PHONE_STATE, pid, uid, message);
            } catch (SecurityException phoneStateException) {
                // If we don't have the runtime permission, but do have carrier privileges, that
                // suffices for reading phone state.
                if (SubscriptionManager.isValidSubscriptionId(subId)) {
                    enforceCarrierPrivilege(telephonySupplier, subId, uid, message);
                    return true;
                }
                throw phoneStateException;
            }
        }

        // We have READ_PHONE_STATE permission, so return true as long as the AppOps bit hasn't been
        // revoked.
        AppOpsManager appOps = (AppOpsManager) context.getSystemService(Context.APP_OPS_SERVICE);
<<<<<<< HEAD
        return appOps.noteOp(AppOpsManager.OP_READ_PHONE_STATE, uid, callingPackage)
=======
        return appOps.noteOp(AppOpsManager.OPSTR_READ_PHONE_STATE, uid, callingPackage)
>>>>>>> dbf9e87c
                == AppOpsManager.MODE_ALLOWED;
    }

    /**
     * Check whether the app with the given pid/uid can read phone state, or has carrier
     * privileges on any active subscription.
     *
     * <p>If the app does not have carrier privilege, this method will return {@code false} instead
     * of throwing a SecurityException. Therefore, the callers cannot tell the difference
     * between M+ apps which declare the runtime permission but do not have it, and pre-M apps
     * which declare the static permission but had access revoked via AppOps. Apps in the former
     * category expect SecurityExceptions; apps in the latter don't. So this method is suitable for
     * use only if the behavior in both scenarios is meant to be identical.
     *
     * @return {@code true} if the app can read phone state or has carrier privilege;
     *         {@code false} otherwise.
     */
    public static boolean checkReadPhoneStateOnAnyActiveSub(
            Context context, int pid, int uid, String callingPackage, String message) {
        return checkReadPhoneStateOnAnyActiveSub(context, TELEPHONY_SUPPLIER, pid, uid,
                    callingPackage, message);
    }

    @VisibleForTesting
    public static boolean checkReadPhoneStateOnAnyActiveSub(
            Context context, Supplier<ITelephony> telephonySupplier, int pid, int uid,
            String callingPackage, String message) {
        try {
            context.enforcePermission(
                    android.Manifest.permission.READ_PRIVILEGED_PHONE_STATE, pid, uid, message);

            // SKIP checking for run-time permission since caller has PRIVILEGED permission
            return true;
        } catch (SecurityException privilegedPhoneStateException) {
            try {
                context.enforcePermission(
                        android.Manifest.permission.READ_PHONE_STATE, pid, uid, message);
            } catch (SecurityException phoneStateException) {
                // If we don't have the runtime permission, but do have carrier privileges, that
                // suffices for reading phone state.
                return checkCarrierPrivilegeForAnySubId(context, telephonySupplier, uid);
            }
        }

        // We have READ_PHONE_STATE permission, so return true as long as the AppOps bit hasn't been
        // revoked.
        AppOpsManager appOps = (AppOpsManager) context.getSystemService(Context.APP_OPS_SERVICE);
<<<<<<< HEAD
        return appOps.noteOp(AppOpsManager.OP_READ_PHONE_STATE, uid, callingPackage) ==
=======
        return appOps.noteOp(AppOpsManager.OPSTR_READ_PHONE_STATE, uid, callingPackage) ==
>>>>>>> dbf9e87c
                AppOpsManager.MODE_ALLOWED;
    }

    /**
     * Check whether the caller (or self, if not processing an IPC) can read device identifiers.
     *
     * <p>This method behaves in one of the following ways:
     * <ul>
     *   <li>return true: if the caller has the READ_PRIVILEGED_PHONE_STATE permission, the calling
     *       package passes a DevicePolicyManager Device Owner / Profile Owner device identifier
     *       access check, or the calling package has carrier privileges.
     *   <li>throw SecurityException: if the caller does not meet any of the requirements and is
     *       targeting Q or is targeting pre-Q and does not have the READ_PHONE_STATE permission.
     *   <li>return false: if the caller is targeting pre-Q and does have the READ_PHONE_STATE
     *       permission. In this case the caller would expect to have access to the device
     *       identifiers so false is returned instead of throwing a SecurityException to indicate
     *       the calling function should return dummy data.
     * </ul>
     */
    public static boolean checkCallingOrSelfReadDeviceIdentifiers(Context context,
            String callingPackage, String message) {
        return checkCallingOrSelfReadDeviceIdentifiers(context,
                SubscriptionManager.INVALID_SUBSCRIPTION_ID, callingPackage, message);
    }

    /**
     * Check whether the caller (or self, if not processing an IPC) can read device identifiers.
     *
     * <p>This method behaves in one of the following ways:
     * <ul>
     *   <li>return true: if the caller has the READ_PRIVILEGED_PHONE_STATE permission, the calling
     *       package passes a DevicePolicyManager Device Owner / Profile Owner device identifier
     *       access check, or the calling package has carrier privileges.
     *   <li>throw SecurityException: if the caller does not meet any of the requirements and is
     *       targeting Q or is targeting pre-Q and does not have the READ_PHONE_STATE permission
     *       or carrier privileges.
     *   <li>return false: if the caller is targeting pre-Q and does have the READ_PHONE_STATE
     *       permission or carrier privileges. In this case the caller would expect to have access
     *       to the device identifiers so false is returned instead of throwing a SecurityException
     *       to indicate the calling function should return dummy data.
     * </ul>
     */
    public static boolean checkCallingOrSelfReadDeviceIdentifiers(Context context, int subId,
            String callingPackage, String message) {
        return checkReadDeviceIdentifiers(context, TELEPHONY_SUPPLIER, subId,
                Binder.getCallingPid(), Binder.getCallingUid(), callingPackage, message);
    }

    /**
     * Check whether the caller (or self, if not processing an IPC) can read subscriber identifiers.
     *
     * <p>This method behaves in one of the following ways:
     * <ul>
     *   <li>return true: if the caller has the READ_PRIVILEGED_PHONE_STATE permission, the calling
     *       package passes a DevicePolicyManager Device Owner / Profile Owner device identifier
     *       access check, or the calling package has carrier privileges.
     *   <li>throw SecurityException: if the caller does not meet any of the requirements and is
     *       targeting Q or is targeting pre-Q and does not have the READ_PHONE_STATE permission.
     *   <li>return false: if the caller is targeting pre-Q and does have the READ_PHONE_STATE
     *       permission. In this case the caller would expect to have access to the device
     *       identifiers so false is returned instead of throwing a SecurityException to indicate
     *       the calling function should return dummy data.
     * </ul>
     */
    public static boolean checkCallingOrSelfReadSubscriberIdentifiers(Context context, int subId,
            String callingPackage, String message) {
        return checkReadDeviceIdentifiers(context, TELEPHONY_SUPPLIER, subId,
                Binder.getCallingPid(), Binder.getCallingUid(), callingPackage, message);
    }

    /**
     * Checks whether the app with the given pid/uid can read device identifiers.
     *
     * @returns true if the caller has the READ_PRIVILEGED_PHONE_STATE permission or the calling
     * package passes a DevicePolicyManager Device Owner / Profile Owner device identifier access
     * check.
     */
    @VisibleForTesting
    public static boolean checkReadDeviceIdentifiers(Context context,
            Supplier<ITelephony> telephonySupplier, int subId, int pid, int uid,
            String callingPackage, String message) {
        // Allow system and root access to the device identifiers.
        final int appId = UserHandle.getAppId(uid);
        if (appId == Process.SYSTEM_UID || appId == Process.ROOT_UID) {
            return true;
        }
        // Allow access to packages that have the READ_PRIVILEGED_PHONE_STATE permission.
        if (context.checkPermission(android.Manifest.permission.READ_PRIVILEGED_PHONE_STATE, pid,
                uid) == PackageManager.PERMISSION_GRANTED) {
            return true;
        }
        // If the calling package has carrier privileges for any subscription then allow access.
        if (checkCarrierPrivilegeForAnySubId(context, telephonySupplier, uid)) {
            return true;
        }
        // if the calling package is not null then perform the DevicePolicyManager device /
        // profile owner and Appop checks.
        if (callingPackage != null) {
            // Allow access to an app that has been granted the READ_DEVICE_IDENTIFIERS app op.
            long token = Binder.clearCallingIdentity();
            AppOpsManager appOpsManager = (AppOpsManager) context.getSystemService(
                    Context.APP_OPS_SERVICE);
            try {
                if (appOpsManager.noteOpNoThrow(AppOpsManager.OPSTR_READ_DEVICE_IDENTIFIERS, uid,
                        callingPackage) == AppOpsManager.MODE_ALLOWED) {
                    return true;
                }
            } finally {
                Binder.restoreCallingIdentity(token);
            }
            // Allow access to a device / profile owner app.
            DevicePolicyManager devicePolicyManager =
                    (DevicePolicyManager) context.getSystemService(
                            Context.DEVICE_POLICY_SERVICE);
            if (devicePolicyManager != null && devicePolicyManager.checkDeviceIdentifierAccess(
                    callingPackage, pid, uid)) {
                return true;
            }
        }
        return reportAccessDeniedToReadIdentifiers(context, subId, pid, uid, callingPackage,
            message);
    }

    /**
     * Reports a failure when the app with the given pid/uid cannot access the requested identifier.
     *
     * @returns false if the caller is targeting pre-Q and does have the READ_PHONE_STATE
     * permission or carrier privileges.
     * @throws SecurityException if the caller does not meet any of the requirements for the
     *                           requested identifier and is targeting Q or is targeting pre-Q
     *                           and does not have the READ_PHONE_STATE permission or carrier
     *                           privileges.
     */
    private static boolean reportAccessDeniedToReadIdentifiers(Context context, int subId, int pid,
            int uid, String callingPackage, String message) {
        boolean isPreinstalled = false;
        boolean isPrivApp = false;
        ApplicationInfo callingPackageInfo = null;
        try {
            callingPackageInfo = context.getPackageManager().getApplicationInfoAsUser(
<<<<<<< HEAD
                    callingPackage, 0, UserHandle.getUserId(uid));
=======
                    callingPackage, 0, UserHandle.getUserHandleForUid(uid));
>>>>>>> dbf9e87c
            if (callingPackageInfo != null) {
                if (callingPackageInfo.isSystemApp()) {
                    isPreinstalled = true;
                    if (callingPackageInfo.isPrivilegedApp()) {
                        isPrivApp = true;
                    }
                }
            }
        } catch (PackageManager.NameNotFoundException e) {
            // If the application info for the calling package could not be found then assume the
            // calling app is a non-preinstalled app to detect any issues with the check
            Log.e(LOG_TAG, "Exception caught obtaining package info for package " + callingPackage,
                    e);
        }
        // The current package should only be reported in StatsLog if it has not previously been
        // reported for the currently invoked device identifier method.
        boolean packageReported = sReportedDeviceIDPackages.containsKey(callingPackage);
        if (!packageReported || !sReportedDeviceIDPackages.get(callingPackage).contains(
                message)) {
            Set invokedMethods;
            if (!packageReported) {
                invokedMethods = new HashSet<String>();
                sReportedDeviceIDPackages.put(callingPackage, invokedMethods);
            } else {
                invokedMethods = sReportedDeviceIDPackages.get(callingPackage);
            }
            invokedMethods.add(message);
            StatsLog.write(StatsLog.DEVICE_IDENTIFIER_ACCESS_DENIED, callingPackage, message,
                    isPreinstalled, isPrivApp);
        }
        Log.w(LOG_TAG, "reportAccessDeniedToReadIdentifiers:" + callingPackage + ":" + message
                + ":isPreinstalled=" + isPreinstalled + ":isPrivApp=" + isPrivApp);
        // if the target SDK is pre-Q then check if the calling package would have previously
        // had access to device identifiers.
        if (callingPackageInfo != null && (
                callingPackageInfo.targetSdkVersion < Build.VERSION_CODES.Q)) {
            if (context.checkPermission(
                    android.Manifest.permission.READ_PHONE_STATE,
                    pid,
                    uid) == PackageManager.PERMISSION_GRANTED) {
                return false;
            }
            if (checkCarrierPrivilegeForSubId(subId)) {
                return false;
            }
        }
        throw new SecurityException(message + ": The user " + uid
                + " does not meet the requirements to access device identifiers.");
    }

    /**
     * Check whether the app with the given pid/uid can read the call log.
     * @return {@code true} if the specified app has the read call log permission and AppOpp granted
     *      to it, {@code false} otherwise.
     */
    public static boolean checkReadCallLog(
            Context context, int subId, int pid, int uid, String callingPackage) {
        return checkReadCallLog(
                context, TELEPHONY_SUPPLIER, subId, pid, uid, callingPackage);
    }

    @VisibleForTesting
    public static boolean checkReadCallLog(
            Context context, Supplier<ITelephony> telephonySupplier, int subId, int pid, int uid,
            String callingPackage) {

        if (context.checkPermission(Manifest.permission.READ_CALL_LOG, pid, uid)
                != PERMISSION_GRANTED) {
            // If we don't have the runtime permission, but do have carrier privileges, that
            // suffices for being able to see the call phone numbers.
            if (SubscriptionManager.isValidSubscriptionId(subId)) {
                enforceCarrierPrivilege(telephonySupplier, subId, uid, "readCallLog");
                return true;
            }
            return false;
        }

        // We have READ_CALL_LOG permission, so return true as long as the AppOps bit hasn't been
        // revoked.
        AppOpsManager appOps = (AppOpsManager) context.getSystemService(Context.APP_OPS_SERVICE);
        return appOps.noteOp(AppOpsManager.OPSTR_READ_CALL_LOG, uid, callingPackage) ==
                AppOpsManager.MODE_ALLOWED;
    }

    /**
     * Returns whether the caller can read phone numbers.
     *
     * <p>Besides apps with the ability to read phone state per {@link #checkReadPhoneState}, the
     * default SMS app and apps with READ_SMS or READ_PHONE_NUMBERS can also read phone numbers.
     */
    public static boolean checkCallingOrSelfReadPhoneNumber(
            Context context, int subId, String callingPackage, String message) {
        return checkReadPhoneNumber(
                context, TELEPHONY_SUPPLIER, subId, Binder.getCallingPid(), Binder.getCallingUid(),
                callingPackage, message);
    }

    @VisibleForTesting
    public static boolean checkReadPhoneNumber(
            Context context, Supplier<ITelephony> telephonySupplier, int subId, int pid, int uid,
            String callingPackage, String message) {
        // Default SMS app can always read it.
        AppOpsManager appOps = (AppOpsManager) context.getSystemService(Context.APP_OPS_SERVICE);
        if (appOps.noteOp(AppOpsManager.OPSTR_WRITE_SMS, uid, callingPackage) ==
                AppOpsManager.MODE_ALLOWED) {
            return true;
        }

        // NOTE(b/73308711): If an app has one of the following AppOps bits explicitly revoked, they
        // will be denied access, even if they have another permission and AppOps bit if needed.

        // First, check if we can read the phone state.
        try {
            return checkReadPhoneState(
                    context, telephonySupplier, subId, pid, uid, callingPackage, message);
        } catch (SecurityException readPhoneStateSecurityException) {
        }
        // Can be read with READ_SMS too.
        try {
            context.enforcePermission(android.Manifest.permission.READ_SMS, pid, uid, message);
            return appOps.noteOp(AppOpsManager.OPSTR_READ_SMS, uid, callingPackage)
                == AppOpsManager.MODE_ALLOWED;

        } catch (SecurityException readSmsSecurityException) {
        }
        // Can be read with READ_PHONE_NUMBERS too.
        try {
            context.enforcePermission(android.Manifest.permission.READ_PHONE_NUMBERS, pid, uid,
                    message);
            return appOps.noteOp(AppOpsManager.OPSTR_READ_PHONE_NUMBERS, uid, callingPackage)
                == AppOpsManager.MODE_ALLOWED;

        } catch (SecurityException readPhoneNumberSecurityException) {
        }

        throw new SecurityException(message + ": Neither user " + uid +
                " nor current process has " + android.Manifest.permission.READ_PHONE_STATE +
                ", " + android.Manifest.permission.READ_SMS + ", or " +
                android.Manifest.permission.READ_PHONE_NUMBERS);
    }

    /**
     * Ensure the caller (or self, if not processing an IPC) has MODIFY_PHONE_STATE (and is thus a
     * privileged app) or carrier privileges.
     *
     * @throws SecurityException if the caller does not have the required permission/privileges
     */
    public static void enforceCallingOrSelfModifyPermissionOrCarrierPrivilege(
            Context context, int subId, String message) {
        if (context.checkCallingOrSelfPermission(android.Manifest.permission.MODIFY_PHONE_STATE) ==
                PERMISSION_GRANTED) {
            return;
        }

        if (DBG) Rlog.d(LOG_TAG, "No modify permission, check carrier privilege next.");
        enforceCallingOrSelfCarrierPrivilege(subId, message);
    }

    /**
     * Ensure the caller (or self, if not processing an IPC) has
     * {@link android.Manifest.permission#READ_PHONE_STATE} or carrier privileges.
     *
     * @throws SecurityException if the caller does not have the required permission/privileges
     */
    public static void enforeceCallingOrSelfReadPhoneStatePermissionOrCarrierPrivilege(
            Context context, int subId, String message) {
        if (context.checkCallingOrSelfPermission(android.Manifest.permission.READ_PHONE_STATE)
                == PERMISSION_GRANTED) {
            return;
        }

        if (DBG) {
            Rlog.d(LOG_TAG, "No READ_PHONE_STATE permission, check carrier privilege next.");
        }

        enforceCallingOrSelfCarrierPrivilege(subId, message);
    }

    /**
     * Ensure the caller (or self, if not processing an IPC) has
     * {@link android.Manifest.permission#READ_PRIVILEGED_PHONE_STATE} or carrier privileges.
     *
     * @throws SecurityException if the caller does not have the required permission/privileges
     */
    public static void enforeceCallingOrSelfReadPrivilegedPhoneStatePermissionOrCarrierPrivilege(
            Context context, int subId, String message) {
        if (context.checkCallingOrSelfPermission(Manifest.permission.READ_PRIVILEGED_PHONE_STATE)
                == PERMISSION_GRANTED) {
            return;
        }

        if (DBG) {
            Rlog.d(LOG_TAG, "No READ_PRIVILEDED_PHONE_STATE permission, " +
                    "check carrier privilege next.");
        }

        enforceCallingOrSelfCarrierPrivilege(subId, message);
    }

    /**
     * Make sure the caller (or self, if not processing an IPC) has carrier privileges.
     *
     * @throws SecurityException if the caller does not have the required privileges
     */
    public static void enforceCallingOrSelfCarrierPrivilege(int subId, String message) {
        // NOTE: It's critical that we explicitly pass the calling UID here rather than call
        // TelephonyManager#hasCarrierPrivileges directly, as the latter only works when called from
        // the phone process. When called from another process, it will check whether that process
        // has carrier privileges instead.
        enforceCarrierPrivilege(subId, Binder.getCallingUid(), message);
    }

    private static void enforceCarrierPrivilege(int subId, int uid, String message) {
        enforceCarrierPrivilege(TELEPHONY_SUPPLIER, subId, uid, message);
    }

    private static void enforceCarrierPrivilege(
            Supplier<ITelephony> telephonySupplier, int subId, int uid, String message) {
        if (getCarrierPrivilegeStatus(telephonySupplier, subId, uid) !=
                TelephonyManager.CARRIER_PRIVILEGE_STATUS_HAS_ACCESS) {
            if (DBG) Rlog.e(LOG_TAG, "No Carrier Privilege.");
            throw new SecurityException(message);
        }
    }

<<<<<<< HEAD
    /**
     * Returns whether the provided uid has carrier privileges for any active subscription ID.
     */
    private static boolean checkCarrierPrivilegeForAnySubId(Context context,
            Supplier<ITelephony> telephonySupplier, int uid) {
        SubscriptionManager sm = (SubscriptionManager) context.getSystemService(
                Context.TELEPHONY_SUBSCRIPTION_SERVICE);
        int[] activeSubIds = sm.getActiveSubscriptionIdList();
        if (activeSubIds != null) {
            for (int activeSubId : activeSubIds) {
                if (getCarrierPrivilegeStatus(telephonySupplier, activeSubId, uid)
                        == TelephonyManager.CARRIER_PRIVILEGE_STATUS_HAS_ACCESS) {
                    return true;
                }
=======
    /** Returns whether the provided uid has carrier privileges for any active subscription ID. */
    private static boolean checkCarrierPrivilegeForAnySubId(
            Context context, Supplier<ITelephony> telephonySupplier, int uid) {
        SubscriptionManager sm = (SubscriptionManager) context.getSystemService(
                Context.TELEPHONY_SUBSCRIPTION_SERVICE);
        int[] activeSubIds = sm.getActiveSubscriptionIdList(/* visibleOnly */ false);
        for (int activeSubId : activeSubIds) {
            if (getCarrierPrivilegeStatus(telephonySupplier, activeSubId, uid)
                    == TelephonyManager.CARRIER_PRIVILEGE_STATUS_HAS_ACCESS) {
                return true;
>>>>>>> dbf9e87c
            }
        }
        return false;
    }

<<<<<<< HEAD

=======
>>>>>>> dbf9e87c
    private static int getCarrierPrivilegeStatus(
            Supplier<ITelephony> telephonySupplier, int subId, int uid) {
        ITelephony telephony = telephonySupplier.get();
        try {
            if (telephony != null) {
                return telephony.getCarrierPrivilegeStatusForUid(subId, uid);
            }
        } catch (RemoteException e) {
            // Fallback below.
        }
        Rlog.e(LOG_TAG, "Phone process is down, cannot check carrier privileges");
        return TelephonyManager.CARRIER_PRIVILEGE_STATUS_NO_ACCESS;
    }

    /**
     * Throws if the caller is not of a shell (or root) UID.
     *
     * @param callingUid pass Binder.callingUid().
     */
    public static void enforceShellOnly(int callingUid, String message) {
        if (callingUid == Process.SHELL_UID || callingUid == Process.ROOT_UID) {
            return; // okay
        }

        throw new SecurityException(message + ": Only shell user can call it");
    }
}<|MERGE_RESOLUTION|>--- conflicted
+++ resolved
@@ -178,11 +178,7 @@
         // We have READ_PHONE_STATE permission, so return true as long as the AppOps bit hasn't been
         // revoked.
         AppOpsManager appOps = (AppOpsManager) context.getSystemService(Context.APP_OPS_SERVICE);
-<<<<<<< HEAD
-        return appOps.noteOp(AppOpsManager.OP_READ_PHONE_STATE, uid, callingPackage)
-=======
         return appOps.noteOp(AppOpsManager.OPSTR_READ_PHONE_STATE, uid, callingPackage)
->>>>>>> dbf9e87c
                 == AppOpsManager.MODE_ALLOWED;
     }
 
@@ -230,11 +226,7 @@
         // We have READ_PHONE_STATE permission, so return true as long as the AppOps bit hasn't been
         // revoked.
         AppOpsManager appOps = (AppOpsManager) context.getSystemService(Context.APP_OPS_SERVICE);
-<<<<<<< HEAD
-        return appOps.noteOp(AppOpsManager.OP_READ_PHONE_STATE, uid, callingPackage) ==
-=======
         return appOps.noteOp(AppOpsManager.OPSTR_READ_PHONE_STATE, uid, callingPackage) ==
->>>>>>> dbf9e87c
                 AppOpsManager.MODE_ALLOWED;
     }
 
@@ -375,11 +367,7 @@
         ApplicationInfo callingPackageInfo = null;
         try {
             callingPackageInfo = context.getPackageManager().getApplicationInfoAsUser(
-<<<<<<< HEAD
-                    callingPackage, 0, UserHandle.getUserId(uid));
-=======
                     callingPackage, 0, UserHandle.getUserHandleForUid(uid));
->>>>>>> dbf9e87c
             if (callingPackageInfo != null) {
                 if (callingPackageInfo.isSystemApp()) {
                     isPreinstalled = true;
@@ -605,22 +593,6 @@
         }
     }
 
-<<<<<<< HEAD
-    /**
-     * Returns whether the provided uid has carrier privileges for any active subscription ID.
-     */
-    private static boolean checkCarrierPrivilegeForAnySubId(Context context,
-            Supplier<ITelephony> telephonySupplier, int uid) {
-        SubscriptionManager sm = (SubscriptionManager) context.getSystemService(
-                Context.TELEPHONY_SUBSCRIPTION_SERVICE);
-        int[] activeSubIds = sm.getActiveSubscriptionIdList();
-        if (activeSubIds != null) {
-            for (int activeSubId : activeSubIds) {
-                if (getCarrierPrivilegeStatus(telephonySupplier, activeSubId, uid)
-                        == TelephonyManager.CARRIER_PRIVILEGE_STATUS_HAS_ACCESS) {
-                    return true;
-                }
-=======
     /** Returns whether the provided uid has carrier privileges for any active subscription ID. */
     private static boolean checkCarrierPrivilegeForAnySubId(
             Context context, Supplier<ITelephony> telephonySupplier, int uid) {
@@ -631,16 +603,11 @@
             if (getCarrierPrivilegeStatus(telephonySupplier, activeSubId, uid)
                     == TelephonyManager.CARRIER_PRIVILEGE_STATUS_HAS_ACCESS) {
                 return true;
->>>>>>> dbf9e87c
             }
         }
         return false;
     }
 
-<<<<<<< HEAD
-
-=======
->>>>>>> dbf9e87c
     private static int getCarrierPrivilegeStatus(
             Supplier<ITelephony> telephonySupplier, int subId, int uid) {
         ITelephony telephony = telephonySupplier.get();
