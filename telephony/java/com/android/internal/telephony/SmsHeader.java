--- conflicted
+++ resolved
@@ -171,19 +171,17 @@
                 portAddrs.areEightBits = false;
                 smsHeader.portAddrs = portAddrs;
                 break;
-<<<<<<< HEAD
             case ELT_ID_SPECIAL_SMS_MESSAGE_INDICATION:
                 SpecialSmsMsg specialSmsMsg = new SpecialSmsMsg();
                 specialSmsMsg.msgIndType = inStream.read();
                 specialSmsMsg.msgCount = inStream.read();
                 smsHeader.specialSmsMsgList.add(specialSmsMsg);
-=======
+                break; 
             case ELT_ID_NATIONAL_LANGUAGE_SINGLE_SHIFT:
                 smsHeader.languageShiftTable = inStream.read();
                 break;
             case ELT_ID_NATIONAL_LANGUAGE_LOCKING_SHIFT:
                 smsHeader.languageTable = inStream.read();
->>>>>>> 7336486c
                 break;
             default:
                 MiscElt miscElt = new MiscElt();
@@ -241,13 +239,12 @@
                 outStream.write(portAddrs.origPort & 0x00FF);
             }
         }
-<<<<<<< HEAD
         for (SpecialSmsMsg specialSmsMsg : smsHeader.specialSmsMsgList) {
             outStream.write(ELT_ID_SPECIAL_SMS_MESSAGE_INDICATION);
             outStream.write(2);
             outStream.write(specialSmsMsg.msgIndType & 0xFF);
             outStream.write(specialSmsMsg.msgCount & 0xFF);
-=======
+        }
         if (smsHeader.languageShiftTable != 0) {
             outStream.write(ELT_ID_NATIONAL_LANGUAGE_SINGLE_SHIFT);
             outStream.write(1);
@@ -257,7 +254,6 @@
             outStream.write(ELT_ID_NATIONAL_LANGUAGE_LOCKING_SHIFT);
             outStream.write(1);
             outStream.write(smsHeader.languageTable);
->>>>>>> 7336486c
         }
         for (MiscElt miscElt : smsHeader.miscEltList) {
             outStream.write(miscElt.id);
@@ -290,19 +286,17 @@
             builder.append(", areEightBits=" + portAddrs.areEightBits);
             builder.append(" }");
         }
-<<<<<<< HEAD
         for (SpecialSmsMsg specialSmsMsg : specialSmsMsgList) {
             builder.append(", SpecialSmsMsg ");
             builder.append("{ msgIndType=" + specialSmsMsg.msgIndType);
             builder.append(", msgCount=" + specialSmsMsg.msgCount);
             builder.append(" }");
-=======
+        }
         if (languageShiftTable != 0) {
             builder.append(", languageShiftTable=" + languageShiftTable);
         }
         if (languageTable != 0) {
             builder.append(", languageTable=" + languageTable);
->>>>>>> 7336486c
         }
         for (MiscElt miscElt : miscEltList) {
             builder.append(", MiscElt ");
