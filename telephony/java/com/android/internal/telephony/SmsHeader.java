/*
 * Copyright (C) 2006 The Android Open Source Project
 *
 * Licensed under the Apache License, Version 2.0 (the "License");
 * you may not use this file except in compliance with the License.
 * You may obtain a copy of the License at
 *
 *      http://www.apache.org/licenses/LICENSE-2.0
 *
 * Unless required by applicable law or agreed to in writing, software
 * distributed under the License is distributed on an "AS IS" BASIS,
 * WITHOUT WARRANTIES OR CONDITIONS OF ANY KIND, either express or implied.
 * See the License for the specific language governing permissions and
 * limitations under the License.
 */

package com.android.internal.telephony;

import android.annotation.UnsupportedAppUsage;

import com.android.internal.util.HexDump;

import java.io.ByteArrayInputStream;
import java.io.ByteArrayOutputStream;
<<<<<<< HEAD

import android.annotation.UnsupportedAppUsage;
=======
>>>>>>> dbf9e87c
import java.util.ArrayList;

/**
 * SMS user data header, as specified in TS 23.040 9.2.3.24.
 */
public class SmsHeader {

    // TODO(cleanup): this data structure is generally referred to as
    // the 'user data header' or UDH, and so the class name should
    // change to reflect this...

    /** SMS user data header information element identifiers.
     * (see TS 23.040 9.2.3.24)
     */
    public static final int ELT_ID_CONCATENATED_8_BIT_REFERENCE       = 0x00;
    public static final int ELT_ID_SPECIAL_SMS_MESSAGE_INDICATION     = 0x01;
    public static final int ELT_ID_APPLICATION_PORT_ADDRESSING_8_BIT  = 0x04;
    public static final int ELT_ID_APPLICATION_PORT_ADDRESSING_16_BIT = 0x05;
    public static final int ELT_ID_SMSC_CONTROL_PARAMS                = 0x06;
    public static final int ELT_ID_UDH_SOURCE_INDICATION              = 0x07;
    public static final int ELT_ID_CONCATENATED_16_BIT_REFERENCE      = 0x08;
    public static final int ELT_ID_WIRELESS_CTRL_MSG_PROTOCOL         = 0x09;
    public static final int ELT_ID_TEXT_FORMATTING                    = 0x0A;
    public static final int ELT_ID_PREDEFINED_SOUND                   = 0x0B;
    public static final int ELT_ID_USER_DEFINED_SOUND                 = 0x0C;
    public static final int ELT_ID_PREDEFINED_ANIMATION               = 0x0D;
    public static final int ELT_ID_LARGE_ANIMATION                    = 0x0E;
    public static final int ELT_ID_SMALL_ANIMATION                    = 0x0F;
    public static final int ELT_ID_LARGE_PICTURE                      = 0x10;
    public static final int ELT_ID_SMALL_PICTURE                      = 0x11;
    public static final int ELT_ID_VARIABLE_PICTURE                   = 0x12;
    public static final int ELT_ID_USER_PROMPT_INDICATOR              = 0x13;
    public static final int ELT_ID_EXTENDED_OBJECT                    = 0x14;
    public static final int ELT_ID_REUSED_EXTENDED_OBJECT             = 0x15;
    public static final int ELT_ID_COMPRESSION_CONTROL                = 0x16;
    public static final int ELT_ID_OBJECT_DISTR_INDICATOR             = 0x17;
    public static final int ELT_ID_STANDARD_WVG_OBJECT                = 0x18;
    public static final int ELT_ID_CHARACTER_SIZE_WVG_OBJECT          = 0x19;
    public static final int ELT_ID_EXTENDED_OBJECT_DATA_REQUEST_CMD   = 0x1A;
    public static final int ELT_ID_RFC_822_EMAIL_HEADER               = 0x20;
    public static final int ELT_ID_HYPERLINK_FORMAT_ELEMENT           = 0x21;
    public static final int ELT_ID_REPLY_ADDRESS_ELEMENT              = 0x22;
    public static final int ELT_ID_ENHANCED_VOICE_MAIL_INFORMATION    = 0x23;
    public static final int ELT_ID_NATIONAL_LANGUAGE_SINGLE_SHIFT     = 0x24;
    public static final int ELT_ID_NATIONAL_LANGUAGE_LOCKING_SHIFT    = 0x25;

    public static final int PORT_WAP_PUSH = 2948;
    public static final int PORT_WAP_WSP  = 9200;

    public static class PortAddrs {
        @UnsupportedAppUsage
<<<<<<< HEAD
=======
        public PortAddrs() {
        }

        @UnsupportedAppUsage
>>>>>>> dbf9e87c
        public int destPort;
        @UnsupportedAppUsage
        public int origPort;
        public boolean areEightBits;
    }

    public static class ConcatRef {
        @UnsupportedAppUsage
<<<<<<< HEAD
=======
        public ConcatRef() {
        }

        @UnsupportedAppUsage
>>>>>>> dbf9e87c
        public int refNumber;
        @UnsupportedAppUsage
        public int seqNumber;
        @UnsupportedAppUsage
        public int msgCount;
        public boolean isEightBits;
    }

    public static class SpecialSmsMsg {
        public int msgIndType;
        public int msgCount;
    }

    /**
     * A header element that is not explicitly parsed, meaning not
     * PortAddrs or ConcatRef or SpecialSmsMsg.
     */
    public static class MiscElt {
        public int id;
        public byte[] data;
    }

    @UnsupportedAppUsage
    public PortAddrs portAddrs;
    @UnsupportedAppUsage
    public ConcatRef concatRef;
    public ArrayList<SpecialSmsMsg> specialSmsMsgList = new ArrayList<SpecialSmsMsg>();
    public ArrayList<MiscElt> miscEltList = new ArrayList<MiscElt>();

    /** 7 bit national language locking shift table, or 0 for GSM default 7 bit alphabet. */
    @UnsupportedAppUsage
    public int languageTable;

    /** 7 bit national language single shift table, or 0 for GSM default 7 bit extension table. */
    @UnsupportedAppUsage
    public int languageShiftTable;

    @UnsupportedAppUsage
    public SmsHeader() {}

    /**
     * Create structured SmsHeader object from serialized byte array representation.
     * (see TS 23.040 9.2.3.24)
     * @param data is user data header bytes
     * @return SmsHeader object
     */
    @UnsupportedAppUsage
    public static SmsHeader fromByteArray(byte[] data) {
        ByteArrayInputStream inStream = new ByteArrayInputStream(data);
        SmsHeader smsHeader = new SmsHeader();
        while (inStream.available() > 0) {
            /**
             * NOTE: as defined in the spec, ConcatRef and PortAddr
             * fields should not reoccur, but if they do the last
             * occurrence is to be used.  Also, for ConcatRef
             * elements, if the count is zero, sequence is zero, or
             * sequence is larger than count, the entire element is to
             * be ignored.
             */
            int id = inStream.read();
            int length = inStream.read();
            ConcatRef concatRef;
            PortAddrs portAddrs;
            switch (id) {
            case ELT_ID_CONCATENATED_8_BIT_REFERENCE:
                concatRef = new ConcatRef();
                concatRef.refNumber = inStream.read();
                concatRef.msgCount = inStream.read();
                concatRef.seqNumber = inStream.read();
                concatRef.isEightBits = true;
                if (concatRef.msgCount != 0 && concatRef.seqNumber != 0 &&
                        concatRef.seqNumber <= concatRef.msgCount) {
                    smsHeader.concatRef = concatRef;
                }
                break;
            case ELT_ID_CONCATENATED_16_BIT_REFERENCE:
                concatRef = new ConcatRef();
                concatRef.refNumber = (inStream.read() << 8) | inStream.read();
                concatRef.msgCount = inStream.read();
                concatRef.seqNumber = inStream.read();
                concatRef.isEightBits = false;
                if (concatRef.msgCount != 0 && concatRef.seqNumber != 0 &&
                        concatRef.seqNumber <= concatRef.msgCount) {
                    smsHeader.concatRef = concatRef;
                }
                break;
            case ELT_ID_APPLICATION_PORT_ADDRESSING_8_BIT:
                portAddrs = new PortAddrs();
                portAddrs.destPort = inStream.read();
                portAddrs.origPort = inStream.read();
                portAddrs.areEightBits = true;
                smsHeader.portAddrs = portAddrs;
                break;
            case ELT_ID_APPLICATION_PORT_ADDRESSING_16_BIT:
                portAddrs = new PortAddrs();
                portAddrs.destPort = (inStream.read() << 8) | inStream.read();
                portAddrs.origPort = (inStream.read() << 8) | inStream.read();
                portAddrs.areEightBits = false;
                smsHeader.portAddrs = portAddrs;
                break;
            case ELT_ID_NATIONAL_LANGUAGE_SINGLE_SHIFT:
                smsHeader.languageShiftTable = inStream.read();
                break;
            case ELT_ID_NATIONAL_LANGUAGE_LOCKING_SHIFT:
                smsHeader.languageTable = inStream.read();
                break;
            case ELT_ID_SPECIAL_SMS_MESSAGE_INDICATION:
                SpecialSmsMsg specialSmsMsg = new SpecialSmsMsg();
                specialSmsMsg.msgIndType = inStream.read();
                specialSmsMsg.msgCount = inStream.read();
                smsHeader.specialSmsMsgList.add(specialSmsMsg);
                break;
            default:
                MiscElt miscElt = new MiscElt();
                miscElt.id = id;
                miscElt.data = new byte[length];
                inStream.read(miscElt.data, 0, length);
                smsHeader.miscEltList.add(miscElt);
            }
        }
        return smsHeader;
    }

    /**
     * Create serialized byte array representation from structured SmsHeader object.
     * (see TS 23.040 9.2.3.24)
     * @return Byte array representing the SmsHeader
     */
    @UnsupportedAppUsage
    public static byte[] toByteArray(SmsHeader smsHeader) {
        if ((smsHeader.portAddrs == null) &&
            (smsHeader.concatRef == null) &&
            (smsHeader.specialSmsMsgList.isEmpty()) &&
            (smsHeader.miscEltList.isEmpty()) &&
            (smsHeader.languageShiftTable == 0) &&
            (smsHeader.languageTable == 0)) {
            return null;
        }

        ByteArrayOutputStream outStream =
                new ByteArrayOutputStream(SmsConstants.MAX_USER_DATA_BYTES);
        ConcatRef concatRef = smsHeader.concatRef;
        if (concatRef != null) {
            if (concatRef.isEightBits) {
                outStream.write(ELT_ID_CONCATENATED_8_BIT_REFERENCE);
                outStream.write(3);
                outStream.write(concatRef.refNumber);
            } else {
                outStream.write(ELT_ID_CONCATENATED_16_BIT_REFERENCE);
                outStream.write(4);
                outStream.write(concatRef.refNumber >>> 8);
                outStream.write(concatRef.refNumber & 0x00FF);
            }
            outStream.write(concatRef.msgCount);
            outStream.write(concatRef.seqNumber);
        }
        PortAddrs portAddrs = smsHeader.portAddrs;
        if (portAddrs != null) {
            if (portAddrs.areEightBits) {
                outStream.write(ELT_ID_APPLICATION_PORT_ADDRESSING_8_BIT);
                outStream.write(2);
                outStream.write(portAddrs.destPort);
                outStream.write(portAddrs.origPort);
            } else {
                outStream.write(ELT_ID_APPLICATION_PORT_ADDRESSING_16_BIT);
                outStream.write(4);
                outStream.write(portAddrs.destPort >>> 8);
                outStream.write(portAddrs.destPort & 0x00FF);
                outStream.write(portAddrs.origPort >>> 8);
                outStream.write(portAddrs.origPort & 0x00FF);
            }
        }
        if (smsHeader.languageShiftTable != 0) {
            outStream.write(ELT_ID_NATIONAL_LANGUAGE_SINGLE_SHIFT);
            outStream.write(1);
            outStream.write(smsHeader.languageShiftTable);
        }
        if (smsHeader.languageTable != 0) {
            outStream.write(ELT_ID_NATIONAL_LANGUAGE_LOCKING_SHIFT);
            outStream.write(1);
            outStream.write(smsHeader.languageTable);
        }
        for (SpecialSmsMsg specialSmsMsg : smsHeader.specialSmsMsgList) {
            outStream.write(ELT_ID_SPECIAL_SMS_MESSAGE_INDICATION);
            outStream.write(2);
            outStream.write(specialSmsMsg.msgIndType & 0xFF);
            outStream.write(specialSmsMsg.msgCount & 0xFF);
        }
        for (MiscElt miscElt : smsHeader.miscEltList) {
            outStream.write(miscElt.id);
            outStream.write(miscElt.data.length);
            outStream.write(miscElt.data, 0, miscElt.data.length);
        }
        return outStream.toByteArray();
    }

    @Override
    public String toString() {
        StringBuilder builder = new StringBuilder();
        builder.append("UserDataHeader ");
        builder.append("{ ConcatRef ");
        if (concatRef == null) {
            builder.append("unset");
        } else {
            builder.append("{ refNumber=" + concatRef.refNumber);
            builder.append(", msgCount=" + concatRef.msgCount);
            builder.append(", seqNumber=" + concatRef.seqNumber);
            builder.append(", isEightBits=" + concatRef.isEightBits);
            builder.append(" }");
        }
        builder.append(", PortAddrs ");
        if (portAddrs == null) {
            builder.append("unset");
        } else {
            builder.append("{ destPort=" + portAddrs.destPort);
            builder.append(", origPort=" + portAddrs.origPort);
            builder.append(", areEightBits=" + portAddrs.areEightBits);
            builder.append(" }");
        }
        if (languageShiftTable != 0) {
            builder.append(", languageShiftTable=" + languageShiftTable);
        }
        if (languageTable != 0) {
            builder.append(", languageTable=" + languageTable);
        }
        for (SpecialSmsMsg specialSmsMsg : specialSmsMsgList) {
            builder.append(", SpecialSmsMsg ");
            builder.append("{ msgIndType=" + specialSmsMsg.msgIndType);
            builder.append(", msgCount=" + specialSmsMsg.msgCount);
            builder.append(" }");
        }
        for (MiscElt miscElt : miscEltList) {
            builder.append(", MiscElt ");
            builder.append("{ id=" + miscElt.id);
            builder.append(", length=" + miscElt.data.length);
            builder.append(", data=" + HexDump.toHexString(miscElt.data));
            builder.append(" }");
        }
        builder.append(" }");
        return builder.toString();
    }

}<|MERGE_RESOLUTION|>--- conflicted
+++ resolved
@@ -22,11 +22,6 @@
 
 import java.io.ByteArrayInputStream;
 import java.io.ByteArrayOutputStream;
-<<<<<<< HEAD
-
-import android.annotation.UnsupportedAppUsage;
-=======
->>>>>>> dbf9e87c
 import java.util.ArrayList;
 
 /**
@@ -78,13 +73,10 @@
 
     public static class PortAddrs {
         @UnsupportedAppUsage
-<<<<<<< HEAD
-=======
         public PortAddrs() {
         }
 
         @UnsupportedAppUsage
->>>>>>> dbf9e87c
         public int destPort;
         @UnsupportedAppUsage
         public int origPort;
@@ -93,13 +85,10 @@
 
     public static class ConcatRef {
         @UnsupportedAppUsage
-<<<<<<< HEAD
-=======
         public ConcatRef() {
         }
 
         @UnsupportedAppUsage
->>>>>>> dbf9e87c
         public int refNumber;
         @UnsupportedAppUsage
         public int seqNumber;
