--- conflicted
+++ resolved
@@ -66,12 +66,8 @@
         READY,
         NOT_READY,
         PERM_DISABLED,
-<<<<<<< HEAD
-        CARD_IO_ERROR;
-=======
         CARD_IO_ERROR,
         DETECTED;
->>>>>>> 15eb427e
 
         public boolean isPinLocked() {
             return ((this == PIN_REQUIRED) || (this == PUK_REQUIRED));
@@ -80,12 +76,8 @@
         public boolean iccCardExist() {
             return ((this == PIN_REQUIRED) || (this == PUK_REQUIRED)
                     || (this == PERSO_LOCKED) || (this == READY)
-<<<<<<< HEAD
-                    || (this == PERM_DISABLED) || (this == CARD_IO_ERROR));
-=======
                     || (this == PERM_DISABLED) || (this == CARD_IO_ERROR)
                     || (this == DETECTED));
->>>>>>> 15eb427e
         }
     }
 }