/*
 * Copyright (C) 2006 The Android Open Source Project
 *
 * Licensed under the Apache License, Version 2.0 (the "License");
 * you may not use this file except in compliance with the License.
 * You may obtain a copy of the License at
 *
 *      http://www.apache.org/licenses/LICENSE-2.0
 *
 * Unless required by applicable law or agreed to in writing, software
 * distributed under the License is distributed on an "AS IS" BASIS,
 * WITHOUT WARRANTIES OR CONDITIONS OF ANY KIND, either express or implied.
 * See the License for the specific language governing permissions and
 * limitations under the License.
 */

package com.android.internal.telephony;

import com.android.internal.telephony.DataProfile;

/**
 * This class represents a apn setting for create PDP link
 */
public class ApnSetting extends DataProfile {

    static final String V2_FORMAT_REGEX = "^\\[ApnSettingV2\\]\\s*";

    public final String carrier;
    public final String proxy;
    public final String port;
    public final String mmsc;
    public final String mmsProxy;
    public final String mmsPort;
    /**
      * Current status of APN
      * true : enabled APN, false : disabled APN.
      */
    public final boolean carrierEnabled;

    public ApnSetting(int id, String numeric, String carrier, String apn,
            String proxy, String port,
            String mmsc, String mmsProxy, String mmsPort,
            String user, String password, int authType, String[] types,
            String protocol, String roamingProtocol, boolean carrierEnabled, int bearer) {
        super(id, numeric, apn, user, password, authType,
                types, protocol, roamingProtocol, bearer);

        this.carrier = carrier;
        this.proxy = proxy;
        this.port = port;
        this.mmsc = mmsc;
        this.mmsProxy = mmsProxy;
        this.mmsPort = mmsPort;
        this.carrierEnabled = carrierEnabled;
    }

    /**
     * Creates an ApnSetting object from a string.
     *
     * @param data the string to read.
     *
     * The string must be in one of two formats (newlines added for clarity,
     * spaces are optional):
     *
     * v1 format:
     *   <carrier>, <apn>, <proxy>, <port>, <mmsc>, <mmsproxy>,
     *   <mmsport>, <user>, <password>, <authtype>, <mcc>,<mnc>,
     *   <type>[, <type>...]
     *
     * v2 format:
     *   [ApnSettingV2] <carrier>, <apn>, <proxy>, <port>, <mmsc>, <mmsproxy>,
     *   <mmsport>, <user>, <password>, <authtype>, <mcc>, <mnc>,
     *   <type>[| <type>...], <protocol>, <roaming_protocol>, <carrierEnabled>, <bearer>
     *
     * Note that the strings generated by toString() do not contain the username
     * and password and thus cannot be read by this method.
     *
     * @see ApnSettingTest
     */
    public static ApnSetting fromString(String data) {
        if (data == null) return null;

        int version;
        // matches() operates on the whole string, so append .* to the regex.
        if (data.matches(V2_FORMAT_REGEX + ".*")) {
            version = 2;
            data = data.replaceFirst(V2_FORMAT_REGEX, "");
        } else {
            version = 1;
        }

        String[] a = data.split("\\s*,\\s*");
        if (a.length < 14) {
            return null;
        }

        int authType;
        try {
            authType = Integer.parseInt(a[12]);
        } catch (Exception e) {
            authType = 0;
        }

        String[] typeArray;
        String protocol, roamingProtocol;
        boolean carrierEnabled;
        int bearer;
        if (version == 1) {
            typeArray = new String[a.length - 13];
            System.arraycopy(a, 13, typeArray, 0, a.length - 13);
            protocol = RILConstants.SETUP_DATA_PROTOCOL_IP;
            roamingProtocol = RILConstants.SETUP_DATA_PROTOCOL_IP;
            carrierEnabled = true;
            bearer = 0;
        } else {
            if (a.length < 18) {
                return null;
            }
            typeArray = a[13].split("\\s*\\|\\s*");
            protocol = a[14];
            roamingProtocol = a[15];
            try {
                carrierEnabled = Boolean.parseBoolean(a[16]);
            } catch (Exception e) {
                carrierEnabled = true;
            }
            bearer = Integer.parseInt(a[17]);
        }

        return new ApnSetting(-1,a[10]+a[11],a[0],a[1],a[2],a[3],a[7],a[8],
                a[9],a[4],a[5],authType,typeArray,protocol,roamingProtocol,carrierEnabled,bearer);
    }

    public String toString() {
        StringBuilder sb = new StringBuilder();
        sb.append("[ApnSettingV2] ")
        .append(carrier)
        .append(", ").append(id)
        .append(", ").append(numeric)
        .append(", ").append(apn)
        .append(", ").append(proxy)
        .append(", ").append(mmsc)
        .append(", ").append(mmsProxy)
        .append(", ").append(mmsPort)
        .append(", ").append(port)
        .append(", ").append(authType).append(", ");
        for (int i = 0; i < types.length; i++) {
            sb.append(types[i]);
            if (i < types.length - 1) {
                sb.append(" | ");
            }
        }
        sb.append(", ").append(protocol);
        sb.append(", ").append(roamingProtocol);
        sb.append(", ").append(carrierEnabled);
        sb.append(", ").append(bearer);
        return sb.toString();
    }

    @Override
    public DataProfileType getDataProfileType() {
        return DataProfileType.PROFILE_TYPE_APN;
    }

    @Override
    public int getProfileId() {
        return id;
    }

    @Override
    public boolean canHandleType(String type) {
        for (String t : types) {
            // DEFAULT handles all, and HIPRI is handled by DEFAULT
            if (t.equals(type) || t.equals(Phone.APN_TYPE_ALL) ||
                    (t.equals(Phone.APN_TYPE_DEFAULT) &&
                    type.equals(Phone.APN_TYPE_HIPRI))) {
                return true;
            }
        }
        return false;
    }

<<<<<<< HEAD
    @Override
    public String toShortString() {
        return "ApnSetting";
    }

    @Override
    public String toHash() {
        return this.toString();
=======
    // TODO - if we have this function we should also have hashCode.
    // Also should handle changes in type order and perhaps case-insensitivity
    public boolean equals(Object o) {
        if (o instanceof ApnSetting == false) return false;
        return (this.toString().equals(o.toString()));
>>>>>>> 94180377
    }
}<|MERGE_RESOLUTION|>--- conflicted
+++ resolved
@@ -180,7 +180,6 @@
         return false;
     }
 
-<<<<<<< HEAD
     @Override
     public String toShortString() {
         return "ApnSetting";
@@ -189,12 +188,12 @@
     @Override
     public String toHash() {
         return this.toString();
-=======
+    }
+    
     // TODO - if we have this function we should also have hashCode.
     // Also should handle changes in type order and perhaps case-insensitivity
     public boolean equals(Object o) {
         if (o instanceof ApnSetting == false) return false;
         return (this.toString().equals(o.toString()));
->>>>>>> 94180377
     }
 }