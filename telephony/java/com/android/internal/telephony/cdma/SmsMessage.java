/*
 * Copyright (C) 2008 The Android Open Source Project
 *
 * Licensed under the Apache License, Version 2.0 (the "License");
 * you may not use this file except in compliance with the License.
 * You may obtain a copy of the License at
 *
 *      http://www.apache.org/licenses/LICENSE-2.0
 *
 * Unless required by applicable law or agreed to in writing, software
 * distributed under the License is distributed on an "AS IS" BASIS,
 * WITHOUT WARRANTIES OR CONDITIONS OF ANY KIND, either express or implied.
 * See the License for the specific language governing permissions and
 * limitations under the License.
 */

package com.android.internal.telephony.cdma;

import static com.android.internal.telephony.TelephonyProperties.PROPERTY_OPERATOR_IDP_STRING;

import android.content.res.Resources;
import android.os.SystemProperties;
import android.telephony.PhoneNumberUtils;
import android.telephony.Rlog;
import android.telephony.SmsCbLocation;
import android.telephony.SmsCbMessage;
import android.telephony.cdma.CdmaSmsCbProgramData;
import android.text.TextUtils;
import android.util.Log;

import com.android.internal.telephony.GsmAlphabet.TextEncodingDetails;
import com.android.internal.telephony.Sms7BitEncodingTranslator;
import com.android.internal.telephony.SmsAddress;
import com.android.internal.telephony.SmsConstants;
import com.android.internal.telephony.SmsHeader;
import com.android.internal.telephony.SmsMessageBase;
import com.android.internal.telephony.TelephonyProperties;
import com.android.internal.telephony.cdma.sms.BearerData;
import com.android.internal.telephony.cdma.sms.CdmaSmsAddress;
import com.android.internal.telephony.cdma.sms.CdmaSmsSubaddress;
import com.android.internal.telephony.cdma.sms.SmsEnvelope;
import com.android.internal.telephony.cdma.sms.UserData;
import com.android.internal.telephony.uicc.IccUtils;
import com.android.internal.util.BitwiseInputStream;
import com.android.internal.util.HexDump;

import dalvik.annotation.compat.UnsupportedAppUsage;

import java.io.BufferedOutputStream;
import java.io.ByteArrayInputStream;
import java.io.ByteArrayOutputStream;
import java.io.DataInputStream;
import java.io.DataOutputStream;
import java.io.IOException;
import java.util.ArrayList;

/**
 * TODO(cleanup): these constants are disturbing... are they not just
 * different interpretations on one number?  And if we did not have
 * terrible class name overlap, they would not need to be directly
 * imported like this.  The class in this file could just as well be
 * named CdmaSmsMessage, could it not?
 */

/**
 * TODO(cleanup): internally returning null in many places makes
 * debugging very hard (among many other reasons) and should be made
 * more meaningful (replaced with exceptions for example).  Null
 * returns should only occur at the very outside of the module/class
 * scope.
 */

/**
 * A Short Message Service message.
 *
 */
public class SmsMessage extends SmsMessageBase {
    static final String LOG_TAG = "SmsMessage";
    static private final String LOGGABLE_TAG = "CDMA:SMS";
    private static final boolean VDBG = false;

    private final static byte TELESERVICE_IDENTIFIER                    = 0x00;
    private final static byte SERVICE_CATEGORY                          = 0x01;
    private final static byte ORIGINATING_ADDRESS                       = 0x02;
    private final static byte ORIGINATING_SUB_ADDRESS                   = 0x03;
    private final static byte DESTINATION_ADDRESS                       = 0x04;
    private final static byte DESTINATION_SUB_ADDRESS                   = 0x05;
    private final static byte BEARER_REPLY_OPTION                       = 0x06;
    private final static byte CAUSE_CODES                               = 0x07;
    private final static byte BEARER_DATA                               = 0x08;

    /**
     *  Status of a previously submitted SMS.
     *  This field applies to SMS Delivery Acknowledge messages. 0 indicates success;
     *  Here, the error class is defined by the bits from 9-8, the status code by the bits from 7-0.
     *  See C.S0015-B, v2.0, 4.5.21 for a detailed description of possible values.
     */
    private int status;

    /** Specifies if a return of an acknowledgment is requested for send SMS */
    private static final int RETURN_NO_ACK  = 0;
    private static final int RETURN_ACK     = 1;

    /**
     * Supported priority modes for CDMA SMS messages
     * (See 3GPP2 C.S0015-B, v2.0, table 4.5.9-1)
     */
    private static final int PRIORITY_NORMAL        = 0x0;
    private static final int PRIORITY_INTERACTIVE   = 0x1;
    private static final int PRIORITY_URGENT        = 0x2;
    private static final int PRIORITY_EMERGENCY     = 0x3;

    @UnsupportedAppUsage
    private SmsEnvelope mEnvelope;
    @UnsupportedAppUsage
    private BearerData mBearerData;

    /** @hide */
    public SmsMessage(SmsAddress addr, SmsEnvelope env) {
        mOriginatingAddress = addr;
        mEnvelope = env;
        createPdu();
    }

    @UnsupportedAppUsage
    public SmsMessage() {}

    public static class SubmitPdu extends SubmitPduBase {
        @UnsupportedAppUsage
        public SubmitPdu() {
        }
    }

    /**
     * Create an SmsMessage from a raw PDU.
     * Note: In CDMA the PDU is just a byte representation of the received Sms.
     */
    @UnsupportedAppUsage
    public static SmsMessage createFromPdu(byte[] pdu) {
        SmsMessage msg = new SmsMessage();

        try {
            msg.parsePdu(pdu);
            return msg;
        } catch (RuntimeException ex) {
            Rlog.e(LOG_TAG, "SMS PDU parsing failed: ", ex);
            return null;
        } catch (OutOfMemoryError e) {
            Log.e(LOG_TAG, "SMS PDU parsing failed with out of memory: ", e);
            return null;
        }
    }

    /**
     * Create an SmsMessage from an SMS EF record.
     *
     * @param index Index of SMS record. This should be index in ArrayList
     *              returned by RuimSmsInterfaceManager.getAllMessagesFromIcc + 1.
     * @param data Record data.
     * @return An SmsMessage representing the record.
     *
     * @hide
     */
    @UnsupportedAppUsage
    public static SmsMessage createFromEfRecord(int index, byte[] data) {
        try {
            SmsMessage msg = new SmsMessage();

            msg.mIndexOnIcc = index;

            // First byte is status: RECEIVED_READ, RECEIVED_UNREAD, STORED_SENT,
            // or STORED_UNSENT
            // See 3GPP2 C.S0023 3.4.27
            if ((data[0] & 1) == 0) {
                Rlog.w(LOG_TAG, "SMS parsing failed: Trying to parse a free record");
                return null;
            } else {
                msg.mStatusOnIcc = data[0] & 0x07;
            }

            // Second byte is the MSG_LEN, length of the message
            // See 3GPP2 C.S0023 3.4.27
            int size = data[1] & 0xFF;

            // Note: Data may include trailing FF's.  That's OK; message
            // should still parse correctly.
            byte[] pdu = new byte[size];
            System.arraycopy(data, 2, pdu, 0, size);
            // the message has to be parsed before it can be displayed
            // see gsm.SmsMessage
            msg.parsePduFromEfRecord(pdu);
            return msg;
        } catch (RuntimeException ex) {
            Rlog.e(LOG_TAG, "SMS PDU parsing failed: ", ex);
            return null;
        }

    }

    /**
     * Note: This function is a GSM specific functionality which is not supported in CDMA mode.
     */
    public static int getTPLayerLengthForPDU(String pdu) {
        Rlog.w(LOG_TAG, "getTPLayerLengthForPDU: is not supported in CDMA mode.");
        return 0;
    }

    /**
     * TODO(cleanup): why do getSubmitPdu methods take an scAddr input
     * and do nothing with it?  GSM allows us to specify a SC (eg,
     * when responding to an SMS that explicitly requests the response
     * is sent to a specific SC), or pass null to use the default
     * value.  Is there no similar notion in CDMA? Or do we just not
     * have it hooked up?
     */

    /**
     * Get an SMS-SUBMIT PDU for a destination address and a message
     *
     * @param scAddr                Service Centre address.  Null means use default.
     * @param destAddr              Address of the recipient.
     * @param message               String representation of the message payload.
     * @param statusReportRequested Indicates whether a report is requested for this message.
     * @param smsHeader             Array containing the data for the User Data Header, preceded
     *                              by the Element Identifiers.
     * @return a <code>SubmitPdu</code> containing the encoded SC
     *         address, if applicable, and the encoded message.
     *         Returns null on encode error.
     * @hide
     */
    @UnsupportedAppUsage
    public static SubmitPdu getSubmitPdu(String scAddr, String destAddr, String message,
            boolean statusReportRequested, SmsHeader smsHeader) {
        return getSubmitPdu(scAddr, destAddr, message, statusReportRequested, smsHeader, -1);
    }

    /**
     * Get an SMS-SUBMIT PDU for a destination address and a message
     *
     * @param scAddr                Service Centre address.  Null means use default.
     * @param destAddr              Address of the recipient.
     * @param message               String representation of the message payload.
     * @param statusReportRequested Indicates whether a report is requested for this message.
     * @param smsHeader             Array containing the data for the User Data Header, preceded
     *                              by the Element Identifiers.
     * @param priority              Priority level of the message
     * @return a <code>SubmitPdu</code> containing the encoded SC
     *         address, if applicable, and the encoded message.
     *         Returns null on encode error.
     * @hide
     */
    @UnsupportedAppUsage
    public static SubmitPdu getSubmitPdu(String scAddr, String destAddr, String message,
            boolean statusReportRequested, SmsHeader smsHeader, int priority) {

        /**
         * TODO(cleanup): Do we really want silent failure like this?
         * Would it not be much more reasonable to make sure we don't
         * call this function if we really want nothing done?
         */
        if (message == null || destAddr == null) {
            return null;
        }

        UserData uData = new UserData();
        uData.payloadStr = message;
        uData.userDataHeader = smsHeader;
        return privateGetSubmitPdu(destAddr, statusReportRequested, uData, priority);
    }

    /**
     * Get an SMS-SUBMIT PDU for a data message to a destination address and port.
     *
     * @param scAddr Service Centre address. null == use default
     * @param destAddr the address of the destination for the message
     * @param destPort the port to deliver the message to at the
     *        destination
     * @param data the data for the message
     * @return a <code>SubmitPdu</code> containing the encoded SC
     *         address, if applicable, and the encoded message.
     *         Returns null on encode error.
     */
    @UnsupportedAppUsage
    public static SubmitPdu getSubmitPdu(String scAddr, String destAddr, int destPort,
            byte[] data, boolean statusReportRequested) {

        /**
         * TODO(cleanup): this is not a general-purpose SMS creation
         * method, but rather something specialized to messages
         * containing OCTET encoded (meaning non-human-readable) user
         * data.  The name should reflect that, and not just overload.
         */

        SmsHeader.PortAddrs portAddrs = new SmsHeader.PortAddrs();
        portAddrs.destPort = destPort;
        portAddrs.origPort = 0;
        portAddrs.areEightBits = false;

        SmsHeader smsHeader = new SmsHeader();
        smsHeader.portAddrs = portAddrs;

        UserData uData = new UserData();
        uData.userDataHeader = smsHeader;
        uData.msgEncoding = UserData.ENCODING_OCTET;
        uData.msgEncodingSet = true;
        uData.payload = data;

        return privateGetSubmitPdu(destAddr, statusReportRequested, uData);
    }

    /**
     * Get an SMS-SUBMIT PDU for a data message to a destination address &amp; port
     *
     * @param destAddr the address of the destination for the message
     * @param userData the data for the message
     * @param statusReportRequested Indicates whether a report is requested for this message.
     * @return a <code>SubmitPdu</code> containing the encoded SC
     *         address, if applicable, and the encoded message.
     *         Returns null on encode error.
     */
    @UnsupportedAppUsage
    public static SubmitPdu getSubmitPdu(String destAddr, UserData userData,
            boolean statusReportRequested) {
        return privateGetSubmitPdu(destAddr, statusReportRequested, userData);
    }

    /**
     * Get an SMS-SUBMIT PDU for a data message to a destination address &amp; port
     *
     * @param destAddr the address of the destination for the message
     * @param userData the data for the message
     * @param statusReportRequested Indicates whether a report is requested for this message.
     * @param priority Priority level of the message
     * @return a <code>SubmitPdu</code> containing the encoded SC
     *         address, if applicable, and the encoded message.
     *         Returns null on encode error.
     */
    @UnsupportedAppUsage
    public static SubmitPdu getSubmitPdu(String destAddr, UserData userData,
            boolean statusReportRequested, int priority) {
        return privateGetSubmitPdu(destAddr, statusReportRequested, userData, priority);
    }

    /**
     * Note: This function is a GSM specific functionality which is not supported in CDMA mode.
     */
    @Override
    public int getProtocolIdentifier() {
        Rlog.w(LOG_TAG, "getProtocolIdentifier: is not supported in CDMA mode.");
        // (3GPP TS 23.040): "no interworking, but SME to SME protocol":
        return 0;
    }

    /**
     * Note: This function is a GSM specific functionality which is not supported in CDMA mode.
     */
    @Override
    public boolean isReplace() {
        Rlog.w(LOG_TAG, "isReplace: is not supported in CDMA mode.");
        return false;
    }

    /**
     * {@inheritDoc}
     * Note: This function is a GSM specific functionality which is not supported in CDMA mode.
     */
    @Override
    public boolean isCphsMwiMessage() {
        Rlog.w(LOG_TAG, "isCphsMwiMessage: is not supported in CDMA mode.");
        return false;
    }

    /**
     * {@inheritDoc}
     */
    @Override
    public boolean isMWIClearMessage() {
        return ((mBearerData != null) && (mBearerData.numberOfMessages == 0));
    }

    /**
     * {@inheritDoc}
     */
    @Override
    public boolean isMWISetMessage() {
        return ((mBearerData != null) && (mBearerData.numberOfMessages > 0));
    }

    /**
     * {@inheritDoc}
     */
    @Override
    public boolean isMwiDontStore() {
        return ((mBearerData != null) &&
                (mBearerData.numberOfMessages > 0) &&
                (mBearerData.userData == null));
    }

    /**
     * Returns the status for a previously submitted message.
     * For not interfering with status codes from GSM, this status code is
     * shifted to the bits 31-16.
     */
    @Override
    public int getStatus() {
        return (status << 16);
    }

    /** Return true iff the bearer data message type is DELIVERY_ACK. */
    @UnsupportedAppUsage
    @Override
    public boolean isStatusReportMessage() {
        return (mBearerData.messageType == BearerData.MESSAGE_TYPE_DELIVERY_ACK);
    }

    /**
     * Note: This function is a GSM specific functionality which is not supported in CDMA mode.
     */
    @Override
    public boolean isReplyPathPresent() {
        Rlog.w(LOG_TAG, "isReplyPathPresent: is not supported in CDMA mode.");
        return false;
    }

    /**
     * Calculate the number of septets needed to encode the message.
     *
     * @param messageBody the message to encode
     * @param use7bitOnly ignore (but still count) illegal characters if true
     * @param isEntireMsg indicates if this is entire msg or a segment in multipart msg
     * @return TextEncodingDetails
     */
    @UnsupportedAppUsage
    public static TextEncodingDetails calculateLength(CharSequence messageBody,
            boolean use7bitOnly, boolean isEntireMsg) {
        CharSequence newMsgBody = null;
        Resources r = Resources.getSystem();
        if (r.getBoolean(com.android.internal.R.bool.config_sms_force_7bit_encoding)) {
            newMsgBody = Sms7BitEncodingTranslator.translate(messageBody, true /* isCdmaFormat */);
        }
        if (TextUtils.isEmpty(newMsgBody)) {
            newMsgBody = messageBody;
        }
        return BearerData.calcTextEncodingDetails(newMsgBody, use7bitOnly, isEntireMsg);
    }

    /**
     * Returns the teleservice type of the message.
     * @return the teleservice:
     *  {@link com.android.internal.telephony.cdma.sms.SmsEnvelope#TELESERVICE_NOT_SET},
     *  {@link com.android.internal.telephony.cdma.sms.SmsEnvelope#TELESERVICE_WMT},
     *  {@link com.android.internal.telephony.cdma.sms.SmsEnvelope#TELESERVICE_WEMT},
     *  {@link com.android.internal.telephony.cdma.sms.SmsEnvelope#TELESERVICE_VMN},
     *  {@link com.android.internal.telephony.cdma.sms.SmsEnvelope#TELESERVICE_WAP}
    */
    @UnsupportedAppUsage
    public int getTeleService() {
        return mEnvelope.teleService;
    }

    /**
     * Returns the message type of the message.
     * @return the message type:
     *  {@link com.android.internal.telephony.cdma.sms.SmsEnvelope#MESSAGE_TYPE_POINT_TO_POINT},
     *  {@link com.android.internal.telephony.cdma.sms.SmsEnvelope#MESSAGE_TYPE_BROADCAST},
     *  {@link com.android.internal.telephony.cdma.sms.SmsEnvelope#MESSAGE_TYPE_ACKNOWLEDGE},
    */
    @UnsupportedAppUsage
    public int getMessageType() {
        // NOTE: mEnvelope.messageType is not set correctly for cell broadcasts with some RILs.
        // Use the service category parameter to detect CMAS and other cell broadcast messages.
        if (mEnvelope.serviceCategory != 0) {
            return SmsEnvelope.MESSAGE_TYPE_BROADCAST;
        } else {
            return SmsEnvelope.MESSAGE_TYPE_POINT_TO_POINT;
        }
    }

    /**
     * Decodes pdu to an empty SMS object.
     * In the CDMA case the pdu is just an internal byte stream representation
     * of the SMS Java-object.
     * @see #createPdu()
     */
    private void parsePdu(byte[] pdu) {
        ByteArrayInputStream bais = new ByteArrayInputStream(pdu);
        DataInputStream dis = new DataInputStream(bais);
        int length;
        int bearerDataLength;
        SmsEnvelope env = new SmsEnvelope();
        CdmaSmsAddress addr = new CdmaSmsAddress();
        // We currently do not parse subaddress in PDU, but it is required when determining
        // fingerprint (see getIncomingSmsFingerprint()).
        CdmaSmsSubaddress subaddr = new CdmaSmsSubaddress();

        try {
            env.messageType = dis.readInt();
            env.teleService = dis.readInt();
            env.serviceCategory = dis.readInt();

            addr.digitMode = dis.readByte();
            addr.numberMode = dis.readByte();
            addr.ton = dis.readByte();
            addr.numberPlan = dis.readByte();

            length = dis.readUnsignedByte();
            addr.numberOfDigits = length;

            // sanity check on the length
            if (length > pdu.length) {
                throw new RuntimeException(
                        "createFromPdu: Invalid pdu, addr.numberOfDigits " + length
                        + " > pdu len " + pdu.length);
            }
            addr.origBytes = new byte[length];
            dis.read(addr.origBytes, 0, length); // digits

            env.bearerReply = dis.readInt();
            // CauseCode values:
            env.replySeqNo = dis.readByte();
            env.errorClass = dis.readByte();
            env.causeCode = dis.readByte();

            //encoded BearerData:
            bearerDataLength = dis.readInt();
            // sanity check on the length
            if (bearerDataLength > pdu.length) {
                throw new RuntimeException(
                        "createFromPdu: Invalid pdu, bearerDataLength " + bearerDataLength
                        + " > pdu len " + pdu.length);
            }
            env.bearerData = new byte[bearerDataLength];
            dis.read(env.bearerData, 0, bearerDataLength);
            dis.close();
        } catch (IOException ex) {
            throw new RuntimeException(
                    "createFromPdu: conversion from byte array to object failed: " + ex, ex);
        } catch (Exception ex) {
            Rlog.e(LOG_TAG, "createFromPdu: conversion from byte array to object failed: " + ex);
        }

        // link the filled objects to this SMS
        mOriginatingAddress = addr;
        env.origAddress = addr;
        env.origSubaddress = subaddr;
        mEnvelope = env;
        mPdu = pdu;

        parseSms();
    }

    /**
     * Decodes 3GPP2 sms stored in CSIM/RUIM cards As per 3GPP2 C.S0015-0
     */
    private void parsePduFromEfRecord(byte[] pdu) {
        ByteArrayInputStream bais = new ByteArrayInputStream(pdu);
        DataInputStream dis = new DataInputStream(bais);
        SmsEnvelope env = new SmsEnvelope();
        CdmaSmsAddress addr = new CdmaSmsAddress();
        CdmaSmsSubaddress subAddr = new CdmaSmsSubaddress();

        try {
            env.messageType = dis.readByte();

            while (dis.available() > 0) {
                int parameterId = dis.readByte();
                int parameterLen = dis.readUnsignedByte();
                byte[] parameterData = new byte[parameterLen];

                switch (parameterId) {
                    case TELESERVICE_IDENTIFIER:
                        /*
                         * 16 bit parameter that identifies which upper layer
                         * service access point is sending or should receive
                         * this message
                         */
                        env.teleService = dis.readUnsignedShort();
                        Rlog.i(LOG_TAG, "teleservice = " + env.teleService);
                        break;
                    case SERVICE_CATEGORY:
                        /*
                         * 16 bit parameter that identifies type of service as
                         * in 3GPP2 C.S0015-0 Table 3.4.3.2-1
                         */
                        env.serviceCategory = dis.readUnsignedShort();
                        break;
                    case ORIGINATING_ADDRESS:
                    case DESTINATION_ADDRESS:
                        dis.read(parameterData, 0, parameterLen);
                        BitwiseInputStream addrBis = new BitwiseInputStream(parameterData);
                        addr.digitMode = addrBis.read(1);
                        addr.numberMode = addrBis.read(1);
                        int numberType = 0;
                        if (addr.digitMode == CdmaSmsAddress.DIGIT_MODE_8BIT_CHAR) {
                            numberType = addrBis.read(3);
                            addr.ton = numberType;

                            if (addr.numberMode == CdmaSmsAddress.NUMBER_MODE_NOT_DATA_NETWORK)
                                addr.numberPlan = addrBis.read(4);
                        }

                        addr.numberOfDigits = addrBis.read(8);

                        byte[] data = new byte[addr.numberOfDigits];
                        byte b = 0x00;

                        if (addr.digitMode == CdmaSmsAddress.DIGIT_MODE_4BIT_DTMF) {
                            /* As per 3GPP2 C.S0005-0 Table 2.7.1.3.2.4-4 */
                            for (int index = 0; index < addr.numberOfDigits; index++) {
                                b = (byte) (0xF & addrBis.read(4));
                                // convert the value if it is 4-bit DTMF to 8
                                // bit
                                data[index] = convertDtmfToAscii(b);
                            }
                        } else if (addr.digitMode == CdmaSmsAddress.DIGIT_MODE_8BIT_CHAR) {
                            if (addr.numberMode == CdmaSmsAddress.NUMBER_MODE_NOT_DATA_NETWORK) {
                                for (int index = 0; index < addr.numberOfDigits; index++) {
                                    b = (byte) (0xFF & addrBis.read(8));
                                    data[index] = b;
                                }

                            } else if (addr.numberMode == CdmaSmsAddress.NUMBER_MODE_DATA_NETWORK) {
                                if (numberType == 2)
                                    Rlog.e(LOG_TAG, "TODO: Addr is email id");
                                else
                                    Rlog.e(LOG_TAG,
                                          "TODO: Addr is data network address");
                            } else {
                                Rlog.e(LOG_TAG, "Addr is of incorrect type");
                            }
                        } else {
                            Rlog.e(LOG_TAG, "Incorrect Digit mode");
                        }
                        addr.origBytes = data;
                        Rlog.pii(LOG_TAG, "Addr=" + addr.toString());
<<<<<<< HEAD
                        mOriginatingAddress = addr;
                        if (parameterId == DESTINATION_ADDRESS) {
                            // Original address awlays indicates one sender's address for 3GPP2
                            // Here add recipient address support along with 3GPP
=======
                        if (parameterId == ORIGINATING_ADDRESS) {
                            env.origAddress = addr;
                            mOriginatingAddress = addr;
                        } else {
>>>>>>> dbf9e87c
                            env.destAddress = addr;
                            mRecipientAddress = addr;
                        }
                        break;
                    case ORIGINATING_SUB_ADDRESS:
                    case DESTINATION_SUB_ADDRESS:
                        dis.read(parameterData, 0, parameterLen);
                        BitwiseInputStream subAddrBis = new BitwiseInputStream(parameterData);
                        subAddr.type = subAddrBis.read(3);
                        subAddr.odd = subAddrBis.readByteArray(1)[0];
                        int subAddrLen = subAddrBis.read(8);
                        byte[] subdata = new byte[subAddrLen];
                        for (int index = 0; index < subAddrLen; index++) {
                            b = (byte) (0xFF & subAddrBis.read(4));
                            // convert the value if it is 4-bit DTMF to 8 bit
                            subdata[index] = convertDtmfToAscii(b);
                        }
                        subAddr.origBytes = subdata;
                        if (parameterId == ORIGINATING_SUB_ADDRESS) {
                            env.origSubaddress = subAddr;
                        } else {
                            env.destSubaddress = subAddr;
                        }
                        break;
                    case BEARER_REPLY_OPTION:
                        dis.read(parameterData, 0, parameterLen);
                        BitwiseInputStream replyOptBis = new BitwiseInputStream(parameterData);
                        env.bearerReply = replyOptBis.read(6);
                        break;
                    case CAUSE_CODES:
                        dis.read(parameterData, 0, parameterLen);
                        BitwiseInputStream ccBis = new BitwiseInputStream(parameterData);
                        env.replySeqNo = ccBis.readByteArray(6)[0];
                        env.errorClass = ccBis.readByteArray(2)[0];
                        if (env.errorClass != 0x00)
                            env.causeCode = ccBis.readByteArray(8)[0];
                        break;
                    case BEARER_DATA:
                        dis.read(parameterData, 0, parameterLen);
                        env.bearerData = parameterData;
                        break;
                    default:
                        throw new Exception("unsupported parameterId (" + parameterId + ")");
                }
            }
            bais.close();
            dis.close();
        } catch (Exception ex) {
            Rlog.e(LOG_TAG, "parsePduFromEfRecord: conversion from pdu to SmsMessage failed" + ex);
        }

        // link the filled objects to this SMS
        mEnvelope = env;
        mPdu = pdu;

        parseSms();
    }

    /**
     * Parses a SMS message from its BearerData stream.
     */
    @UnsupportedAppUsage
    public void parseSms() {
        // Message Waiting Info Record defined in 3GPP2 C.S-0005, 3.7.5.6
        // It contains only an 8-bit number with the number of messages waiting
        if (mEnvelope.teleService == SmsEnvelope.TELESERVICE_MWI) {
            mBearerData = new BearerData();
            if (mEnvelope.bearerData != null) {
                mBearerData.numberOfMessages = 0x000000FF & mEnvelope.bearerData[0];
            }
            if (VDBG) {
                Rlog.d(LOG_TAG, "parseSms: get MWI " +
                      Integer.toString(mBearerData.numberOfMessages));
            }
            return;
        }
        mBearerData = BearerData.decode(mEnvelope.bearerData);
        if (Rlog.isLoggable(LOGGABLE_TAG, Log.VERBOSE)) {
            Rlog.d(LOG_TAG, "MT raw BearerData = '" +
                      HexDump.toHexString(mEnvelope.bearerData) + "'");
            Rlog.d(LOG_TAG, "MT (decoded) BearerData = " + mBearerData);
        }
        mMessageRef = mBearerData.messageId;
        if (mBearerData.userData != null) {
            mUserData = mBearerData.userData.payload;
            mUserDataHeader = mBearerData.userData.userDataHeader;
            mMessageBody = mBearerData.userData.payloadStr;
        }

        if (mOriginatingAddress != null) {
            decodeSmsDisplayAddress(mOriginatingAddress);
<<<<<<< HEAD
            if (VDBG) Rlog.v(LOG_TAG, "SMS originating address: "
                    + mOriginatingAddress.address);
=======
            if (VDBG) Rlog.v(LOG_TAG, "SMS originating address: " + mOriginatingAddress.address);
        }

        if (mRecipientAddress != null) {
            decodeSmsDisplayAddress(mRecipientAddress);
            if (VDBG) Rlog.v(LOG_TAG, "SMS destination address: " + mRecipientAddress.address);
>>>>>>> dbf9e87c
        }

        if (mRecipientAddress != null) {
            decodeSmsDisplayAddress(mRecipientAddress);
        }

        if (mBearerData.msgCenterTimeStamp != null) {
            mScTimeMillis = mBearerData.msgCenterTimeStamp.toMillis();
        }

        if (VDBG) Rlog.d(LOG_TAG, "SMS SC timestamp: " + mScTimeMillis);

        // Message Type (See 3GPP2 C.S0015-B, v2, 4.5.1)
        if (mBearerData.messageType == BearerData.MESSAGE_TYPE_DELIVERY_ACK) {
            // The BearerData MsgStatus subparameter should only be
            // included for DELIVERY_ACK messages.  If it occurred for
            // other messages, it would be unclear what the status
            // being reported refers to.  The MsgStatus subparameter
            // is primarily useful to indicate error conditions -- a
            // message without this subparameter is assumed to
            // indicate successful delivery.
            if (!mBearerData.messageStatusSet) {
                Rlog.d(LOG_TAG, "DELIVERY_ACK message without msgStatus (" +
                        (mUserData == null ? "also missing" : "does have") +
                        " userData).");
                status = (BearerData.ERROR_NONE << 8) | BearerData.STATUS_DELIVERED;
            } else {
                status = mBearerData.errorClass << 8;
                status |= mBearerData.messageStatus;
            }
        } else if (mBearerData.messageType != BearerData.MESSAGE_TYPE_DELIVER
                && mBearerData.messageType != BearerData.MESSAGE_TYPE_SUBMIT) {
            throw new RuntimeException("Unsupported message type: " + mBearerData.messageType);
        }

        if (mMessageBody != null) {
            if (VDBG) Rlog.v(LOG_TAG, "SMS message body: '" + mMessageBody + "'");
            parseMessageBody();
        } else if ((mUserData != null) && VDBG) {
            Rlog.v(LOG_TAG, "SMS payload: '" + IccUtils.bytesToHexString(mUserData) + "'");
        }
    }

    private void decodeSmsDisplayAddress(SmsAddress addr) {
<<<<<<< HEAD
        addr.address = new String(addr.origBytes);
        if (addr.ton == CdmaSmsAddress.TON_INTERNATIONAL_OR_IP) {
=======
        // PCD(Plus Code Dialing)
        // 1) Replaces IDD(International Direct Dialing) with the '+' if address starts with it.
        // TODO: Skip it for EF SMS(SUBMIT and DELIVER) because the IDD depends on current network?
        // 2) Adds the '+' prefix if TON is International
        // 3) Keeps the '+' if address starts with the '+'
        String idd = SystemProperties.get(PROPERTY_OPERATOR_IDP_STRING, null);
        addr.address = new String(addr.origBytes);
        if (!TextUtils.isEmpty(idd) && addr.address.startsWith(idd)) {
            addr.address = "+" + addr.address.substring(idd.length());
        } else if (addr.ton == CdmaSmsAddress.TON_INTERNATIONAL_OR_IP) {
>>>>>>> dbf9e87c
            if (addr.address.charAt(0) != '+') {
                addr.address = "+" + addr.address;
            }
        }
        Rlog.pii(LOG_TAG, " decodeSmsDisplayAddress = " + addr.address);
    }

    /**
     * Parses a broadcast SMS, possibly containing a CMAS alert.
     *
     * @param plmn the PLMN for a broadcast SMS
     */
    public SmsCbMessage parseBroadcastSms(String plmn) {
        BearerData bData = BearerData.decode(mEnvelope.bearerData, mEnvelope.serviceCategory);
        if (bData == null) {
            Rlog.w(LOG_TAG, "BearerData.decode() returned null");
            return null;
        }

        if (Rlog.isLoggable(LOGGABLE_TAG, Log.VERBOSE)) {
            Rlog.d(LOG_TAG, "MT raw BearerData = " + HexDump.toHexString(mEnvelope.bearerData));
        }

        SmsCbLocation location = new SmsCbLocation(plmn);

        return new SmsCbMessage(SmsCbMessage.MESSAGE_FORMAT_3GPP2,
                SmsCbMessage.GEOGRAPHICAL_SCOPE_PLMN_WIDE, bData.messageId, location,
                mEnvelope.serviceCategory, bData.getLanguage(), bData.userData.payloadStr,
                bData.priority, null, bData.cmasWarningInfo);
    }

    /**
     * {@inheritDoc}
     */
    @Override
    public SmsConstants.MessageClass getMessageClass() {
        if (BearerData.DISPLAY_MODE_IMMEDIATE == mBearerData.displayMode ) {
            return SmsConstants.MessageClass.CLASS_0;
        } else {
            return SmsConstants.MessageClass.UNKNOWN;
        }
    }

    /**
     * Calculate the next message id, starting at 1 and iteratively
     * incrementing within the range 1..65535 remembering the state
     * via a persistent system property.  (See C.S0015-B, v2.0,
     * 4.3.1.5) Since this routine is expected to be accessed via via
     * binder-call, and hence should be thread-safe, it has been
     * synchronized.
     */
    @UnsupportedAppUsage
    public synchronized static int getNextMessageId() {
        // Testing and dialog with partners has indicated that
        // msgId==0 is (sometimes?) treated specially by lower levels.
        // Specifically, the ID is not preserved for delivery ACKs.
        // Hence, avoid 0 -- constraining the range to 1..65535.
        int msgId = SystemProperties.getInt(TelephonyProperties.PROPERTY_CDMA_MSG_ID, 1);
        String nextMsgId = Integer.toString((msgId % 0xFFFF) + 1);
        try{
            SystemProperties.set(TelephonyProperties.PROPERTY_CDMA_MSG_ID, nextMsgId);
            if (Rlog.isLoggable(LOGGABLE_TAG, Log.VERBOSE)) {
                Rlog.d(LOG_TAG, "next " + TelephonyProperties.PROPERTY_CDMA_MSG_ID + " = " + nextMsgId);
                Rlog.d(LOG_TAG, "readback gets " +
                        SystemProperties.get(TelephonyProperties.PROPERTY_CDMA_MSG_ID));
            }
        } catch(RuntimeException ex) {
            Rlog.e(LOG_TAG, "set nextMessage ID failed: " + ex);
        }
        return msgId;
    }

    /**
     * Creates BearerData and Envelope from parameters for a Submit SMS.
     * @return byte stream for SubmitPdu.
     */
    @UnsupportedAppUsage
    private static SubmitPdu privateGetSubmitPdu(String destAddrStr, boolean statusReportRequested,
            UserData userData) {
        return privateGetSubmitPdu(destAddrStr, statusReportRequested, userData, -1);
    }

    /**
     * Creates BearerData and Envelope from parameters for a Submit SMS.
     * @return byte stream for SubmitPdu.
     */
    private static SubmitPdu privateGetSubmitPdu(String destAddrStr, boolean statusReportRequested,
            UserData userData, int priority) {

        /**
         * TODO(cleanup): give this function a more meaningful name.
         */

        /**
         * TODO(cleanup): Make returning null from the getSubmitPdu
         * variations meaningful -- clean up the error feedback
         * mechanism, and avoid null pointer exceptions.
         */

        /**
         * North America Plus Code :
         * Convert + code to 011 and dial out for international SMS
         */
        CdmaSmsAddress destAddr = CdmaSmsAddress.parse(
                PhoneNumberUtils.cdmaCheckAndProcessPlusCodeForSms(destAddrStr));
        if (destAddr == null) return null;

        BearerData bearerData = new BearerData();
        bearerData.messageType = BearerData.MESSAGE_TYPE_SUBMIT;

        bearerData.messageId = getNextMessageId();

        bearerData.deliveryAckReq = statusReportRequested;
        bearerData.userAckReq = false;
        bearerData.readAckReq = false;
        bearerData.reportReq = false;
        if (priority >= PRIORITY_NORMAL && priority <= PRIORITY_EMERGENCY) {
            bearerData.priorityIndicatorSet = true;
            bearerData.priority = priority;
        }

        bearerData.userData = userData;

        byte[] encodedBearerData = BearerData.encode(bearerData);
        if (encodedBearerData == null) return null;
        if (Rlog.isLoggable(LOGGABLE_TAG, Log.VERBOSE)) {
            Rlog.d(LOG_TAG, "MO (encoded) BearerData = " + bearerData);
            Rlog.d(LOG_TAG, "MO raw BearerData = '" + HexDump.toHexString(encodedBearerData) + "'");
        }

        int teleservice = (bearerData.hasUserDataHeader
                && userData.msgEncoding != UserData.ENCODING_7BIT_ASCII)
                ? SmsEnvelope.TELESERVICE_WEMT : SmsEnvelope.TELESERVICE_WMT;

        SmsEnvelope envelope = new SmsEnvelope();
        envelope.messageType = SmsEnvelope.MESSAGE_TYPE_POINT_TO_POINT;
        envelope.teleService = teleservice;
        envelope.destAddress = destAddr;
        envelope.bearerReply = RETURN_ACK;
        envelope.bearerData = encodedBearerData;

        /**
         * TODO(cleanup): envelope looks to be a pointless class, get
         * rid of it.  Also -- most of the envelope fields set here
         * are ignored, why?
         */

        try {
            /**
             * TODO(cleanup): reference a spec and get rid of the ugly comments
             */
            ByteArrayOutputStream baos = new ByteArrayOutputStream(100);
            DataOutputStream dos = new DataOutputStream(baos);
            dos.writeInt(envelope.teleService);
            dos.writeInt(0); //servicePresent
            dos.writeInt(0); //serviceCategory
            dos.write(destAddr.digitMode);
            dos.write(destAddr.numberMode);
            dos.write(destAddr.ton); // number_type
            dos.write(destAddr.numberPlan);
            dos.write(destAddr.numberOfDigits);
            dos.write(destAddr.origBytes, 0, destAddr.origBytes.length); // digits
            // Subaddress is not supported.
            dos.write(0); //subaddressType
            dos.write(0); //subaddr_odd
            dos.write(0); //subaddr_nbr_of_digits
            dos.write(encodedBearerData.length);
            dos.write(encodedBearerData, 0, encodedBearerData.length);
            dos.close();

            SubmitPdu pdu = new SubmitPdu();
            pdu.encodedMessage = baos.toByteArray();
            pdu.encodedScAddress = null;
            return pdu;
        } catch(IOException ex) {
            Rlog.e(LOG_TAG, "creating SubmitPdu failed: " + ex);
        }
        return null;
    }

    /**
     * Creates byte array (pseudo pdu) from SMS object.
     * Note: Do not call this method more than once per object!
     * @hide
     */
    public void createPdu() {
        SmsEnvelope env = mEnvelope;
        CdmaSmsAddress addr = env.origAddress;
        ByteArrayOutputStream baos = new ByteArrayOutputStream(100);
        DataOutputStream dos = new DataOutputStream(new BufferedOutputStream(baos));

        try {
            dos.writeInt(env.messageType);
            dos.writeInt(env.teleService);
            dos.writeInt(env.serviceCategory);

            dos.writeByte(addr.digitMode);
            dos.writeByte(addr.numberMode);
            dos.writeByte(addr.ton);
            dos.writeByte(addr.numberPlan);
            dos.writeByte(addr.numberOfDigits);
            dos.write(addr.origBytes, 0, addr.origBytes.length); // digits

            dos.writeInt(env.bearerReply);
            // CauseCode values:
            dos.writeByte(env.replySeqNo);
            dos.writeByte(env.errorClass);
            dos.writeByte(env.causeCode);
            //encoded BearerData:
            dos.writeInt(env.bearerData.length);
            dos.write(env.bearerData, 0, env.bearerData.length);
            dos.close();

            /**
             * TODO(cleanup) -- The mPdu field is managed in
             * a fragile manner, and it would be much nicer if
             * accessing the serialized representation used a less
             * fragile mechanism.  Maybe the getPdu method could
             * generate a representation if there was not yet one?
             */

            mPdu = baos.toByteArray();
        } catch (IOException ex) {
            Rlog.e(LOG_TAG, "createPdu: conversion from object to byte array failed: " + ex);
        }
    }

    /**
     * Converts a 4-Bit DTMF encoded symbol from the calling address number to ASCII character
     * @hide
     */
    public static byte convertDtmfToAscii(byte dtmfDigit) {
        byte asciiDigit;

        switch (dtmfDigit) {
        case  0: asciiDigit = 68; break; // 'D'
        case  1: asciiDigit = 49; break; // '1'
        case  2: asciiDigit = 50; break; // '2'
        case  3: asciiDigit = 51; break; // '3'
        case  4: asciiDigit = 52; break; // '4'
        case  5: asciiDigit = 53; break; // '5'
        case  6: asciiDigit = 54; break; // '6'
        case  7: asciiDigit = 55; break; // '7'
        case  8: asciiDigit = 56; break; // '8'
        case  9: asciiDigit = 57; break; // '9'
        case 10: asciiDigit = 48; break; // '0'
        case 11: asciiDigit = 42; break; // '*'
        case 12: asciiDigit = 35; break; // '#'
        case 13: asciiDigit = 65; break; // 'A'
        case 14: asciiDigit = 66; break; // 'B'
        case 15: asciiDigit = 67; break; // 'C'
        default:
            asciiDigit = 32; // Invalid DTMF code
            break;
        }

        return asciiDigit;
    }

    /** This function  shall be called to get the number of voicemails.
     * @hide
     */
    @UnsupportedAppUsage
    public int getNumOfVoicemails() {
        return mBearerData.numberOfMessages;
    }

    /**
     * Returns a byte array that can be use to uniquely identify a received SMS message.
     * C.S0015-B  4.3.1.6 Unique Message Identification.
     *
     * @return byte array uniquely identifying the message.
     * @hide
     */
    @UnsupportedAppUsage
    public byte[] getIncomingSmsFingerprint() {
        ByteArrayOutputStream output = new ByteArrayOutputStream();

        output.write(mEnvelope.serviceCategory);
        output.write(mEnvelope.teleService);
        output.write(mEnvelope.origAddress.origBytes, 0, mEnvelope.origAddress.origBytes.length);
        output.write(mEnvelope.bearerData, 0, mEnvelope.bearerData.length);
        // subaddress is not set when parsing some MT SMS.
        if (mEnvelope.origSubaddress != null && mEnvelope.origSubaddress.origBytes != null) {
            output.write(mEnvelope.origSubaddress.origBytes, 0,
                    mEnvelope.origSubaddress.origBytes.length);
        }

        return output.toByteArray();
    }

    /**
     * Returns the list of service category program data, if present.
     * @return a list of CdmaSmsCbProgramData objects, or null if not present
     * @hide
     */
    public ArrayList<CdmaSmsCbProgramData> getSmsCbProgramData() {
        return mBearerData.serviceCategoryProgramData;
    }

    /**
    * CT WDP header contains WDP Msg Identifier and WDP Userdata
    */
    protected boolean processCdmaCTWdpHeader(SmsMessage sms) {
        int subparamId = 0;
        int subParamLen = 0;
        int msgID = 0;
        boolean decodeSuccess = false;
        try {
            BitwiseInputStream inStream = new BitwiseInputStream(sms.getUserData());

            /* Decode WDP Messsage Identifier */
            subparamId = inStream.read(8);
            if (subparamId != 0) {
                Rlog.e(LOG_TAG, "Invalid WDP SubparameterId");
                return false;
            }
            subParamLen = inStream.read(8);
            if (subParamLen != 3) {
                Rlog.e(LOG_TAG, "Invalid WDP subparameter length");
                return false;
            }
            sms.mBearerData.messageType = inStream.read(4);
            msgID = inStream.read(8) << 8;
            msgID |= inStream.read(8);
            sms.mBearerData.hasUserDataHeader = (inStream.read(1) == 1);
            if (sms.mBearerData.hasUserDataHeader) {
                Rlog.e(LOG_TAG, "Invalid WDP UserData header value");
                return false;
            }
            inStream.skip(3);
            sms.mBearerData.messageId = msgID;
            sms.mMessageRef = msgID;

            /* Decode WDP User Data */
            subparamId = inStream.read(8);
            subParamLen = inStream.read(8) * 8;
            sms.mBearerData.userData.msgEncoding = inStream.read(5);
            int consumedBits = 5;
            if (sms.mBearerData.userData.msgEncoding != 0) {
                Rlog.e(LOG_TAG, "Invalid WDP encoding");
                return false;
            }
            sms.mBearerData.userData.numFields = inStream.read(8);
            consumedBits += 8;
            int remainingBits = subParamLen - consumedBits;
            int dataBits = sms.mBearerData.userData.numFields * 8;
            dataBits = dataBits < remainingBits ? dataBits : remainingBits;
            sms.mBearerData.userData.payload = inStream.readByteArray(dataBits);
            sms.mUserData = sms.mBearerData.userData.payload;
            decodeSuccess = true;
        } catch (BitwiseInputStream.AccessException ex) {
            Rlog.e(LOG_TAG, "CT WDP Header decode failed: " + ex);
        }
        return decodeSuccess;
    }
}<|MERGE_RESOLUTION|>--- conflicted
+++ resolved
@@ -633,17 +633,10 @@
                         }
                         addr.origBytes = data;
                         Rlog.pii(LOG_TAG, "Addr=" + addr.toString());
-<<<<<<< HEAD
-                        mOriginatingAddress = addr;
-                        if (parameterId == DESTINATION_ADDRESS) {
-                            // Original address awlays indicates one sender's address for 3GPP2
-                            // Here add recipient address support along with 3GPP
-=======
                         if (parameterId == ORIGINATING_ADDRESS) {
                             env.origAddress = addr;
                             mOriginatingAddress = addr;
                         } else {
->>>>>>> dbf9e87c
                             env.destAddress = addr;
                             mRecipientAddress = addr;
                         }
@@ -735,21 +728,12 @@
 
         if (mOriginatingAddress != null) {
             decodeSmsDisplayAddress(mOriginatingAddress);
-<<<<<<< HEAD
-            if (VDBG) Rlog.v(LOG_TAG, "SMS originating address: "
-                    + mOriginatingAddress.address);
-=======
             if (VDBG) Rlog.v(LOG_TAG, "SMS originating address: " + mOriginatingAddress.address);
         }
 
         if (mRecipientAddress != null) {
             decodeSmsDisplayAddress(mRecipientAddress);
             if (VDBG) Rlog.v(LOG_TAG, "SMS destination address: " + mRecipientAddress.address);
->>>>>>> dbf9e87c
-        }
-
-        if (mRecipientAddress != null) {
-            decodeSmsDisplayAddress(mRecipientAddress);
         }
 
         if (mBearerData.msgCenterTimeStamp != null) {
@@ -790,10 +774,6 @@
     }
 
     private void decodeSmsDisplayAddress(SmsAddress addr) {
-<<<<<<< HEAD
-        addr.address = new String(addr.origBytes);
-        if (addr.ton == CdmaSmsAddress.TON_INTERNATIONAL_OR_IP) {
-=======
         // PCD(Plus Code Dialing)
         // 1) Replaces IDD(International Direct Dialing) with the '+' if address starts with it.
         // TODO: Skip it for EF SMS(SUBMIT and DELIVER) because the IDD depends on current network?
@@ -804,7 +784,6 @@
         if (!TextUtils.isEmpty(idd) && addr.address.startsWith(idd)) {
             addr.address = "+" + addr.address.substring(idd.length());
         } else if (addr.ton == CdmaSmsAddress.TON_INTERNATIONAL_OR_IP) {
->>>>>>> dbf9e87c
             if (addr.address.charAt(0) != '+') {
                 addr.address = "+" + addr.address;
             }
