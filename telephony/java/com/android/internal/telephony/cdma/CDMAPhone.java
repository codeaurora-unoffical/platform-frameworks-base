/*
 * Copyright (C) 2006 The Android Open Source Project
 *
 * Licensed under the Apache License, Version 2.0 (the "License");
 * you may not use this file except in compliance with the License.
 * You may obtain a copy of the License at
 *
 *      http://www.apache.org/licenses/LICENSE-2.0
 *
 * Unless required by applicable law or agreed to in writing, software
 * distributed under the License is distributed on an "AS IS" BASIS,
 * WITHOUT WARRANTIES OR CONDITIONS OF ANY KIND, either express or implied.
 * See the License for the specific language governing permissions and
 * limitations under the License.
 */

package com.android.internal.telephony.cdma;

import android.app.ActivityManagerNative;
import android.content.Context;
import android.content.ContentValues;
import android.content.Intent;
import android.content.res.Configuration;
import android.content.SharedPreferences;
import android.database.SQLException;
import android.net.Uri;
import android.os.AsyncResult;
import android.os.Handler;
import android.os.Looper;
import android.os.Message;
import android.os.Registrant;
import android.os.RegistrantList;
import android.os.RemoteException;
import android.os.SystemProperties;
import android.preference.PreferenceManager;
import android.provider.Settings;
import android.provider.Telephony;
import android.telephony.CellLocation;
import android.telephony.PhoneNumberUtils;
import android.telephony.ServiceState;
import android.telephony.SignalStrength;
import android.text.TextUtils;
import android.util.Log;

import com.android.internal.telephony.CallStateException;
import com.android.internal.telephony.CommandException;
import com.android.internal.telephony.CommandsInterface;
import com.android.internal.telephony.Connection;
import com.android.internal.telephony.DataConnection;
// TODO(Moto): need to move MccTable from telephony.gsm to telephony
// since there is no difference between CDMA and GSM for MccTable and
// CDMA uses gsm's MccTable is not good.
import com.android.internal.telephony.gsm.MccTable;
import com.android.internal.telephony.IccCard;
import com.android.internal.telephony.IccException;
import com.android.internal.telephony.IccFileHandler;
import com.android.internal.telephony.IccPhoneBookInterfaceManager;
import com.android.internal.telephony.IccSmsInterfaceManager;
import com.android.internal.telephony.MmiCode;
import com.android.internal.telephony.Phone;
import com.android.internal.telephony.PhoneBase;
import com.android.internal.telephony.PhoneNotifier;
import com.android.internal.telephony.PhoneProxy;
import com.android.internal.telephony.PhoneSubInfo;
import com.android.internal.telephony.RILConstants;
import com.android.internal.telephony.TelephonyIntents;
import com.android.internal.telephony.TelephonyProperties;

import static com.android.internal.telephony.TelephonyProperties.PROPERTY_ICC_OPERATOR_ALPHA;
import static com.android.internal.telephony.TelephonyProperties.PROPERTY_ICC_OPERATOR_NUMERIC;
import static com.android.internal.telephony.TelephonyProperties.PROPERTY_ICC_OPERATOR_ISO_COUNTRY;

import java.util.List;
import java.util.Timer;
import java.util.TimerTask;
/**
 * {@hide}
 */
public class CDMAPhone extends PhoneBase {
    static final String LOG_TAG = "CDMA";
    private static final boolean LOCAL_DEBUG = true;

    // Default Emergency Callback Mode exit timer
    private static final int DEFAULT_ECM_EXIT_TIMER_VALUE = 30000;
    static final String VM_COUNT_CDMA = "vm_count_key_cdma";
    private static final String VM_NUMBER_CDMA = "vm_number_key_cdma";
    private String mVmNumber = null;

    //***** Instance Variables
    CdmaCallTracker mCT;
    CdmaSMSDispatcher mSMS;
    CdmaServiceStateTracker mSST;
    CdmaDataConnectionTracker mDataConnection;
    RuimFileHandler mRuimFileHandler;
    RuimRecords mRuimRecords;
    RuimCard mRuimCard;
    MyHandler h;
    RuimPhoneBookInterfaceManager mRuimPhoneBookInterfaceManager;
    RuimSmsInterfaceManager mRuimSmsInterfaceManager;
    PhoneSubInfo mSubInfo;
    EriManager mEriManager;

    // mNvLoadedRegistrants are informed after the EVENT_NV_READY
    private RegistrantList mNvLoadedRegistrants = new RegistrantList();

    // mEriFileLoadedRegistrants are informed after the ERI text has been loaded
    private RegistrantList mEriFileLoadedRegistrants = new RegistrantList();

    // mECMExitRespRegistrant is informed after the phone has been exited
    //the emergency callback mode
    //keep track of if phone is in emergency callback mode
    private boolean mIsPhoneInECMState;
    private Registrant mECMExitRespRegistrant;
    private String mEsn;
    private String mMeid;

    // A runnable which is used to automatically exit from ECM after a period of time.
    private Runnable mExitEcmRunnable = new Runnable() {
        public void run() {
            exitEmergencyCallbackMode();
        }
    };

    Registrant mPostDialHandler;


    //***** Constructors
    public CDMAPhone(Context context, CommandsInterface ci, PhoneNotifier notifier) {
        this(context,ci,notifier, false);
    }

    public CDMAPhone(Context context, CommandsInterface ci, PhoneNotifier notifier,
            boolean unitTestMode) {
        super(notifier, context, unitTestMode);

        h = new MyHandler();
        mCM = ci;

        mCM.setPhoneType(RILConstants.CDMA_PHONE);
        mCT = new CdmaCallTracker(this);
        mSST = new CdmaServiceStateTracker (this);
        mSMS = new CdmaSMSDispatcher(this);
        mIccFileHandler = new RuimFileHandler(this);
        mRuimRecords = new RuimRecords(this);
        mDataConnection = new CdmaDataConnectionTracker (this);
        mRuimCard = new RuimCard(this);
        mRuimPhoneBookInterfaceManager = new RuimPhoneBookInterfaceManager(this);
        mRuimSmsInterfaceManager = new RuimSmsInterfaceManager(this);
        mSubInfo = new PhoneSubInfo(this);
        mEriManager = new EriManager(this, context, EriManager.ERI_FROM_XML);

        mCM.registerForAvailable(h, EVENT_RADIO_AVAILABLE, null);
        mRuimRecords.registerForRecordsLoaded(h, EVENT_RUIM_RECORDS_LOADED, null);
        mCM.registerForOffOrNotAvailable(h, EVENT_RADIO_OFF_OR_NOT_AVAILABLE, null);
        mCM.registerForOn(h, EVENT_RADIO_ON, null);
        mCM.setOnSuppServiceNotification(h, EVENT_SSN, null);
        mCM.setOnCallRing(h, EVENT_CALL_RING, null);
        mSST.registerForNetworkAttach(h, EVENT_REGISTERED_TO_NETWORK, null);
        mCM.registerForNVReady(h, EVENT_NV_READY, null);
        mCM.setEmergencyCallbackMode(h, EVENT_EMERGENCY_CALLBACK_MODE_ENTER, null);


        //Change the system setting
        SystemProperties.set(TelephonyProperties.CURRENT_ACTIVE_PHONE,
                new Integer(RILConstants.CDMA_PHONE).toString());

        // This is needed to handle phone process crashes
        String inEcm=SystemProperties.get(TelephonyProperties.PROPERTY_INECM_MODE, "false");
        mIsPhoneInECMState = inEcm.equals("true");

        // Sets operator alpha property by retrieving from build-time system property
        String operatorAlpha = SystemProperties.get("ro.cdma.home.operator.alpha");
        setSystemProperty(PROPERTY_ICC_OPERATOR_ALPHA, operatorAlpha);

        // Sets operator numeric property by retrieving from build-time system property
        String operatorNumeric = SystemProperties.get("ro.cdma.home.operator.numeric");
        setSystemProperty(PROPERTY_ICC_OPERATOR_NUMERIC, operatorNumeric);

        // Sets iso country property by retrieving from build-time system property
        setIsoCountryProperty(operatorNumeric);

        // Sets current entry in the telephony carrier table
        updateCurrentCarrierInProvider(operatorNumeric);

        // Updates MCC MNC device configuration information
        updateMccMncConfiguration(operatorNumeric);

        // Notify voicemails.
        notifier.notifyMessageWaitingChanged(this);
    }

    public void dispose() {
        synchronized(PhoneProxy.lockForRadioTechnologyChange) {

            //Unregister from all former registered events
            mRuimRecords.unregisterForRecordsLoaded(h); //EVENT_RUIM_RECORDS_LOADED
            mCM.unregisterForAvailable(h); //EVENT_RADIO_AVAILABLE
            mCM.unregisterForOffOrNotAvailable(h); //EVENT_RADIO_OFF_OR_NOT_AVAILABLE
            mCM.unregisterForOn(h); //EVENT_RADIO_ON
            mCM.unregisterForNVReady(h); //EVENT_NV_READY
            mSST.unregisterForNetworkAttach(h); //EVENT_REGISTERED_TO_NETWORK
            mCM.unSetOnSuppServiceNotification(h);
            mCM.unSetOnCallRing(h);


            //Force all referenced classes to unregister their former registered events
            mCT.dispose();
            mDataConnection.dispose();
            mSST.dispose();
            mSMS.dispose();
            mIccFileHandler.dispose(); // instance of RuimFileHandler
            mRuimRecords.dispose();
            mRuimCard.dispose();
            mRuimPhoneBookInterfaceManager.dispose();
            mRuimSmsInterfaceManager.dispose();
            mSubInfo.dispose();
            mEriManager.dispose();
        }
    }

    public void removeReferences() {
            this.mRuimPhoneBookInterfaceManager = null;
            this.mRuimSmsInterfaceManager = null;
            this.mSMS = null;
            this.mSubInfo = null;
            this.mRuimRecords = null;
            this.mIccFileHandler = null;
            this.mRuimCard = null;
            this.mDataConnection = null;
            this.mCT = null;
            this.mSST = null;
            this.mEriManager = null;
    }

    protected void finalize() {
        if(LOCAL_DEBUG) Log.d(LOG_TAG, "CDMAPhone finalized");
    }


    //***** Overridden from Phone
    public ServiceState getServiceState() {
        return mSST.ss;
    }

    public Phone.State
    getState() {
        return mCT.state;
    }

    public String
    getPhoneName() {
        return "CDMA";
    }

    public boolean canTransfer() {
        Log.e(LOG_TAG, "canTransfer: not possible in CDMA");
        return false;
    }

    public CdmaCall
    getRingingCall() {
        return mCT.ringingCall;
    }

    public void setMute(boolean muted) {
        mCT.setMute(muted);
    }

    public boolean getMute() {
        return mCT.getMute();
    }

    public void conference() throws CallStateException {
        // three way calls in CDMA will be handled by feature codes
        Log.e(LOG_TAG, "conference: not possible in CDMA");
    }

    public void enableEnhancedVoicePrivacy(boolean enable, Message onComplete) {
        this.mCM.setPreferredVoicePrivacy(enable, onComplete);
    }

    public void getEnhancedVoicePrivacy(Message onComplete) {
        this.mCM.getPreferredVoicePrivacy(onComplete);
    }

    public void clearDisconnected() {
        mCT.clearDisconnected();
    }

    public DataActivityState getDataActivityState() {
        DataActivityState ret = DataActivityState.NONE;

        if (mSST.getCurrentCdmaDataConnectionState() == ServiceState.STATE_IN_SERVICE) {

            switch (mDataConnection.getActivity()) {
                case DATAIN:
                    ret = DataActivityState.DATAIN;
                break;

                case DATAOUT:
                    ret = DataActivityState.DATAOUT;
                break;

                case DATAINANDOUT:
                    ret = DataActivityState.DATAINANDOUT;
                break;

                case DORMANT:
                    ret = DataActivityState.DORMANT;
                break;
            }
        }
        return ret;
    }

    /*package*/ void
    notifySignalStrength() {
        mNotifier.notifySignalStrength(this);
    }

    public Connection
    dial (String dialString) throws CallStateException {
        // Need to make sure dialString gets parsed properly
        String newDialString = PhoneNumberUtils.stripSeparators(dialString);

        if (!mCT.foregroundCall.isIdle()) {
            FeatureCode fc = FeatureCode.newFromDialString(newDialString, this);
            if (fc != null) {
                //mMmiRegistrants.notifyRegistrants(new AsyncResult(null, fc, null));
                fc.processCode();
                return null;
            }
        }
        return mCT.dial(newDialString);
    }

    public SignalStrength getSignalStrength() {
        return mSST.mSignalStrength;
    }

    public boolean
    getMessageWaitingIndicator() {
        return (getVoiceMessageCount() > 0);
    }

    public List<? extends MmiCode>
    getPendingMmiCodes() {
        Log.e(LOG_TAG, "method getPendingMmiCodes is NOT supported in CDMA!");
        return null;
    }

    public void registerForSuppServiceNotification(
            Handler h, int what, Object obj) {
        Log.e(LOG_TAG, "method registerForSuppServiceNotification is NOT supported in CDMA!");
    }

    public CdmaCall getBackgroundCall() {
        return mCT.backgroundCall;
    }

    public String getGateway(String apnType) {
        return mDataConnection.getGateway();
    }

    public boolean handleInCallMmiCommands(String dialString) {
        Log.e(LOG_TAG, "method handleInCallMmiCommands is NOT supported in CDMA!");
        return false;
    }

    public int enableApnType(String type) {
        // This request is mainly used to enable MMS APN
        // In CDMA there is no need to enable/disable a different APN for MMS
        Log.d(LOG_TAG, "Request to enableApnType("+type+")");
        if (TextUtils.equals(type, Phone.APN_TYPE_MMS)) {
            return Phone.APN_ALREADY_ACTIVE;
        } else {
            return Phone.APN_REQUEST_FAILED;
        }
    }

    public int disableApnType(String type) {
        // This request is mainly used to disable MMS APN
        // In CDMA there is no need to enable/disable a different APN for MMS
        Log.d(LOG_TAG, "Request to disableApnType("+type+")");
        if (TextUtils.equals(type, Phone.APN_TYPE_MMS)) {
            return Phone.APN_REQUEST_STARTED;
        } else {
            return Phone.APN_REQUEST_FAILED;
        }
    }

    public String getActiveApn() {
        Log.d(LOG_TAG, "Request to getActiveApn()");
        return null;
    }

    public void
    setNetworkSelectionModeAutomatic(Message response) {
        Log.e(LOG_TAG, "method setNetworkSelectionModeAutomatic is NOT supported in CDMA!");
    }

    public void unregisterForSuppServiceNotification(Handler h) {
        Log.e(LOG_TAG, "method unregisterForSuppServiceNotification is NOT supported in CDMA!");
    }

    public void
    acceptCall() throws CallStateException {
        mCT.acceptCall();
    }

    public void
    rejectCall() throws CallStateException {
        mCT.rejectCall();
    }

    public void
    switchHoldingAndActive() throws CallStateException {
        mCT.switchWaitingOrHoldingAndActive();
    }

    public String getLine1Number() {
        return mSST.getMdnNumber();
    }

    public String getCdmaPrlVersion(){
        return mRuimRecords.getPrlVersion();
    }

    public String getCdmaMIN() {
        return mSST.getCdmaMin();
    }

    public void getCallWaiting(Message onComplete) {
        mCM.queryCallWaiting(CommandsInterface.SERVICE_CLASS_VOICE, onComplete);
    }

    public void
    setRadioPower(boolean power) {
        mSST.setRadioPower(power);
    }

    public void
    setRilPowerOff() {
        return;
    }

    public String getEsn() {
        return mEsn;
    }

    public String getMeid() {
        return mMeid;
    }

    //returns MEID in CDMA
    public String getDeviceId() {
        return getMeid();
    }

    public String getDeviceSvn() {
        Log.d(LOG_TAG, "getDeviceSvn(): return 0");
        return "0";
    }

    public String getSubscriberId() {
        return mSST.getImsi();
    }

    public boolean canConference() {
        Log.e(LOG_TAG, "canConference: not possible in CDMA");
        return false;
    }

    public String getInterfaceName(String apnType) {
        return mDataConnection.getInterfaceName();
    }

    public CellLocation getCellLocation() {
        return mSST.cellLoc;
    }

    public boolean disableDataConnectivity() {
        return mDataConnection.setDataEnabled(false);
    }

    public CdmaCall getForegroundCall() {
        return mCT.foregroundCall;
    }

    public void
    selectNetworkManually(com.android.internal.telephony.gsm.NetworkInfo network,
            Message response) {
        Log.e(LOG_TAG, "selectNetworkManually: not possible in CDMA");
    }

    public void setOnPostDialCharacter(Handler h, int what, Object obj) {
        mPostDialHandler = new Registrant(h, what, obj);
    }

    public boolean handlePinMmi(String dialString) {
        Log.e(LOG_TAG, "method handlePinMmi is NOT supported in CDMA!");
        return false;
    }

    public boolean isDataConnectivityPossible() {
        boolean noData = mDataConnection.getDataEnabled() &&
                getDataConnectionState() == DataState.DISCONNECTED;
        return !noData && getIccCard().getState() == IccCard.State.READY &&
                getServiceState().getState() == ServiceState.STATE_IN_SERVICE &&
                (mDataConnection.getDataOnRoamingEnabled() || !getServiceState().getRoaming());
    }

    public void setLine1Number(String alphaTag, String number, Message onComplete) {
        Log.e(LOG_TAG, "setLine1Number: not possible in CDMA");
    }

    public String[] getDnsServers(String apnType) {
        return mDataConnection.getDnsServers();
    }

    public IccCard getIccCard() {
        return mRuimCard;
    }

    public String getIccSerialNumber() {
        return mRuimRecords.iccid;
    }

    public void setCallWaiting(boolean enable, Message onComplete) {
        Log.e(LOG_TAG, "method setCallWaiting is NOT supported in CDMA!");
    }

    public void updateServiceLocation(Message response) {
        mSST.getLacAndCid(response);
    }

    public void setDataRoamingEnabled(boolean enable) {
        mDataConnection.setDataOnRoamingEnabled(enable);
    }

    public void registerForCdmaOtaStatusChange(Handler h, int what, Object obj) {
        mCM.registerForCdmaOtaProvision(h, what, obj);
    }

    public void unregisterForCdmaOtaStatusChange(Handler h) {
        mCM.unregisterForCdmaOtaProvision(h);
    }

    public void setOnEcbModeExitResponse(Handler h, int what, Object obj) {
        mECMExitRespRegistrant = new Registrant (h, what, obj);
    }

    public void unsetOnEcbModeExitResponse(Handler h) {
        mECMExitRespRegistrant.clear();
    }

    public void registerForCallWaiting(Handler h, int what, Object obj) {
        mCT.registerForCallWaiting(h, what, obj);
    }

    public void unregisterForCallWaiting(Handler h) {
        mCT.unregisterForCallWaiting(h);
    }

    public String getIpAddress(String apnType) {
        return mDataConnection.getIpAddress();
    }

    public void
    getNeighboringCids(Message response) {
        /*
         * This is currently not implemented.  At least as of June
         * 2009, there is no neighbor cell information available for
         * CDMA because some party is resisting making this
         * information readily available.  Consequently, calling this
         * function can have no useful effect.  This situation may
         * (and hopefully will) change in the future.
         */
        if (response != null) {
            CommandException ce = new CommandException(
                    CommandException.Error.REQUEST_NOT_SUPPORTED);
            AsyncResult.forMessage(response).exception = ce;
            response.sendToTarget();
        }
    }

    public DataState getDataConnectionState() {
        DataState ret = DataState.DISCONNECTED;

        if ((SystemProperties.get("adb.connected", "").length() > 0)
                && (SystemProperties.get("android.net.use-adb-networking", "")
                        .length() > 0)) {
            // We're connected to an ADB host and we have USB networking
            // turned on. No matter what the radio state is,
            // we report data connected

            ret = DataState.CONNECTED;
        } else if (mSST == null) {
             // Radio Technology Change is ongoning, dispose() and removeReferences() have
             // already been called

             ret = DataState.DISCONNECTED;
        } else if (mSST.getCurrentCdmaDataConnectionState() != ServiceState.STATE_IN_SERVICE) {
            // If we're out of service, open TCP sockets may still work
            // but no data will flow
            ret = DataState.DISCONNECTED;
        } else {
            switch (mDataConnection.getState()) {
                case FAILED:
                case IDLE:
                    ret = DataState.DISCONNECTED;
                break;

                case CONNECTED:
                case DISCONNECTING:
                    if ( mCT.state != Phone.State.IDLE
                            && !mSST.isConcurrentVoiceAndData()) {
                        ret = DataState.SUSPENDED;
                    } else {
                        ret = DataState.CONNECTED;
                    }
                break;

                case INITING:
                case CONNECTING:
                case SCANNING:
                    ret = DataState.CONNECTING;
                break;
            }
        }

        return ret;
    }

    public void sendUssdResponse(String ussdMessge) {
        Log.e(LOG_TAG, "sendUssdResponse: not possible in CDMA");
    }

    public void sendDtmf(char c) {
        if (!PhoneNumberUtils.is12Key(c)) {
            Log.e(LOG_TAG,
                    "sendDtmf called with invalid character '" + c + "'");
        } else {
            if (mCT.state ==  Phone.State.OFFHOOK) {
                mCM.sendDtmf(c, null);
            }
        }
    }

    public void startDtmf(char c) {
        if (!PhoneNumberUtils.is12Key(c)) {
            Log.e(LOG_TAG,
                    "startDtmf called with invalid character '" + c + "'");
        } else {
            mCM.startDtmf(c, null);
        }
    }

    public void stopDtmf() {
        mCM.stopDtmf(null);
    }

    public void sendBurstDtmf(String dtmfString, int on, int off, Message onComplete) {
        boolean check = true;
        for (int itr = 0;itr < dtmfString.length(); itr++) {
            if (!PhoneNumberUtils.is12Key(dtmfString.charAt(itr))) {
                Log.e(LOG_TAG,
                        "sendDtmf called with invalid character '" + dtmfString.charAt(itr)+ "'");
                check = false;
                break;
            }
        }
        if ((mCT.state ==  Phone.State.OFFHOOK)&&(check)) {
            mCM.sendBurstDtmf(dtmfString, on, off, onComplete);
        }
     }

    public void getAvailableNetworks(Message response) {
        Log.e(LOG_TAG, "getAvailableNetworks: not possible in CDMA");
    }

    public String[] getActiveApnTypes() {
        String[] result;
        Log.d(LOG_TAG, "Request to getActiveApn()");
        result = new String[1];
        result[0] = Phone.APN_TYPE_DEFAULT;
        return result;
    }

    public void setOutgoingCallerIdDisplay(int commandInterfaceCLIRMode, Message onComplete) {
        Log.e(LOG_TAG, "setOutgoingCallerIdDisplay: not possible in CDMA");
    }

    public void enableLocationUpdates() {
        mSST.enableLocationUpdates();
    }

    /**
     * @deprecated
     */
    public void getPdpContextList(Message response) {
        getDataCallList(response);
    }

    public void getDataCallList(Message response) {
        mCM.getDataCallList(response);
    }

    public boolean getDataRoamingEnabled() {
        return mDataConnection.getDataOnRoamingEnabled();
    }

    public List<DataConnection> getCurrentDataConnectionList () {
        return mDataConnection.getAllDataConnections();
    }

    public void setVoiceMailNumber(String alphaTag,
                                   String voiceMailNumber,
                                   Message onComplete) {
        Message resp;
        mVmNumber = voiceMailNumber;
        resp = h.obtainMessage(EVENT_SET_VM_NUMBER_DONE, 0, 0, onComplete);
        mRuimRecords.setVoiceMailNumber(alphaTag, mVmNumber, resp);
    }

    public String getVoiceMailNumber() {
        String number = null;
        SharedPreferences sp = PreferenceManager.getDefaultSharedPreferences(getContext());
        // TODO(Moto): The default value of voicemail number should be read from a system property
        number = sp.getString(VM_NUMBER_CDMA, "*86");
        return number;
    }

    /* Returns Number of Voicemails
     * @hide
     */
    public int getVoiceMessageCount() {
        int voicemailCount =  mRuimRecords.getVoiceMessageCount();
        // If mRuimRecords.getVoiceMessageCount returns zero, then there is possibility
        // that phone was power cycled and would have lost the voicemail count.
        // So get the count from preferences.
        if (voicemailCount == 0) {
            SharedPreferences sp = PreferenceManager.getDefaultSharedPreferences(getContext());
            voicemailCount = sp.getInt(VM_COUNT_CDMA, 0);
        }
        return voicemailCount;
    }

    public String getVoiceMailAlphaTag() {
        // TODO: Where can we get this value has to be clarified with QC.
        String ret = "";//TODO: Remove = "", if we know where to get this value.

        //ret = mSIMRecords.getVoiceMailAlphaTag();

        if (ret == null || ret.length() == 0) {
            return mContext.getText(
                com.android.internal.R.string.defaultVoiceMailAlphaTag).toString();
        }

        return ret;
    }

    public boolean enableDataConnectivity() {

        // block data activities when phone is in emergency callback mode
        if (mIsPhoneInECMState) {
            Intent intent = new Intent(TelephonyIntents.ACTION_SHOW_NOTICE_ECM_BLOCK_OTHERS);
            ActivityManagerNative.broadcastStickyIntent(intent, null);
            return false;
        } else {
            return mDataConnection.setDataEnabled(true);
        }
    }

    public void disableLocationUpdates() {
        mSST.disableLocationUpdates();
    }

    public boolean getIccRecordsLoaded() {
        return mRuimRecords.getRecordsLoaded();
    }

    public void getCallForwardingOption(int commandInterfaceCFReason, Message onComplete) {
        Log.e(LOG_TAG, "getCallForwardingOption: not possible in CDMA");
    }

    public void setCallForwardingOption(int commandInterfaceCFAction,
            int commandInterfaceCFReason,
            String dialingNumber,
            int timerSeconds,
            Message onComplete) {
        Log.e(LOG_TAG, "setCallForwardingOption: not possible in CDMA");
    }

    public void
    getOutgoingCallerIdDisplay(Message onComplete) {
        Log.e(LOG_TAG, "getOutgoingCallerIdDisplay: not possible in CDMA");
    }

    public boolean
    getCallForwardingIndicator() {
        Log.e(LOG_TAG, "getCallForwardingIndicator: not possible in CDMA");
        return false;
    }

    public void explicitCallTransfer() {
        Log.e(LOG_TAG, "explicitCallTransfer: not possible in CDMA");
    }

    public String getLine1AlphaTag() {
        Log.e(LOG_TAG, "getLine1AlphaTag: not possible in CDMA");
        return null;
    }

   /**
     * Notify any interested party of a Phone state change.
     */
    /*package*/ void notifyPhoneStateChanged() {
        mNotifier.notifyPhoneState(this);
    }

    /**
     * Notifies registrants (ie, activities in the Phone app) about
     * changes to call state (including Phone and Connection changes).
     */
    /*package*/ void notifyCallStateChanged() {
        /* we'd love it if this was package-scoped*/
        super.notifyCallStateChangedP();
    }

     void notifyServiceStateChanged(ServiceState ss) {
         super.notifyServiceStateChangedP(ss);
     }

     void notifyLocationChanged() {
         mNotifier.notifyCellLocation(this);
     }

    /*package*/ void notifyNewRingingConnection(Connection c) {
        /* we'd love it if this was package-scoped*/
        super.notifyNewRingingConnectionP(c);
    }

    /**
     * Notifiy registrants of a RING event.
     */
    void notifyIncomingRing() {
        AsyncResult ar = new AsyncResult(null, this, null);
        mIncomingRingRegistrants.notifyRegistrants(ar);
    }

    /*package*/ void notifyDisconnect(Connection cn) {
        mDisconnectRegistrants.notifyResult(cn);
    }

    void notifyUnknownConnection() {
        mUnknownConnectionRegistrants.notifyResult(this);
    }

    void sendEmergencyCallbackModeChange(){
        //Send an Intent
        Intent intent = new Intent(TelephonyIntents.ACTION_EMERGENCY_CALLBACK_MODE_CHANGED);
        intent.putExtra(PHONE_IN_ECM_STATE, mIsPhoneInECMState);
        ActivityManagerNative.broadcastStickyIntent(intent,null);
    }

    /*package*/ void
    updateMessageWaitingIndicator(boolean mwi) {
        // this also calls notifyMessageWaitingIndicator()
        mRuimRecords.setVoiceMessageWaiting(1, mwi ? -1 : 0);
    }

    /* This function is overloaded to send number of voicemails instead of sending true/false */
    /*package*/ void
    updateMessageWaitingIndicator(int mwi) {
        mRuimRecords.setVoiceMessageWaiting(1, mwi);
    }

    /**
     * Removes the given FC from the pending list and notifies
     * registrants that it is complete.
     * @param fc FC that is done
     */
    /*package*/ void onFeatureCodeDone(FeatureCode fc) {
        /* Only notify complete if it's on the pending list.
         * Otherwise, it's already been handled (eg, previously canceled).
         * The exception is cancellation of an incoming USSD-REQUEST, which is
         * not on the list.
         */
         mMmiCompleteRegistrants.notifyRegistrants(new AsyncResult(null, fc, null));
    }


    @Override
    public void exitEmergencyCallbackMode() {
        // Send a message which will invoke handleExitEmergencyCallbackMode
        mCM.exitEmergencyCallbackMode(h.obtainMessage(EVENT_EXIT_EMERGENCY_CALLBACK_RESPONSE));
    }

    private void handleEnterEmergencyCallbackMode(Message msg) {
        Log.d(LOG_TAG, "Event EVENT_EMERGENCY_CALLBACK_MODE Received");
        // if phone is not in ECM mode, and it's changed to ECM mode
        if (mIsPhoneInECMState == false) {
            mIsPhoneInECMState = true;
            // notify change
            sendEmergencyCallbackModeChange();
            setSystemProperty(TelephonyProperties.PROPERTY_INECM_MODE, "true");

            // Post this runnable so we will automatically exit
            // if no one invokes exitEmergencyCallbackMode() directly.
            long delayInMillis = SystemProperties.getLong(
                    TelephonyProperties.PROPERTY_ECM_EXIT_TIMER, DEFAULT_ECM_EXIT_TIMER_VALUE);
            h.postDelayed(mExitEcmRunnable, delayInMillis);
        }
    }

    private void handleExitEmergencyCallbackMode(Message msg) {
        Log.d(LOG_TAG, "Event EVENT_EXIT_EMERGENCY_CALLBACK_RESPONSE Received");
        AsyncResult ar = (AsyncResult)msg.obj;

        // Remove pending exit ECM runnable, if any
        h.removeCallbacks(mExitEcmRunnable);

        if (mECMExitRespRegistrant != null) {
            mECMExitRespRegistrant.notifyRegistrant(ar);
        }
        // if exiting ecm success
        if (ar.exception == null) {
            if (mIsPhoneInECMState) {
                mIsPhoneInECMState = false;
                setSystemProperty(TelephonyProperties.PROPERTY_INECM_MODE, "false");
            }
            // send an Intent
            sendEmergencyCallbackModeChange();
        }
    }

    //***** Inner Classes
    class MyHandler extends Handler {
        MyHandler() {
        }

        MyHandler(Looper l) {
            super(l);
        }

        @Override
        public void handleMessage(Message msg) {
            AsyncResult ar;
            Message     onComplete;

            switch(msg.what) {
                case EVENT_RADIO_AVAILABLE: {
                    mCM.getBasebandVersion(obtainMessage(EVENT_GET_BASEBAND_VERSION_DONE));

                    mCM.getDeviceIdentity(obtainMessage(EVENT_GET_DEVICE_IDENTITY_DONE));
                }
                break;

                case EVENT_GET_BASEBAND_VERSION_DONE:{
                    ar = (AsyncResult)msg.obj;

                    if (ar.exception != null) {
                        break;
                    }

                    if (LOCAL_DEBUG) Log.d(LOG_TAG, "Baseband version: " + ar.result);
                    setSystemProperty(TelephonyProperties.PROPERTY_BASEBAND_VERSION, (String)ar.result);
                }
                break;

                case EVENT_GET_DEVICE_IDENTITY_DONE:{
                    ar = (AsyncResult)msg.obj;

                    if (ar.exception != null) {
                        break;
                    }
                    String[] respId = (String[])ar.result;
                    mEsn  =  respId[2];
                    mMeid =  respId[3];
                }
                break;

                case EVENT_EMERGENCY_CALLBACK_MODE_ENTER:{
                    handleEnterEmergencyCallbackMode(msg);
                }
                break;

                case  EVENT_EXIT_EMERGENCY_CALLBACK_RESPONSE:{
                    handleExitEmergencyCallbackMode(msg);
                }
                break;

                case EVENT_RUIM_RECORDS_LOADED:{
                    Log.d(LOG_TAG, "Event EVENT_RUIM_RECORDS_LOADED Received");
                }
                break;

                case EVENT_RADIO_OFF_OR_NOT_AVAILABLE:{
                    Log.d(LOG_TAG, "Event EVENT_RADIO_OFF_OR_NOT_AVAILABLE Received");
                }
                break;

                case EVENT_RADIO_ON:{
                    Log.d(LOG_TAG, "Event EVENT_RADIO_ON Received");
                }
                break;

                case EVENT_SSN:{
                    Log.d(LOG_TAG, "Event EVENT_SSN Received");
                }
                break;

                case EVENT_CALL_RING:{
                    Log.d(LOG_TAG, "Event EVENT_CALL_RING Received");
                }
                break;

                case EVENT_REGISTERED_TO_NETWORK:{
                    Log.d(LOG_TAG, "Event EVENT_REGISTERED_TO_NETWORK Received");
                }
                break;

                case EVENT_NV_READY:{
                    Log.d(LOG_TAG, "Event EVENT_NV_READY Received");
                    //Inform the Service State Tracker
                    mEriManager.loadEriFile();
                    mNvLoadedRegistrants.notifyRegistrants();
                    if(mEriManager.isEriFileLoaded()) {
                        // when the ERI file is loaded
                        Log.d(LOG_TAG, "ERI read, notify registrants");
                        mEriFileLoadedRegistrants.notifyRegistrants();
                    }
                    setSystemProperty(TelephonyProperties.PROPERTY_INECM_MODE,"false");
                }
                break;

                case EVENT_SET_VM_NUMBER_DONE:{
                    ar = (AsyncResult)msg.obj;
                    if (IccException.class.isInstance(ar.exception)) {
                        storeVoiceMailNumber(mVmNumber);
                        ar.exception = null;
                    }
                    onComplete = (Message) ar.userObj;
                    if (onComplete != null) {
                        AsyncResult.forMessage(onComplete, ar.result, ar.exception);
                        onComplete.sendToTarget();
                    }
                }

                default:{
                    throw new RuntimeException("unexpected event not handled");
                }
            }
        }
    }

    /**
     * Retrieves the PhoneSubInfo of the CDMAPhone
     */
    public PhoneSubInfo getPhoneSubInfo() {
        return mSubInfo;
    }

    /**
     * Retrieves the IccSmsInterfaceManager of the CDMAPhone
     */
    public IccSmsInterfaceManager getIccSmsInterfaceManager() {
        return mRuimSmsInterfaceManager;
    }

    /**
     * Retrieves the IccPhoneBookInterfaceManager of the CDMAPhone
     */
    public IccPhoneBookInterfaceManager getIccPhoneBookInterfaceManager() {
        return mRuimPhoneBookInterfaceManager;
    }

    public void registerForNvLoaded(Handler h, int what, Object obj) {
        Registrant r = new Registrant (h, what, obj);
        mNvLoadedRegistrants.add(r);
    }

    public void unregisterForNvLoaded(Handler h) {
        mNvLoadedRegistrants.remove(h);
    }

    public void registerForEriFileLoaded(Handler h, int what, Object obj) {
        Registrant r = new Registrant (h, what, obj);
        mEriFileLoadedRegistrants.add(r);
    }

    public void unregisterForEriFileLoaded(Handler h) {
        mEriFileLoadedRegistrants.remove(h);
    }

    // override for allowing access from other classes of this package
    /**
     * {@inheritDoc}
     */
    public final void setSystemProperty(String property, String value) {
        super.setSystemProperty(property, value);
    }

    /**
     * {@inheritDoc}
     */
    public Handler getHandler() {
        return h;
    }

    /**
     * {@inheritDoc}
     */
    public IccFileHandler getIccFileHandler() {
        return this.mIccFileHandler;
    }

    /**
     * Set the TTY mode of the CDMAPhone
     */
    public void setTTYMode(int ttyMode, Message onComplete) {
        this.mCM.setTTYMode(ttyMode, onComplete);
    }

    /**
     * Queries the TTY mode of the CDMAPhone
     */
    public void queryTTYMode(Message onComplete) {
        this.mCM.queryTTYMode(onComplete);
    }

    /**
     * Activate or deactivate cell broadcast SMS.
     *
     * @param activate 0 = activate, 1 = deactivate
     * @param response Callback message is empty on completion
     */
    public void activateCellBroadcastSms(int activate, Message response) {
        mSMS.activateCellBroadcastSms(activate, response);
    }

    /**
     * Query the current configuration of cdma cell broadcast SMS.
     *
     * @param response Callback message is empty on completion
     */
    public void getCellBroadcastSmsConfig(Message response) {
        mSMS.getCellBroadcastSmsConfig(response);
    }

    /**
     * Configure cdma cell broadcast SMS.
     *
     * @param response Callback message is empty on completion
     */
    public void setCellBroadcastSmsConfig(int[] configValuesArray, Message response) {
        mSMS.setCellBroadcastConfig(configValuesArray, response);
    }

    public static final String IS683A_FEATURE_CODE = "*228" ;
    public static final int IS683A_FEATURE_CODE_NUM_DIGITS = 4 ;
    public static final int IS683A_SYS_SEL_CODE_NUM_DIGITS = 2 ;
    public static final int IS683A_SYS_SEL_CODE_OFFSET = 4;

    private static final int IS683_CONST_800MHZ_A_BAND = 0;
    private static final int IS683_CONST_800MHZ_B_BAND = 1;
    private static final int IS683_CONST_1900MHZ_A_BLOCK = 2;
    private static final int IS683_CONST_1900MHZ_B_BLOCK = 3;
    private static final int IS683_CONST_1900MHZ_C_BLOCK = 4;
    private static final int IS683_CONST_1900MHZ_D_BLOCK = 5;
    private static final int IS683_CONST_1900MHZ_E_BLOCK = 6;
    private static final int IS683_CONST_1900MHZ_F_BLOCK = 7;

    private boolean isIs683OtaSpDialStr(String dialStr) {
        int sysSelCodeInt;
        boolean isOtaspDialString = false;
        int dialStrLen = dialStr.length();

        if (dialStrLen == IS683A_FEATURE_CODE_NUM_DIGITS) {
            if (dialStr.equals(IS683A_FEATURE_CODE)) {
                isOtaspDialString = true;
            }
        } else if ((dialStr.regionMatches(0, IS683A_FEATURE_CODE, 0,
                                          IS683A_FEATURE_CODE_NUM_DIGITS) == true)
                    && (dialStrLen >=
                        (IS683A_FEATURE_CODE_NUM_DIGITS + IS683A_SYS_SEL_CODE_NUM_DIGITS))) {
            StringBuilder sb = new StringBuilder(dialStr);
            // Separate the System Selection Code into its own string
            char[] sysSel = new char[2];
            sb.delete(0, IS683A_SYS_SEL_CODE_OFFSET);
            sb.getChars(0, IS683A_SYS_SEL_CODE_NUM_DIGITS, sysSel, 0);

            if ((PhoneNumberUtils.isISODigit(sysSel[0]))
                    && (PhoneNumberUtils.isISODigit(sysSel[1]))) {
                String sysSelCode = new String(sysSel);
                sysSelCodeInt = Integer.parseInt((String)sysSelCode);
                switch (sysSelCodeInt) {
                    case IS683_CONST_800MHZ_A_BAND:
                    case IS683_CONST_800MHZ_B_BAND:
                    case IS683_CONST_1900MHZ_A_BLOCK:
                    case IS683_CONST_1900MHZ_B_BLOCK:
                    case IS683_CONST_1900MHZ_C_BLOCK:
                    case IS683_CONST_1900MHZ_D_BLOCK:
                    case IS683_CONST_1900MHZ_E_BLOCK:
                    case IS683_CONST_1900MHZ_F_BLOCK:
                        isOtaspDialString = true;
                        break;

                    default:
                        break;
                }
            }
        }
        return isOtaspDialString;
    }

     /**
      * isOTASPNumber: checks a given number against the IS-683A OTASP dial string and carrier
      * OTASP dial string.
      *
      * @param dialStr the number to look up.
      * @return true if the number is in IS-683A OTASP dial string or carrier OTASP dial string
      */
    @Override
     public  boolean isOtaSpNumber(String dialStr){
         boolean isOtaSpNum = false;
         if(dialStr != null){
             isOtaSpNum=isIs683OtaSpDialStr(dialStr);
             if(isOtaSpNum == false){
             //TO DO:Add carrier specific OTASP number detection here.
             }
         }
         return isOtaSpNum;
     }

    @Override
    public int getCdmaEriIconIndex() {
        int roamInd = getServiceState().getCdmaRoamingIndicator();
        int defRoamInd = getServiceState().getCdmaDefaultRoamingIndicator();
        return mEriManager.getCdmaEriIconIndex(roamInd, defRoamInd);
    }

    /**
     * Returns the CDMA ERI icon mode,
     * 0 - ON
     * 1 - FLASHING
     */
    @Override
    public int getCdmaEriIconMode() {
        int roamInd = getServiceState().getCdmaRoamingIndicator();
        int defRoamInd = getServiceState().getCdmaDefaultRoamingIndicator();
        return mEriManager.getCdmaEriIconMode(roamInd, defRoamInd);
    }

    /**
     * Returns the CDMA ERI text,
     */
    @Override
    public String getCdmaEriText() {
        int roamInd = getServiceState().getCdmaRoamingIndicator();
        int defRoamInd = getServiceState().getCdmaDefaultRoamingIndicator();
        return mEriManager.getCdmaEriText(roamInd, defRoamInd);
    }

    /**
     * Store the voicemail number in preferences
     */
    private void storeVoiceMailNumber(String number) {
        // Update the preference value of voicemail number
        SharedPreferences sp = PreferenceManager.getDefaultSharedPreferences(getContext());
        SharedPreferences.Editor editor = sp.edit();
        editor.putString(VM_NUMBER_CDMA, number);
        editor.commit();
    }

<<<<<<< HEAD
    public int getCspPlmnStatus() {
       Log.e(LOG_TAG, "Error! This functionality is not implemented for CDMA.");
       return 0;
=======
    /**
     * Sets PROPERTY_ICC_OPERATOR_ISO_COUNTRY property
     *
     */
    private void setIsoCountryProperty(String operatorNumeric) {
        if (TextUtils.isEmpty(operatorNumeric)) {
            setSystemProperty(PROPERTY_ICC_OPERATOR_ISO_COUNTRY, "");
        } else {
            String iso = "";
            try {
                iso = MccTable.countryCodeForMcc(Integer.parseInt(
                        operatorNumeric.substring(0,3)));
            } catch (NumberFormatException ex) {
                Log.w(LOG_TAG, "countryCodeForMcc error" + ex);
            } catch (StringIndexOutOfBoundsException ex) {
                Log.w(LOG_TAG, "countryCodeForMcc error" + ex);
            }

            setSystemProperty(PROPERTY_ICC_OPERATOR_ISO_COUNTRY, iso);
        }
    }

    /**
     * Sets the "current" field in the telephony provider according to the build-time
     * operator numeric property
     *
     * @return true for success; false otherwise.
     */
    // TODO(Moto): move this method into PhoneBase, since it looks identical to
    // the one in GsmPhone
    private boolean updateCurrentCarrierInProvider(String operatorNumeric) {
        if (!TextUtils.isEmpty(operatorNumeric)) {
            try {
                Uri uri = Uri.withAppendedPath(Telephony.Carriers.CONTENT_URI, "current");
                ContentValues map = new ContentValues();
                map.put(Telephony.Carriers.NUMERIC, operatorNumeric);
                getContext().getContentResolver().insert(uri, map);
                return true;
            } catch (SQLException e) {
                Log.e(LOG_TAG, "Can't store current operator", e);
            }
        }
        return false;
    }

    /**
     * Updates MCC and MNC device configuration information for application retrieving
     * correct version of resources
     *
     */
    private void updateMccMncConfiguration(String operatorNumeric) {
        if (operatorNumeric.length() >= 5) {
            Configuration config = new Configuration();
            config.mcc = Integer.parseInt(operatorNumeric.substring(0,3));
            config.mnc = Integer.parseInt(operatorNumeric.substring(3));
            try {
                ActivityManagerNative.getDefault().updateConfiguration(config);
            } catch (RemoteException e) {
                Log.e(LOG_TAG, "Can't update configuration", e);
            }
        }
>>>>>>> 5c1207be
    }
}<|MERGE_RESOLUTION|>--- conflicted
+++ resolved
@@ -1274,11 +1274,10 @@
         editor.commit();
     }
 
-<<<<<<< HEAD
     public int getCspPlmnStatus() {
        Log.e(LOG_TAG, "Error! This functionality is not implemented for CDMA.");
        return 0;
-=======
+    }
     /**
      * Sets PROPERTY_ICC_OPERATOR_ISO_COUNTRY property
      *
@@ -1340,6 +1339,5 @@
                 Log.e(LOG_TAG, "Can't update configuration", e);
             }
         }
->>>>>>> 5c1207be
     }
 }