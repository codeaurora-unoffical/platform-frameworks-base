/*
 * Copyright (C) 2006 The Android Open Source Project
 * Copyright (c) 2010-2011, Code Aurora Forum. All rights reserved.
 *
 * Licensed under the Apache License, Version 2.0 (the "License");
 * you may not use this file except in compliance with the License.
 * You may obtain a copy of the License at
 *
 *      http://www.apache.org/licenses/LICENSE-2.0
 *
 * Unless required by applicable law or agreed to in writing, software
 * distributed under the License is distributed on an "AS IS" BASIS,
 * WITHOUT WARRANTIES OR CONDITIONS OF ANY KIND, either express or implied.
 * See the License for the specific language governing permissions and
 * limitations under the License.
 */

package com.android.internal.telephony.cdma;

import android.app.ActivityManagerNative;
import android.content.Context;
import android.content.Intent;
import android.content.SharedPreferences;
import android.os.AsyncResult;
import android.os.Handler;
import android.os.Message;
import android.os.PowerManager;
import android.os.PowerManager.WakeLock;
import android.os.Registrant;
import android.os.RegistrantList;
import android.os.SystemProperties;
import android.preference.PreferenceManager;
import android.telephony.CellLocation;
import android.telephony.PhoneNumberUtils;
import android.telephony.ServiceState;
import android.telephony.SignalStrength;
import android.text.TextUtils;
import android.util.Log;

import com.android.internal.telephony.cat.CatService;
import com.android.internal.telephony.Call;
import com.android.internal.telephony.CallStateException;
import com.android.internal.telephony.CommandException;
import com.android.internal.telephony.CommandsInterface;
import com.android.internal.telephony.Connection;
import com.android.internal.telephony.MccTable;
import com.android.internal.telephony.UiccManager.AppFamily;
import com.android.internal.telephony.IccCard;
import com.android.internal.telephony.cdma.CdmaCall;
import com.android.internal.telephony.cdma.CdmaMmiCode;
import com.android.internal.telephony.DataConnectionTracker;
import com.android.internal.telephony.IccException;
import com.android.internal.telephony.IccFileHandler;
import com.android.internal.telephony.IccPhoneBookInterfaceManager;
import com.android.internal.telephony.MmiCode;
import com.android.internal.telephony.UiccCard;
import com.android.internal.telephony.UiccCardApplication;
import com.android.internal.telephony.Phone;
import com.android.internal.telephony.UiccManager;
import com.android.internal.telephony.PhoneBase;
import com.android.internal.telephony.PhoneNotifier;
import com.android.internal.telephony.PhoneProxy;
import com.android.internal.telephony.PhoneSubInfo;
import com.android.internal.telephony.TelephonyIntents;
import com.android.internal.telephony.TelephonyProperties;
import com.android.internal.telephony.UUSInfo;
import com.android.internal.telephony.ProxyManager.Subscription;
import com.android.internal.telephony.PhoneFactory;

import static com.android.internal.telephony.TelephonyProperties.PROPERTY_ICC_OPERATOR_ALPHA;
import static com.android.internal.telephony.TelephonyProperties.PROPERTY_ICC_OPERATOR_NUMERIC;
import static com.android.internal.telephony.TelephonyProperties.PROPERTY_ICC_OPERATOR_ISO_COUNTRY;
import static com.android.internal.telephony.TelephonyProperties.CURRENT_ACTIVE_PHONE;
import static com.android.internal.telephony.ProxyManager.SUB_DEACTIVATED;

import java.util.ArrayList;
import java.util.List;


import java.util.regex.Matcher;
import java.util.regex.Pattern;

/**
 * {@hide}
 */
public class CDMAPhone extends PhoneBase {
    static final String LOG_TAG = "CDMA";
    private static final boolean DBG = true;

    private static final int EVENT_EXIT_EMERGENCY_CALLBACK_RESPONSE = 100;
    // Min values used to by needsActivation
    private static final String UNACTIVATED_MIN2_VALUE = "000000";
    private static final String UNACTIVATED_MIN_VALUE = "1111110111";

    // Default Emergency Callback Mode exit timer
    private static final int DEFAULT_ECM_EXIT_TIMER_VALUE = 300000;

    private static final String VM_NUMBER_CDMA = "vm_number_key_cdma";
    private String mVmNumCdmaKey = null;
    private String mVmNumber = null;
    public String mVmCountKey = null;

    static final int RESTART_ECM_TIMER = 0; // restart Ecm timer
    static final int CANCEL_ECM_TIMER = 1; // cancel Ecm timer

    Subscription mSubscriptionData; // to store subscription information
    int mSubscription = 0;

    // Instance Variables
    CdmaCallTracker mCT;
    CdmaServiceStateTracker mSST;
    CdmaSubscriptionSourceManager mCdmaSSM;

    /* icc stuff */
    UiccManager mUiccManager = null;
    UiccCardApplication m3gpp2Application = null;
    UiccCard mRuimCard = null;
    RuimRecords mRuimRecords = null;
    int mCdmaSubscriptionSource = CDMA_SUBSCRIPTION_NV;

    ArrayList <CdmaMmiCode> mPendingMmis = new ArrayList<CdmaMmiCode>();
    RuimPhoneBookInterfaceManager mRuimPhoneBookInterfaceManager;
    PhoneSubInfo mSubInfo;
    EriManager mEriManager;
    WakeLock mWakeLock;

    // mNvLoadedRegistrants are informed after the EVENT_NV_READY
    private RegistrantList mNvLoadedRegistrants = new RegistrantList();

    // mEriFileLoadedRegistrants are informed after the ERI text has been loaded
    private RegistrantList mEriFileLoadedRegistrants = new RegistrantList();

    // mEcmTimerResetRegistrants are informed after Ecm timer is canceled or re-started
    private RegistrantList mEcmTimerResetRegistrants = new RegistrantList();

    // mEcmExitRespRegistrant is informed after the phone has been exited
    //the emergency callback mode
    //keep track of if phone is in emergency callback mode
    private boolean mIsPhoneInEcmState;
    private Registrant mEcmExitRespRegistrant;
    private String mEsn;
    private String mMeid;
    // string to define how the carrier specifies its own ota sp number
    private String mCarrierOtaSpNumSchema;

    // A runnable which is used to automatically exit from Ecm after a period of time.
    private Runnable mExitEcmRunnable = new Runnable() {
        public void run() {
            exitEmergencyCallbackMode();
        }
    };

    Registrant mPostDialHandler;


    // Constructors
    public CDMAPhone(Context context, CommandsInterface ci, PhoneNotifier notifier, DataConnectionTracker dct) {
        this(context, ci, notifier, false, dct);
    }

    public CDMAPhone(Context context, CommandsInterface ci, PhoneNotifier notifier, boolean unitTestMode,
            DataConnectionTracker dct) {
        super(notifier, context, ci, unitTestMode);

        mCM.setPhoneType(Phone.PHONE_TYPE_CDMA);
        mCT = new CdmaCallTracker(this);
        mSST = new CdmaServiceStateTracker (this);
        mDataConnection = dct;
        mDataConnection.setPhone(this);
        mCdmaSSM = CdmaSubscriptionSourceManager.getInstance(context, ci, new Registrant(this,
                EVENT_CDMA_SUBSCRIPTION_SOURCE_CHANGED, null));

        mVmNumCdmaKey = VM_NUMBER_CDMA;
        mVmCountKey = VM_COUNT;
        //TODO: fusion move RuimPhoneBookInterfaceManager functionality to IccPhoneBookIntManager
        mRuimPhoneBookInterfaceManager = new RuimPhoneBookInterfaceManager(this);
        mSubInfo = new PhoneSubInfo(this);
        mEriManager = new EriManager(this, context, EriManager.ERI_FROM_XML);

        mCM.registerForAvailable(this, EVENT_RADIO_AVAILABLE, null);

        mCM.registerForOffOrNotAvailable(this, EVENT_RADIO_OFF_OR_NOT_AVAILABLE, null);
        mCM.registerForOn(this, EVENT_RADIO_ON, null);
        mCM.setOnSuppServiceNotification(this, EVENT_SSN, null);
        mSST.registerForNetworkAttach(this, EVENT_REGISTERED_TO_NETWORK, null);
        mCM.setEmergencyCallbackMode(this, EVENT_EMERGENCY_CALLBACK_MODE, null);
        mCM.registerForSubscriptionReady(this, EVENT_SUBSCRIPTION_READY, null);

        mUiccManager = UiccManager.getInstance();
        mUiccManager.registerForIccChanged(this, EVENT_ICC_CHANGED, null);

        PowerManager pm
            = (PowerManager) context.getSystemService(Context.POWER_SERVICE);
        mWakeLock = pm.newWakeLock(PowerManager.PARTIAL_WAKE_LOCK,LOG_TAG);

        // This is needed to handle phone process crashes
        String inEcm=SystemProperties.get(TelephonyProperties.PROPERTY_INECM_MODE, "false");
        mIsPhoneInEcmState = inEcm.equals("true");
        if (mIsPhoneInEcmState) {
            // Send a message which will invoke handleExitEmergencyCallbackMode
            mCM.exitEmergencyCallbackMode(obtainMessage(EVENT_EXIT_EMERGENCY_CALLBACK_RESPONSE));
        }

        // get the string that specifies the carrier OTA Sp number
        mCarrierOtaSpNumSchema = SystemProperties.get(
                TelephonyProperties.PROPERTY_OTASP_NUM_SCHEMA,"");

        // Set the default values of telephony properties.
        setProperties();

        // Notify voicemails.
        updateVoiceMail();
    }

    public void dispose() {
        synchronized(PhoneProxy.lockForRadioTechnologyChange) {
            super.dispose();

            //Unregister from all former registered events
            mCM.unregisterForAvailable(this); //EVENT_RADIO_AVAILABLE
            mCM.unregisterForOffOrNotAvailable(this); //EVENT_RADIO_OFF_OR_NOT_AVAILABLE
            mCM.unregisterForOn(this); //EVENT_RADIO_ON
            mSST.unregisterForNetworkAttach(this); //EVENT_REGISTERED_TO_NETWORK
            mCM.unSetOnSuppServiceNotification(this);
            mCdmaSSM.dispose(this);
            removeCallbacks(mExitEcmRunnable);
            mCM.unregisterForSubscriptionReady(this);

            mPendingMmis.clear();

            //Force all referenced classes to unregister their former registered events
            mCT.dispose();
            mSST.dispose();
            mRuimPhoneBookInterfaceManager.dispose();
            mSubInfo.dispose();
            mEriManager.dispose();

            //cleanup icc stuff
            mUiccManager.unregisterForIccChanged(this);
            if (mRuimRecords != null) {
                unregisterForRuimRecordEvents();
            }
        }
    }

    public void removeReferences() {
            this.mRuimPhoneBookInterfaceManager = null;
            this.mSubInfo = null;

            this.mCT = null;
            this.mSST = null;
            this.mEriManager = null;
            removeCallbacks(mExitEcmRunnable);
            this.mExitEcmRunnable = null;

            m3gpp2Application = null;
            mUiccManager = null;
            mRuimRecords = null;
            mRuimCard = null;
    }

    protected void finalize() {
        if(DBG) Log.d(LOG_TAG, "CDMAPhone finalized");
        if (mWakeLock.isHeld()) {
            Log.e(LOG_TAG, "UNEXPECTED; mWakeLock is held when finalizing.");
            mWakeLock.release();
        }
    }

    public ServiceState getVoiceServiceState() {
        return mSST.ss;
    }

    public ServiceState getServiceState() {
        ServiceState dataSs = null;
        // Consider the data serivce state in case of DDS only.
        if (PhoneFactory.getDataSubscription() == mSubscription) {
            dataSs = mDataConnection.getDataServiceState();
        }

        /* combine voice/data service states and return! */
        return PhoneBase.combineVoiceDataServiceStates(
                getVoiceServiceState(), dataSs);
    }

    public Phone.State getState() {
        if (mCT != null) {
            return mCT.state;
        }
        return Phone.State.IDLE;
    }

    public String getPhoneName() {
        return "CDMA";
    }

    public int getPhoneType() {
        return Phone.PHONE_TYPE_CDMA;
    }

    //Sets Subscription information in the Phone Object
    public void setSubscriptionInfo(Subscription subData) {
        mSubscriptionData = subData;
        setSubscription(mSubscriptionData.subId);
        Log.d(LOG_TAG, "slotId:" + mSubscriptionData.slotId + "appId:"
                + mSubscriptionData.m3gppIndex + "subId:" + mSubscriptionData.subId
                + "subStatus:" + mSubscriptionData.subStatus);
        if (mSubscriptionData.subStatus == SUB_DEACTIVATED) {
            resetSubSpecifics();
        }
        updateIccAvailability();
        mSST.updateRecords();
        mDataConnection.setSubscriptionInfo(subData);
    }

    public void resetSubSpecifics() {
        mMeid = null;
        mEsn = null;
        setVoiceMessageCount(0);
    }

    //Gets Subscription Information
    public Subscription getSubscriptionInfo() {
        return mSubscriptionData;
    }

    public void setSubscription(int subId) {
        mSubscription = subId;
        mVmNumCdmaKey = VM_NUMBER_CDMA + mSubscription;
        mVmCountKey = VM_COUNT + mSubscription;
        // Make sure the properties are set for the proper subscription.
        setProperties();
    }

    public int getSubscription() {
        return mSubscription;
    }

    private void setProperties() {
        //Change the system setting
        setSystemProperty(CURRENT_ACTIVE_PHONE,
                new Integer(Phone.PHONE_TYPE_CDMA).toString());
        // Sets operator alpha property by retrieving from build-time system property
        String operatorAlpha = SystemProperties.get("ro.cdma.home.operator.alpha");
        setSystemProperty(PROPERTY_ICC_OPERATOR_ALPHA, operatorAlpha);

        // Sets operator numeric property by retrieving from build-time system property
        String operatorNumeric = SystemProperties.get("ro.cdma.home.operator.numeric");
        setSystemProperty(PROPERTY_ICC_OPERATOR_NUMERIC, operatorNumeric);
        // Sets iso country property by retrieving from build-time system property
        setIsoCountryProperty(operatorNumeric);
        // Updates MCC MNC device configuration information
        MccTable.updateMccMncConfiguration(mContext, operatorNumeric);
    }

    public boolean canTransfer() {
        Log.e(LOG_TAG, "canTransfer: not possible in CDMA");
        return false;
    }

    public CdmaCall getRingingCall() {
        return mCT.ringingCall;
    }

    public void setMute(boolean muted) {
        mCT.setMute(muted);
    }

    public boolean getMute() {
        return mCT.getMute();
    }

    public void conference() throws CallStateException {
        // three way calls in CDMA will be handled by feature codes
        Log.e(LOG_TAG, "conference: not possible in CDMA");
    }

    public void enableEnhancedVoicePrivacy(boolean enable, Message onComplete) {
        this.mCM.setPreferredVoicePrivacy(enable, onComplete);
    }

    public void getEnhancedVoicePrivacy(Message onComplete) {
        this.mCM.getPreferredVoicePrivacy(onComplete);
    }

    public void clearDisconnected() {
        mCT.clearDisconnected();
    }

    public Connection
    dial (String dialString) throws CallStateException {
        // Need to make sure dialString gets parsed properly
        String newDialString = PhoneNumberUtils.stripSeparators(dialString);
        return mCT.dial(newDialString);
    }

    public Connection dial(String dialString, UUSInfo uusInfo) throws CallStateException {
        throw new CallStateException("Sending UUS information NOT supported in CDMA!");
    }

    public SignalStrength getSignalStrength() {
        return mSST.mSignalStrength;
    }

    public List<? extends MmiCode>
    getPendingMmiCodes() {
        return mPendingMmis;
    }

    public void registerForSuppServiceNotification(
            Handler h, int what, Object obj) {
        Log.e(LOG_TAG, "method registerForSuppServiceNotification is NOT supported in CDMA!");
    }

    public CdmaCall getBackgroundCall() {
        return mCT.backgroundCall;
    }

    public boolean handleInCallMmiCommands(String dialString) {
        Log.e(LOG_TAG, "method handleInCallMmiCommands is NOT supported in CDMA!");
        return false;
    }

    boolean isInCall() {
        CdmaCall.State foregroundCallState = getForegroundCall().getState();
        CdmaCall.State backgroundCallState = getBackgroundCall().getState();
        CdmaCall.State ringingCallState = getRingingCall().getState();

        return (foregroundCallState.isAlive() || backgroundCallState.isAlive() || ringingCallState
                .isAlive());
    }

    public void
    setNetworkSelectionModeAutomatic(Message response) {
        Log.e(LOG_TAG, "method setNetworkSelectionModeAutomatic is NOT supported in CDMA!");
    }

    public void unregisterForSuppServiceNotification(Handler h) {
        Log.e(LOG_TAG, "method unregisterForSuppServiceNotification is NOT supported in CDMA!");
    }

    public void
    acceptCall() throws CallStateException {
        mCT.acceptCall();
    }

    public void
    rejectCall() throws CallStateException {
        mCT.rejectCall();
    }

    public void
    switchHoldingAndActive() throws CallStateException {
        mCT.switchWaitingOrHoldingAndActive();
    }

    public String getLine1Number() {
        return mSST.getMdnNumber();
    }

    public String getCdmaPrlVersion(){
        return mSST.getPrlVersion();
    }

    public String getCdmaMin() {
        return mSST.getCdmaMin();
    }

    public boolean isMinInfoReady() {
        return mSST.isMinInfoReady();
    }

    public void getCallWaiting(Message onComplete) {
        mCM.queryCallWaiting(CommandsInterface.SERVICE_CLASS_VOICE, onComplete);
    }

    public String getEsn() {
        return mEsn;
    }

    public String getMeid() {
        return mMeid;
    }

    //returns MEID or ESN in CDMA
    public String getDeviceId() {
        String id = getMeid();
        if ((id == null) || id.matches("^0*$")) {
            Log.d(LOG_TAG, "getDeviceId(): MEID is not initialized use ESN");
            id = getEsn();
        }
        return id;
    }

    public String getDeviceSvn() {
        Log.d(LOG_TAG, "getDeviceSvn(): return 0");
        return "0";
    }

    public String getSubscriberId() {
        return mSST.getImsi();
    }

    public boolean canConference() {
        Log.e(LOG_TAG, "canConference: not possible in CDMA");
        return false;
    }

    public CellLocation getCellLocation() {
        return mSST.cellLoc;
    }

    public CdmaCall getForegroundCall() {
        return mCT.foregroundCall;
    }

    public void
    selectNetworkManually(com.android.internal.telephony.gsm.NetworkInfo network,
            Message response) {
        Log.e(LOG_TAG, "selectNetworkManually: not possible in CDMA");
    }

    public void setOnPostDialCharacter(Handler h, int what, Object obj) {
        mPostDialHandler = new Registrant(h, what, obj);
    }

    public boolean handlePinMmi(String dialString) {
        CdmaMmiCode mmi = CdmaMmiCode.newFromDialString(dialString, this, m3gpp2Application);

        if (mmi == null) {
            Log.e(LOG_TAG, "Mmi is NULL!");
            return false;
        } else if (mmi.isPinCommand()) {
            mPendingMmis.add(mmi);
            mMmiRegistrants.notifyRegistrants(new AsyncResult(null, mmi, null));
            mmi.processCode();
            return true;
        }
        Log.e(LOG_TAG, "Unrecognized mmi!");
        return false;
    }

    /**
     * Removes the given MMI from the pending list and notifies registrants that
     * it is complete.
     *
     * @param mmi MMI that is done
     */
    void onMMIDone(CdmaMmiCode mmi) {
        /*
         * Only notify complete if it's on the pending list. Otherwise, it's
         * already been handled (eg, previously canceled).
         */
        if (mPendingMmis.remove(mmi)) {
            mMmiCompleteRegistrants.notifyRegistrants(new AsyncResult(null, mmi, null));
        }
    }

    public void setLine1Number(String alphaTag, String number, Message onComplete) {
        Log.e(LOG_TAG, "setLine1Number: not possible in CDMA");
    }

    public UiccCard getUiccCard() {
        return mRuimCard;
    }

    public IccCard getIccCard() {
        throw new RuntimeException("getIccCard function in phone object should never be called. Use PhoneProxy instead.");
    }

    public String getIccSerialNumber() {
        if (mRuimRecords != null) {
            return mRuimRecords.iccid;
        }
        return null;
    }

    public void setCallWaiting(boolean enable, Message onComplete) {
        Log.e(LOG_TAG, "method setCallWaiting is NOT supported in CDMA!");
    }

    public void updateServiceLocation() {
        mSST.enableSingleLocationUpdate();
    }

    public void registerForCdmaOtaStatusChange(Handler h, int what, Object obj) {
        mCM.registerForCdmaOtaProvision(h, what, obj);
    }

    public void unregisterForCdmaOtaStatusChange(Handler h) {
        mCM.unregisterForCdmaOtaProvision(h);
    }

    public void registerForSubscriptionInfoReady(Handler h, int what, Object obj) {
        mSST.registerForSubscriptionInfoReady(h, what, obj);
    }

    public void unregisterForSubscriptionInfoReady(Handler h) {
        mSST.unregisterForSubscriptionInfoReady(h);
    }

    public void setOnEcbModeExitResponse(Handler h, int what, Object obj) {
        mEcmExitRespRegistrant = new Registrant (h, what, obj);
    }

    public void unsetOnEcbModeExitResponse(Handler h) {
        mEcmExitRespRegistrant.clear();
    }

    public void registerForCallWaiting(Handler h, int what, Object obj) {
        mCT.registerForCallWaiting(h, what, obj);
    }

    public void unregisterForCallWaiting(Handler h) {
        mCT.unregisterForCallWaiting(h);
    }

    public void
    getNeighboringCids(Message response) {
        /*
         * This is currently not implemented.  At least as of June
         * 2009, there is no neighbor cell information available for
         * CDMA because some party is resisting making this
         * information readily available.  Consequently, calling this
         * function can have no useful effect.  This situation may
         * (and hopefully will) change in the future.
         */
        if (response != null) {
            CommandException ce = new CommandException(
                    CommandException.Error.REQUEST_NOT_SUPPORTED);
            AsyncResult.forMessage(response).exception = ce;
            response.sendToTarget();
        }
    }

    public void sendUssdResponse(String ussdMessge) {
        Log.e(LOG_TAG, "sendUssdResponse: not possible in CDMA");
    }

    public void sendDtmf(char c) {
        if (!PhoneNumberUtils.is12Key(c)) {
            Log.e(LOG_TAG,
                    "sendDtmf called with invalid character '" + c + "'");
        } else {
            if (mCT.state ==  Phone.State.OFFHOOK) {
                mCM.sendDtmf(c, null);
            }
        }
    }

    public void startDtmf(char c) {
        if (!PhoneNumberUtils.is12Key(c)) {
            Log.e(LOG_TAG,
                    "startDtmf called with invalid character '" + c + "'");
        } else {
            mCM.startDtmf(c, null);
        }
    }

    public void stopDtmf() {
        mCM.stopDtmf(null);
    }

    public void sendBurstDtmf(String dtmfString, int on, int off, Message onComplete) {
        boolean check = true;
        for (int itr = 0;itr < dtmfString.length(); itr++) {
            if (!PhoneNumberUtils.is12Key(dtmfString.charAt(itr))) {
                Log.e(LOG_TAG,
                        "sendDtmf called with invalid character '" + dtmfString.charAt(itr)+ "'");
                check = false;
                break;
            }
        }
        if ((mCT.state ==  Phone.State.OFFHOOK)&&(check)) {
            mCM.sendBurstDtmf(dtmfString, on, off, onComplete);
        }
     }

    public void getAvailableNetworks(Message response) {
        Log.e(LOG_TAG, "getAvailableNetworks: not possible in CDMA");
    }

    public void setOutgoingCallerIdDisplay(int commandInterfaceCLIRMode, Message onComplete) {
        Log.e(LOG_TAG, "setOutgoingCallerIdDisplay: not possible in CDMA");
    }

    public void enableLocationUpdates() {
        mSST.enableLocationUpdates();
    }

    public void disableLocationUpdates() {
        mSST.disableLocationUpdates();
    }

    public void setVoiceMailNumber(String alphaTag,
                                   String voiceMailNumber,
                                   Message onComplete) {

        if (mRuimRecords != null) {
            Message resp;
            mVmNumber = voiceMailNumber;
            resp = obtainMessage(EVENT_SET_VM_NUMBER_DONE, 0, 0, onComplete);
            mRuimRecords.setVoiceMailNumber(alphaTag, mVmNumber, resp);
            return;
        }

        if (onComplete != null) {
            Exception e = new RuntimeException("Ruim is absent.");
            AsyncResult.forMessage(onComplete).exception = e;
            onComplete.sendToTarget();
            return;
        }
    }

    public String getVoiceMailNumber() {
        String number = null;
        SharedPreferences sp = PreferenceManager.getDefaultSharedPreferences(getContext());
        // TODO: The default value of voicemail number should be read from a system property
<<<<<<< HEAD
        number = sp.getString(mVmNumCdmaKey, "*86");
=======

        // Read platform settings for dynamic voicemail number
        if (getContext().getResources().getBoolean(com.android.internal
                .R.bool.config_telephony_use_own_number_for_voicemail)) {
            number = sp.getString(VM_NUMBER_CDMA, getLine1Number());
        } else {
            number = sp.getString(VM_NUMBER_CDMA, "*86");
        }
>>>>>>> 54d3e905
        return number;
    }

    // pending voice mail count updated after phone creation
    private void updateVoiceMail() {
        setVoiceMessageCount(getStoredVoiceMessageCount());
    }

    public String getVoiceMailAlphaTag() {
        // TODO: Where can we get this value has to be clarified with QC.
        String ret = "";//TODO: Remove = "", if we know where to get this value.

        //ret = mSIMRecords.getVoiceMailAlphaTag();

        if (ret == null || ret.length() == 0) {
            return mContext.getText(
                com.android.internal.R.string.defaultVoiceMailAlphaTag).toString();
        }

        return ret;
    }

    public boolean getIccRecordsLoaded() {
        if (mRuimRecords != null) {
            return mRuimRecords.getRecordsLoaded();
        }
        return false;
    }

    public void getCallForwardingOption(int commandInterfaceCFReason, Message onComplete) {
        Log.e(LOG_TAG, "getCallForwardingOption: not possible in CDMA");
    }

    public void setCallForwardingOption(int commandInterfaceCFAction,
            int commandInterfaceCFReason,
            String dialingNumber,
            int timerSeconds,
            Message onComplete) {
        Log.e(LOG_TAG, "setCallForwardingOption: not possible in CDMA");
    }

    public void
    getOutgoingCallerIdDisplay(Message onComplete) {
        Log.e(LOG_TAG, "getOutgoingCallerIdDisplay: not possible in CDMA");
    }

    public boolean
    getCallForwardingIndicator() {
        Log.e(LOG_TAG, "getCallForwardingIndicator: not possible in CDMA");
        return false;
    }

    public void explicitCallTransfer() {
        Log.e(LOG_TAG, "explicitCallTransfer: not possible in CDMA");
    }

    public String getLine1AlphaTag() {
        Log.e(LOG_TAG, "getLine1AlphaTag: not possible in CDMA");
        return null;
    }

   /**
     * Notify any interested party of a Phone state change  {@link Phone.State}
     */
    /*package*/ void notifyPhoneStateChanged() {
        mNotifier.notifyPhoneState(this);
    }

    /**
     * Notify registrants of a change in the call state. This notifies changes in {@link Call.State}
     * Use this when changes in the precise call state are needed, else use notifyPhoneStateChanged.
     */
    /*package*/ void notifyPreciseCallStateChanged() {
        /* we'd love it if this was package-scoped*/
        super.notifyPreciseCallStateChangedP();
    }

     void notifyServiceStateChanged(ServiceState ss) {
         super.notifyServiceStateChangedP(ss);
     }

     void notifyLocationChanged() {
         mNotifier.notifyCellLocation(this);
     }

    /*package*/ void notifyNewRingingConnection(Connection c) {
        /* we'd love it if this was package-scoped*/
        super.notifyNewRingingConnectionP(c);
    }

    /*package*/ void notifyDisconnect(Connection cn) {
        mDisconnectRegistrants.notifyResult(cn);
    }

    void notifyUnknownConnection() {
        mUnknownConnectionRegistrants.notifyResult(this);
    }

    void sendEmergencyCallbackModeChange(){
        //Send an Intent
        Intent intent = new Intent(TelephonyIntents.ACTION_EMERGENCY_CALLBACK_MODE_CHANGED);
        intent.putExtra(PHONE_IN_ECM_STATE, mIsPhoneInEcmState);
        ActivityManagerNative.broadcastStickyIntent(intent,null);
        if (DBG) Log.d(LOG_TAG, "sendEmergencyCallbackModeChange");
    }

    /**
     * Returns true if CDMA OTA Service Provisioning needs to be performed.
     */
    /* package */ boolean
    needsOtaServiceProvisioning() {
        String cdmaMin = getCdmaMin();
        boolean needsProvisioning;
        if (cdmaMin == null || (cdmaMin.length() < 6)) {
            if (DBG) Log.d(LOG_TAG, "needsOtaServiceProvisioning: illegal cdmaMin='"
                                    + cdmaMin + "' assume provisioning needed.");
            needsProvisioning = true;
        } else {
            needsProvisioning = (cdmaMin.equals(UNACTIVATED_MIN_VALUE)
                    || cdmaMin.substring(0,6).equals(UNACTIVATED_MIN2_VALUE))
                    || SystemProperties.getBoolean("test_cdma_setup", false);
        }
        if (DBG) Log.d(LOG_TAG, "needsOtaServiceProvisioning: ret=" + needsProvisioning +
                                " cdmaMin=" + cdmaMin);
        return needsProvisioning;
    }

    @Override
    public void exitEmergencyCallbackMode() {
        if (mWakeLock.isHeld()) {
            mWakeLock.release();
        }
        // Send a message which will invoke handleExitEmergencyCallbackMode
        mCM.exitEmergencyCallbackMode(obtainMessage(EVENT_EXIT_EMERGENCY_CALLBACK_RESPONSE));
    }

    private void handleEnterEmergencyCallbackMode(Message msg) {
        if (DBG) {
            Log.d(LOG_TAG, "handleEnterEmergencyCallbackMode,mIsPhoneInEcmState= "
                    + mIsPhoneInEcmState);
        }
        // if phone is not in Ecm mode, and it's changed to Ecm mode
        if (mIsPhoneInEcmState == false) {
            mIsPhoneInEcmState = true;
            // notify change
            sendEmergencyCallbackModeChange();
            setSystemProperty(TelephonyProperties.PROPERTY_INECM_MODE, "true");

            // Post this runnable so we will automatically exit
            // if no one invokes exitEmergencyCallbackMode() directly.
            long delayInMillis = SystemProperties.getLong(
                    TelephonyProperties.PROPERTY_ECM_EXIT_TIMER, DEFAULT_ECM_EXIT_TIMER_VALUE);
            postDelayed(mExitEcmRunnable, delayInMillis);
            // We don't want to go to sleep while in Ecm
            mWakeLock.acquire();
        }
    }

    private void handleExitEmergencyCallbackMode(Message msg) {
        AsyncResult ar = (AsyncResult)msg.obj;
        if (DBG) {
            Log.d(LOG_TAG, "handleExitEmergencyCallbackMode,ar.exception , mIsPhoneInEcmState "
                    + ar.exception + mIsPhoneInEcmState);
        }
        // Remove pending exit Ecm runnable, if any
        removeCallbacks(mExitEcmRunnable);

        if (mEcmExitRespRegistrant != null) {
            mEcmExitRespRegistrant.notifyRegistrant(ar);
        }
        // if unsolicited or sucess exiting ecm
        if (ar == null || ar.exception == null) {
            if (mIsPhoneInEcmState) {
                mIsPhoneInEcmState = false;
                setSystemProperty(TelephonyProperties.PROPERTY_INECM_MODE, "false");
                // send an Intent
                sendEmergencyCallbackModeChange();
                // Enable data call
                mCT.enableDataCall();
            }
        }
    }

    /**
     * Handle to cancel or restart Ecm timer in emergency call back mode
     * if action is CANCEL_ECM_TIMER, cancel Ecm timer and notify apps the timer is canceled;
     * otherwise, restart Ecm timer and notify apps the timer is restarted.
     */
    void handleTimerInEmergencyCallbackMode(int action) {
        switch(action) {
        case CANCEL_ECM_TIMER:
            removeCallbacks(mExitEcmRunnable);
            mEcmTimerResetRegistrants.notifyResult(new Boolean(true));
            break;
        case RESTART_ECM_TIMER:
            long delayInMillis = SystemProperties.getLong(
                    TelephonyProperties.PROPERTY_ECM_EXIT_TIMER, DEFAULT_ECM_EXIT_TIMER_VALUE);
            postDelayed(mExitEcmRunnable, delayInMillis);
            mEcmTimerResetRegistrants.notifyResult(new Boolean(false));
            break;
        default:
            Log.e(LOG_TAG, "handleTimerInEmergencyCallbackMode, unsupported action " + action);
        }
    }

    /**
     * Registration point for Ecm timer reset
     * @param h handler to notify
     * @param what User-defined message code
     * @param obj placed in Message.obj
     */
    public void registerForEcmTimerReset(Handler h, int what, Object obj) {
        mEcmTimerResetRegistrants.addUnique(h, what, obj);
    }

    public void unregisterForEcmTimerReset(Handler h) {
        mEcmTimerResetRegistrants.remove(h);
    }

    @Override
    public void handleMessage(Message msg) {
        AsyncResult ar;
        Message     onComplete;

        if (!mIsTheCurrentActivePhone) {
            Log.e(LOG_TAG, "Received message " + msg +
                    "[" + msg.what + "] while being destroyed. Ignoring.");
            return;
        }
        switch(msg.what) {
            case EVENT_RADIO_AVAILABLE: {
                mCM.getBasebandVersion(obtainMessage(EVENT_GET_BASEBAND_VERSION_DONE));

                mCM.getDeviceIdentity(obtainMessage(EVENT_GET_DEVICE_IDENTITY_DONE));
            }
            break;

            case EVENT_GET_BASEBAND_VERSION_DONE:{
                ar = (AsyncResult)msg.obj;

                if (ar.exception != null) {
                    break;
                }

                if (DBG) Log.d(LOG_TAG, "Baseband version: " + ar.result);
                setSystemProperty(TelephonyProperties.PROPERTY_BASEBAND_VERSION, (String)ar.result);
            }
            break;

            case EVENT_GET_DEVICE_IDENTITY_DONE:{
                ar = (AsyncResult)msg.obj;

                if (ar.exception != null) {
                    break;
                }
                String[] respId = (String[])ar.result;
                mEsn  =  respId[2];
                mMeid =  respId[3];
            }
            break;

            case EVENT_ICC_CHANGED:
                updateIccAvailability();
                break;

            case EVENT_EMERGENCY_CALLBACK_MODE:{
                ar = (AsyncResult) msg.obj;
                boolean enter = (Boolean) ar.result;
                if (enter)
                    handleEnterEmergencyCallbackMode(msg);
                else
                    handleExitEmergencyCallbackMode(msg);
            }
            break;

            case  EVENT_EMERGENCY_CALLBACK_MODE_EXIT:{
                handleExitEmergencyCallbackMode(msg);
            }
            break;

            case EVENT_RUIM_RECORDS_LOADED:{
                Log.d(LOG_TAG, "Event EVENT_RUIM_RECORDS_LOADED Received");
                updateCurrentCarrierInProvider();
                updateVoiceMail();
            }
            break;

            case EVENT_RADIO_OFF_OR_NOT_AVAILABLE:{
                Log.d(LOG_TAG, "Event EVENT_RADIO_OFF_OR_NOT_AVAILABLE Received");
            }
            break;

            case EVENT_RADIO_ON:{
                Log.d(LOG_TAG, "Event EVENT_RADIO_ON Received");
                handleCdmaSubscriptionSource();
                updateCurrentCarrierInProvider();
            }
            break;

            case EVENT_CDMA_SUBSCRIPTION_SOURCE_CHANGED:{
                handleCdmaSubscriptionSource();

                // Get the new device identity
                mCM.getDeviceIdentity(obtainMessage(EVENT_GET_DEVICE_IDENTITY_DONE));
            }
            break;

            case EVENT_SSN:{
                Log.d(LOG_TAG, "Event EVENT_SSN Received");
            }
            break;

            case EVENT_REGISTERED_TO_NETWORK:{
                Log.d(LOG_TAG, "Event EVENT_REGISTERED_TO_NETWORK Received");
            }
            break;

            case EVENT_NV_READY:{
                Log.d(LOG_TAG, "Event EVENT_NV_READY Received");
                //Inform the Service State Tracker
                mEriManager.loadEriFile();
                mNvLoadedRegistrants.notifyRegistrants();
                if(mEriManager.isEriFileLoaded()) {
                    // when the ERI file is loaded
                    Log.d(LOG_TAG, "ERI read, notify registrants");
                    mEriFileLoadedRegistrants.notifyRegistrants();
                }
            }
            break;

            case EVENT_SET_VM_NUMBER_DONE:{
                ar = (AsyncResult)msg.obj;
                if (IccException.class.isInstance(ar.exception)) {
                    storeVoiceMailNumber(mVmNumber);
                    ar.exception = null;
                }
                onComplete = (Message) ar.userObj;
                if (onComplete != null) {
                    AsyncResult.forMessage(onComplete, ar.result, ar.exception);
                    onComplete.sendToTarget();
                }
            }
            break;

            case EVENT_EXIT_EMERGENCY_CALLBACK_RESPONSE: {
                handleExitEmergencyCallbackMode(msg);
            }
            break;

            case EVENT_SUBSCRIPTION_READY: {
                Log.d(LOG_TAG, "Event EVENT_SUBSCRIPTION_READY Received");
                mCM.getDeviceIdentity(obtainMessage(EVENT_GET_DEVICE_IDENTITY_DONE));
            }
            break;

            default:{
                super.handleMessage(msg);
            }
        }
    }

    /**
     * Handles the call to get the subscription source
     *
     * @param holds the new CDMA subscription source value
     */
    private void handleCdmaSubscriptionSource() {
        int newSubscriptionSource = mCdmaSSM.getCdmaSubscriptionSource();
        if (newSubscriptionSource != mCdmaSubscriptionSource) {
            mCdmaSubscriptionSource = newSubscriptionSource;
            if (newSubscriptionSource == CDMA_SUBSCRIPTION_NV) {
                // NV is ready when subscription source is NV
                sendMessage(obtainMessage(EVENT_NV_READY));
            }
            updateCurrentCarrierInProvider();
        }
    }

    void updateIccAvailability() {
        if (mUiccManager == null ) {
            return;
        }

        UiccCardApplication new3gpp2Application = null;

        if(mSubscriptionData != null) {
            new3gpp2Application = mUiccManager
                    .getApplication(mSubscriptionData.slotId, mSubscriptionData.m3gpp2Index);
        } else {
            return;
        }

        if (m3gpp2Application != new3gpp2Application) {
            if (m3gpp2Application != null) {
                Log.d(LOG_TAG, "Removing stale 3gpp Application.");
                if (mRuimRecords != null) {
                    unregisterForRuimRecordEvents();
                    mRuimRecords = null;
                    mRuimPhoneBookInterfaceManager.updateRuimRecords(null);
                }
                m3gpp2Application = null;
                mRuimCard = null;
            }
            if (new3gpp2Application != null) {
                Log.d(LOG_TAG, "New 3gpp application found");
                m3gpp2Application = new3gpp2Application;
                mRuimCard = new3gpp2Application.getCard();
                mRuimRecords = (RuimRecords) m3gpp2Application.getApplicationRecords();
                mRuimPhoneBookInterfaceManager.updateRuimRecords(mRuimRecords);
                registerForRuimRecordEvents();
            }
        }
    }

    /**
     * Retrieves the PhoneSubInfo of the CDMAPhone
     */
    public PhoneSubInfo getPhoneSubInfo() {
        return mSubInfo;
    }

    /**
     * Retrieves the IccPhoneBookInterfaceManager of the CDMAPhone
     */
    public IccPhoneBookInterfaceManager getIccPhoneBookInterfaceManager() {
        return mRuimPhoneBookInterfaceManager;
    }

    public void registerForNvLoaded(Handler h, int what, Object obj) {
        Registrant r = new Registrant (h, what, obj);
        mNvLoadedRegistrants.add(r);
    }

    public void unregisterForNvLoaded(Handler h) {
        mNvLoadedRegistrants.remove(h);
    }

    public void registerForEriFileLoaded(Handler h, int what, Object obj) {
        Registrant r = new Registrant (h, what, obj);
        mEriFileLoadedRegistrants.add(r);
    }

    public void unregisterForEriFileLoaded(Handler h) {
        mEriFileLoadedRegistrants.remove(h);
    }

    // override for allowing access from other classes of this package
    /**
     * {@inheritDoc}
     */
    public final void setSystemProperty(String property, String value) {
        super.setSystemProperty(property, value, mSubscription);
    }

    // override for allowing access from other classes of this package
    /**
     * {@inheritDoc}
     */
    public final String getSystemProperty(String property, String defValue) {
        return super.getSystemProperty(property, defValue, mSubscription);
    }

    /**
     * {@inheritDoc}
     */
    public IccFileHandler getIccFileHandler() {
        if (m3gpp2Application != null) {
            return m3gpp2Application.getIccFileHandler();
        }
        return null;
    }

    /**
     * Activate or deactivate cell broadcast SMS.
     *
     * @param activate 0 = activate, 1 = deactivate
     * @param response Callback message is empty on completion
     */
    public void activateCellBroadcastSms(int activate, Message response) {
        mCM.setCdmaBroadcastActivation((activate == 0), response);
    }

    /**
     * Query the current configuration of cdma cell broadcast SMS.
     *
     * @param response Callback message is empty on completion
     */
    public void getCellBroadcastSmsConfig(Message response) {
        mCM.getCdmaBroadcastConfig(response);
    }

    /**
     * Configure cdma cell broadcast SMS.
     *
     * @param response Callback message is empty on completion
     */
    public void setCellBroadcastSmsConfig(int[] configValuesArray, Message response) {
        mCM.setCdmaBroadcastConfig(configValuesArray, response);
    }

    private static final String IS683A_FEATURE_CODE = "*228";
    private static final int IS683A_FEATURE_CODE_NUM_DIGITS = 4;
    private static final int IS683A_SYS_SEL_CODE_NUM_DIGITS = 2;
    private static final int IS683A_SYS_SEL_CODE_OFFSET = 4;

    private static final int IS683_CONST_800MHZ_A_BAND = 0;
    private static final int IS683_CONST_800MHZ_B_BAND = 1;
    private static final int IS683_CONST_1900MHZ_A_BLOCK = 2;
    private static final int IS683_CONST_1900MHZ_B_BLOCK = 3;
    private static final int IS683_CONST_1900MHZ_C_BLOCK = 4;
    private static final int IS683_CONST_1900MHZ_D_BLOCK = 5;
    private static final int IS683_CONST_1900MHZ_E_BLOCK = 6;
    private static final int IS683_CONST_1900MHZ_F_BLOCK = 7;
    private static final int INVALID_SYSTEM_SELECTION_CODE = -1;

    private boolean isIs683OtaSpDialStr(String dialStr) {
        int sysSelCodeInt;
        boolean isOtaspDialString = false;
        int dialStrLen = dialStr.length();

        if (dialStrLen == IS683A_FEATURE_CODE_NUM_DIGITS) {
            if (dialStr.equals(IS683A_FEATURE_CODE)) {
                isOtaspDialString = true;
            }
        } else {
            sysSelCodeInt = extractSelCodeFromOtaSpNum(dialStr);
            switch (sysSelCodeInt) {
                case IS683_CONST_800MHZ_A_BAND:
                case IS683_CONST_800MHZ_B_BAND:
                case IS683_CONST_1900MHZ_A_BLOCK:
                case IS683_CONST_1900MHZ_B_BLOCK:
                case IS683_CONST_1900MHZ_C_BLOCK:
                case IS683_CONST_1900MHZ_D_BLOCK:
                case IS683_CONST_1900MHZ_E_BLOCK:
                case IS683_CONST_1900MHZ_F_BLOCK:
                    isOtaspDialString = true;
                    break;
                default:
                    break;
            }
        }
        return isOtaspDialString;
    }
    /**
     * This function extracts the system selection code from the dial string.
     */
    private int extractSelCodeFromOtaSpNum(String dialStr) {
        int dialStrLen = dialStr.length();
        int sysSelCodeInt = INVALID_SYSTEM_SELECTION_CODE;

        if ((dialStr.regionMatches(0, IS683A_FEATURE_CODE,
                                   0, IS683A_FEATURE_CODE_NUM_DIGITS)) &&
            (dialStrLen >= (IS683A_FEATURE_CODE_NUM_DIGITS +
                            IS683A_SYS_SEL_CODE_NUM_DIGITS))) {
                // Since we checked the condition above, the system selection code
                // extracted from dialStr will not cause any exception
                sysSelCodeInt = Integer.parseInt (
                                dialStr.substring (IS683A_FEATURE_CODE_NUM_DIGITS,
                                IS683A_FEATURE_CODE_NUM_DIGITS + IS683A_SYS_SEL_CODE_NUM_DIGITS));
        }
        if (DBG) Log.d(LOG_TAG, "extractSelCodeFromOtaSpNum " + sysSelCodeInt);
        return sysSelCodeInt;
    }

    /**
     * This function checks if the system selection code extracted from
     * the dial string "sysSelCodeInt' is the system selection code specified
     * in the carrier ota sp number schema "sch".
     */
    private boolean
    checkOtaSpNumBasedOnSysSelCode (int sysSelCodeInt, String sch[]) {
        boolean isOtaSpNum = false;
        try {
            // Get how many number of system selection code ranges
            int selRc = Integer.parseInt((String)sch[1]);
            for (int i = 0; i < selRc; i++) {
                if (!TextUtils.isEmpty(sch[i+2]) && !TextUtils.isEmpty(sch[i+3])) {
                    int selMin = Integer.parseInt((String)sch[i+2]);
                    int selMax = Integer.parseInt((String)sch[i+3]);
                    // Check if the selection code extracted from the dial string falls
                    // within any of the range pairs specified in the schema.
                    if ((sysSelCodeInt >= selMin) && (sysSelCodeInt <= selMax)) {
                        isOtaSpNum = true;
                        break;
                    }
                }
            }
        } catch (NumberFormatException ex) {
            // If the carrier ota sp number schema is not correct, we still allow dial
            // and only log the error:
            Log.e(LOG_TAG, "checkOtaSpNumBasedOnSysSelCode, error", ex);
        }
        return isOtaSpNum;
    }

    // Define the pattern/format for carrier specified OTASP number schema.
    // It separates by comma and/or whitespace.
    private static Pattern pOtaSpNumSchema = Pattern.compile("[,\\s]+");

    /**
     * The following function checks if a dial string is a carrier specified
     * OTASP number or not by checking against the OTASP number schema stored
     * in PROPERTY_OTASP_NUM_SCHEMA.
     *
     * Currently, there are 2 schemas for carriers to specify the OTASP number:
     * 1) Use system selection code:
     *    The schema is:
     *    SELC,the # of code pairs,min1,max1,min2,max2,...
     *    e.g "SELC,3,10,20,30,40,60,70" indicates that there are 3 pairs of
     *    selection codes, and they are {10,20}, {30,40} and {60,70} respectively.
     *
     * 2) Use feature code:
     *    The schema is:
     *    "FC,length of feature code,feature code".
     *     e.g "FC,2,*2" indicates that the length of the feature code is 2,
     *     and the code itself is "*2".
     */
    private boolean isCarrierOtaSpNum(String dialStr) {
        boolean isOtaSpNum = false;
        int sysSelCodeInt = extractSelCodeFromOtaSpNum(dialStr);
        if (sysSelCodeInt == INVALID_SYSTEM_SELECTION_CODE) {
            return isOtaSpNum;
        }
        // mCarrierOtaSpNumSchema is retrieved from PROPERTY_OTASP_NUM_SCHEMA:
        if (!TextUtils.isEmpty(mCarrierOtaSpNumSchema)) {
            Matcher m = pOtaSpNumSchema.matcher(mCarrierOtaSpNumSchema);
            if (DBG) {
                Log.d(LOG_TAG, "isCarrierOtaSpNum,schema" + mCarrierOtaSpNumSchema);
            }

            if (m.find()) {
                String sch[] = pOtaSpNumSchema.split(mCarrierOtaSpNumSchema);
                // If carrier uses system selection code mechanism
                if (!TextUtils.isEmpty(sch[0]) && sch[0].equals("SELC")) {
                    if (sysSelCodeInt!=INVALID_SYSTEM_SELECTION_CODE) {
                        isOtaSpNum=checkOtaSpNumBasedOnSysSelCode(sysSelCodeInt,sch);
                    } else {
                        if (DBG) {
                            Log.d(LOG_TAG, "isCarrierOtaSpNum,sysSelCodeInt is invalid");
                        }
                    }
                } else if (!TextUtils.isEmpty(sch[0]) && sch[0].equals("FC")) {
                    int fcLen =  Integer.parseInt((String)sch[1]);
                    String fc = (String)sch[2];
                    if (dialStr.regionMatches(0,fc,0,fcLen)) {
                        isOtaSpNum = true;
                    } else {
                        if (DBG) Log.d(LOG_TAG, "isCarrierOtaSpNum,not otasp number");
                    }
                } else {
                    if (DBG) {
                        Log.d(LOG_TAG, "isCarrierOtaSpNum,ota schema not supported" + sch[0]);
                    }
                }
            } else {
                if (DBG) {
                    Log.d(LOG_TAG, "isCarrierOtaSpNum,ota schema pattern not right" +
                          mCarrierOtaSpNumSchema);
                }
            }
        } else {
            if (DBG) Log.d(LOG_TAG, "isCarrierOtaSpNum,ota schema pattern empty");
        }
        return isOtaSpNum;
    }

    /**
     * isOTASPNumber: checks a given number against the IS-683A OTASP dial string and carrier
     * OTASP dial string.
     *
     * @param dialStr the number to look up.
     * @return true if the number is in IS-683A OTASP dial string or carrier OTASP dial string
     */
    @Override
    public  boolean isOtaSpNumber(String dialStr){
        boolean isOtaSpNum = false;
        String dialableStr = PhoneNumberUtils.extractNetworkPortionAlt(dialStr);
        if (dialableStr != null) {
            isOtaSpNum = isIs683OtaSpDialStr(dialableStr);
            if (isOtaSpNum == false) {
                isOtaSpNum = isCarrierOtaSpNum(dialableStr);
            }
        }
        if (DBG) Log.d(LOG_TAG, "isOtaSpNumber " + isOtaSpNum);
        return isOtaSpNum;
    }

    @Override
    public int getCdmaEriIconIndex() {
        return getVoiceServiceState().getCdmaEriIconIndex();
    }

    /**
     * Returns the CDMA ERI icon mode,
     * 0 - ON
     * 1 - FLASHING
     */
    @Override
    public int getCdmaEriIconMode() {
        return getVoiceServiceState().getCdmaEriIconMode();
    }

    /**
     * Returns the CDMA ERI text,
     */
    @Override
    public String getCdmaEriText() {
        int roamInd = getVoiceServiceState().getCdmaRoamingIndicator();
        int defRoamInd = getVoiceServiceState().getCdmaDefaultRoamingIndicator();
        return mEriManager.getCdmaEriText(roamInd, defRoamInd);
    }

    /**
     * Store the voicemail number in preferences
     */
    private void storeVoiceMailNumber(String number) {
        // Update the preference value of voicemail number
        SharedPreferences sp = PreferenceManager.getDefaultSharedPreferences(getContext());
        SharedPreferences.Editor editor = sp.edit();
        editor.putString(mVmNumCdmaKey, number);
        editor.apply();
    }

    /**
     * Sets PROPERTY_ICC_OPERATOR_ISO_COUNTRY property
     *
     */
    private void setIsoCountryProperty(String operatorNumeric) {
        if (TextUtils.isEmpty(operatorNumeric)) {
            setSystemProperty(PROPERTY_ICC_OPERATOR_ISO_COUNTRY, "");
        } else {
            String iso = "";
            try {
                iso = MccTable.countryCodeForMcc(Integer.parseInt(
                        operatorNumeric.substring(0,3)));
            } catch (NumberFormatException ex) {
                Log.w(LOG_TAG, "countryCodeForMcc error" + ex);
            } catch (StringIndexOutOfBoundsException ex) {
                Log.w(LOG_TAG, "countryCodeForMcc error" + ex);
            }

            setSystemProperty(PROPERTY_ICC_OPERATOR_ISO_COUNTRY, iso);
        }
    }

    private void registerForRuimRecordEvents() {
        mRuimRecords.registerForRecordsLoaded(this, EVENT_RUIM_RECORDS_LOADED, null);
    }

    private void unregisterForRuimRecordEvents() {
        mRuimRecords.unregisterForRecordsEvents(this);
        mRuimRecords.unregisterForRecordsLoaded(this);
    }

    /** gets the voice mail count from preferences */
    private int getStoredVoiceMessageCount() {
        SharedPreferences sp = PreferenceManager.getDefaultSharedPreferences(mContext);
        return (sp.getInt(mVmCountKey, 0));
    }

    /**
     * @return operator numeric.
     */
    public String getOperatorNumeric() {
        String operatorNumeric = null;

        if (mCdmaSubscriptionSource == CDMA_SUBSCRIPTION_NV) {
            operatorNumeric = SystemProperties.get("ro.cdma.home.operator.numeric");
        } else if (mCdmaSubscriptionSource == CDMA_SUBSCRIPTION_RUIM_SIM
                && mRuimRecords != null) {
            operatorNumeric = mRuimRecords.getRUIMOperatorNumeric();
        } else {
            Log.e(LOG_TAG, "getOperatorNumeric: Cannot retrieve operatorNumeric:"
                    + " mCdmaSubscriptionSource = " + mCdmaSubscriptionSource + " mRuimRecords = "
                    + (mRuimRecords != null ? mRuimRecords.getRecordsLoaded() : null));
        }

        Log.d(LOG_TAG, "getOperatorNumeric: mCdmaSubscriptionSource = " + mCdmaSubscriptionSource
                + " operatorNumeric = " + operatorNumeric);

        return operatorNumeric;
    }

}<|MERGE_RESOLUTION|>--- conflicted
+++ resolved
@@ -716,9 +716,6 @@
         String number = null;
         SharedPreferences sp = PreferenceManager.getDefaultSharedPreferences(getContext());
         // TODO: The default value of voicemail number should be read from a system property
-<<<<<<< HEAD
-        number = sp.getString(mVmNumCdmaKey, "*86");
-=======
 
         // Read platform settings for dynamic voicemail number
         if (getContext().getResources().getBoolean(com.android.internal
@@ -727,7 +724,6 @@
         } else {
             number = sp.getString(VM_NUMBER_CDMA, "*86");
         }
->>>>>>> 54d3e905
         return number;
     }
 
