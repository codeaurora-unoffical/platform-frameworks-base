--- conflicted
+++ resolved
@@ -172,12 +172,8 @@
         for (int i = 0; i < msgCount; i++) {
             TextEncodingDetails details = SmsMessage.calculateLength(parts.get(i), false);
             if (encoding != details.codeUnitSize
-<<<<<<< HEAD
-                    && (encoding == android.telephony.SmsMessage.ENCODING_UNKNOWN || encoding == android.telephony.SmsMessage.ENCODING_7BIT)) {
-=======
                     && (encoding == android.telephony.SmsMessage.ENCODING_UNKNOWN
                             || encoding == android.telephony.SmsMessage.ENCODING_7BIT)) {
->>>>>>> 2e14ef04
                 encoding = details.codeUnitSize;
             }
         }
@@ -208,12 +204,8 @@
             }
 
             SmsMessage.SubmitPdu pdus = SmsMessage.getSubmitPdu(scAddress, destinationAddress,
-<<<<<<< HEAD
-                    parts.get(i), deliveryIntent != null, SmsHeader.toByteArray(smsHeader), encoding);
-=======
                     parts.get(i), deliveryIntent != null, SmsHeader.toByteArray(smsHeader),
                     encoding);
->>>>>>> 2e14ef04
 
             sendRawPdu(pdus.encodedScAddress, pdus.encodedMessage, sentIntent, deliveryIntent);
         }
@@ -269,12 +261,8 @@
         for (int i = 0; i < msgCount; i++) {
             TextEncodingDetails details = SmsMessage.calculateLength(parts.get(i), false);
             if (encoding != details.codeUnitSize
-<<<<<<< HEAD
-                    && (encoding == android.telephony.SmsMessage.ENCODING_UNKNOWN || encoding == android.telephony.SmsMessage.ENCODING_7BIT)) {
-=======
                     && (encoding == android.telephony.SmsMessage.ENCODING_UNKNOWN
                             || encoding == android.telephony.SmsMessage.ENCODING_7BIT)) {
->>>>>>> 2e14ef04
                 encoding = details.codeUnitSize;
             }
         }
@@ -299,12 +287,8 @@
             }
 
             SmsMessage.SubmitPdu pdus = SmsMessage.getSubmitPdu(scAddress, destinationAddress,
-<<<<<<< HEAD
-                    parts.get(i), deliveryIntent != null, SmsHeader.toByteArray(smsHeader), encoding);
-=======
                     parts.get(i), deliveryIntent != null, SmsHeader.toByteArray(smsHeader),
                     encoding);
->>>>>>> 2e14ef04
 
             HashMap<String, Object> map = new HashMap<String, Object>();
             map.put("smsc", pdus.encodedScAddress);
