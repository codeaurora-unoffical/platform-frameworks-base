/*
 * Copyright (C) 2006 The Android Open Source Project
 *
 * Licensed under the Apache License, Version 2.0 (the "License");
 * you may not use this file except in compliance with the License.
 * You may obtain a copy of the License at
 *
 *      http://www.apache.org/licenses/LICENSE-2.0
 *
 * Unless required by applicable law or agreed to in writing, software
 * distributed under the License is distributed on an "AS IS" BASIS,
 * WITHOUT WARRANTIES OR CONDITIONS OF ANY KIND, either express or implied.
 * See the License for the specific language governing permissions and
 * limitations under the License.
 */

package com.android.internal.telephony.gsm;

import com.android.internal.telephony.CommandException;
import com.android.internal.telephony.CommandsInterface;
import com.android.internal.telephony.DataConnectionTracker;
import com.android.internal.telephony.EventLogTags;
import com.android.internal.telephony.IccCard;
import com.android.internal.telephony.MccTable;
import com.android.internal.telephony.Phone;
import com.android.internal.telephony.RestrictedState;
import com.android.internal.R;
import com.android.internal.telephony.RILConstants;
import com.android.internal.telephony.ServiceStateTracker;
import com.android.internal.telephony.TelephonyIntents;
import com.android.internal.telephony.TelephonyProperties;
import com.android.internal.telephony.uicc.IccCardStatus;
import com.android.internal.telephony.uicc.SIMRecords;
import com.android.internal.telephony.uicc.UiccCard;
import com.android.internal.telephony.uicc.UiccCardApplication;
import com.android.internal.telephony.uicc.UiccController;
import com.android.internal.telephony.uicc.IccCardApplicationStatus.AppState;

import android.app.AlarmManager;
import android.app.AlertDialog;
import android.app.Notification;
import android.app.NotificationManager;
import android.app.PendingIntent;
import android.content.BroadcastReceiver;
import android.content.ContentResolver;
import android.content.Context;
import android.content.DialogInterface;
import android.content.Intent;
import android.content.IntentFilter;
import android.content.res.Resources;
import android.database.ContentObserver;
import android.os.AsyncResult;
import android.os.Handler;
import android.os.Message;
import android.os.PowerManager;
import android.os.Registrant;
import android.os.RegistrantList;
import android.os.SystemClock;
import android.os.SystemProperties;
import android.provider.Settings;
import android.provider.Settings.SettingNotFoundException;
import android.provider.Telephony.Intents;
import android.telephony.ServiceState;
import android.telephony.SignalStrength;
import android.telephony.gsm.GsmCellLocation;
import android.text.TextUtils;
import android.util.EventLog;
import android.util.Log;
import android.util.TimeUtils;
import android.view.KeyEvent;
import android.view.WindowManager;
import android.preference.PreferenceManager;

import java.io.FileDescriptor;
import java.io.PrintWriter;
import java.util.ArrayList;
import java.util.Arrays;
import java.util.Calendar;
import java.util.Collection;
import java.util.Date;
import java.util.HashSet;
import java.util.TimeZone;

/**
 * {@hide}
 */
public class GsmServiceStateTracker extends ServiceStateTracker {
    static final String LOG_TAG = "GSM";
    static final boolean DBG = true;

    protected GSMPhone phone;
    GsmCellLocation cellLoc;
    GsmCellLocation newCellLoc;
    int mPreferredNetworkType;

    private int gprsState = ServiceState.STATE_OUT_OF_SERVICE;
    private int newGPRSState = ServiceState.STATE_OUT_OF_SERVICE;
    private int mMaxDataCalls = 1;
    private int mNewMaxDataCalls = 1;
    private int mReasonDataDenied = -1;
    private int mNewReasonDataDenied = -1;

    // Key used to read and write the saved network selection numeric value
    private static final String NETWORK_SELECTION_KEY = "network_selection_key";
    private static boolean isManagedRoamingDialogDisplayed = false;

    /**
     * GSM roaming status solely based on TS 27.007 7.2 CREG. Only used by
     * handlePollStateResult to store CREG roaming result.
     */
    private boolean mGsmRoaming = false;

    /**
     * Data roaming status solely based on TS 27.007 10.1.19 CGREG. Only used by
     * handlePollStateResult to store CGREG roaming result.
     */
    private boolean mDataRoaming = false;

    /**
     * Mark when service state is in emergency call only mode
     */
    protected boolean mEmergencyOnly = false;

    /**
     * Sometimes we get the NITZ time before we know what country we
     * are in. Keep the time zone information from the NITZ string so
     * we can fix the time zone once know the country.
     */
    private boolean mNeedFixZoneAfterNitz = false;
    private int mZoneOffset;
    private boolean mZoneDst;
    private long mZoneTime;
    private boolean mGotCountryCode = false;
    private ContentResolver cr;

    /** Boolean is true is setTimeFromNITZString was called */
    private boolean mNitzUpdatedTime = false;

    String mSavedTimeZone;
    long mSavedTime;
    long mSavedAtTime;

    /** Started the recheck process after finding gprs should registered but not. */
    private boolean mStartedGprsRegCheck = false;

    /** Already sent the event-log for no gprs register. */
    private boolean mReportedGprsNoReg = false;

    /**
     * The Notification object given to the NotificationManager.
     */
    private Notification mNotification;

    /** Wake lock used while setting time of day. */
    private PowerManager.WakeLock mWakeLock;
    private static final String WAKELOCK_TAG = "ServiceStateTracker";

    /** Keep track of SPN display rules, so we only broadcast intent if something changes. */
    protected String curSpn = null;
    protected String curPlmn = null;
    protected int curSpnRule = 0;

    /** waiting period before recheck gprs and voice registration. */
    static final int DEFAULT_GPRS_CHECK_PERIOD_MILLIS = 60 * 1000;

    private int mDataRadioTechnology = 0;
    private int mTAC = -1;

    /** EONS enabled flag. */
    private boolean mEonsEnabled =
            SystemProperties.getBoolean(TelephonyProperties.PROPERTY_EONS_ENABLED, true);

    /** Notification type. */
    static final int PS_ENABLED = 1001;            // Access Control blocks data service
    static final int PS_DISABLED = 1002;           // Access Control enables data service
    static final int CS_ENABLED = 1003;            // Access Control blocks all voice/sms service
    static final int CS_DISABLED = 1004;           // Access Control enables all voice/sms service
    static final int CS_NORMAL_ENABLED = 1005;     // Access Control blocks normal voice/sms service
    static final int CS_EMERGENCY_ENABLED = 1006;  // Access Control blocks emergency call service

    /** Notification id. */
    static final int PS_NOTIFICATION = 888;  // Id to update and cancel PS restricted
    static final int CS_NOTIFICATION = 999;  // Id to update and cancel CS restricted

    private BroadcastReceiver mIntentReceiver = new BroadcastReceiver() {
        @Override
        public void onReceive(Context context, Intent intent) {
            if (intent.getAction().equals(Intent.ACTION_LOCALE_CHANGED)) {
                // update emergency string whenever locale changed
                updateSpnDisplay();
            }
        }
    };

    private ContentObserver mAutoTimeObserver = new ContentObserver(new Handler()) {
        @Override
        public void onChange(boolean selfChange) {
            Log.i("GsmServiceStateTracker", "Auto time state changed");
            revertToNitzTime();
        }
    };

    private ContentObserver mAutoTimeZoneObserver = new ContentObserver(new Handler()) {
        @Override
        public void onChange(boolean selfChange) {
            Log.i("GsmServiceStateTracker", "Auto time zone state changed");
            revertToNitzTimeZone();
        }
    };

    public GsmServiceStateTracker(GSMPhone phone) {
        super(phone.getContext(), phone.mCM);

        this.phone = phone;
        ss = new ServiceState();
        newSS = new ServiceState();
        cellLoc = new GsmCellLocation();
        newCellLoc = new GsmCellLocation();
        mSignalStrength = new SignalStrength();

        PowerManager powerManager =
                (PowerManager)phone.getContext().getSystemService(Context.POWER_SERVICE);
        mWakeLock = powerManager.newWakeLock(PowerManager.PARTIAL_WAKE_LOCK, WAKELOCK_TAG);

        cm.registerForAvailable(this, EVENT_RADIO_AVAILABLE, null);
        cm.registerForRadioStateChanged(this, EVENT_RADIO_STATE_CHANGED, null);

        cm.registerForVoiceNetworkStateChanged(this, EVENT_NETWORK_STATE_CHANGED, null);
        cm.setOnNITZTime(this, EVENT_NITZ_TIME, null);
        cm.setOnSignalStrengthUpdate(this, EVENT_SIGNAL_STRENGTH_UPDATE, null);
        cm.setOnRestrictedStateChanged(this, EVENT_RESTRICTED_STATE_CHANGED, null);

        // system setting property AIRPLANE_MODE_ON is set in Settings.
        int airplaneMode = Settings.System.getInt(
                phone.getContext().getContentResolver(),
                Settings.System.AIRPLANE_MODE_ON, 0);
        mDesiredPowerState = ! (airplaneMode > 0);

        cr = phone.getContext().getContentResolver();
        cr.registerContentObserver(
                Settings.System.getUriFor(Settings.System.AUTO_TIME), true,
                mAutoTimeObserver);
        cr.registerContentObserver(
                Settings.System.getUriFor(Settings.System.AUTO_TIME_ZONE), true,
                mAutoTimeZoneObserver);

        setSignalStrengthDefaultValues();

        // Monitor locale change
        IntentFilter filter = new IntentFilter();
        filter.addAction(Intent.ACTION_LOCALE_CHANGED);
        phone.getContext().registerReceiver(mIntentReceiver, filter);

        // Gsm doesn't support OTASP so its not needed
        phone.notifyOtaspChanged(OTASP_NOT_NEEDED);
        Log.i(LOG_TAG,"Is EONS enabled: " + mEonsEnabled);
    }

    public void dispose() {
        checkCorrectThread();
        log("ServiceStateTracker dispose");

        // Unregister for all events.
        cm.unregisterForAvailable(this);
        cm.unregisterForRadioStateChanged(this);
        cm.unregisterForVoiceNetworkStateChanged(this);
        if (mUiccApplcation != null) {mUiccApplcation.unregisterForReady(this);}
        if (mIccRecords != null) {
            mIccRecords.unregisterForRecordsLoaded(this);
            mIccRecords.unregisterForRecordsEvents(this);
        }
        cm.unSetOnSignalStrengthUpdate(this);
        cm.unSetOnRestrictedStateChanged(this);
        cm.unSetOnNITZTime(this);
        cr.unregisterContentObserver(this.mAutoTimeObserver);
        cr.unregisterContentObserver(this.mAutoTimeZoneObserver);
    }

    protected void finalize() {
        if(DBG) log("finalize");
    }

    @Override
    protected Phone getPhone() {
        return phone;
    }

    public void handleMessage (Message msg) {
        AsyncResult ar;
        int[] ints;
        String[] strings;
        Message message;

        if (!phone.mIsTheCurrentActivePhone) {
            Log.e(LOG_TAG, "Received message " + msg +
                    "[" + msg.what + "] while being destroyed. Ignoring.");
            return;
        }
        switch (msg.what) {
            case EVENT_RADIO_AVAILABLE:
                //this is unnecessary
                //setPowerStateToDesired();
                break;

            case EVENT_SIM_READY:
                // Set the network type, in case the radio does not restore it.
                cm.setCurrentPreferredNetworkType();

                boolean skipRestoringSelection = phone.getContext().getResources().getBoolean(
                        com.android.internal.R.bool.skip_restoring_network_selection);

                if (!skipRestoringSelection) {
                    // restore the previous network selection.
                    phone.restoreSavedNetworkSelection(null);
                }
                pollState();
                // Signal strength polling stops when radio is off
                queueNextSignalStrengthPoll();
                break;

            case EVENT_RADIO_STATE_CHANGED:
                // This will do nothing in the radio not
                // available case
                setPowerStateToDesired();
                pollState();
                break;

            case EVENT_NETWORK_STATE_CHANGED:
                pollState();
                break;

            case EVENT_GET_SIGNAL_STRENGTH:
                // This callback is called when signal strength is polled
                // all by itself

                if (!(cm.getRadioState().isOn())) {
                    // Polling will continue when radio turns back on
                    return;
                }
                ar = (AsyncResult) msg.obj;
                onSignalStrengthResult(ar, phone, true);
                queueNextSignalStrengthPoll();

                break;

            case EVENT_GET_LOC_DONE:
                ar = (AsyncResult) msg.obj;

                if (ar.exception == null) {
                    String states[] = (String[])ar.result;
                    int lac = -1;
                    int cid = -1;
                    if (states.length >= 3) {
                        try {
                            if (states[1] != null && states[1].length() > 0) {
                                lac = Integer.parseInt(states[1], 16);
                            }
                            if (states[2] != null && states[2].length() > 0) {
                                cid = Integer.parseInt(states[2], 16);
                            }
                        } catch (NumberFormatException ex) {
                            Log.w(LOG_TAG, "error parsing location: " + ex);
                        }
                    }
                    cellLoc.setLacAndCid(lac, cid);
                    phone.notifyLocationChanged();
                }

                // Release any temporary cell lock, which could have been
                // acquired to allow a single-shot location update.
                disableSingleLocationUpdate();
                break;

            case EVENT_POLL_STATE_REGISTRATION:
            case EVENT_POLL_STATE_GPRS:
            case EVENT_POLL_STATE_OPERATOR:
            case EVENT_POLL_STATE_NETWORK_SELECTION_MODE:
                ar = (AsyncResult) msg.obj;

                handlePollStateResult(msg.what, ar);
                break;

            case EVENT_POLL_SIGNAL_STRENGTH:
                // Just poll signal strength...not part of pollState()

                cm.getSignalStrength(obtainMessage(EVENT_GET_SIGNAL_STRENGTH));
                break;

            case EVENT_NITZ_TIME:
                ar = (AsyncResult) msg.obj;

                String nitzString = (String)((Object[])ar.result)[0];
                long nitzReceiveTime = ((Long)((Object[])ar.result)[1]).longValue();

                setTimeFromNITZString(nitzString, nitzReceiveTime);
                break;

            case EVENT_SIGNAL_STRENGTH_UPDATE:
                // This is a notification from
                // CommandsInterface.setOnSignalStrengthUpdate

                ar = (AsyncResult) msg.obj;

                // The radio is telling us about signal strength changes
                // we don't have to ask it
                dontPollSignalStrength = true;

                onSignalStrengthResult(ar, phone, true);
                break;

            case EVENT_SIM_RECORDS_LOADED:
                updateSpnDisplay();
                break;

            case EVENT_ICC_RECORD_EVENTS:
                ar = (AsyncResult)msg.obj;
                processIccRecordEvents((Integer)ar.result);
                break;

            case EVENT_LOCATION_UPDATES_ENABLED:
                ar = (AsyncResult) msg.obj;

                if (ar.exception == null) {
                    cm.getVoiceRegistrationState(obtainMessage(EVENT_GET_LOC_DONE, null));
                }
                break;

            case EVENT_SET_PREFERRED_NETWORK_TYPE:
                ar = (AsyncResult) msg.obj;
                // Don't care the result, only use for dereg network (COPS=2)
                message = obtainMessage(EVENT_RESET_PREFERRED_NETWORK_TYPE, ar.userObj);
                cm.setPreferredNetworkType(mPreferredNetworkType, message);
                break;

            case EVENT_RESET_PREFERRED_NETWORK_TYPE:
                ar = (AsyncResult) msg.obj;
                if (ar.userObj != null) {
                    AsyncResult.forMessage(((Message) ar.userObj)).exception
                            = ar.exception;
                    ((Message) ar.userObj).sendToTarget();
                }
                break;

            case EVENT_GET_PREFERRED_NETWORK_TYPE:
                ar = (AsyncResult) msg.obj;

                if (ar.exception == null) {
                    mPreferredNetworkType = ((int[])ar.result)[0];
                } else {
                    mPreferredNetworkType = RILConstants.NETWORK_MODE_GLOBAL;
                }

                message = obtainMessage(EVENT_SET_PREFERRED_NETWORK_TYPE, ar.userObj);
                int toggledNetworkType = RILConstants.NETWORK_MODE_GLOBAL;

                cm.setPreferredNetworkType(toggledNetworkType, message);
                break;

            case EVENT_CHECK_REPORT_GPRS:
                if (ss != null && !isGprsConsistent(gprsState, ss.getState())) {

                    // Can't register data service while voice service is ok
                    // i.e. CREG is ok while CGREG is not
                    // possible a network or baseband side error
                    GsmCellLocation loc = ((GsmCellLocation)phone.getCellLocation());
                    EventLog.writeEvent(EventLogTags.DATA_NETWORK_REGISTRATION_FAIL,
                            ss.getOperatorNumeric(), loc != null ? loc.getCid() : -1);
                    mReportedGprsNoReg = true;
                }
                mStartedGprsRegCheck = false;
                break;

            case EVENT_RESTRICTED_STATE_CHANGED:
                // This is a notification from
                // CommandsInterface.setOnRestrictedStateChanged

                if (DBG) log("EVENT_RESTRICTED_STATE_CHANGED");

                ar = (AsyncResult) msg.obj;

                onRestrictedStateChanged(ar);
                break;

            default:
                super.handleMessage(msg);
            break;
        }
    }

    protected void setPowerStateToDesired() {
        // If we want it on and it's off, turn it on
        if (mDesiredPowerState
            && cm.getRadioState() == CommandsInterface.RadioState.RADIO_OFF) {
            cm.setRadioPower(true, null);
        } else if (!mDesiredPowerState && cm.getRadioState().isOn()) {
            // If it's on and available and we want it off gracefully
            DataConnectionTracker dcTracker = phone.mDataConnectionTracker;
            powerOffRadioSafely(dcTracker);
        } // Otherwise, we're in the desired state
    }

    @Override
    protected void hangupAndPowerOff() {
        // hang up all active voice calls
        if (phone.isInCall()) {
            phone.mCT.ringingCall.hangupIfAlive();
            phone.mCT.backgroundCall.hangupIfAlive();
            phone.mCT.foregroundCall.hangupIfAlive();
        }

        cm.setRadioPower(false, null);
    }

    private void processIccRecordEvents(int eventCode) {
        switch (eventCode) {
            case SIMRecords.EVENT_SPN:
                updateSpnDisplay();
                break;
            case SIMRecords.EVENT_EONS:
                if (mEonsEnabled) {
                    int lactac = getLacOrTac();
                    boolean needsSpnUpdate =
                       ((SIMRecords)mIccRecords).updateEons(ss.getOperatorNumeric(), lactac);
                    if (needsSpnUpdate) {
                        updateSpnDisplay();
                    }
                }
                break;
        }
    }

    public void updateEons() {
        boolean needsUpdate = false;
        int lactac = -1;

        if (mIccRecords == null) return;

        lactac = getLacOrTac();

        needsUpdate = ((SIMRecords)mIccRecords).updateEons(ss.getOperatorNumeric(), lactac);
        Log.d(LOG_TAG, "[EONS] updateEons() lactac = " + lactac + " , needsUpdate = " +
                needsUpdate + " , OperatorNumeric = " + ss.getOperatorNumeric());
        if (needsUpdate) {
            String eonsLong = ((SIMRecords)mIccRecords).getEons();
            Log.d(LOG_TAG, "[EONS] updateEons() eonsLong = " + eonsLong);
            if (eonsLong != null) {
                // Update operator long name with EONS Long.
                ss.setOperatorName(eonsLong, ss.getOperatorAlphaShort(),
                      ss.getOperatorNumeric());
            }
            updateSpnDisplay();
        }
    }

    protected void updateSpnDisplay() {
        if (mIccRecords == null) {
            return;
        }
        int rule = mIccRecords.getDisplayRule(ss.getOperatorNumeric());
        String spn = mIccRecords.getServiceProviderName();
        String plmn = ss.getOperatorAlphaLong();

        // For emergency calls only, pass the EmergencyCallsOnly string via EXTRA_PLMN
        if (mEmergencyOnly && cm.getRadioState().isOn()) {
            plmn = Resources.getSystem().
                getText(com.android.internal.R.string.emergency_calls_only).toString();
            if (DBG) log("updateSpnDisplay: emergency only and radio is on plmn='" + plmn + "'");
        }

        if (rule != curSpnRule
                || !TextUtils.equals(spn, curSpn)
                || !TextUtils.equals(plmn, curPlmn)) {
            boolean showSpn = !mEmergencyOnly && !TextUtils.isEmpty(spn)
<<<<<<< HEAD
                && (rule & SIMRecords.SPN_RULE_SHOW_SPN) == SIMRecords.SPN_RULE_SHOW_SPN
                && (ss.getState() == ServiceState.STATE_IN_SERVICE);
            boolean showPlmn = !TextUtils.isEmpty(plmn) &&
                (rule & SIMRecords.SPN_RULE_SHOW_PLMN) == SIMRecords.SPN_RULE_SHOW_PLMN;
=======
                && (rule & SIMRecords.SPN_RULE_SHOW_SPN) == SIMRecords.SPN_RULE_SHOW_SPN;
            boolean showPlmn = !TextUtils.isEmpty(plmn) && (mEmergencyOnly ||
                ((rule & SIMRecords.SPN_RULE_SHOW_PLMN) == SIMRecords.SPN_RULE_SHOW_PLMN));
>>>>>>> 4873a480

            if (DBG) {
                log(String.format("updateSpnDisplay: changed sending intent" + " rule=" + rule +
                            " showPlmn='%b' plmn='%s' showSpn='%b' spn='%s'",
                            showPlmn, plmn, showSpn, spn));
            }
            Intent intent = new Intent(Intents.SPN_STRINGS_UPDATED_ACTION);
            intent.addFlags(Intent.FLAG_RECEIVER_REPLACE_PENDING);
            intent.putExtra(Intents.EXTRA_SHOW_SPN, showSpn);
            intent.putExtra(Intents.EXTRA_SPN, spn);
            intent.putExtra(Intents.EXTRA_SHOW_PLMN, showPlmn);
            intent.putExtra(Intents.EXTRA_PLMN, plmn);
            phone.getContext().sendStickyBroadcast(intent);
        }

        curSpnRule = rule;
        curSpn = spn;
        curPlmn = plmn;
    }

    private int getLacOrTac() {
        int lactac = -1;
        if ((mDataRadioTechnology == ServiceState.RIL_RADIO_TECHNOLOGY_LTE) &&
                (gprsState == ServiceState.STATE_IN_SERVICE) &&
                (mTAC >= 0)) {
            lactac = mTAC;
        } else {
            if (cellLoc != null) lactac = cellLoc.getLac();
        }
        return lactac;
    }

    /**
     * Handle the result of one of the pollState()-related requests
     */
    protected void handlePollStateResult (int what, AsyncResult ar) {
        int ints[];
        String states[];

        // Ignore stale requests from last poll
        if (ar.userObj != pollingContext) return;

        if (ar.exception != null) {
            CommandException.Error err=null;

            if (ar.exception instanceof CommandException) {
                err = ((CommandException)(ar.exception)).getCommandError();
            }

            if (err == CommandException.Error.RADIO_NOT_AVAILABLE) {
                // Radio has crashed or turned off
                cancelPollState();
                return;
            }

            if (!cm.getRadioState().isOn()) {
                // Radio has crashed or turned off
                cancelPollState();
                return;
            }

            if (err != CommandException.Error.OP_NOT_ALLOWED_BEFORE_REG_NW) {
                loge("RIL implementation has returned an error where it must succeed" +
                        ar.exception);
            }
        } else try {
            switch (what) {
                case EVENT_POLL_STATE_REGISTRATION:
                    states = (String[])ar.result;
                    int lac = -1;
                    int cid = -1;
                    int regState = -1;
                    int reasonRegStateDenied = -1;
                    int psc = -1;
                    if (states.length > 0) {
                        try {
                            regState = Integer.parseInt(states[0]);
                            if (states.length >= 3) {
                                if (states[1] != null && states[1].length() > 0) {
                                    lac = Integer.parseInt(states[1], 16);
                                }
                                if (states[2] != null && states[2].length() > 0) {
                                    cid = Integer.parseInt(states[2], 16);
                                }
                            }
                            if (states.length > 14) {
                                if (states[14] != null && states[14].length() > 0) {
                                    psc = Integer.parseInt(states[14], 16);
                                }
                            }
                        } catch (NumberFormatException ex) {
                            loge("error parsing RegistrationState: " + ex);
                        }
                    }

                    mGsmRoaming = regCodeIsRoaming(regState);

                    if ((regState == 3 || regState == 13) && (states.length >= 14)) {
                        try {
                            int rejCode = Integer.parseInt(states[13]);
                            // Check if rejCode is "Persistent location update reject",
                            if (rejCode == 10) {
                                createManagedRoamingDialog();
                            }
                        } catch (NumberFormatException ex) {
                            Log.w(LOG_TAG, "error parsing regCode: " + ex);
                        }
                    }

                    newSS.setState (regCodeToServiceState(regState));

                    if (regState == 10 || regState == 12 || regState == 13 || regState == 14) {
                        mEmergencyOnly = true;
                    } else {
                        mEmergencyOnly = false;
                    }

                    // LAC and CID are -1 if not avail
                    newCellLoc.setLacAndCid(lac, cid);
                    newCellLoc.setPsc(psc);
                break;

                case EVENT_POLL_STATE_GPRS:
                    states = (String[])ar.result;

                    int type = 0;
                    regState = -1;
                    mNewReasonDataDenied = -1;
                    mNewMaxDataCalls = 1;
                    if (states.length > 0) {
                        try {
                            regState = Integer.parseInt(states[0]);

                            // states[3] (if present) is the current radio technology
                            if (states.length >= 4 && states[3] != null) {
                                type = Integer.parseInt(states[3]);
                            }
                            if ((states.length >= 5 ) && (regState == 3)) {
                                mNewReasonDataDenied = Integer.parseInt(states[4]);
                            }
                            if (states.length >= 6) {
                                mNewMaxDataCalls = Integer.parseInt(states[5]);
                            }
                            if (states[1] != null && states[1].length() > 0) {
                                mTAC = Integer.parseInt(states[1], 16);
                                Log.d(LOG_TAG, "[EONS] Received TAC = " + mTAC);
                            }
                        } catch (NumberFormatException ex) {
                            loge("error parsing GprsRegistrationState: " + ex);
                        }
                    }
                    newGPRSState = regCodeToServiceState(regState);
                    mDataRoaming = regCodeIsRoaming(regState);
                    mNewRilRadioTechnology = type;
                    newSS.setRadioTechnology(type);
                    newSS.setDataState(newGPRSState);
                    mDataRadioTechnology = mNewRilRadioTechnology;
                    Log.d(LOG_TAG, "[EONS] EVENT_POLL_STATE_GPRS newGPRSState ="
                        + newGPRSState + " , mDataRadioTechnology =" + mDataRadioTechnology + " , mTAC =" + mTAC);
                break;

                case EVENT_POLL_STATE_OPERATOR:
                    String opNames[] = (String[])ar.result;

                    if (opNames != null && opNames.length >= 3) {
                         newSS.setOperatorName (opNames[0], opNames[1], opNames[2]);
                    }
                break;

                case EVENT_POLL_STATE_NETWORK_SELECTION_MODE:
                    ints = (int[])ar.result;
                    newSS.setIsManualSelection(ints[0] == 1);
                    if ((ints[0] == 1) && (!phone.isManualNetSelAllowed())) {
                        /*
                         * modem is currently in manual selection but manual
                         * selection is not allowed in the current mode so
                         * switch to automatic registration
                         */
                        phone.setNetworkSelectionModeAutomatic (null);
                        Log.i(LOG_TAG,
                                " Forcing Automatic Network Selection, manual selection is not allowed");
                    }
                break;
            }

        } catch (RuntimeException ex) {
            loge("Exception while polling service state. Probably malformed RIL response." + ex);
        }

        pollingContext[0]--;

        if (pollingContext[0] == 0) {
            /**
             *  Since the roaming states of gsm service (from +CREG) and
             *  data service (from +CGREG) could be different, the new SS
             *  is set roaming while either one is roaming.
             *
             *  There is an exception for the above rule. The new SS is not set
             *  as roaming while gsm service reports roaming but indeed it is
             *  not roaming between operators.
             */
            boolean roaming = (mGsmRoaming || mDataRoaming);
            if (mGsmRoaming && !isRoamingBetweenOperators(mGsmRoaming, newSS)) {
                roaming = false;
            }
            newSS.setRoaming(roaming);
            newSS.setEmergencyOnly(mEmergencyOnly);
            pollStateDone();
        }
    }

    private void setSignalStrengthDefaultValues() {
        mSignalStrength = new SignalStrength(true);
    }

    /**
     * A complete "service state" from our perspective is
     * composed of a handful of separate requests to the radio.
     *
     * We make all of these requests at once, but then abandon them
     * and start over again if the radio notifies us that some
     * event has changed
     */
    private void pollState() {
        pollingContext = new int[1];
        pollingContext[0] = 0;

        switch (cm.getRadioState()) {
            case RADIO_UNAVAILABLE:
                newSS.setStateOutOfService();
                newGPRSState = ServiceState.STATE_OUT_OF_SERVICE;
                newCellLoc.setStateInvalid();
                setSignalStrengthDefaultValues();
                mGotCountryCode = false;
                mNitzUpdatedTime = false;
                pollStateDone();
            break;

            case RADIO_OFF:
                newSS.setStateOff();
                newGPRSState = ServiceState.STATE_POWER_OFF;
                newCellLoc.setStateInvalid();
                setSignalStrengthDefaultValues();
                mGotCountryCode = false;
                mNitzUpdatedTime = false;
                pollStateDone();
            break;

            default:
                // Issue all poll-related commands at once
                // then count down the responses, which
                // are allowed to arrive out-of-order

                pollingContext[0]++;
                cm.getOperator(
                    obtainMessage(
                        EVENT_POLL_STATE_OPERATOR, pollingContext));

                pollingContext[0]++;
                cm.getDataRegistrationState(
                    obtainMessage(
                        EVENT_POLL_STATE_GPRS, pollingContext));

                pollingContext[0]++;
                cm.getVoiceRegistrationState(
                    obtainMessage(
                        EVENT_POLL_STATE_REGISTRATION, pollingContext));

                pollingContext[0]++;
                cm.getNetworkSelectionMode(
                    obtainMessage(
                        EVENT_POLL_STATE_NETWORK_SELECTION_MODE, pollingContext));
            break;
        }
    }

    private void pollStateDone() {
        if (DBG) {
            log("Poll ServiceState done: " +
                " oldSS=[" + ss + "] newSS=[" + newSS +
                "] oldGprs=" + gprsState + " newData=" + newGPRSState +
                " oldMaxDataCalls=" + mMaxDataCalls +
                " mNewMaxDataCalls=" + mNewMaxDataCalls +
                " oldReasonDataDenied=" + mReasonDataDenied +
                " mNewReasonDataDenied=" + mNewReasonDataDenied +
                " oldType=" + ServiceState.rilRadioTechnologyToString(mRilRadioTechnology) +
                " newType=" + ServiceState.rilRadioTechnologyToString(mNewRilRadioTechnology));
        }

        boolean hasRegistered =
            ss.getState() != ServiceState.STATE_IN_SERVICE
            && newSS.getState() == ServiceState.STATE_IN_SERVICE;

        boolean hasDeregistered =
            ss.getState() == ServiceState.STATE_IN_SERVICE
            && newSS.getState() != ServiceState.STATE_IN_SERVICE;

        boolean hasGprsAttached =
                gprsState != ServiceState.STATE_IN_SERVICE
                && newGPRSState == ServiceState.STATE_IN_SERVICE;

        boolean hasGprsDetached =
                gprsState == ServiceState.STATE_IN_SERVICE
                && newGPRSState != ServiceState.STATE_IN_SERVICE;

        boolean hasRadioTechnologyChanged = mRilRadioTechnology != mNewRilRadioTechnology;

        boolean hasChanged = !newSS.equals(ss);

        boolean hasRoamingOn = !ss.getRoaming() && newSS.getRoaming();

        boolean hasRoamingOff = ss.getRoaming() && !newSS.getRoaming();

        boolean hasLocationChanged = !newCellLoc.equals(cellLoc);

        // Add an event log when connection state changes
        if (ss.getState() != newSS.getState() || gprsState != newGPRSState) {
            EventLog.writeEvent(EventLogTags.GSM_SERVICE_STATE_CHANGE,
                ss.getState(), gprsState, newSS.getState(), newGPRSState);
        }

        ServiceState tss;
        tss = ss;
        ss = newSS;
        newSS = tss;
        // clean slate for next time
        newSS.setStateOutOfService();

        GsmCellLocation tcl = cellLoc;
        cellLoc = newCellLoc;
        newCellLoc = tcl;

        // Add an event log when network type switched
        // TODO: we may add filtering to reduce the event logged,
        // i.e. check preferred network setting, only switch to 2G, etc
        if (hasRadioTechnologyChanged) {
            int cid = -1;
            GsmCellLocation loc = ((GsmCellLocation)phone.getCellLocation());
            if (loc != null) cid = loc.getCid();
            EventLog.writeEvent(EventLogTags.GSM_RAT_SWITCHED, cid, mRilRadioTechnology,
                    mNewRilRadioTechnology);
            if (DBG) {
                log("RAT switched " + ServiceState.rilRadioTechnologyToString(mRilRadioTechnology) +
                        " -> " + ServiceState.rilRadioTechnologyToString(mNewRilRadioTechnology) +
                        " at cell " + cid);
            }
        }

        gprsState = newGPRSState;
        mReasonDataDenied = mNewReasonDataDenied;
        mMaxDataCalls = mNewMaxDataCalls;
        mRilRadioTechnology = mNewRilRadioTechnology;
        // this new state has been applied - forget it until we get a new new state
        mNewRilRadioTechnology = 0;


        newSS.setStateOutOfService(); // clean slate for next time

        if (hasRadioTechnologyChanged) {
            phone.setSystemProperty(TelephonyProperties.PROPERTY_DATA_NETWORK_TYPE,
                    ServiceState.rilRadioTechnologyToString(mRilRadioTechnology));
        }

        if (hasRegistered) {
            mNetworkAttachedRegistrants.notifyRegistrants();

            if (DBG) {
                log("pollStateDone: registering current mNitzUpdatedTime=" +
                        mNitzUpdatedTime + " changing to false");
            }
            mNitzUpdatedTime = false;
        }

         if (mEonsEnabled) {
            Log.i(LOG_TAG,"Network State Changed, get EONS and update operator name display");
            updateEons();
        } else {
            Log.i(LOG_TAG,"Network State Changed, update operator name display");
            updateSpnDisplay();
        }

        if (hasChanged) {
            String operatorNumeric;


            phone.setSystemProperty(TelephonyProperties.PROPERTY_OPERATOR_ALPHA,
                ss.getOperatorAlphaLong());

            String prevOperatorNumeric =
                    SystemProperties.get(TelephonyProperties.PROPERTY_OPERATOR_NUMERIC, "");
            operatorNumeric = ss.getOperatorNumeric();
            phone.setSystemProperty(TelephonyProperties.PROPERTY_OPERATOR_NUMERIC, operatorNumeric);

            if (operatorNumeric == null) {
                if (DBG) log("operatorNumeric is null");
                phone.setSystemProperty(TelephonyProperties.PROPERTY_OPERATOR_ISO_COUNTRY, "");
                mGotCountryCode = false;
                mNitzUpdatedTime = false;
            } else {
                String iso = "";
                String mcc = "";
                try{
                    mcc = operatorNumeric.substring(0, 3);
                    iso = MccTable.countryCodeForMcc(Integer.parseInt(mcc));
                } catch ( NumberFormatException ex){
                    loge("pollStateDone: countryCodeForMcc error" + ex);
                } catch ( StringIndexOutOfBoundsException ex) {
                    loge("pollStateDone: countryCodeForMcc error" + ex);
                }

                phone.setSystemProperty(TelephonyProperties.PROPERTY_OPERATOR_ISO_COUNTRY, iso);
                mGotCountryCode = true;

                TimeZone zone = null;

                if (!mNitzUpdatedTime && !mcc.equals("000") && !TextUtils.isEmpty(iso) &&
                        getAutoTimeZone()) {

                    // Test both paths if ignore nitz is true
                    boolean testOneUniqueOffsetPath = SystemProperties.getBoolean(
                                TelephonyProperties.PROPERTY_IGNORE_NITZ, false) &&
                                    ((SystemClock.uptimeMillis() & 1) == 0);

                    ArrayList<TimeZone> uniqueZones = TimeUtils.getTimeZonesWithUniqueOffsets(iso);
                    if ((uniqueZones.size() == 1) || testOneUniqueOffsetPath) {
                        zone = uniqueZones.get(0);
                        if (DBG) {
                           log("pollStateDone: no nitz but one TZ for iso-cc=" + iso +
                                   " with zone.getID=" + zone.getID() +
                                   " testOneUniqueOffsetPath=" + testOneUniqueOffsetPath);
                        }
                        setAndBroadcastNetworkSetTimeZone(zone.getID());
                    } else {
                        if (DBG) {
                            log("pollStateDone: there are " + uniqueZones.size() +
                                " unique offsets for iso-cc='" + iso +
                                " testOneUniqueOffsetPath=" + testOneUniqueOffsetPath +
                                "', do nothing");
                        }
                    }
                }

                if (shouldFixTimeZoneNow(phone, operatorNumeric, prevOperatorNumeric,
                        mNeedFixZoneAfterNitz)) {
                    // If the offset is (0, false) and the timezone property
                    // is set, use the timezone property rather than
                    // GMT.
                    String zoneName = SystemProperties.get(TIMEZONE_PROPERTY);
                    if (DBG) {
                        log("pollStateDone: fix time zone zoneName='" + zoneName +
                            "' mZoneOffset=" + mZoneOffset + " mZoneDst=" + mZoneDst +
                            " iso-cc='" + iso +
                            "' iso-cc-idx=" + Arrays.binarySearch(GMT_COUNTRY_CODES, iso));
                    }

                    // "(mZoneOffset == 0) && (mZoneDst == false) &&
                    //  (Arrays.binarySearch(GMT_COUNTRY_CODES, iso) < 0)"
                    // means that we received a NITZ string telling
                    // it is in GMT+0 w/ DST time zone
                    // BUT iso tells is NOT, e.g, a wrong NITZ reporting
                    // local time w/ 0 offset.
                    if ((mZoneOffset == 0) && (mZoneDst == false) &&
                        (zoneName != null) && (zoneName.length() > 0) &&
                        (Arrays.binarySearch(GMT_COUNTRY_CODES, iso) < 0)) {
                        zone = TimeZone.getDefault();
                        if (mNeedFixZoneAfterNitz) {
                            // For wrong NITZ reporting local time w/ 0 offset,
                            // need adjust time to reflect default timezone setting
                            long ctm = System.currentTimeMillis();
                            long tzOffset = zone.getOffset(ctm);
                            if (DBG) {
                                log("pollStateDone: tzOffset=" + tzOffset + " ltod=" +
                                        TimeUtils.logTimeOfDay(ctm));
                            }
                            if (getAutoTime()) {
                                long adj = ctm - tzOffset;
                                if (DBG) log("pollStateDone: adj ltod=" +
                                        TimeUtils.logTimeOfDay(adj));
                                setAndBroadcastNetworkSetTime(adj);
                            } else {
                                // Adjust the saved NITZ time to account for tzOffset.
                                mSavedTime = mSavedTime - tzOffset;
                            }
                        }
                        if (DBG) log("pollStateDone: using default TimeZone");
                    } else if (iso.equals("")){
                        // Country code not found.  This is likely a test network.
                        // Get a TimeZone based only on the NITZ parameters (best guess).
                        zone = getNitzTimeZone(mZoneOffset, mZoneDst, mZoneTime);
                        if (DBG) log("pollStateDone: using NITZ TimeZone");
                    } else {
                        zone = TimeUtils.getTimeZone(mZoneOffset, mZoneDst, mZoneTime, iso);
                        if (DBG) log("pollStateDone: using getTimeZone(off, dst, time, iso)");
                    }

                    mNeedFixZoneAfterNitz = false;

                    if (zone != null) {
                        log("pollStateDone: zone != null zone.getID=" + zone.getID());
                        if (getAutoTimeZone()) {
                            setAndBroadcastNetworkSetTimeZone(zone.getID());
                        }
                        saveNitzTimeZone(zone.getID());
                    } else {
                        log("pollStateDone: zone == null");
                    }
                }
            }

            phone.setSystemProperty(TelephonyProperties.PROPERTY_OPERATOR_ISROAMING,
                ss.getRoaming() ? "true" : "false");

            phone.notifyServiceStateChanged(ss);
        }

        if (hasGprsAttached) {
            mAttachedRegistrants.notifyRegistrants();
        }

        if (hasGprsDetached) {
            mDetachedRegistrants.notifyRegistrants();
        }

        if (hasRadioTechnologyChanged) {
            phone.notifyDataConnection(Phone.REASON_NW_TYPE_CHANGED);
        }

        if (hasRoamingOn) {
            mRoamingOnRegistrants.notifyRegistrants();
        }

        if (hasRoamingOff) {
            mRoamingOffRegistrants.notifyRegistrants();
        }

        if (hasLocationChanged) {
            phone.notifyLocationChanged();
        }

        if (! isGprsConsistent(gprsState, ss.getState())) {
            if (!mStartedGprsRegCheck && !mReportedGprsNoReg) {
                mStartedGprsRegCheck = true;

                int check_period = Settings.Secure.getInt(
                        phone.getContext().getContentResolver(),
                        Settings.Secure.GPRS_REGISTER_CHECK_PERIOD_MS,
                        DEFAULT_GPRS_CHECK_PERIOD_MILLIS);
                sendMessageDelayed(obtainMessage(EVENT_CHECK_REPORT_GPRS),
                        check_period);
            }
        } else {
            mReportedGprsNoReg = false;
        }
    }

    /**
     * Check if GPRS got registered while voice is registered.
     *
     * @param gprsState for GPRS registration state, i.e. CGREG in GSM
     * @param serviceState for voice registration state, i.e. CREG in GSM
     * @return false if device only register to voice but not gprs
     */
    private boolean isGprsConsistent(int gprsState, int serviceState) {
        return !((serviceState == ServiceState.STATE_IN_SERVICE) &&
                (gprsState != ServiceState.STATE_IN_SERVICE));
    }

    /**
     * Returns a TimeZone object based only on parameters from the NITZ string.
     */
    private TimeZone getNitzTimeZone(int offset, boolean dst, long when) {
        TimeZone guess = findTimeZone(offset, dst, when);
        if (guess == null) {
            // Couldn't find a proper timezone.  Perhaps the DST data is wrong.
            guess = findTimeZone(offset, !dst, when);
        }
        if (DBG) log("getNitzTimeZone returning " + (guess == null ? guess : guess.getID()));
        return guess;
    }

    private TimeZone findTimeZone(int offset, boolean dst, long when) {
        int rawOffset = offset;
        if (dst) {
            rawOffset -= 3600000;
        }
        String[] zones = TimeZone.getAvailableIDs(rawOffset);
        TimeZone guess = null;
        Date d = new Date(when);
        for (String zone : zones) {
            TimeZone tz = TimeZone.getTimeZone(zone);
            if (tz.getOffset(when) == offset &&
                tz.inDaylightTime(d) == dst) {
                guess = tz;
                break;
            }
        }

        return guess;
    }

    private void queueNextSignalStrengthPoll() {
        if (dontPollSignalStrength) {
            // The radio is telling us about signal strength changes
            // we don't have to ask it
            return;
        }

        Message msg;

        msg = obtainMessage();
        msg.what = EVENT_POLL_SIGNAL_STRENGTH;

        long nextTime;

        // TODO Don't poll signal strength if screen is off
        sendMessageDelayed(msg, POLL_PERIOD_MILLIS);
    }

    /**
     * Set restricted state based on the OnRestrictedStateChanged notification
     * If any voice or packet restricted state changes, trigger a UI
     * notification and notify registrants when sim is ready.
     *
     * @param ar an int value of RIL_RESTRICTED_STATE_*
     */
    private void onRestrictedStateChanged(AsyncResult ar) {
        RestrictedState newRs = new RestrictedState();

        if (DBG) log("onRestrictedStateChanged: E rs "+ mRestrictedState);

        if (ar.exception == null) {
            int[] ints = (int[])ar.result;
            int state = ints[0];

            newRs.setCsEmergencyRestricted(
                    ((state & RILConstants.RIL_RESTRICTED_STATE_CS_EMERGENCY) != 0) ||
                    ((state & RILConstants.RIL_RESTRICTED_STATE_CS_ALL) != 0) );
            //ignore the normal call and data restricted state before SIM READY
            if (mUiccApplcation != null && mUiccApplcation.getState() == AppState.APPSTATE_READY) {
                newRs.setCsNormalRestricted(
                        ((state & RILConstants.RIL_RESTRICTED_STATE_CS_NORMAL) != 0) ||
                        ((state & RILConstants.RIL_RESTRICTED_STATE_CS_ALL) != 0) );
                newRs.setPsRestricted(
                        (state & RILConstants.RIL_RESTRICTED_STATE_PS_ALL)!= 0);
            }

            if (DBG) log("onRestrictedStateChanged: new rs "+ newRs);

            if (!mRestrictedState.isPsRestricted() && newRs.isPsRestricted()) {
                mPsRestrictEnabledRegistrants.notifyRegistrants();
                setNotification(PS_ENABLED);
            } else if (mRestrictedState.isPsRestricted() && !newRs.isPsRestricted()) {
                mPsRestrictDisabledRegistrants.notifyRegistrants();
                setNotification(PS_DISABLED);
            }

            /**
             * There are two kind of cs restriction, normal and emergency. So
             * there are 4 x 4 combinations in current and new restricted states
             * and we only need to notify when state is changed.
             */
            if (mRestrictedState.isCsRestricted()) {
                if (!newRs.isCsRestricted()) {
                    // remove all restriction
                    setNotification(CS_DISABLED);
                } else if (!newRs.isCsNormalRestricted()) {
                    // remove normal restriction
                    setNotification(CS_EMERGENCY_ENABLED);
                } else if (!newRs.isCsEmergencyRestricted()) {
                    // remove emergency restriction
                    setNotification(CS_NORMAL_ENABLED);
                }
            } else if (mRestrictedState.isCsEmergencyRestricted() &&
                    !mRestrictedState.isCsNormalRestricted()) {
                if (!newRs.isCsRestricted()) {
                    // remove all restriction
                    setNotification(CS_DISABLED);
                } else if (newRs.isCsRestricted()) {
                    // enable all restriction
                    setNotification(CS_ENABLED);
                } else if (newRs.isCsNormalRestricted()) {
                    // remove emergency restriction and enable normal restriction
                    setNotification(CS_NORMAL_ENABLED);
                }
            } else if (!mRestrictedState.isCsEmergencyRestricted() &&
                    mRestrictedState.isCsNormalRestricted()) {
                if (!newRs.isCsRestricted()) {
                    // remove all restriction
                    setNotification(CS_DISABLED);
                } else if (newRs.isCsRestricted()) {
                    // enable all restriction
                    setNotification(CS_ENABLED);
                } else if (newRs.isCsEmergencyRestricted()) {
                    // remove normal restriction and enable emergency restriction
                    setNotification(CS_EMERGENCY_ENABLED);
                }
            } else {
                if (newRs.isCsRestricted()) {
                    // enable all restriction
                    setNotification(CS_ENABLED);
                } else if (newRs.isCsEmergencyRestricted()) {
                    // enable emergency restriction
                    setNotification(CS_EMERGENCY_ENABLED);
                } else if (newRs.isCsNormalRestricted()) {
                    // enable normal restriction
                    setNotification(CS_NORMAL_ENABLED);
                }
            }

            mRestrictedState = newRs;
        }
        log("onRestrictedStateChanged: X rs "+ mRestrictedState);
    }

    /** code is registration state 0-5 from TS 27.007 7.2 */
    private int regCodeToServiceState(int code) {
        switch (code) {
            case 0:
            case 2: // 2 is "searching"
            case 3: // 3 is "registration denied"
            case 4: // 4 is "unknown" no vaild in current baseband
            case 10:// same as 0, but indicates that emergency call is possible.
            case 12:// same as 2, but indicates that emergency call is possible.
            case 13:// same as 3, but indicates that emergency call is possible.
            case 14:// same as 4, but indicates that emergency call is possible.
                return ServiceState.STATE_OUT_OF_SERVICE;

            case 1:
                return ServiceState.STATE_IN_SERVICE;

            case 5:
                // in service, roam
                return ServiceState.STATE_IN_SERVICE;

            default:
                loge("regCodeToServiceState: unexpected service state " + code);
                return ServiceState.STATE_OUT_OF_SERVICE;
        }
    }


    /**
     * code is registration state 0-5 from TS 27.007 7.2
     * returns true if registered roam, false otherwise
     */
    private boolean regCodeIsRoaming (int code) {
        // 5 is  "in service -- roam"
        return 5 == code;
    }

    protected String getSystemProperty(String property, String defValue) {
        return SystemProperties.get(property, defValue);
    }

    /**
     * Set roaming state when gsmRoaming is true and, if operator mcc is the
     * same as sim mcc, ons is different from spn
     * @param gsmRoaming TS 27.007 7.2 CREG registered roaming
     * @param s ServiceState hold current ons
     * @return true for roaming state set
     */
    private boolean isRoamingBetweenOperators(boolean gsmRoaming, ServiceState s) {
        String spn = getSystemProperty(TelephonyProperties.PROPERTY_ICC_OPERATOR_ALPHA, "empty");

        String onsl = s.getOperatorAlphaLong();
        String onss = s.getOperatorAlphaShort();

        boolean equalsOnsl = onsl != null && spn.equals(onsl);
        boolean equalsOnss = onss != null && spn.equals(onss);

        String simNumeric = getSystemProperty(TelephonyProperties.PROPERTY_ICC_OPERATOR_NUMERIC, "");
        String  operatorNumeric = s.getOperatorNumeric();

        boolean equalsMcc = true;
        try {
            equalsMcc = simNumeric.substring(0, 3).
                    equals(operatorNumeric.substring(0, 3));
        } catch (Exception e){
        }

        return gsmRoaming && !(equalsMcc && (equalsOnsl || equalsOnss));
    }

    private static int twoDigitsAt(String s, int offset) {
        int a, b;

        a = Character.digit(s.charAt(offset), 10);
        b = Character.digit(s.charAt(offset+1), 10);

        if (a < 0 || b < 0) {

            throw new RuntimeException("invalid format");
        }

        return a*10 + b;
    }

    /**
     * @return The current GPRS state. IN_SERVICE is the same as "attached"
     * and OUT_OF_SERVICE is the same as detached.
     */
    int getCurrentGprsState() {
        return gprsState;
    }

    public int getCurrentDataConnectionState() {
        return gprsState;
    }

    /**
     * @return true if phone is camping on a technology (eg UMTS)
     * that could support voice and data simultaneously.
     */
    public boolean isConcurrentVoiceAndDataAllowed() {
        return (mRilRadioTechnology >= ServiceState.RIL_RADIO_TECHNOLOGY_UMTS);
    }

    /**
     * Provides the name of the algorithmic time zone for the specified
     * offset.  Taken from TimeZone.java.
     */
    private static String displayNameFor(int off) {
        off = off / 1000 / 60;

        char[] buf = new char[9];
        buf[0] = 'G';
        buf[1] = 'M';
        buf[2] = 'T';

        if (off < 0) {
            buf[3] = '-';
            off = -off;
        } else {
            buf[3] = '+';
        }

        int hours = off / 60;
        int minutes = off % 60;

        buf[4] = (char) ('0' + hours / 10);
        buf[5] = (char) ('0' + hours % 10);

        buf[6] = ':';

        buf[7] = (char) ('0' + minutes / 10);
        buf[8] = (char) ('0' + minutes % 10);

        return new String(buf);
    }

    /**
     * nitzReceiveTime is time_t that the NITZ time was posted
     */
    private void setTimeFromNITZString (String nitz, long nitzReceiveTime) {
        // "yy/mm/dd,hh:mm:ss(+/-)tz"
        // tz is in number of quarter-hours

        long start = SystemClock.elapsedRealtime();
        if (DBG) {log("NITZ: " + nitz + "," + nitzReceiveTime +
                        " start=" + start + " delay=" + (start - nitzReceiveTime));
        }

        try {
            /* NITZ time (hour:min:sec) will be in UTC but it supplies the timezone
             * offset as well (which we won't worry about until later) */
            Calendar c = Calendar.getInstance(TimeZone.getTimeZone("GMT"));

            c.clear();
            c.set(Calendar.DST_OFFSET, 0);

            String[] nitzSubs = nitz.split("[/:,+-]");

            int year = 2000 + Integer.parseInt(nitzSubs[0]);
            c.set(Calendar.YEAR, year);

            // month is 0 based!
            int month = Integer.parseInt(nitzSubs[1]) - 1;
            c.set(Calendar.MONTH, month);

            int date = Integer.parseInt(nitzSubs[2]);
            c.set(Calendar.DATE, date);

            int hour = Integer.parseInt(nitzSubs[3]);
            c.set(Calendar.HOUR, hour);

            int minute = Integer.parseInt(nitzSubs[4]);
            c.set(Calendar.MINUTE, minute);

            int second = Integer.parseInt(nitzSubs[5]);
            c.set(Calendar.SECOND, second);

            boolean sign = (nitz.indexOf('-') == -1);

            int tzOffset = Integer.parseInt(nitzSubs[6]);

            int dst = (nitzSubs.length >= 8 ) ? Integer.parseInt(nitzSubs[7])
                                              : 0;

            // The zone offset received from NITZ is for current local time,
            // so DST correction is already applied.  Don't add it again.
            //
            // tzOffset += dst * 4;
            //
            // We could unapply it if we wanted the raw offset.

            tzOffset = (sign ? 1 : -1) * tzOffset * 15 * 60 * 1000;

            TimeZone    zone = null;

            // As a special extension, the Android emulator appends the name of
            // the host computer's timezone to the nitz string. this is zoneinfo
            // timezone name of the form Area!Location or Area!Location!SubLocation
            // so we need to convert the ! into /
            if (nitzSubs.length >= 9) {
                String  tzname = nitzSubs[8].replace('!','/');
                zone = TimeZone.getTimeZone( tzname );
            }

            String iso = getSystemProperty(TelephonyProperties.PROPERTY_OPERATOR_ISO_COUNTRY, "");

            if (zone == null) {

                if (mGotCountryCode) {
                    if (iso != null && iso.length() > 0) {
                        zone = TimeUtils.getTimeZone(tzOffset, dst != 0,
                                c.getTimeInMillis(),
                                iso);
                    } else {
                        // We don't have a valid iso country code.  This is
                        // most likely because we're on a test network that's
                        // using a bogus MCC (eg, "001"), so get a TimeZone
                        // based only on the NITZ parameters.
                        zone = getNitzTimeZone(tzOffset, (dst != 0), c.getTimeInMillis());
                    }
                }
            }

            if ((zone == null) || (mZoneOffset != tzOffset) || (mZoneDst != (dst != 0))){
                // We got the time before the country or the zone has changed
                // so we don't know how to identify the DST rules yet.  Save
                // the information and hope to fix it up later.

                mNeedFixZoneAfterNitz = true;
                mZoneOffset  = tzOffset;
                mZoneDst     = dst != 0;
                mZoneTime    = c.getTimeInMillis();
            }

            if (zone != null) {
                if (getAutoTimeZone()) {
                    setAndBroadcastNetworkSetTimeZone(zone.getID());
                }
                saveNitzTimeZone(zone.getID());
            }

            String ignore = SystemProperties.get("gsm.ignore-nitz");
            if (ignore != null && ignore.equals("yes")) {
                log("NITZ: Not setting clock because gsm.ignore-nitz is set");
                return;
            }

            try {
                mWakeLock.acquire();

                if (getAutoTime()) {
                    long millisSinceNitzReceived
                            = SystemClock.elapsedRealtime() - nitzReceiveTime;

                    if (millisSinceNitzReceived < 0) {
                        // Sanity check: something is wrong
                        if (DBG) {
                            log("NITZ: not setting time, clock has rolled "
                                            + "backwards since NITZ time was received, "
                                            + nitz);
                        }
                        return;
                    }

                    if (millisSinceNitzReceived > Integer.MAX_VALUE) {
                        // If the time is this far off, something is wrong > 24 days!
                        if (DBG) {
                            log("NITZ: not setting time, processing has taken "
                                        + (millisSinceNitzReceived / (1000 * 60 * 60 * 24))
                                        + " days");
                        }
                        return;
                    }

                    // Note: with range checks above, cast to int is safe
                    c.add(Calendar.MILLISECOND, (int)millisSinceNitzReceived);

                    if (DBG) {
                        log("NITZ: Setting time of day to " + c.getTime()
                            + " NITZ receive delay(ms): " + millisSinceNitzReceived
                            + " gained(ms): "
                            + (c.getTimeInMillis() - System.currentTimeMillis())
                            + " from " + nitz);
                    }

                    setAndBroadcastNetworkSetTime(c.getTimeInMillis());
                    Log.i(LOG_TAG, "NITZ: after Setting time of day");
                }
                SystemProperties.set("gsm.nitz.time", String.valueOf(c.getTimeInMillis()));
                saveNitzTime(c.getTimeInMillis());
                if (false) {
                    long end = SystemClock.elapsedRealtime();
                    log("NITZ: end=" + end + " dur=" + (end - start));
                }
                mNitzUpdatedTime = true;
            } finally {
                mWakeLock.release();
            }
        } catch (RuntimeException ex) {
            loge("NITZ: Parsing NITZ time " + nitz + " ex=" + ex);
        }
    }

    private boolean getAutoTime() {
        try {
            return Settings.System.getInt(phone.getContext().getContentResolver(),
                    Settings.System.AUTO_TIME) > 0;
        } catch (SettingNotFoundException snfe) {
            return true;
        }
    }

    private boolean getAutoTimeZone() {
        try {
            return Settings.System.getInt(phone.getContext().getContentResolver(),
                    Settings.System.AUTO_TIME_ZONE) > 0;
        } catch (SettingNotFoundException snfe) {
            return true;
        }
    }

    private void saveNitzTimeZone(String zoneId) {
        mSavedTimeZone = zoneId;
    }

    private void saveNitzTime(long time) {
        mSavedTime = time;
        mSavedAtTime = SystemClock.elapsedRealtime();
    }

    /**
     * Set the timezone and send out a sticky broadcast so the system can
     * determine if the timezone was set by the carrier.
     *
     * @param zoneId timezone set by carrier
     */
    private void setAndBroadcastNetworkSetTimeZone(String zoneId) {
        if (DBG) log("setAndBroadcastNetworkSetTimeZone: setTimeZone=" + zoneId);
        AlarmManager alarm =
            (AlarmManager) phone.getContext().getSystemService(Context.ALARM_SERVICE);
        alarm.setTimeZone(zoneId);
        Intent intent = new Intent(TelephonyIntents.ACTION_NETWORK_SET_TIMEZONE);
        intent.addFlags(Intent.FLAG_RECEIVER_REPLACE_PENDING);
        intent.putExtra("time-zone", zoneId);
        phone.getContext().sendStickyBroadcast(intent);
        if (DBG) {
            log("setAndBroadcastNetworkSetTimeZone: call alarm.setTimeZone and broadcast zoneId=" +
                zoneId);
        }
    }

    /**
     * Set the time and Send out a sticky broadcast so the system can determine
     * if the time was set by the carrier.
     *
     * @param time time set by network
     */
    private void setAndBroadcastNetworkSetTime(long time) {
        if (DBG) log("setAndBroadcastNetworkSetTime: time=" + time + "ms");
        SystemClock.setCurrentTimeMillis(time);
        Intent intent = new Intent(TelephonyIntents.ACTION_NETWORK_SET_TIME);
        intent.addFlags(Intent.FLAG_RECEIVER_REPLACE_PENDING);
        intent.putExtra("time", time);
        phone.getContext().sendStickyBroadcast(intent);
    }

    private void revertToNitzTime() {
        if (Settings.System.getInt(phone.getContext().getContentResolver(),
                Settings.System.AUTO_TIME, 0) == 0) {
            return;
        }
        if (DBG) {
            log("Reverting to NITZ Time: mSavedTime=" + mSavedTime
                + " mSavedAtTime=" + mSavedAtTime);
        }
        if (mSavedTime != 0 && mSavedAtTime != 0) {
            setAndBroadcastNetworkSetTime(mSavedTime
                    + (SystemClock.elapsedRealtime() - mSavedAtTime));
        }
    }

    private void revertToNitzTimeZone() {
        if (Settings.System.getInt(phone.getContext().getContentResolver(),
                Settings.System.AUTO_TIME_ZONE, 0) == 0) {
            return;
        }
        if (DBG) log("Reverting to NITZ TimeZone: tz='" + mSavedTimeZone);
        if (mSavedTimeZone != null) {
            setAndBroadcastNetworkSetTimeZone(mSavedTimeZone);
        }
    }

    /**
     * Post a notification to NotificationManager for restricted state
     *
     * @param notifyType is one state of PS/CS_*_ENABLE/DISABLE
     */
    private void setNotification(int notifyType) {

        if (DBG) log("setNotification: create notification " + notifyType);
        Context context = phone.getContext();

        mNotification = new Notification();
        mNotification.when = System.currentTimeMillis();
        mNotification.flags = Notification.FLAG_AUTO_CANCEL;
        mNotification.icon = com.android.internal.R.drawable.stat_sys_warning;
        Intent intent = new Intent();
        mNotification.contentIntent = PendingIntent
        .getActivity(context, 0, intent, PendingIntent.FLAG_CANCEL_CURRENT);

        CharSequence details = "";
        CharSequence title = context.getText(com.android.internal.R.string.RestrictedChangedTitle);
        int notificationId = CS_NOTIFICATION;

        switch (notifyType) {
        case PS_ENABLED:
            notificationId = PS_NOTIFICATION;
            details = context.getText(com.android.internal.R.string.RestrictedOnData);;
            break;
        case PS_DISABLED:
            notificationId = PS_NOTIFICATION;
            break;
        case CS_ENABLED:
            details = context.getText(com.android.internal.R.string.RestrictedOnAllVoice);;
            break;
        case CS_NORMAL_ENABLED:
            details = context.getText(com.android.internal.R.string.RestrictedOnNormal);;
            break;
        case CS_EMERGENCY_ENABLED:
            details = context.getText(com.android.internal.R.string.RestrictedOnEmergency);;
            break;
        case CS_DISABLED:
            // do nothing and cancel the notification later
            break;
        }

        if (DBG) log("setNotification: put notification " + title + " / " +details);
        mNotification.tickerText = title;
        mNotification.setLatestEventInfo(context, title, details,
                mNotification.contentIntent);

        NotificationManager notificationManager = (NotificationManager)
            context.getSystemService(Context.NOTIFICATION_SERVICE);

        if (notifyType == PS_DISABLED || notifyType == CS_DISABLED) {
            // cancel previous post notification
            notificationManager.cancel(notificationId);
        } else {
            // update restricted state notification
            notificationManager.notify(notificationId, mNotification);
        }
    }

    protected UiccCardApplication getUiccCardApplication() {
        return  mUiccController.getUiccCardApplication(UiccController.APP_FAM_3GPP);
    }

    @Override
    protected void onUpdateIccAvailability() {
        if (mUiccController == null ) {
            return;
        }

        UiccCardApplication newUiccApplication = getUiccCardApplication();

        if (mUiccApplcation != newUiccApplication) {
            if (mUiccApplcation != null) {
                log("Removing stale icc objects.");
                mUiccApplcation.unregisterForReady(this);
                if (mIccRecords != null) {
                    mIccRecords.unregisterForRecordsLoaded(this);
                    mIccRecords.unregisterForRecordsEvents(this);
                }
                mIccRecords = null;
                mUiccApplcation = null;
            }
            if (newUiccApplication != null) {
                log("New card found");
                mUiccApplcation = newUiccApplication;
                mIccRecords = mUiccApplcation.getIccRecords();
                mUiccApplcation.registerForReady(this, EVENT_SIM_READY, null);
                if (mIccRecords != null) {
                    mIccRecords.registerForRecordsLoaded(this, EVENT_SIM_RECORDS_LOADED, null);
                    mIccRecords.registerForRecordsEvents(this, EVENT_ICC_RECORD_EVENTS, null);
                }
            }
        }
    }
    @Override
    protected void log(String s) {
        Log.d(LOG_TAG, "[GsmSST] " + s);
    }

    @Override
    protected void loge(String s) {
        Log.e(LOG_TAG, "[GsmSST] " + s);
    }

    private static void sloge(String s) {
        Log.e(LOG_TAG, "[GsmSST] " + s);
    }

    @Override
    public void dump(FileDescriptor fd, PrintWriter pw, String[] args) {
        pw.println("GsmServiceStateTracker extends:");
        super.dump(fd, pw, args);
        pw.println(" phone=" + phone);
        pw.println(" cellLoc=" + cellLoc);
        pw.println(" newCellLoc=" + newCellLoc);
        pw.println(" mPreferredNetworkType=" + mPreferredNetworkType);
        pw.println(" gprsState=" + gprsState);
        pw.println(" newGPRSState=" + newGPRSState);
        pw.println(" mMaxDataCalls=" + mMaxDataCalls);
        pw.println(" mNewMaxDataCalls=" + mNewMaxDataCalls);
        pw.println(" mReasonDataDenied=" + mReasonDataDenied);
        pw.println(" mNewReasonDataDenied=" + mNewReasonDataDenied);
        pw.println(" mGsmRoaming=" + mGsmRoaming);
        pw.println(" mDataRoaming=" + mDataRoaming);
        pw.println(" mEmergencyOnly=" + mEmergencyOnly);
        pw.println(" mNeedFixZoneAfterNitz=" + mNeedFixZoneAfterNitz);
        pw.println(" mZoneOffset=" + mZoneOffset);
        pw.println(" mZoneDst=" + mZoneDst);
        pw.println(" mZoneTime=" + mZoneTime);
        pw.println(" mGotCountryCode=" + mGotCountryCode);
        pw.println(" mNitzUpdatedTime=" + mNitzUpdatedTime);
        pw.println(" mSavedTimeZone=" + mSavedTimeZone);
        pw.println(" mSavedTime=" + mSavedTime);
        pw.println(" mSavedAtTime=" + mSavedAtTime);
        pw.println(" mStartedGprsRegCheck=" + mStartedGprsRegCheck);
        pw.println(" mReportedGprsNoReg=" + mReportedGprsNoReg);
        pw.println(" mNotification=" + mNotification);
        pw.println(" mWakeLock=" + mWakeLock);
        pw.println(" curSpn=" + curSpn);
        pw.println(" curPlmn=" + curPlmn);
        pw.println(" curSpnRule=" + curSpnRule);
    }

    /*
     * Show Managed Roaming dialog if user preferred Network Selection mode is 'Manual'
     */
    private void createManagedRoamingDialog() {
        Resources r = Resources.getSystem();
        String networkSelection = PreferenceManager.getDefaultSharedPreferences(phone.getContext())
            .getString(NETWORK_SELECTION_KEY, "");

        Log.i(LOG_TAG, "Managed Roaming case, networkSelection " + networkSelection);
        // networkSelection will be empty for 'Automatic' mode.
        if (!TextUtils.isEmpty(networkSelection) && !isManagedRoamingDialogDisplayed) {
            Log.i(LOG_TAG, "Show Managed Roaming Dialog");
            AlertDialog managedRoamingDialog = new AlertDialog.Builder(phone.getContext())
                    .setTitle(r.getString(R.string.managed_roaming_title))
                    .setMessage(r.getString(R.string.managed_roaming_dialog_content))
                    .setPositiveButton(r.getString(R.string.managed_roaming_dialog_ok_button),
                        onManagedRoamingDialogClick)
                    .setNegativeButton(r.getString(R.string.managed_roaming_dialog_cancel_button),
                        onManagedRoamingDialogClick)
                    .create();

            managedRoamingDialog.setOnKeyListener(mManagedRoamingDialogOnKeyListener);
            isManagedRoamingDialogDisplayed = true;
            managedRoamingDialog.getWindow().setType(WindowManager.LayoutParams.TYPE_SYSTEM_ALERT);
            managedRoamingDialog.show();
        }
    }

    DialogInterface.OnClickListener onManagedRoamingDialogClick =
        new DialogInterface.OnClickListener() {
        public void onClick(DialogInterface dialog, int which) {
            dialog.dismiss();
            switch (which) {
                case DialogInterface.BUTTON_POSITIVE:
                    Intent networkSettingIntent = new Intent(Intent.ACTION_MAIN);
                    networkSettingIntent.setClassName("com.android.phone",
                            "com.android.phone.NetworkSetting");
                    networkSettingIntent.addFlags(Intent.FLAG_ACTIVITY_NEW_TASK);
                    phone.getContext().startActivity(networkSettingIntent);
                    break;

                case DialogInterface.BUTTON_NEGATIVE:
                    break;
            }
            isManagedRoamingDialogDisplayed = false;
        }
    };

    DialogInterface.OnKeyListener mManagedRoamingDialogOnKeyListener =
        new DialogInterface.OnKeyListener() {
        public boolean onKey(DialogInterface dialog, int keyCode, KeyEvent event) {
            // Handle the back key to reset the global variable.
            if (keyCode == KeyEvent.KEYCODE_BACK) {
                isManagedRoamingDialogDisplayed = false;
            }
            return false;
        }
    };

}<|MERGE_RESOLUTION|>--- conflicted
+++ resolved
@@ -571,16 +571,10 @@
                 || !TextUtils.equals(spn, curSpn)
                 || !TextUtils.equals(plmn, curPlmn)) {
             boolean showSpn = !mEmergencyOnly && !TextUtils.isEmpty(spn)
-<<<<<<< HEAD
                 && (rule & SIMRecords.SPN_RULE_SHOW_SPN) == SIMRecords.SPN_RULE_SHOW_SPN
                 && (ss.getState() == ServiceState.STATE_IN_SERVICE);
-            boolean showPlmn = !TextUtils.isEmpty(plmn) &&
-                (rule & SIMRecords.SPN_RULE_SHOW_PLMN) == SIMRecords.SPN_RULE_SHOW_PLMN;
-=======
-                && (rule & SIMRecords.SPN_RULE_SHOW_SPN) == SIMRecords.SPN_RULE_SHOW_SPN;
             boolean showPlmn = !TextUtils.isEmpty(plmn) && (mEmergencyOnly ||
                 ((rule & SIMRecords.SPN_RULE_SHOW_PLMN) == SIMRecords.SPN_RULE_SHOW_PLMN));
->>>>>>> 4873a480
 
             if (DBG) {
                 log(String.format("updateSpnDisplay: changed sending intent" + " rule=" + rule +
