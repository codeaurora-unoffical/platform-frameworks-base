--- conflicted
+++ resolved
@@ -213,11 +213,7 @@
      *  broadcast when the message is delivered to the recipient.  The
      *  raw pdu of the status report is in the extended data ("pdu").
      */
-<<<<<<< HEAD
-    void sendDataWithOrigPortUsingSubscriber(long subId, String callingPkg, in String destAddr,
-=======
     void sendDataWithOrigPortUsingSubscriber(int subId, String callingPkg, in String destAddr,
->>>>>>> 23a90283
         in String scAddr,in int destPort, in int origPort, in byte[] data,
         in PendingIntent sentIntent, in PendingIntent deliveryIntent);
 
@@ -317,11 +313,7 @@
      *  Validity Period(Maximum) -> 635040 mins(i.e.63 weeks).
      *  Any Other values included Negative considered as Invalid Validity Period of the message.
      */
-<<<<<<< HEAD
-    void sendTextWithOptionsUsingSubscriber(in long subId, String callingPkg, in String destAddr,
-=======
     void sendTextWithOptionsUsingSubscriber(in int subId, String callingPkg, in String destAddr,
->>>>>>> 23a90283
             in String scAddr, in String text, in PendingIntent sentIntent,
             in PendingIntent deliveryIntent, in int priority, in boolean isExpectMore,
             in int validityPeriod);
@@ -340,35 +332,6 @@
     void injectSmsPdu(in byte[] pdu, String format, in PendingIntent receivedIntent);
 
     /**
-<<<<<<< HEAD
-     * Inject an SMS PDU into the android platform.
-     *
-     * @param subId on which SMS PDU to be injected into android application framework
-     * @param pdu is the byte array of pdu to be injected into android application framework
-     * @param format is the format of SMS pdu (android.telephony.SmsMessage.FORMAT_3GPP or
-     * android.telephony.SmsMessage.FORMAT_3GPP2)
-     * @param receivedIntent if not NULL this <code>PendingIntent</code> is
-     *  broadcast when the message is successfully received by the
-     *  android application framework. This intent is broadcasted at
-     *  the same time an SMS received from radio is acknowledged back.
-     */
-    void injectSmsPduForSubscriber(in long subId, in byte[] pdu, String format,
-            in PendingIntent receivedIntent);
-
-    /**
-     * Update the status of a pending (send-by-IP) SMS message and resend by PSTN if necessary.
-     * This outbound message was handled by the carrier app. If the carrier app fails to send
-     * this message, it would be resent by PSTN.
-     *
-     * @param messageRef the reference number of the SMS message.
-     * @param success True if and only if the message was sent successfully. If its value is
-     *  false, this message should be resent via PSTN.
-     */
-    void updateSmsSendStatus(int messageRef, boolean success);
-
-    /**
-=======
->>>>>>> 23a90283
      * Send a multi-part text based SMS.
      *
      * @param destinationAddress the address to send the message to
@@ -462,11 +425,7 @@
      *  Validity Period(Maximum) -> 635040 mins(i.e.63 weeks).
      *  Any Other values included Negative considered as Invalid Validity Period of the message.
      */
-<<<<<<< HEAD
-    void sendMultipartTextWithOptionsUsingSubscriber(in long subId, String callingPkg,
-=======
     void sendMultipartTextWithOptionsUsingSubscriber(in int subId, String callingPkg,
->>>>>>> 23a90283
             in String destinationAddress, in String scAddress, in List<String> parts,
             in List<PendingIntent> sentIntents, in List<PendingIntent> deliveryIntents,
             in int priority, in boolean isExpectMore, in int validityPeriod);
@@ -681,15 +640,12 @@
      */
     boolean isSmsSimPickActivityNeeded(int subId);
 
-<<<<<<< HEAD
-=======
     /*
      * get user prefered SMS subId
      * @return subId id
      */
     int getPreferredSmsSubscription();
 
->>>>>>> 23a90283
     /**
      * Gets SMS format supported on IMS.  SMS over IMS format is
      * either 3GPP or 3GPP2.
@@ -713,6 +669,12 @@
      * @see #isImsSmsSupported()
      */
     String getImsSmsFormatForSubscriber(int subId);
+
+    /*
+     * Get SMS prompt property,  enabled or not
+     * @return true if enabled, false otherwise
+     */
+    boolean isSMSPromptEnabled();
 
     /**
      * Send a system stored text message.
@@ -787,11 +749,7 @@
      * @param subId for subId which getSmsCapacityOnIcc is queried.
      * @return capacity of ICC
      */
-<<<<<<< HEAD
-    int getSmsCapacityOnIccForSubscriber(long subId);
-=======
     int getSmsCapacityOnIccForSubscriber(int subId);
->>>>>>> 23a90283
 
     /**
      * Get the SMSC from Icc card.
@@ -799,11 +757,7 @@
      * @param subId for subId which getSmscAddressFromIccForSubscriber is queried.
      * @return SMSC of ICC
      */
-<<<<<<< HEAD
-    String getSmscAddressFromIccForSubscriber(long subId);
-=======
     String getSmscAddressFromIccForSubscriber(int subId);
->>>>>>> 23a90283
 
     /**
      * Set the SMSC to Icc card.
@@ -812,9 +766,5 @@
      * @param scAddress is the service center address
      * @return true if SMSC is set successfully, false otherwise
      */
-<<<<<<< HEAD
-    boolean setSmscAddressToIccForSubscriber(long subId, String scAdress);
-=======
     boolean setSmscAddressToIccForSubscriber(int subId, String scAdress);
->>>>>>> 23a90283
 }