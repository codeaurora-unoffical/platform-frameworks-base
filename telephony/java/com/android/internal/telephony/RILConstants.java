--- conflicted
+++ resolved
@@ -103,12 +103,8 @@
     int NETWORK_MODE_TD_SCDMA_CDMA_EVDO_GSM_WCDMA  = 21; /*TD-SCDMA,EvDo,CDMA,GSM/WCDMA*/
     int NETWORK_MODE_TD_SCDMA_LTE_CDMA_EVDO_GSM_WCDMA = 22; /* TD-SCDMA/LTE/GSM/WCDMA, CDMA, and
                                                                EvDo */
-<<<<<<< HEAD
-    int PREFERRED_NETWORK_MODE      = NETWORK_MODE_WCDMA_PREF;
-=======
     int PREFERRED_NETWORK_MODE      = SystemProperties.getInt("ro.telephony.default_network",
             NETWORK_MODE_WCDMA_PREF);
->>>>>>> 23a90283
 
     int CDMA_CELL_BROADCAST_SMS_DISABLED = 1;
     int CDMA_CELL_BROADCAST_SMS_ENABLED  = 0;
@@ -326,11 +322,8 @@
     int RIL_REQUEST_SHUTDOWN = 129;
     int RIL_REQUEST_GET_DATA_CALL_PROFILE = 130;
     int RIL_REQUEST_SIM_GET_ATR = 131;
-<<<<<<< HEAD
-=======
     int RIL_REQUEST_GET_3G_CAPABILITY = 130;
     int RIL_REQUEST_SET_3G_CAPABILITY = 131;
->>>>>>> 23a90283
 
     int RIL_UNSOL_RESPONSE_BASE = 1000;
     int RIL_UNSOL_RESPONSE_RADIO_STATE_CHANGED = 1000;
