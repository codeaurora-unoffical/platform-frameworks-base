/*
 * Copyright (C) 2006 The Android Open Source Project
 * Copyright (c) 2012-2014, The Linux Foundation. All rights reserved.
 *
 * Not a Contribution.
 *
 * Licensed under the Apache License, Version 2.0 (the "License");
 * you may not use this file except in compliance with the License.
 * You may obtain a copy of the License at
 *
 *      http://www.apache.org/licenses/LICENSE-2.0
 *
 * Unless required by applicable law or agreed to in writing, software
 * distributed under the License is distributed on an "AS IS" BASIS,
 * WITHOUT WARRANTIES OR CONDITIONS OF ANY KIND, either express or implied.
 * See the License for the specific language governing permissions and
 * limitations under the License.
 */

package com.android.internal.telephony;

/**
 * TODO: This should probably not be an interface see
 * http://www.javaworld.com/javaworld/javaqa/2001-06/01-qa-0608-constants.html and google with
 * http://www.google.com/search?q=interface+constants&ie=utf-8&oe=utf-8&aq=t&rls=com.ubuntu:en-US:unofficial&client=firefox-a
 *
 * Also they should all probably be static final.
 */

import android.os.SystemProperties;

/**
 * {@hide}
 */
public interface RILConstants {
    // From the top of ril.cpp
    int RIL_ERRNO_INVALID_RESPONSE = -1;

    int MAX_INT = 0x7FFFFFFF;

    // from RIL_Errno
    int SUCCESS = 0;
    int RADIO_NOT_AVAILABLE = 1;              /* If radio did not start or is resetting */
    int GENERIC_FAILURE = 2;
    int PASSWORD_INCORRECT = 3;               /* for PIN/PIN2 methods only! */
    int SIM_PIN2 = 4;                         /* Operation requires SIM PIN2 to be entered */
    int SIM_PUK2 = 5;                         /* Operation requires SIM PIN2 to be entered */
    int REQUEST_NOT_SUPPORTED = 6;
    int REQUEST_CANCELLED = 7;
    int OP_NOT_ALLOWED_DURING_VOICE_CALL = 8; /* data operation is not allowed during voice call in
                                                 class C */
    int OP_NOT_ALLOWED_BEFORE_REG_NW = 9;     /* request is not allowed before device registers to
                                                 network */
    int SMS_SEND_FAIL_RETRY = 10;             /* send sms fail and need retry */
    int SIM_ABSENT = 11;                      /* ICC card is absent */
    int SUBSCRIPTION_NOT_AVAILABLE = 12;      /* fail to find CDMA subscription from specified
                                                 location */
    int MODE_NOT_SUPPORTED = 13;              /* HW does not support preferred network type */
    int FDN_CHECK_FAILURE = 14;               /* send operation barred error when FDN is enabled */
    int ILLEGAL_SIM_OR_ME = 15;               /* network selection failure due
                                                 to wrong SIM/ME and no
                                                 retries needed */

<<<<<<< HEAD
    int DIAL_MODIFIED_TO_USSD = 17;           /* DIAL request modified to USSD */
    int DIAL_MODIFIED_TO_SS = 18;             /* DIAL request modified to SS */
    int DIAL_MODIFIED_TO_DIAL = 19;           /* DIAL request modified to DIAL with different data*/
    int USSD_MODIFIED_TO_DIAL = 20;           /* USSD request modified to DIAL */
    int USSD_MODIFIED_TO_SS = 21;             /* USSD request modified to SS */
    int USSD_MODIFIED_TO_USSD = 22;           /* USSD request modified to different USSD request */
    int SS_MODIFIED_TO_DIAL = 23;             /* SS request modified to DIAL */
    int SS_MODIFIED_TO_USSD = 24;             /* SS request modified to USSD */
    int SS_MODIFIED_TO_SS = 25;               /* SS request modified to different SS request */
    int SUBSCRIPTION_NOT_SUPPORTED = 26;      /* Subscription not supported */
    int MISSING_RESOURCE = 27;                /* no logical channel available */
    int NO_SUCH_ELEMENT = 28;                 /* application not found on SIM */
=======
    int MISSING_RESOURCE = 16;                 /* no logical channel available */
    int NO_SUCH_ELEMENT = 17;                  /* application not found on SIM */
    int DIAL_MODIFIED_TO_USSD = 18;            /* DIAL request modified to USSD */
    int DIAL_MODIFIED_TO_SS = 19;             /* DIAL request modified to SS */
    int DIAL_MODIFIED_TO_DIAL = 20;           /* DIAL request modified to DIAL with different data*/
    int USSD_MODIFIED_TO_DIAL = 21;           /* USSD request modified to DIAL */
    int USSD_MODIFIED_TO_SS = 22;             /* USSD request modified to SS */
    int USSD_MODIFIED_TO_USSD = 23;           /* USSD request modified to different USSD request */
    int SS_MODIFIED_TO_DIAL = 24;             /* SS request modified to DIAL */
    int SS_MODIFIED_TO_USSD = 25;             /* SS request modified to USSD */
    int SUBSCRIPTION_NOT_SUPPORTED = 26;      /* Subscription not supported */
    int SS_MODIFIED_TO_SS = 27;               /* SS request modified to different SS request */
>>>>>>> 073b8a01
    int INVALID_PARAMETER = 29;

    /* NETWORK_MODE_* See ril.h RIL_REQUEST_SET_PREFERRED_NETWORK_TYPE */
    int NETWORK_MODE_WCDMA_PREF     = 0; /* GSM/WCDMA (WCDMA preferred) */
    int NETWORK_MODE_GSM_ONLY       = 1; /* GSM only */
    int NETWORK_MODE_WCDMA_ONLY     = 2; /* WCDMA only */
    int NETWORK_MODE_GSM_UMTS       = 3; /* GSM/WCDMA (auto mode, according to PRL)
                                            AVAILABLE Application Settings menu*/
    int NETWORK_MODE_CDMA           = 4; /* CDMA and EvDo (auto mode, according to PRL)
                                            AVAILABLE Application Settings menu*/
    int NETWORK_MODE_CDMA_NO_EVDO   = 5; /* CDMA only */
    int NETWORK_MODE_EVDO_NO_CDMA   = 6; /* EvDo only */
    int NETWORK_MODE_GLOBAL         = 7; /* GSM/WCDMA, CDMA, and EvDo (auto mode, according to PRL)
                                            AVAILABLE Application Settings menu*/
    int NETWORK_MODE_LTE_CDMA_EVDO  = 8; /* LTE, CDMA and EvDo */
    int NETWORK_MODE_LTE_GSM_WCDMA  = 9; /* LTE, GSM/WCDMA */
    int NETWORK_MODE_LTE_CDMA_EVDO_GSM_WCDMA = 10; /* LTE, CDMA, EvDo, GSM/WCDMA */
    int NETWORK_MODE_LTE_ONLY       = 11; /* LTE Only mode. */
    int NETWORK_MODE_LTE_WCDMA      = 12; /* LTE/WCDMA */
    int NETWORK_MODE_TD_SCDMA_ONLY            = 13; /* TD-SCDMA only */
    int NETWORK_MODE_TD_SCDMA_WCDMA           = 14; /* TD-SCDMA and WCDMA */
    int NETWORK_MODE_TD_SCDMA_LTE             = 15; /* TD-SCDMA and LTE */
    int NETWORK_MODE_TD_SCDMA_GSM             = 16; /* TD-SCDMA and GSM */
    int NETWORK_MODE_TD_SCDMA_GSM_LTE         = 17; /* TD-SCDMA,GSM and LTE */
    int NETWORK_MODE_TD_SCDMA_GSM_WCDMA       = 18; /* TD-SCDMA, GSM/WCDMA */
    int NETWORK_MODE_TD_SCDMA_WCDMA_LTE       = 19; /* TD-SCDMA, WCDMA and LTE */
    int NETWORK_MODE_TD_SCDMA_GSM_WCDMA_LTE   = 20; /* TD-SCDMA, GSM/WCDMA and LTE */
    int NETWORK_MODE_TD_SCDMA_CDMA_EVDO_GSM_WCDMA  = 21; /*TD-SCDMA,EvDo,CDMA,GSM/WCDMA*/
    int NETWORK_MODE_TD_SCDMA_LTE_CDMA_EVDO_GSM_WCDMA = 22; /* TD-SCDMA/LTE/GSM/WCDMA, CDMA, and
                                                               EvDo */
    int NETWORK_MODE_LTE_CDMA_EVDO_GSM = 23; /* LTE/CDMA/EvDo/GSM */
<<<<<<< HEAD
    int PREFERRED_NETWORK_MODE      = NETWORK_MODE_WCDMA_PREF;
=======
    int PREFERRED_NETWORK_MODE      = SystemProperties.getInt("ro.telephony.default_network",
            NETWORK_MODE_WCDMA_PREF);
>>>>>>> 073b8a01

    int CDMA_CELL_BROADCAST_SMS_DISABLED = 1;
    int CDMA_CELL_BROADCAST_SMS_ENABLED  = 0;

    int NO_PHONE = 0;
    int GSM_PHONE = 1;
    int CDMA_PHONE = 2;
    int SIP_PHONE  = 3;
    int THIRD_PARTY_PHONE = 4;
    int IMS_PHONE = 5;

    int LTE_ON_CDMA_UNKNOWN = -1;
    int LTE_ON_CDMA_FALSE = 0;
    int LTE_ON_CDMA_TRUE = 1;

    int CDM_TTY_MODE_DISABLED = 0;
    int CDM_TTY_MODE_ENABLED = 1;

    int CDM_TTY_FULL_MODE = 1;
    int CDM_TTY_HCO_MODE = 2;
    int CDM_TTY_VCO_MODE = 3;

    /* Setup a packet data connection. See ril.h RIL_REQUEST_SETUP_DATA_CALL */
    int SETUP_DATA_TECH_CDMA      = 0;
    int SETUP_DATA_TECH_GSM       = 1;

    int SETUP_DATA_AUTH_NONE      = 0;
    int SETUP_DATA_AUTH_PAP       = 1;
    int SETUP_DATA_AUTH_CHAP      = 2;
    int SETUP_DATA_AUTH_PAP_CHAP  = 3;

    String SETUP_DATA_PROTOCOL_IP     = "IP";
    String SETUP_DATA_PROTOCOL_IPV6   = "IPV6";
    String SETUP_DATA_PROTOCOL_IPV4V6 = "IPV4V6";

    /* Deactivate data call reasons */
    int DEACTIVATE_REASON_NONE = 0;
    int DEACTIVATE_REASON_RADIO_OFF = 1;
    int DEACTIVATE_REASON_PDP_RESET = 2;

    /* NV config radio reset types. */
    int NV_CONFIG_RELOAD_RESET = 1;
    int NV_CONFIG_ERASE_RESET = 2;
    int NV_CONFIG_FACTORY_RESET = 3;

/*
cat include/telephony/ril.h | \
   egrep '^#define' | \
   sed -re 's/^#define +([^ ]+)* +([^ ]+)/    int \1 = \2;/' \
   >>java/android/com.android.internal.telephony/gsm/RILConstants.java
*/

    /**
     * No restriction at all including voice/SMS/USSD/SS/AV64
     * and packet data.
     */
    int RIL_RESTRICTED_STATE_NONE = 0x00;
    /**
     * Block emergency call due to restriction.
     * But allow all normal voice/SMS/USSD/SS/AV64.
     */
    int RIL_RESTRICTED_STATE_CS_EMERGENCY = 0x01;
    /**
     * Block all normal voice/SMS/USSD/SS/AV64 due to restriction.
     * Only Emergency call allowed.
     */
    int RIL_RESTRICTED_STATE_CS_NORMAL = 0x02;
    /**
     * Block all voice/SMS/USSD/SS/AV64
     * including emergency call due to restriction.
     */
    int RIL_RESTRICTED_STATE_CS_ALL = 0x04;
    /**
     * Block packet data access due to restriction.
     */
    int RIL_RESTRICTED_STATE_PS_ALL = 0x10;

    /** Data profile for RIL_REQUEST_SETUP_DATA_CALL */
    public static final int DATA_PROFILE_DEFAULT   = 0;
    public static final int DATA_PROFILE_TETHERED  = 1;
    public static final int DATA_PROFILE_IMS       = 2;
    public static final int DATA_PROFILE_FOTA      = 3;
    public static final int DATA_PROFILE_CBS       = 4;
    public static final int DATA_PROFILE_OEM_BASE  = 1000;
    public static final int DATA_PROFILE_INVALID   = 0xFFFFFFFF;

    int RIL_REQUEST_GET_SIM_STATUS = 1;
    int RIL_REQUEST_ENTER_SIM_PIN = 2;
    int RIL_REQUEST_ENTER_SIM_PUK = 3;
    int RIL_REQUEST_ENTER_SIM_PIN2 = 4;
    int RIL_REQUEST_ENTER_SIM_PUK2 = 5;
    int RIL_REQUEST_CHANGE_SIM_PIN = 6;
    int RIL_REQUEST_CHANGE_SIM_PIN2 = 7;
    int RIL_REQUEST_ENTER_DEPERSONALIZATION_CODE = 8;
    int RIL_REQUEST_GET_CURRENT_CALLS = 9;
    int RIL_REQUEST_DIAL = 10;
    int RIL_REQUEST_GET_IMSI = 11;
    int RIL_REQUEST_HANGUP = 12;
    int RIL_REQUEST_HANGUP_WAITING_OR_BACKGROUND = 13;
    int RIL_REQUEST_HANGUP_FOREGROUND_RESUME_BACKGROUND = 14;
    int RIL_REQUEST_SWITCH_WAITING_OR_HOLDING_AND_ACTIVE = 15;
    int RIL_REQUEST_CONFERENCE = 16;
    int RIL_REQUEST_UDUB = 17;
    int RIL_REQUEST_LAST_CALL_FAIL_CAUSE = 18;
    int RIL_REQUEST_SIGNAL_STRENGTH = 19;
    int RIL_REQUEST_VOICE_REGISTRATION_STATE = 20;
    int RIL_REQUEST_DATA_REGISTRATION_STATE = 21;
    int RIL_REQUEST_OPERATOR = 22;
    int RIL_REQUEST_RADIO_POWER = 23;
    int RIL_REQUEST_DTMF = 24;
    int RIL_REQUEST_SEND_SMS = 25;
    int RIL_REQUEST_SEND_SMS_EXPECT_MORE = 26;
    int RIL_REQUEST_SETUP_DATA_CALL = 27;
    int RIL_REQUEST_SIM_IO = 28;
    int RIL_REQUEST_SEND_USSD = 29;
    int RIL_REQUEST_CANCEL_USSD = 30;
    int RIL_REQUEST_GET_CLIR = 31;
    int RIL_REQUEST_SET_CLIR = 32;
    int RIL_REQUEST_QUERY_CALL_FORWARD_STATUS = 33;
    int RIL_REQUEST_SET_CALL_FORWARD = 34;
    int RIL_REQUEST_QUERY_CALL_WAITING = 35;
    int RIL_REQUEST_SET_CALL_WAITING = 36;
    int RIL_REQUEST_SMS_ACKNOWLEDGE = 37;
    int RIL_REQUEST_GET_IMEI = 38;
    int RIL_REQUEST_GET_IMEISV = 39;
    int RIL_REQUEST_ANSWER = 40;
    int RIL_REQUEST_DEACTIVATE_DATA_CALL = 41;
    int RIL_REQUEST_QUERY_FACILITY_LOCK = 42;
    int RIL_REQUEST_SET_FACILITY_LOCK = 43;
    int RIL_REQUEST_CHANGE_BARRING_PASSWORD = 44;
    int RIL_REQUEST_QUERY_NETWORK_SELECTION_MODE = 45;
    int RIL_REQUEST_SET_NETWORK_SELECTION_AUTOMATIC = 46;
    int RIL_REQUEST_SET_NETWORK_SELECTION_MANUAL = 47;
    int RIL_REQUEST_QUERY_AVAILABLE_NETWORKS = 48;
    int RIL_REQUEST_DTMF_START = 49;
    int RIL_REQUEST_DTMF_STOP = 50;
    int RIL_REQUEST_BASEBAND_VERSION = 51;
    int RIL_REQUEST_SEPARATE_CONNECTION = 52;
    int RIL_REQUEST_SET_MUTE = 53;
    int RIL_REQUEST_GET_MUTE = 54;
    int RIL_REQUEST_QUERY_CLIP = 55;
    int RIL_REQUEST_LAST_DATA_CALL_FAIL_CAUSE = 56;
    int RIL_REQUEST_DATA_CALL_LIST = 57;
    int RIL_REQUEST_RESET_RADIO = 58;
    int RIL_REQUEST_OEM_HOOK_RAW = 59;
    int RIL_REQUEST_OEM_HOOK_STRINGS = 60;
    int RIL_REQUEST_SCREEN_STATE = 61;
    int RIL_REQUEST_SET_SUPP_SVC_NOTIFICATION = 62;
    int RIL_REQUEST_WRITE_SMS_TO_SIM = 63;
    int RIL_REQUEST_DELETE_SMS_ON_SIM = 64;
    int RIL_REQUEST_SET_BAND_MODE = 65;
    int RIL_REQUEST_QUERY_AVAILABLE_BAND_MODE = 66;
    int RIL_REQUEST_STK_GET_PROFILE = 67;
    int RIL_REQUEST_STK_SET_PROFILE = 68;
    int RIL_REQUEST_STK_SEND_ENVELOPE_COMMAND = 69;
    int RIL_REQUEST_STK_SEND_TERMINAL_RESPONSE = 70;
    int RIL_REQUEST_STK_HANDLE_CALL_SETUP_REQUESTED_FROM_SIM = 71;
    int RIL_REQUEST_EXPLICIT_CALL_TRANSFER = 72;
    int RIL_REQUEST_SET_PREFERRED_NETWORK_TYPE = 73;
    int RIL_REQUEST_GET_PREFERRED_NETWORK_TYPE = 74;
    int RIL_REQUEST_GET_NEIGHBORING_CELL_IDS = 75;
    int RIL_REQUEST_SET_LOCATION_UPDATES = 76;
    int RIL_REQUEST_CDMA_SET_SUBSCRIPTION_SOURCE = 77;
    int RIL_REQUEST_CDMA_SET_ROAMING_PREFERENCE = 78;
    int RIL_REQUEST_CDMA_QUERY_ROAMING_PREFERENCE = 79;
    int RIL_REQUEST_SET_TTY_MODE = 80;
    int RIL_REQUEST_QUERY_TTY_MODE = 81;
    int RIL_REQUEST_CDMA_SET_PREFERRED_VOICE_PRIVACY_MODE = 82;
    int RIL_REQUEST_CDMA_QUERY_PREFERRED_VOICE_PRIVACY_MODE = 83;
    int RIL_REQUEST_CDMA_FLASH = 84;
    int RIL_REQUEST_CDMA_BURST_DTMF = 85;
    int RIL_REQUEST_CDMA_VALIDATE_AND_WRITE_AKEY = 86;
    int RIL_REQUEST_CDMA_SEND_SMS = 87;
    int RIL_REQUEST_CDMA_SMS_ACKNOWLEDGE = 88;
    int RIL_REQUEST_GSM_GET_BROADCAST_CONFIG = 89;
    int RIL_REQUEST_GSM_SET_BROADCAST_CONFIG = 90;
    int RIL_REQUEST_GSM_BROADCAST_ACTIVATION = 91;
    int RIL_REQUEST_CDMA_GET_BROADCAST_CONFIG = 92;
    int RIL_REQUEST_CDMA_SET_BROADCAST_CONFIG = 93;
    int RIL_REQUEST_CDMA_BROADCAST_ACTIVATION = 94;
    int RIL_REQUEST_CDMA_SUBSCRIPTION = 95;
    int RIL_REQUEST_CDMA_WRITE_SMS_TO_RUIM = 96;
    int RIL_REQUEST_CDMA_DELETE_SMS_ON_RUIM = 97;
    int RIL_REQUEST_DEVICE_IDENTITY = 98;
    int RIL_REQUEST_EXIT_EMERGENCY_CALLBACK_MODE = 99;
    int RIL_REQUEST_GET_SMSC_ADDRESS = 100;
    int RIL_REQUEST_SET_SMSC_ADDRESS = 101;
    int RIL_REQUEST_REPORT_SMS_MEMORY_STATUS = 102;
    int RIL_REQUEST_REPORT_STK_SERVICE_IS_RUNNING = 103;
    int RIL_REQUEST_CDMA_GET_SUBSCRIPTION_SOURCE = 104;
    int RIL_REQUEST_ISIM_AUTHENTICATION = 105;
    int RIL_REQUEST_ACKNOWLEDGE_INCOMING_GSM_SMS_WITH_PDU = 106;
    int RIL_REQUEST_STK_SEND_ENVELOPE_WITH_STATUS = 107;
    int RIL_REQUEST_VOICE_RADIO_TECH = 108;
    int RIL_REQUEST_GET_CELL_INFO_LIST = 109;
    int RIL_REQUEST_SET_UNSOL_CELL_INFO_LIST_RATE = 110;
    int RIL_REQUEST_SET_INITIAL_ATTACH_APN = 111;
    int RIL_REQUEST_IMS_REGISTRATION_STATE = 112;
    int RIL_REQUEST_IMS_SEND_SMS = 113;
    int RIL_REQUEST_SIM_TRANSMIT_APDU_BASIC = 114;
    int RIL_REQUEST_SIM_OPEN_CHANNEL = 115;
    int RIL_REQUEST_SIM_CLOSE_CHANNEL = 116;
    int RIL_REQUEST_SIM_TRANSMIT_APDU_CHANNEL = 117;
    int RIL_REQUEST_NV_READ_ITEM = 118;
    int RIL_REQUEST_NV_WRITE_ITEM = 119;
    int RIL_REQUEST_NV_WRITE_CDMA_PRL = 120;
    int RIL_REQUEST_NV_RESET_CONFIG = 121;
    int RIL_REQUEST_SET_UICC_SUBSCRIPTION = 122;
    int RIL_REQUEST_ALLOW_DATA = 123;
    int RIL_REQUEST_GET_HARDWARE_CONFIG = 124;
    int RIL_REQUEST_SIM_AUTHENTICATION = 125;
    int RIL_REQUEST_GET_DC_RT_INFO = 126;
    int RIL_REQUEST_SET_DC_RT_INFO_RATE = 127;
    int RIL_REQUEST_SET_DATA_PROFILE = 128;
    int RIL_REQUEST_SHUTDOWN = 129;
<<<<<<< HEAD
    int RIL_REQUEST_GET_DATA_CALL_PROFILE = 130;
    int RIL_REQUEST_SIM_GET_ATR = 131;
=======
    int RIL_REQUEST_GET_RADIO_CAPABILITY = 130;
    int RIL_REQUEST_SET_RADIO_CAPABILITY = 131;
    int RIL_REQUEST_GET_DATA_CALL_PROFILE = 132;
    int RIL_REQUEST_SIM_GET_ATR = 133;
>>>>>>> 073b8a01

    int RIL_UNSOL_RESPONSE_BASE = 1000;
    int RIL_UNSOL_RESPONSE_RADIO_STATE_CHANGED = 1000;
    int RIL_UNSOL_RESPONSE_CALL_STATE_CHANGED = 1001;
    int RIL_UNSOL_RESPONSE_VOICE_NETWORK_STATE_CHANGED = 1002;
    int RIL_UNSOL_RESPONSE_NEW_SMS = 1003;
    int RIL_UNSOL_RESPONSE_NEW_SMS_STATUS_REPORT = 1004;
    int RIL_UNSOL_RESPONSE_NEW_SMS_ON_SIM = 1005;
    int RIL_UNSOL_ON_USSD = 1006;
    int RIL_UNSOL_ON_USSD_REQUEST = 1007;
    int RIL_UNSOL_NITZ_TIME_RECEIVED = 1008;
    int RIL_UNSOL_SIGNAL_STRENGTH = 1009;
    int RIL_UNSOL_DATA_CALL_LIST_CHANGED = 1010;
    int RIL_UNSOL_SUPP_SVC_NOTIFICATION = 1011;
    int RIL_UNSOL_STK_SESSION_END = 1012;
    int RIL_UNSOL_STK_PROACTIVE_COMMAND = 1013;
    int RIL_UNSOL_STK_EVENT_NOTIFY = 1014;
    int RIL_UNSOL_STK_CALL_SETUP = 1015;
    int RIL_UNSOL_SIM_SMS_STORAGE_FULL = 1016;
    int RIL_UNSOL_SIM_REFRESH = 1017;
    int RIL_UNSOL_CALL_RING = 1018;
    int RIL_UNSOL_RESPONSE_SIM_STATUS_CHANGED = 1019;
    int RIL_UNSOL_RESPONSE_CDMA_NEW_SMS = 1020;
    int RIL_UNSOL_RESPONSE_NEW_BROADCAST_SMS = 1021;
    int RIL_UNSOL_CDMA_RUIM_SMS_STORAGE_FULL = 1022;
    int RIL_UNSOL_RESTRICTED_STATE_CHANGED = 1023;
    int RIL_UNSOL_ENTER_EMERGENCY_CALLBACK_MODE = 1024;
    int RIL_UNSOL_CDMA_CALL_WAITING = 1025;
    int RIL_UNSOL_CDMA_OTA_PROVISION_STATUS = 1026;
    int RIL_UNSOL_CDMA_INFO_REC = 1027;
    int RIL_UNSOL_OEM_HOOK_RAW = 1028;
    int RIL_UNSOL_RINGBACK_TONE = 1029;
    int RIL_UNSOL_RESEND_INCALL_MUTE = 1030;
    int RIL_UNSOL_CDMA_SUBSCRIPTION_SOURCE_CHANGED = 1031;
    int RIL_UNSOl_CDMA_PRL_CHANGED = 1032;
    int RIL_UNSOL_EXIT_EMERGENCY_CALLBACK_MODE = 1033;
    int RIL_UNSOL_RIL_CONNECTED = 1034;
    int RIL_UNSOL_VOICE_RADIO_TECH_CHANGED = 1035;
    int RIL_UNSOL_CELL_INFO_LIST = 1036;
    int RIL_UNSOL_RESPONSE_IMS_NETWORK_STATE_CHANGED = 1037;
    int RIL_UNSOL_UICC_SUBSCRIPTION_STATUS_CHANGED = 1038;
    int RIL_UNSOL_SRVCC_STATE_NOTIFY = 1039;
    int RIL_UNSOL_HARDWARE_CONFIG_CHANGED = 1040;
<<<<<<< HEAD
    int RIL_UNSOL_ON_SS = 1042;
    int RIL_UNSOL_STK_CC_ALPHA_NOTIFY = 1043;
=======
    int RIL_UNSOL_DC_RT_INFO_CHANGED = 1041;
    int RIL_UNSOL_RADIO_CAPABILITY = 1042;
    int RIL_UNSOL_ON_SS = 1043;
    int RIL_UNSOL_STK_CC_ALPHA_NOTIFY = 1044;
>>>>>>> 073b8a01
}<|MERGE_RESOLUTION|>--- conflicted
+++ resolved
@@ -61,20 +61,6 @@
                                                  to wrong SIM/ME and no
                                                  retries needed */
 
-<<<<<<< HEAD
-    int DIAL_MODIFIED_TO_USSD = 17;           /* DIAL request modified to USSD */
-    int DIAL_MODIFIED_TO_SS = 18;             /* DIAL request modified to SS */
-    int DIAL_MODIFIED_TO_DIAL = 19;           /* DIAL request modified to DIAL with different data*/
-    int USSD_MODIFIED_TO_DIAL = 20;           /* USSD request modified to DIAL */
-    int USSD_MODIFIED_TO_SS = 21;             /* USSD request modified to SS */
-    int USSD_MODIFIED_TO_USSD = 22;           /* USSD request modified to different USSD request */
-    int SS_MODIFIED_TO_DIAL = 23;             /* SS request modified to DIAL */
-    int SS_MODIFIED_TO_USSD = 24;             /* SS request modified to USSD */
-    int SS_MODIFIED_TO_SS = 25;               /* SS request modified to different SS request */
-    int SUBSCRIPTION_NOT_SUPPORTED = 26;      /* Subscription not supported */
-    int MISSING_RESOURCE = 27;                /* no logical channel available */
-    int NO_SUCH_ELEMENT = 28;                 /* application not found on SIM */
-=======
     int MISSING_RESOURCE = 16;                 /* no logical channel available */
     int NO_SUCH_ELEMENT = 17;                  /* application not found on SIM */
     int DIAL_MODIFIED_TO_USSD = 18;            /* DIAL request modified to USSD */
@@ -87,7 +73,6 @@
     int SS_MODIFIED_TO_USSD = 25;             /* SS request modified to USSD */
     int SUBSCRIPTION_NOT_SUPPORTED = 26;      /* Subscription not supported */
     int SS_MODIFIED_TO_SS = 27;               /* SS request modified to different SS request */
->>>>>>> 073b8a01
     int INVALID_PARAMETER = 29;
 
     /* NETWORK_MODE_* See ril.h RIL_REQUEST_SET_PREFERRED_NETWORK_TYPE */
@@ -119,12 +104,8 @@
     int NETWORK_MODE_TD_SCDMA_LTE_CDMA_EVDO_GSM_WCDMA = 22; /* TD-SCDMA/LTE/GSM/WCDMA, CDMA, and
                                                                EvDo */
     int NETWORK_MODE_LTE_CDMA_EVDO_GSM = 23; /* LTE/CDMA/EvDo/GSM */
-<<<<<<< HEAD
-    int PREFERRED_NETWORK_MODE      = NETWORK_MODE_WCDMA_PREF;
-=======
     int PREFERRED_NETWORK_MODE      = SystemProperties.getInt("ro.telephony.default_network",
             NETWORK_MODE_WCDMA_PREF);
->>>>>>> 073b8a01
 
     int CDMA_CELL_BROADCAST_SMS_DISABLED = 1;
     int CDMA_CELL_BROADCAST_SMS_ENABLED  = 0;
@@ -340,15 +321,10 @@
     int RIL_REQUEST_SET_DC_RT_INFO_RATE = 127;
     int RIL_REQUEST_SET_DATA_PROFILE = 128;
     int RIL_REQUEST_SHUTDOWN = 129;
-<<<<<<< HEAD
-    int RIL_REQUEST_GET_DATA_CALL_PROFILE = 130;
-    int RIL_REQUEST_SIM_GET_ATR = 131;
-=======
     int RIL_REQUEST_GET_RADIO_CAPABILITY = 130;
     int RIL_REQUEST_SET_RADIO_CAPABILITY = 131;
     int RIL_REQUEST_GET_DATA_CALL_PROFILE = 132;
     int RIL_REQUEST_SIM_GET_ATR = 133;
->>>>>>> 073b8a01
 
     int RIL_UNSOL_RESPONSE_BASE = 1000;
     int RIL_UNSOL_RESPONSE_RADIO_STATE_CHANGED = 1000;
@@ -392,13 +368,8 @@
     int RIL_UNSOL_UICC_SUBSCRIPTION_STATUS_CHANGED = 1038;
     int RIL_UNSOL_SRVCC_STATE_NOTIFY = 1039;
     int RIL_UNSOL_HARDWARE_CONFIG_CHANGED = 1040;
-<<<<<<< HEAD
-    int RIL_UNSOL_ON_SS = 1042;
-    int RIL_UNSOL_STK_CC_ALPHA_NOTIFY = 1043;
-=======
     int RIL_UNSOL_DC_RT_INFO_CHANGED = 1041;
     int RIL_UNSOL_RADIO_CAPABILITY = 1042;
     int RIL_UNSOL_ON_SS = 1043;
     int RIL_UNSOL_STK_CC_ALPHA_NOTIFY = 1044;
->>>>>>> 073b8a01
 }