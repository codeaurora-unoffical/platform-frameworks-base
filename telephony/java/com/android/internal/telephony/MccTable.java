--- conflicted
+++ resolved
@@ -586,20 +586,10 @@
 
             Log.d(LOG_TAG, "updateMccMncConfiguration: mcc=" + mcc + ", mnc=" + mnc);
 
-<<<<<<< HEAD
-=======
-        if (mcc != 0) {
-            setTimezoneFromMccIfNeeded(phone, mcc);
-            setLocaleFromMccIfNeeded(phone, mcc);
-            setWifiChannelsFromMcc(phone, mcc);
-        }
-        try {
-            Configuration config = ActivityManagerNative.getDefault().getConfiguration();
->>>>>>> 0cccec0a
             if (mcc != 0) {
                 setTimezoneFromMccIfNeeded(phone, mcc);
                 setLocaleFromMccIfNeeded(phone, mcc);
-                setWifiChannelsFromMccIfNeeded(phone, mcc);
+                setWifiChannelsFromMcc(phone, mcc);
             }
             try {
                 Configuration config = ActivityManagerNative.getDefault().getConfiguration();
