--- conflicted
+++ resolved
@@ -2440,7 +2440,6 @@
             case RIL_REQUEST_CDMA_GET_SUBSCRIPTION_SOURCE: ret =  responseInts(p); break;
             case RIL_REQUEST_GET_DATA_CALL_PROFILE: ret = responseGetDataCallProfile(p); break;
             case RIL_REQUEST_ISIM_AUTHENTICATION: ret =  responseString(p); break;
-<<<<<<< HEAD
             case RIL_REQUEST_VOICE_RADIO_TECH: ret = responseInts(p); break;
             case RIL_REQUEST_IMS_REGISTRATION_STATE: ret = responseInts(p); break;
             case RIL_REQUEST_IMS_SEND_SMS: ret =  responseSMS(p); break;
@@ -2450,10 +2449,8 @@
             case RIL_REQUEST_GET_UICC_SUBSCRIPTION: ret = responseUiccSubscription(p); break;
             case RIL_REQUEST_GET_DATA_SUBSCRIPTION: ret = responseInts(p); break;
             case RIL_REQUEST_SET_SUBSCRIPTION_MODE: ret = responseVoid(p); break;
-=======
             case RIL_REQUEST_ACKNOWLEDGE_INCOMING_GSM_SMS_WITH_PDU: ret = responseVoid(p); break;
             case RIL_REQUEST_STK_SEND_ENVELOPE_WITH_STATUS: ret = responseICC_IO(p); break;
->>>>>>> 94180377
             default:
                 throw new RuntimeException("Unrecognized solicited response: " + rr.mRequest);
             //break;
@@ -3859,7 +3856,6 @@
             case RIL_REQUEST_CDMA_GET_SUBSCRIPTION_SOURCE: return "RIL_REQUEST_CDMA_GET_SUBSCRIPTION_SOURCE";
             case RIL_REQUEST_GET_DATA_CALL_PROFILE: return "RIL_REQUEST_GET_DATA_CALL_PROFILE";
             case RIL_REQUEST_ISIM_AUTHENTICATION: return "RIL_REQUEST_ISIM_AUTHENTICATION";
-<<<<<<< HEAD
             case RIL_REQUEST_VOICE_RADIO_TECH: return "RIL_REQUEST_VOICE_RADIO_TECH";
             case RIL_REQUEST_IMS_REGISTRATION_STATE: return "RIL_REQUEST_IMS_REGISTRATION_STATE";
             case RIL_REQUEST_IMS_SEND_SMS: return "RIL_REQUEST_IMS_SEND_SMS";
@@ -3869,10 +3865,8 @@
             case RIL_REQUEST_GET_UICC_SUBSCRIPTION: return "RIL_REQUEST_GET_UICC_SUBSCRIPTION";
             case RIL_REQUEST_GET_DATA_SUBSCRIPTION: return "RIL_REQUEST_GET_DATA_SUBSCRIPTION";
             case RIL_REQUEST_SET_SUBSCRIPTION_MODE: return "RIL_REQUEST_SET_SUBSCRIPTION_MODE";
-=======
             case RIL_REQUEST_ACKNOWLEDGE_INCOMING_GSM_SMS_WITH_PDU: return "RIL_REQUEST_ACKNOWLEDGE_INCOMING_GSM_SMS_WITH_PDU";
             case RIL_REQUEST_STK_SEND_ENVELOPE_WITH_STATUS: return "RIL_REQUEST_STK_SEND_ENVELOPE_WITH_STATUS";
->>>>>>> 94180377
             default: return "<unknown request>";
         }
     }
