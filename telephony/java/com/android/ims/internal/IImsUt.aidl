--- conflicted
+++ resolved
@@ -124,17 +124,16 @@
             int serviceClass);
 
     /**
-<<<<<<< HEAD
+     * Updates the configuration of the call barring for specified service class with password.
+     */
+    int updateCallBarringWithPassword(int cbType, int action, in String[] barrList,
+            int serviceClass, String password);
+
+    /**
      * Retrieves the configuration of the call forward for specified service class.
      * Returns an integer value to indicate the requestId of the UT request.
      * -1 is returned if the "condition" is invalid for the queryCallForward,
      * otherwise, integer greater than -1 will be returned.
      */
     int queryCFForServiceClass(int condition, String number, int serviceClass);
-=======
-     * Updates the configuration of the call barring for specified service class with password.
-     */
-    int updateCallBarringWithPassword(int cbType, int action, in String[] barrList,
-            int serviceClass, String password);
->>>>>>> 852c9950
 }