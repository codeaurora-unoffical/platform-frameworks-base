--- conflicted
+++ resolved
@@ -132,8 +132,6 @@
      * @throws ImsException if calling the IMS service results in an error.
      */
      oneway void setVideoQuality(int quality, ImsConfigListener listener);
-<<<<<<< HEAD
-=======
 
     /**
      * Gets the value for IMS volte provisioned.
@@ -142,5 +140,4 @@
      * @return void
      */
     boolean getVolteProvisioned();
->>>>>>> 073b8a01
 }