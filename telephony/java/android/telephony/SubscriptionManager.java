--- conflicted
+++ resolved
@@ -148,17 +148,6 @@
     public static final String CACHE_KEY_ACTIVE_DATA_SUB_ID_PROPERTY =
             "cache_key.telephony.get_active_data_sub_id";
 
-<<<<<<< HEAD
-    private static final int MAX_CACHE_SIZE = 4;
-
-    private static class SubscriptionPropertyInvalidatedCache<T>
-            extends PropertyInvalidatedCache<Void, T> {
-        private final FunctionalUtils.ThrowingFunction<ISub, T> mSubscriptionInterfaceMethod;
-        private final String mCacheKeyProperty;
-        private final T mDefaultValue;
-
-        SubscriptionPropertyInvalidatedCache(
-=======
     /** @hide */
     public static final String CACHE_KEY_SLOT_INDEX_PROPERTY =
             "cache_key.telephony.get_slot_index";
@@ -172,16 +161,11 @@
         private final T mDefaultValue;
 
         VoidPropertyInvalidatedCache(
->>>>>>> a131a0c6
                 FunctionalUtils.ThrowingFunction<ISub, T> subscriptionInterfaceMethod,
                 String cacheKeyProperty,
                 T defaultValue) {
             super(MAX_CACHE_SIZE, cacheKeyProperty);
-<<<<<<< HEAD
-            mSubscriptionInterfaceMethod = subscriptionInterfaceMethod;
-=======
             mInterfaceMethod = subscriptionInterfaceMethod;
->>>>>>> a131a0c6
             mCacheKeyProperty = cacheKeyProperty;
             mDefaultValue = defaultValue;
         }
@@ -189,42 +173,6 @@
         @Override
         protected T recompute(Void aVoid) {
             T result = mDefaultValue;
-<<<<<<< HEAD
-
-            try {
-                ISub iSub = TelephonyManager.getSubscriptionService();
-                if (iSub != null) {
-                    result = mSubscriptionInterfaceMethod.applyOrThrow(iSub);
-                }
-            } catch (Exception ex) {
-                Rlog.w(LOG_TAG, "Failed to recompute cache key for " + mCacheKeyProperty);
-            }
-
-            if (VDBG) logd("recomputing " + mCacheKeyProperty + ", result = " + result);
-            return result;
-        }
-    }
-
-    private static SubscriptionPropertyInvalidatedCache<Integer> sDefaultSubIdCache =
-            new SubscriptionPropertyInvalidatedCache<>(ISub::getDefaultSubId,
-                    CACHE_KEY_DEFAULT_SUB_ID_PROPERTY,
-                    INVALID_SUBSCRIPTION_ID);
-
-    private static SubscriptionPropertyInvalidatedCache<Integer> sDefaultDataSubIdCache =
-            new SubscriptionPropertyInvalidatedCache<>(ISub::getDefaultDataSubId,
-                    CACHE_KEY_DEFAULT_DATA_SUB_ID_PROPERTY,
-                    INVALID_SUBSCRIPTION_ID);
-
-    private static PropertyInvalidatedCache<Void, Integer> sDefaultSmsSubIdCache =
-            new SubscriptionPropertyInvalidatedCache<>(ISub::getDefaultSmsSubId,
-                    CACHE_KEY_DEFAULT_SMS_SUB_ID_PROPERTY,
-                    INVALID_SUBSCRIPTION_ID);
-
-    private static PropertyInvalidatedCache<Void, Integer> sActiveDataSubIdCache =
-            new SubscriptionPropertyInvalidatedCache<>(ISub::getActiveDataSubscriptionId,
-                    CACHE_KEY_ACTIVE_DATA_SUB_ID_PROPERTY,
-                    INVALID_SUBSCRIPTION_ID);
-=======
 
             try {
                 ISub iSub = TelephonyManager.getSubscriptionService();
@@ -304,7 +252,6 @@
             new IntegerPropertyInvalidatedCache<>(ISub::getPhoneId,
                     CACHE_KEY_DEFAULT_SUB_ID_PROPERTY,
                     INVALID_PHONE_INDEX);
->>>>>>> a131a0c6
 
     /**
      * Generates a content {@link Uri} used to receive updates on simInfo change
@@ -3393,14 +3340,11 @@
         PropertyInvalidatedCache.invalidateCache(CACHE_KEY_ACTIVE_DATA_SUB_ID_PROPERTY);
     }
 
-<<<<<<< HEAD
-=======
     /** @hide */
     public static void invalidateSlotIndexCaches() {
         PropertyInvalidatedCache.invalidateCache(CACHE_KEY_SLOT_INDEX_PROPERTY);
     }
 
->>>>>>> a131a0c6
     /**
      * Allows a test process to disable client-side caching operations.
      *
@@ -3424,22 +3368,7 @@
         sDefaultDataSubIdCache.clear();
         sActiveDataSubIdCache.clear();
         sDefaultSmsSubIdCache.clear();
-<<<<<<< HEAD
-    }
-
-    /**
-     * Allows a test process to disable client-side caching operations.
-     *
-     * @hide
-     */
-    public static void disableCaching() {
-        sDefaultSubIdCache.disableLocal();
-        sDefaultDataSubIdCache.disableLocal();
-        sActiveDataSubIdCache.disableLocal();
-        sDefaultSmsSubIdCache.disableLocal();
-=======
         sSlotIndexCache.clear();
         sPhoneIdCache.clear();
->>>>>>> a131a0c6
     }
 }