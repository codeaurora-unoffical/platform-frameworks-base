/*
 * Copyright (C) 2008 The Android Open Source Project
 * Copyright (c) 2011, Code Aurora Forum. All rights reserved.
 *
 * Licensed under the Apache License, Version 2.0 (the "License");
 * you may not use this file except in compliance with the License.
 * You may obtain a copy of the License at
 *
 *      http://www.apache.org/licenses/LICENSE-2.0
 *
 * Unless required by applicable law or agreed to in writing, software
 * distributed under the License is distributed on an "AS IS" BASIS,
 * WITHOUT WARRANTIES OR CONDITIONS OF ANY KIND, either express or implied.
 * See the License for the specific language governing permissions and
 * limitations under the License.
 */

package android.telephony;

import android.app.PendingIntent;
import android.os.RemoteException;
import android.os.ServiceManager;
import android.text.TextUtils;

import com.android.internal.telephony.ISms;
import com.android.internal.telephony.IccConstants;
import com.android.internal.telephony.SmsRawData;

import java.util.ArrayList;
import java.util.Arrays;
import java.util.List;

/*
 * TODO(code review): Curious question... Why are a lot of these
 * methods not declared as static, since they do not seem to require
 * any local object state?  Assumedly this cannot be changed without
 * interfering with the API...
 */

/**
 * Manages SMS operations such as sending data, text, and pdu SMS messages.
 * Get this object by calling the static method SmsManager.getDefault().
 */
public final class SmsManager {
    private static SmsManager sInstance;

    /**
     * Send a text based SMS.
     *
     * @param destinationAddress the address to send the message to
     * @param scAddress is the service center address or null to use
     *  the current default SMSC
     * @param text the body of the message to send
     * @param sentIntent if not NULL this <code>PendingIntent</code> is
     *  broadcast when the message is sucessfully sent, or failed.
     *  The result code will be <code>Activity.RESULT_OK<code> for success,
     *  or one of these errors:<br>
     *  <code>RESULT_ERROR_GENERIC_FAILURE</code><br>
     *  <code>RESULT_ERROR_RADIO_OFF</code><br>
     *  <code>RESULT_ERROR_NULL_PDU</code><br>
     *  For <code>RESULT_ERROR_GENERIC_FAILURE</code> the sentIntent may include
     *  the extra "errorCode" containing a radio technology specific value,
     *  generally only useful for troubleshooting.<br>
     *  The per-application based SMS control checks sentIntent. If sentIntent
     *  is NULL the caller will be checked against all unknown applications,
     *  which cause smaller number of SMS to be sent in checking period.
     * @param deliveryIntent if not NULL this <code>PendingIntent</code> is
     *  broadcast when the message is delivered to the recipient.  The
     *  raw pdu of the status report is in the extended data ("pdu").
     *
     * @throws IllegalArgumentException if destinationAddress or text are empty
     */
    public void sendTextMessage(
            String destinationAddress, String scAddress, String text,
            PendingIntent sentIntent, PendingIntent deliveryIntent) {
        if (TextUtils.isEmpty(destinationAddress)) {
            throw new IllegalArgumentException("Invalid destinationAddress");
        }

        if (TextUtils.isEmpty(text)) {
            throw new IllegalArgumentException("Invalid message body");
        }

        try {
            ISms iccISms = ISms.Stub.asInterface(ServiceManager.getService("isms"));
            if (iccISms != null) {
                iccISms.sendText(destinationAddress, scAddress, text, sentIntent, deliveryIntent);
            }
        } catch (RemoteException ex) {
            // ignore it
        }
    }

    /**
     * Divide a message text into several fragments, none bigger than
     * the maximum SMS message size.
     *
     * @param text the original message.  Must not be null.
     * @return an <code>ArrayList</code> of strings that, in order,
     *   comprise the original message
     */
    public ArrayList<String> divideMessage(String text) {
        return SmsMessage.fragmentText(text);
    }

    /**
     * Send a multi-part text based SMS.  The callee should have already
     * divided the message into correctly sized parts by calling
     * <code>divideMessage</code>.
     *
     * @param destinationAddress the address to send the message to
     * @param scAddress is the service center address or null to use
     *   the current default SMSC
     * @param parts an <code>ArrayList</code> of strings that, in order,
     *   comprise the original message
     * @param sentIntents if not null, an <code>ArrayList</code> of
     *   <code>PendingIntent</code>s (one for each message part) that is
     *   broadcast when the corresponding message part has been sent.
     *   The result code will be <code>Activity.RESULT_OK<code> for success,
     *   or one of these errors:<br>
     *   <code>RESULT_ERROR_GENERIC_FAILURE</code><br>
     *   <code>RESULT_ERROR_RADIO_OFF</code><br>
     *   <code>RESULT_ERROR_NULL_PDU</code><br>
     *   For <code>RESULT_ERROR_GENERIC_FAILURE</code> each sentIntent may include
     *   the extra "errorCode" containing a radio technology specific value,
     *   generally only useful for troubleshooting.<br>
     *   The per-application based SMS control checks sentIntent. If sentIntent
     *   is NULL the caller will be checked against all unknown applicaitons,
     *   which cause smaller number of SMS to be sent in checking period.
     * @param deliveryIntents if not null, an <code>ArrayList</code> of
     *   <code>PendingIntent</code>s (one for each message part) that is
     *   broadcast when the corresponding message part has been delivered
     *   to the recipient.  The raw pdu of the status report is in the
     *   extended data ("pdu").
     *
     * @throws IllegalArgumentException if destinationAddress or data are empty
     */
    public void sendMultipartTextMessage(
            String destinationAddress, String scAddress, ArrayList<String> parts,
            ArrayList<PendingIntent> sentIntents, ArrayList<PendingIntent> deliveryIntents) {
        if (TextUtils.isEmpty(destinationAddress)) {
            throw new IllegalArgumentException("Invalid destinationAddress");
        }
        if (parts == null || parts.size() < 1) {
            throw new IllegalArgumentException("Invalid message body");
        }

        if (parts.size() > 1) {
            try {
                ISms iccISms = ISms.Stub.asInterface(ServiceManager.getService("isms"));
                if (iccISms != null) {
                    iccISms.sendMultipartText(destinationAddress, scAddress, parts,
                            sentIntents, deliveryIntents);
                }
            } catch (RemoteException ex) {
                // ignore it
            }
        } else {
            PendingIntent sentIntent = null;
            PendingIntent deliveryIntent = null;
            if (sentIntents != null && sentIntents.size() > 0) {
                sentIntent = sentIntents.get(0);
            }
            if (deliveryIntents != null && deliveryIntents.size() > 0) {
                deliveryIntent = deliveryIntents.get(0);
            }
            sendTextMessage(destinationAddress, scAddress, parts.get(0),
                    sentIntent, deliveryIntent);
        }
    }

    /**
     * Send a data based SMS to a specific application port.
     *
     * @param destinationAddress the address to send the message to
     * @param scAddress is the service center address or null to use
     *  the current default SMSC
     * @param destinationPort the port to deliver the message to
     * @param data the body of the message to send
     * @param sentIntent if not NULL this <code>PendingIntent</code> is
     *  broadcast when the message is sucessfully sent, or failed.
     *  The result code will be <code>Activity.RESULT_OK<code> for success,
     *  or one of these errors:<br>
     *  <code>RESULT_ERROR_GENERIC_FAILURE</code><br>
     *  <code>RESULT_ERROR_RADIO_OFF</code><br>
     *  <code>RESULT_ERROR_NULL_PDU</code><br>
     *  For <code>RESULT_ERROR_GENERIC_FAILURE</code> the sentIntent may include
     *  the extra "errorCode" containing a radio technology specific value,
     *  generally only useful for troubleshooting.<br>
     *  The per-application based SMS control checks sentIntent. If sentIntent
     *  is NULL the caller will be checked against all unknown applicaitons,
     *  which cause smaller number of SMS to be sent in checking period.
     * @param deliveryIntent if not NULL this <code>PendingIntent</code> is
     *  broadcast when the message is delivered to the recipient.  The
     *  raw pdu of the status report is in the extended data ("pdu").
     *
     * @throws IllegalArgumentException if destinationAddress or data are empty
     */
    public void sendDataMessage(
            String destinationAddress, String scAddress, short destinationPort,
            byte[] data, PendingIntent sentIntent, PendingIntent deliveryIntent) {
        if (TextUtils.isEmpty(destinationAddress)) {
            throw new IllegalArgumentException("Invalid destinationAddress");
        }

        if (data == null || data.length == 0) {
            throw new IllegalArgumentException("Invalid message data");
        }

        try {
            ISms iccISms = ISms.Stub.asInterface(ServiceManager.getService("isms"));
            if (iccISms != null) {
                iccISms.sendData(destinationAddress, scAddress, destinationPort & 0xFFFF,
                        data, sentIntent, deliveryIntent);
            }
        } catch (RemoteException ex) {
            // ignore it
        }
    }

    /**
     * Get the default instance of the SmsManager
     *
     * @return the default instance of the SmsManager
     */
    public static SmsManager getDefault() {
        if (sInstance == null) {
            sInstance = new SmsManager();
        }
        return sInstance;
    }

    private SmsManager() {
        //nothing
    }

    /**
     * Copy a raw SMS PDU to the ICC.
     * ICC (Integrated Circuit Card) is the card of the device.
     * For example, this can be the SIM or USIM for GSM.
     *
     * @param smsc the SMSC for this message, or NULL for the default SMSC
     * @param pdu the raw PDU to store
     * @param status message status (STATUS_ON_ICC_READ, STATUS_ON_ICC_UNREAD,
     *               STATUS_ON_ICC_SENT, STATUS_ON_ICC_UNSENT)
     * @return true for success
     *
     * {@hide}
     */
    public boolean copyMessageToIcc(byte[] smsc, byte[] pdu, int status) {
        boolean success = false;

        try {
            ISms iccISms = ISms.Stub.asInterface(ServiceManager.getService("isms"));
            if (iccISms != null) {
                success = iccISms.copyMessageToIccEf(status, pdu, smsc);
            }
        } catch (RemoteException ex) {
            // ignore it
        }

        return success;
    }

    /**
     * Delete the specified message from the ICC.
     * ICC (Integrated Circuit Card) is the card of the device.
     * For example, this can be the SIM or USIM for GSM.
     *
     * @param messageIndex is the record index of the message on ICC
     * @return true for success
     *
     * {@hide}
     */
    public boolean
    deleteMessageFromIcc(int messageIndex) {
        boolean success = false;
        byte[] pdu = new byte[IccConstants.SMS_RECORD_LENGTH-1];
        Arrays.fill(pdu, (byte)0xff);

        try {
            ISms iccISms = ISms.Stub.asInterface(ServiceManager.getService("isms"));
            if (iccISms != null) {
                success = iccISms.updateMessageOnIccEf(messageIndex, STATUS_ON_ICC_FREE, pdu);
            }
        } catch (RemoteException ex) {
            // ignore it
        }

        return success;
    }

    /**
     * Update the specified message on the ICC.
     * ICC (Integrated Circuit Card) is the card of the device.
     * For example, this can be the SIM or USIM for GSM.
     *
     * @param messageIndex record index of message to update
     * @param newStatus new message status (STATUS_ON_ICC_READ,
     *                  STATUS_ON_ICC_UNREAD, STATUS_ON_ICC_SENT,
     *                  STATUS_ON_ICC_UNSENT, STATUS_ON_ICC_FREE)
     * @param pdu the raw PDU to store
     * @return true for success
     *
     * {@hide}
     */
    public boolean updateMessageOnIcc(int messageIndex, int newStatus, byte[] pdu) {
        boolean success = false;

        try {
            ISms iccISms = ISms.Stub.asInterface(ServiceManager.getService("isms"));
            if (iccISms != null) {
                success = iccISms.updateMessageOnIccEf(messageIndex, newStatus, pdu);
            }
        } catch (RemoteException ex) {
            // ignore it
        }

        return success;
    }

    /**
     * Retrieves all messages currently stored on ICC.
     * ICC (Integrated Circuit Card) is the card of the device.
     * For example, this can be the SIM or USIM for GSM.
     *
     * @return <code>ArrayList</code> of <code>SmsMessage</code> objects
     *
     * {@hide}
     */
    public ArrayList<SmsMessage> getAllMessagesFromIcc() {
        List<SmsRawData> records = null;

        try {
            ISms iccISms = ISms.Stub.asInterface(ServiceManager.getService("isms"));
            if (iccISms != null) {
                records = iccISms.getAllMessagesFromIccEf();
            }
        } catch (RemoteException ex) {
            // ignore it
        }

        return createMessageListFromRawRecords(records);
    }

    /**
     * Enable reception of cell broadcast (SMS-CB) messages with the given
     * message identifier. Note that if two different clients enable the same
     * message identifier, they must both disable it for the device to stop
     * receiving those messages. All received messages will be broadcast in an
<<<<<<< HEAD
     * intent with the action "android.provider.telephony.SMS_CB_RECEIVED".
=======
     * intent with the action "android.provider.Telephony.SMS_CB_RECEIVED".
>>>>>>> 7336486c
     * Note: This call is blocking, callers may want to avoid calling it from
     * the main thread of an application.
     *
     * @param messageIdentifier Message identifier as specified in TS 23.041
     * @return true if successful, false otherwise
     * @see #disableCellBroadcast(int)
     *
     * {@hide}
     */
    public boolean enableCellBroadcast(int messageIdentifier) {
        boolean success = false;

        try {
            ISms iccISms = ISms.Stub.asInterface(ServiceManager.getService("isms"));
            if (iccISms != null) {
                success = iccISms.enableCellBroadcast(messageIdentifier);
            }
        } catch (RemoteException ex) {
            // ignore it
        }

        return success;
    }

    /**
     * Disable reception of cell broadcast (SMS-CB) messages with the given
     * message identifier. Note that if two different clients enable the same
     * message identifier, they must both disable it for the device to stop
     * receiving those messages.
     * Note: This call is blocking, callers may want to avoid calling it from
     * the main thread of an application.
     *
     * @param messageIdentifier Message identifier as specified in TS 23.041
     * @return true if successful, false otherwise
     *
     * @see #enableCellBroadcast(int)
     *
     * {@hide}
     */
    public boolean disableCellBroadcast(int messageIdentifier) {
        boolean success = false;

        try {
            ISms iccISms = ISms.Stub.asInterface(ServiceManager.getService("isms"));
            if (iccISms != null) {
                success = iccISms.disableCellBroadcast(messageIdentifier);
            }
        } catch (RemoteException ex) {
            // ignore it
        }

        return success;
    }

    /**
<<<<<<< HEAD
     * Enable reception of cdma broadcast messages with the given
     * message identifier. Note that if two different clients enable the same
     * message identifier, they must both disable it for the device to stop
     * receiving those messages. All received messages will be broadcast in an
     * intent with the action "android.provider.telephony.SMS_CDMA_BROADCAST_RECEIVED".
     * Note: This call is blocking, callers may want to avoid calling it from
     * the main thread of an application.
     *
     * @param messageIdentifier Message identifier as specified in C.R1001-G
     * @return true if successful, false otherwise
     * @see #disableCdmaBroadcast(int)
     *
     * {@hide}
     */
    public boolean enableCdmaBroadcast(int messageIdentifier) {
=======
     * Enable reception of cell broadcast (SMS-CB) messages with the given
     * message identifier range. Note that if two different clients enable the same
     * message identifier, they must both disable it for the device to stop
     * receiving those messages. All received messages will be broadcast in an
     * intent with the action "android.provider.Telephony.SMS_CB_RECEIVED".
     * Note: This call is blocking, callers may want to avoid calling it from
     * the main thread of an application.
     *
     * @param startMessageId first message identifier as specified in TS 23.041
     * @param endMessageId last message identifier as specified in TS 23.041
     * @return true if successful, false otherwise
     * @see #disableCellBroadcastRange(int, int)
     *
     * {@hide}
     */
    public boolean enableCellBroadcastRange(int startMessageId, int endMessageId) {
>>>>>>> 7336486c
        boolean success = false;

        try {
            ISms iccISms = ISms.Stub.asInterface(ServiceManager.getService("isms"));
            if (iccISms != null) {
<<<<<<< HEAD
                success = iccISms.enableCdmaBroadcast(messageIdentifier);
=======
                success = iccISms.enableCellBroadcastRange(startMessageId, endMessageId);
>>>>>>> 7336486c
            }
        } catch (RemoteException ex) {
            // ignore it
        }

        return success;
    }

    /**
<<<<<<< HEAD
     * Disable reception of cdma broadcast messages with the given
     * message identifier. Note that if two different clients enable the same
=======
     * Disable reception of cell broadcast (SMS-CB) messages with the given
     * message identifier range. Note that if two different clients enable the same
>>>>>>> 7336486c
     * message identifier, they must both disable it for the device to stop
     * receiving those messages.
     * Note: This call is blocking, callers may want to avoid calling it from
     * the main thread of an application.
     *
<<<<<<< HEAD
     * @param messageIdentifier Message identifier as specified in C.R1001-G
     * @return true if successful, false otherwise
     *
     * @see #enableCdmaBroadcast(int)
     *
     * {@hide}
     */
    public boolean disableCdmaBroadcast(int messageIdentifier) {
=======
     * @param startMessageId first message identifier as specified in TS 23.041
     * @param endMessageId last message identifier as specified in TS 23.041
     * @return true if successful, false otherwise
     *
     * @see #enableCellBroadcastRange(int, int)
     *
     * {@hide}
     */
    public boolean disableCellBroadcastRange(int startMessageId, int endMessageId) {
>>>>>>> 7336486c
        boolean success = false;

        try {
            ISms iccISms = ISms.Stub.asInterface(ServiceManager.getService("isms"));
            if (iccISms != null) {
<<<<<<< HEAD
                success = iccISms.disableCdmaBroadcast(messageIdentifier);
=======
                success = iccISms.disableCellBroadcastRange(startMessageId, endMessageId);
>>>>>>> 7336486c
            }
        } catch (RemoteException ex) {
            // ignore it
        }

        return success;
    }

    /**
     * Create a list of <code>SmsMessage</code>s from a list of RawSmsData
     * records returned by <code>getAllMessagesFromIcc()</code>
     *
     * @param records SMS EF records, returned by
     *   <code>getAllMessagesFromIcc</code>
     * @return <code>ArrayList</code> of <code>SmsMessage</code> objects.
     */
    private ArrayList<SmsMessage> createMessageListFromRawRecords(List<SmsRawData> records) {
        ArrayList<SmsMessage> messages = new ArrayList<SmsMessage>();
        if (records != null) {
            int count = records.size();
            for (int i = 0; i < count; i++) {
                SmsRawData data = records.get(i);
                // List contains all records, including "free" records (null)
                if (data != null) {
                    SmsMessage sms = SmsMessage.createFromEfRecord(i+1, data.getBytes());
                    if (sms != null) {
                        messages.add(sms);
                    }
                }
            }
        }
        return messages;
    }

    // see SmsMessage.getStatusOnIcc

    /** Free space (TS 51.011 10.5.3 / 3GPP2 C.S0023 3.4.27). */
    static public final int STATUS_ON_ICC_FREE      = 0;

    /** Received and read (TS 51.011 10.5.3 / 3GPP2 C.S0023 3.4.27). */
    static public final int STATUS_ON_ICC_READ      = 1;

    /** Received and unread (TS 51.011 10.5.3 / 3GPP2 C.S0023 3.4.27). */
    static public final int STATUS_ON_ICC_UNREAD    = 3;

    /** Stored and sent (TS 51.011 10.5.3 / 3GPP2 C.S0023 3.4.27). */
    static public final int STATUS_ON_ICC_SENT      = 5;

    /** Stored and unsent (TS 51.011 10.5.3 / 3GPP2 C.S0023 3.4.27). */
    static public final int STATUS_ON_ICC_UNSENT    = 7;

    // SMS send failure result codes

    /** Generic failure cause */
    static public final int RESULT_ERROR_GENERIC_FAILURE    = 1;
    /** Failed because radio was explicitly turned off */
    static public final int RESULT_ERROR_RADIO_OFF          = 2;
    /** Failed because no pdu provided */
    static public final int RESULT_ERROR_NULL_PDU           = 3;
    /** Failed because service is currently unavailable */
    static public final int RESULT_ERROR_NO_SERVICE         = 4;
    /** Failed because we reached the sending queue limit.  {@hide} */
    static public final int RESULT_ERROR_LIMIT_EXCEEDED     = 5;
    /** Failed because FDN is enabled. {@hide} */
    static public final int RESULT_ERROR_FDN_CHECK_FAILURE  = 6;
}<|MERGE_RESOLUTION|>--- conflicted
+++ resolved
@@ -22,6 +22,7 @@
 import android.os.ServiceManager;
 import android.text.TextUtils;
 
+import com.android.internal.telephony.EncodeException;
 import com.android.internal.telephony.ISms;
 import com.android.internal.telephony.IccConstants;
 import com.android.internal.telephony.SmsRawData;
@@ -348,11 +349,7 @@
      * message identifier. Note that if two different clients enable the same
      * message identifier, they must both disable it for the device to stop
      * receiving those messages. All received messages will be broadcast in an
-<<<<<<< HEAD
-     * intent with the action "android.provider.telephony.SMS_CB_RECEIVED".
-=======
      * intent with the action "android.provider.Telephony.SMS_CB_RECEIVED".
->>>>>>> 7336486c
      * Note: This call is blocking, callers may want to avoid calling it from
      * the main thread of an application.
      *
@@ -408,7 +405,6 @@
     }
 
     /**
-<<<<<<< HEAD
      * Enable reception of cdma broadcast messages with the given
      * message identifier. Note that if two different clients enable the same
      * message identifier, they must both disable it for the device to stop
@@ -424,7 +420,21 @@
      * {@hide}
      */
     public boolean enableCdmaBroadcast(int messageIdentifier) {
-=======
+        boolean success = false;
+
+        try {
+            ISms iccISms = ISms.Stub.asInterface(ServiceManager.getService("isms"));
+            if (iccISms != null) {
+                success = iccISms.enableCdmaBroadcast(messageIdentifier);
+            }
+        } catch (RemoteException ex) {
+            // ignore it
+        }
+
+        return success;
+    }
+
+    /**
      * Enable reception of cell broadcast (SMS-CB) messages with the given
      * message identifier range. Note that if two different clients enable the same
      * message identifier, they must both disable it for the device to stop
@@ -441,39 +451,28 @@
      * {@hide}
      */
     public boolean enableCellBroadcastRange(int startMessageId, int endMessageId) {
->>>>>>> 7336486c
-        boolean success = false;
-
-        try {
-            ISms iccISms = ISms.Stub.asInterface(ServiceManager.getService("isms"));
-            if (iccISms != null) {
-<<<<<<< HEAD
-                success = iccISms.enableCdmaBroadcast(messageIdentifier);
-=======
+        boolean success = false;
+
+        try {
+            ISms iccISms = ISms.Stub.asInterface(ServiceManager.getService("isms"));
+            if (iccISms != null) {
                 success = iccISms.enableCellBroadcastRange(startMessageId, endMessageId);
->>>>>>> 7336486c
-            }
-        } catch (RemoteException ex) {
-            // ignore it
-        }
-
-        return success;
-    }
-
-    /**
-<<<<<<< HEAD
+            }
+        } catch (RemoteException ex) {
+            // ignore it
+        }
+
+        return success;
+    }
+
+    /**
      * Disable reception of cdma broadcast messages with the given
      * message identifier. Note that if two different clients enable the same
-=======
-     * Disable reception of cell broadcast (SMS-CB) messages with the given
-     * message identifier range. Note that if two different clients enable the same
->>>>>>> 7336486c
      * message identifier, they must both disable it for the device to stop
      * receiving those messages.
      * Note: This call is blocking, callers may want to avoid calling it from
      * the main thread of an application.
      *
-<<<<<<< HEAD
      * @param messageIdentifier Message identifier as specified in C.R1001-G
      * @return true if successful, false otherwise
      *
@@ -482,7 +481,28 @@
      * {@hide}
      */
     public boolean disableCdmaBroadcast(int messageIdentifier) {
-=======
+        boolean success = false;
+
+        try {
+            ISms iccISms = ISms.Stub.asInterface(ServiceManager.getService("isms"));
+            if (iccISms != null) {
+                success = iccISms.disableCdmaBroadcast(messageIdentifier);
+            }
+        } catch (RemoteException ex) {
+            // ignore it
+        }
+
+        return success;
+    }
+
+    /**
+     * Disable reception of cell broadcast (SMS-CB) messages with the given
+     * message identifier range. Note that if two different clients enable the same
+     * message identifier, they must both disable it for the device to stop
+     * receiving those messages.
+     * Note: This call is blocking, callers may want to avoid calling it from
+     * the main thread of an application.
+     *
      * @param startMessageId first message identifier as specified in TS 23.041
      * @param endMessageId last message identifier as specified in TS 23.041
      * @return true if successful, false otherwise
@@ -492,17 +512,12 @@
      * {@hide}
      */
     public boolean disableCellBroadcastRange(int startMessageId, int endMessageId) {
->>>>>>> 7336486c
-        boolean success = false;
-
-        try {
-            ISms iccISms = ISms.Stub.asInterface(ServiceManager.getService("isms"));
-            if (iccISms != null) {
-<<<<<<< HEAD
-                success = iccISms.disableCdmaBroadcast(messageIdentifier);
-=======
+        boolean success = false;
+
+        try {
+            ISms iccISms = ISms.Stub.asInterface(ServiceManager.getService("isms"));
+            if (iccISms != null) {
                 success = iccISms.disableCellBroadcastRange(startMessageId, endMessageId);
->>>>>>> 7336486c
             }
         } catch (RemoteException ex) {
             // ignore it
