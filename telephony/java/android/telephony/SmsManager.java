--- conflicted
+++ resolved
@@ -1646,16 +1646,10 @@
      *
      * {@hide}
      */
-<<<<<<< HEAD
-    @UnsupportedAppUsage
-    public boolean
-    deleteMessageFromIcc(int messageIndex) {
-        android.util.SeempLog.record(80);
-=======
     @SystemApi
     @RequiresPermission(Manifest.permission.ACCESS_MESSAGES_ON_ICC)
     public boolean deleteMessageFromIcc(int messageIndex) {
->>>>>>> 11ba5f09
+        android.util.SeempLog.record(80);
         boolean success = false;
 
         try {
@@ -2028,15 +2022,6 @@
     }
 
     /**
-<<<<<<< HEAD
-     * Get the capacity count of sms on Icc card
-     *
-     * @return the capacity count of sms on Icc card
-     * @hide
-     */
-    public int getSmsCapacityOnIcc() {
-        int ret = -1;
-=======
      * Gets the total capacity of SMS storage on RUIM and SIM cards
      *
      * @return the total capacity count of SMS on RUIM and SIM cards
@@ -2046,7 +2031,6 @@
     @RequiresPermission(android.Manifest.permission.READ_PRIVILEGED_PHONE_STATE)
     public int getSmsCapacityOnIcc() {
         int ret = 0;
->>>>>>> 11ba5f09
         try {
             ISms iccISms = getISmsService();
             if (iccISms != null) {
