--- conflicted
+++ resolved
@@ -516,113 +516,6 @@
                 false /* persistMessage */, ActivityThread.currentPackageName());
     }
 
-<<<<<<< HEAD
-    /**
-     * A variant of {@link SmsManager#sendTextMessage} that allows self to be the caller. This is
-     * for internal use only.
-     *
-     * <p class="note"><strong>Note:</strong> This method is intended for internal use by carrier
-     * applications or the Telephony framework and will never trigger an SMS disambiguation
-     * dialog. If this method is called on a device that has multiple active subscriptions, this
-     * {@link SmsManager} instance has been created with {@link #getDefault()}, and no user-defined
-     * default subscription is defined, the subscription ID associated with this message will be
-     * INVALID, which will result in the SMS being sent on the subscription associated with logical
-     * slot 0. Use {@link #getSmsManagerForSubscriptionId(int)} to ensure the SMS is sent on the
-     * correct subscription.
-     * </p>
-     *
-     * @param persistMessage whether to persist the sent message in the SMS app. the caller must be
-     * the Phone process if set to false.
-     *
-     * @hide
-     */
-    public void sendTextMessageWithSelfPermissions(
-            String destinationAddress, String scAddress, String text,
-            PendingIntent sentIntent, PendingIntent deliveryIntent, boolean persistMessage) {
-        android.util.SeempLog.record_str(75, destinationAddress);
-        if (TextUtils.isEmpty(destinationAddress)) {
-            throw new IllegalArgumentException("Invalid destinationAddress");
-        }
-
-        if (TextUtils.isEmpty(text)) {
-            throw new IllegalArgumentException("Invalid message body");
-        }
-
-        try {
-            ISms iSms = getISmsServiceOrThrow();
-            iSms.sendTextForSubscriberWithSelfPermissions(getSubscriptionId(),
-                    ActivityThread.currentPackageName(),
-                    destinationAddress,
-                    scAddress, text, sentIntent, deliveryIntent, persistMessage);
-        } catch (RemoteException ex) {
-            notifySmsGenericError(sentIntent);
-        }
-    }
-
-    /**
-     * Send a text based SMS with messaging options.
-     *
-     * <p class="note"><strong>Note:</strong> If {@link #getDefault()} is used to instantiate this
-     * manager on a multi-SIM device, this operation may fail sending the SMS message because no
-     * suitable default subscription could be found. In this case, if {@code sentIntent} is
-     * non-null, then the {@link PendingIntent} will be sent with an error code
-     * {@code RESULT_ERROR_GENERIC_FAILURE} and an extra string {@code "noDefault"} containing the
-     * boolean value {@code true}. See {@link #getDefault()} for more information on the conditions
-     * where this operation may fail.
-     * </p>
-     *
-     * @param destinationAddress the address to send the message to
-     * @param scAddress is the service center address or null to use
-     *  the current default SMSC
-     * @param text the body of the message to send
-     * @param sentIntent if not NULL this <code>PendingIntent</code> is
-     *  broadcast when the message is successfully sent, or failed.
-     *  The result code will be <code>Activity.RESULT_OK</code> for success,
-     *  or one of these errors:<br>
-     *  <code>RESULT_ERROR_GENERIC_FAILURE</code><br>
-     *  <code>RESULT_ERROR_RADIO_OFF</code><br>
-     *  <code>RESULT_ERROR_NULL_PDU</code><br>
-     *  For <code>RESULT_ERROR_GENERIC_FAILURE</code> the sentIntent may include
-     *  the extra "errorCode" containing a radio technology specific value,
-     *  generally only useful for troubleshooting.<br>
-     *  The per-application based SMS control checks sentIntent. If sentIntent
-     *  is NULL the caller will be checked against all unknown applications,
-     *  which cause smaller number of SMS to be sent in checking period.
-     * @param deliveryIntent if not NULL this <code>PendingIntent</code> is
-     *  broadcast when the message is delivered to the recipient.  The
-     *  raw pdu of the status report is in the extended data ("pdu").
-     * @param priority Priority level of the message
-     *  Refer specification See 3GPP2 C.S0015-B, v2.0, table 4.5.9-1
-     *  ---------------------------------
-     *  PRIORITY      | Level of Priority
-     *  ---------------------------------
-     *      '00'      |     Normal
-     *      '01'      |     Interactive
-     *      '10'      |     Urgent
-     *      '11'      |     Emergency
-     *  ----------------------------------
-     *  Any Other values included Negative considered as Invalid Priority Indicator of the message.
-     * @param expectMore is a boolean to indicate the sending messages through same link or not.
-     * @param validityPeriod Validity Period of the message in mins.
-     *  Refer specification 3GPP TS 23.040 V6.8.1 section 9.2.3.12.1.
-     *  Validity Period(Minimum) -> 5 mins
-     *  Validity Period(Maximum) -> 635040 mins(i.e.63 weeks).
-     *  Any Other values included Negative considered as Invalid Validity Period of the message.
-     *
-     * @throws IllegalArgumentException if destinationAddress or text are empty
-     * {@hide}
-     */
-    @UnsupportedAppUsage
-    public void sendTextMessage(
-            String destinationAddress, String scAddress, String text,
-            PendingIntent sentIntent, PendingIntent deliveryIntent,
-            int priority, boolean expectMore, int validityPeriod) {
-        sendTextMessageInternal(destinationAddress, scAddress, text, sentIntent, deliveryIntent,
-                true /* persistMessage*/, priority, expectMore, validityPeriod);
-    }
-
-=======
->>>>>>> da5e1bd2
     private void sendTextMessageInternal(
             String destinationAddress, String scAddress, String text,
             PendingIntent sentIntent, PendingIntent deliveryIntent, boolean persistMessage,
@@ -1215,49 +1108,6 @@
     }
 
     /**
-<<<<<<< HEAD
-     * A variant of {@link SmsManager#sendDataMessage} that allows self to be the caller. This is
-     * for internal use only.
-     *
-     * <p class="note"><strong>Note:</strong> This method is intended for internal use by carrier
-     * applications or the Telephony framework and will never trigger an SMS disambiguation
-     * dialog. If this method is called on a device that has multiple active subscriptions, this
-     * {@link SmsManager} instance has been created with {@link #getDefault()}, and no user-defined
-     * default subscription is defined, the subscription ID associated with this message will be
-     * INVALID, which will result in the SMS being sent on the subscription associated with logical
-     * slot 0. Use {@link #getSmsManagerForSubscriptionId(int)} to ensure the SMS is sent on the
-     * correct subscription.
-     * </p>
-     *
-     * @hide
-     */
-    public void sendDataMessageWithSelfPermissions(
-            String destinationAddress, String scAddress, short destinationPort,
-            byte[] data, PendingIntent sentIntent, PendingIntent deliveryIntent) {
-        android.util.SeempLog.record_str(73, destinationAddress);
-        if (TextUtils.isEmpty(destinationAddress)) {
-            throw new IllegalArgumentException("Invalid destinationAddress");
-        }
-
-        if (data == null || data.length == 0) {
-            throw new IllegalArgumentException("Invalid message data");
-        }
-
-        try {
-            ISms iSms = getISmsServiceOrThrow();
-            iSms.sendDataForSubscriberWithSelfPermissions(getSubscriptionId(),
-                    ActivityThread.currentPackageName(), destinationAddress, scAddress,
-                    destinationPort & 0xFFFF, data, sentIntent, deliveryIntent);
-        } catch (RemoteException e) {
-            Log.e(TAG, "sendDataMessageWithSelfPermissions: Couldn't send SMS - Exception: "
-                    + e.getMessage());
-            notifySmsGenericError(sentIntent);
-        }
-    }
-
-    /**
-=======
->>>>>>> da5e1bd2
      * Get the SmsManager associated with the default subscription id. The instance will always be
      * associated with the default subscription id, even if the default subscription id changes.
      *
