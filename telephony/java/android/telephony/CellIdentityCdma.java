--- conflicted
+++ resolved
@@ -16,10 +16,6 @@
 
 package android.telephony;
 
-<<<<<<< HEAD
-import android.annotation.UnsupportedAppUsage;
-=======
->>>>>>> de843449
 import android.os.Parcel;
 import android.telephony.cdma.CdmaCellLocation;
 
@@ -63,26 +59,6 @@
         mBasestationId = CellInfo.UNAVAILABLE;
         mLongitude = CellInfo.UNAVAILABLE;
         mLatitude = CellInfo.UNAVAILABLE;
-<<<<<<< HEAD
-    }
-
-    /**
-     * public constructor
-     * @param nid Network Id 0..65535
-     * @param sid CDMA System Id 0..32767
-     * @param bid Base Station Id 0..65535
-     * @param lon Longitude is a decimal number ranges from -2592000
-     *        to 2592000
-     * @param lat Latitude is a decimal number ranges from -1296000
-     *        to 1296000
-     *
-     * @hide
-     */
-    @UnsupportedAppUsage
-    public CellIdentityCdma(int nid, int sid, int bid, int lon, int lat) {
-        this(nid, sid, bid, lon, lat, null, null);
-=======
->>>>>>> de843449
     }
 
     /**
@@ -99,13 +75,8 @@
      *
      * @hide
      */
-<<<<<<< HEAD
-    public CellIdentityCdma(int nid, int sid, int bid, int lon, int lat, String alphal,
-                             String alphas) {
-=======
     public CellIdentityCdma(
             int nid, int sid, int bid, int lon, int lat, String alphal, String alphas) {
->>>>>>> de843449
         super(TAG, CellInfo.TYPE_CDMA, null, null, alphal, alphas);
         mNetworkId = nid;
         mSystemId = sid;
