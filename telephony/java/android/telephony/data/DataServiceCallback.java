/*
 * Copyright 2017 The Android Open Source Project
 *
 * Licensed under the Apache License, Version 2.0 (the "License");
 * you may not use this file except in compliance with the License.
 * You may obtain a copy of the License at
 *
 *      http://www.apache.org/licenses/LICENSE-2.0
 *
 * Unless required by applicable law or agreed to in writing, software
 * distributed under the License is distributed on an "AS IS" BASIS,
 * WITHOUT WARRANTIES OR CONDITIONS OF ANY KIND, either express or implied.
 * See the License for the specific language governing permissions and
 * limitations under the License.
 */

package android.telephony.data;

import android.annotation.IntDef;
import android.annotation.NonNull;
import android.annotation.Nullable;
import android.annotation.SystemApi;
import android.net.LinkProperties;
import android.os.RemoteException;
import android.telephony.Rlog;
import android.telephony.data.DataService.DataServiceProvider;

import java.lang.annotation.Retention;
import java.lang.annotation.RetentionPolicy;
import java.lang.ref.WeakReference;
import java.util.List;

/**
 * Data service callback, which is for bound data service to invoke for solicited and unsolicited
 * response. The caller is responsible to create a callback object for each single asynchronous
 * request.
 *
 * @hide
 */
@SystemApi
public class DataServiceCallback {

    private static final String TAG = DataServiceCallback.class.getSimpleName();

    /**
     * Result of data requests
     * @hide
     */
    @Retention(RetentionPolicy.SOURCE)
    @IntDef({RESULT_SUCCESS, RESULT_ERROR_UNSUPPORTED, RESULT_ERROR_INVALID_ARG, RESULT_ERROR_BUSY,
            RESULT_ERROR_ILLEGAL_STATE})
    public @interface ResultCode {}

    /** Request is completed successfully */
    public static final int RESULT_SUCCESS              = 0;
    /** Request is not support */
    public static final int RESULT_ERROR_UNSUPPORTED    = 1;
    /** Request contains invalid arguments */
    public static final int RESULT_ERROR_INVALID_ARG    = 2;
    /** Service is busy */
    public static final int RESULT_ERROR_BUSY           = 3;
    /** Request sent in illegal state */
    public static final int RESULT_ERROR_ILLEGAL_STATE  = 4;

    private final WeakReference<IDataServiceCallback> mCallback;

    /** @hide */
    public DataServiceCallback(IDataServiceCallback callback) {
        mCallback = new WeakReference<>(callback);
    }

    /**
     * Called to indicate result for the request {@link DataServiceProvider#setupDataCall(int,
     * DataProfile, boolean, boolean, int, LinkProperties, DataServiceCallback)} .
     *
     * @param result The result code. Must be one of the {@link ResultCode}.
     * @param response Setup data call response.
     */
    public void onSetupDataCallComplete(@ResultCode int result,
                                        @Nullable DataCallResponse response) {
        IDataServiceCallback callback = mCallback.get();
        if (callback != null) {
            try {
                callback.onSetupDataCallComplete(result, response);
            } catch (RemoteException e) {
                Rlog.e(TAG, "Failed to onSetupDataCallComplete on the remote");
            }
        }
    }

    /**
     * Called to indicate result for the request {@link DataServiceProvider#deactivateDataCall(int,
     * int, DataServiceCallback)}
     *
     * @param result The result code. Must be one of the {@link ResultCode}.
     */
    public void onDeactivateDataCallComplete(@ResultCode int result) {
        IDataServiceCallback callback = mCallback.get();
        if (callback != null) {
            try {
                callback.onDeactivateDataCallComplete(result);
            } catch (RemoteException e) {
                Rlog.e(TAG, "Failed to onDeactivateDataCallComplete on the remote");
            }
        }
    }

    /**
     * Called to indicate result for the request {@link DataServiceProvider#setInitialAttachApn(
     * DataProfile, boolean, DataServiceCallback)}.
     *
     * @param result The result code. Must be one of the {@link ResultCode}.
     */
    public void onSetInitialAttachApnComplete(@ResultCode int result) {
        IDataServiceCallback callback = mCallback.get();
        if (callback != null) {
            try {
                callback.onSetInitialAttachApnComplete(result);
            } catch (RemoteException e) {
                Rlog.e(TAG, "Failed to onSetInitialAttachApnComplete on the remote");
            }
        }
    }

    /**
     * Called to indicate result for the request {@link DataServiceProvider#setDataProfile(List,
     * boolean, DataServiceCallback)}.
     *
     * @param result The result code. Must be one of the {@link ResultCode}.
     */
    public void onSetDataProfileComplete(@ResultCode int result) {
        IDataServiceCallback callback = mCallback.get();
        if (callback != null) {
            try {
                callback.onSetDataProfileComplete(result);
            } catch (RemoteException e) {
                Rlog.e(TAG, "Failed to onSetDataProfileComplete on the remote");
            }
        }
    }

    /**
     * Called to indicate result for the request {@link DataServiceProvider#requestDataCallList(
     * DataServiceCallback)}.
     *
     * @param result The result code. Must be one of the {@link ResultCode}.
     * @param dataCallList List of the current active data connection. If no data call is presented,
     * set it to an empty list.
     */
<<<<<<< HEAD
    public void onGetDataCallListComplete(@ResultCode int result,
                                          @NonNull List<DataCallResponse> dataCallList) {
=======
    public void onRequestDataCallListComplete(@ResultCode int result,
                                              @NonNull List<DataCallResponse> dataCallList) {
>>>>>>> 825827da
        IDataServiceCallback callback = mCallback.get();
        if (callback != null) {
            try {
                callback.onRequestDataCallListComplete(result, dataCallList);
            } catch (RemoteException e) {
                Rlog.e(TAG, "Failed to onRequestDataCallListComplete on the remote");
            }
        }
    }

    /**
     * Called to indicate that data connection list changed. If no data call is presented, set it to
     * an empty list.
     *
     * @param dataCallList List of the current active data connection.
     */
    public void onDataCallListChanged(@NonNull List<DataCallResponse> dataCallList) {
        IDataServiceCallback callback = mCallback.get();
        if (callback != null) {
            try {
                callback.onDataCallListChanged(dataCallList);
            } catch (RemoteException e) {
                Rlog.e(TAG, "Failed to onDataCallListChanged on the remote");
            }
        }
    }
}<|MERGE_RESOLUTION|>--- conflicted
+++ resolved
@@ -147,13 +147,8 @@
      * @param dataCallList List of the current active data connection. If no data call is presented,
      * set it to an empty list.
      */
-<<<<<<< HEAD
-    public void onGetDataCallListComplete(@ResultCode int result,
-                                          @NonNull List<DataCallResponse> dataCallList) {
-=======
     public void onRequestDataCallListComplete(@ResultCode int result,
                                               @NonNull List<DataCallResponse> dataCallList) {
->>>>>>> 825827da
         IDataServiceCallback callback = mCallback.get();
         if (callback != null) {
             try {
