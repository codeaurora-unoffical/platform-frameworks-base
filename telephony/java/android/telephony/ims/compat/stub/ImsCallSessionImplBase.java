--- conflicted
+++ resolved
@@ -592,10 +592,11 @@
         }
 
         @Override
-<<<<<<< HEAD
         public void callSessionPropertyChanged(int property) throws RemoteException {
             mNewListener.callSessionPropertyChanged(property);
-=======
+        }
+
+        @Override
         public void callSessionRttAudioIndicatorChanged(ImsStreamMediaProfile profile)
                 throws RemoteException {
             mNewListener.callSessionRttAudioIndicatorChanged(profile);
@@ -604,7 +605,6 @@
         @Override
         public void callQualityChanged(CallQuality callQuality) throws RemoteException {
             mNewListener.callQualityChanged(callQuality);
->>>>>>> 9b9ca46f
         }
     }
 }