/*
 * Copyright (C) 2018 The Android Open Source Project
 *
 * Licensed under the Apache License, Version 2.0 (the "License");
 * you may not use this file except in compliance with the License.
 * You may obtain a copy of the License at
 *
 *      http://www.apache.org/licenses/LICENSE-2.0
 *
 * Unless required by applicable law or agreed to in writing, software
 * distributed under the License is distributed on an "AS IS" BASIS,
 * WITHOUT WARRANTIES OR CONDITIONS OF ANY KIND, either express or implied.
 * See the License for the specific language governing permissions and
 * limitations under the License.
 */
package android.telephony.ims;

import android.annotation.NonNull;

/**
 * An event that indicates an RCS participant has joined an {@link RcsThread}. Please see US6-3 -
 * GSMA RCC.71 (RCS Universal Profile Service Definition Document)
 *
 * @hide
 */
public final class RcsGroupThreadParticipantJoinedEvent extends RcsGroupThreadEvent {
    private final RcsParticipant mJoinedParticipantId;

    /**
     * Creates a new {@link RcsGroupThreadParticipantJoinedEvent}. This event is not persisted into
     * storage until {@link RcsMessageStore#persistRcsEvent(RcsEvent)} is called.
     *
     * @param timestamp              The timestamp of when this event happened, in milliseconds
     *                               passed after
     *                               midnight, January 1st, 1970 UTC
     * @param rcsGroupThread         The {@link RcsGroupThread} that this event happened on
     * @param originatingParticipant The {@link RcsParticipant} that added or invited the new
     *                               {@link RcsParticipant} into the {@link RcsGroupThread}
     * @param joinedParticipant      The new {@link RcsParticipant} that joined the
     *                               {@link RcsGroupThread}
     * @see RcsMessageStore#persistRcsEvent(RcsEvent)
     */
    public RcsGroupThreadParticipantJoinedEvent(long timestamp,
            @NonNull RcsGroupThread rcsGroupThread, @NonNull RcsParticipant originatingParticipant,
            @NonNull RcsParticipant joinedParticipant) {
        super(timestamp, rcsGroupThread, originatingParticipant);
        mJoinedParticipantId = joinedParticipant;
    }

    /**
     * @return Returns the {@link RcsParticipant} that joined the associated {@link RcsGroupThread}
     */
    public RcsParticipant getJoinedParticipant() {
        return mJoinedParticipantId;
    }

    /**
     * Persists the event to the data store.
     *
     * @hide - not meant for public use.
     */
    @Override
    void persist(RcsControllerCall rcsControllerCall) throws RcsMessageStoreException {
        rcsControllerCall.call(
<<<<<<< HEAD
                iRcs -> iRcs.createGroupThreadParticipantJoinedEvent(getTimestamp(),
=======
                (iRcs, callingPackage) -> iRcs.createGroupThreadParticipantJoinedEvent(
                        getTimestamp(),
>>>>>>> 5df2e3e7
                        getRcsGroupThread().getThreadId(), getOriginatingParticipant().getId(),
                        getJoinedParticipant().getId(), callingPackage));
    }
}<|MERGE_RESOLUTION|>--- conflicted
+++ resolved
@@ -62,12 +62,8 @@
     @Override
     void persist(RcsControllerCall rcsControllerCall) throws RcsMessageStoreException {
         rcsControllerCall.call(
-<<<<<<< HEAD
-                iRcs -> iRcs.createGroupThreadParticipantJoinedEvent(getTimestamp(),
-=======
                 (iRcs, callingPackage) -> iRcs.createGroupThreadParticipantJoinedEvent(
                         getTimestamp(),
->>>>>>> 5df2e3e7
                         getRcsGroupThread().getThreadId(), getOriginatingParticipant().getId(),
                         getJoinedParticipant().getId(), callingPackage));
     }
