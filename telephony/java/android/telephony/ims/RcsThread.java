--- conflicted
+++ resolved
@@ -58,12 +58,8 @@
     @WorkerThread
     @NonNull
     public RcsMessageSnippet getSnippet() throws RcsMessageStoreException {
-<<<<<<< HEAD
-        return mRcsControllerCall.call(iRcs -> iRcs.getMessageSnippet(mThreadId));
-=======
         return mRcsControllerCall.call(
                 (iRcs, callingPackage) -> iRcs.getMessageSnippet(mThreadId, callingPackage));
->>>>>>> 5df2e3e7
     }
 
     /**
@@ -77,12 +73,8 @@
             @NonNull RcsIncomingMessageCreationParams rcsIncomingMessageCreationParams)
             throws RcsMessageStoreException {
         int messageId = mRcsControllerCall.call(
-<<<<<<< HEAD
-                iRcs -> iRcs.addIncomingMessage(mThreadId, rcsIncomingMessageCreationParams));
-=======
                 (iRcs, callingPackage) -> iRcs.addIncomingMessage(mThreadId,
                         rcsIncomingMessageCreationParams, callingPackage));
->>>>>>> 5df2e3e7
         return new RcsIncomingMessage(mRcsControllerCall, messageId);
     }
 
@@ -96,13 +88,8 @@
     public RcsOutgoingMessage addOutgoingMessage(
             @NonNull RcsOutgoingMessageCreationParams rcsOutgoingMessageCreationParams)
             throws RcsMessageStoreException {
-<<<<<<< HEAD
-        int messageId = mRcsControllerCall.call(iRcs -> iRcs.addOutgoingMessage(
-                mThreadId, rcsOutgoingMessageCreationParams));
-=======
         int messageId = mRcsControllerCall.call((iRcs, callingPackage) -> iRcs.addOutgoingMessage(
                 mThreadId, rcsOutgoingMessageCreationParams, callingPackage));
->>>>>>> 5df2e3e7
 
         return new RcsOutgoingMessage(mRcsControllerCall, messageId);
     }
@@ -116,14 +103,9 @@
     @WorkerThread
     public void deleteMessage(@NonNull RcsMessage rcsMessage) throws RcsMessageStoreException {
         mRcsControllerCall.callWithNoReturn(
-<<<<<<< HEAD
-                iRcs -> iRcs.deleteMessage(rcsMessage.getId(), rcsMessage.isIncoming(), mThreadId,
-                        isGroup()));
-=======
                 (iRcs, callingPackage) -> iRcs.deleteMessage(rcsMessage.getId(),
                         rcsMessage.isIncoming(), mThreadId,
                         isGroup(), callingPackage));
->>>>>>> 5df2e3e7
     }
 
     /**
@@ -140,12 +122,8 @@
         RcsMessageQueryParams queryParams =
                 new RcsMessageQueryParams.Builder().setThread(this).build();
         return new RcsMessageQueryResult(mRcsControllerCall,
-<<<<<<< HEAD
-                mRcsControllerCall.call(iRcs -> iRcs.getMessages(queryParams)));
-=======
                 mRcsControllerCall.call(
                         (iRcs, callingPackage) -> iRcs.getMessages(queryParams, callingPackage)));
->>>>>>> 5df2e3e7
     }
 
     /**
