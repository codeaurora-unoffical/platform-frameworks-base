/*
 * Copyright (C) 2018 The Android Open Source Project
 *
 * Licensed under the Apache License, Version 2.0 (the "License");
 * you may not use this file except in compliance with the License.
 * You may obtain a copy of the License at
 *
 *      http://www.apache.org/licenses/LICENSE-2.0
 *
 * Unless required by applicable law or agreed to in writing, software
 * distributed under the License is distributed on an "AS IS" BASIS,
 * WITHOUT WARRANTIES OR CONDITIONS OF ANY KIND, either express or implied.
 * See the License for the specific language governing permissions and
 * limitations under the License
 */

package android.telephony.ims;

import android.os.Message;
import android.os.RemoteException;
import android.telephony.CallQuality;
import android.telephony.ims.aidl.IImsCallSessionListener;
import android.util.Log;

import com.android.ims.internal.IImsCallSession;
import com.android.ims.internal.IImsVideoCallProvider;

import java.util.Objects;

/**
 * Provides the call initiation/termination, and media exchange between two IMS endpoints.
 * It directly communicates with IMS service which implements the IMS protocol behavior.
 *
 * @hide
 */
public class ImsCallSession {
    private static final String TAG = "ImsCallSession";

    /**
     * Defines IMS call session state. Please use
     * {@link android.telephony.ims.stub.ImsCallSessionImplBase.State} definition.
     * This is kept around for capability reasons.
     */
    public static class State {
        public static final int IDLE = 0;
        public static final int INITIATED = 1;
        public static final int NEGOTIATING = 2;
        public static final int ESTABLISHING = 3;
        public static final int ESTABLISHED = 4;

        public static final int RENEGOTIATING = 5;
        public static final int REESTABLISHING = 6;

        public static final int TERMINATING = 7;
        public static final int TERMINATED = 8;

        public static final int INVALID = (-1);

        /**
         * Converts the state to string.
         */
        public static String toString(int state) {
            switch (state) {
                case IDLE:
                    return "IDLE";
                case INITIATED:
                    return "INITIATED";
                case NEGOTIATING:
                    return "NEGOTIATING";
                case ESTABLISHING:
                    return "ESTABLISHING";
                case ESTABLISHED:
                    return "ESTABLISHED";
                case RENEGOTIATING:
                    return "RENEGOTIATING";
                case REESTABLISHING:
                    return "REESTABLISHING";
                case TERMINATING:
                    return "TERMINATING";
                case TERMINATED:
                    return "TERMINATED";
                default:
                    return "UNKNOWN";
            }
        }

        private State() {
        }
    }

    /**
     * Listener for events relating to an IMS session, such as when a session is being
     * recieved ("on ringing") or a call is outgoing ("on calling").
     * <p>Many of these events are also received by {@link ImsCall.Listener}.</p>
     * @hide
     */
    public static class Listener {
        /**
         * Called when a request is sent out to initiate a new session
         * and 1xx response is received from the network.
         *
         * @param session the session object that carries out the IMS session
         */
        public void callSessionProgressing(ImsCallSession session,
                ImsStreamMediaProfile profile) {
            // no-op
        }

        /**
         * Called when the session is established.
         *
         * @param session the session object that carries out the IMS session
         */
        public void callSessionStarted(ImsCallSession session,
                ImsCallProfile profile) {
            // no-op
        }

        /**
         * Called when the session establishment is failed.
         *
         * @param session the session object that carries out the IMS session
         * @param reasonInfo detailed reason of the session establishment failure
         */
        public void callSessionStartFailed(ImsCallSession session,
                ImsReasonInfo reasonInfo) {
        }

        /**
         * Called when the session is terminated.
         *
         * @param session the session object that carries out the IMS session
         * @param reasonInfo detailed reason of the session termination
         */
        public void callSessionTerminated(ImsCallSession session,
                ImsReasonInfo reasonInfo) {
        }

        /**
         * Called when the session is in hold.
         *
         * @param session the session object that carries out the IMS session
         */
        public void callSessionHeld(ImsCallSession session,
                ImsCallProfile profile) {
        }

        /**
         * Called when the session hold is failed.
         *
         * @param session the session object that carries out the IMS session
         * @param reasonInfo detailed reason of the session hold failure
         */
        public void callSessionHoldFailed(ImsCallSession session,
                ImsReasonInfo reasonInfo) {
        }

        /**
         * Called when the session hold is received from the remote user.
         *
         * @param session the session object that carries out the IMS session
         */
        public void callSessionHoldReceived(ImsCallSession session,
                ImsCallProfile profile) {
        }

        /**
         * Called when the session resume is done.
         *
         * @param session the session object that carries out the IMS session
         */
        public void callSessionResumed(ImsCallSession session,
                ImsCallProfile profile) {
        }

        /**
         * Called when the session resume is failed.
         *
         * @param session the session object that carries out the IMS session
         * @param reasonInfo detailed reason of the session resume failure
         */
        public void callSessionResumeFailed(ImsCallSession session,
                ImsReasonInfo reasonInfo) {
        }

        /**
         * Called when the session resume is received from the remote user.
         *
         * @param session the session object that carries out the IMS session
         */
        public void callSessionResumeReceived(ImsCallSession session,
                ImsCallProfile profile) {
        }

        /**
         * Called when the session merge has been started.  At this point, the {@code newSession}
         * represents the session which has been initiated to the IMS conference server for the
         * new merged conference.
         *
         * @param session the session object that carries out the IMS session
         * @param newSession the session object that is merged with an active & hold session
         */
        public void callSessionMergeStarted(ImsCallSession session,
                ImsCallSession newSession, ImsCallProfile profile) {
        }

        /**
         * Called when the session merge is successful and the merged session is active.
         *
         * @param session the session object that carries out the IMS session
         */
        public void callSessionMergeComplete(ImsCallSession session) {
        }

        /**
         * Called when the session merge has failed.
         *
         * @param session the session object that carries out the IMS session
         * @param reasonInfo detailed reason of the call merge failure
         */
        public void callSessionMergeFailed(ImsCallSession session,
                ImsReasonInfo reasonInfo) {
        }

        /**
         * Called when the session is updated (except for hold/unhold).
         *
         * @param session the session object that carries out the IMS session
         */
        public void callSessionUpdated(ImsCallSession session,
                ImsCallProfile profile) {
        }

        /**
         * Called when the session update is failed.
         *
         * @param session the session object that carries out the IMS session
         * @param reasonInfo detailed reason of the session update failure
         */
        public void callSessionUpdateFailed(ImsCallSession session,
                ImsReasonInfo reasonInfo) {
        }

        /**
         * Called when the session update is received from the remote user.
         *
         * @param session the session object that carries out the IMS session
         */
        public void callSessionUpdateReceived(ImsCallSession session,
                ImsCallProfile profile) {
            // no-op
        }

        /**
         * Called when the session is extended to the conference session.
         *
         * @param session the session object that carries out the IMS session
         * @param newSession the session object that is extended to the conference
         *      from the active session
         */
        public void callSessionConferenceExtended(ImsCallSession session,
                ImsCallSession newSession, ImsCallProfile profile) {
        }

        /**
         * Called when the conference extension is failed.
         *
         * @param session the session object that carries out the IMS session
         * @param reasonInfo detailed reason of the conference extension failure
         */
        public void callSessionConferenceExtendFailed(ImsCallSession session,
                ImsReasonInfo reasonInfo) {
        }

        /**
         * Called when the conference extension is received from the remote user.
         *
         * @param session the session object that carries out the IMS session
         */
        public void callSessionConferenceExtendReceived(ImsCallSession session,
                ImsCallSession newSession, ImsCallProfile profile) {
            // no-op
        }

        /**
         * Called when the invitation request of the participants is delivered to the conference
         * server.
         *
         * @param session the session object that carries out the IMS session
         */
        public void callSessionInviteParticipantsRequestDelivered(ImsCallSession session) {
            // no-op
        }

        /**
         * Called when the invitation request of the participants is failed.
         *
         * @param session the session object that carries out the IMS session
         * @param reasonInfo detailed reason of the conference invitation failure
         */
        public void callSessionInviteParticipantsRequestFailed(ImsCallSession session,
                ImsReasonInfo reasonInfo) {
            // no-op
        }

        /**
         * Called when the removal request of the participants is delivered to the conference
         * server.
         *
         * @param session the session object that carries out the IMS session
         */
        public void callSessionRemoveParticipantsRequestDelivered(ImsCallSession session) {
            // no-op
        }

        /**
         * Called when the removal request of the participants is failed.
         *
         * @param session the session object that carries out the IMS session
         * @param reasonInfo detailed reason of the conference removal failure
         */
        public void callSessionRemoveParticipantsRequestFailed(ImsCallSession session,
                ImsReasonInfo reasonInfo) {
            // no-op
        }

        /**
         * Called when the conference state is updated.
         *
         * @param session the session object that carries out the IMS session
         */
        public void callSessionConferenceStateUpdated(ImsCallSession session,
                ImsConferenceState state) {
            // no-op
        }

        /**
         * Called when the USSD message is received from the network.
         *
         * @param mode mode of the USSD message (REQUEST / NOTIFY)
         * @param ussdMessage USSD message
         */
        public void callSessionUssdMessageReceived(ImsCallSession session,
                int mode, String ussdMessage) {
            // no-op
        }

        /**
         * Called when an {@link ImsCallSession} may handover from one radio technology to another.
         * For example, the session may handover from WIFI to LTE if conditions are right.
         * <p>
         * If handover is attempted,
         * {@link #callSessionHandover(ImsCallSession, int, int, ImsReasonInfo)} or
         * {@link #callSessionHandoverFailed(ImsCallSession, int, int, ImsReasonInfo)} will be
         * called to indicate the success or failure of the handover.
         *
         * @param session IMS session object
         * @param srcAccessTech original access technology
         * @param targetAccessTech new access technology
         */
        public void callSessionMayHandover(ImsCallSession session, int srcAccessTech,
                int targetAccessTech) {
            // no-op
        }

        /**
         * Called when session access technology changes
         *
         * @param session IMS session object
         * @param srcAccessTech original access technology
         * @param targetAccessTech new access technology
         * @param reasonInfo
         */
        public void callSessionHandover(ImsCallSession session,
                                 int srcAccessTech, int targetAccessTech,
                                 ImsReasonInfo reasonInfo) {
            // no-op
        }

        /**
         * Called when session access technology change fails
         *
         * @param session IMS session object
         * @param srcAccessTech original access technology
         * @param targetAccessTech new access technology
         * @param reasonInfo handover failure reason
         */
        public void callSessionHandoverFailed(ImsCallSession session,
                                       int srcAccessTech, int targetAccessTech,
                                       ImsReasonInfo reasonInfo) {
            // no-op
        }

        /**
         * Called when TTY mode of remote party changed
         *
         * @param session IMS session object
         * @param mode TTY mode of remote party
         */
        public void callSessionTtyModeReceived(ImsCallSession session,
                                       int mode) {
            // no-op
        }

        /**
         * Notifies of a change to the multiparty state for this {@code ImsCallSession}.
         *
         * @param session The call session.
         * @param isMultiParty {@code true} if the session became multiparty, {@code false}
         *      otherwise.
         */
        public void callSessionMultipartyStateChanged(ImsCallSession session,
                boolean isMultiParty) {
            // no-op
        }

        /**
         * Called when the session supplementary service is received
         *
         * @param session the session object that carries out the IMS session
         */
        public void callSessionSuppServiceReceived(ImsCallSession session,
                ImsSuppServiceNotification suppServiceInfo) {
        }

        /**
         * Received RTT modify request from Remote Party
         */
        public void callSessionRttModifyRequestReceived(ImsCallSession session,
            ImsCallProfile callProfile) {
            // no-op
        }

        /**
         * Received response for RTT modify request
         */
        public void callSessionRttModifyResponseReceived(int status) {
            // no -op
        }

        /**
         * Device received RTT message from Remote UE
         */
        public void callSessionRttMessageReceived(String rttMessage) {
            // no-op
        }

        /**
<<<<<<< HEAD
         * While in call, there has been a change in the call session
         * property.
         * @param property - an integer containing masks for different properties
         * {e.g. @see Connection#PROPERTY_RTT_AUDIO_SPEECH}
         */
        public void callSessionPropertyChanged(int property) {
=======
         * While in call, there has been a change in RTT audio indicator.
         */
        public void callSessionRttAudioIndicatorChanged(ImsStreamMediaProfile profile) {
            // no-op
        }

        /**
         * Called when the IMS service reports a change to the call quality.
         */
        public void callQualityChanged(CallQuality callQuality) {
>>>>>>> 9b9ca46f
            // no-op
        }
    }

    private final IImsCallSession miSession;
    private boolean mClosed = false;
    private Listener mListener;

    /** @hide */
    public ImsCallSession(IImsCallSession iSession) {
        miSession = iSession;

        if (iSession != null) {
            try {
                iSession.setListener(new IImsCallSessionListenerProxy());
            } catch (RemoteException e) {
            }
        } else {
            mClosed = true;
        }
    }

    /** @hide */
    public ImsCallSession(IImsCallSession iSession, Listener listener) {
        this(iSession);
        setListener(listener);
    }

    /**
     * Closes this object. This object is not usable after being closed.
     */
    public void close() {
        synchronized (this) {
            if (mClosed) {
                return;
            }

            try {
                miSession.close();
                mClosed = true;
            } catch (RemoteException e) {
            }
        }
    }

    /**
     * Gets the call ID of the session.
     *
     * @return the call ID
     */
    public String getCallId() {
        if (mClosed) {
            return null;
        }

        try {
            return miSession.getCallId();
        } catch (RemoteException e) {
            return null;
        }
    }

    /**
     * Gets the call profile that this session is associated with
     *
     * @return the call profile that this session is associated with
     */
    public ImsCallProfile getCallProfile() {
        if (mClosed) {
            return null;
        }

        try {
            return miSession.getCallProfile();
        } catch (RemoteException e) {
            return null;
        }
    }

    /**
     * Gets the local call profile that this session is associated with
     *
     * @return the local call profile that this session is associated with
     */
    public ImsCallProfile getLocalCallProfile() {
        if (mClosed) {
            return null;
        }

        try {
            return miSession.getLocalCallProfile();
        } catch (RemoteException e) {
            return null;
        }
    }

    /**
     * Gets the remote call profile that this session is associated with
     *
     * @return the remote call profile that this session is associated with
     */
    public ImsCallProfile getRemoteCallProfile() {
        if (mClosed) {
            return null;
        }

        try {
            return miSession.getRemoteCallProfile();
        } catch (RemoteException e) {
            return null;
        }
    }

    /**
     * Gets the video call provider for the session.
     *
     * @return The video call provider.
     * @hide
     */
    public IImsVideoCallProvider getVideoCallProvider() {
        if (mClosed) {
            return null;
        }

        try {
            return miSession.getVideoCallProvider();
        } catch (RemoteException e) {
            return null;
        }
    }

    /**
     * Gets the value associated with the specified property of this session.
     *
     * @return the string value associated with the specified property
     */
    public String getProperty(String name) {
        if (mClosed) {
            return null;
        }

        try {
            return miSession.getProperty(name);
        } catch (RemoteException e) {
            return null;
        }
    }

    /**
     * Gets the session state.
     * The value returned must be one of the states in {@link State}.
     *
     * @return the session state
     */
    public int getState() {
        if (mClosed) {
            return State.INVALID;
        }

        try {
            return miSession.getState();
        } catch (RemoteException e) {
            return State.INVALID;
        }
    }

    /**
     * Determines if the {@link ImsCallSession} is currently alive (e.g. not in a terminated or
     * closed state).
     *
     * @return {@code True} if the session is alive.
     */
    public boolean isAlive() {
        if (mClosed) {
            return false;
        }

        int state = getState();
        switch (state) {
            case State.IDLE:
            case State.INITIATED:
            case State.NEGOTIATING:
            case State.ESTABLISHING:
            case State.ESTABLISHED:
            case State.RENEGOTIATING:
            case State.REESTABLISHING:
                return true;
            default:
                return false;
        }
    }

    /**
     * Gets the native IMS call session.
     * @hide
     */
    public IImsCallSession getSession() {
        return miSession;
    }

    /**
     * Checks if the session is in call.
     *
     * @return true if the session is in call
     */
    public boolean isInCall() {
        if (mClosed) {
            return false;
        }

        try {
            return miSession.isInCall();
        } catch (RemoteException e) {
            return false;
        }
    }

    /**
     * Sets the listener to listen to the session events. A {@link ImsCallSession}
     * can only hold one listener at a time. Subsequent calls to this method
     * override the previous listener.
     *
     * @param listener to listen to the session events of this object
     * @hide
     */
    public void setListener(Listener listener) {
        mListener = listener;
    }

    /**
     * Mutes or unmutes the mic for the active call.
     *
     * @param muted true if the call is muted, false otherwise
     */
    public void setMute(boolean muted) {
        if (mClosed) {
            return;
        }

        try {
            miSession.setMute(muted);
        } catch (RemoteException e) {
        }
    }

    /**
     * Initiates an IMS call with the specified target and call profile.
     * The session listener is called back upon defined session events.
     * The method is only valid to call when the session state is in
     * {@link ImsCallSession.State#IDLE}.
     *
     * @param callee dialed string to make the call to
     * @param profile call profile to make the call with the specified service type,
     *      call type and media information
     * @see Listener#callSessionStarted, Listener#callSessionStartFailed
     */
    public void start(String callee, ImsCallProfile profile) {
        if (mClosed) {
            return;
        }

        try {
            miSession.start(callee, profile);
        } catch (RemoteException e) {
        }
    }

    /**
     * Initiates an IMS conference call with the specified target and call profile.
     * The session listener is called back upon defined session events.
     * The method is only valid to call when the session state is in
     * {@link ImsCallSession.State#IDLE}.
     *
     * @param participants participant list to initiate an IMS conference call
     * @param profile call profile to make the call with the specified service type,
     *      call type and media information
     * @see Listener#callSessionStarted, Listener#callSessionStartFailed
     */
    public void start(String[] participants, ImsCallProfile profile) {
        if (mClosed) {
            return;
        }

        try {
            miSession.startConference(participants, profile);
        } catch (RemoteException e) {
        }
    }

    /**
     * Accepts an incoming call or session update.
     *
     * @param callType call type specified in {@link ImsCallProfile} to be answered
     * @param profile stream media profile {@link ImsStreamMediaProfile} to be answered
     * @see Listener#callSessionStarted
     */
    public void accept(int callType, ImsStreamMediaProfile profile) {
        if (mClosed) {
            return;
        }

        try {
            miSession.accept(callType, profile);
        } catch (RemoteException e) {
        }
    }

    /**
     * Deflects an incoming call.
     *
     * @param number number to be deflected to
     */
    public void deflect(String number) {
        if (mClosed) {
            return;
        }

        try {
            miSession.deflect(number);
        } catch (RemoteException e) {
        }
    }

    /**
     * Rejects an incoming call or session update.
     *
     * @param reason reason code to reject an incoming call
     * @see Listener#callSessionStartFailed
     */
    public void reject(int reason) {
        if (mClosed) {
            return;
        }

        try {
            miSession.reject(reason);
        } catch (RemoteException e) {
        }
    }

    /**
     * Terminates a call.
     *
     * @see Listener#callSessionTerminated
     */
    public void terminate(int reason) {
        if (mClosed) {
            return;
        }

        try {
            miSession.terminate(reason);
        } catch (RemoteException e) {
        }
    }

    /**
     * Puts a call on hold. When it succeeds, {@link Listener#callSessionHeld} is called.
     *
     * @param profile stream media profile {@link ImsStreamMediaProfile} to hold the call
     * @see Listener#callSessionHeld, Listener#callSessionHoldFailed
     */
    public void hold(ImsStreamMediaProfile profile) {
        if (mClosed) {
            return;
        }

        try {
            miSession.hold(profile);
        } catch (RemoteException e) {
        }
    }

    /**
     * Continues a call that's on hold. When it succeeds,
     * {@link Listener#callSessionResumed} is called.
     *
     * @param profile stream media profile {@link ImsStreamMediaProfile} to resume the call
     * @see Listener#callSessionResumed, Listener#callSessionResumeFailed
     */
    public void resume(ImsStreamMediaProfile profile) {
        if (mClosed) {
            return;
        }

        try {
            miSession.resume(profile);
        } catch (RemoteException e) {
        }
    }

    /**
     * Merges the active & hold call. When it succeeds,
     * {@link Listener#callSessionMergeStarted} is called.
     *
     * @see Listener#callSessionMergeStarted , Listener#callSessionMergeFailed
     */
    public void merge() {
        if (mClosed) {
            return;
        }

        try {
            miSession.merge();
        } catch (RemoteException e) {
        }
    }

    /**
     * Updates the current call's properties (ex. call mode change: video upgrade / downgrade).
     *
     * @param callType call type specified in {@link ImsCallProfile} to be updated
     * @param profile stream media profile {@link ImsStreamMediaProfile} to be updated
     * @see Listener#callSessionUpdated, Listener#callSessionUpdateFailed
     */
    public void update(int callType, ImsStreamMediaProfile profile) {
        if (mClosed) {
            return;
        }

        try {
            miSession.update(callType, profile);
        } catch (RemoteException e) {
        }
    }

    /**
     * Extends this call to the conference call with the specified recipients.
     *
     * @param participants list to be invited to the conference call after extending the call
     * @see Listener#callSessionConferenceExtended
     * @see Listener#callSessionConferenceExtendFailed
     */
    public void extendToConference(String[] participants) {
        if (mClosed) {
            return;
        }

        try {
            miSession.extendToConference(participants);
        } catch (RemoteException e) {
        }
    }

    /**
     * Requests the conference server to invite an additional participants to the conference.
     *
     * @param participants list to be invited to the conference call
     * @see Listener#callSessionInviteParticipantsRequestDelivered
     * @see Listener#callSessionInviteParticipantsRequestFailed
     */
    public void inviteParticipants(String[] participants) {
        if (mClosed) {
            return;
        }

        try {
            miSession.inviteParticipants(participants);
        } catch (RemoteException e) {
        }
    }

    /**
     * Requests the conference server to remove the specified participants from the conference.
     *
     * @param participants participant list to be removed from the conference call
     * @see Listener#callSessionRemoveParticipantsRequestDelivered
     * @see Listener#callSessionRemoveParticipantsRequestFailed
     */
    public void removeParticipants(String[] participants) {
        if (mClosed) {
            return;
        }

        try {
            miSession.removeParticipants(participants);
        } catch (RemoteException e) {
        }
    }


    /**
     * Sends a DTMF code. According to <a href="http://tools.ietf.org/html/rfc2833">RFC 2833</a>,
     * event 0 ~ 9 maps to decimal value 0 ~ 9, '*' to 10, '#' to 11, event 'A' ~ 'D' to 12 ~ 15,
     * and event flash to 16. Currently, event flash is not supported.
     *
     * @param c the DTMF to send. '0' ~ '9', 'A' ~ 'D', '*', '#' are valid inputs.
     */
    public void sendDtmf(char c, Message result) {
        if (mClosed) {
            return;
        }

        try {
            miSession.sendDtmf(c, result);
        } catch (RemoteException e) {
        }
    }

    /**
     * Starts a DTMF code. According to <a href="http://tools.ietf.org/html/rfc2833">RFC 2833</a>,
     * event 0 ~ 9 maps to decimal value 0 ~ 9, '*' to 10, '#' to 11, event 'A' ~ 'D' to 12 ~ 15,
     * and event flash to 16. Currently, event flash is not supported.
     *
     * @param c the DTMF to send. '0' ~ '9', 'A' ~ 'D', '*', '#' are valid inputs.
     */
    public void startDtmf(char c) {
        if (mClosed) {
            return;
        }

        try {
            miSession.startDtmf(c);
        } catch (RemoteException e) {
        }
    }

    /**
     * Stops a DTMF code.
     */
    public void stopDtmf() {
        if (mClosed) {
            return;
        }

        try {
            miSession.stopDtmf();
        } catch (RemoteException e) {
        }
    }

    /**
     * Sends an USSD message.
     *
     * @param ussdMessage USSD message to send
     */
    public void sendUssd(String ussdMessage) {
        if (mClosed) {
            return;
        }

        try {
            miSession.sendUssd(ussdMessage);
        } catch (RemoteException e) {
        }
    }

    /**
     * Determines if the session is multiparty.
     *
     * @return {@code True} if the session is multiparty.
     */
    public boolean isMultiparty() {
        if (mClosed) {
            return false;
        }

        try {
            return miSession.isMultiparty();
        } catch (RemoteException e) {
            return false;
        }
    }

    /**
     * Sends Rtt Message
     *
     * @param rttMessage rtt text to be sent
     */
    public void sendRttMessage(String rttMessage) {
        if (mClosed) {
            return;
        }

        try {
            miSession.sendRttMessage(rttMessage);
        } catch (RemoteException e) {
        }
    }

    /**
     * Sends RTT Upgrade or downgrade request
     *
     * @param to Profile with the RTT flag set to the desired value
     */
    public void sendRttModifyRequest(ImsCallProfile to) {
        if (mClosed) {
            return;
        }

        try {
            miSession.sendRttModifyRequest(to);
        } catch (RemoteException e) {
        }
    }

    /**
     * Sends RTT Upgrade response
     *
     * @param response : response for upgrade
     */
    public void sendRttModifyResponse(boolean response) {
        if (mClosed) {
            return;
        }

        try {
            miSession.sendRttModifyResponse(response);
        } catch (RemoteException e) {
        }
    }

    /**
     * A listener type for receiving notification on IMS call session events.
     * When an event is generated for an {@link IImsCallSession},
     * the application is notified by having one of the methods called on
     * the {@link IImsCallSessionListener}.
     */
    private class IImsCallSessionListenerProxy extends IImsCallSessionListener.Stub {
        /**
         * Notifies the result of the basic session operation (setup / terminate).
         */
        @Override
        public void callSessionProgressing(ImsStreamMediaProfile profile) {
            if (mListener != null) {
                mListener.callSessionProgressing(ImsCallSession.this, profile);
            }
        }

        @Override
        public void callSessionInitiated(ImsCallProfile profile) {
            if (mListener != null) {
                mListener.callSessionStarted(ImsCallSession.this, profile);
            }
        }

        @Override
        public void callSessionInitiatedFailed(ImsReasonInfo reasonInfo) {
            if (mListener != null) {
                mListener.callSessionStartFailed(ImsCallSession.this, reasonInfo);
            }
        }

        @Override
        public void callSessionTerminated(ImsReasonInfo reasonInfo) {
            if (mListener != null) {
                mListener.callSessionTerminated(ImsCallSession.this, reasonInfo);
            }
        }

        /**
         * Notifies the result of the call hold/resume operation.
         */
        @Override
        public void callSessionHeld(ImsCallProfile profile) {
            if (mListener != null) {
                mListener.callSessionHeld(ImsCallSession.this, profile);
            }
        }

        @Override
        public void callSessionHoldFailed(ImsReasonInfo reasonInfo) {
            if (mListener != null) {
                mListener.callSessionHoldFailed(ImsCallSession.this, reasonInfo);
            }
        }

        @Override
        public void callSessionHoldReceived(ImsCallProfile profile) {
            if (mListener != null) {
                mListener.callSessionHoldReceived(ImsCallSession.this, profile);
            }
        }

        @Override
        public void callSessionResumed(ImsCallProfile profile) {
            if (mListener != null) {
                mListener.callSessionResumed(ImsCallSession.this, profile);
            }
        }

        @Override
        public void callSessionResumeFailed(ImsReasonInfo reasonInfo) {
            if (mListener != null) {
                mListener.callSessionResumeFailed(ImsCallSession.this, reasonInfo);
            }
        }

        @Override
        public void callSessionResumeReceived(ImsCallProfile profile) {
            if (mListener != null) {
                mListener.callSessionResumeReceived(ImsCallSession.this, profile);
            }
        }

        /**
         * Notifies the start of a call merge operation.
         *
         * @param newSession The merged call session.
         * @param profile The call profile.
         */
        @Override
        public void callSessionMergeStarted(IImsCallSession newSession, ImsCallProfile profile) {
            // This callback can be used for future use to add additional
            // functionality that may be needed between conference start and complete
            Log.d(TAG, "callSessionMergeStarted");
        }

        /**
         * Notifies the successful completion of a call merge operation.
         *
         * @param newSession The call session.
         */
        @Override
        public void callSessionMergeComplete(IImsCallSession newSession) {
            if (mListener != null) {
                if (newSession != null) {
                    // Check if the active session is the same session that was
                    // active before the merge request was sent.
                    ImsCallSession validActiveSession = ImsCallSession.this;
                    try {
                        if (!Objects.equals(miSession.getCallId(), newSession.getCallId())) {
                            // New session created after conference
                            validActiveSession = new ImsCallSession(newSession);
                        }
                    } catch (RemoteException rex) {
                        Log.e(TAG, "callSessionMergeComplete: exception for getCallId!");
                    }
                    mListener.callSessionMergeComplete(validActiveSession);
               } else {
                   // Session already exists. Hence no need to pass
                   mListener.callSessionMergeComplete(null);
               }
            }
        }

        /**
         * Notifies of a failure to perform a call merge operation.
         *
         * @param reasonInfo The merge failure reason.
         */
        @Override
        public void callSessionMergeFailed(ImsReasonInfo reasonInfo) {
            if (mListener != null) {
                mListener.callSessionMergeFailed(ImsCallSession.this, reasonInfo);
            }
        }

        /**
         * Notifies the result of call upgrade / downgrade or any other call updates.
         */
        @Override
        public void callSessionUpdated(ImsCallProfile profile) {
            if (mListener != null) {
                mListener.callSessionUpdated(ImsCallSession.this, profile);
            }
        }

        @Override
        public void callSessionUpdateFailed(ImsReasonInfo reasonInfo) {
            if (mListener != null) {
                mListener.callSessionUpdateFailed(ImsCallSession.this, reasonInfo);
            }
        }

        @Override
        public void callSessionUpdateReceived(ImsCallProfile profile) {
            if (mListener != null) {
                mListener.callSessionUpdateReceived(ImsCallSession.this, profile);
            }
        }

        /**
         * Notifies the result of conference extension.
         */
        @Override
        public void callSessionConferenceExtended(IImsCallSession newSession,
                ImsCallProfile profile) {
            if (mListener != null) {
                mListener.callSessionConferenceExtended(ImsCallSession.this,
                        new ImsCallSession(newSession), profile);
            }
        }

        @Override
        public void callSessionConferenceExtendFailed(ImsReasonInfo reasonInfo) {
            if (mListener != null) {
                mListener.callSessionConferenceExtendFailed(ImsCallSession.this, reasonInfo);
            }
        }

        @Override
        public void callSessionConferenceExtendReceived(IImsCallSession newSession,
                ImsCallProfile profile) {
            if (mListener != null) {
                mListener.callSessionConferenceExtendReceived(ImsCallSession.this,
                        new ImsCallSession(newSession), profile);
            }
        }

        /**
         * Notifies the result of the participant invitation / removal to/from
         * the conference session.
         */
        @Override
        public void callSessionInviteParticipantsRequestDelivered() {
            if (mListener != null) {
                mListener.callSessionInviteParticipantsRequestDelivered(ImsCallSession.this);
            }
        }

        @Override
        public void callSessionInviteParticipantsRequestFailed(ImsReasonInfo reasonInfo) {
            if (mListener != null) {
                mListener.callSessionInviteParticipantsRequestFailed(ImsCallSession.this,
                        reasonInfo);
            }
        }

        @Override
        public void callSessionRemoveParticipantsRequestDelivered() {
            if (mListener != null) {
                mListener.callSessionRemoveParticipantsRequestDelivered(ImsCallSession.this);
            }
        }

        @Override
        public void callSessionRemoveParticipantsRequestFailed(ImsReasonInfo reasonInfo) {
            if (mListener != null) {
                mListener.callSessionRemoveParticipantsRequestFailed(ImsCallSession.this,
                        reasonInfo);
            }
        }

        /**
         * Notifies the changes of the conference info. in the conference session.
         */
        @Override
        public void callSessionConferenceStateUpdated(ImsConferenceState state) {
            if (mListener != null) {
                mListener.callSessionConferenceStateUpdated(ImsCallSession.this, state);
            }
        }

        /**
         * Notifies the incoming USSD message.
         */
        @Override
        public void callSessionUssdMessageReceived(int mode, String ussdMessage) {
            if (mListener != null) {
                mListener.callSessionUssdMessageReceived(ImsCallSession.this, mode, ussdMessage);
            }
        }

        /**
         * Notifies of a case where a {@link ImsCallSession} may
         * potentially handover from one radio technology to another.
         * @param srcAccessTech The source radio access technology; one of the access technology
         *                      constants defined in {@link android.telephony.ServiceState}.  For
         *                      example
         *                      {@link android.telephony.ServiceState#RIL_RADIO_TECHNOLOGY_LTE}.
         * @param targetAccessTech The target radio access technology; one of the access technology
         *                      constants defined in {@link android.telephony.ServiceState}.  For
         *                      example
         *                      {@link android.telephony.ServiceState#RIL_RADIO_TECHNOLOGY_LTE}.
         */
        @Override
        public void callSessionMayHandover(int srcAccessTech, int targetAccessTech) {
            if (mListener != null) {
                mListener.callSessionMayHandover(ImsCallSession.this, srcAccessTech,
                        targetAccessTech);
            }
        }

        /**
         * Notifies of handover information for this call
         */
        @Override
        public void callSessionHandover(int srcAccessTech, int targetAccessTech,
                ImsReasonInfo reasonInfo) {
            if (mListener != null) {
                mListener.callSessionHandover(ImsCallSession.this, srcAccessTech,
                        targetAccessTech, reasonInfo);
            }
        }

        /**
         * Notifies of handover failure info for this call
         */
        @Override
        public void callSessionHandoverFailed(int srcAccessTech, int targetAccessTech,
                ImsReasonInfo reasonInfo) {
            if (mListener != null) {
                mListener.callSessionHandoverFailed(ImsCallSession.this, srcAccessTech,
                        targetAccessTech, reasonInfo);
            }
        }

        /**
         * Notifies the TTY mode received from remote party.
         */
        @Override
        public void callSessionTtyModeReceived(int mode) {
            if (mListener != null) {
                mListener.callSessionTtyModeReceived(ImsCallSession.this, mode);
            }
        }

        /**
         * Notifies of a change to the multiparty state for this {@code ImsCallSession}.
         *
         * @param isMultiParty {@code true} if the session became multiparty, {@code false}
         *      otherwise.
         */
        public void callSessionMultipartyStateChanged(boolean isMultiParty) {
            if (mListener != null) {
                mListener.callSessionMultipartyStateChanged(ImsCallSession.this, isMultiParty);
            }
        }

        @Override
        public void callSessionSuppServiceReceived(ImsSuppServiceNotification suppServiceInfo ) {
            if (mListener != null) {
                mListener.callSessionSuppServiceReceived(ImsCallSession.this, suppServiceInfo);
            }
        }

        /**
         * Received RTT modify request from remote party
         */
        @Override
        public void callSessionRttModifyRequestReceived(ImsCallProfile callProfile) {
            if (mListener != null) {
                mListener.callSessionRttModifyRequestReceived(ImsCallSession.this, callProfile);
            }
        }

        /**
         * Received response for RTT modify request
         */
        @Override
        public void callSessionRttModifyResponseReceived(int status) {
            if (mListener != null) {
                mListener.callSessionRttModifyResponseReceived(status);
            }
        }

        /**
         * RTT Message received
         */
        @Override
        public void callSessionRttMessageReceived(String rttMessage) {
            if (mListener != null) {
                mListener.callSessionRttMessageReceived(rttMessage);
            }
        }

        /**
<<<<<<< HEAD
         * While in call, there has been a change in the call session
         * property.
         * @param property - an integer containing masks for different properties
         * {e.g. @see Connection#PROPERTY_RTT_AUDIO_SPEECH}
         */
        @Override
        public void callSessionPropertyChanged(int property) {
            if (mListener != null) {
                mListener.callSessionPropertyChanged(property);
=======
         * While in call, there has been a change in RTT audio indicator.
         */
        @Override
        public void callSessionRttAudioIndicatorChanged(ImsStreamMediaProfile profile) {
            if (mListener != null) {
                mListener.callSessionRttAudioIndicatorChanged(profile);
            }
        }

        /**
         * Call quality updated
         */
        @Override
        public void callQualityChanged(CallQuality callQuality) {
            if (mListener != null) {
                mListener.callQualityChanged(callQuality);
>>>>>>> 9b9ca46f
            }
        }
    }

    /**
     * Provides a string representation of the {@link ImsCallSession}.  Primarily intended for
     * use in log statements.
     *
     * @return String representation of session.
     */
    @Override
    public String toString() {
        StringBuilder sb = new StringBuilder();
        sb.append("[ImsCallSession objId:");
        sb.append(System.identityHashCode(this));
        sb.append(" state:");
        sb.append(State.toString(getState()));
        sb.append(" callId:");
        sb.append(getCallId());
        sb.append("]");
        return sb.toString();
    }
}<|MERGE_RESOLUTION|>--- conflicted
+++ resolved
@@ -446,14 +446,16 @@
         }
 
         /**
-<<<<<<< HEAD
          * While in call, there has been a change in the call session
          * property.
          * @param property - an integer containing masks for different properties
          * {e.g. @see Connection#PROPERTY_RTT_AUDIO_SPEECH}
          */
         public void callSessionPropertyChanged(int property) {
-=======
+            // no-op
+        }
+
+        /**
          * While in call, there has been a change in RTT audio indicator.
          */
         public void callSessionRttAudioIndicatorChanged(ImsStreamMediaProfile profile) {
@@ -464,7 +466,6 @@
          * Called when the IMS service reports a change to the call quality.
          */
         public void callQualityChanged(CallQuality callQuality) {
->>>>>>> 9b9ca46f
             // no-op
         }
     }
@@ -1423,7 +1424,6 @@
         }
 
         /**
-<<<<<<< HEAD
          * While in call, there has been a change in the call session
          * property.
          * @param property - an integer containing masks for different properties
@@ -1433,7 +1433,10 @@
         public void callSessionPropertyChanged(int property) {
             if (mListener != null) {
                 mListener.callSessionPropertyChanged(property);
-=======
+            }
+        }
+
+        /**
          * While in call, there has been a change in RTT audio indicator.
          */
         @Override
@@ -1450,7 +1453,6 @@
         public void callQualityChanged(CallQuality callQuality) {
             if (mListener != null) {
                 mListener.callQualityChanged(callQuality);
->>>>>>> 9b9ca46f
             }
         }
     }
