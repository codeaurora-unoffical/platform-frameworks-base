--- conflicted
+++ resolved
@@ -1064,7 +1064,6 @@
         case RILConstants.NETWORK_MODE_GSM_UMTS:
         case RILConstants.NETWORK_MODE_LTE_GSM_WCDMA:
         case RILConstants.NETWORK_MODE_LTE_WCDMA:
-<<<<<<< HEAD
         case RILConstants.NETWORK_MODE_TD_SCDMA_ONLY:
         case RILConstants.NETWORK_MODE_TD_SCDMA_WCDMA:
         case RILConstants.NETWORK_MODE_TD_SCDMA_LTE:
@@ -1073,30 +1072,14 @@
         case RILConstants.NETWORK_MODE_TD_SCDMA_GSM_WCDMA:
         case RILConstants.NETWORK_MODE_TD_SCDMA_WCDMA_LTE:
         case RILConstants.NETWORK_MODE_TD_SCDMA_GSM_WCDMA_LTE:
-=======
-        case RILConstants.NETWORK_MODE_LTE_CDMA_EVDO_GSM_WCDMA:
-        case RILConstants.NETWORK_MODE_TDSCDMA_ONLY:
-        case RILConstants.NETWORK_MODE_TDSCDMA_WCDMA:
-        case RILConstants.NETWORK_MODE_LTE_TDSCDMA:
-        case RILConstants.NETWORK_MODE_TDSCDMA_GSM:
-        case RILConstants.NETWORK_MODE_LTE_TDSCDMA_GSM:
-        case RILConstants.NETWORK_MODE_TDSCDMA_GSM_WCDMA:
-        case RILConstants.NETWORK_MODE_LTE_TDSCDMA_WCDMA:
-        case RILConstants.NETWORK_MODE_LTE_TDSCDMA_GSM_WCDMA:
-        case RILConstants.NETWORK_MODE_LTE_TDSCDMA_CDMA_EVDO_GSM_WCDMA:
->>>>>>> 25b5096f
             return PhoneConstants.PHONE_TYPE_GSM;
 
         // Use CDMA Phone for the global mode including CDMA
         case RILConstants.NETWORK_MODE_GLOBAL:
         case RILConstants.NETWORK_MODE_LTE_CDMA_EVDO:
-<<<<<<< HEAD
         case RILConstants.NETWORK_MODE_LTE_CDMA_EVDO_GSM_WCDMA:
         case RILConstants.NETWORK_MODE_TD_SCDMA_GSM_WCDMA_CDMA_EVDO:
         case RILConstants.NETWORK_MODE_TD_SCDMA_LTE_CDMA_EVDO_GSM_WCDMA:
-=======
-        case RILConstants.NETWORK_MODE_TDSCDMA_CDMA_EVDO_GSM_WCDMA:
->>>>>>> 25b5096f
             return PhoneConstants.PHONE_TYPE_CDMA;
 
         case RILConstants.NETWORK_MODE_LTE_ONLY:
