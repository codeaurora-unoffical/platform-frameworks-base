/*
 * Copyright (C) 2008 The Android Open Source Project
 *
 * Licensed under the Apache License, Version 2.0 (the "License");
 * you may not use this file except in compliance with the License.
 * You may obtain a copy of the License at
 *
 *      http://www.apache.org/licenses/LICENSE-2.0
 *
 * Unless required by applicable law or agreed to in writing, software
 * distributed under the License is distributed on an "AS IS" BASIS,
 * WITHOUT WARRANTIES OR CONDITIONS OF ANY KIND, either express or implied.
 * See the License for the specific language governing permissions and
 * limitations under the License.
 */

package android.telephony;

import static android.content.Context.TELECOM_SERVICE;

import static com.android.internal.util.Preconditions.checkNotNull;

import android.Manifest;
import android.annotation.CallbackExecutor;
import android.annotation.IntDef;
import android.annotation.LongDef;
import android.annotation.NonNull;
import android.annotation.Nullable;
import android.annotation.RequiresPermission;
import android.annotation.SdkConstant;
import android.annotation.SdkConstant.SdkConstantType;
import android.annotation.SuppressAutoDoc;
import android.annotation.SuppressLint;
import android.annotation.SystemApi;
import android.annotation.SystemService;
import android.annotation.TestApi;
import android.annotation.UnsupportedAppUsage;
import android.annotation.WorkerThread;
import android.app.ActivityThread;
import android.app.PendingIntent;
import android.content.Context;
import android.content.Intent;
import android.net.ConnectivityManager;
import android.net.NetworkStats;
import android.net.Uri;
import android.os.AsyncTask;
import android.os.BatteryStats;
import android.os.Binder;
import android.os.Build;
import android.os.Bundle;
import android.os.Handler;
import android.os.PersistableBundle;
import android.os.Process;
import android.os.RemoteException;
import android.os.ResultReceiver;
import android.os.ServiceManager;
import android.os.SystemProperties;
import android.os.WorkSource;
import android.provider.Settings.SettingNotFoundException;
import android.service.carrier.CarrierIdentifier;
import android.telecom.PhoneAccount;
import android.telecom.PhoneAccountHandle;
import android.telecom.TelecomManager;
import android.telephony.VisualVoicemailService.VisualVoicemailTask;
import android.telephony.emergency.EmergencyNumber;
import android.telephony.emergency.EmergencyNumber.EmergencyServiceCategories;
import android.telephony.ims.aidl.IImsConfig;
import android.telephony.ims.aidl.IImsMmTelFeature;
import android.telephony.ims.aidl.IImsRcsFeature;
import android.telephony.ims.aidl.IImsRegistration;
import android.telephony.ims.feature.MmTelFeature;
import android.telephony.ims.stub.ImsRegistrationImplBase;
import android.text.TextUtils;
import android.util.Log;
import android.util.Pair;

import com.android.ims.internal.IImsServiceFeatureCallback;
import com.android.internal.annotations.VisibleForTesting;
import com.android.internal.telecom.ITelecomService;
import com.android.internal.telephony.CellNetworkScanResult;
import com.android.internal.telephony.INumberVerificationCallback;
import com.android.internal.telephony.IOns;
import com.android.internal.telephony.IPhoneSubInfo;
import com.android.internal.telephony.ITelephony;
import com.android.internal.telephony.ITelephonyRegistry;
import com.android.internal.telephony.OperatorInfo;
import com.android.internal.telephony.PhoneConstants;
import com.android.internal.telephony.RILConstants;
import com.android.internal.telephony.TelephonyProperties;

import java.io.FileInputStream;
import java.io.IOException;
import java.lang.annotation.Retention;
import java.lang.annotation.RetentionPolicy;
import java.util.ArrayList;
import java.util.Collections;
import java.util.List;
import java.util.Locale;
import java.util.Map;
import java.util.concurrent.Executor;
import java.util.regex.Matcher;
import java.util.regex.Pattern;

/**
 * Provides access to information about the telephony services on
 * the device. Applications can use the methods in this class to
 * determine telephony services and states, as well as to access some
 * types of subscriber information. Applications can also register
 * a listener to receive notification of telephony state changes.
 * <p>
 * The returned TelephonyManager will use the default subscription for all calls.
 * To call an API for a specific subscription, use {@link #createForSubscriptionId(int)}. e.g.
 * <code>
 *   telephonyManager = defaultSubTelephonyManager.createForSubscriptionId(subId);
 * </code>
 * <p>
 * Note that access to some telephony information is
 * permission-protected. Your application cannot access the protected
 * information unless it has the appropriate permissions declared in
 * its manifest file. Where permissions apply, they are noted in the
 * the methods through which you access the protected information.
 */
@SystemService(Context.TELEPHONY_SERVICE)
public class TelephonyManager {
    private static final String TAG = "TelephonyManager";

    /**
     * The key to use when placing the result of {@link #requestModemActivityInfo(ResultReceiver)}
     * into the ResultReceiver Bundle.
     * @hide
     */
    public static final String MODEM_ACTIVITY_RESULT_KEY =
            BatteryStats.RESULT_RECEIVER_CONTROLLER_KEY;

    /**
     * The process name of the Phone app as well as many other apps that use this process name, such
     * as settings and vendor components.
     * @hide
     */
    public static final String PHONE_PROCESS_NAME = "com.android.phone";

    /**
     * The allowed states of Wi-Fi calling.
     *
     * @hide
     */
    public interface WifiCallingChoices {
        /** Always use Wi-Fi calling */
        static final int ALWAYS_USE = 0;
        /** Ask the user whether to use Wi-Fi on every call */
        static final int ASK_EVERY_TIME = 1;
        /** Never use Wi-Fi calling */
        static final int NEVER_USE = 2;
    }

    /** @hide */
    @Retention(RetentionPolicy.SOURCE)
    @IntDef(prefix = {"NETWORK_SELECTION_MODE_"},
            value = {
                    NETWORK_SELECTION_MODE_UNKNOWN,
                    NETWORK_SELECTION_MODE_AUTO,
                    NETWORK_SELECTION_MODE_MANUAL})
    public @interface NetworkSelectionMode {}

    /** @hide */
    public static final int NETWORK_SELECTION_MODE_UNKNOWN = 0;
    /** @hide */
    public static final int NETWORK_SELECTION_MODE_AUTO = 1;
    /** @hide */
    public static final int NETWORK_SELECTION_MODE_MANUAL = 2;

    /** The otaspMode passed to PhoneStateListener#onOtaspChanged */
    /** @hide */
    static public final int OTASP_UNINITIALIZED = 0;
    /** @hide */
    static public final int OTASP_UNKNOWN = 1;
    /** @hide */
    static public final int OTASP_NEEDED = 2;
    /** @hide */
    static public final int OTASP_NOT_NEEDED = 3;
    /* OtaUtil has conflict enum 4: OtaUtils.OTASP_FAILURE_SPC_RETRIES */
    /** @hide */
    static public final int OTASP_SIM_UNPROVISIONED = 5;

    /** @hide */
    static public final int KEY_TYPE_EPDG = 1;

    /** @hide */
    static public final int KEY_TYPE_WLAN = 2;

    /**
     * No Single Radio Voice Call Continuity (SRVCC) handover is active.
     * See TS 23.216 for more information.
     * @hide
     */
    @SystemApi
    public static final int SRVCC_STATE_HANDOVER_NONE  = -1;

    /**
     * Single Radio Voice Call Continuity (SRVCC) handover has been started on the network.
     * See TS 23.216 for more information.
     * @hide
     */
    @SystemApi
    public static final int SRVCC_STATE_HANDOVER_STARTED  = 0;

    /**
     * Ongoing Single Radio Voice Call Continuity (SRVCC) handover has successfully completed.
     * See TS 23.216 for more information.
     * @hide
     */
    @SystemApi
    public static final int SRVCC_STATE_HANDOVER_COMPLETED = 1;

    /**
     * Ongoing Single Radio Voice Call Continuity (SRVCC) handover has failed.
     * See TS 23.216 for more information.
     * @hide
     */
    @SystemApi
    public static final int SRVCC_STATE_HANDOVER_FAILED   = 2;

    /**
     * Ongoing Single Radio Voice Call Continuity (SRVCC) handover has been canceled.
     * See TS 23.216 for more information.
     * @hide
     */
    @SystemApi
    public static final int SRVCC_STATE_HANDOVER_CANCELED  = 3;

    /**
     * A UICC card identifier used if the device does not support the operation.
     * For example, {@link #getCardIdForDefaultEuicc()} returns this value if the device has no
     * eUICC, or the eUICC cannot be read.
     */
    public static final int UNSUPPORTED_CARD_ID = -1;

    /**
     * A UICC card identifier used before the UICC card is loaded. See
     * {@link #getCardIdForDefaultEuicc()} and {@link UiccCardInfo#getCardId()}.
     * <p>
     * Note that once the UICC card is loaded, the card ID may become {@link #UNSUPPORTED_CARD_ID}.
     */
    public static final int UNINITIALIZED_CARD_ID = -2;

    /** @hide */
    @Retention(RetentionPolicy.SOURCE)
    @IntDef(prefix = {"SRVCC_STATE_"},
            value = {
                    SRVCC_STATE_HANDOVER_NONE,
                    SRVCC_STATE_HANDOVER_STARTED,
                    SRVCC_STATE_HANDOVER_COMPLETED,
                    SRVCC_STATE_HANDOVER_FAILED,
                    SRVCC_STATE_HANDOVER_CANCELED})
    public @interface SrvccState {}

    private final Context mContext;
    private final int mSubId;
    @UnsupportedAppUsage
    private SubscriptionManager mSubscriptionManager;
    private TelephonyScanManager mTelephonyScanManager;

    private static String multiSimConfig =
            SystemProperties.get(TelephonyProperties.PROPERTY_MULTI_SIM_CONFIG);

    /** Enum indicating multisim variants
     *  DSDS - Dual SIM Dual Standby
     *  DSDA - Dual SIM Dual Active
     *  TSTS - Triple SIM Triple Standby
     **/
    /** @hide */
    public enum MultiSimVariants {
        @UnsupportedAppUsage
        DSDS,
        @UnsupportedAppUsage
        DSDA,
        @UnsupportedAppUsage
        TSTS,
        @UnsupportedAppUsage
        UNKNOWN
    };

    /** @hide */
    @UnsupportedAppUsage
    public TelephonyManager(Context context) {
      this(context, SubscriptionManager.DEFAULT_SUBSCRIPTION_ID);
    }

    /** @hide */
    @UnsupportedAppUsage
    public TelephonyManager(Context context, int subId) {
        mSubId = subId;
        Context appContext = context.getApplicationContext();
        if (appContext != null) {
            mContext = appContext;
        } else {
            mContext = context;
        }
        mSubscriptionManager = SubscriptionManager.from(mContext);
    }

    /** @hide */
    @UnsupportedAppUsage
    private TelephonyManager() {
        mContext = null;
        mSubId = SubscriptionManager.INVALID_SUBSCRIPTION_ID;
    }

    private static TelephonyManager sInstance = new TelephonyManager();

    /** @hide
    /* @deprecated - use getSystemService as described above */
    @Deprecated
    @UnsupportedAppUsage(maxTargetSdk = Build.VERSION_CODES.P)
    public static TelephonyManager getDefault() {
        return sInstance;
    }

    private String getOpPackageName() {
        // For legacy reasons the TelephonyManager has API for getting
        // a static instance with no context set preventing us from
        // getting the op package name. As a workaround we do a best
        // effort and get the context from the current activity thread.
        if (mContext != null) {
            return mContext.getOpPackageName();
        }
        return ActivityThread.currentOpPackageName();
    }

    private boolean isSystemProcess() {
        return Process.myUid() == Process.SYSTEM_UID;
    }

    /**
     * Returns the multi SIM variant
     * Returns DSDS for Dual SIM Dual Standby
     * Returns DSDA for Dual SIM Dual Active
     * Returns TSTS for Triple SIM Triple Standby
     * Returns UNKNOWN for others
     */
    /** {@hide} */
    @UnsupportedAppUsage
    public MultiSimVariants getMultiSimConfiguration() {
        String mSimConfig =
            SystemProperties.get(TelephonyProperties.PROPERTY_MULTI_SIM_CONFIG);
        if (mSimConfig.equals("dsds")) {
            return MultiSimVariants.DSDS;
        } else if (mSimConfig.equals("dsda")) {
            return MultiSimVariants.DSDA;
        } else if (mSimConfig.equals("tsts")) {
            return MultiSimVariants.TSTS;
        } else {
            return MultiSimVariants.UNKNOWN;
        }
    }


    /**
     * Returns the number of phones available.
     * Returns 0 if none of voice, sms, data is not supported
     * Returns 1 for Single standby mode (Single SIM functionality)
     * Returns 2 for Dual standby mode.(Dual SIM functionality)
     * Returns 3 for Tri standby mode.(Tri SIM functionality)
     */
    public int getPhoneCount() {
        int phoneCount = 1;
        switch (getMultiSimConfiguration()) {
            case UNKNOWN:
                ConnectivityManager cm = mContext == null ? null : (ConnectivityManager) mContext
                        .getSystemService(Context.CONNECTIVITY_SERVICE);
                // check for voice and data support, 0 if not supported
                if (!isVoiceCapable() && !isSmsCapable() && cm != null
                        && !cm.isNetworkSupported(ConnectivityManager.TYPE_MOBILE)) {
                    phoneCount = 0;
                } else {
                    phoneCount = 1;
                }
                break;
            case DSDS:
            case DSDA:
                phoneCount = PhoneConstants.MAX_PHONE_COUNT_DUAL_SIM;
                break;
            case TSTS:
                phoneCount = PhoneConstants.MAX_PHONE_COUNT_TRI_SIM;
                break;
        }
        return phoneCount;
    }

    /** {@hide} */
    @UnsupportedAppUsage(maxTargetSdk = Build.VERSION_CODES.P)
    public static TelephonyManager from(Context context) {
        return (TelephonyManager) context.getSystemService(Context.TELEPHONY_SERVICE);
    }

    /**
     * Create a new TelephonyManager object pinned to the given subscription ID.
     *
     * @return a TelephonyManager that uses the given subId for all calls.
     */
    public TelephonyManager createForSubscriptionId(int subId) {
      // Don't reuse any TelephonyManager objects.
      return new TelephonyManager(mContext, subId);
    }

    /**
     * Create a new TelephonyManager object pinned to the subscription ID associated with the given
     * phone account.
     *
     * @return a TelephonyManager that uses the given phone account for all calls, or {@code null}
     * if the phone account does not correspond to a valid subscription ID.
     */
    @Nullable
    public TelephonyManager createForPhoneAccountHandle(PhoneAccountHandle phoneAccountHandle) {
        int subId = getSubIdForPhoneAccountHandle(phoneAccountHandle);
        if (!SubscriptionManager.isValidSubscriptionId(subId)) {
            return null;
        }
        return new TelephonyManager(mContext, subId);
    }

    /** {@hide} */
    @UnsupportedAppUsage
    public boolean isMultiSimEnabled() {
        return (multiSimConfig.equals("dsds") || multiSimConfig.equals("dsda") ||
            multiSimConfig.equals("tsts"));
    }

    //
    // Broadcast Intent actions
    //

    /**
     * Broadcast intent action indicating that the call state
     * on the device has changed.
     *
     * <p>
     * The {@link #EXTRA_STATE} extra indicates the new call state.
     * If a receiving app has {@link android.Manifest.permission#READ_CALL_LOG} permission, a second
     * extra {@link #EXTRA_INCOMING_NUMBER} provides the phone number for incoming and outgoing
     * calls as a String.
     * <p>
     * If the receiving app has
     * {@link android.Manifest.permission#READ_CALL_LOG} and
     * {@link android.Manifest.permission#READ_PHONE_STATE} permission, it will receive the
     * broadcast twice; one with the {@link #EXTRA_INCOMING_NUMBER} populated with the phone number,
     * and another with it blank.  Due to the nature of broadcasts, you cannot assume the order
     * in which these broadcasts will arrive, however you are guaranteed to receive two in this
     * case.  Apps which are interested in the {@link #EXTRA_INCOMING_NUMBER} can ignore the
     * broadcasts where {@link #EXTRA_INCOMING_NUMBER} is not present in the extras (e.g. where
     * {@link Intent#hasExtra(String)} returns {@code false}).
     * <p class="note">
     * This was a {@link android.content.Context#sendStickyBroadcast sticky}
     * broadcast in version 1.0, but it is no longer sticky.
     * Instead, use {@link #getCallState} to synchronously query the current call state.
     *
     * @see #EXTRA_STATE
     * @see #EXTRA_INCOMING_NUMBER
     * @see #getCallState
     */
    @SdkConstant(SdkConstantType.BROADCAST_INTENT_ACTION)
    @RequiresPermission(android.Manifest.permission.READ_PHONE_STATE)
    public static final String ACTION_PHONE_STATE_CHANGED =
            "android.intent.action.PHONE_STATE";

    /**
     * The Phone app sends this intent when a user opts to respond-via-message during an incoming
     * call. By default, the device's default SMS app consumes this message and sends a text message
     * to the caller. A third party app can also provide this functionality by consuming this Intent
     * with a {@link android.app.Service} and sending the message using its own messaging system.
     * <p>The intent contains a URI (available from {@link android.content.Intent#getData})
     * describing the recipient, using either the {@code sms:}, {@code smsto:}, {@code mms:},
     * or {@code mmsto:} URI schema. Each of these URI schema carry the recipient information the
     * same way: the path part of the URI contains the recipient's phone number or a comma-separated
     * set of phone numbers if there are multiple recipients. For example, {@code
     * smsto:2065551234}.</p>
     *
     * <p>The intent may also contain extras for the message text (in {@link
     * android.content.Intent#EXTRA_TEXT}) and a message subject
     * (in {@link android.content.Intent#EXTRA_SUBJECT}).</p>
     *
     * <p class="note"><strong>Note:</strong>
     * The intent-filter that consumes this Intent needs to be in a {@link android.app.Service}
     * that requires the
     * permission {@link android.Manifest.permission#SEND_RESPOND_VIA_MESSAGE}.</p>
     * <p>For example, the service that receives this intent can be declared in the manifest file
     * with an intent filter like this:</p>
     * <pre>
     * &lt;!-- Service that delivers SMS messages received from the phone "quick response" -->
     * &lt;service android:name=".HeadlessSmsSendService"
     *          android:permission="android.permission.SEND_RESPOND_VIA_MESSAGE"
     *          android:exported="true" >
     *   &lt;intent-filter>
     *     &lt;action android:name="android.intent.action.RESPOND_VIA_MESSAGE" />
     *     &lt;category android:name="android.intent.category.DEFAULT" />
     *     &lt;data android:scheme="sms" />
     *     &lt;data android:scheme="smsto" />
     *     &lt;data android:scheme="mms" />
     *     &lt;data android:scheme="mmsto" />
     *   &lt;/intent-filter>
     * &lt;/service></pre>
     * <p>
     * Output: nothing.
     */
    @SdkConstant(SdkConstantType.SERVICE_ACTION)
    public static final String ACTION_RESPOND_VIA_MESSAGE =
            "android.intent.action.RESPOND_VIA_MESSAGE";

    /**
     * The emergency dialer may choose to present activities with intent filters for this
     * action as emergency assistance buttons that launch the activity when clicked.
     *
     * @hide
     */
    @SdkConstant(SdkConstantType.ACTIVITY_INTENT_ACTION)
    public static final String ACTION_EMERGENCY_ASSISTANCE =
            "android.telephony.action.EMERGENCY_ASSISTANCE";

    /**
     * A boolean meta-data value indicating whether the voicemail settings should be hidden in the
     * call settings page launched by
     * {@link android.telecom.TelecomManager#ACTION_SHOW_CALL_SETTINGS}.
     * Dialer implementations (see {@link android.telecom.TelecomManager#getDefaultDialerPackage()})
     * which would also like to manage voicemail settings should set this meta-data to {@code true}
     * in the manifest registration of their application.
     *
     * @see android.telecom.TelecomManager#ACTION_SHOW_CALL_SETTINGS
     * @see #ACTION_CONFIGURE_VOICEMAIL
     * @see #EXTRA_HIDE_PUBLIC_SETTINGS
     */
    public static final String METADATA_HIDE_VOICEMAIL_SETTINGS_MENU =
            "android.telephony.HIDE_VOICEMAIL_SETTINGS_MENU";

    /**
     * Open the voicemail settings activity to make changes to voicemail configuration.
     *
     * <p>
     * The {@link #EXTRA_PHONE_ACCOUNT_HANDLE} extra indicates which {@link PhoneAccountHandle} to
     * configure voicemail.
     * The {@link #EXTRA_HIDE_PUBLIC_SETTINGS} hides settings the dialer will modify through public
     * API if set.
     *
     * @see #EXTRA_PHONE_ACCOUNT_HANDLE
     * @see #EXTRA_HIDE_PUBLIC_SETTINGS
     */
    @SdkConstant(SdkConstantType.ACTIVITY_INTENT_ACTION)
    public static final String ACTION_CONFIGURE_VOICEMAIL =
            "android.telephony.action.CONFIGURE_VOICEMAIL";

    /**
     * The boolean value indicating whether the voicemail settings activity launched by {@link
     * #ACTION_CONFIGURE_VOICEMAIL} should hide settings accessible through public API. This is
     * used by dialer implementations which provides their own voicemail settings UI, but still
     * needs to expose device specific voicemail settings to the user.
     *
     * @see #ACTION_CONFIGURE_VOICEMAIL
     * @see #METADATA_HIDE_VOICEMAIL_SETTINGS_MENU
     */
    public static final String EXTRA_HIDE_PUBLIC_SETTINGS =
            "android.telephony.extra.HIDE_PUBLIC_SETTINGS";

    /**
     * @hide
     */
    public static final boolean EMERGENCY_ASSISTANCE_ENABLED = true;

    /**
     * The lookup key used with the {@link #ACTION_PHONE_STATE_CHANGED} broadcast
     * for a String containing the new call state.
     *
     * <p class="note">
     * Retrieve with
     * {@link android.content.Intent#getStringExtra(String)}.
     *
     * @see #EXTRA_STATE_IDLE
     * @see #EXTRA_STATE_RINGING
     * @see #EXTRA_STATE_OFFHOOK
     */
    public static final String EXTRA_STATE = PhoneConstants.STATE_KEY;

    /**
     * Value used with {@link #EXTRA_STATE} corresponding to
     * {@link #CALL_STATE_IDLE}.
     */
    public static final String EXTRA_STATE_IDLE = PhoneConstants.State.IDLE.toString();

    /**
     * Value used with {@link #EXTRA_STATE} corresponding to
     * {@link #CALL_STATE_RINGING}.
     */
    public static final String EXTRA_STATE_RINGING = PhoneConstants.State.RINGING.toString();

    /**
     * Value used with {@link #EXTRA_STATE} corresponding to
     * {@link #CALL_STATE_OFFHOOK}.
     */
    public static final String EXTRA_STATE_OFFHOOK = PhoneConstants.State.OFFHOOK.toString();

    /**
     * Extra key used with the {@link #ACTION_PHONE_STATE_CHANGED} broadcast
     * for a String containing the incoming or outgoing phone number.
     * <p>
     * This extra is only populated for receivers of the {@link #ACTION_PHONE_STATE_CHANGED}
     * broadcast which have been granted the {@link android.Manifest.permission#READ_CALL_LOG} and
     * {@link android.Manifest.permission#READ_PHONE_STATE} permissions.
     * <p>
     * For incoming calls, the phone number is only guaranteed to be populated when the
     * {@link #EXTRA_STATE} changes from {@link #EXTRA_STATE_IDLE} to {@link #EXTRA_STATE_RINGING}.
     * If the incoming caller is from an unknown number, the extra will be populated with an empty
     * string.
     * For outgoing calls, the phone number is only guaranteed to be populated when the
     * {@link #EXTRA_STATE} changes from {@link #EXTRA_STATE_IDLE} to {@link #EXTRA_STATE_OFFHOOK}.
     * <p class="note">
     * Retrieve with
     * {@link android.content.Intent#getStringExtra(String)}.
     */
    public static final String EXTRA_INCOMING_NUMBER = "incoming_number";

    /**
     * Broadcast intent action indicating that a precise call state
     * (cellular) on the device has changed.
     *
     * <p>
     * The {@link #EXTRA_RINGING_CALL_STATE} extra indicates the ringing call state.
     * The {@link #EXTRA_FOREGROUND_CALL_STATE} extra indicates the foreground call state.
     * The {@link #EXTRA_BACKGROUND_CALL_STATE} extra indicates the background call state.
     *
     * <p class="note">
     * Requires the READ_PRECISE_PHONE_STATE permission.
     *
     * @see #EXTRA_RINGING_CALL_STATE
     * @see #EXTRA_FOREGROUND_CALL_STATE
     * @see #EXTRA_BACKGROUND_CALL_STATE
     *
     * <p class="note">
     * Requires the READ_PRECISE_PHONE_STATE permission.
     * @deprecated use {@link PhoneStateListener#LISTEN_PRECISE_CALL_STATE} instead
     * @hide
     */
    @SdkConstant(SdkConstantType.BROADCAST_INTENT_ACTION)
    public static final String ACTION_PRECISE_CALL_STATE_CHANGED =
            "android.intent.action.PRECISE_CALL_STATE";

    /**
     * Broadcast intent action indicating that call disconnect cause has changed.
     *
     * <p>
     * The {@link #EXTRA_DISCONNECT_CAUSE} extra indicates the disconnect cause.
     * The {@link #EXTRA_PRECISE_DISCONNECT_CAUSE} extra indicates the precise disconnect cause.
     *
     * <p class="note">
     * Requires the READ_PRECISE_PHONE_STATE permission.
     *
     * @see #EXTRA_DISCONNECT_CAUSE
     * @see #EXTRA_PRECISE_DISCONNECT_CAUSE
     *
     * @hide
     */
    @SdkConstant(SdkConstantType.BROADCAST_INTENT_ACTION)
    public static final String ACTION_CALL_DISCONNECT_CAUSE_CHANGED =
            "android.intent.action.CALL_DISCONNECT_CAUSE";

    /**
     * The lookup key used with the {@link #ACTION_PRECISE_CALL_STATE_CHANGED} broadcast and
     * {@link PhoneStateListener#onPreciseCallStateChanged(PreciseCallState)} for an integer
     * containing the state of the current ringing call.
     *
     * @see PreciseCallState#PRECISE_CALL_STATE_NOT_VALID
     * @see PreciseCallState#PRECISE_CALL_STATE_IDLE
     * @see PreciseCallState#PRECISE_CALL_STATE_ACTIVE
     * @see PreciseCallState#PRECISE_CALL_STATE_HOLDING
     * @see PreciseCallState#PRECISE_CALL_STATE_DIALING
     * @see PreciseCallState#PRECISE_CALL_STATE_ALERTING
     * @see PreciseCallState#PRECISE_CALL_STATE_INCOMING
     * @see PreciseCallState#PRECISE_CALL_STATE_WAITING
     * @see PreciseCallState#PRECISE_CALL_STATE_DISCONNECTED
     * @see PreciseCallState#PRECISE_CALL_STATE_DISCONNECTING
     *
     * <p class="note">
     * Retrieve with
     * {@link android.content.Intent#getIntExtra(String name, int defaultValue)}.
     *
     * @hide
     */
    public static final String EXTRA_RINGING_CALL_STATE = "ringing_state";

    /**
     * The lookup key used with the {@link #ACTION_PRECISE_CALL_STATE_CHANGED} broadcast and
     * {@link PhoneStateListener#onPreciseCallStateChanged(PreciseCallState)} for an integer
     * containing the state of the current foreground call.
     *
     * @see PreciseCallState#PRECISE_CALL_STATE_NOT_VALID
     * @see PreciseCallState#PRECISE_CALL_STATE_IDLE
     * @see PreciseCallState#PRECISE_CALL_STATE_ACTIVE
     * @see PreciseCallState#PRECISE_CALL_STATE_HOLDING
     * @see PreciseCallState#PRECISE_CALL_STATE_DIALING
     * @see PreciseCallState#PRECISE_CALL_STATE_ALERTING
     * @see PreciseCallState#PRECISE_CALL_STATE_INCOMING
     * @see PreciseCallState#PRECISE_CALL_STATE_WAITING
     * @see PreciseCallState#PRECISE_CALL_STATE_DISCONNECTED
     * @see PreciseCallState#PRECISE_CALL_STATE_DISCONNECTING
     *
     * <p class="note">
     * Retrieve with
     * {@link android.content.Intent#getIntExtra(String name, int defaultValue)}.
     *
     * @hide
     */
    public static final String EXTRA_FOREGROUND_CALL_STATE = "foreground_state";

    /**
     * The lookup key used with the {@link #ACTION_PRECISE_CALL_STATE_CHANGED} broadcast and
     * {@link PhoneStateListener#onPreciseCallStateChanged(PreciseCallState)} for an integer
     * containing the state of the current background call.
     *
     * @see PreciseCallState#PRECISE_CALL_STATE_NOT_VALID
     * @see PreciseCallState#PRECISE_CALL_STATE_IDLE
     * @see PreciseCallState#PRECISE_CALL_STATE_ACTIVE
     * @see PreciseCallState#PRECISE_CALL_STATE_HOLDING
     * @see PreciseCallState#PRECISE_CALL_STATE_DIALING
     * @see PreciseCallState#PRECISE_CALL_STATE_ALERTING
     * @see PreciseCallState#PRECISE_CALL_STATE_INCOMING
     * @see PreciseCallState#PRECISE_CALL_STATE_WAITING
     * @see PreciseCallState#PRECISE_CALL_STATE_DISCONNECTED
     * @see PreciseCallState#PRECISE_CALL_STATE_DISCONNECTING
     *
     * <p class="note">
     * Retrieve with
     * {@link android.content.Intent#getIntExtra(String name, int defaultValue)}.
     *
     * @hide
     */
    public static final String EXTRA_BACKGROUND_CALL_STATE = "background_state";

    /**
     * The lookup key used with the {@link #ACTION_PRECISE_CALL_STATE_CHANGED} broadcast and
     * {@link PhoneStateListener#onPreciseCallStateChanged(PreciseCallState)} for an integer
     * containing the disconnect cause.
     *
     * @see DisconnectCause
     *
     * <p class="note">
     * Retrieve with
     * {@link android.content.Intent#getIntExtra(String name, int defaultValue)}.
     *
     * @hide
     */
    public static final String EXTRA_DISCONNECT_CAUSE = "disconnect_cause";

    /**
     * The lookup key used with the {@link #ACTION_PRECISE_CALL_STATE_CHANGED} broadcast and
     * {@link PhoneStateListener#onPreciseCallStateChanged(PreciseCallState)} for an integer
     * containing the disconnect cause provided by the RIL.
     *
     * @see PreciseDisconnectCause
     *
     * <p class="note">
     * Retrieve with
     * {@link android.content.Intent#getIntExtra(String name, int defaultValue)}.
     *
     * @hide
     */
    public static final String EXTRA_PRECISE_DISCONNECT_CAUSE = "precise_disconnect_cause";

    /**
     * Broadcast intent action indicating a data connection has changed,
     * providing precise information about the connection.
     *
     * <p>
     * The {@link #EXTRA_DATA_STATE} extra indicates the connection state.
     * The {@link #EXTRA_DATA_NETWORK_TYPE} extra indicates the connection network type.
     * The {@link #EXTRA_DATA_APN_TYPE} extra indicates the APN type.
     * The {@link #EXTRA_DATA_APN} extra indicates the APN.
     * The {@link #EXTRA_DATA_IFACE_PROPERTIES} extra indicates the connection interface.
     * The {@link #EXTRA_DATA_FAILURE_CAUSE} extra indicates the connection fail cause.
     *
     * <p class="note">
     * Requires the READ_PRECISE_PHONE_STATE permission.
     *
     * @see #EXTRA_DATA_STATE
     * @see #EXTRA_DATA_NETWORK_TYPE
     * @see #EXTRA_DATA_APN_TYPE
     * @see #EXTRA_DATA_APN
     * @see #EXTRA_DATA_IFACE
     * @see #EXTRA_DATA_FAILURE_CAUSE
     * @hide
     *
     * @deprecated If the app is running in the background, it won't be able to receive this
     * broadcast. Apps should use ConnectivityManager {@link #registerNetworkCallback(
     * android.net.NetworkRequest, ConnectivityManager.NetworkCallback)} to listen for network
     * changes.
     */
    @SdkConstant(SdkConstantType.BROADCAST_INTENT_ACTION)
    @Deprecated
    @UnsupportedAppUsage(maxTargetSdk = Build.VERSION_CODES.P, trackingBug = 115609023)
    public static final String ACTION_PRECISE_DATA_CONNECTION_STATE_CHANGED =
            "android.intent.action.PRECISE_DATA_CONNECTION_STATE_CHANGED";

    /**
     * The lookup key used with the {@link #ACTION_PRECISE_DATA_CONNECTION_STATE_CHANGED} broadcast
     * for an integer containing the state of the current data connection.
     *
     * @see TelephonyManager#DATA_UNKNOWN
     * @see TelephonyManager#DATA_DISCONNECTED
     * @see TelephonyManager#DATA_CONNECTING
     * @see TelephonyManager#DATA_CONNECTED
     * @see TelephonyManager#DATA_SUSPENDED
     *
     * <p class="note">
     * Retrieve with
     * {@link android.content.Intent#getIntExtra(String name, int defaultValue)}.
     *
     * @hide
     */
    public static final String EXTRA_DATA_STATE = PhoneConstants.STATE_KEY;

    /**
     * The lookup key used with the {@link #ACTION_PRECISE_DATA_CONNECTION_STATE_CHANGED} broadcast
     * for an integer containing the network type.
     *
     * @see TelephonyManager#NETWORK_TYPE_UNKNOWN
     * @see TelephonyManager#NETWORK_TYPE_GPRS
     * @see TelephonyManager#NETWORK_TYPE_EDGE
     * @see TelephonyManager#NETWORK_TYPE_UMTS
     * @see TelephonyManager#NETWORK_TYPE_CDMA
     * @see TelephonyManager#NETWORK_TYPE_EVDO_0
     * @see TelephonyManager#NETWORK_TYPE_EVDO_A
     * @see TelephonyManager#NETWORK_TYPE_1xRTT
     * @see TelephonyManager#NETWORK_TYPE_HSDPA
     * @see TelephonyManager#NETWORK_TYPE_HSUPA
     * @see TelephonyManager#NETWORK_TYPE_HSPA
     * @see TelephonyManager#NETWORK_TYPE_IDEN
     * @see TelephonyManager#NETWORK_TYPE_EVDO_B
     * @see TelephonyManager#NETWORK_TYPE_LTE
     * @see TelephonyManager#NETWORK_TYPE_EHRPD
     * @see TelephonyManager#NETWORK_TYPE_HSPAP
     * @see TelephonyManager#NETWORK_TYPE_NR
     *
     * <p class="note">
     * Retrieve with
     * {@link android.content.Intent#getIntExtra(String name, int defaultValue)}.
     *
     * @hide
     */
    public static final String EXTRA_DATA_NETWORK_TYPE = PhoneConstants.DATA_NETWORK_TYPE_KEY;

    /**
     * The lookup key used with the {@link #ACTION_PRECISE_DATA_CONNECTION_STATE_CHANGED} broadcast
     * for an String containing the data APN type.
     *
     * <p class="note">
     * Retrieve with
     * {@link android.content.Intent#getStringExtra(String name)}.
     *
     * @hide
     */
    public static final String EXTRA_DATA_APN_TYPE = PhoneConstants.DATA_APN_TYPE_KEY;

    /**
     * The lookup key used with the {@link #ACTION_PRECISE_DATA_CONNECTION_STATE_CHANGED} broadcast
     * for an String containing the data APN.
     *
     * <p class="note">
     * Retrieve with
     * {@link android.content.Intent#getStringExtra(String name)}.
     *
     * @hide
     */
    public static final String EXTRA_DATA_APN = PhoneConstants.DATA_APN_KEY;

    /**
     * The lookup key used with the {@link #ACTION_PRECISE_DATA_CONNECTION_STATE_CHANGED} broadcast
     * for an String representation of the data interface.
     *
     * <p class="note">
     * Retrieve with
     * {@link android.content.Intent#getParcelableExtra(String name)}.
     *
     * @hide
     */
    public static final String EXTRA_DATA_LINK_PROPERTIES_KEY = PhoneConstants.DATA_LINK_PROPERTIES_KEY;

    /**
     * The lookup key used with the {@link #ACTION_PRECISE_DATA_CONNECTION_STATE_CHANGED} broadcast
     * for the data connection fail cause.
     *
     * <p class="note">
     * Retrieve with
     * {@link android.content.Intent#getStringExtra(String name)}.
     *
     * @hide
     */
    public static final String EXTRA_DATA_FAILURE_CAUSE = PhoneConstants.DATA_FAILURE_CAUSE_KEY;

    /**
     * Broadcast intent action for letting the default dialer to know to show voicemail
     * notification.
     *
     * <p>
     * The {@link #EXTRA_PHONE_ACCOUNT_HANDLE} extra indicates which {@link PhoneAccountHandle} the
     * voicemail is received on.
     * The {@link #EXTRA_NOTIFICATION_COUNT} extra indicates the total numbers of unheard
     * voicemails.
     * The {@link #EXTRA_VOICEMAIL_NUMBER} extra indicates the voicemail number if available.
     * The {@link #EXTRA_CALL_VOICEMAIL_INTENT} extra is a {@link android.app.PendingIntent} that
     * will call the voicemail number when sent. This extra will be empty if the voicemail number
     * is not set, and {@link #EXTRA_LAUNCH_VOICEMAIL_SETTINGS_INTENT} will be set instead.
     * The {@link #EXTRA_LAUNCH_VOICEMAIL_SETTINGS_INTENT} extra is a
     * {@link android.app.PendingIntent} that will launch the voicemail settings. This extra is only
     * available when the voicemail number is not set.
     * The {@link #EXTRA_IS_REFRESH} extra indicates whether the notification is a refresh or a new
     * notification.
     *
     * @see #EXTRA_PHONE_ACCOUNT_HANDLE
     * @see #EXTRA_NOTIFICATION_COUNT
     * @see #EXTRA_VOICEMAIL_NUMBER
     * @see #EXTRA_CALL_VOICEMAIL_INTENT
     * @see #EXTRA_LAUNCH_VOICEMAIL_SETTINGS_INTENT
     * @see #EXTRA_IS_REFRESH
     */
    public static final String ACTION_SHOW_VOICEMAIL_NOTIFICATION =
            "android.telephony.action.SHOW_VOICEMAIL_NOTIFICATION";

    /**
     * The extra used with an {@link #ACTION_CONFIGURE_VOICEMAIL} and
     * {@link #ACTION_SHOW_VOICEMAIL_NOTIFICATION} {@code Intent} to specify the
     * {@link PhoneAccountHandle} the configuration or notification is for.
     * <p class="note">
     * Retrieve with {@link android.content.Intent#getParcelableExtra(String)}.
     */
    public static final String EXTRA_PHONE_ACCOUNT_HANDLE =
            "android.telephony.extra.PHONE_ACCOUNT_HANDLE";

    /**
     * The number of voice messages associated with the notification.
     */
    public static final String EXTRA_NOTIFICATION_COUNT =
            "android.telephony.extra.NOTIFICATION_COUNT";

    /**
     * The voicemail number.
     */
    public static final String EXTRA_VOICEMAIL_NUMBER =
            "android.telephony.extra.VOICEMAIL_NUMBER";

    /**
     * The intent to call voicemail.
     */
    public static final String EXTRA_CALL_VOICEMAIL_INTENT =
            "android.telephony.extra.CALL_VOICEMAIL_INTENT";

    /**
     * The intent to launch voicemail settings.
     */
    public static final String EXTRA_LAUNCH_VOICEMAIL_SETTINGS_INTENT =
            "android.telephony.extra.LAUNCH_VOICEMAIL_SETTINGS_INTENT";

    /**
     * Boolean value representing whether the {@link
     * TelephonyManager#ACTION_SHOW_VOICEMAIL_NOTIFICATION} is new or a refresh of an existing
     * notification. Notification refresh happens after reboot or connectivity changes. The user has
     * already been notified for the voicemail so it should not alert the user, and should not be
     * shown again if the user has dismissed it.
     */
    public static final String EXTRA_IS_REFRESH = "android.telephony.extra.IS_REFRESH";

    /**
     * {@link android.telecom.Connection} event used to indicate that an IMS call has be
     * successfully handed over from WIFI to LTE.
     * <p>
     * Sent via {@link android.telecom.Connection#sendConnectionEvent(String, Bundle)}.
     * The {@link Bundle} parameter is expected to be null when this connection event is used.
     * @hide
     */
    public static final String EVENT_HANDOVER_VIDEO_FROM_WIFI_TO_LTE =
            "android.telephony.event.EVENT_HANDOVER_VIDEO_FROM_WIFI_TO_LTE";

    /**
     * {@link android.telecom.Connection} event used to indicate that an IMS call has be
     * successfully handed over from LTE to WIFI.
     * <p>
     * Sent via {@link android.telecom.Connection#sendConnectionEvent(String, Bundle)}.
     * The {@link Bundle} parameter is expected to be null when this connection event is used.
     * @hide
     */
    public static final String EVENT_HANDOVER_VIDEO_FROM_LTE_TO_WIFI =
            "android.telephony.event.EVENT_HANDOVER_VIDEO_FROM_LTE_TO_WIFI";

    /**
     * {@link android.telecom.Connection} event used to indicate that an IMS call failed to be
     * handed over from LTE to WIFI.
     * <p>
     * Sent via {@link android.telecom.Connection#sendConnectionEvent(String, Bundle)}.
     * The {@link Bundle} parameter is expected to be null when this connection event is used.
     * @hide
     */
    public static final String EVENT_HANDOVER_TO_WIFI_FAILED =
            "android.telephony.event.EVENT_HANDOVER_TO_WIFI_FAILED";

    /**
     * {@link android.telecom.Connection} event used to indicate that a video call was downgraded to
     * audio because the data limit was reached.
     * <p>
     * Sent via {@link android.telecom.Connection#sendConnectionEvent(String, Bundle)}.
     * The {@link Bundle} parameter is expected to be null when this connection event is used.
     * @hide
     */
    public static final String EVENT_DOWNGRADE_DATA_LIMIT_REACHED =
            "android.telephony.event.EVENT_DOWNGRADE_DATA_LIMIT_REACHED";

    /**
     * {@link android.telecom.Connection} event used to indicate that a video call was downgraded to
     * audio because the data was disabled.
     * <p>
     * Sent via {@link android.telecom.Connection#sendConnectionEvent(String, Bundle)}.
     * The {@link Bundle} parameter is expected to be null when this connection event is used.
     * @hide
     */
    public static final String EVENT_DOWNGRADE_DATA_DISABLED =
            "android.telephony.event.EVENT_DOWNGRADE_DATA_DISABLED";

    /**
     * {@link android.telecom.Connection} event used to indicate that the InCall UI should notify
     * the user when an international call is placed while on WFC only.
     * <p>
     * Used when the carrier config value
     * {@link CarrierConfigManager#KEY_NOTIFY_INTERNATIONAL_CALL_ON_WFC_BOOL} is true, the device
     * is on WFC (VoLTE not available) and an international number is dialed.
     * <p>
     * Sent via {@link android.telecom.Connection#sendConnectionEvent(String, Bundle)}.
     * The {@link Bundle} parameter is expected to be null when this connection event is used.
     * @hide
     */
    public static final String EVENT_NOTIFY_INTERNATIONAL_CALL_ON_WFC =
            "android.telephony.event.EVENT_NOTIFY_INTERNATIONAL_CALL_ON_WFC";

    /**
     * {@link android.telecom.Connection} event used to indicate that an outgoing call has been
     * forwarded to another number.
     * <p>
     * Sent in response to an IMS supplementary service notification indicating the call has been
     * forwarded.
     * <p>
     * Sent via {@link android.telecom.Connection#sendConnectionEvent(String, Bundle)}.
     * The {@link Bundle} parameter is expected to be null when this connection event is used.
     * @hide
     */
    public static final String EVENT_CALL_FORWARDED =
            "android.telephony.event.EVENT_CALL_FORWARDED";

    /**
     * {@link android.telecom.Connection} event used to indicate that a supplementary service
     * notification has been received.
     * <p>
     * Sent via {@link android.telecom.Connection#sendConnectionEvent(String, Bundle)}.
     * The {@link Bundle} parameter is expected to include the following extras:
     * <ul>
     *     <li>{@link #EXTRA_NOTIFICATION_TYPE} - the notification type.</li>
     *     <li>{@link #EXTRA_NOTIFICATION_CODE} - the notification code.</li>
     *     <li>{@link #EXTRA_NOTIFICATION_MESSAGE} - human-readable message associated with the
     *     supplementary service notification.</li>
     * </ul>
     * @hide
     */
    public static final String EVENT_SUPPLEMENTARY_SERVICE_NOTIFICATION =
            "android.telephony.event.EVENT_SUPPLEMENTARY_SERVICE_NOTIFICATION";

    /**
     * Integer extra key used with {@link #EVENT_SUPPLEMENTARY_SERVICE_NOTIFICATION} which indicates
     * the type of supplementary service notification which occurred.
     * Will be either
     * {@link com.android.internal.telephony.gsm.SuppServiceNotification#NOTIFICATION_TYPE_CODE_1}
     * or
     * {@link com.android.internal.telephony.gsm.SuppServiceNotification#NOTIFICATION_TYPE_CODE_2}
     * <p>
     * Set in the extras for the {@link #EVENT_SUPPLEMENTARY_SERVICE_NOTIFICATION} connection event.
     * @hide
     */
    public static final String EXTRA_NOTIFICATION_TYPE =
            "android.telephony.extra.NOTIFICATION_TYPE";

    /**
     * Integer extra key used with {@link #EVENT_SUPPLEMENTARY_SERVICE_NOTIFICATION} which indicates
     * the supplementary service notification which occurred.
     * <p>
     * Depending on the {@link #EXTRA_NOTIFICATION_TYPE}, the code will be one of the {@code CODE_*}
     * codes defined in {@link com.android.internal.telephony.gsm.SuppServiceNotification}.
     * <p>
     * Set in the extras for the {@link #EVENT_SUPPLEMENTARY_SERVICE_NOTIFICATION} connection event.
     * @hide
     */
    public static final String EXTRA_NOTIFICATION_CODE =
            "android.telephony.extra.NOTIFICATION_CODE";

    /**
     * {@link CharSequence} extra key used with {@link #EVENT_SUPPLEMENTARY_SERVICE_NOTIFICATION}
     * which contains a human-readable message which can be displayed to the user for the
     * supplementary service notification.
     * <p>
     * Set in the extras for the {@link #EVENT_SUPPLEMENTARY_SERVICE_NOTIFICATION} connection event.
     * @hide
     */
    public static final String EXTRA_NOTIFICATION_MESSAGE =
            "android.telephony.extra.NOTIFICATION_MESSAGE";

    /* Visual voicemail protocols */

    /**
     * The OMTP protocol.
     */
    public static final String VVM_TYPE_OMTP = "vvm_type_omtp";

    /**
     * A flavor of OMTP protocol with a different mobile originated (MO) format
     */
    public static final String VVM_TYPE_CVVM = "vvm_type_cvvm";

    /**
     * Key in bundle returned by {@link #getVisualVoicemailPackageName()}, indicating whether visual
     * voicemail was enabled or disabled by the user. If the user never explicitly changed this
     * setting, this key will not exist.
     *
     * @see #getVisualVoicemailSettings()
     * @hide
     */
    @SystemApi
    public static final String EXTRA_VISUAL_VOICEMAIL_ENABLED_BY_USER_BOOL =
            "android.telephony.extra.VISUAL_VOICEMAIL_ENABLED_BY_USER_BOOL";

    /**
     * Key in bundle returned by {@link #getVisualVoicemailPackageName()}, indicating the voicemail
     * access PIN scrambled during the auto provisioning process. The user is expected to reset
     * their PIN if this value is not {@code null}.
     *
     * @see #getVisualVoicemailSettings()
     * @hide
     */
    @SystemApi
    public static final String EXTRA_VOICEMAIL_SCRAMBLED_PIN_STRING =
            "android.telephony.extra.VOICEMAIL_SCRAMBLED_PIN_STRING";

    /**
     * @hide
     */
    public static final String USSD_RESPONSE = "USSD_RESPONSE";

    /**
     * USSD return code success.
     * @hide
     */
    public static final int USSD_RETURN_SUCCESS = 100;

    /**
     * Failed code returned when the mobile network has failed to complete a USSD request.
     * <p>
     * Returned via {@link TelephonyManager.UssdResponseCallback#onReceiveUssdResponseFailed(
     * TelephonyManager, String, int)}.
     */
    public static final int USSD_RETURN_FAILURE = -1;

    /**
     * Failure code returned when a USSD request has failed to execute because the Telephony
     * service is unavailable.
     * <p>
     * Returned via {@link TelephonyManager.UssdResponseCallback#onReceiveUssdResponseFailed(
     * TelephonyManager, String, int)}.
     */
    public static final int USSD_ERROR_SERVICE_UNAVAIL = -2;

    /**
     * Value for {@link CarrierConfigManager#KEY_CDMA_ROAMING_MODE_INT} which leaves the roaming
     * mode set to the radio default or to the user's preference if they've indicated one.
     */
    public static final int CDMA_ROAMING_MODE_RADIO_DEFAULT = -1;
    /**
     * Value for {@link CarrierConfigManager#KEY_CDMA_ROAMING_MODE_INT} which only permits
     * connections on home networks.
     */
    public static final int CDMA_ROAMING_MODE_HOME = 0;
    /**
     * Value for {@link CarrierConfigManager#KEY_CDMA_ROAMING_MODE_INT} which permits roaming on
     * affiliated networks.
     */
    public static final int CDMA_ROAMING_MODE_AFFILIATED = 1;
    /**
     * Value for {@link CarrierConfigManager#KEY_CDMA_ROAMING_MODE_INT} which permits roaming on
     * any network.
     */
    public static final int CDMA_ROAMING_MODE_ANY = 2;

    /**
     * An unknown carrier id. It could either be subscription unavailable or the subscription
     * carrier cannot be recognized. Unrecognized carriers here means
     * {@link #getSimOperator() MCC+MNC} cannot be identified.
     */
    public static final int UNKNOWN_CARRIER_ID = -1;

    /**
     * An unknown carrier id list version.
     * @hide
     */
    @TestApi
    public static final int UNKNOWN_CARRIER_ID_LIST_VERSION = -1;

    /**
     * Broadcast Action: The subscription carrier identity has changed.
     * This intent could be sent on the following events:
     * <ul>
     *   <li>Subscription absent. Carrier identity could change from a valid id to
     *   {@link TelephonyManager#UNKNOWN_CARRIER_ID}.</li>
     *   <li>Subscription loaded. Carrier identity could change from
     *   {@link TelephonyManager#UNKNOWN_CARRIER_ID} to a valid id.</li>
     *   <li>The subscription carrier is recognized after a remote update.</li>
     * </ul>
     * The intent will have the following extra values:
     * <ul>
     *   <li>{@link #EXTRA_CARRIER_ID} The up-to-date carrier id of the current subscription id.
     *   </li>
     *   <li>{@link #EXTRA_CARRIER_NAME} The up-to-date carrier name of the current subscription.
     *   </li>
     *   <li>{@link #EXTRA_SUBSCRIPTION_ID} The subscription id associated with the changed carrier
     *   identity.
     *   </li>
     * </ul>
     * <p class="note">This is a protected intent that can only be sent by the system.
     */
    @SdkConstant(SdkConstantType.BROADCAST_INTENT_ACTION)
    public static final String ACTION_SUBSCRIPTION_CARRIER_IDENTITY_CHANGED =
            "android.telephony.action.SUBSCRIPTION_CARRIER_IDENTITY_CHANGED";

    /**
     * An int extra used with {@link #ACTION_SUBSCRIPTION_CARRIER_IDENTITY_CHANGED} which indicates
     * the updated carrier id returned by {@link TelephonyManager#getSimCarrierId()}.
     * <p>Will be {@link TelephonyManager#UNKNOWN_CARRIER_ID} if the subscription is unavailable or
     * the carrier cannot be identified.
     */
    public static final String EXTRA_CARRIER_ID = "android.telephony.extra.CARRIER_ID";

    /**
     * An string extra used with {@link #ACTION_SUBSCRIPTION_CARRIER_IDENTITY_CHANGED} which
     * indicates the updated carrier name of the current subscription.
     * @see TelephonyManager#getSimCarrierIdName()
     * <p>Carrier name is a user-facing name of the carrier id {@link #EXTRA_CARRIER_ID},
     * usually the brand name of the subsidiary (e.g. T-Mobile).
     */
    public static final String EXTRA_CARRIER_NAME = "android.telephony.extra.CARRIER_NAME";

    /**
     * Broadcast Action: The subscription precise carrier identity has changed.
     * The precise carrier id can be used to further differentiate a carrier by different
     * networks, by prepaid v.s.postpaid or even by 4G v.s.3G plan. Each carrier has a unique
     * carrier id returned by {@link #getSimCarrierId()} but could have multiple precise carrier id.
     * e.g, {@link #getSimCarrierId()} will always return Tracfone (id 2022) for a Tracfone SIM,
     * while {@link #getSimPreciseCarrierId()} can return Tracfone AT&T or Tracfone T-Mobile based
     * on the current subscription IMSI. For carriers without any fine-grained ids, precise carrier
     * id is same as carrier id.
     *
     * <p>Similar like {@link #ACTION_SUBSCRIPTION_CARRIER_IDENTITY_CHANGED}, this intent will be
     * sent on the event of {@link #ACTION_SUBSCRIPTION_CARRIER_IDENTITY_CHANGED} while its also
     * possible to be sent without {@link #ACTION_SUBSCRIPTION_CARRIER_IDENTITY_CHANGED} when
     * precise carrier id changes with the same carrier id.
     * e.g, the same subscription switches to different IMSI could potentially change its
     * precise carrier id while carrier id remains the same.
     * @see #getSimPreciseCarrierId()
     * @see #getSimCarrierId()
     *
     * The intent will have the following extra values:
     * <ul>
     *   <li>{@link #EXTRA_PRECISE_CARRIER_ID} The up-to-date precise carrier id of the
     *   current subscription.
     *   </li>
     *   <li>{@link #EXTRA_PRECISE_CARRIER_NAME} The up-to-date name of the precise carrier id.
     *   </li>
     *   <li>{@link #EXTRA_SUBSCRIPTION_ID} The subscription id associated with the changed carrier
     *   identity.
     *   </li>
     * </ul>
     * <p class="note">This is a protected intent that can only be sent by the system.
     */
    @SdkConstant(SdkConstantType.BROADCAST_INTENT_ACTION)
    public static final String ACTION_SUBSCRIPTION_PRECISE_CARRIER_IDENTITY_CHANGED =
            "android.telephony.action.SUBSCRIPTION_PRECISE_CARRIER_IDENTITY_CHANGED";

    /**
     * An int extra used with {@link #ACTION_SUBSCRIPTION_PRECISE_CARRIER_IDENTITY_CHANGED} which
     * indicates the updated precise carrier id returned by
     * {@link TelephonyManager#getSimPreciseCarrierId()}. Note, its possible precise carrier id
     * changes while {@link #ACTION_SUBSCRIPTION_CARRIER_IDENTITY_CHANGED} remains the same
     * e.g, when subscription switch to different IMSIs.
     * <p>Will be {@link TelephonyManager#UNKNOWN_CARRIER_ID} if the subscription is unavailable or
     * the carrier cannot be identified.
     */
    public static final String EXTRA_PRECISE_CARRIER_ID =
            "android.telephony.extra.PRECISE_CARRIER_ID";

    /**
     * An string extra used with {@link #ACTION_SUBSCRIPTION_PRECISE_CARRIER_IDENTITY_CHANGED} which
     * indicates the updated precise carrier name returned by
     * {@link TelephonyManager#getSimPreciseCarrierIdName()}.
     * <p>it's a user-facing name of the precise carrier id {@link #EXTRA_PRECISE_CARRIER_ID}, e.g,
     * Tracfone-AT&T.
     */
    public static final String EXTRA_PRECISE_CARRIER_NAME =
            "android.telephony.extra.PRECISE_CARRIER_NAME";

    /**
     * An int extra used with {@link #ACTION_SUBSCRIPTION_CARRIER_IDENTITY_CHANGED} to indicate the
     * subscription which has changed.
     */
    public static final String EXTRA_SUBSCRIPTION_ID = "android.telephony.extra.SUBSCRIPTION_ID";

    /**
     * Broadcast intent action indicating that when data stall recovery is attempted by Telephony,
     * intended for report every data stall recovery step attempted.
     *
     * <p>
     * The {@link #EXTRA_RECOVERY_ACTION} extra indicates the action associated with the data
     * stall recovery.
     * The phone id where the data stall recovery is attempted.
     *
     * <p class="note">
     * Requires the READ_PHONE_STATE permission.
     *
     * <p class="note">
     * This is a protected intent that can only be sent by the system.
     *
     * @see #EXTRA_RECOVERY_ACTION
     *
     * @hide
     */
    // TODO(b/78370030) : Restrict this to system applications only
    @SdkConstant(SdkConstantType.BROADCAST_INTENT_ACTION)
    @RequiresPermission(android.Manifest.permission.READ_PHONE_STATE)
    public static final String ACTION_DATA_STALL_DETECTED =
            "android.intent.action.DATA_STALL_DETECTED";

    /**
     * An int extra used with {@link #ACTION_DATA_STALL_DETECTED} to indicate the
     * action associated with the data stall recovery.
     *
     * @see #ACTION_DATA_STALL_DETECTED
     *
     * @hide
     */
    public static final String EXTRA_RECOVERY_ACTION = "recoveryAction";

    /**
     * The max value for the timeout passed in {@link #requestNumberVerification}.
     * @hide
     */
    @SystemApi
    public static final long MAX_NUMBER_VERIFICATION_TIMEOUT_MILLIS = 60000;

    /**
     * Intent sent when an error occurs that debug tools should log and possibly take further
     * action such as capturing vendor-specific logs.
     *
     * @hide
     */
    @SystemApi
    @RequiresPermission(android.Manifest.permission.READ_PRIVILEGED_PHONE_STATE)
    public static final String ACTION_DEBUG_EVENT = "android.telephony.action.DEBUG_EVENT";

    /**
     * An arbitrary ParcelUuid which should be consistent for each occurrence of the same event.
     *
     * This field must be included in all events.
     *
     * @hide
     */
    @SystemApi
    public static final String EXTRA_DEBUG_EVENT_ID = "android.telephony.extra.DEBUG_EVENT_ID";

    /**
     * A freeform string description of the event.
     *
     * This field is optional for all events and as a guideline should not exceed 80 characters
     * and should be as short as possible to convey the essence of the event.
     *
     * @hide
     */
    @SystemApi
    public static final String EXTRA_DEBUG_EVENT_DESCRIPTION =
            "android.telephony.extra.DEBUG_EVENT_DESCRIPTION";

    //
    //
    // Device Info
    //
    //

    /**
     * Returns the software version number for the device, for example,
     * the IMEI/SV for GSM phones. Return null if the software version is
     * not available.
     *
     * <p>Requires Permission: {@link android.Manifest.permission#READ_PHONE_STATE READ_PHONE_STATE}
     * or that the calling app has carrier privileges (see {@link #hasCarrierPrivileges}).
     */
    @SuppressAutoDoc // Blocked by b/72967236 - no support for carrier privileges
    @RequiresPermission(android.Manifest.permission.READ_PHONE_STATE)
    public String getDeviceSoftwareVersion() {
        return getDeviceSoftwareVersion(getSlotIndex());
    }

    /**
     * Returns the software version number for the device, for example,
     * the IMEI/SV for GSM phones. Return null if the software version is
     * not available.
     *
     * @param slotIndex of which deviceID is returned
     */
    /** {@hide} */
    @RequiresPermission(android.Manifest.permission.READ_PHONE_STATE)
    @UnsupportedAppUsage
    public String getDeviceSoftwareVersion(int slotIndex) {
        ITelephony telephony = getITelephony();
        if (telephony == null) return null;

        try {
            return telephony.getDeviceSoftwareVersionForSlot(slotIndex, getOpPackageName());
        } catch (RemoteException ex) {
            return null;
        } catch (NullPointerException ex) {
            return null;
        }
    }

    /**
     * Returns the unique device ID, for example, the IMEI for GSM and the MEID
     * or ESN for CDMA phones. Return null if device ID is not available.
     *
     * <p>Requires Permission: {@link android.Manifest.permission#READ_PHONE_STATE READ_PHONE_STATE}
     * or that the calling app has carrier privileges (see {@link #hasCarrierPrivileges}).
     *
     * @deprecated Use (@link getImei} which returns IMEI for GSM or (@link getMeid} which returns
     * MEID for CDMA.
     */
    @Deprecated
    @SuppressAutoDoc // Blocked by b/72967236 - no support for carrier privileges
    @RequiresPermission(android.Manifest.permission.READ_PHONE_STATE)
    public String getDeviceId() {
        try {
            ITelephony telephony = getITelephony();
            if (telephony == null)
                return null;
            return telephony.getDeviceId(mContext.getOpPackageName());
        } catch (RemoteException ex) {
            return null;
        } catch (NullPointerException ex) {
            return null;
        }
    }

    /**
     * Returns the unique device ID of a subscription, for example, the IMEI for
     * GSM and the MEID for CDMA phones. Return null if device ID is not available.
     *
     * <p>Requires Permission: {@link android.Manifest.permission#READ_PHONE_STATE READ_PHONE_STATE}
     * or that the calling app has carrier privileges (see {@link #hasCarrierPrivileges}).
     *
     * @param slotIndex of which deviceID is returned
     *
     * @deprecated Use (@link getImei} which returns IMEI for GSM or (@link getMeid} which returns
     * MEID for CDMA.
     */
    @Deprecated
    @SuppressAutoDoc // Blocked by b/72967236 - no support for carrier privileges
    @RequiresPermission(android.Manifest.permission.READ_PHONE_STATE)
    public String getDeviceId(int slotIndex) {
        // FIXME this assumes phoneId == slotIndex
        try {
            IPhoneSubInfo info = getSubscriberInfo();
            if (info == null)
                return null;
            return info.getDeviceIdForPhone(slotIndex, mContext.getOpPackageName());
        } catch (RemoteException ex) {
            return null;
        } catch (NullPointerException ex) {
            return null;
        }
    }

    /**
     * Returns the IMEI (International Mobile Equipment Identity). Return null if IMEI is not
     * available.
     *
     * <p>Requires Permission: {@link android.Manifest.permission#READ_PHONE_STATE READ_PHONE_STATE}
     * or that the calling app has carrier privileges (see {@link #hasCarrierPrivileges}).
     */
    @SuppressAutoDoc // Blocked by b/72967236 - no support for carrier privileges
    @RequiresPermission(android.Manifest.permission.READ_PHONE_STATE)
    public String getImei() {
        return getImei(getSlotIndex());
    }

    /**
     * Returns the IMEI (International Mobile Equipment Identity). Return null if IMEI is not
     * available.
     *
     * <p>Requires Permission: {@link android.Manifest.permission#READ_PHONE_STATE READ_PHONE_STATE}
     * or that the calling app has carrier privileges (see {@link #hasCarrierPrivileges}).
     *
     * @param slotIndex of which IMEI is returned
     */
    @SuppressAutoDoc // Blocked by b/72967236 - no support for carrier privileges
    @RequiresPermission(android.Manifest.permission.READ_PHONE_STATE)
    public String getImei(int slotIndex) {
        ITelephony telephony = getITelephony();
        if (telephony == null) return null;

        try {
            return telephony.getImeiForSlot(slotIndex, getOpPackageName());
        } catch (RemoteException ex) {
            return null;
        } catch (NullPointerException ex) {
            return null;
        }
    }

    /**
     * Returns the Type Allocation Code from the IMEI. Return null if Type Allocation Code is not
     * available.
     */
    public String getTypeAllocationCode() {
        return getTypeAllocationCode(getSlotIndex());
    }

    /**
     * Returns the Type Allocation Code from the IMEI. Return null if Type Allocation Code is not
     * available.
     *
     * @param slotIndex of which Type Allocation Code is returned
     */
    public String getTypeAllocationCode(int slotIndex) {
        ITelephony telephony = getITelephony();
        if (telephony == null) return null;

        try {
            return telephony.getTypeAllocationCodeForSlot(slotIndex);
        } catch (RemoteException ex) {
            return null;
        } catch (NullPointerException ex) {
            return null;
        }
    }

    /**
     * Returns the MEID (Mobile Equipment Identifier). Return null if MEID is not available.
     *
     * <p>Requires Permission: {@link android.Manifest.permission#READ_PHONE_STATE READ_PHONE_STATE}
     * or that the calling app has carrier privileges (see {@link #hasCarrierPrivileges}).
     */
    @SuppressAutoDoc // Blocked by b/72967236 - no support for carrier privileges
    @RequiresPermission(android.Manifest.permission.READ_PHONE_STATE)
    public String getMeid() {
        return getMeid(getSlotIndex());
    }

    /**
     * Returns the MEID (Mobile Equipment Identifier). Return null if MEID is not available.
     *
     * <p>Requires Permission: {@link android.Manifest.permission#READ_PHONE_STATE READ_PHONE_STATE}
     * or that the calling app has carrier privileges (see {@link #hasCarrierPrivileges}).
     *
     * @param slotIndex of which MEID is returned
     */
    @SuppressAutoDoc // Blocked by b/72967236 - no support for carrier privileges
    @RequiresPermission(android.Manifest.permission.READ_PHONE_STATE)
    public String getMeid(int slotIndex) {
        ITelephony telephony = getITelephony();
        if (telephony == null) return null;

        try {
            return telephony.getMeidForSlot(slotIndex, getOpPackageName());
        } catch (RemoteException ex) {
            return null;
        } catch (NullPointerException ex) {
            return null;
        }
    }

    /**
     * Returns the Manufacturer Code from the MEID. Return null if Manufacturer Code is not
     * available.
     */
    public String getManufacturerCode() {
        return getManufacturerCode(getSlotIndex());
    }

    /**
     * Returns the Manufacturer Code from the MEID. Return null if Manufacturer Code is not
     * available.
     *
     * @param slotIndex of which Type Allocation Code is returned
     */
    public String getManufacturerCode(int slotIndex) {
        ITelephony telephony = getITelephony();
        if (telephony == null) return null;

        try {
            return telephony.getManufacturerCodeForSlot(slotIndex);
        } catch (RemoteException ex) {
            return null;
        } catch (NullPointerException ex) {
            return null;
        }
    }

    /**
     * Returns the Network Access Identifier (NAI). Return null if NAI is not available.
     *
     * <p>Requires Permission: {@link android.Manifest.permission#READ_PHONE_STATE READ_PHONE_STATE}
     * or that the calling app has carrier privileges (see {@link #hasCarrierPrivileges}).
     */
    @SuppressAutoDoc // Blocked by b/72967236 - no support for carrier privileges
    @RequiresPermission(android.Manifest.permission.READ_PHONE_STATE)
    public String getNai() {
        return getNaiBySubscriberId(getSubId());
    }

    /**
     * Returns the NAI. Return null if NAI is not available.
     *
     *  @param slotIndex of which Nai is returned
     */
    /** {@hide}*/
    @UnsupportedAppUsage
    public String getNai(int slotIndex) {
        int[] subId = SubscriptionManager.getSubId(slotIndex);
        if (subId == null) {
            return null;
        }
        return getNaiBySubscriberId(subId[0]);
    }

    private String getNaiBySubscriberId(int subId) {
        try {
            IPhoneSubInfo info = getSubscriberInfo();
            if (info == null)
                return null;
            String nai = info.getNaiForSubscriber(subId, mContext.getOpPackageName());
            if (Log.isLoggable(TAG, Log.VERBOSE)) {
                Rlog.v(TAG, "Nai = " + nai);
            }
            return nai;
        } catch (RemoteException ex) {
            return null;
        } catch (NullPointerException ex) {
            return null;
        }
    }

    /**
     * Returns the current location of the device.
     *<p>
     * If there is only one radio in the device and that radio has an LTE connection,
     * this method will return null. The implementation must not to try add LTE
     * identifiers into the existing cdma/gsm classes.
     *<p>
     * @return Current location of the device or null if not available.
     *
     * @deprecated use {@link #getAllCellInfo} instead, which returns a superset of this API.
     */
    @Deprecated
    @RequiresPermission(android.Manifest.permission.ACCESS_FINE_LOCATION)
    public CellLocation getCellLocation() {
        try {
            ITelephony telephony = getITelephony();
            if (telephony == null) {
                Rlog.d(TAG, "getCellLocation returning null because telephony is null");
                return null;
            }

            Bundle bundle = telephony.getCellLocation(mContext.getOpPackageName());
            if (bundle == null || bundle.isEmpty()) {
                Rlog.d(TAG, "getCellLocation returning null because CellLocation is unavailable");
                return null;
            }

            CellLocation cl = CellLocation.newFromBundle(bundle);
            if (cl == null || cl.isEmpty()) {
                Rlog.d(TAG, "getCellLocation returning null because CellLocation is empty or"
                        + " phone type doesn't match CellLocation type");
                return null;
            }

            return cl;
        } catch (RemoteException ex) {
            Rlog.d(TAG, "getCellLocation returning null due to RemoteException " + ex);
            return null;
        }
    }

    /**
     * Enables location update notifications.  {@link PhoneStateListener#onCellLocationChanged
     * PhoneStateListener.onCellLocationChanged} will be called on location updates.
     *
     * @hide
     */
    @RequiresPermission(android.Manifest.permission.CONTROL_LOCATION_UPDATES)
    public void enableLocationUpdates() {
        enableLocationUpdates(getSubId());
    }

    /**
     * Enables location update notifications for a subscription.
     * {@link PhoneStateListener#onCellLocationChanged
     * PhoneStateListener.onCellLocationChanged} will be called on location updates.
     *
     * @param subId for which the location updates are enabled
     * @hide
     */
    @RequiresPermission(android.Manifest.permission.CONTROL_LOCATION_UPDATES)
    public void enableLocationUpdates(int subId) {
        try {
            ITelephony telephony = getITelephony();
            if (telephony != null)
                telephony.enableLocationUpdatesForSubscriber(subId);
        } catch (RemoteException ex) {
        } catch (NullPointerException ex) {
        }
    }

    /**
     * Disables location update notifications.  {@link PhoneStateListener#onCellLocationChanged
     * PhoneStateListener.onCellLocationChanged} will be called on location updates.
     *
     * @hide
     */
    @RequiresPermission(android.Manifest.permission.CONTROL_LOCATION_UPDATES)
    public void disableLocationUpdates() {
        disableLocationUpdates(getSubId());
    }

    /** @hide */
    public void disableLocationUpdates(int subId) {
        try {
            ITelephony telephony = getITelephony();
            if (telephony != null)
                telephony.disableLocationUpdatesForSubscriber(subId);
        } catch (RemoteException ex) {
        } catch (NullPointerException ex) {
        }
    }

    /**
     * Returns the neighboring cell information of the device.
     *
     * @return List of NeighboringCellInfo or null if info unavailable.
     *
     * @removed
     * @deprecated Use {@link #getAllCellInfo} which returns a superset of the information
     *             from NeighboringCellInfo, including LTE cell information.
     */
    @Deprecated
    @RequiresPermission(android.Manifest.permission.ACCESS_COARSE_LOCATION)
    public List<NeighboringCellInfo> getNeighboringCellInfo() {
        try {
            ITelephony telephony = getITelephony();
            if (telephony == null)
                return null;
            return telephony.getNeighboringCellInfo(mContext.getOpPackageName());
        } catch (RemoteException ex) {
            return null;
        } catch (NullPointerException ex) {
            return null;
        }
    }

    /** No phone radio. */
    public static final int PHONE_TYPE_NONE = PhoneConstants.PHONE_TYPE_NONE;
    /** Phone radio is GSM. */
    public static final int PHONE_TYPE_GSM = PhoneConstants.PHONE_TYPE_GSM;
    /** Phone radio is CDMA. */
    public static final int PHONE_TYPE_CDMA = PhoneConstants.PHONE_TYPE_CDMA;
    /** Phone is via SIP. */
    public static final int PHONE_TYPE_SIP = PhoneConstants.PHONE_TYPE_SIP;

    /**
     * Returns the current phone type.
     * TODO: This is a last minute change and hence hidden.
     *
     * @see #PHONE_TYPE_NONE
     * @see #PHONE_TYPE_GSM
     * @see #PHONE_TYPE_CDMA
     * @see #PHONE_TYPE_SIP
     *
     * {@hide}
     */
    @SystemApi
    public int getCurrentPhoneType() {
        return getCurrentPhoneType(getSubId());
    }

    /**
     * Returns a constant indicating the device phone type for a subscription.
     *
     * @see #PHONE_TYPE_NONE
     * @see #PHONE_TYPE_GSM
     * @see #PHONE_TYPE_CDMA
     *
     * @param subId for which phone type is returned
     * @hide
     */
    @SystemApi
    public int getCurrentPhoneType(int subId) {
        int phoneId;
        if (subId == SubscriptionManager.INVALID_SUBSCRIPTION_ID) {
            // if we don't have any sims, we don't have subscriptions, but we
            // still may want to know what type of phone we've got.
            phoneId = 0;
        } else {
            phoneId = SubscriptionManager.getPhoneId(subId);
        }

        return getCurrentPhoneTypeForSlot(phoneId);
    }

    /**
     * See getCurrentPhoneType.
     *
     * @hide
     */
    public int getCurrentPhoneTypeForSlot(int slotIndex) {
        try{
            ITelephony telephony = getITelephony();
            if (telephony != null) {
                return telephony.getActivePhoneTypeForSlot(slotIndex);
            } else {
                // This can happen when the ITelephony interface is not up yet.
                return getPhoneTypeFromProperty(slotIndex);
            }
        } catch (RemoteException ex) {
            // This shouldn't happen in the normal case, as a backup we
            // read from the system property.
            return getPhoneTypeFromProperty(slotIndex);
        } catch (NullPointerException ex) {
            // This shouldn't happen in the normal case, as a backup we
            // read from the system property.
            return getPhoneTypeFromProperty(slotIndex);
        }
    }

    /**
     * Returns a constant indicating the device phone type.  This
     * indicates the type of radio used to transmit voice calls.
     *
     * @see #PHONE_TYPE_NONE
     * @see #PHONE_TYPE_GSM
     * @see #PHONE_TYPE_CDMA
     * @see #PHONE_TYPE_SIP
     */
    public int getPhoneType() {
        if (!isVoiceCapable()) {
            return PHONE_TYPE_NONE;
        }
        return getCurrentPhoneType();
    }

    private int getPhoneTypeFromProperty() {
        return getPhoneTypeFromProperty(getPhoneId());
    }

    /** {@hide} */
    @UnsupportedAppUsage(maxTargetSdk = Build.VERSION_CODES.P, trackingBug = 115609023)
    private int getPhoneTypeFromProperty(int phoneId) {
        String type = getTelephonyProperty(phoneId,
                TelephonyProperties.CURRENT_ACTIVE_PHONE, null);
        if (type == null || type.isEmpty()) {
            return getPhoneTypeFromNetworkType(phoneId);
        }
        return Integer.parseInt(type);
    }

    private int getPhoneTypeFromNetworkType() {
        return getPhoneTypeFromNetworkType(getPhoneId());
    }

    /** {@hide} */
    private int getPhoneTypeFromNetworkType(int phoneId) {
        // When the system property CURRENT_ACTIVE_PHONE, has not been set,
        // use the system property for default network type.
        // This is a fail safe, and can only happen at first boot.
        String mode = getTelephonyProperty(phoneId, "ro.telephony.default_network", null);
        if (mode != null && !mode.isEmpty()) {
            return TelephonyManager.getPhoneType(Integer.parseInt(mode));
        }
        return TelephonyManager.PHONE_TYPE_NONE;
    }

    /**
     * This function returns the type of the phone, depending
     * on the network mode.
     *
     * @param networkMode
     * @return Phone Type
     *
     * @hide
     */
    @UnsupportedAppUsage
    public static int getPhoneType(int networkMode) {
        switch(networkMode) {
        case RILConstants.NETWORK_MODE_CDMA:
        case RILConstants.NETWORK_MODE_CDMA_NO_EVDO:
        case RILConstants.NETWORK_MODE_EVDO_NO_CDMA:
            return PhoneConstants.PHONE_TYPE_CDMA;

        case RILConstants.NETWORK_MODE_WCDMA_PREF:
        case RILConstants.NETWORK_MODE_GSM_ONLY:
        case RILConstants.NETWORK_MODE_WCDMA_ONLY:
        case RILConstants.NETWORK_MODE_GSM_UMTS:
        case RILConstants.NETWORK_MODE_LTE_GSM_WCDMA:
        case RILConstants.NETWORK_MODE_LTE_WCDMA:
        case RILConstants.NETWORK_MODE_LTE_CDMA_EVDO_GSM_WCDMA:
        case RILConstants.NETWORK_MODE_TDSCDMA_ONLY:
        case RILConstants.NETWORK_MODE_TDSCDMA_WCDMA:
        case RILConstants.NETWORK_MODE_LTE_TDSCDMA:
        case RILConstants.NETWORK_MODE_TDSCDMA_GSM:
        case RILConstants.NETWORK_MODE_LTE_TDSCDMA_GSM:
        case RILConstants.NETWORK_MODE_TDSCDMA_GSM_WCDMA:
        case RILConstants.NETWORK_MODE_LTE_TDSCDMA_WCDMA:
        case RILConstants.NETWORK_MODE_LTE_TDSCDMA_GSM_WCDMA:
        case RILConstants.NETWORK_MODE_LTE_TDSCDMA_CDMA_EVDO_GSM_WCDMA:
            return PhoneConstants.PHONE_TYPE_GSM;

        // Use CDMA Phone for the global mode including CDMA
        case RILConstants.NETWORK_MODE_GLOBAL:
        case RILConstants.NETWORK_MODE_LTE_CDMA_EVDO:
        case RILConstants.NETWORK_MODE_TDSCDMA_CDMA_EVDO_GSM_WCDMA:
            return PhoneConstants.PHONE_TYPE_CDMA;

        case RILConstants.NETWORK_MODE_LTE_ONLY:
            if (getLteOnCdmaModeStatic() == PhoneConstants.LTE_ON_CDMA_TRUE) {
                return PhoneConstants.PHONE_TYPE_CDMA;
            } else {
                return PhoneConstants.PHONE_TYPE_GSM;
            }
        default:
            return PhoneConstants.PHONE_TYPE_GSM;
        }
    }

    /**
     * The contents of the /proc/cmdline file
     */
    @UnsupportedAppUsage
    private static String getProcCmdLine()
    {
        String cmdline = "";
        FileInputStream is = null;
        try {
            is = new FileInputStream("/proc/cmdline");
            byte [] buffer = new byte[2048];
            int count = is.read(buffer);
            if (count > 0) {
                cmdline = new String(buffer, 0, count);
            }
        } catch (IOException e) {
            Rlog.d(TAG, "No /proc/cmdline exception=" + e);
        } finally {
            if (is != null) {
                try {
                    is.close();
                } catch (IOException e) {
                }
            }
        }
        Rlog.d(TAG, "/proc/cmdline=" + cmdline);
        return cmdline;
    }

    /** Kernel command line */
    private static final String sKernelCmdLine = getProcCmdLine();

    /** Pattern for selecting the product type from the kernel command line */
    private static final Pattern sProductTypePattern =
        Pattern.compile("\\sproduct_type\\s*=\\s*(\\w+)");

    /** The ProductType used for LTE on CDMA devices */
    private static final String sLteOnCdmaProductType =
        SystemProperties.get(TelephonyProperties.PROPERTY_LTE_ON_CDMA_PRODUCT_TYPE, "");

    /**
     * Return if the current radio is LTE on CDMA. This
     * is a tri-state return value as for a period of time
     * the mode may be unknown.
     *
     * @return {@link PhoneConstants#LTE_ON_CDMA_UNKNOWN}, {@link PhoneConstants#LTE_ON_CDMA_FALSE}
     * or {@link PhoneConstants#LTE_ON_CDMA_TRUE}
     *
     * @hide
     */
    @UnsupportedAppUsage
    public static int getLteOnCdmaModeStatic() {
        int retVal;
        int curVal;
        String productType = "";

        curVal = SystemProperties.getInt(TelephonyProperties.PROPERTY_LTE_ON_CDMA_DEVICE,
                    PhoneConstants.LTE_ON_CDMA_UNKNOWN);
        retVal = curVal;
        if (retVal == PhoneConstants.LTE_ON_CDMA_UNKNOWN) {
            Matcher matcher = sProductTypePattern.matcher(sKernelCmdLine);
            if (matcher.find()) {
                productType = matcher.group(1);
                if (sLteOnCdmaProductType.equals(productType)) {
                    retVal = PhoneConstants.LTE_ON_CDMA_TRUE;
                } else {
                    retVal = PhoneConstants.LTE_ON_CDMA_FALSE;
                }
            } else {
                retVal = PhoneConstants.LTE_ON_CDMA_FALSE;
            }
        }

        Rlog.d(TAG, "getLteOnCdmaMode=" + retVal + " curVal=" + curVal +
                " product_type='" + productType +
                "' lteOnCdmaProductType='" + sLteOnCdmaProductType + "'");
        return retVal;
    }

    //
    //
    // Current Network
    //
    //

    /**
     * Returns the alphabetic name of current registered operator.
     * <p>
     * Availability: Only when user is registered to a network. Result may be
     * unreliable on CDMA networks (use {@link #getPhoneType()} to determine if
     * on a CDMA network).
     */
    public String getNetworkOperatorName() {
        return getNetworkOperatorName(getSubId());
    }

    /**
     * Returns the alphabetic name of current registered operator
     * for a particular subscription.
     * <p>
     * Availability: Only when user is registered to a network. Result may be
     * unreliable on CDMA networks (use {@link #getPhoneType()} to determine if
     * on a CDMA network).
     * @param subId
     * @hide
     */
    @UnsupportedAppUsage(maxTargetSdk = Build.VERSION_CODES.P)
    public String getNetworkOperatorName(int subId) {
        int phoneId = SubscriptionManager.getPhoneId(subId);
        return getTelephonyProperty(phoneId, TelephonyProperties.PROPERTY_OPERATOR_ALPHA, "");
    }

    /**
     * Returns the numeric name (MCC+MNC) of current registered operator.
     * <p>
     * Availability: Only when user is registered to a network. Result may be
     * unreliable on CDMA networks (use {@link #getPhoneType()} to determine if
     * on a CDMA network).
     */
    public String getNetworkOperator() {
        return getNetworkOperatorForPhone(getPhoneId());
    }

    /**
     * Returns the numeric name (MCC+MNC) of current registered operator
     * for a particular subscription.
     * <p>
     * Availability: Only when user is registered to a network. Result may be
     * unreliable on CDMA networks (use {@link #getPhoneType()} to determine if
     * on a CDMA network).
     *
     * @param subId
     * @hide
     */
    @UnsupportedAppUsage(maxTargetSdk = Build.VERSION_CODES.P)
    public String getNetworkOperator(int subId) {
        int phoneId = SubscriptionManager.getPhoneId(subId);
        return getNetworkOperatorForPhone(phoneId);
     }

    /**
     * Returns the numeric name (MCC+MNC) of current registered operator
     * for a particular subscription.
     * <p>
     * Availability: Only when user is registered to a network. Result may be
     * unreliable on CDMA networks (use {@link #getPhoneType()} to determine if
     * on a CDMA network).
     *
     * @param phoneId
     * @hide
     **/
    @UnsupportedAppUsage
    public String getNetworkOperatorForPhone(int phoneId) {
        return getTelephonyProperty(phoneId, TelephonyProperties.PROPERTY_OPERATOR_NUMERIC, "");
     }


    /**
     * Returns the network specifier of the subscription ID pinned to the TelephonyManager. The
     * network specifier is used by {@link
     * android.net.NetworkRequest.Builder#setNetworkSpecifier(String)} to create a {@link
     * android.net.NetworkRequest} that connects through the subscription.
     *
     * @see android.net.NetworkRequest.Builder#setNetworkSpecifier(String)
     * @see #createForSubscriptionId(int)
     * @see #createForPhoneAccountHandle(PhoneAccountHandle)
     */
    public String getNetworkSpecifier() {
        return String.valueOf(getSubId());
    }

    /**
     * Returns the carrier config of the subscription ID pinned to the TelephonyManager. If an
     * invalid subscription ID is pinned to the TelephonyManager, the returned config will contain
     * default values.
     *
     * <p>This method may take several seconds to complete, so it should only be called from a
     * worker thread.
     *
     * <p>Requires Permission: {@link android.Manifest.permission#READ_PHONE_STATE READ_PHONE_STATE}
     * or that the calling app has carrier privileges (see {@link #hasCarrierPrivileges}).
     *
     * @see CarrierConfigManager#getConfigForSubId(int)
     * @see #createForSubscriptionId(int)
     * @see #createForPhoneAccountHandle(PhoneAccountHandle)
     */
    @SuppressAutoDoc // Blocked by b/72967236 - no support for carrier privileges
    @WorkerThread
    @RequiresPermission(android.Manifest.permission.READ_PHONE_STATE)
    public PersistableBundle getCarrierConfig() {
        CarrierConfigManager carrierConfigManager = mContext
                .getSystemService(CarrierConfigManager.class);
        return carrierConfigManager.getConfigForSubId(getSubId());
    }

    /**
     * Returns true if the device is considered roaming on the current
     * network, for GSM purposes.
     * <p>
     * Availability: Only when user registered to a network.
     */
    public boolean isNetworkRoaming() {
        return isNetworkRoaming(getSubId());
    }

    /**
     * Returns true if the device is considered roaming on the current
     * network for a subscription.
     * <p>
     * Availability: Only when user registered to a network.
     *
     * @param subId
     * @hide
     */
    @UnsupportedAppUsage
    public boolean isNetworkRoaming(int subId) {
        int phoneId = SubscriptionManager.getPhoneId(subId);
        return Boolean.parseBoolean(getTelephonyProperty(phoneId,
                TelephonyProperties.PROPERTY_OPERATOR_ISROAMING, null));
    }

    /**
     * Returns the ISO country code equivalent of the MCC (Mobile Country Code) of the current
     * registered operator or the cell nearby, if available.
     * .
     * <p>
     * Note: Result may be unreliable on CDMA networks (use {@link #getPhoneType()} to determine
     * if on a CDMA network).
     */
    public String getNetworkCountryIso() {
        return getNetworkCountryIsoForPhone(getPhoneId());
    }

    /**
     * Returns the ISO country code equivalent of the MCC (Mobile Country Code) of the current
     * registered operator or the cell nearby, if available.
     * <p>
     * Note: Result may be unreliable on CDMA networks (use {@link #getPhoneType()} to determine
     * if on a CDMA network).
     *
     * @param subId for which Network CountryIso is returned
     * @hide
     */
    @UnsupportedAppUsage
    public String getNetworkCountryIso(int subId) {
        return getNetworkCountryIsoForPhone(getPhoneId(subId));
    }

    /**
     * Returns the ISO country code equivalent of the current registered
     * operator's MCC (Mobile Country Code) of a subscription.
     * <p>
     * Availability: Only when user is registered to a network. Result may be
     * unreliable on CDMA networks (use {@link #getPhoneType()} to determine if
     * on a CDMA network).
     *
     * @param phoneId for which Network CountryIso is returned
     */
    /** {@hide} */
    @UnsupportedAppUsage
    public String getNetworkCountryIsoForPhone(int phoneId) {
        try {
            ITelephony telephony = getITelephony();
            if (telephony == null) return "";
            return telephony.getNetworkCountryIsoForPhone(phoneId);
        } catch (RemoteException ex) {
            return "";
        }
    }

    /*
     * When adding a network type to the list below, make sure to add the correct icon to
     * MobileSignalController.mapIconSets().
     * Do not add negative types.
     */
    /** Network type is unknown */
    public static final int NETWORK_TYPE_UNKNOWN = TelephonyProtoEnums.NETWORK_TYPE_UNKNOWN; // = 0.
    /** Current network is GPRS */
    public static final int NETWORK_TYPE_GPRS = TelephonyProtoEnums.NETWORK_TYPE_GPRS; // = 1.
    /** Current network is EDGE */
    public static final int NETWORK_TYPE_EDGE = TelephonyProtoEnums.NETWORK_TYPE_EDGE; // = 2.
    /** Current network is UMTS */
    public static final int NETWORK_TYPE_UMTS = TelephonyProtoEnums.NETWORK_TYPE_UMTS; // = 3.
    /** Current network is CDMA: Either IS95A or IS95B*/
    public static final int NETWORK_TYPE_CDMA = TelephonyProtoEnums.NETWORK_TYPE_CDMA; // = 4.
    /** Current network is EVDO revision 0*/
    public static final int NETWORK_TYPE_EVDO_0 = TelephonyProtoEnums.NETWORK_TYPE_EVDO_0; // = 5.
    /** Current network is EVDO revision A*/
    public static final int NETWORK_TYPE_EVDO_A = TelephonyProtoEnums.NETWORK_TYPE_EVDO_A; // = 6.
    /** Current network is 1xRTT*/
    public static final int NETWORK_TYPE_1xRTT = TelephonyProtoEnums.NETWORK_TYPE_1XRTT; // = 7.
    /** Current network is HSDPA */
    public static final int NETWORK_TYPE_HSDPA = TelephonyProtoEnums.NETWORK_TYPE_HSDPA; // = 8.
    /** Current network is HSUPA */
    public static final int NETWORK_TYPE_HSUPA = TelephonyProtoEnums.NETWORK_TYPE_HSUPA; // = 9.
    /** Current network is HSPA */
    public static final int NETWORK_TYPE_HSPA = TelephonyProtoEnums.NETWORK_TYPE_HSPA; // = 10.
    /** Current network is iDen */
    public static final int NETWORK_TYPE_IDEN = TelephonyProtoEnums.NETWORK_TYPE_IDEN; // = 11.
    /** Current network is EVDO revision B*/
    public static final int NETWORK_TYPE_EVDO_B = TelephonyProtoEnums.NETWORK_TYPE_EVDO_B; // = 12.
    /** Current network is LTE */
    public static final int NETWORK_TYPE_LTE = TelephonyProtoEnums.NETWORK_TYPE_LTE; // = 13.
    /** Current network is eHRPD */
    public static final int NETWORK_TYPE_EHRPD = TelephonyProtoEnums.NETWORK_TYPE_EHRPD; // = 14.
    /** Current network is HSPA+ */
    public static final int NETWORK_TYPE_HSPAP = TelephonyProtoEnums.NETWORK_TYPE_HSPAP; // = 15.
    /** Current network is GSM */
    public static final int NETWORK_TYPE_GSM = TelephonyProtoEnums.NETWORK_TYPE_GSM; // = 16.
    /** Current network is TD_SCDMA */
    public static final int NETWORK_TYPE_TD_SCDMA =
            TelephonyProtoEnums.NETWORK_TYPE_TD_SCDMA; // = 17.
    /** Current network is IWLAN */
    public static final int NETWORK_TYPE_IWLAN = TelephonyProtoEnums.NETWORK_TYPE_IWLAN; // = 18.
    /** Current network is LTE_CA {@hide} */
    @UnsupportedAppUsage
    public static final int NETWORK_TYPE_LTE_CA = TelephonyProtoEnums.NETWORK_TYPE_LTE_CA; // = 19.
    /** Current network is NR(New Radio) 5G. */
    public static final int NETWORK_TYPE_NR = TelephonyProtoEnums.NETWORK_TYPE_NR; // 20.

    /** Max network type number. Update as new types are added. Don't add negative types. {@hide} */
    public static final int MAX_NETWORK_TYPE = NETWORK_TYPE_NR;

    /** @hide */
    @IntDef({
            NETWORK_TYPE_UNKNOWN,
            NETWORK_TYPE_GPRS,
            NETWORK_TYPE_EDGE,
            NETWORK_TYPE_UMTS,
            NETWORK_TYPE_CDMA,
            NETWORK_TYPE_EVDO_0,
            NETWORK_TYPE_EVDO_A,
            NETWORK_TYPE_1xRTT,
            NETWORK_TYPE_HSDPA,
            NETWORK_TYPE_HSUPA,
            NETWORK_TYPE_HSPA,
            NETWORK_TYPE_IDEN,
            NETWORK_TYPE_EVDO_B,
            NETWORK_TYPE_LTE,
            NETWORK_TYPE_EHRPD,
            NETWORK_TYPE_HSPAP,
            NETWORK_TYPE_GSM,
            NETWORK_TYPE_TD_SCDMA,
            NETWORK_TYPE_IWLAN,
            NETWORK_TYPE_LTE_CA,
            NETWORK_TYPE_NR,
    })
    @Retention(RetentionPolicy.SOURCE)
    public @interface NetworkType{}

    /**
     * @return the NETWORK_TYPE_xxxx for current data connection.
     */
    public @NetworkType int getNetworkType() {
       try {
           ITelephony telephony = getITelephony();
           if (telephony != null) {
               return telephony.getNetworkType();
            } else {
                // This can happen when the ITelephony interface is not up yet.
                return NETWORK_TYPE_UNKNOWN;
            }
        } catch(RemoteException ex) {
            // This shouldn't happen in the normal case
            return NETWORK_TYPE_UNKNOWN;
        } catch (NullPointerException ex) {
            // This could happen before phone restarts due to crashing
            return NETWORK_TYPE_UNKNOWN;
        }
    }

    /**
     * Returns a constant indicating the radio technology (network type)
     * currently in use on the device for a subscription.
     * @return the network type
     *
     * @param subId for which network type is returned
     *
     * @see #NETWORK_TYPE_UNKNOWN
     * @see #NETWORK_TYPE_GPRS
     * @see #NETWORK_TYPE_EDGE
     * @see #NETWORK_TYPE_UMTS
     * @see #NETWORK_TYPE_HSDPA
     * @see #NETWORK_TYPE_HSUPA
     * @see #NETWORK_TYPE_HSPA
     * @see #NETWORK_TYPE_CDMA
     * @see #NETWORK_TYPE_EVDO_0
     * @see #NETWORK_TYPE_EVDO_A
     * @see #NETWORK_TYPE_EVDO_B
     * @see #NETWORK_TYPE_1xRTT
     * @see #NETWORK_TYPE_IDEN
     * @see #NETWORK_TYPE_LTE
     * @see #NETWORK_TYPE_EHRPD
     * @see #NETWORK_TYPE_HSPAP
     * @see #NETWORK_TYPE_NR
     *
     * @hide
     */
    @RequiresPermission(android.Manifest.permission.READ_PHONE_STATE)
    @UnsupportedAppUsage
    public int getNetworkType(int subId) {
        try {
            ITelephony telephony = getITelephony();
            if (telephony != null) {
                return telephony.getNetworkTypeForSubscriber(subId, getOpPackageName());
            } else {
                // This can happen when the ITelephony interface is not up yet.
                return NETWORK_TYPE_UNKNOWN;
            }
        } catch (RemoteException ex) {
            // This shouldn't happen in the normal case
            return NETWORK_TYPE_UNKNOWN;
        } catch (NullPointerException ex) {
            // This could happen before phone restarts due to crashing
            return NETWORK_TYPE_UNKNOWN;
        }
    }

    /**
     * Returns a constant indicating the radio technology (network type)
     * currently in use on the device for data transmission.
     *
     * If this object has been created with {@link #createForSubscriptionId}, applies to the given
     * subId. Otherwise, applies to {@link SubscriptionManager#getDefaultDataSubscriptionId()}
     *
     * <p>Requires Permission: {@link android.Manifest.permission#READ_PHONE_STATE READ_PHONE_STATE}
     * or that the calling app has carrier privileges (see {@link #hasCarrierPrivileges}).
     *
     * @return the network type
     *
     * @see #NETWORK_TYPE_UNKNOWN
     * @see #NETWORK_TYPE_GPRS
     * @see #NETWORK_TYPE_EDGE
     * @see #NETWORK_TYPE_UMTS
     * @see #NETWORK_TYPE_HSDPA
     * @see #NETWORK_TYPE_HSUPA
     * @see #NETWORK_TYPE_HSPA
     * @see #NETWORK_TYPE_CDMA
     * @see #NETWORK_TYPE_EVDO_0
     * @see #NETWORK_TYPE_EVDO_A
     * @see #NETWORK_TYPE_EVDO_B
     * @see #NETWORK_TYPE_1xRTT
     * @see #NETWORK_TYPE_IDEN
     * @see #NETWORK_TYPE_LTE
     * @see #NETWORK_TYPE_EHRPD
     * @see #NETWORK_TYPE_HSPAP
     * @see #NETWORK_TYPE_NR
     */
    @SuppressAutoDoc // Blocked by b/72967236 - no support for carrier privileges
    @RequiresPermission(android.Manifest.permission.READ_PHONE_STATE)
    public @NetworkType int getDataNetworkType() {
        return getDataNetworkType(getSubId(SubscriptionManager.getDefaultDataSubscriptionId()));
    }

    /**
     * Returns a constant indicating the radio technology (network type)
     * currently in use on the device for data transmission for a subscription
     * @return the network type
     *
     * @param subId for which network type is returned
     * @hide
     */
    @RequiresPermission(android.Manifest.permission.READ_PHONE_STATE)
    @UnsupportedAppUsage(maxTargetSdk = Build.VERSION_CODES.P)
    public int getDataNetworkType(int subId) {
        try{
            ITelephony telephony = getITelephony();
            if (telephony != null) {
                return telephony.getDataNetworkTypeForSubscriber(subId, getOpPackageName());
            } else {
                // This can happen when the ITelephony interface is not up yet.
                return NETWORK_TYPE_UNKNOWN;
            }
        } catch(RemoteException ex) {
            // This shouldn't happen in the normal case
            return NETWORK_TYPE_UNKNOWN;
        } catch (NullPointerException ex) {
            // This could happen before phone restarts due to crashing
            return NETWORK_TYPE_UNKNOWN;
        }
    }

    /**
     * Returns the NETWORK_TYPE_xxxx for voice
     *
     * <p>Requires Permission: {@link android.Manifest.permission#READ_PHONE_STATE READ_PHONE_STATE}
     * or that the calling app has carrier privileges (see {@link #hasCarrierPrivileges}).
     */
    @SuppressAutoDoc // Blocked by b/72967236 - no support for carrier privileges
    @RequiresPermission(android.Manifest.permission.READ_PHONE_STATE)
    public @NetworkType int getVoiceNetworkType() {
        return getVoiceNetworkType(getSubId());
    }

    /**
     * Returns the NETWORK_TYPE_xxxx for voice for a subId
     * @hide
     */
    @RequiresPermission(android.Manifest.permission.READ_PHONE_STATE)
    @UnsupportedAppUsage(maxTargetSdk = Build.VERSION_CODES.P)
    public int getVoiceNetworkType(int subId) {
        try{
            ITelephony telephony = getITelephony();
            if (telephony != null) {
                return telephony.getVoiceNetworkTypeForSubscriber(subId, getOpPackageName());
            } else {
                // This can happen when the ITelephony interface is not up yet.
                return NETWORK_TYPE_UNKNOWN;
            }
        } catch(RemoteException ex) {
            // This shouldn't happen in the normal case
            return NETWORK_TYPE_UNKNOWN;
        } catch (NullPointerException ex) {
            // This could happen before phone restarts due to crashing
            return NETWORK_TYPE_UNKNOWN;
        }
    }

    /**
     * Network Class Definitions.
     * Do not change this order, it is used for sorting during emergency calling in
     * {@link TelephonyConnectionService#getFirstPhoneForEmergencyCall()}. Any newer technologies
     * should be added after the current definitions.
     */
    /** Unknown network class. {@hide} */
    public static final int NETWORK_CLASS_UNKNOWN = 0;
    /** Class of broadly defined "2G" networks. {@hide} */
    @UnsupportedAppUsage
    public static final int NETWORK_CLASS_2_G = 1;
    /** Class of broadly defined "3G" networks. {@hide} */
    @UnsupportedAppUsage
    public static final int NETWORK_CLASS_3_G = 2;
    /** Class of broadly defined "4G" networks. {@hide} */
    @UnsupportedAppUsage
    public static final int NETWORK_CLASS_4_G = 3;

    /**
     * Return general class of network type, such as "3G" or "4G". In cases
     * where classification is contentious, this method is conservative.
     *
     * @hide
     */
    @UnsupportedAppUsage
    public static int getNetworkClass(int networkType) {
        switch (networkType) {
            case NETWORK_TYPE_GPRS:
            case NETWORK_TYPE_GSM:
            case NETWORK_TYPE_EDGE:
            case NETWORK_TYPE_CDMA:
            case NETWORK_TYPE_1xRTT:
            case NETWORK_TYPE_IDEN:
                return NETWORK_CLASS_2_G;
            case NETWORK_TYPE_UMTS:
            case NETWORK_TYPE_EVDO_0:
            case NETWORK_TYPE_EVDO_A:
            case NETWORK_TYPE_HSDPA:
            case NETWORK_TYPE_HSUPA:
            case NETWORK_TYPE_HSPA:
            case NETWORK_TYPE_EVDO_B:
            case NETWORK_TYPE_EHRPD:
            case NETWORK_TYPE_HSPAP:
            case NETWORK_TYPE_TD_SCDMA:
                return NETWORK_CLASS_3_G;
            case NETWORK_TYPE_LTE:
            case NETWORK_TYPE_IWLAN:
            case NETWORK_TYPE_LTE_CA:
                return NETWORK_CLASS_4_G;
            default:
                return NETWORK_CLASS_UNKNOWN;
        }
    }

    /**
     * Returns a string representation of the radio technology (network type)
     * currently in use on the device.
     * @return the name of the radio technology
     *
     * @hide pending API council review
     */
    @UnsupportedAppUsage
    public String getNetworkTypeName() {
        return getNetworkTypeName(getNetworkType());
    }

    /**
     * Returns a string representation of the radio technology (network type)
     * currently in use on the device.
     * @param subId for which network type is returned
     * @return the name of the radio technology
     *
     */
    /** {@hide} */
    @UnsupportedAppUsage
    public static String getNetworkTypeName(int type) {
        switch (type) {
            case NETWORK_TYPE_GPRS:
                return "GPRS";
            case NETWORK_TYPE_EDGE:
                return "EDGE";
            case NETWORK_TYPE_UMTS:
                return "UMTS";
            case NETWORK_TYPE_HSDPA:
                return "HSDPA";
            case NETWORK_TYPE_HSUPA:
                return "HSUPA";
            case NETWORK_TYPE_HSPA:
                return "HSPA";
            case NETWORK_TYPE_CDMA:
                return "CDMA";
            case NETWORK_TYPE_EVDO_0:
                return "CDMA - EvDo rev. 0";
            case NETWORK_TYPE_EVDO_A:
                return "CDMA - EvDo rev. A";
            case NETWORK_TYPE_EVDO_B:
                return "CDMA - EvDo rev. B";
            case NETWORK_TYPE_1xRTT:
                return "CDMA - 1xRTT";
            case NETWORK_TYPE_LTE:
                return "LTE";
            case NETWORK_TYPE_EHRPD:
                return "CDMA - eHRPD";
            case NETWORK_TYPE_IDEN:
                return "iDEN";
            case NETWORK_TYPE_HSPAP:
                return "HSPA+";
            case NETWORK_TYPE_GSM:
                return "GSM";
            case NETWORK_TYPE_TD_SCDMA:
                return "TD_SCDMA";
            case NETWORK_TYPE_IWLAN:
                return "IWLAN";
            case NETWORK_TYPE_LTE_CA:
                return "LTE_CA";
            case NETWORK_TYPE_NR:
                return "NR";
            default:
                return "UNKNOWN";
        }
    }

    //
    //
    // SIM Card
    //
    //

    /**
     * SIM card state: Unknown. Signifies that the SIM is in transition
     * between states. For example, when the user inputs the SIM pin
     * under PIN_REQUIRED state, a query for sim status returns
     * this state before turning to SIM_STATE_READY.
     *
     * These are the ordinal value of IccCardConstants.State.
     */

    public static final int SIM_STATE_UNKNOWN = TelephonyProtoEnums.SIM_STATE_UNKNOWN;  // 0
    /** SIM card state: no SIM card is available in the device */
    public static final int SIM_STATE_ABSENT = TelephonyProtoEnums.SIM_STATE_ABSENT;  // 1
    /** SIM card state: Locked: requires the user's SIM PIN to unlock */
    public static final int SIM_STATE_PIN_REQUIRED =
            TelephonyProtoEnums.SIM_STATE_PIN_REQUIRED;  // 2
    /** SIM card state: Locked: requires the user's SIM PUK to unlock */
    public static final int SIM_STATE_PUK_REQUIRED =
            TelephonyProtoEnums.SIM_STATE_PUK_REQUIRED;  // 3
    /** SIM card state: Locked: requires a network PIN to unlock */
    public static final int SIM_STATE_NETWORK_LOCKED =
            TelephonyProtoEnums.SIM_STATE_NETWORK_LOCKED;  // 4
    /** SIM card state: Ready */
    public static final int SIM_STATE_READY = TelephonyProtoEnums.SIM_STATE_READY;  // 5
    /** SIM card state: SIM Card is NOT READY */
    public static final int SIM_STATE_NOT_READY = TelephonyProtoEnums.SIM_STATE_NOT_READY;  // 6
    /** SIM card state: SIM Card Error, permanently disabled */
    public static final int SIM_STATE_PERM_DISABLED =
            TelephonyProtoEnums.SIM_STATE_PERM_DISABLED;  // 7
    /** SIM card state: SIM Card Error, present but faulty */
    public static final int SIM_STATE_CARD_IO_ERROR =
            TelephonyProtoEnums.SIM_STATE_CARD_IO_ERROR;  // 8
    /** SIM card state: SIM Card restricted, present but not usable due to
     * carrier restrictions.
     */
    public static final int SIM_STATE_CARD_RESTRICTED =
            TelephonyProtoEnums.SIM_STATE_CARD_RESTRICTED;  // 9
    /**
     * SIM card state: Loaded: SIM card applications have been loaded
     * @hide
     */
    @SystemApi
    public static final int SIM_STATE_LOADED = TelephonyProtoEnums.SIM_STATE_LOADED;  // 10
    /**
     * SIM card state: SIM Card is present
     * @hide
     */
    @SystemApi
    public static final int SIM_STATE_PRESENT = TelephonyProtoEnums.SIM_STATE_PRESENT;  // 11

    /**
     * Extra included in {@link #ACTION_SIM_CARD_STATE_CHANGED} and
     * {@link #ACTION_SIM_APPLICATION_STATE_CHANGED} to indicate the card/application state.
     *
     * @hide
     */
    @SystemApi
    public static final String EXTRA_SIM_STATE = "android.telephony.extra.SIM_STATE";

    /**
     * Broadcast Action: The sim card state has changed.
     * The intent will have the following extra values:</p>
     * <dl>
     *   <dt>{@link #EXTRA_SIM_STATE}</dt>
     *   <dd>The sim card state. One of:
     *     <dl>
     *       <dt>{@link #SIM_STATE_ABSENT}</dt>
     *       <dd>SIM card not found</dd>
     *       <dt>{@link #SIM_STATE_CARD_IO_ERROR}</dt>
     *       <dd>SIM card IO error</dd>
     *       <dt>{@link #SIM_STATE_CARD_RESTRICTED}</dt>
     *       <dd>SIM card is restricted</dd>
     *       <dt>{@link #SIM_STATE_PRESENT}</dt>
     *       <dd>SIM card is present</dd>
     *     </dl>
     *   </dd>
     * </dl>
     *
     * <p class="note">Requires the READ_PRIVILEGED_PHONE_STATE permission.
     *
     * <p class="note">The current state can also be queried using {@link #getSimCardState()}.
     *
     * <p class="note">This is a protected intent that can only be sent by the system.
     * @hide
     */
    @SystemApi
    @SdkConstant(SdkConstantType.BROADCAST_INTENT_ACTION)
    public static final String ACTION_SIM_CARD_STATE_CHANGED =
            "android.telephony.action.SIM_CARD_STATE_CHANGED";

    /**
     * Broadcast Action: The sim application state has changed.
     * The intent will have the following extra values:</p>
     * <dl>
     *   <dt>{@link #EXTRA_SIM_STATE}</dt>
     *   <dd>The sim application state. One of:
     *     <dl>
     *       <dt>{@link #SIM_STATE_NOT_READY}</dt>
     *       <dd>SIM card applications not ready</dd>
     *       <dt>{@link #SIM_STATE_PIN_REQUIRED}</dt>
     *       <dd>SIM card PIN locked</dd>
     *       <dt>{@link #SIM_STATE_PUK_REQUIRED}</dt>
     *       <dd>SIM card PUK locked</dd>
     *       <dt>{@link #SIM_STATE_NETWORK_LOCKED}</dt>
     *       <dd>SIM card network locked</dd>
     *       <dt>{@link #SIM_STATE_PERM_DISABLED}</dt>
     *       <dd>SIM card permanently disabled due to PUK failures</dd>
     *       <dt>{@link #SIM_STATE_LOADED}</dt>
     *       <dd>SIM card data loaded</dd>
     *     </dl>
     *   </dd>
     * </dl>
     *
     * <p class="note">Requires the READ_PRIVILEGED_PHONE_STATE permission.
     *
     * <p class="note">The current state can also be queried using
     * {@link #getSimApplicationState()}.
     *
     * <p class="note">This is a protected intent that can only be sent by the system.
     * @hide
     */
    @SystemApi
    @SdkConstant(SdkConstantType.BROADCAST_INTENT_ACTION)
    public static final String ACTION_SIM_APPLICATION_STATE_CHANGED =
            "android.telephony.action.SIM_APPLICATION_STATE_CHANGED";

    /**
     * Broadcast Action: Status of the SIM slots on the device has changed.
     *
     * <p class="note">Requires the READ_PRIVILEGED_PHONE_STATE permission.
     *
     * <p class="note">The status can be queried using
     * {@link #getUiccSlotsInfo()}
     *
     * <p class="note">This is a protected intent that can only be sent by the system.
     * @hide
     */
    @SystemApi
    @SdkConstant(SdkConstantType.BROADCAST_INTENT_ACTION)
    public static final String ACTION_SIM_SLOT_STATUS_CHANGED =
            "android.telephony.action.SIM_SLOT_STATUS_CHANGED";

    /**
     * Broadcast Action: A debug code has been entered in the dialer.
     * <p>
     * This intent is broadcast by the system and OEM telephony apps may need to receive these
     * broadcasts. And it requires the sender to be default dialer or has carrier privileges
     * (see {@link #hasCarrierPrivileges}).
     * <p>
     * These "secret codes" are used to activate developer menus by dialing certain codes.
     * And they are of the form {@code *#*#&lt;code&gt;#*#*}. The intent will have the data
     * URI: {@code android_secret_code://&lt;code&gt;}. It is possible that a manifest
     * receiver would be woken up even if it is not currently running.
     * <p>
     * It is supposed to replace {@link android.provider.Telephony.Sms.Intents#SECRET_CODE_ACTION}
     * in the next Android version.
     * Before that both of these two actions will be broadcast.
     */
    @SdkConstant(SdkConstantType.BROADCAST_INTENT_ACTION)
    public static final String ACTION_SECRET_CODE = "android.telephony.action.SECRET_CODE";

    /**
     * @return true if a ICC card is present
     */
    public boolean hasIccCard() {
        return hasIccCard(getSlotIndex());
    }

    /**
     * @return true if a ICC card is present for a subscription
     *
     * @param slotIndex for which icc card presence is checked
     */
    /** {@hide} */
    // FIXME Input argument slotIndex should be of type int
    @UnsupportedAppUsage
    public boolean hasIccCard(int slotIndex) {

        try {
            ITelephony telephony = getITelephony();
            if (telephony == null)
                return false;
            return telephony.hasIccCardUsingSlotIndex(slotIndex);
        } catch (RemoteException ex) {
            // Assume no ICC card if remote exception which shouldn't happen
            return false;
        } catch (NullPointerException ex) {
            // This could happen before phone restarts due to crashing
            return false;
        }
    }

    /**
     * Returns a constant indicating the state of the default SIM card.
     *
     * @see #SIM_STATE_UNKNOWN
     * @see #SIM_STATE_ABSENT
     * @see #SIM_STATE_PIN_REQUIRED
     * @see #SIM_STATE_PUK_REQUIRED
     * @see #SIM_STATE_NETWORK_LOCKED
     * @see #SIM_STATE_READY
     * @see #SIM_STATE_NOT_READY
     * @see #SIM_STATE_PERM_DISABLED
     * @see #SIM_STATE_CARD_IO_ERROR
     * @see #SIM_STATE_CARD_RESTRICTED
     */
    public int getSimState() {
        int simState = getSimStateIncludingLoaded();
        if (simState == SIM_STATE_LOADED) {
            simState = SIM_STATE_READY;
        }
        return simState;
    }

    private int getSimStateIncludingLoaded() {
        int slotIndex = getSlotIndex();
        // slotIndex may be invalid due to sim being absent. In that case query all slots to get
        // sim state
        if (slotIndex < 0) {
            // query for all slots and return absent if all sim states are absent, otherwise
            // return unknown
            for (int i = 0; i < getPhoneCount(); i++) {
                int simState = getSimState(i);
                if (simState != SIM_STATE_ABSENT) {
                    Rlog.d(TAG, "getSimState: default sim:" + slotIndex + ", sim state for " +
                            "slotIndex=" + i + " is " + simState + ", return state as unknown");
                    return SIM_STATE_UNKNOWN;
                }
            }
            Rlog.d(TAG, "getSimState: default sim:" + slotIndex + ", all SIMs absent, return " +
                    "state as absent");
            return SIM_STATE_ABSENT;
        }
        return SubscriptionManager.getSimStateForSlotIndex(slotIndex);
    }

    /**
     * Returns a constant indicating the state of the default SIM card.
     *
     * @see #SIM_STATE_UNKNOWN
     * @see #SIM_STATE_ABSENT
     * @see #SIM_STATE_CARD_IO_ERROR
     * @see #SIM_STATE_CARD_RESTRICTED
     * @see #SIM_STATE_PRESENT
     *
     * @hide
     */
    @SystemApi
    public int getSimCardState() {
        int simCardState = getSimState();
        switch (simCardState) {
            case SIM_STATE_UNKNOWN:
            case SIM_STATE_ABSENT:
            case SIM_STATE_CARD_IO_ERROR:
            case SIM_STATE_CARD_RESTRICTED:
                return simCardState;
            default:
                return SIM_STATE_PRESENT;
        }
    }

    /**
     * Returns a constant indicating the state of the card applications on the default SIM card.
     *
     * @see #SIM_STATE_UNKNOWN
     * @see #SIM_STATE_PIN_REQUIRED
     * @see #SIM_STATE_PUK_REQUIRED
     * @see #SIM_STATE_NETWORK_LOCKED
     * @see #SIM_STATE_NOT_READY
     * @see #SIM_STATE_PERM_DISABLED
     * @see #SIM_STATE_LOADED
     *
     * @hide
     */
    @SystemApi
    public int getSimApplicationState() {
        int simApplicationState = getSimStateIncludingLoaded();
        switch (simApplicationState) {
            case SIM_STATE_UNKNOWN:
            case SIM_STATE_ABSENT:
            case SIM_STATE_CARD_IO_ERROR:
            case SIM_STATE_CARD_RESTRICTED:
                return SIM_STATE_UNKNOWN;
            case SIM_STATE_READY:
                // Ready is not a valid state anymore. The state that is broadcast goes from
                // NOT_READY to either LOCKED or LOADED.
                return SIM_STATE_NOT_READY;
            default:
                return simApplicationState;
        }
    }

    /**
     * Returns a constant indicating the state of the device SIM card in a slot.
     *
     * @param slotIndex
     *
     * @see #SIM_STATE_UNKNOWN
     * @see #SIM_STATE_ABSENT
     * @see #SIM_STATE_PIN_REQUIRED
     * @see #SIM_STATE_PUK_REQUIRED
     * @see #SIM_STATE_NETWORK_LOCKED
     * @see #SIM_STATE_READY
     * @see #SIM_STATE_NOT_READY
     * @see #SIM_STATE_PERM_DISABLED
     * @see #SIM_STATE_CARD_IO_ERROR
     * @see #SIM_STATE_CARD_RESTRICTED
     */
    public int getSimState(int slotIndex) {
        int simState = SubscriptionManager.getSimStateForSlotIndex(slotIndex);
        if (simState == SIM_STATE_LOADED) {
            simState = SIM_STATE_READY;
        }
        return simState;
    }

    /**
     * Returns the MCC+MNC (mobile country code + mobile network code) of the
     * provider of the SIM. 5 or 6 decimal digits.
     * <p>
     * Availability: SIM state must be {@link #SIM_STATE_READY}
     *
     * @see #getSimState
     */
    public String getSimOperator() {
        return getSimOperatorNumeric();
    }

    /**
     * Returns the MCC+MNC (mobile country code + mobile network code) of the
     * provider of the SIM. 5 or 6 decimal digits.
     * <p>
     * Availability: SIM state must be {@link #SIM_STATE_READY}
     *
     * @see #getSimState
     *
     * @param subId for which SimOperator is returned
     * @hide
     */
    @UnsupportedAppUsage(maxTargetSdk = Build.VERSION_CODES.P)
    public String getSimOperator(int subId) {
        return getSimOperatorNumeric(subId);
    }

    /**
     * Returns the MCC+MNC (mobile country code + mobile network code) of the
     * provider of the SIM. 5 or 6 decimal digits.
     * <p>
     * Availability: SIM state must be {@link #SIM_STATE_READY}
     *
     * @see #getSimState
     * @hide
     */
    @UnsupportedAppUsage(maxTargetSdk = Build.VERSION_CODES.P)
    public String getSimOperatorNumeric() {
        int subId = mSubId;
        if (!SubscriptionManager.isUsableSubIdValue(subId)) {
            subId = SubscriptionManager.getDefaultDataSubscriptionId();
            if (!SubscriptionManager.isUsableSubIdValue(subId)) {
                subId = SubscriptionManager.getDefaultSmsSubscriptionId();
                if (!SubscriptionManager.isUsableSubIdValue(subId)) {
                    subId = SubscriptionManager.getDefaultVoiceSubscriptionId();
                    if (!SubscriptionManager.isUsableSubIdValue(subId)) {
                        subId = SubscriptionManager.getDefaultSubscriptionId();
                    }
                }
            }
        }
        return getSimOperatorNumeric(subId);
    }

    /**
     * Returns the MCC+MNC (mobile country code + mobile network code) of the
     * provider of the SIM for a particular subscription. 5 or 6 decimal digits.
     * <p>
     * Availability: SIM state must be {@link #SIM_STATE_READY}
     *
     * @see #getSimState
     *
     * @param subId for which SimOperator is returned
     * @hide
     */
    @UnsupportedAppUsage(maxTargetSdk = Build.VERSION_CODES.P)
    public String getSimOperatorNumeric(int subId) {
        int phoneId = SubscriptionManager.getPhoneId(subId);
        return getSimOperatorNumericForPhone(phoneId);
    }

    /**
     * Returns the MCC+MNC (mobile country code + mobile network code) of the
     * provider of the SIM for a particular subscription. 5 or 6 decimal digits.
     * <p>
     *
     * @param phoneId for which SimOperator is returned
     * @hide
     */
    @UnsupportedAppUsage(maxTargetSdk = Build.VERSION_CODES.P)
    public String getSimOperatorNumericForPhone(int phoneId) {
        return getTelephonyProperty(phoneId,
                TelephonyProperties.PROPERTY_ICC_OPERATOR_NUMERIC, "");
    }

    /**
     * Returns the Service Provider Name (SPN).
     * <p>
     * Availability: SIM state must be {@link #SIM_STATE_READY}
     *
     * @see #getSimState
     */
    public String getSimOperatorName() {
        return getSimOperatorNameForPhone(getPhoneId());
    }

    /**
     * Returns the Service Provider Name (SPN).
     * <p>
     * Availability: SIM state must be {@link #SIM_STATE_READY}
     *
     * @see #getSimState
     *
     * @param subId for which SimOperatorName is returned
     * @hide
     */
    @UnsupportedAppUsage(maxTargetSdk = Build.VERSION_CODES.P)
    public String getSimOperatorName(int subId) {
        int phoneId = SubscriptionManager.getPhoneId(subId);
        return getSimOperatorNameForPhone(phoneId);
    }

    /**
     * Returns the Service Provider Name (SPN).
     *
     * @hide
     */
    @UnsupportedAppUsage
    public String getSimOperatorNameForPhone(int phoneId) {
         return getTelephonyProperty(phoneId,
                TelephonyProperties.PROPERTY_ICC_OPERATOR_ALPHA, "");
    }

    /**
     * Returns the ISO country code equivalent for the SIM provider's country code.
     */
    public String getSimCountryIso() {
        return getSimCountryIsoForPhone(getPhoneId());
    }

    /**
     * Returns the ISO country code equivalent for the SIM provider's country code.
     *
     * @param subId for which SimCountryIso is returned
     * @hide
     */
    @UnsupportedAppUsage(maxTargetSdk = Build.VERSION_CODES.P)
    public String getSimCountryIso(int subId) {
        int phoneId = SubscriptionManager.getPhoneId(subId);
        return getSimCountryIsoForPhone(phoneId);
    }

    /**
     * Returns the ISO country code equivalent for the SIM provider's country code.
     *
     * @hide
     */
    @UnsupportedAppUsage
    public String getSimCountryIsoForPhone(int phoneId) {
        return getTelephonyProperty(phoneId,
                TelephonyProperties.PROPERTY_ICC_OPERATOR_ISO_COUNTRY, "");
    }

    /**
     * Returns the serial number of the SIM, if applicable. Return null if it is
     * unavailable.
     *
     * <p>Requires Permission: {@link android.Manifest.permission#READ_PHONE_STATE READ_PHONE_STATE}
     * or that the calling app has carrier privileges (see {@link #hasCarrierPrivileges}).
     */
    @SuppressAutoDoc // Blocked by b/72967236 - no support for carrier privileges
    @RequiresPermission(android.Manifest.permission.READ_PHONE_STATE)
    public String getSimSerialNumber() {
         return getSimSerialNumber(getSubId());
    }

    /**
     * Returns the serial number for the given subscription, if applicable. Return null if it is
     * unavailable.
     * <p>
     * @param subId for which Sim Serial number is returned
     * @hide
     */
    @RequiresPermission(android.Manifest.permission.READ_PHONE_STATE)
    @UnsupportedAppUsage
    public String getSimSerialNumber(int subId) {
        try {
            IPhoneSubInfo info = getSubscriberInfo();
            if (info == null)
                return null;
            return info.getIccSerialNumberForSubscriber(subId, mContext.getOpPackageName());
        } catch (RemoteException ex) {
            return null;
        } catch (NullPointerException ex) {
            // This could happen before phone restarts due to crashing
            return null;
        }
    }

    /**
     * Return if the current radio is LTE on CDMA. This is a tri-state return value as for a period
     * of time the mode may be unknown.
     *
     * <p>If this object has been created with {@link #createForSubscriptionId}, applies to the
     * given subId. Otherwise, applies to {@link SubscriptionManager#getDefaultSubscriptionId()}
     *
     * @return {@link PhoneConstants#LTE_ON_CDMA_UNKNOWN}, {@link PhoneConstants#LTE_ON_CDMA_FALSE}
     * or {@link PhoneConstants#LTE_ON_CDMA_TRUE}
     *
     * @hide
     */
    @RequiresPermission(android.Manifest.permission.READ_PHONE_STATE)
    @UnsupportedAppUsage
    public int getLteOnCdmaMode() {
        return getLteOnCdmaMode(getSubId());
    }

    /**
     * Return if the current radio is LTE on CDMA for Subscription. This
     * is a tri-state return value as for a period of time
     * the mode may be unknown.
     *
     * @param subId for which radio is LTE on CDMA is returned
     * @return {@link PhoneConstants#LTE_ON_CDMA_UNKNOWN}, {@link PhoneConstants#LTE_ON_CDMA_FALSE}
     * or {@link PhoneConstants#LTE_ON_CDMA_TRUE}
     * @hide
     */
    @RequiresPermission(android.Manifest.permission.READ_PHONE_STATE)
    @UnsupportedAppUsage
    public int getLteOnCdmaMode(int subId) {
        try {
            ITelephony telephony = getITelephony();
            if (telephony == null)
                return PhoneConstants.LTE_ON_CDMA_UNKNOWN;
            return telephony.getLteOnCdmaModeForSubscriber(subId, getOpPackageName());
        } catch (RemoteException ex) {
            // Assume no ICC card if remote exception which shouldn't happen
            return PhoneConstants.LTE_ON_CDMA_UNKNOWN;
        } catch (NullPointerException ex) {
            // This could happen before phone restarts due to crashing
            return PhoneConstants.LTE_ON_CDMA_UNKNOWN;
        }
    }

    /**
     * Get the card ID of the default eUICC card. If the eUICCs have not yet been loaded, returns
     * {@link #UNINITIALIZED_CARD_ID}. If there is no eUICC or the device does not support card IDs
     * for eUICCs, returns {@link #UNSUPPORTED_CARD_ID}.
     *
     * <p>The card ID is a unique identifier associated with a UICC or eUICC card. Card IDs are
     * unique to a device, and always refer to the same UICC or eUICC card unless the device goes
     * through a factory reset.
     *
     * @return card ID of the default eUICC card, if loaded.
     */
    public int getCardIdForDefaultEuicc() {
        try {
            ITelephony telephony = getITelephony();
            if (telephony == null) {
                return UNINITIALIZED_CARD_ID;
            }
            return telephony.getCardIdForDefaultEuicc(mSubId, mContext.getOpPackageName());
        } catch (RemoteException e) {
            return UNINITIALIZED_CARD_ID;
        }
    }

    /**
     * Gets information about currently inserted UICCs and enabled eUICCs.
     * <p>
     * Requires that the calling app has carrier privileges (see {@link #hasCarrierPrivileges}).
     * <p>
     * If the caller has carrier priviliges on any active subscription, then they have permission to
     * get simple information like the card ID ({@link UiccCardInfo#getCardId()}), whether the card
     * is an eUICC ({@link UiccCardInfo#isEuicc()}), and the slot index where the card is inserted
     * ({@link UiccCardInfo#getSlotIndex()}).
     * <p>
     * To get private information such as the EID ({@link UiccCardInfo#getEid()}) or ICCID
     * ({@link UiccCardInfo#getIccId()}), the caller must have carrier priviliges on that specific
     * UICC or eUICC card.
     * <p>
     * See {@link UiccCardInfo} for more details on the kind of information available.
     *
     * @return a list of UiccCardInfo objects, representing information on the currently inserted
     * UICCs and eUICCs. Each UiccCardInfo in the list will have private information filtered out if
     * the caller does not have adequate permissions for that card.
     */
    @RequiresPermission(android.Manifest.permission.READ_PRIVILEGED_PHONE_STATE)
    public List<UiccCardInfo> getUiccCardsInfo() {
        try {
            ITelephony telephony = getITelephony();
            if (telephony == null) {
                Log.e(TAG, "Error in getUiccCardsInfo: unable to connect to Telephony service.");
                return new ArrayList<UiccCardInfo>();
            }
            return telephony.getUiccCardsInfo(mContext.getOpPackageName());
        } catch (RemoteException e) {
            Log.e(TAG, "Error in getUiccCardsInfo: " + e);
            return new ArrayList<UiccCardInfo>();
        }
    }

    /**
     * Gets all the UICC slots. The objects in the array can be null if the slot info is not
     * available, which is possible between phone process starting and getting slot info from modem.
     *
     * @return UiccSlotInfo array.
     *
     * @hide
     */
    @SystemApi
    @RequiresPermission(android.Manifest.permission.READ_PRIVILEGED_PHONE_STATE)
    public UiccSlotInfo[] getUiccSlotsInfo() {
        try {
            ITelephony telephony = getITelephony();
            if (telephony == null) {
                return null;
            }
            return telephony.getUiccSlotsInfo();
        } catch (RemoteException e) {
            return null;
        }
    }

    /**
     * Test method to reload the UICC profile.
     *
     * @hide
     */
    @TestApi
    @RequiresPermission(android.Manifest.permission.MODIFY_PHONE_STATE)
    public void refreshUiccProfile() {
        try {
            ITelephony telephony = getITelephony();
            telephony.refreshUiccProfile(mSubId);
        } catch (RemoteException ex) {
            Rlog.w(TAG, "RemoteException", ex);
        }
    }

    /**
     * Map logicalSlot to physicalSlot, and activate the physicalSlot if it is inactive. For
     * example, passing the physicalSlots array [1, 0] means mapping the first item 1, which is
     * physical slot index 1, to the logical slot 0; and mapping the second item 0, which is
     * physical slot index 0, to the logical slot 1. The index of the array means the index of the
     * logical slots.
     *
     * @param physicalSlots The content of the array represents the physical slot index. The array
     *        size should be same as {@link #getUiccSlotsInfo()}.
     * @return boolean Return true if the switch succeeds, false if the switch fails.
     * @hide
     */
    @SystemApi
    @RequiresPermission(android.Manifest.permission.MODIFY_PHONE_STATE)
    public boolean switchSlots(int[] physicalSlots) {
        try {
            ITelephony telephony = getITelephony();
            if (telephony == null) {
                return false;
            }
            return telephony.switchSlots(physicalSlots);
        } catch (RemoteException e) {
            return false;
        }
    }

    /**
     * Get the mapping from logical slots to physical slots. The mapping represent by a pair list.
     * The key of the piar is the logical slot id and the value of the pair is the physical
     * slots id mapped to this logical slot id.
     *
     * @return an pair list indicates the mapping from logical slots to physical slots. The size of
     * the list should be {@link #getPhoneCount()} if success, otherwise return an empty list.
     *
     * @hide
     */
    @SystemApi
    @RequiresPermission(android.Manifest.permission.READ_PRIVILEGED_PHONE_STATE)
    @NonNull
    public List<Pair<Integer, Integer>> getLogicalToPhysicalSlotMapping() {
        List<Pair<Integer, Integer>> slotMapping = new ArrayList<>();
        try {
            ITelephony telephony = getITelephony();
            if (telephony != null) {
                int[] slotMappingArray = telephony.getSlotsMapping();
                for (int i = 0; i < slotMappingArray.length; i++) {
                    slotMapping.add(new Pair(i, slotMappingArray[i]));
                }
            }
        } catch (RemoteException e) {
            Log.e(TAG, "getSlotsMapping RemoteException", e);
        }
        return slotMapping;
    }

    //
    //
    // Subscriber Info
    //
    //

    /**
     * Returns the unique subscriber ID, for example, the IMSI for a GSM phone.
     * Return null if it is unavailable.
     *
     * <p>Requires Permission: {@link android.Manifest.permission#READ_PHONE_STATE READ_PHONE_STATE}
     * or that the calling app has carrier privileges (see {@link #hasCarrierPrivileges}).
     */
    @SuppressAutoDoc // Blocked by b/72967236 - no support for carrier privileges
    @RequiresPermission(android.Manifest.permission.READ_PHONE_STATE)
    public String getSubscriberId() {
        return getSubscriberId(getSubId());
    }

    /**
     * Returns the unique subscriber ID, for example, the IMSI for a GSM phone
     * for a subscription.
     * Return null if it is unavailable.
     *
     * @param subId whose subscriber id is returned
     * @hide
     */
    @RequiresPermission(android.Manifest.permission.READ_PHONE_STATE)
    @UnsupportedAppUsage(maxTargetSdk = Build.VERSION_CODES.P)
    public String getSubscriberId(int subId) {
        try {
            IPhoneSubInfo info = getSubscriberInfo();
            if (info == null)
                return null;
            return info.getSubscriberIdForSubscriber(subId, mContext.getOpPackageName());
        } catch (RemoteException ex) {
            return null;
        } catch (NullPointerException ex) {
            // This could happen before phone restarts due to crashing
            return null;
        }
    }

    /**
     * Returns Carrier specific information that will be used to encrypt the IMSI and IMPI.
     * This includes the public key and the key identifier. For multi-sim devices, if no subId
     * has been specified, we will return the value for the dafault data sim.
     * Return null if it is unavailable.
     * <p>
     * Requires Permission:
     *   {@link android.Manifest.permission#READ_PHONE_STATE READ_PHONE_STATE}
     * @param keyType whether the key is being used for wlan or epdg. Valid key types are
     *        {@link TelephonyManager#KEY_TYPE_EPDG} or
     *        {@link TelephonyManager#KEY_TYPE_WLAN}.
     * @return ImsiEncryptionInfo Carrier specific information that will be used to encrypt the
     *         IMSI and IMPI. This includes the public key and the key identifier. This information
     *         will be stored in the device keystore. The system will return a null when no key was
     *         found, and the carrier does not require a key. The system will throw
     *         IllegalArgumentException when an invalid key is sent or when key is required but
     *         not found.
     * @hide
     */
    public ImsiEncryptionInfo getCarrierInfoForImsiEncryption(int keyType) {
        try {
            IPhoneSubInfo info = getSubscriberInfo();
            if (info == null) {
                Rlog.e(TAG,"IMSI error: Subscriber Info is null");
                return null;
            }
            int subId = getSubId(SubscriptionManager.getDefaultDataSubscriptionId());
            if (keyType != KEY_TYPE_EPDG && keyType != KEY_TYPE_WLAN) {
                throw new IllegalArgumentException("IMSI error: Invalid key type");
            }
            ImsiEncryptionInfo imsiEncryptionInfo = info.getCarrierInfoForImsiEncryption(
                    subId, keyType, mContext.getOpPackageName());
            if (imsiEncryptionInfo == null && isImsiEncryptionRequired(subId, keyType)) {
                Rlog.e(TAG, "IMSI error: key is required but not found");
                throw new IllegalArgumentException("IMSI error: key is required but not found");
            }
            return imsiEncryptionInfo;
        } catch (RemoteException ex) {
            Rlog.e(TAG, "getCarrierInfoForImsiEncryption RemoteException" + ex);
        } catch (NullPointerException ex) {
            // This could happen before phone restarts due to crashing
            Rlog.e(TAG, "getCarrierInfoForImsiEncryption NullPointerException" + ex);
        }
        return null;
    }

    /**
     * Resets the Carrier Keys in the database. This involves 2 steps:
     *  1. Delete the keys from the database.
     *  2. Send an intent to download new Certificates.
     * <p>
     * Requires Permission:
     *   {@link android.Manifest.permission#MODIFY_PHONE_STATE MODIFY_PHONE_STATE}
     * @hide
     */
    public void resetCarrierKeysForImsiEncryption() {
        try {
            IPhoneSubInfo info = getSubscriberInfo();
            if (info == null) {
                Rlog.e(TAG, "IMSI error: Subscriber Info is null");
                if (!isSystemProcess()) {
                    throw new RuntimeException("IMSI error: Subscriber Info is null");
                }
                return;
            }
            int subId = getSubId(SubscriptionManager.getDefaultDataSubscriptionId());
            info.resetCarrierKeysForImsiEncryption(subId, mContext.getOpPackageName());
        } catch (RemoteException ex) {
            Rlog.e(TAG, "getCarrierInfoForImsiEncryption RemoteException" + ex);
            if (!isSystemProcess()) {
                ex.rethrowAsRuntimeException();
            }
        }
    }

   /**
     * @param keyAvailability bitmask that defines the availabilty of keys for a type.
     * @param keyType the key type which is being checked. (WLAN, EPDG)
     * @return true if the digit at position keyType is 1, else false.
     * @hide
     */
    private static boolean isKeyEnabled(int keyAvailability, int keyType) {
        int returnValue = (keyAvailability >> (keyType - 1)) & 1;
        return (returnValue == 1) ? true : false;
    }

    /**
     * If Carrier requires Imsi to be encrypted.
     * @hide
     */
    private boolean isImsiEncryptionRequired(int subId, int keyType) {
        CarrierConfigManager configManager =
                (CarrierConfigManager) mContext.getSystemService(Context.CARRIER_CONFIG_SERVICE);
        if (configManager == null) {
            return false;
        }
        PersistableBundle pb = configManager.getConfigForSubId(subId);
        if (pb == null) {
            return false;
        }
        int keyAvailability = pb.getInt(CarrierConfigManager.IMSI_KEY_AVAILABILITY_INT);
        return isKeyEnabled(keyAvailability, keyType);
    }

    /**
     * Sets the Carrier specific information that will be used to encrypt the IMSI and IMPI.
     * This includes the public key and the key identifier. This information will be stored in the
     * device keystore.
     * <p>
     * Requires Permission:
     *   {@link android.Manifest.permission#MODIFY_PHONE_STATE MODIFY_PHONE_STATE}
     * @param imsiEncryptionInfo which includes the Key Type, the Public Key
     *        (java.security.PublicKey) and the Key Identifier.and the Key Identifier.
     *        The keyIdentifier Attribute value pair that helps a server locate
     *        the private key to decrypt the permanent identity. This field is
     *        optional and if it is present then it’s always separated from encrypted
     *        permanent identity with “,”. Key identifier AVP is presented in ASCII string
     *        with “name=value” format.
     * @hide
     */
    public void setCarrierInfoForImsiEncryption(ImsiEncryptionInfo imsiEncryptionInfo) {
        try {
            IPhoneSubInfo info = getSubscriberInfo();
            if (info == null) return;
            info.setCarrierInfoForImsiEncryption(mSubId, mContext.getOpPackageName(),
                    imsiEncryptionInfo);
        } catch (NullPointerException ex) {
            // This could happen before phone restarts due to crashing
            return;
        } catch (RemoteException ex) {
            Rlog.e(TAG, "setCarrierInfoForImsiEncryption RemoteException", ex);
            return;
        }
    }

    /**
     * Returns the Group Identifier Level1 for a GSM phone.
     * Return null if it is unavailable.
     *
     * <p>Requires Permission: {@link android.Manifest.permission#READ_PHONE_STATE READ_PHONE_STATE}
     * or that the calling app has carrier privileges (see {@link #hasCarrierPrivileges}).
     */
    @SuppressAutoDoc // Blocked by b/72967236 - no support for carrier privileges
    @RequiresPermission(android.Manifest.permission.READ_PHONE_STATE)
    public String getGroupIdLevel1() {
        try {
            IPhoneSubInfo info = getSubscriberInfo();
            if (info == null)
                return null;
            return info.getGroupIdLevel1ForSubscriber(getSubId(), mContext.getOpPackageName());
        } catch (RemoteException ex) {
            return null;
        } catch (NullPointerException ex) {
            // This could happen before phone restarts due to crashing
            return null;
        }
    }

    /**
     * Returns the Group Identifier Level1 for a GSM phone for a particular subscription.
     * Return null if it is unavailable.
     *
     * @param subId whose subscriber id is returned
     * @hide
     */
    @RequiresPermission(android.Manifest.permission.READ_PHONE_STATE)
    @UnsupportedAppUsage
    public String getGroupIdLevel1(int subId) {
        try {
            IPhoneSubInfo info = getSubscriberInfo();
            if (info == null)
                return null;
            return info.getGroupIdLevel1ForSubscriber(subId, mContext.getOpPackageName());
        } catch (RemoteException ex) {
            return null;
        } catch (NullPointerException ex) {
            // This could happen before phone restarts due to crashing
            return null;
        }
    }

    /**
     * Returns the phone number string for line 1, for example, the MSISDN
     * for a GSM phone. Return null if it is unavailable.
     *
     * <p>Requires Permission:
     *     {@link android.Manifest.permission#READ_PHONE_STATE READ_PHONE_STATE},
     *     {@link android.Manifest.permission#READ_SMS READ_SMS},
     *     {@link android.Manifest.permission#READ_PHONE_NUMBERS READ_PHONE_NUMBERS},
     *     that the caller is the default SMS app,
     *     or that the caller has carrier privileges (see {@link #hasCarrierPrivileges}).
     */
    @SuppressAutoDoc // Blocked by b/72967236 - no support for carrier privileges or default SMS app
    @RequiresPermission(anyOf = {
            android.Manifest.permission.READ_PHONE_STATE,
            android.Manifest.permission.READ_SMS,
            android.Manifest.permission.READ_PHONE_NUMBERS
    })
    public String getLine1Number() {
        return getLine1Number(getSubId());
    }

    /**
     * Returns the phone number string for line 1, for example, the MSISDN
     * for a GSM phone for a particular subscription. Return null if it is unavailable.
     * <p>
     * The default SMS app can also use this.
     *
     * @param subId whose phone number for line 1 is returned
     * @hide
     */
    @RequiresPermission(anyOf = {
            android.Manifest.permission.READ_PHONE_STATE,
            android.Manifest.permission.READ_SMS,
            android.Manifest.permission.READ_PHONE_NUMBERS
    })
    @UnsupportedAppUsage
    public String getLine1Number(int subId) {
        String number = null;
        try {
            ITelephony telephony = getITelephony();
            if (telephony != null)
                number = telephony.getLine1NumberForDisplay(subId, mContext.getOpPackageName());
        } catch (RemoteException ex) {
        } catch (NullPointerException ex) {
        }
        if (number != null) {
            return number;
        }
        try {
            IPhoneSubInfo info = getSubscriberInfo();
            if (info == null)
                return null;
            return info.getLine1NumberForSubscriber(subId, mContext.getOpPackageName());
        } catch (RemoteException ex) {
            return null;
        } catch (NullPointerException ex) {
            // This could happen before phone restarts due to crashing
            return null;
        }
    }

    /**
     * Set the line 1 phone number string and its alphatag for the current ICCID
     * for display purpose only, for example, displayed in Phone Status. It won't
     * change the actual MSISDN/MDN. To unset alphatag or number, pass in a null
     * value.
     *
     * <p>Requires that the calling app has carrier privileges (see {@link #hasCarrierPrivileges}).
     *
     * @param alphaTag alpha-tagging of the dailing nubmer
     * @param number The dialing number
     * @return true if the operation was executed correctly.
     */
    public boolean setLine1NumberForDisplay(String alphaTag, String number) {
        return setLine1NumberForDisplay(getSubId(), alphaTag, number);
    }

    /**
     * Set the line 1 phone number string and its alphatag for the current ICCID
     * for display purpose only, for example, displayed in Phone Status. It won't
     * change the actual MSISDN/MDN. To unset alphatag or number, pass in a null
     * value.
     *
     * <p>Requires that the calling app has carrier privileges (see {@link #hasCarrierPrivileges}).
     *
     * @param subId the subscriber that the alphatag and dialing number belongs to.
     * @param alphaTag alpha-tagging of the dailing nubmer
     * @param number The dialing number
     * @return true if the operation was executed correctly.
     * @hide
     */
    public boolean setLine1NumberForDisplay(int subId, String alphaTag, String number) {
        try {
            ITelephony telephony = getITelephony();
            if (telephony != null)
                return telephony.setLine1NumberForDisplayForSubscriber(subId, alphaTag, number);
        } catch (RemoteException ex) {
        } catch (NullPointerException ex) {
        }
        return false;
    }

    /**
     * Returns the alphabetic identifier associated with the line 1 number.
     * Return null if it is unavailable.
     * @hide
     * nobody seems to call this.
     */
    @RequiresPermission(android.Manifest.permission.READ_PHONE_STATE)
    public String getLine1AlphaTag() {
        return getLine1AlphaTag(getSubId());
    }

    /**
     * Returns the alphabetic identifier associated with the line 1 number
     * for a subscription.
     * Return null if it is unavailable.
     * @param subId whose alphabetic identifier associated with line 1 is returned
     * nobody seems to call this.
     * @hide
     */
    @RequiresPermission(android.Manifest.permission.READ_PHONE_STATE)
    @UnsupportedAppUsage
    public String getLine1AlphaTag(int subId) {
        String alphaTag = null;
        try {
            ITelephony telephony = getITelephony();
            if (telephony != null)
                alphaTag = telephony.getLine1AlphaTagForDisplay(subId,
                        getOpPackageName());
        } catch (RemoteException ex) {
        } catch (NullPointerException ex) {
        }
        if (alphaTag != null) {
            return alphaTag;
        }
        try {
            IPhoneSubInfo info = getSubscriberInfo();
            if (info == null)
                return null;
            return info.getLine1AlphaTagForSubscriber(subId, getOpPackageName());
        } catch (RemoteException ex) {
            return null;
        } catch (NullPointerException ex) {
            // This could happen before phone restarts due to crashing
            return null;
        }
    }

    /**
     * Return the set of subscriber IDs that should be considered as "merged
     * together" for data usage purposes. This is commonly {@code null} to
     * indicate no merging is required. Any returned subscribers are sorted in a
     * deterministic order.
     *
     * @hide
     */
    @UnsupportedAppUsage
    public @Nullable String[] getMergedSubscriberIds() {
        try {
            ITelephony telephony = getITelephony();
            if (telephony != null)
                return telephony.getMergedSubscriberIds(getOpPackageName());
        } catch (RemoteException ex) {
        } catch (NullPointerException ex) {
        }
        return null;
    }

    /**
     * Returns the MSISDN string.
     * for a GSM phone. Return null if it is unavailable.
     *
     * @hide
     */
    @RequiresPermission(android.Manifest.permission.READ_PHONE_STATE)
    @UnsupportedAppUsage
    public String getMsisdn() {
        return getMsisdn(getSubId());
    }

    /**
     * Returns the MSISDN string.
     * for a GSM phone. Return null if it is unavailable.
     *
     * @param subId for which msisdn is returned
     * @hide
     */
    @RequiresPermission(android.Manifest.permission.READ_PHONE_STATE)
    @UnsupportedAppUsage(maxTargetSdk = Build.VERSION_CODES.P)
    public String getMsisdn(int subId) {
        try {
            IPhoneSubInfo info = getSubscriberInfo();
            if (info == null)
                return null;
            return info.getMsisdnForSubscriber(subId, getOpPackageName());
        } catch (RemoteException ex) {
            return null;
        } catch (NullPointerException ex) {
            // This could happen before phone restarts due to crashing
            return null;
        }
    }

    /**
     * Returns the voice mail number. Return null if it is unavailable.
     *
     * <p>Requires Permission: {@link android.Manifest.permission#READ_PHONE_STATE READ_PHONE_STATE}
     * or that the calling app has carrier privileges (see {@link #hasCarrierPrivileges}).
     */
    @SuppressAutoDoc // Blocked by b/72967236 - no support for carrier privileges
    @RequiresPermission(android.Manifest.permission.READ_PHONE_STATE)
    public String getVoiceMailNumber() {
        return getVoiceMailNumber(getSubId());
    }

    /**
     * Returns the voice mail number for a subscription.
     * Return null if it is unavailable.
     * @param subId whose voice mail number is returned
     * @hide
     */
    @RequiresPermission(android.Manifest.permission.READ_PHONE_STATE)
    @UnsupportedAppUsage
    public String getVoiceMailNumber(int subId) {
        try {
            IPhoneSubInfo info = getSubscriberInfo();
            if (info == null)
                return null;
            return info.getVoiceMailNumberForSubscriber(subId, getOpPackageName());
        } catch (RemoteException ex) {
            return null;
        } catch (NullPointerException ex) {
            // This could happen before phone restarts due to crashing
            return null;
        }
    }

    /**
     * Returns the complete voice mail number. Return null if it is unavailable.
     *
     * @hide
     */
    @RequiresPermission(android.Manifest.permission.CALL_PRIVILEGED)
    @UnsupportedAppUsage
    public String getCompleteVoiceMailNumber() {
        return getCompleteVoiceMailNumber(getSubId());
    }

    /**
     * Returns the complete voice mail number. Return null if it is unavailable.
     *
     * @param subId
     * @hide
     */
    @RequiresPermission(android.Manifest.permission.CALL_PRIVILEGED)
    @UnsupportedAppUsage
    public String getCompleteVoiceMailNumber(int subId) {
        try {
            IPhoneSubInfo info = getSubscriberInfo();
            if (info == null)
                return null;
            return info.getCompleteVoiceMailNumberForSubscriber(subId);
        } catch (RemoteException ex) {
            return null;
        } catch (NullPointerException ex) {
            // This could happen before phone restarts due to crashing
            return null;
        }
    }

    /**
     * Sets the voice mail number.
     *
     * <p>Requires that the calling app has carrier privileges (see {@link #hasCarrierPrivileges}).
     *
     * @param alphaTag The alpha tag to display.
     * @param number The voicemail number.
     */
    public boolean setVoiceMailNumber(String alphaTag, String number) {
        return setVoiceMailNumber(getSubId(), alphaTag, number);
    }

    /**
     * Sets the voicemail number for the given subscriber.
     *
     * <p>Requires that the calling app has carrier privileges (see {@link #hasCarrierPrivileges}).
     *
     * @param subId The subscription id.
     * @param alphaTag The alpha tag to display.
     * @param number The voicemail number.
     * @hide
     */
    public boolean setVoiceMailNumber(int subId, String alphaTag, String number) {
        try {
            ITelephony telephony = getITelephony();
            if (telephony != null)
                return telephony.setVoiceMailNumber(subId, alphaTag, number);
        } catch (RemoteException ex) {
        } catch (NullPointerException ex) {
        }
        return false;
    }

    /**
     * Enables or disables the visual voicemail client for a phone account.
     *
     * <p>Requires that the calling app is the default dialer, or has carrier privileges (see
     * {@link #hasCarrierPrivileges}), or has permission
     * {@link android.Manifest.permission#MODIFY_PHONE_STATE MODIFY_PHONE_STATE}.
     *
     * @param phoneAccountHandle the phone account to change the client state
     * @param enabled the new state of the client
     * @hide
     * @deprecated Visual voicemail no longer in telephony. {@link VisualVoicemailService} should
     * be implemented instead.
     */
    @SystemApi
    @SuppressLint("Doclava125")
    public void setVisualVoicemailEnabled(PhoneAccountHandle phoneAccountHandle, boolean enabled){
    }

    /**
     * Returns whether the visual voicemail client is enabled.
     *
     * @param phoneAccountHandle the phone account to check for.
     * @return {@code true} when the visual voicemail client is enabled for this client
     * @hide
     * @deprecated Visual voicemail no longer in telephony. {@link VisualVoicemailService} should
     * be implemented instead.
     */
    @SystemApi
    @RequiresPermission(android.Manifest.permission.READ_PHONE_STATE)
    @SuppressLint("Doclava125")
    public boolean isVisualVoicemailEnabled(PhoneAccountHandle phoneAccountHandle){
        return false;
    }

    /**
     * Returns an opaque bundle of settings formerly used by the visual voicemail client for the
     * subscription ID pinned to the TelephonyManager, or {@code null} if the subscription ID is
     * invalid. This method allows the system dialer to migrate settings out of the pre-O visual
     * voicemail client in telephony.
     *
     * <p>Requires the caller to be the system dialer.
     *
     * @see #KEY_VISUAL_VOICEMAIL_ENABLED_BY_USER_BOOL
     * @see #KEY_VOICEMAIL_SCRAMBLED_PIN_STRING
     *
     * @hide
     */
    @SystemApi
    @SuppressLint("Doclava125")
    @Nullable
    public Bundle getVisualVoicemailSettings(){
        try {
            ITelephony telephony = getITelephony();
            if (telephony != null) {
                return telephony
                        .getVisualVoicemailSettings(mContext.getOpPackageName(), mSubId);
            }
        } catch (RemoteException ex) {
        } catch (NullPointerException ex) {
        }
        return null;
    }

    /**
     * Returns the package responsible of processing visual voicemail for the subscription ID pinned
     * to the TelephonyManager. Returns {@code null} when there is no package responsible for
     * processing visual voicemail for the subscription.
     *
     * <p>Requires Permission: {@link android.Manifest.permission#READ_PHONE_STATE READ_PHONE_STATE}
     * or that the calling app has carrier privileges (see {@link #hasCarrierPrivileges}).
     *
     * @see #createForSubscriptionId(int)
     * @see #createForPhoneAccountHandle(PhoneAccountHandle)
     * @see VisualVoicemailService
     */
    @Nullable
    @SuppressAutoDoc // Blocked by b/72967236 - no support for carrier privileges
    @RequiresPermission(android.Manifest.permission.READ_PHONE_STATE)
    public String getVisualVoicemailPackageName() {
        try {
            ITelephony telephony = getITelephony();
            if (telephony != null) {
                return telephony
                        .getVisualVoicemailPackageName(mContext.getOpPackageName(), getSubId());
            }
        } catch (RemoteException ex) {
        } catch (NullPointerException ex) {
        }
        return null;
    }

    /**
     * Set the visual voicemail SMS filter settings for the subscription ID pinned
     * to the TelephonyManager.
     * When the filter is enabled, {@link
     * VisualVoicemailService#onSmsReceived(VisualVoicemailTask, VisualVoicemailSms)} will be
     * called when a SMS matching the settings is received. Caller must be the default dialer,
     * system dialer, or carrier visual voicemail app.
     *
     * @param settings The settings for the filter, or {@code null} to disable the filter.
     *
     * @see {@link TelecomManager#getDefaultDialerPackage()}
     * @see {@link CarrierConfigManager#KEY_CARRIER_VVM_PACKAGE_NAME_STRING_ARRAY}
     */
    public void setVisualVoicemailSmsFilterSettings(VisualVoicemailSmsFilterSettings settings) {
        if (settings == null) {
            disableVisualVoicemailSmsFilter(mSubId);
        } else {
            enableVisualVoicemailSmsFilter(mSubId, settings);
        }
    }

    /**
     * Send a visual voicemail SMS. The caller must be the current default dialer.
     * A {@link VisualVoicemailService} uses this method to send a command via SMS to the carrier's
     * visual voicemail server.  Some examples for carriers using the OMTP standard include
     * activating and deactivating visual voicemail, or requesting the current visual voicemail
     * provisioning status.  See the OMTP Visual Voicemail specification for more information on the
     * format of these SMS messages.
     *
     * <p>Requires Permission:
     * {@link android.Manifest.permission#SEND_SMS SEND_SMS}
     *
     * @param number The destination number.
     * @param port The destination port for data SMS, or 0 for text SMS.
     * @param text The message content. For data sms, it will be encoded as a UTF-8 byte stream.
     * @param sentIntent The sent intent passed to the {@link SmsManager}
     *
     * @throws SecurityException if the caller is not the current default dialer
     *
     * @see SmsManager#sendDataMessage(String, String, short, byte[], PendingIntent, PendingIntent)
     * @see SmsManager#sendTextMessage(String, String, String, PendingIntent, PendingIntent)
     */
    public void sendVisualVoicemailSms(String number, int port, String text,
            PendingIntent sentIntent) {
        sendVisualVoicemailSmsForSubscriber(mSubId, number, port, text, sentIntent);
    }

    /**
     * Enables the visual voicemail SMS filter for a phone account. When the filter is
     * enabled, Incoming SMS messages matching the OMTP VVM SMS interface will be redirected to the
     * visual voicemail client with
     * {@link android.provider.VoicemailContract.ACTION_VOICEMAIL_SMS_RECEIVED}.
     *
     * <p>This takes effect only when the caller is the default dialer. The enabled status and
     * settings persist through default dialer changes, but the filter will only honor the setting
     * set by the current default dialer.
     *
     *
     * @param subId The subscription id of the phone account.
     * @param settings The settings for the filter.
     */
    /** @hide */
    public void enableVisualVoicemailSmsFilter(int subId,
            VisualVoicemailSmsFilterSettings settings) {
        if(settings == null){
            throw new IllegalArgumentException("Settings cannot be null");
        }
        try {
            ITelephony telephony = getITelephony();
            if (telephony != null) {
                telephony.enableVisualVoicemailSmsFilter(mContext.getOpPackageName(), subId,
                        settings);
            }
        } catch (RemoteException ex) {
        } catch (NullPointerException ex) {
        }
    }

    /**
     * Disables the visual voicemail SMS filter for a phone account.
     *
     * <p>This takes effect only when the caller is the default dialer. The enabled status and
     * settings persist through default dialer changes, but the filter will only honor the setting
     * set by the current default dialer.
     */
    /** @hide */
    public void disableVisualVoicemailSmsFilter(int subId) {
        try {
            ITelephony telephony = getITelephony();
            if (telephony != null) {
                telephony.disableVisualVoicemailSmsFilter(mContext.getOpPackageName(), subId);
            }
        } catch (RemoteException ex) {
        } catch (NullPointerException ex) {
        }
    }

    /**
     * @returns the settings of the visual voicemail SMS filter for a phone account, or {@code null}
     * if the filter is disabled.
     *
     * <p>This takes effect only when the caller is the default dialer. The enabled status and
     * settings persist through default dialer changes, but the filter will only honor the setting
     * set by the current default dialer.
     */
    /** @hide */
    @Nullable
    public VisualVoicemailSmsFilterSettings getVisualVoicemailSmsFilterSettings(int subId) {
        try {
            ITelephony telephony = getITelephony();
            if (telephony != null) {
                return telephony
                        .getVisualVoicemailSmsFilterSettings(mContext.getOpPackageName(), subId);
            }
        } catch (RemoteException ex) {
        } catch (NullPointerException ex) {
        }

        return null;
    }

    /**
     * @returns the settings of the visual voicemail SMS filter for a phone account set by the
     * current active visual voicemail client, or {@code null} if the filter is disabled.
     *
     * <p>Requires the calling app to have READ_PRIVILEGED_PHONE_STATE permission.
     */
    /** @hide */
    @Nullable
    public VisualVoicemailSmsFilterSettings getActiveVisualVoicemailSmsFilterSettings(int subId) {
        try {
            ITelephony telephony = getITelephony();
            if (telephony != null) {
                return telephony.getActiveVisualVoicemailSmsFilterSettings(subId);
            }
        } catch (RemoteException ex) {
        } catch (NullPointerException ex) {
        }

        return null;
    }

    /**
     * Send a visual voicemail SMS. The IPC caller must be the current default dialer.
     *
     * @param phoneAccountHandle The account to send the SMS with.
     * @param number The destination number.
     * @param port The destination port for data SMS, or 0 for text SMS.
     * @param text The message content. For data sms, it will be encoded as a UTF-8 byte stream.
     * @param sentIntent The sent intent passed to the {@link SmsManager}
     *
     * @see SmsManager#sendDataMessage(String, String, short, byte[], PendingIntent, PendingIntent)
     * @see SmsManager#sendTextMessage(String, String, String, PendingIntent, PendingIntent)
     *
     * @hide
     */
    @RequiresPermission(android.Manifest.permission.SEND_SMS)
    public void sendVisualVoicemailSmsForSubscriber(int subId, String number, int port,
            String text, PendingIntent sentIntent) {
        try {
            ITelephony telephony = getITelephony();
            if (telephony != null) {
                telephony.sendVisualVoicemailSmsForSubscriber(
                        mContext.getOpPackageName(), subId, number, port, text, sentIntent);
            }
        } catch (RemoteException ex) {
        }
    }

    /**
     * Initial SIM activation state, unknown. Not set by any carrier apps.
     * @hide
     */
    @SystemApi
    public static final int SIM_ACTIVATION_STATE_UNKNOWN = 0;

    /**
     * indicate SIM is under activation procedure now.
     * intermediate state followed by another state update with activation procedure result:
     * @see #SIM_ACTIVATION_STATE_ACTIVATED
     * @see #SIM_ACTIVATION_STATE_DEACTIVATED
     * @see #SIM_ACTIVATION_STATE_RESTRICTED
     * @hide
     */
    @SystemApi
    public static final int SIM_ACTIVATION_STATE_ACTIVATING = 1;

    /**
     * Indicate SIM has been successfully activated with full service
     * @hide
     */
    @SystemApi
    public static final int SIM_ACTIVATION_STATE_ACTIVATED = 2;

    /**
     * Indicate SIM has been deactivated by the carrier so that service is not available
     * and requires activation service to enable services.
     * Carrier apps could be signalled to set activation state to deactivated if detected
     * deactivated sim state and set it back to activated after successfully run activation service.
     * @hide
     */
    @SystemApi
    public static final int SIM_ACTIVATION_STATE_DEACTIVATED = 3;

    /**
     * Restricted state indicate SIM has been activated but service are restricted.
     * note this is currently available for data activation state. For example out of byte sim.
     * @hide
     */
    @SystemApi
    public static final int SIM_ACTIVATION_STATE_RESTRICTED = 4;

    /** @hide */
    @IntDef({
            SIM_ACTIVATION_STATE_UNKNOWN,
            SIM_ACTIVATION_STATE_ACTIVATING,
            SIM_ACTIVATION_STATE_ACTIVATED,
            SIM_ACTIVATION_STATE_DEACTIVATED,
            SIM_ACTIVATION_STATE_RESTRICTED
    })
    @Retention(RetentionPolicy.SOURCE)
    public @interface SimActivationState{}

     /**
      * Sets the voice activation state
      *
      * <p>Requires Permission:
      * {@link android.Manifest.permission#MODIFY_PHONE_STATE MODIFY_PHONE_STATE} or that the
      * calling app has carrier privileges (see {@link #hasCarrierPrivileges}).
      *
      * @param activationState The voice activation state
      * @see #SIM_ACTIVATION_STATE_UNKNOWN
      * @see #SIM_ACTIVATION_STATE_ACTIVATING
      * @see #SIM_ACTIVATION_STATE_ACTIVATED
      * @see #SIM_ACTIVATION_STATE_DEACTIVATED
      * @hide
      */
    @SystemApi
    @RequiresPermission(android.Manifest.permission.MODIFY_PHONE_STATE)
    public void setVoiceActivationState(@SimActivationState int activationState) {
        setVoiceActivationState(getSubId(), activationState);
    }

    /**
     * Sets the voice activation state for the given subscriber.
     *
     * <p>Requires Permission:
     * {@link android.Manifest.permission#MODIFY_PHONE_STATE MODIFY_PHONE_STATE} or that the
     * calling app has carrier privileges (see {@link #hasCarrierPrivileges}).
     *
     * @param subId The subscription id.
     * @param activationState The voice activation state of the given subscriber.
     * @see #SIM_ACTIVATION_STATE_UNKNOWN
     * @see #SIM_ACTIVATION_STATE_ACTIVATING
     * @see #SIM_ACTIVATION_STATE_ACTIVATED
     * @see #SIM_ACTIVATION_STATE_DEACTIVATED
     * @hide
     */
    @RequiresPermission(android.Manifest.permission.MODIFY_PHONE_STATE)
    public void setVoiceActivationState(int subId, @SimActivationState int activationState) {
        try {
           ITelephony telephony = getITelephony();
           if (telephony != null)
               telephony.setVoiceActivationState(subId, activationState);
       } catch (RemoteException ex) {
       } catch (NullPointerException ex) {
       }
    }

    /**
     * Sets the data activation state
     *
     * <p>Requires Permission:
     * {@link android.Manifest.permission#MODIFY_PHONE_STATE MODIFY_PHONE_STATE} or that the
     * calling app has carrier privileges (see {@link #hasCarrierPrivileges}).
     *
     * @param activationState The data activation state
     * @see #SIM_ACTIVATION_STATE_UNKNOWN
     * @see #SIM_ACTIVATION_STATE_ACTIVATING
     * @see #SIM_ACTIVATION_STATE_ACTIVATED
     * @see #SIM_ACTIVATION_STATE_DEACTIVATED
     * @see #SIM_ACTIVATION_STATE_RESTRICTED
     * @hide
     */
    @SystemApi
    @RequiresPermission(android.Manifest.permission.MODIFY_PHONE_STATE)
    public void setDataActivationState(@SimActivationState int activationState) {
        setDataActivationState(getSubId(), activationState);
    }

    /**
     * Sets the data activation state for the given subscriber.
     *
     * <p>Requires Permission:
     * {@link android.Manifest.permission#MODIFY_PHONE_STATE MODIFY_PHONE_STATE} or that the
     * calling app has carrier privileges (see {@link #hasCarrierPrivileges}).
     *
     * @param subId The subscription id.
     * @param activationState The data activation state of the given subscriber.
     * @see #SIM_ACTIVATION_STATE_UNKNOWN
     * @see #SIM_ACTIVATION_STATE_ACTIVATING
     * @see #SIM_ACTIVATION_STATE_ACTIVATED
     * @see #SIM_ACTIVATION_STATE_DEACTIVATED
     * @see #SIM_ACTIVATION_STATE_RESTRICTED
     * @hide
     */
    @RequiresPermission(android.Manifest.permission.MODIFY_PHONE_STATE)
    public void setDataActivationState(int subId, @SimActivationState int activationState) {
        try {
            ITelephony telephony = getITelephony();
            if (telephony != null)
                telephony.setDataActivationState(subId, activationState);
        } catch (RemoteException ex) {
        } catch (NullPointerException ex) {
        }
    }

    /**
     * Returns the voice activation state
     *
     * <p>Requires Permission:
     * {@link android.Manifest.permission#READ_PRIVILEGED_PHONE_STATE READ_PRIVILEGED_PHONE_STATE}
     * or that the calling app has carrier privileges (see {@link #hasCarrierPrivileges}).
     *
     * @return voiceActivationState
     * @see #SIM_ACTIVATION_STATE_UNKNOWN
     * @see #SIM_ACTIVATION_STATE_ACTIVATING
     * @see #SIM_ACTIVATION_STATE_ACTIVATED
     * @see #SIM_ACTIVATION_STATE_DEACTIVATED
     * @hide
     */
    @SystemApi
    @RequiresPermission(android.Manifest.permission.READ_PRIVILEGED_PHONE_STATE)
    public @SimActivationState int getVoiceActivationState() {
        return getVoiceActivationState(getSubId());
    }

    /**
     * Returns the voice activation state for the given subscriber.
     *
     * <p>Requires Permission:
     * {@link android.Manifest.permission#READ_PRIVILEGED_PHONE_STATE READ_PRIVILEGED_PHONE_STATE}
     * or that the calling app has carrier privileges (see {@link #hasCarrierPrivileges}).
     *
     * @param subId The subscription id.
     *
     * @return voiceActivationState for the given subscriber
     * @see #SIM_ACTIVATION_STATE_UNKNOWN
     * @see #SIM_ACTIVATION_STATE_ACTIVATING
     * @see #SIM_ACTIVATION_STATE_ACTIVATED
     * @see #SIM_ACTIVATION_STATE_DEACTIVATED
     * @hide
     */
    @RequiresPermission(android.Manifest.permission.READ_PRIVILEGED_PHONE_STATE)
    public @SimActivationState int getVoiceActivationState(int subId) {
        try {
            ITelephony telephony = getITelephony();
            if (telephony != null)
                return telephony.getVoiceActivationState(subId, getOpPackageName());
        } catch (RemoteException ex) {
        } catch (NullPointerException ex) {
        }
        return SIM_ACTIVATION_STATE_UNKNOWN;
    }

    /**
     * Returns the data activation state
     *
     * <p>Requires Permission:
     * {@link android.Manifest.permission#READ_PRIVILEGED_PHONE_STATE READ_PRIVILEGED_PHONE_STATE}
     * or that the calling app has carrier privileges (see {@link #hasCarrierPrivileges}).
     *
     * @return dataActivationState for the given subscriber
     * @see #SIM_ACTIVATION_STATE_UNKNOWN
     * @see #SIM_ACTIVATION_STATE_ACTIVATING
     * @see #SIM_ACTIVATION_STATE_ACTIVATED
     * @see #SIM_ACTIVATION_STATE_DEACTIVATED
     * @see #SIM_ACTIVATION_STATE_RESTRICTED
     * @hide
     */
    @SystemApi
    @RequiresPermission(android.Manifest.permission.READ_PRIVILEGED_PHONE_STATE)
    public @SimActivationState int getDataActivationState() {
        return getDataActivationState(getSubId());
    }

    /**
     * Returns the data activation state for the given subscriber.
     *
     * <p>Requires Permission:
     * {@link android.Manifest.permission#READ_PRIVILEGED_PHONE_STATE READ_PRIVILEGED_PHONE_STATE}
     * or that the calling app has carrier privileges (see {@link #hasCarrierPrivileges}).
     *
     * @param subId The subscription id.
     *
     * @return dataActivationState for the given subscriber
     * @see #SIM_ACTIVATION_STATE_UNKNOWN
     * @see #SIM_ACTIVATION_STATE_ACTIVATING
     * @see #SIM_ACTIVATION_STATE_ACTIVATED
     * @see #SIM_ACTIVATION_STATE_DEACTIVATED
     * @see #SIM_ACTIVATION_STATE_RESTRICTED
     * @hide
     */
    @RequiresPermission(android.Manifest.permission.READ_PRIVILEGED_PHONE_STATE)
    public @SimActivationState int getDataActivationState(int subId) {
        try {
            ITelephony telephony = getITelephony();
            if (telephony != null)
                return telephony.getDataActivationState(subId, getOpPackageName());
        } catch (RemoteException ex) {
        } catch (NullPointerException ex) {
        }
        return SIM_ACTIVATION_STATE_UNKNOWN;
    }

    /**
     * Returns the voice mail count. Return 0 if unavailable, -1 if there are unread voice messages
     * but the count is unknown.
     * @hide
     */
    @RequiresPermission(android.Manifest.permission.READ_PHONE_STATE)
    @UnsupportedAppUsage
    public int getVoiceMessageCount() {
        return getVoiceMessageCount(getSubId());
    }

    /**
     * Returns the voice mail count for a subscription. Return 0 if unavailable or the caller does
     * not have the READ_PHONE_STATE permission.
     * @param subId whose voice message count is returned
     * @hide
     */
    @RequiresPermission(android.Manifest.permission.READ_PHONE_STATE)
    @UnsupportedAppUsage
    public int getVoiceMessageCount(int subId) {
        try {
            ITelephony telephony = getITelephony();
            if (telephony == null)
                return 0;
            return telephony.getVoiceMessageCountForSubscriber(subId, getOpPackageName());
        } catch (RemoteException ex) {
            return 0;
        } catch (NullPointerException ex) {
            // This could happen before phone restarts due to crashing
            return 0;
        }
    }

    /**
     * Retrieves the alphabetic identifier associated with the voice
     * mail number.
     *
     * <p>Requires Permission: {@link android.Manifest.permission#READ_PHONE_STATE READ_PHONE_STATE}
     * or that the calling app has carrier privileges (see {@link #hasCarrierPrivileges}).
     */
    @SuppressAutoDoc // Blocked by b/72967236 - no support for carrier privileges
    @RequiresPermission(android.Manifest.permission.READ_PHONE_STATE)
    public String getVoiceMailAlphaTag() {
        return getVoiceMailAlphaTag(getSubId());
    }

    /**
     * Retrieves the alphabetic identifier associated with the voice
     * mail number for a subscription.
     * @param subId whose alphabetic identifier associated with the
     * voice mail number is returned
     * @hide
     */
    @RequiresPermission(android.Manifest.permission.READ_PHONE_STATE)
    @UnsupportedAppUsage
    public String getVoiceMailAlphaTag(int subId) {
        try {
            IPhoneSubInfo info = getSubscriberInfo();
            if (info == null)
                return null;
            return info.getVoiceMailAlphaTagForSubscriber(subId, getOpPackageName());
        } catch (RemoteException ex) {
            return null;
        } catch (NullPointerException ex) {
            // This could happen before phone restarts due to crashing
            return null;
        }
    }

    /**
     * Send the special dialer code. The IPC caller must be the current default dialer or have
     * carrier privileges (see {@link #hasCarrierPrivileges}).
     *
     * @param inputCode The special dialer code to send
     *
     * @throws SecurityException if the caller does not have carrier privileges or is not the
     *         current default dialer
     */
    public void sendDialerSpecialCode(String inputCode) {
        try {
            final ITelephony telephony = getITelephony();
            if (telephony == null) {
                if (!isSystemProcess()) {
                    throw new RuntimeException("Telephony service unavailable");
                }
                return;
            }
            telephony.sendDialerSpecialCode(mContext.getOpPackageName(), inputCode);
        } catch (RemoteException ex) {
            // This could happen if binder process crashes.
            if (!isSystemProcess()) {
                ex.rethrowAsRuntimeException();
            }
        }
    }

    /**
     * Returns the IMS private user identity (IMPI) that was loaded from the ISIM.
     * @return the IMPI, or null if not present or not loaded
     * @hide
     */
    @UnsupportedAppUsage
    public String getIsimImpi() {
        try {
            IPhoneSubInfo info = getSubscriberInfo();
            if (info == null)
                return null;
            //get the Isim Impi based on subId
            return info.getIsimImpi(getSubId());
        } catch (RemoteException ex) {
            return null;
        } catch (NullPointerException ex) {
            // This could happen before phone restarts due to crashing
            return null;
        }
    }

    /**
     * Returns the IMS home network domain name that was loaded from the ISIM {@see #APPTYPE_ISIM}.
     * @return the IMS domain name. Returns {@code null} if ISIM hasn't been loaded or IMS domain
     * hasn't been loaded or isn't present on the ISIM.
     *
     * <p>Requires Permission:
     * {@link android.Manifest.permission#READ_PRIVILEGED_PHONE_STATE READ_PRIVILEGED_PHONE_STATE}
     * @hide
     */
    @SystemApi
    @RequiresPermission(android.Manifest.permission.READ_PRIVILEGED_PHONE_STATE)
    public String getIsimDomain() {
        try {
            IPhoneSubInfo info = getSubscriberInfo();
            if (info == null)
                return null;
            //get the Isim Domain based on subId
            return info.getIsimDomain(getSubId());
        } catch (RemoteException ex) {
            return null;
        } catch (NullPointerException ex) {
            // This could happen before phone restarts due to crashing
            return null;
        }
    }

    /**
     * Returns the IMS public user identities (IMPU) that were loaded from the ISIM.
     * @return an array of IMPU strings, with one IMPU per string, or null if
     *      not present or not loaded
     * @hide
     */
    @UnsupportedAppUsage
    public String[] getIsimImpu() {
        try {
            IPhoneSubInfo info = getSubscriberInfo();
            if (info == null)
                return null;
            //get the Isim Impu based on subId
            return info.getIsimImpu(getSubId());
        } catch (RemoteException ex) {
            return null;
        } catch (NullPointerException ex) {
            // This could happen before phone restarts due to crashing
            return null;
        }
    }

   /**
    * @hide
    */
    @UnsupportedAppUsage
    private IPhoneSubInfo getSubscriberInfo() {
        // get it each time because that process crashes a lot
        return IPhoneSubInfo.Stub.asInterface(ServiceManager.getService("iphonesubinfo"));
    }

    /**
     * Device call state: No activity.
     */
    public static final int CALL_STATE_IDLE = 0;
    /**
     * Device call state: Ringing. A new call arrived and is
     *  ringing or waiting. In the latter case, another call is
     *  already active.
     */
    public static final int CALL_STATE_RINGING = 1;
    /**
     * Device call state: Off-hook. At least one call exists
     * that is dialing, active, or on hold, and no calls are ringing
     * or waiting.
     */
    public static final int CALL_STATE_OFFHOOK = 2;

    /** @hide */
    @IntDef(prefix = { "CALL_STATE_" }, value = {
            CALL_STATE_IDLE,
            CALL_STATE_RINGING,
            CALL_STATE_OFFHOOK
    })
    @Retention(RetentionPolicy.SOURCE)
    public @interface CallState{}

    /**
     * Returns the state of all calls on the device.
     * <p>
     * This method considers not only calls in the Telephony stack, but also calls via other
     * {@link android.telecom.ConnectionService} implementations.
     * <p>
     * Note: The call state returned via this method may differ from what is reported by
     * {@link PhoneStateListener#onCallStateChanged(int, String)}, as that callback only considers
     * Telephony (mobile) calls.
     *
     * @return the current call state.
     */
    public @CallState int getCallState() {
        try {
            ITelecomService telecom = getTelecomService();
            if (telecom != null) {
                return telecom.getCallState();
            }
        } catch (RemoteException e) {
            Log.e(TAG, "Error calling ITelecomService#getCallState", e);
        }
        return CALL_STATE_IDLE;
    }

    /**
     * Returns the Telephony call state for calls on a specific subscription.
     * <p>
     * Note: This method considers ONLY telephony/mobile calls, where {@link #getCallState()}
     * considers the state of calls from other {@link android.telecom.ConnectionService}
     * implementations.
     *
     * @param subId the subscription to check call state for.
     * @hide
     */
    @UnsupportedAppUsage
    public @CallState int getCallState(int subId) {
        int phoneId = SubscriptionManager.getPhoneId(subId);
        return getCallStateForSlot(phoneId);
    }

    /**
     * Returns the Telephony call state for calls on a specific SIM slot.
     * <p>
     * Note: This method considers ONLY telephony/mobile calls, where {@link #getCallState()}
     * considers the state of calls from other {@link android.telecom.ConnectionService}
     * implementations.
     *
     * @param slotIndex the SIM slot index to check call state for.
     * @hide
     */
    public @CallState int getCallStateForSlot(int slotIndex) {
        try {
            ITelephony telephony = getITelephony();
            if (telephony == null)
                return CALL_STATE_IDLE;
            return telephony.getCallStateForSlot(slotIndex);
        } catch (RemoteException ex) {
            // the phone process is restarting.
            return CALL_STATE_IDLE;
        } catch (NullPointerException ex) {
          // the phone process is restarting.
          return CALL_STATE_IDLE;
        }
    }


    /** Data connection activity: No traffic. */
    public static final int DATA_ACTIVITY_NONE = 0x00000000;
    /** Data connection activity: Currently receiving IP PPP traffic. */
    public static final int DATA_ACTIVITY_IN = 0x00000001;
    /** Data connection activity: Currently sending IP PPP traffic. */
    public static final int DATA_ACTIVITY_OUT = 0x00000002;
    /** Data connection activity: Currently both sending and receiving
     *  IP PPP traffic. */
    public static final int DATA_ACTIVITY_INOUT = DATA_ACTIVITY_IN | DATA_ACTIVITY_OUT;
    /**
     * Data connection is active, but physical link is down
     */
    public static final int DATA_ACTIVITY_DORMANT = 0x00000004;

    /**
     * Returns a constant indicating the type of activity on a data connection
     * (cellular).
     *
     * @see #DATA_ACTIVITY_NONE
     * @see #DATA_ACTIVITY_IN
     * @see #DATA_ACTIVITY_OUT
     * @see #DATA_ACTIVITY_INOUT
     * @see #DATA_ACTIVITY_DORMANT
     */
    public int getDataActivity() {
        try {
            ITelephony telephony = getITelephony();
            if (telephony == null)
                return DATA_ACTIVITY_NONE;
            return telephony.getDataActivity();
        } catch (RemoteException ex) {
            // the phone process is restarting.
            return DATA_ACTIVITY_NONE;
        } catch (NullPointerException ex) {
          // the phone process is restarting.
          return DATA_ACTIVITY_NONE;
      }
    }

    /** @hide */
    @IntDef(prefix = {"DATA_"}, value = {
            DATA_UNKNOWN,
            DATA_DISCONNECTED,
            DATA_CONNECTING,
            DATA_CONNECTED,
            DATA_SUSPENDED,
    })
    @Retention(RetentionPolicy.SOURCE)
    public @interface DataState{}

    /** Data connection state: Unknown.  Used before we know the state. */
    public static final int DATA_UNKNOWN        = -1;
    /** Data connection state: Disconnected. IP traffic not available. */
    public static final int DATA_DISCONNECTED   = 0;
    /** Data connection state: Currently setting up a data connection. */
    public static final int DATA_CONNECTING     = 1;
    /** Data connection state: Connected. IP traffic should be available. */
    public static final int DATA_CONNECTED      = 2;
    /** Data connection state: Suspended. The connection is up, but IP
     * traffic is temporarily unavailable. For example, in a 2G network,
     * data activity may be suspended when a voice call arrives. */
    public static final int DATA_SUSPENDED      = 3;

    /**
     * Returns a constant indicating the current data connection state
     * (cellular).
     *
     * @see #DATA_DISCONNECTED
     * @see #DATA_CONNECTING
     * @see #DATA_CONNECTED
     * @see #DATA_SUSPENDED
     */
    public int getDataState() {
        try {
            ITelephony telephony = getITelephony();
            if (telephony == null)
                return DATA_DISCONNECTED;
            return telephony.getDataState();
        } catch (RemoteException ex) {
            // the phone process is restarting.
            return DATA_DISCONNECTED;
        } catch (NullPointerException ex) {
            return DATA_DISCONNECTED;
        }
    }

   /**
    * @hide
    */
    @UnsupportedAppUsage(maxTargetSdk = Build.VERSION_CODES.P)
    private ITelephony getITelephony() {
        return ITelephony.Stub.asInterface(ServiceManager.getService(Context.TELEPHONY_SERVICE));
    }

    /**
    * @hide
    */
    private ITelecomService getTelecomService() {
        return ITelecomService.Stub.asInterface(ServiceManager.getService(TELECOM_SERVICE));
    }

    private ITelephonyRegistry getTelephonyRegistry() {
        return ITelephonyRegistry.Stub.asInterface(ServiceManager.getService("telephony.registry"));
    }

    private IOns getIOns() {
        return IOns.Stub.asInterface(ServiceManager.getService("ions"));
    }

    //
    //
    // PhoneStateListener
    //
    //

    /**
     * Registers a listener object to receive notification of changes
     * in specified telephony states.
     * <p>
     * To register a listener, pass a {@link PhoneStateListener}
     * and specify at least one telephony state of interest in
     * the events argument.
     *
     * At registration, and when a specified telephony state
     * changes, the telephony manager invokes the appropriate
     * callback method on the listener object and passes the
     * current (updated) values.
     * <p>
     * To unregister a listener, pass the listener object and set the
     * events argument to
     * {@link PhoneStateListener#LISTEN_NONE LISTEN_NONE} (0).
     * Note: if you call this method while in the middle of a binder transaction, you <b>must</b>
     * call {@link android.os.Binder#clearCallingIdentity()} before calling this method. A
     * {@link SecurityException} will be thrown otherwise.
     *
     * @param listener The {@link PhoneStateListener} object to register
     *                 (or unregister)
     * @param events The telephony state(s) of interest to the listener,
     *               as a bitwise-OR combination of {@link PhoneStateListener}
     *               LISTEN_ flags.
     */
    public void listen(PhoneStateListener listener, int events) {
        if (mContext == null) return;
        try {
            boolean notifyNow = (getITelephony() != null);
            // If the listener has not explicitly set the subId (for example, created with the
            // default constructor), replace the subId so it will listen to the account the
            // telephony manager is created with.
            if (listener.mSubId == null) {
                listener.mSubId = mSubId;
            }

            ITelephonyRegistry registry = getTelephonyRegistry();
            if (registry != null) {
                registry.listenForSubscriber(listener.mSubId, getOpPackageName(),
                        listener.callback, events, notifyNow);
            } else {
                Rlog.w(TAG, "telephony registry not ready.");
            }
        } catch (RemoteException ex) {
            // system process dead
        }
    }

    /**
     * Returns the CDMA ERI icon index to display
     * @hide
     */
    @RequiresPermission(android.Manifest.permission.READ_PHONE_STATE)
    public int getCdmaEriIconIndex() {
        return getCdmaEriIconIndex(getSubId());
    }

    /**
     * Returns the CDMA ERI icon index to display for a subscription
     * @hide
     */
    @RequiresPermission(android.Manifest.permission.READ_PHONE_STATE)
    @UnsupportedAppUsage
    public int getCdmaEriIconIndex(int subId) {
        try {
            ITelephony telephony = getITelephony();
            if (telephony == null)
                return -1;
            return telephony.getCdmaEriIconIndexForSubscriber(subId, getOpPackageName());
        } catch (RemoteException ex) {
            // the phone process is restarting.
            return -1;
        } catch (NullPointerException ex) {
            return -1;
        }
    }

    /**
     * Returns the CDMA ERI icon mode,
     * 0 - ON
     * 1 - FLASHING
     *
     * @hide
     */
    @RequiresPermission(android.Manifest.permission.READ_PHONE_STATE)
    public int getCdmaEriIconMode() {
        return getCdmaEriIconMode(getSubId());
    }

    /**
     * Returns the CDMA ERI icon mode for a subscription.
     * 0 - ON
     * 1 - FLASHING
     *
     * @hide
     */
    @RequiresPermission(android.Manifest.permission.READ_PHONE_STATE)
    @UnsupportedAppUsage
    public int getCdmaEriIconMode(int subId) {
        try {
            ITelephony telephony = getITelephony();
            if (telephony == null)
                return -1;
            return telephony.getCdmaEriIconModeForSubscriber(subId, getOpPackageName());
        } catch (RemoteException ex) {
            // the phone process is restarting.
            return -1;
        } catch (NullPointerException ex) {
            return -1;
        }
    }

    /**
     * Returns the CDMA ERI text,
     *
     * @hide
     */
    @RequiresPermission(android.Manifest.permission.READ_PHONE_STATE)
    public String getCdmaEriText() {
        return getCdmaEriText(getSubId());
    }

    /**
     * Returns the CDMA ERI text, of a subscription
     *
     * @hide
     */
    @RequiresPermission(android.Manifest.permission.READ_PHONE_STATE)
    @UnsupportedAppUsage
    public String getCdmaEriText(int subId) {
        try {
            ITelephony telephony = getITelephony();
            if (telephony == null)
                return null;
            return telephony.getCdmaEriTextForSubscriber(subId, getOpPackageName());
        } catch (RemoteException ex) {
            // the phone process is restarting.
            return null;
        } catch (NullPointerException ex) {
            return null;
        }
    }

    /**
     * @return true if the current device is "voice capable".
     * <p>
     * "Voice capable" means that this device supports circuit-switched
     * (i.e. voice) phone calls over the telephony network, and is allowed
     * to display the in-call UI while a cellular voice call is active.
     * This will be false on "data only" devices which can't make voice
     * calls and don't support any in-call UI.
     * <p>
     * Note: the meaning of this flag is subtly different from the
     * PackageManager.FEATURE_TELEPHONY system feature, which is available
     * on any device with a telephony radio, even if the device is
     * data-only.
     */
    public boolean isVoiceCapable() {
        if (mContext == null) return true;
        return mContext.getResources().getBoolean(
                com.android.internal.R.bool.config_voice_capable);
    }

    /**
     * @return true if the current device supports sms service.
     * <p>
     * If true, this means that the device supports both sending and
     * receiving sms via the telephony network.
     * <p>
     * Note: Voicemail waiting sms, cell broadcasting sms, and MMS are
     *       disabled when device doesn't support sms.
     */
    public boolean isSmsCapable() {
        if (mContext == null) return true;
        return mContext.getResources().getBoolean(
                com.android.internal.R.bool.config_sms_capable);
    }

    /**
     * Requests all available cell information from all radios on the device including the
     * camped/registered, serving, and neighboring cells.
     *
     * <p>The response can include one or more {@link android.telephony.CellInfoGsm CellInfoGsm},
     * {@link android.telephony.CellInfoCdma CellInfoCdma},
     * {@link android.telephony.CellInfoTdscdma CellInfoTdscdma},
     * {@link android.telephony.CellInfoLte CellInfoLte}, and
     * {@link android.telephony.CellInfoWcdma CellInfoWcdma} objects, in any combination.
     * It is typical to see instances of one or more of any these in the list. In addition, zero
     * or more of the returned objects may be considered registered; that is, their
     * {@link android.telephony.CellInfo#isRegistered CellInfo.isRegistered()}
     * methods may return true, indicating that the cell is being used or would be used for
     * signaling communication if necessary.
     *
     * <p>Beginning with {@link android.os.Build.VERSION_CODES#Q Android Q},
     * if this API results in a change of the cached CellInfo, that change will be reported via
     * {@link android.telephony.PhoneStateListener#onCellInfoChanged onCellInfoChanged()}.
     *
     * <p>Apps targeting {@link android.os.Build.VERSION_CODES#Q Android Q} or higher will no
     * longer trigger a refresh of the cached CellInfo by invoking this API. Instead, those apps
     * will receive the latest cached results, which may not be current. Apps targeting
     * {@link android.os.Build.VERSION_CODES#Q Android Q} or higher that wish to request updated
     * CellInfo should call
     * {@link android.telephony.TelephonyManager#requestCellInfoUpdate requestCellInfoUpdate()};
     * however, in all cases, updates will be rate-limited and are not guaranteed. To determine the
     * recency of CellInfo data, callers should check
     * {@link android.telephony.CellInfo#getTimeStamp CellInfo#getTimeStamp()}.
     *
     * <p>This method returns valid data for devices with
     * {@link android.content.pm.PackageManager#FEATURE_TELEPHONY FEATURE_TELEPHONY}. In cases
     * where only partial information is available for a particular CellInfo entry, unavailable
     * fields will be reported as {@link android.telephony.CellInfo#UNAVAILABLE}. All reported
     * cells will include at least a valid set of technology-specific identification info and a
     * power level measurement.
     *
     * <p>This method is preferred over using {@link
     * android.telephony.TelephonyManager#getCellLocation getCellLocation()}.
     *
     * @return List of {@link android.telephony.CellInfo}; null if cell
     * information is unavailable.
     */
    @RequiresPermission(android.Manifest.permission.ACCESS_FINE_LOCATION)
    public List<CellInfo> getAllCellInfo() {
        try {
            ITelephony telephony = getITelephony();
            if (telephony == null)
                return null;
            return telephony.getAllCellInfo(
                    getOpPackageName());
        } catch (RemoteException ex) {
        } catch (NullPointerException ex) {
        }
        return null;
    }

    /** Callback for providing asynchronous {@link CellInfo} on request */
    public abstract static class CellInfoCallback {
        /**
         * Success response to
         * {@link android.telephony.TelephonyManager#requestCellInfoUpdate requestCellInfoUpdate()}.
         *
         * Invoked when there is a response to
         * {@link android.telephony.TelephonyManager#requestCellInfoUpdate requestCellInfoUpdate()}
         * to provide a list of {@link CellInfo}. If no {@link CellInfo} is available then an empty
         * list will be provided. If an error occurs, null will be provided unless the onError
         * callback is overridden.
         *
         * @param cellInfo a list of {@link CellInfo}, an empty list, or null.
         *
         * {@see android.telephony.TelephonyManager#getAllCellInfo getAllCellInfo()}
         */
        public abstract void onCellInfo(@NonNull List<CellInfo> cellInfo);

        /** @hide */
        @Retention(RetentionPolicy.SOURCE)
        @IntDef(prefix = {"ERROR_"}, value = {ERROR_TIMEOUT, ERROR_MODEM_ERROR})
        public @interface CellInfoCallbackError {}

        /**
         * The system timed out waiting for a response from the Radio.
         */
        public static final int ERROR_TIMEOUT = 1;

        /**
         * The modem returned a failure.
         */
        public static final int ERROR_MODEM_ERROR = 2;

        /**
         * Error response to
         * {@link android.telephony.TelephonyManager#requestCellInfoUpdate requestCellInfoUpdate()}.
         *
         * Invoked when an error condition prevents updated {@link CellInfo} from being fetched
         * and returned from the modem. Callers of requestCellInfoUpdate() should override this
         * function to receive detailed status information in the event of an error. By default,
         * this function will invoke onCellInfo() with null.
         *
         * @param errorCode an error code indicating the type of failure.
         * @param detail a Throwable object with additional detail regarding the failure if
         *     available, otherwise null.
         */
        public void onError(@CellInfoCallbackError int errorCode, @Nullable Throwable detail) {
            // By default, simply invoke the success callback with an empty list.
            onCellInfo(new ArrayList<CellInfo>());
        }
    };

    /**
     * Requests all available cell information from the current subscription for observed
     * camped/registered, serving, and neighboring cells.
     *
     * <p>Any available results from this request will be provided by calls to
     * {@link android.telephony.PhoneStateListener#onCellInfoChanged onCellInfoChanged()}
     * for each active subscription.
     *
     * @param executor the executor on which callback will be invoked.
     * @param callback a callback to receive CellInfo.
     */
    @RequiresPermission(android.Manifest.permission.ACCESS_FINE_LOCATION)
    public void requestCellInfoUpdate(
            @NonNull @CallbackExecutor Executor executor, @NonNull CellInfoCallback callback) {
        try {
            ITelephony telephony = getITelephony();
            if (telephony == null) return;
            telephony.requestCellInfoUpdate(
                    getSubId(),
                    new ICellInfoCallback.Stub() {
                        public void onCellInfo(List<CellInfo> cellInfo) {
                            Binder.withCleanCallingIdentity(() ->
                                    executor.execute(() -> callback.onCellInfo(cellInfo)));
                        }

                        public void onError(int errorCode, android.os.ParcelableException detail) {
                            Binder.withCleanCallingIdentity(() ->
                                    executor.execute(() -> callback.onError(
                                            errorCode, detail.getCause())));
                        }
                    }, getOpPackageName());

        } catch (RemoteException ex) {
        }
    }

    /**
     * Requests all available cell information from the current subscription for observed
     * camped/registered, serving, and neighboring cells.
     *
     * <p>Any available results from this request will be provided by calls to
     * {@link android.telephony.PhoneStateListener#onCellInfoChanged onCellInfoChanged()}
     * for each active subscription.
     *
     * @param workSource the requestor to whom the power consumption for this should be attributed.
     * @param executor the executor on which callback will be invoked.
     * @param callback a callback to receive CellInfo.
     * @hide
     */
    @SystemApi
    @RequiresPermission(allOf = {android.Manifest.permission.ACCESS_FINE_LOCATION,
            android.Manifest.permission.MODIFY_PHONE_STATE})
    public void requestCellInfoUpdate(@NonNull WorkSource workSource,
            @NonNull @CallbackExecutor Executor executor, @NonNull CellInfoCallback callback) {
        try {
            ITelephony telephony = getITelephony();
            if (telephony == null) return;
            telephony.requestCellInfoUpdateWithWorkSource(
                    getSubId(),
                    new ICellInfoCallback.Stub() {
                        public void onCellInfo(List<CellInfo> cellInfo) {
                            Binder.withCleanCallingIdentity(() ->
                                    executor.execute(() -> callback.onCellInfo(cellInfo)));
                        }

                        public void onError(int errorCode, android.os.ParcelableException detail) {
                            Binder.withCleanCallingIdentity(() ->
                                    executor.execute(() -> callback.onError(
                                            errorCode, detail.getCause())));
                        }
                    }, getOpPackageName(), workSource);
        } catch (RemoteException ex) {
        }
    }

    /**
     * Sets the minimum time in milli-seconds between {@link PhoneStateListener#onCellInfoChanged
     * PhoneStateListener.onCellInfoChanged} will be invoked.
     *<p>
     * The default, 0, means invoke onCellInfoChanged when any of the reported
     * information changes. Setting the value to INT_MAX(0x7fffffff) means never issue
     * A onCellInfoChanged.
     *<p>
     * @param rateInMillis the rate
     *
     * @hide
     */
    public void setCellInfoListRate(int rateInMillis) {
        try {
            ITelephony telephony = getITelephony();
            if (telephony != null)
                telephony.setCellInfoListRate(rateInMillis);
        } catch (RemoteException ex) {
        } catch (NullPointerException ex) {
        }
    }

    /**
     * Returns the MMS user agent.
     */
    public String getMmsUserAgent() {
        if (mContext == null) return null;
        return mContext.getResources().getString(
                com.android.internal.R.string.config_mms_user_agent);
    }

    /**
     * Returns the MMS user agent profile URL.
     */
    public String getMmsUAProfUrl() {
        if (mContext == null) return null;
        return mContext.getResources().getString(
                com.android.internal.R.string.config_mms_user_agent_profile_url);
    }

    /**
     * Opens a logical channel to the ICC card.
     *
     * Input parameters equivalent to TS 27.007 AT+CCHO command.
     *
     * <p>Requires Permission:
     * {@link android.Manifest.permission#MODIFY_PHONE_STATE MODIFY_PHONE_STATE} or that the calling
     * app has carrier privileges (see {@link #hasCarrierPrivileges}).
     *
     * @param AID Application id. See ETSI 102.221 and 101.220.
     * @return an IccOpenLogicalChannelResponse object.
     * @deprecated Replaced by {@link #iccOpenLogicalChannel(String, int)}
     */
    @Deprecated
    public IccOpenLogicalChannelResponse iccOpenLogicalChannel(String AID) {
        return iccOpenLogicalChannel(getSubId(), AID, -1);
    }

    /**
     * Opens a logical channel to the ICC card.
     *
     * Input parameters equivalent to TS 27.007 AT+CCHO command.
     *
     * <p>Requires Permission:
     * {@link android.Manifest.permission#MODIFY_PHONE_STATE MODIFY_PHONE_STATE} or that the calling
     * app has carrier privileges (see {@link #hasCarrierPrivileges}).
     *
     * @param AID Application id. See ETSI 102.221 and 101.220.
     * @param p2 P2 parameter (described in ISO 7816-4).
     * @return an IccOpenLogicalChannelResponse object.
     */
    public IccOpenLogicalChannelResponse iccOpenLogicalChannel(String AID, int p2) {
        return iccOpenLogicalChannel(getSubId(), AID, p2);
    }

    /**
     * Opens a logical channel to the ICC card.
     *
     * Input parameters equivalent to TS 27.007 AT+CCHO command.
     *
     * <p>Requires Permission:
     * {@link android.Manifest.permission#MODIFY_PHONE_STATE MODIFY_PHONE_STATE} or that the calling
     * app has carrier privileges (see {@link #hasCarrierPrivileges}).
     *
     * @param subId The subscription to use.
     * @param AID Application id. See ETSI 102.221 and 101.220.
     * @param p2 P2 parameter (described in ISO 7816-4).
     * @return an IccOpenLogicalChannelResponse object.
     * @hide
     */
    public IccOpenLogicalChannelResponse iccOpenLogicalChannel(int subId, String AID, int p2) {
        try {
            ITelephony telephony = getITelephony();
            if (telephony != null)
                return telephony.iccOpenLogicalChannel(subId, getOpPackageName(), AID, p2);
        } catch (RemoteException ex) {
        } catch (NullPointerException ex) {
        }
        return null;
    }

    /**
     * Closes a previously opened logical channel to the ICC card.
     *
     * Input parameters equivalent to TS 27.007 AT+CCHC command.
     *
     * <p>Requires Permission:
     * {@link android.Manifest.permission#MODIFY_PHONE_STATE MODIFY_PHONE_STATE} or that the calling
     * app has carrier privileges (see {@link #hasCarrierPrivileges}).
     *
     * @param channel is the channel id to be closed as retruned by a successful
     *            iccOpenLogicalChannel.
     * @return true if the channel was closed successfully.
     */
    public boolean iccCloseLogicalChannel(int channel) {
        return iccCloseLogicalChannel(getSubId(), channel);
    }

    /**
     * Closes a previously opened logical channel to the ICC card.
     *
     * Input parameters equivalent to TS 27.007 AT+CCHC command.
     *
     * <p>Requires Permission:
     * {@link android.Manifest.permission#MODIFY_PHONE_STATE MODIFY_PHONE_STATE} or that the calling
     * app has carrier privileges (see {@link #hasCarrierPrivileges}).
     *
     * @param subId The subscription to use.
     * @param channel is the channel id to be closed as retruned by a successful
     *            iccOpenLogicalChannel.
     * @return true if the channel was closed successfully.
     * @hide
     */
    public boolean iccCloseLogicalChannel(int subId, int channel) {
        try {
            ITelephony telephony = getITelephony();
            if (telephony != null)
                return telephony.iccCloseLogicalChannel(subId, channel);
        } catch (RemoteException ex) {
        } catch (NullPointerException ex) {
        }
        return false;
    }

    /**
     * Transmit an APDU to the ICC card over a logical channel.
     *
     * Input parameters equivalent to TS 27.007 AT+CGLA command.
     *
     * <p>Requires Permission:
     * {@link android.Manifest.permission#MODIFY_PHONE_STATE MODIFY_PHONE_STATE} or that the calling
     * app has carrier privileges (see {@link #hasCarrierPrivileges}).
     *
     * @param channel is the channel id to be closed as returned by a successful
     *            iccOpenLogicalChannel.
     * @param cla Class of the APDU command.
     * @param instruction Instruction of the APDU command.
     * @param p1 P1 value of the APDU command.
     * @param p2 P2 value of the APDU command.
     * @param p3 P3 value of the APDU command. If p3 is negative a 4 byte APDU
     *            is sent to the SIM.
     * @param data Data to be sent with the APDU.
     * @return The APDU response from the ICC card with the status appended at
     *            the end.
     */
    public String iccTransmitApduLogicalChannel(int channel, int cla,
            int instruction, int p1, int p2, int p3, String data) {
        return iccTransmitApduLogicalChannel(getSubId(), channel, cla,
                    instruction, p1, p2, p3, data);
    }

    /**
     * Transmit an APDU to the ICC card over a logical channel.
     *
     * Input parameters equivalent to TS 27.007 AT+CGLA command.
     *
     * <p>Requires Permission:
     * {@link android.Manifest.permission#MODIFY_PHONE_STATE MODIFY_PHONE_STATE} or that the calling
     * app has carrier privileges (see {@link #hasCarrierPrivileges}).
     *
     * @param subId The subscription to use.
     * @param channel is the channel id to be closed as returned by a successful
     *            iccOpenLogicalChannel.
     * @param cla Class of the APDU command.
     * @param instruction Instruction of the APDU command.
     * @param p1 P1 value of the APDU command.
     * @param p2 P2 value of the APDU command.
     * @param p3 P3 value of the APDU command. If p3 is negative a 4 byte APDU
     *            is sent to the SIM.
     * @param data Data to be sent with the APDU.
     * @return The APDU response from the ICC card with the status appended at
     *            the end.
     * @hide
     */
    public String iccTransmitApduLogicalChannel(int subId, int channel, int cla,
            int instruction, int p1, int p2, int p3, String data) {
        try {
            ITelephony telephony = getITelephony();
            if (telephony != null)
                return telephony.iccTransmitApduLogicalChannel(subId, channel, cla,
                    instruction, p1, p2, p3, data);
        } catch (RemoteException ex) {
        } catch (NullPointerException ex) {
        }
        return "";
    }

    /**
     * Transmit an APDU to the ICC card over the basic channel.
     *
     * Input parameters equivalent to TS 27.007 AT+CSIM command.
     *
     * <p>Requires Permission:
     * {@link android.Manifest.permission#MODIFY_PHONE_STATE MODIFY_PHONE_STATE} or that the calling
     * app has carrier privileges (see {@link #hasCarrierPrivileges}).
     *
     * @param cla Class of the APDU command.
     * @param instruction Instruction of the APDU command.
     * @param p1 P1 value of the APDU command.
     * @param p2 P2 value of the APDU command.
     * @param p3 P3 value of the APDU command. If p3 is negative a 4 byte APDU
     *            is sent to the SIM.
     * @param data Data to be sent with the APDU.
     * @return The APDU response from the ICC card with the status appended at
     *            the end.
     */
    public String iccTransmitApduBasicChannel(int cla,
            int instruction, int p1, int p2, int p3, String data) {
        return iccTransmitApduBasicChannel(getSubId(), cla,
                    instruction, p1, p2, p3, data);
    }

    /**
     * Transmit an APDU to the ICC card over the basic channel.
     *
     * Input parameters equivalent to TS 27.007 AT+CSIM command.
     *
     * <p>Requires Permission:
     * {@link android.Manifest.permission#MODIFY_PHONE_STATE MODIFY_PHONE_STATE} or that the calling
     * app has carrier privileges (see {@link #hasCarrierPrivileges}).
     *
     * @param subId The subscription to use.
     * @param cla Class of the APDU command.
     * @param instruction Instruction of the APDU command.
     * @param p1 P1 value of the APDU command.
     * @param p2 P2 value of the APDU command.
     * @param p3 P3 value of the APDU command. If p3 is negative a 4 byte APDU
     *            is sent to the SIM.
     * @param data Data to be sent with the APDU.
     * @return The APDU response from the ICC card with the status appended at
     *            the end.
     * @hide
     */
    public String iccTransmitApduBasicChannel(int subId, int cla,
            int instruction, int p1, int p2, int p3, String data) {
        try {
            ITelephony telephony = getITelephony();
            if (telephony != null)
                return telephony.iccTransmitApduBasicChannel(subId, getOpPackageName(), cla,
                    instruction, p1, p2, p3, data);
        } catch (RemoteException ex) {
        } catch (NullPointerException ex) {
        }
        return "";
    }

    /**
     * Returns the response APDU for a command APDU sent through SIM_IO.
     *
     * <p>Requires Permission:
     * {@link android.Manifest.permission#MODIFY_PHONE_STATE MODIFY_PHONE_STATE} or that the calling
     * app has carrier privileges (see {@link #hasCarrierPrivileges}).
     *
     * @param fileID
     * @param command
     * @param p1 P1 value of the APDU command.
     * @param p2 P2 value of the APDU command.
     * @param p3 P3 value of the APDU command.
     * @param filePath
     * @return The APDU response.
     */
    public byte[] iccExchangeSimIO(int fileID, int command, int p1, int p2, int p3,
            String filePath) {
        return iccExchangeSimIO(getSubId(), fileID, command, p1, p2, p3, filePath);
    }

    /**
     * Returns the response APDU for a command APDU sent through SIM_IO.
     *
     * <p>Requires Permission:
     * {@link android.Manifest.permission#MODIFY_PHONE_STATE MODIFY_PHONE_STATE} or that the calling
     * app has carrier privileges (see {@link #hasCarrierPrivileges}).
     *
     * @param subId The subscription to use.
     * @param fileID
     * @param command
     * @param p1 P1 value of the APDU command.
     * @param p2 P2 value of the APDU command.
     * @param p3 P3 value of the APDU command.
     * @param filePath
     * @return The APDU response.
     * @hide
     */
    public byte[] iccExchangeSimIO(int subId, int fileID, int command, int p1, int p2,
            int p3, String filePath) {
        try {
            ITelephony telephony = getITelephony();
            if (telephony != null)
                return telephony.iccExchangeSimIO(subId, fileID, command, p1, p2, p3, filePath);
        } catch (RemoteException ex) {
        } catch (NullPointerException ex) {
        }
        return null;
    }

    /**
     * Send ENVELOPE to the SIM and return the response.
     *
     * <p>Requires Permission:
     * {@link android.Manifest.permission#MODIFY_PHONE_STATE MODIFY_PHONE_STATE} or that the calling
     * app has carrier privileges (see {@link #hasCarrierPrivileges}).
     *
     * @param content String containing SAT/USAT response in hexadecimal
     *                format starting with command tag. See TS 102 223 for
     *                details.
     * @return The APDU response from the ICC card in hexadecimal format
     *         with the last 4 bytes being the status word. If the command fails,
     *         returns an empty string.
     */
    public String sendEnvelopeWithStatus(String content) {
        return sendEnvelopeWithStatus(getSubId(), content);
    }

    /**
     * Send ENVELOPE to the SIM and return the response.
     *
     * <p>Requires Permission:
     * {@link android.Manifest.permission#MODIFY_PHONE_STATE MODIFY_PHONE_STATE} or that the calling
     * app has carrier privileges (see {@link #hasCarrierPrivileges}).
     *
     * @param subId The subscription to use.
     * @param content String containing SAT/USAT response in hexadecimal
     *                format starting with command tag. See TS 102 223 for
     *                details.
     * @return The APDU response from the ICC card in hexadecimal format
     *         with the last 4 bytes being the status word. If the command fails,
     *         returns an empty string.
     * @hide
     */
    public String sendEnvelopeWithStatus(int subId, String content) {
        try {
            ITelephony telephony = getITelephony();
            if (telephony != null)
                return telephony.sendEnvelopeWithStatus(subId, content);
        } catch (RemoteException ex) {
        } catch (NullPointerException ex) {
        }
        return "";
    }

    /**
     * Read one of the NV items defined in com.android.internal.telephony.RadioNVItems.
     * Used for device configuration by some CDMA operators.
     *
     * <p>Requires Permission:
     * {@link android.Manifest.permission#MODIFY_PHONE_STATE MODIFY_PHONE_STATE} or that the calling
     * app has carrier privileges (see {@link #hasCarrierPrivileges}).
     *
     * @param itemID the ID of the item to read.
     * @return the NV item as a String, or null on any failure.
     *
     * @hide
     */
    @UnsupportedAppUsage
    public String nvReadItem(int itemID) {
        try {
            ITelephony telephony = getITelephony();
            if (telephony != null)
                return telephony.nvReadItem(itemID);
        } catch (RemoteException ex) {
            Rlog.e(TAG, "nvReadItem RemoteException", ex);
        } catch (NullPointerException ex) {
            Rlog.e(TAG, "nvReadItem NPE", ex);
        }
        return "";
    }

    /**
     * Write one of the NV items defined in com.android.internal.telephony.RadioNVItems.
     * Used for device configuration by some CDMA operators.
     *
     * <p>Requires Permission:
     * {@link android.Manifest.permission#MODIFY_PHONE_STATE MODIFY_PHONE_STATE} or that the calling
     * app has carrier privileges (see {@link #hasCarrierPrivileges}).
     *
     * @param itemID the ID of the item to read.
     * @param itemValue the value to write, as a String.
     * @return true on success; false on any failure.
     *
     * @hide
     */
    public boolean nvWriteItem(int itemID, String itemValue) {
        try {
            ITelephony telephony = getITelephony();
            if (telephony != null)
                return telephony.nvWriteItem(itemID, itemValue);
        } catch (RemoteException ex) {
            Rlog.e(TAG, "nvWriteItem RemoteException", ex);
        } catch (NullPointerException ex) {
            Rlog.e(TAG, "nvWriteItem NPE", ex);
        }
        return false;
    }

    /**
     * Update the CDMA Preferred Roaming List (PRL) in the radio NV storage.
     * Used for device configuration by some CDMA operators.
     *
     * <p>Requires Permission:
     * {@link android.Manifest.permission#MODIFY_PHONE_STATE MODIFY_PHONE_STATE} or that the calling
     * app has carrier privileges (see {@link #hasCarrierPrivileges}).
     *
     * @param preferredRoamingList byte array containing the new PRL.
     * @return true on success; false on any failure.
     *
     * @hide
     */
    public boolean nvWriteCdmaPrl(byte[] preferredRoamingList) {
        try {
            ITelephony telephony = getITelephony();
            if (telephony != null)
                return telephony.nvWriteCdmaPrl(preferredRoamingList);
        } catch (RemoteException ex) {
            Rlog.e(TAG, "nvWriteCdmaPrl RemoteException", ex);
        } catch (NullPointerException ex) {
            Rlog.e(TAG, "nvWriteCdmaPrl NPE", ex);
        }
        return false;
    }

    /**
     * Perform the specified type of NV config reset. The radio will be taken offline
     * and the device must be rebooted after the operation. Used for device
     * configuration by some CDMA operators.
     *
     * <p>Requires Permission:
     * {@link android.Manifest.permission#MODIFY_PHONE_STATE MODIFY_PHONE_STATE} or that the calling
     * app has carrier privileges (see {@link #hasCarrierPrivileges}).
     *
     * TODO: remove this one. use {@link #rebootRadio()} for reset type 1 and
     * {@link #resetRadioConfig()} for reset type 3
     *
     * @param resetType reset type: 1: reload NV reset, 2: erase NV reset, 3: factory NV reset
     * @return true on success; false on any failure.
     *
     * @hide
     */
    @UnsupportedAppUsage
    public boolean nvResetConfig(int resetType) {
        try {
            ITelephony telephony = getITelephony();
            if (telephony != null) {
                if (resetType == 1 /*1: reload NV reset */) {
                    return telephony.rebootModem(getSlotIndex());
                } else if (resetType == 3 /*3: factory NV reset */) {
                    return telephony.resetModemConfig(getSlotIndex());
                } else {
                    Rlog.e(TAG, "nvResetConfig unsupported reset type");
                }
            }
        } catch (RemoteException ex) {
            Rlog.e(TAG, "nvResetConfig RemoteException", ex);
        } catch (NullPointerException ex) {
            Rlog.e(TAG, "nvResetConfig NPE", ex);
        }
        return false;
    }

    /**
     * Rollback modem configurations to factory default except some config which are in whitelist.
     * Used for device configuration by some carriers.
     *
     * <p>Requires Permission:
     * {@link android.Manifest.permission#MODIFY_PHONE_STATE MODIFY_PHONE_STATE} or that the calling
     * app has carrier privileges (see {@link #hasCarrierPrivileges}).
     *
     * @return {@code true} on success; {@code false} on any failure.
     *
     * @hide
     */
    @RequiresPermission(Manifest.permission.MODIFY_PHONE_STATE)
    @SystemApi
    public boolean resetRadioConfig() {
        try {
            ITelephony telephony = getITelephony();
            if (telephony != null) {
                return telephony.resetModemConfig(getSlotIndex());
            }
        } catch (RemoteException ex) {
            Rlog.e(TAG, "resetRadioConfig RemoteException", ex);
        } catch (NullPointerException ex) {
            Rlog.e(TAG, "resetRadioConfig NPE", ex);
        }
        return false;
    }

    /**
     * Generate a radio modem reset. Used for device configuration by some carriers.
     *
     * <p>Requires Permission:
     * {@link android.Manifest.permission#MODIFY_PHONE_STATE MODIFY_PHONE_STATE} or that the calling
     * app has carrier privileges (see {@link #hasCarrierPrivileges}).
     *
     * @return {@code true} on success; {@code false} on any failure.
     *
     * @hide
     */
    @RequiresPermission(Manifest.permission.MODIFY_PHONE_STATE)
    @SystemApi
    public boolean rebootRadio() {
        try {
            ITelephony telephony = getITelephony();
            if (telephony != null) {
                return telephony.rebootModem(getSlotIndex());
            }
        } catch (RemoteException ex) {
            Rlog.e(TAG, "rebootRadio RemoteException", ex);
        } catch (NullPointerException ex) {
            Rlog.e(TAG, "rebootRadio NPE", ex);
        }
        return false;
    }

    /**
     * Return an appropriate subscription ID for any situation.
     *
     * If this object has been created with {@link #createForSubscriptionId}, then the provided
     * subId is returned. Otherwise, the default subId will be returned.
     */
    private int getSubId() {
      if (SubscriptionManager.isUsableSubIdValue(mSubId)) {
        return mSubId;
      }
      return SubscriptionManager.getDefaultSubscriptionId();
    }

    /**
     * Return an appropriate subscription ID for any situation.
     *
     * If this object has been created with {@link #createForSubscriptionId}, then the provided
     * subId is returned. Otherwise, the preferred subId which is based on caller's context is
     * returned.
     * {@see SubscriptionManager#getDefaultDataSubscriptionId()}
     * {@see SubscriptionManager#getDefaultVoiceSubscriptionId()}
     * {@see SubscriptionManager#getDefaultSmsSubscriptionId()}
     */
    @UnsupportedAppUsage
    private int getSubId(int preferredSubId) {
        if (SubscriptionManager.isUsableSubIdValue(mSubId)) {
            return mSubId;
        }
        return preferredSubId;
    }

    /**
     * Return an appropriate phone ID for any situation.
     *
     * If this object has been created with {@link #createForSubscriptionId}, then the phoneId
     * associated with the provided subId is returned. Otherwise, the default phoneId associated
     * with the default subId will be returned.
     */
    private int getPhoneId() {
        return SubscriptionManager.getPhoneId(getSubId());
    }

    /**
     * Return an appropriate phone ID for any situation.
     *
     * If this object has been created with {@link #createForSubscriptionId}, then the phoneId
     * associated with the provided subId is returned. Otherwise, return the phoneId associated
     * with the preferred subId based on caller's context.
     * {@see SubscriptionManager#getDefaultDataSubscriptionId()}
     * {@see SubscriptionManager#getDefaultVoiceSubscriptionId()}
     * {@see SubscriptionManager#getDefaultSmsSubscriptionId()}
     */
    @UnsupportedAppUsage
    private int getPhoneId(int preferredSubId) {
        return SubscriptionManager.getPhoneId(getSubId(preferredSubId));
    }

    /**
     * Return an appropriate slot index for any situation.
     *
     * if this object has been created with {@link #createForSubscriptionId}, then the slot index
     * associated with the provided subId is returned. Otherwise, return the slot index associated
     * with the default subId.
     * If SIM is not inserted, return default SIM slot index.
     *
     * {@hide}
     */
    @VisibleForTesting
    @UnsupportedAppUsage
    public int getSlotIndex() {
        int slotIndex = SubscriptionManager.getSlotIndex(getSubId());
        if (slotIndex == SubscriptionManager.SIM_NOT_INSERTED) {
            slotIndex = SubscriptionManager.DEFAULT_SIM_SLOT_INDEX;
        }
        return slotIndex;
    }

    /**
     * Request that the next incoming call from a number matching {@code range} be intercepted.
     *
     * This API is intended for OEMs to provide a service for apps to verify the device's phone
     * number. When called, the Telephony stack will store the provided {@link PhoneNumberRange} and
     * intercept the next incoming call from a number that lies within the range, within a timeout
     * specified by {@code timeoutMillis}.
     *
     * If such a phone call is received, the caller will be notified via
     * {@link NumberVerificationCallback#onCallReceived(String)} on the provided {@link Executor}.
     * If verification fails for any reason, the caller will be notified via
     * {@link NumberVerificationCallback#onVerificationFailed(int)}
     * on the provided {@link Executor}.
     *
     * In addition to the {@link Manifest.permission#MODIFY_PHONE_STATE} permission, callers of this
     * API must also be listed in the device configuration as an authorized app in
     * {@code packages/services/Telephony/res/values/config.xml} under the
     * {@code config_number_verification_package_name} key.
     *
     * @hide
     * @param range The range of phone numbers the caller expects a phone call from.
     * @param timeoutMillis The amount of time to wait for such a call, or
     *                      {@link #MAX_NUMBER_VERIFICATION_TIMEOUT_MILLIS}, whichever is lesser.
     * @param executor The {@link Executor} that callbacks should be executed on.
     * @param callback The callback to use for delivering results.
     */
    @SystemApi
    @RequiresPermission(Manifest.permission.MODIFY_PHONE_STATE)
    public void requestNumberVerification(@NonNull PhoneNumberRange range, long timeoutMillis,
            @NonNull @CallbackExecutor Executor executor,
            @NonNull NumberVerificationCallback callback) {
        if (executor == null) {
            throw new NullPointerException("Executor must be non-null");
        }
        if (callback == null) {
            throw new NullPointerException("Callback must be non-null");
        }

        INumberVerificationCallback internalCallback = new INumberVerificationCallback.Stub() {
            @Override
            public void onCallReceived(String phoneNumber) {
                Binder.withCleanCallingIdentity(() ->
                        executor.execute(() ->
                                callback.onCallReceived(phoneNumber)));
            }

            @Override
            public void onVerificationFailed(int reason) {
                Binder.withCleanCallingIdentity(() ->
                        executor.execute(() ->
                                callback.onVerificationFailed(reason)));
            }
        };

        try {
            ITelephony telephony = getITelephony();
            if (telephony != null) {
                telephony.requestNumberVerification(range, timeoutMillis, internalCallback,
                        getOpPackageName());
            }
        } catch (RemoteException ex) {
            Rlog.e(TAG, "requestNumberVerification RemoteException", ex);
            executor.execute(() ->
                    callback.onVerificationFailed(NumberVerificationCallback.REASON_UNSPECIFIED));
        }
    }

    /**
     * Sets a per-phone telephony property with the value specified.
     *
     * @hide
     */
    @UnsupportedAppUsage
    public static void setTelephonyProperty(int phoneId, String property, String value) {
        String propVal = "";
        String p[] = null;
        String prop = SystemProperties.get(property);

        if (value == null) {
            value = "";
        }
        value.replace(',', ' ');
        if (prop != null) {
            p = prop.split(",");
        }

        if (!SubscriptionManager.isValidPhoneId(phoneId)) {
            Rlog.d(TAG, "setTelephonyProperty: invalid phoneId=" + phoneId +
                    " property=" + property + " value: " + value + " prop=" + prop);
            return;
        }

        for (int i = 0; i < phoneId; i++) {
            String str = "";
            if ((p != null) && (i < p.length)) {
                str = p[i];
            }
            propVal = propVal + str + ",";
        }

        propVal = propVal + value;
        if (p != null) {
            for (int i = phoneId + 1; i < p.length; i++) {
                propVal = propVal + "," + p[i];
            }
        }

        int propValLen = propVal.length();
        try {
            propValLen = propVal.getBytes("utf-8").length;
        } catch (java.io.UnsupportedEncodingException e) {
            Rlog.d(TAG, "setTelephonyProperty: utf-8 not supported");
        }
        if (propValLen > SystemProperties.PROP_VALUE_MAX) {
            Rlog.d(TAG, "setTelephonyProperty: property too long phoneId=" + phoneId +
                    " property=" + property + " value: " + value + " propVal=" + propVal);
            return;
        }

        SystemProperties.set(property, propVal);
    }

    /**
     * Sets a global telephony property with the value specified.
     *
     * @hide
     */
    public static void setTelephonyProperty(String property, String value) {
        if (value == null) {
            value = "";
        }
        Rlog.d(TAG, "setTelephonyProperty: success" + " property=" +
                property + " value: " + value);
        SystemProperties.set(property, value);
    }

    /**
     * Convenience function for retrieving a value from the secure settings
     * value list as an integer.  Note that internally setting values are
     * always stored as strings; this function converts the string to an
     * integer for you.
     * <p>
     * This version does not take a default value.  If the setting has not
     * been set, or the string value is not a number,
     * it throws {@link SettingNotFoundException}.
     *
     * @param cr The ContentResolver to access.
     * @param name The name of the setting to retrieve.
     * @param index The index of the list
     *
     * @throws SettingNotFoundException Thrown if a setting by the given
     * name can't be found or the setting value is not an integer.
     *
     * @return The value at the given index of settings.
     * @hide
     */
    @UnsupportedAppUsage
    public static int getIntAtIndex(android.content.ContentResolver cr,
            String name, int index)
            throws android.provider.Settings.SettingNotFoundException {
        String v = android.provider.Settings.Global.getString(cr, name);
        if (v != null) {
            String valArray[] = v.split(",");
            if ((index >= 0) && (index < valArray.length) && (valArray[index] != null)) {
                try {
                    return Integer.parseInt(valArray[index]);
                } catch (NumberFormatException e) {
                    //Log.e(TAG, "Exception while parsing Integer: ", e);
                }
            }
        }
        throw new android.provider.Settings.SettingNotFoundException(name);
    }

    /**
     * Convenience function for updating settings value as coma separated
     * integer values. This will either create a new entry in the table if the
     * given name does not exist, or modify the value of the existing row
     * with that name.  Note that internally setting values are always
     * stored as strings, so this function converts the given value to a
     * string before storing it.
     *
     * @param cr The ContentResolver to access.
     * @param name The name of the setting to modify.
     * @param index The index of the list
     * @param value The new value for the setting to be added to the list.
     * @return true if the value was set, false on database errors
     * @hide
     */
    @UnsupportedAppUsage
    public static boolean putIntAtIndex(android.content.ContentResolver cr,
            String name, int index, int value) {
        String data = "";
        String valArray[] = null;
        String v = android.provider.Settings.Global.getString(cr, name);

        if (index == Integer.MAX_VALUE) {
            throw new IllegalArgumentException("putIntAtIndex index == MAX_VALUE index=" + index);
        }
        if (index < 0) {
            throw new IllegalArgumentException("putIntAtIndex index < 0 index=" + index);
        }
        if (v != null) {
            valArray = v.split(",");
        }

        // Copy the elements from valArray till index
        for (int i = 0; i < index; i++) {
            String str = "";
            if ((valArray != null) && (i < valArray.length)) {
                str = valArray[i];
            }
            data = data + str + ",";
        }

        data = data + value;

        // Copy the remaining elements from valArray if any.
        if (valArray != null) {
            for (int i = index+1; i < valArray.length; i++) {
                data = data + "," + valArray[i];
            }
        }
        return android.provider.Settings.Global.putString(cr, name, data);
    }

    /**
     * Gets a per-phone telephony property.
     *
     * @hide
     */
    @UnsupportedAppUsage
    public static String getTelephonyProperty(int phoneId, String property, String defaultVal) {
        String propVal = null;
        String prop = SystemProperties.get(property);
        if ((prop != null) && (prop.length() > 0)) {
            String values[] = prop.split(",");
            if ((phoneId >= 0) && (phoneId < values.length) && (values[phoneId] != null)) {
                propVal = values[phoneId];
            }
        }
        return propVal == null ? defaultVal : propVal;
    }

    /**
     * Gets a global telephony property.
     *
     * See also getTelephonyProperty(phoneId, property, defaultVal). Most telephony properties are
     * per-phone.
     *
     * @hide
     */
    @UnsupportedAppUsage
    public static String getTelephonyProperty(String property, String defaultVal) {
        String propVal = SystemProperties.get(property);
        return TextUtils.isEmpty(propVal) ? defaultVal : propVal;
    }

    /** @hide */
    @UnsupportedAppUsage
    public int getSimCount() {
        // FIXME Need to get it from Telephony Dev Controller when that gets implemented!
        // and then this method shouldn't be used at all!
        if(isMultiSimEnabled()) {
            return 2;
        } else {
            return 1;
        }
    }

    /**
     * Returns the IMS Service Table (IST) that was loaded from the ISIM.
     *
     * See 3GPP TS 31.103 (Section 4.2.7) for the definition and more information on this table.
     *
     * @return IMS Service Table or null if not present or not loaded
     * @hide
     */
    @SystemApi
    @RequiresPermission(Manifest.permission.READ_PRIVILEGED_PHONE_STATE)
    public String getIsimIst() {
        try {
            IPhoneSubInfo info = getSubscriberInfo();
            if (info == null)
                return null;
            //get the Isim Ist based on subId
            return info.getIsimIst(getSubId());
        } catch (RemoteException ex) {
            return null;
        } catch (NullPointerException ex) {
            // This could happen before phone restarts due to crashing
            return null;
        }
    }

    /**
     * Returns the IMS Proxy Call Session Control Function(PCSCF) that were loaded from the ISIM.
     * @return an array of PCSCF strings with one PCSCF per string, or null if
     *         not present or not loaded
     * @hide
     */
    @UnsupportedAppUsage
    public String[] getIsimPcscf() {
        try {
            IPhoneSubInfo info = getSubscriberInfo();
            if (info == null)
                return null;
            //get the Isim Pcscf based on subId
            return info.getIsimPcscf(getSubId());
        } catch (RemoteException ex) {
            return null;
        } catch (NullPointerException ex) {
            // This could happen before phone restarts due to crashing
            return null;
        }
    }

    /**
     * UICC SIM Application Types
     * @hide
     */
    @IntDef(prefix = { "APPTYPE_" }, value = {
            APPTYPE_SIM,
            APPTYPE_USIM,
            APPTYPE_RUIM,
            APPTYPE_CSIM,
            APPTYPE_ISIM
    })
    @Retention(RetentionPolicy.SOURCE)
    public @interface UiccAppType{}
    /** UICC application type is SIM */
    public static final int APPTYPE_SIM = PhoneConstants.APPTYPE_SIM;
    /** UICC application type is USIM */
    public static final int APPTYPE_USIM = PhoneConstants.APPTYPE_USIM;
    /** UICC application type is RUIM */
    public static final int APPTYPE_RUIM = PhoneConstants.APPTYPE_RUIM;
    /** UICC application type is CSIM */
    public static final int APPTYPE_CSIM = PhoneConstants.APPTYPE_CSIM;
    /** UICC application type is ISIM */
    public static final int APPTYPE_ISIM = PhoneConstants.APPTYPE_ISIM;

    // authContext (parameter P2) when doing UICC challenge,
    // per 3GPP TS 31.102 (Section 7.1.2)
    /** Authentication type for UICC challenge is EAP SIM. See RFC 4186 for details. */
    public static final int AUTHTYPE_EAP_SIM = PhoneConstants.AUTH_CONTEXT_EAP_SIM;
    /** Authentication type for UICC challenge is EAP AKA. See RFC 4187 for details. */
    public static final int AUTHTYPE_EAP_AKA = PhoneConstants.AUTH_CONTEXT_EAP_AKA;

    /**
     * Returns the response of authentication for the default subscription.
     * Returns null if the authentication hasn't been successful
     *
     * <p>Requires Permission: READ_PRIVILEGED_PHONE_STATE or that the calling
     * app has carrier privileges (see {@link #hasCarrierPrivileges}).
     *
     * @param appType the icc application type, like {@link #APPTYPE_USIM}
     * @param authType the authentication type, {@link #AUTHTYPE_EAP_AKA} or
     * {@link #AUTHTYPE_EAP_SIM}
     * @param data authentication challenge data, base64 encoded.
     * See 3GPP TS 31.102 7.1.2 for more details.
     * @return the response of authentication. This value will be null in the following cases:
     *   Authentication error, incorrect MAC
     *   Authentication error, security context not supported
     *   Key freshness failure
     *   Authentication error, no memory space available
     *   Authentication error, no memory space available in EFMUK
     */
    // TODO(b/73660190): This should probably require MODIFY_PHONE_STATE, not
    // READ_PRIVILEGED_PHONE_STATE. It certainly shouldn't reference the permission in Javadoc since
    // it's not public API.
    public String getIccAuthentication(int appType, int authType, String data) {
        return getIccAuthentication(getSubId(), appType, authType, data);
    }

    /**
     * Returns the response of USIM Authentication for specified subId.
     * Returns null if the authentication hasn't been successful
     *
     * <p>Requires that the calling app has carrier privileges (see {@link #hasCarrierPrivileges}).
     *
     * @param subId subscription ID used for authentication
     * @param appType the icc application type, like {@link #APPTYPE_USIM}
     * @param authType the authentication type, {@link #AUTHTYPE_EAP_AKA} or
     * {@link #AUTHTYPE_EAP_SIM}
     * @param data authentication challenge data, base64 encoded.
     * See 3GPP TS 31.102 7.1.2 for more details.
     * @return the response of authentication. This value will be null in the following cases only
     * (see 3GPP TS 31.102 7.3.1):
     *   Authentication error, incorrect MAC
     *   Authentication error, security context not supported
     *   Key freshness failure
     *   Authentication error, no memory space available
     *   Authentication error, no memory space available in EFMUK
     * @hide
     */
    @UnsupportedAppUsage
    public String getIccAuthentication(int subId, int appType, int authType, String data) {
        try {
            IPhoneSubInfo info = getSubscriberInfo();
            if (info == null)
                return null;
            return info.getIccSimChallengeResponse(subId, appType, authType, data);
        } catch (RemoteException ex) {
            return null;
        } catch (NullPointerException ex) {
            // This could happen before phone starts
            return null;
        }
    }

    /**
     * Returns an array of Forbidden PLMNs from the USIM App
     * Returns null if the query fails.
     *
     * <p>Requires Permission: {@link android.Manifest.permission#READ_PHONE_STATE READ_PHONE_STATE}
     * or that the calling app has carrier privileges (see {@link #hasCarrierPrivileges}).
     *
     * @return an array of forbidden PLMNs or null if not available
     */
    @SuppressAutoDoc // Blocked by b/72967236 - no support for carrier privileges
    @RequiresPermission(android.Manifest.permission.READ_PHONE_STATE)
    public String[] getForbiddenPlmns() {
      return getForbiddenPlmns(getSubId(), APPTYPE_USIM);
    }

    /**
     * Returns an array of Forbidden PLMNs from the specified SIM App
     * Returns null if the query fails.
     *
     * @param subId subscription ID used for authentication
     * @param appType the icc application type, like {@link #APPTYPE_USIM}
     * @return fplmns an array of forbidden PLMNs
     * @hide
     */
    @RequiresPermission(android.Manifest.permission.READ_PHONE_STATE)
    public String[] getForbiddenPlmns(int subId, int appType) {
        try {
            ITelephony telephony = getITelephony();
            if (telephony == null)
                return null;
            return telephony.getForbiddenPlmns(subId, appType, mContext.getOpPackageName());
        } catch (RemoteException ex) {
            return null;
        } catch (NullPointerException ex) {
            // This could happen before phone starts
            return null;
        }
    }

    /**
     * Get P-CSCF address from PCO after data connection is established or modified.
     * @param apnType the apnType, "ims" for IMS APN, "emergency" for EMERGENCY APN
     * @return array of P-CSCF address
     * @hide
     */
    public String[] getPcscfAddress(String apnType) {
        try {
            ITelephony telephony = getITelephony();
            if (telephony == null)
                return new String[0];
            return telephony.getPcscfAddress(apnType, getOpPackageName());
        } catch (RemoteException e) {
            return new String[0];
        }
    }

    /**
     * Enables IMS for the framework. This will trigger IMS registration and ImsFeature capability
     * status updates, if not already enabled.
     * @hide
     */
    public void enableIms(int slotId) {
        try {
            ITelephony telephony = getITelephony();
            if (telephony != null) {
                telephony.enableIms(slotId);
            }
        } catch (RemoteException e) {
            Rlog.e(TAG, "enableIms, RemoteException: "
                    + e.getMessage());
        }
    }

    /**
     * Disables IMS for the framework. This will trigger IMS de-registration and trigger ImsFeature
     * status updates to disabled.
     * @hide
     */
    public void disableIms(int slotId) {
        try {
            ITelephony telephony = getITelephony();
            if (telephony != null) {
                telephony.disableIms(slotId);
            }
        } catch (RemoteException e) {
            Rlog.e(TAG, "disableIms, RemoteException: "
                    + e.getMessage());
        }
    }

    /**
     * Returns the {@link IImsMmTelFeature} that corresponds to the given slot Id and MMTel
     * feature or {@link null} if the service is not available. If an MMTelFeature is available, the
     * {@link IImsServiceFeatureCallback} callback is registered as a listener for feature updates.
     * @param slotIndex The SIM slot that we are requesting the {@link IImsMmTelFeature} for.
     * @param callback Listener that will send updates to ImsManager when there are updates to
     * ImsServiceController.
     * @return {@link IImsMmTelFeature} interface for the feature specified or {@code null} if
     * it is unavailable.
     * @hide
     */
    public @Nullable IImsMmTelFeature getImsMmTelFeatureAndListen(int slotIndex,
            IImsServiceFeatureCallback callback) {
        try {
            ITelephony telephony = getITelephony();
            if (telephony != null) {
                return telephony.getMmTelFeatureAndListen(slotIndex, callback);
            }
        } catch (RemoteException e) {
            Rlog.e(TAG, "getImsMmTelFeatureAndListen, RemoteException: "
                    + e.getMessage());
        }
        return null;
    }

    /**
     * Returns the {@link IImsRcsFeature} that corresponds to the given slot Id and RCS
     * feature for emergency calling or {@link null} if the service is not available. If an
     * RcsFeature is available, the {@link IImsServiceFeatureCallback} callback is registered as a
     * listener for feature updates.
     * @param slotIndex The SIM slot that we are requesting the {@link IImsRcsFeature} for.
     * @param callback Listener that will send updates to ImsManager when there are updates to
     * ImsServiceController.
     * @return {@link IImsRcsFeature} interface for the feature specified or {@code null} if
     * it is unavailable.
     * @hide
     */
    public @Nullable IImsRcsFeature getImsRcsFeatureAndListen(int slotIndex,
            IImsServiceFeatureCallback callback) {
        try {
            ITelephony telephony = getITelephony();
            if (telephony != null) {
                return telephony.getRcsFeatureAndListen(slotIndex, callback);
            }
        } catch (RemoteException e) {
            Rlog.e(TAG, "getImsRcsFeatureAndListen, RemoteException: "
                    + e.getMessage());
        }
        return null;
    }

    /**
     * @return the {@IImsRegistration} interface that corresponds with the slot index and feature.
     * @param slotIndex The SIM slot corresponding to the ImsService ImsRegistration is active for.
     * @param feature An integer indicating the feature that we wish to get the ImsRegistration for.
     * Corresponds to features defined in ImsFeature.
     * @hide
     */
    @UnsupportedAppUsage
    public @Nullable IImsRegistration getImsRegistration(int slotIndex, int feature) {
        try {
            ITelephony telephony = getITelephony();
            if (telephony != null) {
                return telephony.getImsRegistration(slotIndex, feature);
            }
        } catch (RemoteException e) {
            Rlog.e(TAG, "getImsRegistration, RemoteException: " + e.getMessage());
        }
        return null;
    }

    /**
     * @return the {@IImsConfig} interface that corresponds with the slot index and feature.
     * @param slotIndex The SIM slot corresponding to the ImsService ImsConfig is active for.
     * @param feature An integer indicating the feature that we wish to get the ImsConfig for.
     * Corresponds to features defined in ImsFeature.
     * @hide
     */
    @UnsupportedAppUsage
    public @Nullable IImsConfig getImsConfig(int slotIndex, int feature) {
        try {
            ITelephony telephony = getITelephony();
            if (telephony != null) {
                return telephony.getImsConfig(slotIndex, feature);
            }
        } catch (RemoteException e) {
            Rlog.e(TAG, "getImsRegistration, RemoteException: " + e.getMessage());
        }
        return null;
    }

    /**
     * Set IMS registration state
     *
     * @param Registration state
     * @hide
     */
    @UnsupportedAppUsage
    public void setImsRegistrationState(boolean registered) {
        try {
            ITelephony telephony = getITelephony();
            if (telephony != null)
                telephony.setImsRegistrationState(registered);
        } catch (RemoteException e) {
        }
    }

<<<<<<< HEAD
    /** @hide */
    @IntDef(prefix = { "NETWORK_MODE_" }, value = {
            NETWORK_MODE_WCDMA_PREF,
            NETWORK_MODE_GSM_ONLY,
            NETWORK_MODE_WCDMA_ONLY,
            NETWORK_MODE_GSM_UMTS,
            NETWORK_MODE_CDMA_EVDO,
            NETWORK_MODE_CDMA_NO_EVDO,
            NETWORK_MODE_EVDO_NO_CDMA,
            NETWORK_MODE_GLOBAL,
            NETWORK_MODE_LTE_CDMA_EVDO,
            NETWORK_MODE_LTE_GSM_WCDMA,
            NETWORK_MODE_LTE_CDMA_EVDO_GSM_WCDMA,
            NETWORK_MODE_LTE_ONLY,
            NETWORK_MODE_LTE_WCDMA,
            NETWORK_MODE_TDSCDMA_ONLY,
            NETWORK_MODE_TDSCDMA_WCDMA,
            NETWORK_MODE_LTE_TDSCDMA,
            NETWORK_MODE_TDSCDMA_GSM,
            NETWORK_MODE_LTE_TDSCDMA_GSM,
            NETWORK_MODE_TDSCDMA_GSM_WCDMA,
            NETWORK_MODE_LTE_TDSCDMA_WCDMA,
            NETWORK_MODE_LTE_TDSCDMA_GSM_WCDMA,
            NETWORK_MODE_TDSCDMA_CDMA_EVDO_GSM_WCDMA,
            NETWORK_MODE_LTE_TDSCDMA_CDMA_EVDO_GSM_WCDMA,
            NETWORK_MODE_NR_ONLY,
            NETWORK_MODE_NR_LTE,
            NETWORK_MODE_NR_LTE_CDMA_EVDO,
            NETWORK_MODE_NR_LTE_GSM_WCDMA,
            NETWORK_MODE_NR_LTE_CDMA_EVDO_GSM_WCDMA,
            NETWORK_MODE_NR_LTE_WCDMA,
            NETWORK_MODE_NR_LTE_TDSCDMA,
            NETWORK_MODE_NR_LTE_TDSCDMA_GSM,
            NETWORK_MODE_NR_LTE_TDSCDMA_WCDMA,
            NETWORK_MODE_NR_LTE_TDSCDMA_GSM_WCDMA,
            NETWORK_MODE_NR_LTE_TDSCDMA_CDMA_EVDO_GSM_WCDMA
    })
    @Retention(RetentionPolicy.SOURCE)
    public @interface PrefNetworkMode{}

    /**
     * Preferred network mode is GSM/WCDMA (WCDMA preferred).
     * @hide
     */
    public static final int NETWORK_MODE_WCDMA_PREF = RILConstants.NETWORK_MODE_WCDMA_PREF;

    /**
     * Preferred network mode is GSM only.
     * @hide
     */
    public static final int NETWORK_MODE_GSM_ONLY = RILConstants.NETWORK_MODE_GSM_ONLY;

    /**
     * Preferred network mode is WCDMA only.
     * @hide
     */
    public static final int NETWORK_MODE_WCDMA_ONLY = RILConstants.NETWORK_MODE_WCDMA_ONLY;

    /**
     * Preferred network mode is GSM/WCDMA (auto mode, according to PRL).
     * @hide
     */
    public static final int NETWORK_MODE_GSM_UMTS = RILConstants.NETWORK_MODE_GSM_UMTS;

    /**
     * Preferred network mode is CDMA and EvDo (auto mode, according to PRL).
     * @hide
     */
    public static final int NETWORK_MODE_CDMA_EVDO = RILConstants.NETWORK_MODE_CDMA;

    /**
     * Preferred network mode is CDMA only.
     * @hide
     */
    public static final int NETWORK_MODE_CDMA_NO_EVDO = RILConstants.NETWORK_MODE_CDMA_NO_EVDO;

    /**
     * Preferred network mode is EvDo only.
     * @hide
     */
    public static final int NETWORK_MODE_EVDO_NO_CDMA = RILConstants.NETWORK_MODE_EVDO_NO_CDMA;

    /**
     * Preferred network mode is GSM/WCDMA, CDMA, and EvDo (auto mode, according to PRL).
     * @hide
     */
    public static final int NETWORK_MODE_GLOBAL = RILConstants.NETWORK_MODE_GLOBAL;

    /**
     * Preferred network mode is LTE, CDMA and EvDo.
     * @hide
     */
    public static final int NETWORK_MODE_LTE_CDMA_EVDO = RILConstants.NETWORK_MODE_LTE_CDMA_EVDO;

    /**
     * Preferred network mode is LTE, GSM/WCDMA.
     * @hide
     */
    public static final int NETWORK_MODE_LTE_GSM_WCDMA = RILConstants.NETWORK_MODE_LTE_GSM_WCDMA;

    /**
     * Preferred network mode is LTE, CDMA, EvDo, GSM/WCDMA.
     * @hide
     */
    public static final int NETWORK_MODE_LTE_CDMA_EVDO_GSM_WCDMA =
            RILConstants.NETWORK_MODE_LTE_CDMA_EVDO_GSM_WCDMA;

    /**
     * Preferred network mode is LTE Only.
     * @hide
     */
    public static final int NETWORK_MODE_LTE_ONLY = RILConstants.NETWORK_MODE_LTE_ONLY;

    /**
     * Preferred network mode is LTE/WCDMA.
     * @hide
     */
    public static final int NETWORK_MODE_LTE_WCDMA = RILConstants.NETWORK_MODE_LTE_WCDMA;

    /**
     * Preferred network mode is TD-SCDMA only.
     * @hide
     */
    public static final int NETWORK_MODE_TDSCDMA_ONLY = RILConstants.NETWORK_MODE_TDSCDMA_ONLY;

    /**
     * Preferred network mode is TD-SCDMA and WCDMA.
     * @hide
     */
    public static final int NETWORK_MODE_TDSCDMA_WCDMA = RILConstants.NETWORK_MODE_TDSCDMA_WCDMA;

    /**
     * Preferred network mode is TD-SCDMA and LTE.
     * @hide
     */
    public static final int NETWORK_MODE_LTE_TDSCDMA = RILConstants.NETWORK_MODE_LTE_TDSCDMA;

    /**
     * Preferred network mode is TD-SCDMA and GSM.
     * @hide
     */
    public static final int NETWORK_MODE_TDSCDMA_GSM = RILConstants.NETWORK_MODE_TDSCDMA_GSM;

    /**
     * Preferred network mode is TD-SCDMA,GSM and LTE.
     * @hide
     */
    public static final int NETWORK_MODE_LTE_TDSCDMA_GSM =
            RILConstants.NETWORK_MODE_LTE_TDSCDMA_GSM;

    /**
     * Preferred network mode is TD-SCDMA, GSM/WCDMA.
     * @hide
     */
    public static final int NETWORK_MODE_TDSCDMA_GSM_WCDMA =
            RILConstants.NETWORK_MODE_TDSCDMA_GSM_WCDMA;

    /**
     * Preferred network mode is TD-SCDMA, WCDMA and LTE.
     * @hide
     */
    public static final int NETWORK_MODE_LTE_TDSCDMA_WCDMA =
            RILConstants.NETWORK_MODE_LTE_TDSCDMA_WCDMA;

    /**
     * Preferred network mode is TD-SCDMA, GSM/WCDMA and LTE.
     * @hide
     */
    public static final int NETWORK_MODE_LTE_TDSCDMA_GSM_WCDMA =
            RILConstants.NETWORK_MODE_LTE_TDSCDMA_GSM_WCDMA;

    /**
     * Preferred network mode is TD-SCDMA,EvDo,CDMA,GSM/WCDMA.
     * @hide
     */
    public static final int NETWORK_MODE_TDSCDMA_CDMA_EVDO_GSM_WCDMA =
            RILConstants.NETWORK_MODE_TDSCDMA_CDMA_EVDO_GSM_WCDMA;
    /**
     * Preferred network mode is TD-SCDMA/LTE/GSM/WCDMA, CDMA, and EvDo.
     * @hide
     */
    public static final int NETWORK_MODE_LTE_TDSCDMA_CDMA_EVDO_GSM_WCDMA =
            RILConstants.NETWORK_MODE_LTE_TDSCDMA_CDMA_EVDO_GSM_WCDMA;

=======
>>>>>>> d8314407
    /**
     * Preferred network mode is NR 5G only.
     * @hide
     */
    public static final int NETWORK_MODE_NR_ONLY = RILConstants.NETWORK_MODE_NR_ONLY;

    /**
     * Preferred network mode is NR 5G, LTE.
     * @hide
     */
    public static final int NETWORK_MODE_NR_LTE = RILConstants.NETWORK_MODE_NR_LTE;

    /**
     * Preferred network mode is NR 5G, LTE, CDMA and EvDo.
     * @hide
     */
    public static final int NETWORK_MODE_NR_LTE_CDMA_EVDO =
            RILConstants.NETWORK_MODE_NR_LTE_CDMA_EVDO;

    /**
     * Preferred network mode is NR 5G, LTE, GSM and WCDMA.
     * @hide
     */
    public static final int NETWORK_MODE_NR_LTE_GSM_WCDMA =
            RILConstants.NETWORK_MODE_NR_LTE_GSM_WCDMA;

    /**
     * Preferred network mode is NR 5G, LTE, CDMA, EvDo, GSM and WCDMA.
     * @hide
     */
    public static final int NETWORK_MODE_NR_LTE_CDMA_EVDO_GSM_WCDMA =
            RILConstants.NETWORK_MODE_NR_LTE_CDMA_EVDO_GSM_WCDMA;

    /**
     * Preferred network mode is NR 5G, LTE and WCDMA.
     * @hide
     */
    public static final int NETWORK_MODE_NR_LTE_WCDMA = RILConstants.NETWORK_MODE_NR_LTE_WCDMA;

    /**
     * Preferred network mode is NR 5G, LTE and TDSCDMA.
     * @hide
     */
    public static final int NETWORK_MODE_NR_LTE_TDSCDMA = RILConstants.NETWORK_MODE_NR_LTE_TDSCDMA;

    /**
     * Preferred network mode is NR 5G, LTE, TD-SCDMA and GSM.
     * @hide
     */
    public static final int NETWORK_MODE_NR_LTE_TDSCDMA_GSM =
            RILConstants.NETWORK_MODE_NR_LTE_TDSCDMA_GSM;

    /**
     * Preferred network mode is NR 5G, LTE, TD-SCDMA, WCDMA.
     * @hide
     */
    public static final int NETWORK_MODE_NR_LTE_TDSCDMA_WCDMA =
            RILConstants.NETWORK_MODE_NR_LTE_TDSCDMA_WCDMA;

    /**
     * Preferred network mode is NR 5G, LTE, TD-SCDMA, GSM and WCDMA.
     * @hide
     */
    public static final int NETWORK_MODE_NR_LTE_TDSCDMA_GSM_WCDMA =
            RILConstants.NETWORK_MODE_NR_LTE_TDSCDMA_GSM_WCDMA;

    /**
     * Preferred network mode is NR 5G, LTE, TD-SCDMA, CDMA, EVDO, GSM and WCDMA.
     * @hide
     */
    public static final int NETWORK_MODE_NR_LTE_TDSCDMA_CDMA_EVDO_GSM_WCDMA =
            RILConstants.NETWORK_MODE_NR_LTE_TDSCDMA_CDMA_EVDO_GSM_WCDMA;

    /**
     * Get the preferred network type.
     * Used for device configuration by some CDMA operators.
     *
     * <p>Requires Permission:
     * {@link android.Manifest.permission#READ_PRIVILEGED_PHONE_STATE READ_PRIVILEGED_PHONE_STATE}
     * app has carrier privileges (see {@link #hasCarrierPrivileges}).
     *
     * @return the preferred network type, defined in RILConstants.java.
     * @hide
     */
<<<<<<< HEAD
    @RequiresPermission((android.Manifest.permission.READ_PRIVILEGED_PHONE_STATE))
    @UnsupportedAppUsage
    public @PrefNetworkMode int getPreferredNetworkType(int subId) {
=======
    @UnsupportedAppUsage
    public int getPreferredNetworkType(int subId) {
>>>>>>> d8314407
        try {
            ITelephony telephony = getITelephony();
            if (telephony != null) {
                return telephony.getPreferredNetworkType(subId);
            }
        } catch (RemoteException ex) {
            Rlog.e(TAG, "getPreferredNetworkType RemoteException", ex);
        } catch (NullPointerException ex) {
            Rlog.e(TAG, "getPreferredNetworkType NPE", ex);
        }
        return -1;
    }

    /**
     * Get the preferred network type bitmap.
     *
     * <p>If this object has been created with {@link #createForSubscriptionId}, applies to the
     * given subId. Otherwise, applies to {@link SubscriptionManager#getDefaultSubscriptionId()}
     *
     * <p>Requires Permission:
     * {@link android.Manifest.permission#READ_PRIVILEGED_PHONE_STATE READ_PRIVILEGED_PHONE_STATE}
     * or that the calling app has carrier privileges (see {@link #hasCarrierPrivileges}).
     *
     * @return The bitmap of preferred network types.
     *
     * @hide
     */
    @RequiresPermission(android.Manifest.permission.READ_PRIVILEGED_PHONE_STATE)
    @SystemApi
    public @NetworkTypeBitMask long getPreferredNetworkTypeBitmap() {
        try {
            ITelephony telephony = getITelephony();
            if (telephony != null) {
                return (long) RadioAccessFamily.getRafFromNetworkType(
                        telephony.getPreferredNetworkType(getSubId()));
            }
        } catch (RemoteException ex) {
            Rlog.e(TAG, "getPreferredNetworkTypeBitmap RemoteException", ex);
        } catch (NullPointerException ex) {
            Rlog.e(TAG, "getPreferredNetworkTypeBitmap NPE", ex);
        }
        return 0;
    }

    /**
     * Sets the network selection mode to automatic.
     *
     * <p>If this object has been created with {@link #createForSubscriptionId}, applies to the
     * given subId. Otherwise, applies to {@link SubscriptionManager#getDefaultSubscriptionId()}
     *
     * <p>Requires Permission:
     * {@link android.Manifest.permission#MODIFY_PHONE_STATE MODIFY_PHONE_STATE} or that the calling
     * app has carrier privileges (see {@link #hasCarrierPrivileges}).
     */
    @SuppressAutoDoc // Blocked by b/72967236 - no support for carrier privileges
    @RequiresPermission(android.Manifest.permission.MODIFY_PHONE_STATE)
    public void setNetworkSelectionModeAutomatic() {
        try {
            ITelephony telephony = getITelephony();
            if (telephony != null) {
                telephony.setNetworkSelectionModeAutomatic(getSubId());
            }
        } catch (RemoteException ex) {
            Rlog.e(TAG, "setNetworkSelectionModeAutomatic RemoteException", ex);
        } catch (NullPointerException ex) {
            Rlog.e(TAG, "setNetworkSelectionModeAutomatic NPE", ex);
        }
    }

    /**
     * Perform a radio scan and return the list of available networks.
     *
     * <p>If this object has been created with {@link #createForSubscriptionId}, applies to the
     * given subId. Otherwise, applies to {@link SubscriptionManager#getDefaultSubscriptionId()}
     *
     * <p> Note that this scan can take a long time (sometimes minutes) to happen.
     *
     * <p>Requires Permissions:
     * {@link android.Manifest.permission#MODIFY_PHONE_STATE} or that the calling app has carrier
     * privileges (see {@link #hasCarrierPrivileges})
     * and {@link android.Manifest.permission#ACCESS_COARSE_LOCATION}.
     *
     * @return {@link CellNetworkScanResult} with the status
     * {@link CellNetworkScanResult#STATUS_SUCCESS} and a list of
     * {@link com.android.internal.telephony.OperatorInfo} if it's available. Otherwise, the failure
     * caused will be included in the result.
     *
     * @hide
     */
    @RequiresPermission(allOf = {
            android.Manifest.permission.MODIFY_PHONE_STATE,
            Manifest.permission.ACCESS_COARSE_LOCATION
    })
    public CellNetworkScanResult getAvailableNetworks() {
        try {
            ITelephony telephony = getITelephony();
            if (telephony != null) {
                return telephony.getCellNetworkScanResults(getSubId(), getOpPackageName());
            }
        } catch (RemoteException ex) {
            Rlog.e(TAG, "getAvailableNetworks RemoteException", ex);
        } catch (NullPointerException ex) {
            Rlog.e(TAG, "getAvailableNetworks NPE", ex);
        }
        return new CellNetworkScanResult(
                CellNetworkScanResult.STATUS_UNKNOWN_ERROR, null /* OperatorInfo */);
    }

    /**
     * Request a network scan.
     *
     * This method is asynchronous, so the network scan results will be returned by callback.
     * The returned NetworkScan will contain a callback method which can be used to stop the scan.
     *
     * <p>Requires Permission:
     * {@link android.Manifest.permission#MODIFY_PHONE_STATE MODIFY_PHONE_STATE} or that the calling
     * app has carrier privileges (see {@link #hasCarrierPrivileges})
     * and {@link android.Manifest.permission#ACCESS_FINE_LOCATION}.
     *
     * @param request Contains all the RAT with bands/channels that need to be scanned.
     * @param executor The executor through which the callback should be invoked. Since the scan
     *        request may trigger multiple callbacks and they must be invoked in the same order as
     *        they are received by the platform, the user should provide an executor which executes
     *        tasks one at a time in serial order. For example AsyncTask.SERIAL_EXECUTOR.
     * @param callback Returns network scan results or errors.
     * @return A NetworkScan obj which contains a callback which can be used to stop the scan.
     */
    @SuppressAutoDoc // Blocked by b/72967236 - no support for carrier privileges
    @RequiresPermission(allOf = {
            android.Manifest.permission.MODIFY_PHONE_STATE,
            Manifest.permission.ACCESS_FINE_LOCATION
    })
    public NetworkScan requestNetworkScan(
            NetworkScanRequest request, Executor executor,
            TelephonyScanManager.NetworkScanCallback callback) {
        synchronized (this) {
            if (mTelephonyScanManager == null) {
                mTelephonyScanManager = new TelephonyScanManager();
            }
        }
        return mTelephonyScanManager.requestNetworkScan(getSubId(), request, executor, callback,
                getOpPackageName());
    }

    /**
     * @deprecated
     * Use {@link
     * #requestNetworkScan(NetworkScanRequest, Executor, TelephonyScanManager.NetworkScanCallback)}
     * @removed
     */
    @Deprecated
    @RequiresPermission(allOf = {
            android.Manifest.permission.MODIFY_PHONE_STATE,
            Manifest.permission.ACCESS_FINE_LOCATION
    })
    public NetworkScan requestNetworkScan(
        NetworkScanRequest request, TelephonyScanManager.NetworkScanCallback callback) {
        return requestNetworkScan(request, AsyncTask.SERIAL_EXECUTOR, callback);
    }

    /**
     * Ask the radio to connect to the input network and change selection mode to manual.
     *
     * <p>If this object has been created with {@link #createForSubscriptionId}, applies to the
     * given subId. Otherwise, applies to {@link SubscriptionManager#getDefaultSubscriptionId()}
     *
     * <p>Requires Permission:
     * {@link android.Manifest.permission#MODIFY_PHONE_STATE MODIFY_PHONE_STATE} or that the calling
     * app has carrier privileges (see {@link #hasCarrierPrivileges}).
     *
     * @param operatorNumeric the PLMN ID of the network to select.
     * @param persistSelection whether the selection will persist until reboot. If true, only allows
     * attaching to the selected PLMN until reboot; otherwise, attach to the chosen PLMN and resume
     * normal network selection next time.
     * @return {@code true} on success; {@code false} on any failure.
     */
    @SuppressAutoDoc // Blocked by b/72967236 - no support for carrier privileges
    @RequiresPermission(android.Manifest.permission.MODIFY_PHONE_STATE)
    public boolean setNetworkSelectionModeManual(String operatorNumeric, boolean persistSelection) {
        return setNetworkSelectionModeManual(
                new OperatorInfo(
                        "" /* operatorAlphaLong */, "" /* operatorAlphaShort */, operatorNumeric),
                persistSelection);
    }

    /**
     * Ask the radio to connect to the input network and change selection mode to manual.
     *
     * <p>If this object has been created with {@link #createForSubscriptionId}, applies to the
     * given subId. Otherwise, applies to {@link SubscriptionManager#getDefaultSubscriptionId()}
     *
     * <p>Requires Permission:
     * {@link android.Manifest.permission#MODIFY_PHONE_STATE MODIFY_PHONE_STATE} or that the calling
     * app has carrier privileges (see {@link #hasCarrierPrivileges}).
     *
     * @param operatorInfo included the PLMN id, long name, short name of the operator to attach to.
     * @param persistSelection whether the selection will persist until reboot. If true, only allows
     * attaching to the selected PLMN until reboot; otherwise, attach to the chosen PLMN and resume
     * normal network selection next time.
     * @return {@code true} on success; {@code true} on any failure.
     *
     * @hide
     */
    @RequiresPermission(android.Manifest.permission.MODIFY_PHONE_STATE)
    public boolean setNetworkSelectionModeManual(
            OperatorInfo operatorInfo, boolean persistSelection) {
        try {
            ITelephony telephony = getITelephony();
            if (telephony != null) {
                return telephony.setNetworkSelectionModeManual(
                        getSubId(), operatorInfo, persistSelection);
            }
        } catch (RemoteException ex) {
            Rlog.e(TAG, "setNetworkSelectionModeManual RemoteException", ex);
        }
        return false;
    }

   /**
     * Get the network selection mode.
     *
     * <p>If this object has been created with {@link #createForSubscriptionId}, applies to the
     * given subId. Otherwise, applies to {@link SubscriptionManager#getDefaultSubscriptionId()}

     * @return the network selection mode.
     *
     * @hide
     */
    @NetworkSelectionMode
    @RequiresPermission(android.Manifest.permission.READ_PHONE_STATE)
    public int getNetworkSelectionMode() {
        int mode = NETWORK_SELECTION_MODE_UNKNOWN;
        try {
            ITelephony telephony = getITelephony();
            if (telephony != null) {
                mode = telephony.getNetworkSelectionMode(getSubId());
            }
        } catch (RemoteException ex) {
            Rlog.e(TAG, "getNetworkSelectionMode RemoteException", ex);
        }
        return mode;
    }

    /**
     * Set the preferred network type.
     *
     * <p>Requires Permission:
     * {@link android.Manifest.permission#MODIFY_PHONE_STATE MODIFY_PHONE_STATE} or that the calling
     * app has carrier privileges (see {@link #hasCarrierPrivileges}).
     *
     * @param subId the id of the subscription to set the preferred network type for.
     * @param networkType the preferred network type, defined in RILConstants.java.
     * @return true on success; false on any failure.
     * @hide
     */
    @UnsupportedAppUsage
    public boolean setPreferredNetworkType(int subId, int networkType) {
        try {
            ITelephony telephony = getITelephony();
            if (telephony != null) {
                return telephony.setPreferredNetworkType(subId, networkType);
            }
        } catch (RemoteException ex) {
            Rlog.e(TAG, "setPreferredNetworkType RemoteException", ex);
        } catch (NullPointerException ex) {
            Rlog.e(TAG, "setPreferredNetworkType NPE", ex);
        }
        return false;
    }

    /**
     * Set the preferred network type bitmap.
     *
     * <p>If this object has been created with {@link #createForSubscriptionId}, applies to the
     * given subId. Otherwise, applies to {@link SubscriptionManager#getDefaultSubscriptionId()}
     *
     * <p>Requires Permission:
     * {@link android.Manifest.permission#MODIFY_PHONE_STATE MODIFY_PHONE_STATE} or that the calling
     * app has carrier privileges (see {@link #hasCarrierPrivileges}).
     *
     * @param networkTypeBitmap The bitmap of preferred network types.
     * @return true on success; false on any failure.
     * @hide
     */
    @RequiresPermission(android.Manifest.permission.MODIFY_PHONE_STATE)
    @SystemApi
    public boolean setPreferredNetworkTypeBitmap(@NetworkTypeBitMask long networkTypeBitmap) {
        try {
            ITelephony telephony = getITelephony();
            if (telephony != null) {
                return telephony.setPreferredNetworkType(
                        getSubId(), RadioAccessFamily.getNetworkTypeFromRaf(
                                (int) networkTypeBitmap));
            }
        } catch (RemoteException ex) {
            Rlog.e(TAG, "setPreferredNetworkType RemoteException", ex);
        } catch (NullPointerException ex) {
            Rlog.e(TAG, "setPreferredNetworkType NPE", ex);
        }
        return false;
    }

    /**
     * Set the preferred network type to global mode which includes LTE, CDMA, EvDo and GSM/WCDMA.
     *
     * <p>Requires that the calling app has carrier privileges (see {@link #hasCarrierPrivileges}).
     *
     * @return true on success; false on any failure.
     */
    public boolean setPreferredNetworkTypeToGlobal() {
        return setPreferredNetworkTypeToGlobal(getSubId());
    }

    /**
     * Set the preferred network type to global mode which includes LTE, CDMA, EvDo and GSM/WCDMA.
     *
     * <p>Requires that the calling app has carrier privileges (see {@link #hasCarrierPrivileges}).
     *
     * @return true on success; false on any failure.
     * @hide
     */
    public boolean setPreferredNetworkTypeToGlobal(int subId) {
        return setPreferredNetworkType(subId, RILConstants.NETWORK_MODE_LTE_CDMA_EVDO_GSM_WCDMA);
    }

    /**
     * Check TETHER_DUN_REQUIRED and TETHER_DUN_APN settings, net.tethering.noprovisioning
     * SystemProperty to decide whether DUN APN is required for
     * tethering.
     *
     * @return 0: Not required. 1: required. 2: Not set.
     * @hide
     */
    public int getTetherApnRequired() {
        try {
            ITelephony telephony = getITelephony();
            if (telephony != null)
                return telephony.getTetherApnRequired();
        } catch (RemoteException ex) {
            Rlog.e(TAG, "hasMatchedTetherApnSetting RemoteException", ex);
        } catch (NullPointerException ex) {
            Rlog.e(TAG, "hasMatchedTetherApnSetting NPE", ex);
        }
        return 2;
    }


    /**
     * Values used to return status for hasCarrierPrivileges call.
     */
    /** @hide */ @SystemApi
    public static final int CARRIER_PRIVILEGE_STATUS_HAS_ACCESS = 1;
    /** @hide */ @SystemApi
    public static final int CARRIER_PRIVILEGE_STATUS_NO_ACCESS = 0;
    /** @hide */ @SystemApi
    public static final int CARRIER_PRIVILEGE_STATUS_RULES_NOT_LOADED = -1;
    /** @hide */ @SystemApi
    public static final int CARRIER_PRIVILEGE_STATUS_ERROR_LOADING_RULES = -2;

    /**
     * Has the calling application been granted carrier privileges by the carrier.
     *
     * If any of the packages in the calling UID has carrier privileges, the
     * call will return true. This access is granted by the owner of the UICC
     * card and does not depend on the registered carrier.
     *
     * @return true if the app has carrier privileges.
     */
    public boolean hasCarrierPrivileges() {
        return hasCarrierPrivileges(getSubId());
    }

    /**
     * Has the calling application been granted carrier privileges by the carrier.
     *
     * If any of the packages in the calling UID has carrier privileges, the
     * call will return true. This access is granted by the owner of the UICC
     * card and does not depend on the registered carrier.
     *
     * @param subId The subscription to use.
     * @return true if the app has carrier privileges.
     * @hide
     */
    public boolean hasCarrierPrivileges(int subId) {
        try {
            ITelephony telephony = getITelephony();
            if (telephony != null) {
                return telephony.getCarrierPrivilegeStatus(subId)
                        == CARRIER_PRIVILEGE_STATUS_HAS_ACCESS;
            }
        } catch (RemoteException ex) {
            Rlog.e(TAG, "hasCarrierPrivileges RemoteException", ex);
        } catch (NullPointerException ex) {
            Rlog.e(TAG, "hasCarrierPrivileges NPE", ex);
        }
        return false;
    }

    /**
     * Override the branding for the current ICCID.
     *
     * Once set, whenever the SIM is present in the device, the service
     * provider name (SPN) and the operator name will both be replaced by the
     * brand value input. To unset the value, the same function should be
     * called with a null brand value.
     *
     * <p>Requires that the calling app has carrier privileges (see {@link #hasCarrierPrivileges}).
     *
     * @param brand The brand name to display/set.
     * @return true if the operation was executed correctly.
     */
    public boolean setOperatorBrandOverride(String brand) {
        return setOperatorBrandOverride(getSubId(), brand);
    }

    /**
     * Override the branding for the current ICCID.
     *
     * Once set, whenever the SIM is present in the device, the service
     * provider name (SPN) and the operator name will both be replaced by the
     * brand value input. To unset the value, the same function should be
     * called with a null brand value.
     *
     * <p>Requires that the calling app has carrier privileges (see {@link #hasCarrierPrivileges}).
     *
     * @param subId The subscription to use.
     * @param brand The brand name to display/set.
     * @return true if the operation was executed correctly.
     * @hide
     */
    public boolean setOperatorBrandOverride(int subId, String brand) {
        try {
            ITelephony telephony = getITelephony();
            if (telephony != null)
                return telephony.setOperatorBrandOverride(subId, brand);
        } catch (RemoteException ex) {
            Rlog.e(TAG, "setOperatorBrandOverride RemoteException", ex);
        } catch (NullPointerException ex) {
            Rlog.e(TAG, "setOperatorBrandOverride NPE", ex);
        }
        return false;
    }

    /**
     * Override the roaming preference for the current ICCID.
     *
     * Using this call, the carrier app (see #hasCarrierPrivileges) can override
     * the platform's notion of a network operator being considered roaming or not.
     * The change only affects the ICCID that was active when this call was made.
     *
     * If null is passed as any of the input, the corresponding value is deleted.
     *
     * <p>Requires that the caller have carrier privilege. See #hasCarrierPrivileges.
     *
     * @param gsmRoamingList - List of MCCMNCs to be considered roaming for 3GPP RATs.
     * @param gsmNonRoamingList - List of MCCMNCs to be considered not roaming for 3GPP RATs.
     * @param cdmaRoamingList - List of SIDs to be considered roaming for 3GPP2 RATs.
     * @param cdmaNonRoamingList - List of SIDs to be considered not roaming for 3GPP2 RATs.
     * @return true if the operation was executed correctly.
     *
     * @hide
     */
    @UnsupportedAppUsage
    public boolean setRoamingOverride(List<String> gsmRoamingList,
            List<String> gsmNonRoamingList, List<String> cdmaRoamingList,
            List<String> cdmaNonRoamingList) {
        return setRoamingOverride(getSubId(), gsmRoamingList, gsmNonRoamingList,
                cdmaRoamingList, cdmaNonRoamingList);
    }

    /**
     * Override the roaming preference for the current ICCID.
     *
     * Using this call, the carrier app (see #hasCarrierPrivileges) can override
     * the platform's notion of a network operator being considered roaming or not.
     * The change only affects the ICCID that was active when this call was made.
     *
     * If null is passed as any of the input, the corresponding value is deleted.
     *
     * <p>Requires that the caller have carrier privilege. See #hasCarrierPrivileges.
     *
     * @param subId for which the roaming overrides apply.
     * @param gsmRoamingList - List of MCCMNCs to be considered roaming for 3GPP RATs.
     * @param gsmNonRoamingList - List of MCCMNCs to be considered not roaming for 3GPP RATs.
     * @param cdmaRoamingList - List of SIDs to be considered roaming for 3GPP2 RATs.
     * @param cdmaNonRoamingList - List of SIDs to be considered not roaming for 3GPP2 RATs.
     * @return true if the operation was executed correctly.
     *
     * @hide
     */
    public boolean setRoamingOverride(int subId, List<String> gsmRoamingList,
            List<String> gsmNonRoamingList, List<String> cdmaRoamingList,
            List<String> cdmaNonRoamingList) {
        try {
            ITelephony telephony = getITelephony();
            if (telephony != null)
                return telephony.setRoamingOverride(subId, gsmRoamingList, gsmNonRoamingList,
                        cdmaRoamingList, cdmaNonRoamingList);
        } catch (RemoteException ex) {
            Rlog.e(TAG, "setRoamingOverride RemoteException", ex);
        } catch (NullPointerException ex) {
            Rlog.e(TAG, "setRoamingOverride NPE", ex);
        }
        return false;
    }

    /**
     * Expose the rest of ITelephony to @SystemApi
     */

    /** @hide */
    @SystemApi
    @RequiresPermission(android.Manifest.permission.MODIFY_PHONE_STATE)
    public String getCdmaMdn() {
        return getCdmaMdn(getSubId());
    }

    /** @hide */
    @SystemApi
    @RequiresPermission(android.Manifest.permission.MODIFY_PHONE_STATE)
    public String getCdmaMdn(int subId) {
        try {
            ITelephony telephony = getITelephony();
            if (telephony == null)
                return null;
            return telephony.getCdmaMdn(subId);
        } catch (RemoteException ex) {
            return null;
        } catch (NullPointerException ex) {
            return null;
        }
    }

    /** @hide */
    @SystemApi
    @RequiresPermission(android.Manifest.permission.MODIFY_PHONE_STATE)
    public String getCdmaMin() {
        return getCdmaMin(getSubId());
    }

    /** @hide */
    @SystemApi
    @RequiresPermission(android.Manifest.permission.MODIFY_PHONE_STATE)
    public String getCdmaMin(int subId) {
        try {
            ITelephony telephony = getITelephony();
            if (telephony == null)
                return null;
            return telephony.getCdmaMin(subId);
        } catch (RemoteException ex) {
            return null;
        } catch (NullPointerException ex) {
            return null;
        }
    }

    /** @hide */
    @SystemApi
    @SuppressLint("Doclava125")
    public int checkCarrierPrivilegesForPackage(String pkgName) {
        try {
            ITelephony telephony = getITelephony();
            if (telephony != null)
                return telephony.checkCarrierPrivilegesForPackage(pkgName);
        } catch (RemoteException ex) {
            Rlog.e(TAG, "checkCarrierPrivilegesForPackage RemoteException", ex);
        } catch (NullPointerException ex) {
            Rlog.e(TAG, "checkCarrierPrivilegesForPackage NPE", ex);
        }
        return CARRIER_PRIVILEGE_STATUS_NO_ACCESS;
    }

    /** @hide */
    @SystemApi
    @SuppressLint("Doclava125")
    public int checkCarrierPrivilegesForPackageAnyPhone(String pkgName) {
        try {
            ITelephony telephony = getITelephony();
            if (telephony != null)
                return telephony.checkCarrierPrivilegesForPackageAnyPhone(pkgName);
        } catch (RemoteException ex) {
            Rlog.e(TAG, "checkCarrierPrivilegesForPackageAnyPhone RemoteException", ex);
        } catch (NullPointerException ex) {
            Rlog.e(TAG, "checkCarrierPrivilegesForPackageAnyPhone NPE", ex);
        }
        return CARRIER_PRIVILEGE_STATUS_NO_ACCESS;
    }

    /** @hide */
    @SystemApi
    public List<String> getCarrierPackageNamesForIntent(Intent intent) {
        return getCarrierPackageNamesForIntentAndPhone(intent, getPhoneId());
    }

    /** @hide */
    @SystemApi
    public List<String> getCarrierPackageNamesForIntentAndPhone(Intent intent, int phoneId) {
        try {
            ITelephony telephony = getITelephony();
            if (telephony != null)
                return telephony.getCarrierPackageNamesForIntentAndPhone(intent, phoneId);
        } catch (RemoteException ex) {
            Rlog.e(TAG, "getCarrierPackageNamesForIntentAndPhone RemoteException", ex);
        } catch (NullPointerException ex) {
            Rlog.e(TAG, "getCarrierPackageNamesForIntentAndPhone NPE", ex);
        }
        return null;
    }

    /** @hide */
    public List<String> getPackagesWithCarrierPrivileges() {
        try {
            ITelephony telephony = getITelephony();
            if (telephony != null) {
                return telephony.getPackagesWithCarrierPrivileges();
            }
        } catch (RemoteException ex) {
            Rlog.e(TAG, "getPackagesWithCarrierPrivileges RemoteException", ex);
        } catch (NullPointerException ex) {
            Rlog.e(TAG, "getPackagesWithCarrierPrivileges NPE", ex);
        }
        return Collections.EMPTY_LIST;
    }

    /** @hide */
    @SystemApi
    @SuppressLint("Doclava125")
    public void dial(String number) {
        try {
            ITelephony telephony = getITelephony();
            if (telephony != null)
                telephony.dial(number);
        } catch (RemoteException e) {
            Log.e(TAG, "Error calling ITelephony#dial", e);
        }
    }

    /**
     * @deprecated Use  {@link android.telecom.TelecomManager#placeCall(Uri address,
     * Bundle extras)} instead.
     * @hide
     */
    @Deprecated
    @SystemApi
    @RequiresPermission(android.Manifest.permission.CALL_PHONE)
    public void call(String callingPackage, String number) {
        try {
            ITelephony telephony = getITelephony();
            if (telephony != null)
                telephony.call(callingPackage, number);
        } catch (RemoteException e) {
            Log.e(TAG, "Error calling ITelephony#call", e);
        }
    }

    /**
     * @removed Use {@link android.telecom.TelecomManager#endCall()} instead.
     * @hide
     * @removed
     */
    @Deprecated
    @SystemApi
    @RequiresPermission(android.Manifest.permission.CALL_PHONE)
    public boolean endCall() {
        return false;
    }

    /**
     * @removed Use {@link android.telecom.TelecomManager#acceptRingingCall} instead
     * @hide
     * @removed
     */
    @Deprecated
    @SystemApi
    @RequiresPermission(android.Manifest.permission.MODIFY_PHONE_STATE)
    public void answerRingingCall() {
        // No-op
    }

    /**
     * @removed Use {@link android.telecom.TelecomManager#silenceRinger} instead
     * @hide
     */
    @Deprecated
    @SystemApi
    @SuppressLint("Doclava125")
    public void silenceRinger() {
        // No-op
    }

    /**
     * @deprecated Use {@link android.telecom.TelecomManager#isInCall} instead
     * @hide
     */
    @Deprecated
    @SystemApi
    @RequiresPermission(anyOf = {
            android.Manifest.permission.READ_PRIVILEGED_PHONE_STATE,
            android.Manifest.permission.READ_PHONE_STATE
    })
    public boolean isOffhook() {
        TelecomManager tm = (TelecomManager) mContext.getSystemService(TELECOM_SERVICE);
        return tm.isInCall();
    }

    /**
     * @deprecated Use {@link android.telecom.TelecomManager#isRinging} instead
     * @hide
     */
    @Deprecated
    @SystemApi
    @RequiresPermission(anyOf = {
            android.Manifest.permission.READ_PRIVILEGED_PHONE_STATE,
            android.Manifest.permission.READ_PHONE_STATE
    })
    public boolean isRinging() {
        TelecomManager tm = (TelecomManager) mContext.getSystemService(TELECOM_SERVICE);
        return tm.isRinging();
    }

    /**
     * @deprecated Use {@link android.telecom.TelecomManager#isInCall} instead
     * @hide
     */
    @Deprecated
    @SystemApi
    @RequiresPermission(anyOf = {
            android.Manifest.permission.READ_PRIVILEGED_PHONE_STATE,
            android.Manifest.permission.READ_PHONE_STATE
    })
    public boolean isIdle() {
        TelecomManager tm = (TelecomManager) mContext.getSystemService(TELECOM_SERVICE);
        return !tm.isInCall();
    }

    /**
     * @deprecated Use {@link android.telephony.TelephonyManager#getServiceState} instead
     * @hide
     */
    @Deprecated
    @SystemApi
    @RequiresPermission(anyOf = {
            android.Manifest.permission.READ_PRIVILEGED_PHONE_STATE,
            android.Manifest.permission.READ_PHONE_STATE
    })
    public boolean isRadioOn() {
        try {
            ITelephony telephony = getITelephony();
            if (telephony != null)
                return telephony.isRadioOn(getOpPackageName());
        } catch (RemoteException e) {
            Log.e(TAG, "Error calling ITelephony#isRadioOn", e);
        }
        return false;
    }

    /** @hide */
    @SystemApi
    @RequiresPermission(android.Manifest.permission.MODIFY_PHONE_STATE)
    public boolean supplyPin(String pin) {
        try {
            ITelephony telephony = getITelephony();
            if (telephony != null)
                return telephony.supplyPin(pin);
        } catch (RemoteException e) {
            Log.e(TAG, "Error calling ITelephony#supplyPin", e);
        }
        return false;
    }

    /** @hide */
    @SystemApi
    @RequiresPermission(android.Manifest.permission.MODIFY_PHONE_STATE)
    public boolean supplyPuk(String puk, String pin) {
        try {
            ITelephony telephony = getITelephony();
            if (telephony != null)
                return telephony.supplyPuk(puk, pin);
        } catch (RemoteException e) {
            Log.e(TAG, "Error calling ITelephony#supplyPuk", e);
        }
        return false;
    }

    /** @hide */
    @SystemApi
    @RequiresPermission(android.Manifest.permission.MODIFY_PHONE_STATE)
    public int[] supplyPinReportResult(String pin) {
        try {
            ITelephony telephony = getITelephony();
            if (telephony != null)
                return telephony.supplyPinReportResult(pin);
        } catch (RemoteException e) {
            Log.e(TAG, "Error calling ITelephony#supplyPinReportResult", e);
        }
        return new int[0];
    }

    /** @hide */
    @SystemApi
    @RequiresPermission(android.Manifest.permission.MODIFY_PHONE_STATE)
    public int[] supplyPukReportResult(String puk, String pin) {
        try {
            ITelephony telephony = getITelephony();
            if (telephony != null)
                return telephony.supplyPukReportResult(puk, pin);
        } catch (RemoteException e) {
            Log.e(TAG, "Error calling ITelephony#]", e);
        }
        return new int[0];
    }

    /**
     * Used to notify callers of
     * {@link TelephonyManager#sendUssdRequest(String, UssdResponseCallback, Handler)} when the
     * network either successfully executes a USSD request, or if there was a failure while
     * executing the request.
     * <p>
     * {@link #onReceiveUssdResponse(TelephonyManager, String, CharSequence)} will be called if the
     * USSD request has succeeded.
     * {@link #onReceiveUssdResponseFailed(TelephonyManager, String, int)} will be called if the
     * USSD request has failed.
     */
    public static abstract class UssdResponseCallback {
       /**
        * Called when a USSD request has succeeded.  The {@code response} contains the USSD
        * response received from the network.  The calling app can choose to either display the
        * response to the user or perform some operation based on the response.
        * <p>
        * USSD responses are unstructured text and their content is determined by the mobile network
        * operator.
        *
        * @param telephonyManager the TelephonyManager the callback is registered to.
        * @param request the USSD request sent to the mobile network.
        * @param response the response to the USSD request provided by the mobile network.
        **/
       public void onReceiveUssdResponse(final TelephonyManager telephonyManager,
                                         String request, CharSequence response) {};

       /**
        * Called when a USSD request has failed to complete.
        *
        * @param telephonyManager the TelephonyManager the callback is registered to.
        * @param request the USSD request sent to the mobile network.
        * @param failureCode failure code indicating why the request failed.  Will be either
        *        {@link TelephonyManager#USSD_RETURN_FAILURE} or
        *        {@link TelephonyManager#USSD_ERROR_SERVICE_UNAVAIL}.
        **/
       public void onReceiveUssdResponseFailed(final TelephonyManager telephonyManager,
                                               String request, int failureCode) {};
    }

    /**
     * Sends an Unstructured Supplementary Service Data (USSD) request to the mobile network and
     * informs the caller of the response via the supplied {@code callback}.
     * <p>Carriers define USSD codes which can be sent by the user to request information such as
     * the user's current data balance or minutes balance.
     * <p>Requires permission:
     * {@link android.Manifest.permission#CALL_PHONE}
     * @param ussdRequest the USSD command to be executed.
     * @param callback called by the framework to inform the caller of the result of executing the
     *                 USSD request (see {@link UssdResponseCallback}).
     * @param handler the {@link Handler} to run the request on.
     */
    @RequiresPermission(android.Manifest.permission.CALL_PHONE)
    public void sendUssdRequest(String ussdRequest,
                                final UssdResponseCallback callback, Handler handler) {
        checkNotNull(callback, "UssdResponseCallback cannot be null.");
        final TelephonyManager telephonyManager = this;

        ResultReceiver wrappedCallback = new ResultReceiver(handler) {
            @Override
            protected void onReceiveResult(int resultCode, Bundle ussdResponse) {
                Rlog.d(TAG, "USSD:" + resultCode);
                checkNotNull(ussdResponse, "ussdResponse cannot be null.");
                UssdResponse response = ussdResponse.getParcelable(USSD_RESPONSE);

                if (resultCode == USSD_RETURN_SUCCESS) {
                    callback.onReceiveUssdResponse(telephonyManager, response.getUssdRequest(),
                            response.getReturnMessage());
                } else {
                    callback.onReceiveUssdResponseFailed(telephonyManager,
                            response.getUssdRequest(), resultCode);
                }
            }
        };

        try {
            ITelephony telephony = getITelephony();
            if (telephony != null) {
                telephony.handleUssdRequest(getSubId(), ussdRequest, wrappedCallback);
            }
        } catch (RemoteException e) {
            Log.e(TAG, "Error calling ITelephony#sendUSSDCode", e);
            UssdResponse response = new UssdResponse(ussdRequest, "");
            Bundle returnData = new Bundle();
            returnData.putParcelable(USSD_RESPONSE, response);
            wrappedCallback.send(USSD_ERROR_SERVICE_UNAVAIL, returnData);
        }
    }

    /**
     * Whether the device is currently on a technology (e.g. UMTS or LTE) which can support
     * voice and data simultaneously. This can change based on location or network condition.
     *
     * @return {@code true} if simultaneous voice and data supported, and {@code false} otherwise.
     */
    public boolean isConcurrentVoiceAndDataSupported() {
        try {
            ITelephony telephony = getITelephony();
            return (telephony == null ? false : telephony.isConcurrentVoiceAndDataAllowed(
                    getSubId()));
        } catch (RemoteException e) {
            Log.e(TAG, "Error calling ITelephony#isConcurrentVoiceAndDataAllowed", e);
        }
        return false;
    }

    /** @hide */
    @SystemApi
    @RequiresPermission(android.Manifest.permission.MODIFY_PHONE_STATE)
    public boolean handlePinMmi(String dialString) {
        try {
            ITelephony telephony = getITelephony();
            if (telephony != null)
                return telephony.handlePinMmi(dialString);
        } catch (RemoteException e) {
            Log.e(TAG, "Error calling ITelephony#handlePinMmi", e);
        }
        return false;
    }

    /** @hide */
    @SystemApi
    @RequiresPermission(android.Manifest.permission.MODIFY_PHONE_STATE)
    public boolean handlePinMmiForSubscriber(int subId, String dialString) {
        try {
            ITelephony telephony = getITelephony();
            if (telephony != null)
                return telephony.handlePinMmiForSubscriber(subId, dialString);
        } catch (RemoteException e) {
            Log.e(TAG, "Error calling ITelephony#handlePinMmi", e);
        }
        return false;
    }

    /** @hide */
    @SystemApi
    @RequiresPermission(android.Manifest.permission.MODIFY_PHONE_STATE)
    public void toggleRadioOnOff() {
        try {
            ITelephony telephony = getITelephony();
            if (telephony != null)
                telephony.toggleRadioOnOff();
        } catch (RemoteException e) {
            Log.e(TAG, "Error calling ITelephony#toggleRadioOnOff", e);
        }
    }

    /** @hide */
    @SystemApi
    @RequiresPermission(android.Manifest.permission.MODIFY_PHONE_STATE)
    public boolean setRadio(boolean turnOn) {
        try {
            ITelephony telephony = getITelephony();
            if (telephony != null)
                return telephony.setRadio(turnOn);
        } catch (RemoteException e) {
            Log.e(TAG, "Error calling ITelephony#setRadio", e);
        }
        return false;
    }

    /** @hide */
    @SystemApi
    @RequiresPermission(android.Manifest.permission.MODIFY_PHONE_STATE)
    public boolean setRadioPower(boolean turnOn) {
        try {
            ITelephony telephony = getITelephony();
            if (telephony != null)
                return telephony.setRadioPower(turnOn);
        } catch (RemoteException e) {
            Log.e(TAG, "Error calling ITelephony#setRadioPower", e);
        }
        return false;
    }

    /** @hide */
    @Retention(RetentionPolicy.SOURCE)
    @IntDef(prefix = {"RADIO_POWER_"},
            value = {RADIO_POWER_OFF,
                    RADIO_POWER_ON,
                    RADIO_POWER_UNAVAILABLE,
            })
    public @interface RadioPowerState {}

    /**
     * Radio explicitly powered off (e.g, airplane mode).
     * @hide
     */
    @SystemApi
    public static final int RADIO_POWER_OFF = 0;

    /**
     * Radio power is on.
     * @hide
     */
    @SystemApi
    public static final int RADIO_POWER_ON = 1;

    /**
     * Radio power unavailable (eg, modem resetting or not booted).
     * @hide
     */
    @SystemApi
    public static final int RADIO_POWER_UNAVAILABLE = 2;

    /**
     * @return current modem radio state.
     *
     * <p>Requires permission: {@link android.Manifest.permission#READ_PRIVILEGED_PHONE_STATE} or
     * {@link android.Manifest.permission#READ_PHONE_STATE} or that the calling
     * app has carrier privileges (see {@link #hasCarrierPrivileges}).
     *
     * @hide
     */
    @SystemApi
    @RequiresPermission(anyOf = {android.Manifest.permission.READ_PRIVILEGED_PHONE_STATE,
            android.Manifest.permission.READ_PHONE_STATE})
    public @RadioPowerState int getRadioPowerState() {
        try {
            ITelephony telephony = getITelephony();
            if (telephony != null) {
                return telephony.getRadioPowerState(getSlotIndex(), mContext.getOpPackageName());
            }
        } catch (RemoteException ex) {
            // This could happen if binder process crashes.
        }
        return RADIO_POWER_UNAVAILABLE;
    }

    /** @hide */
    @SystemApi
    @SuppressLint("Doclava125")
    public void updateServiceLocation() {
        try {
            ITelephony telephony = getITelephony();
            if (telephony != null)
                telephony.updateServiceLocation();
        } catch (RemoteException e) {
            Log.e(TAG, "Error calling ITelephony#updateServiceLocation", e);
        }
    }

    /** @hide */
    @SystemApi
    @RequiresPermission(android.Manifest.permission.MODIFY_PHONE_STATE)
    public boolean enableDataConnectivity() {
        try {
            ITelephony telephony = getITelephony();
            if (telephony != null)
                return telephony.enableDataConnectivity();
        } catch (RemoteException e) {
            Log.e(TAG, "Error calling ITelephony#enableDataConnectivity", e);
        }
        return false;
    }

    /** @hide */
    @SystemApi
    @RequiresPermission(android.Manifest.permission.MODIFY_PHONE_STATE)
    public boolean disableDataConnectivity() {
        try {
            ITelephony telephony = getITelephony();
            if (telephony != null)
                return telephony.disableDataConnectivity();
        } catch (RemoteException e) {
            Log.e(TAG, "Error calling ITelephony#disableDataConnectivity", e);
        }
        return false;
    }

    /** @hide */
    @SystemApi
    public boolean isDataConnectivityPossible() {
        try {
            ITelephony telephony = getITelephony();
            if (telephony != null)
                return telephony.isDataConnectivityPossible(getSubId(SubscriptionManager
                        .getDefaultDataSubscriptionId()));
        } catch (RemoteException e) {
            Log.e(TAG, "Error calling ITelephony#isDataAllowed", e);
        }
        return false;
    }

    /** @hide */
    @SystemApi
    public boolean needsOtaServiceProvisioning() {
        try {
            ITelephony telephony = getITelephony();
            if (telephony != null)
                return telephony.needsOtaServiceProvisioning();
        } catch (RemoteException e) {
            Log.e(TAG, "Error calling ITelephony#needsOtaServiceProvisioning", e);
        }
        return false;
    }

    /**
     * Turns mobile data on or off.
     * If this object has been created with {@link #createForSubscriptionId}, applies to the given
     * subId. Otherwise, applies to {@link SubscriptionManager#getDefaultDataSubscriptionId()}
     *
     * <p>Requires Permission:
     * {@link android.Manifest.permission#MODIFY_PHONE_STATE MODIFY_PHONE_STATE} or that the calling
     * app has carrier privileges (see {@link #hasCarrierPrivileges}).
     *
     * @param enable Whether to enable mobile data.
     *
     */
    @SuppressAutoDoc // Blocked by b/72967236 - no support for carrier privileges
    @RequiresPermission(android.Manifest.permission.MODIFY_PHONE_STATE)
    public void setDataEnabled(boolean enable) {
        setDataEnabled(getSubId(SubscriptionManager.getDefaultDataSubscriptionId()), enable);
    }

    /**
     * @hide
     * @deprecated use {@link #setDataEnabled(boolean)} instead.
    */
    @SystemApi
    @Deprecated
    @RequiresPermission(android.Manifest.permission.MODIFY_PHONE_STATE)
    public void setDataEnabled(int subId, boolean enable) {
        try {
            Log.d(TAG, "setDataEnabled: enabled=" + enable);
            ITelephony telephony = getITelephony();
            if (telephony != null)
                telephony.setUserDataEnabled(subId, enable);
        } catch (RemoteException e) {
            Log.e(TAG, "Error calling ITelephony#setUserDataEnabled", e);
        }
    }

    /**
     * @deprecated use {@link #isDataEnabled()} instead.
     * @hide
     */
    @SystemApi
    @Deprecated
    public boolean getDataEnabled() {
        return isDataEnabled();
    }

    /**
     * Returns whether mobile data is enabled or not per user setting. There are other factors
     * that could disable mobile data, but they are not considered here.
     *
     * If this object has been created with {@link #createForSubscriptionId}, applies to the given
     * subId. Otherwise, applies to {@link SubscriptionManager#getDefaultDataSubscriptionId()}
     *
     * <p>Requires one of the following permissions:
     * {@link android.Manifest.permission#ACCESS_NETWORK_STATE},
     * {@link android.Manifest.permission#MODIFY_PHONE_STATE}, or that the calling app has carrier
     * privileges (see {@link #hasCarrierPrivileges}).
     *
     * <p>Note that this does not take into account any data restrictions that may be present on the
     * calling app. Such restrictions may be inspected with
     * {@link ConnectivityManager#getRestrictBackgroundStatus}.
     *
     * @return true if mobile data is enabled.
     */
    @RequiresPermission(anyOf = {android.Manifest.permission.ACCESS_NETWORK_STATE,
            android.Manifest.permission.MODIFY_PHONE_STATE})
    public boolean isDataEnabled() {
        return getDataEnabled(getSubId(SubscriptionManager.getDefaultDataSubscriptionId()));
    }

    /**
     * Returns whether mobile data roaming is enabled on the subscription.
     *
     * <p>If this object has been created with {@link #createForSubscriptionId}, applies to the
     * given subId. Otherwise, applies to {@link SubscriptionManager#getDefaultDataSubscriptionId()}
     *
     * <p>Requires one of the following permissions:
     * {@link android.Manifest.permission#ACCESS_NETWORK_STATE},
     * {@link android.Manifest.permission#READ_PHONE_STATE} or that the calling app
     * has carrier privileges (see {@link #hasCarrierPrivileges}).
     *
     * @return {@code true} if the data roaming is enabled on the subscription, otherwise return
     * {@code false}.
     */
    @RequiresPermission(anyOf = {android.Manifest.permission.ACCESS_NETWORK_STATE,
            android.Manifest.permission.READ_PHONE_STATE})
    public boolean isDataRoamingEnabled() {
        boolean isDataRoamingEnabled = false;
        try {
            ITelephony telephony = getITelephony();
            if (telephony != null) {
                isDataRoamingEnabled = telephony.isDataRoamingEnabled(
                        getSubId(SubscriptionManager.getDefaultDataSubscriptionId()));
            }
        } catch (RemoteException e) {
            Log.e(TAG, "Error calling ITelephony#isDataRoamingEnabled", e);
        }
        return isDataRoamingEnabled;
    }

    /**
     * Gets the roaming mode for CDMA phone.
     *
     * <p>If this object has been created with {@link #createForSubscriptionId}, applies to the
     * given subId. Otherwise, applies to {@link SubscriptionManager#getDefaultSubscriptionId()}
     *
     * @return one of {@link #CDMA_ROAMING_MODE_RADIO_DEFAULT}, {@link #CDMA_ROAMING_MODE_HOME},
     * {@link #CDMA_ROAMING_MODE_AFFILIATED}, {@link #CDMA_ROAMING_MODE_ANY}.
     *
     * @hide
     */
    @RequiresPermission(android.Manifest.permission.READ_PHONE_STATE)
    public int getCdmaRoamingMode() {
        int mode = CDMA_ROAMING_MODE_RADIO_DEFAULT;
        try {
            ITelephony telephony = getITelephony();
            if (telephony != null) {
                mode = telephony.getCdmaRoamingMode(getSubId());
            }
        } catch (RemoteException ex) {
            Log.e(TAG, "Error calling ITelephony#getCdmaRoamingMode", ex);
        }
        return mode;
    }

    /**
     * Sets the roaming mode for CDMA phone to the given mode {@code mode}.
     *
     * <p>If this object has been created with {@link #createForSubscriptionId}, applies to the
     * given subId. Otherwise, applies to {@link SubscriptionManager#getDefaultSubscriptionId()}
     *
     * @param mode should be one of {@link #CDMA_ROAMING_MODE_RADIO_DEFAULT},
     * {@link #CDMA_ROAMING_MODE_HOME}, {@link #CDMA_ROAMING_MODE_AFFILIATED},
     * {@link #CDMA_ROAMING_MODE_ANY}.
     *
     * @return {@code true} if successed.
     *
     * @hide
     */
    @RequiresPermission(android.Manifest.permission.MODIFY_PHONE_STATE)
    public boolean setCdmaRoamingMode(int mode) {
        try {
            ITelephony telephony = getITelephony();
            if (telephony != null) {
                return telephony.setCdmaRoamingMode(getSubId(), mode);
            }
        } catch (RemoteException ex) {
            Log.e(TAG, "Error calling ITelephony#setCdmaRoamingMode", ex);
        }
        return false;
    }

    /**
     * Sets the subscription mode for CDMA phone to the given mode {@code mode}.
     *
     * @param mode CDMA subscription mode
     *
     * @return {@code true} if successed.
     *
     * @see Phone#CDMA_SUBSCRIPTION_UNKNOWN
     * @see Phone#CDMA_SUBSCRIPTION_RUIM_SIM
     * @see Phone#CDMA_SUBSCRIPTION_NV
     *
     * @hide
     */
    @RequiresPermission(android.Manifest.permission.MODIFY_PHONE_STATE)
    public boolean setCdmaSubscriptionMode(int mode) {
        try {
            ITelephony telephony = getITelephony();
            if (telephony != null) {
                return telephony.setCdmaSubscriptionMode(getSubId(), mode);
            }
        } catch (RemoteException ex) {
            Log.e(TAG, "Error calling ITelephony#setCdmaSubscriptionMode", ex);
        }
        return false;
    }

    /**
     * Enables/Disables the data roaming on the subscription.
     *
     * <p>If this object has been created with {@link #createForSubscriptionId}, applies to the
     * given subId. Otherwise, applies to {@link SubscriptionManager#getDefaultDataSubscriptionId()}
     *
     * <p> Requires permission:
     * {@link android.Manifest.permission#MODIFY_PHONE_STATE} or that the calling app has carrier
     * privileges (see {@link #hasCarrierPrivileges}).
     *
     * @param isEnabled {@code true} to enable mobile data roaming, otherwise disable it.
     *
     * @hide
     */
    @SystemApi
    @RequiresPermission(android.Manifest.permission.MODIFY_PHONE_STATE)
    public void setDataRoamingEnabled(boolean isEnabled) {
        try {
            ITelephony telephony = getITelephony();
            if (telephony != null) {
                telephony.setDataRoamingEnabled(
                        getSubId(SubscriptionManager.getDefaultDataSubscriptionId()), isEnabled);
            }
        } catch (RemoteException e) {
            Log.e(TAG, "Error calling ITelephony#setDataRoamingEnabled", e);
        }
    }

    /**
     * @deprecated use {@link #isDataEnabled()} instead.
     * @hide
     */
    @Deprecated
    @SystemApi
    public boolean getDataEnabled(int subId) {
        boolean retVal = false;
        try {
            ITelephony telephony = getITelephony();
            if (telephony != null)
                retVal = telephony.isUserDataEnabled(subId);
        } catch (RemoteException e) {
            Log.e(TAG, "Error calling ITelephony#isUserDataEnabled", e);
        } catch (NullPointerException e) {
        }
        return retVal;
    }

    /**
     * Returns the result and response from RIL for oem request
     *
     * @param oemReq the data is sent to ril.
     * @param oemResp the respose data from RIL.
     * @return negative value request was not handled or get error
     *         0 request was handled succesfully, but no response data
     *         positive value success, data length of response
     * @hide
     * @deprecated OEM needs a vendor-extension hal and their apps should use that instead
     */
    @Deprecated
    public int invokeOemRilRequestRaw(byte[] oemReq, byte[] oemResp) {
        try {
            ITelephony telephony = getITelephony();
            if (telephony != null)
                return telephony.invokeOemRilRequestRaw(oemReq, oemResp);
        } catch (RemoteException ex) {
        } catch (NullPointerException ex) {
        }
        return -1;
    }

    /** @hide */
    @SystemApi
    @RequiresPermission(android.Manifest.permission.MODIFY_PHONE_STATE)
    public void enableVideoCalling(boolean enable) {
        try {
            ITelephony telephony = getITelephony();
            if (telephony != null)
                telephony.enableVideoCalling(enable);
        } catch (RemoteException e) {
            Log.e(TAG, "Error calling ITelephony#enableVideoCalling", e);
        }
    }

    /** @hide */
    @SystemApi
    @RequiresPermission(anyOf = {
            android.Manifest.permission.READ_PRIVILEGED_PHONE_STATE,
            android.Manifest.permission.READ_PHONE_STATE
    })
    public boolean isVideoCallingEnabled() {
        try {
            ITelephony telephony = getITelephony();
            if (telephony != null)
                return telephony.isVideoCallingEnabled(getOpPackageName());
        } catch (RemoteException e) {
            Log.e(TAG, "Error calling ITelephony#isVideoCallingEnabled", e);
        }
        return false;
    }

    /**
     * Whether the device supports configuring the DTMF tone length.
     *
     * @return {@code true} if the DTMF tone length can be changed, and {@code false} otherwise.
     */
    public boolean canChangeDtmfToneLength() {
        try {
            ITelephony telephony = getITelephony();
            if (telephony != null) {
                return telephony.canChangeDtmfToneLength(mSubId, getOpPackageName());
            }
        } catch (RemoteException e) {
            Log.e(TAG, "Error calling ITelephony#canChangeDtmfToneLength", e);
        } catch (SecurityException e) {
            Log.e(TAG, "Permission error calling ITelephony#canChangeDtmfToneLength", e);
        }
        return false;
    }

    /**
     * Whether the device is a world phone.
     *
     * @return {@code true} if the device is a world phone, and {@code false} otherwise.
     */
    public boolean isWorldPhone() {
        try {
            ITelephony telephony = getITelephony();
            if (telephony != null) {
                return telephony.isWorldPhone(mSubId, getOpPackageName());
            }
        } catch (RemoteException e) {
            Log.e(TAG, "Error calling ITelephony#isWorldPhone", e);
        } catch (SecurityException e) {
            Log.e(TAG, "Permission error calling ITelephony#isWorldPhone", e);
        }
        return false;
    }

    /**
     * @deprecated Use {@link TelecomManager#isTtySupported()} instead
     * Whether the phone supports TTY mode.
     *
     * @return {@code true} if the device supports TTY mode, and {@code false} otherwise.
     *
     */
    @Deprecated
    public boolean isTtyModeSupported() {
        try {
            TelecomManager telecomManager = TelecomManager.from(mContext);
            if (telecomManager != null) {
                return telecomManager.isTtySupported();
            }
        } catch (SecurityException e) {
            Log.e(TAG, "Permission error calling TelecomManager#isTtySupported", e);
        }
        return false;
    }

    /**
     * Determines whether the device currently supports RTT (Real-time text). Based both on carrier
     * support for the feature and device firmware support.
     *
     * @return {@code true} if the device and carrier both support RTT, {@code false} otherwise.
     */
    public boolean isRttSupported() {
        try {
            ITelephony telephony = getITelephony();
            if (telephony != null) {
                return telephony.isRttSupported(mSubId);
            }
        } catch (RemoteException e) {
            Log.e(TAG, "Error calling ITelephony#isRttSupported", e);
        } catch (SecurityException e) {
            Log.e(TAG, "Permission error calling ITelephony#isWorldPhone", e);
        }
        return false;
    }
    /**
     * Whether the phone supports hearing aid compatibility.
     *
     * @return {@code true} if the device supports hearing aid compatibility, and {@code false}
     * otherwise.
     */
    public boolean isHearingAidCompatibilitySupported() {
        try {
            ITelephony telephony = getITelephony();
            if (telephony != null) {
                return telephony.isHearingAidCompatibilitySupported();
            }
        } catch (RemoteException e) {
            Log.e(TAG, "Error calling ITelephony#isHearingAidCompatibilitySupported", e);
        } catch (SecurityException e) {
            Log.e(TAG, "Permission error calling ITelephony#isHearingAidCompatibilitySupported", e);
        }
        return false;
    }

    /**
     * Returns the IMS Registration Status for a particular Subscription ID.
     *
     * @param subId Subscription ID
     * @return true if IMS status is registered, false if the IMS status is not registered or a
     * RemoteException occurred.
     * @hide
     */
    public boolean isImsRegistered(int subId) {
        try {
            return getITelephony().isImsRegistered(subId);
        } catch (RemoteException | NullPointerException ex) {
            return false;
        }
    }

    /**
     * Returns the IMS Registration Status for a particular Subscription ID, which is determined
     * when the TelephonyManager is created using {@link #createForSubscriptionId(int)}. If an
     * invalid subscription ID is used during creation, will the default subscription ID will be
     * used.
     *
     * @return true if IMS status is registered, false if the IMS status is not registered or a
     * RemoteException occurred.
     * @see SubscriptionManager#getDefaultSubscriptionId()
     * @hide
     */
    @UnsupportedAppUsage(maxTargetSdk = Build.VERSION_CODES.P)
    public boolean isImsRegistered() {
       try {
           return getITelephony().isImsRegistered(getSubId());
       } catch (RemoteException | NullPointerException ex) {
           return false;
       }
    }

    /**
     * The current status of Voice over LTE for the subscription associated with this instance when
     * it was created using {@link #createForSubscriptionId(int)}. If an invalid subscription ID was
     * used during creation, the default subscription ID will be used.
     * @return true if Voice over LTE is available or false if it is unavailable or unknown.
     * @see SubscriptionManager#getDefaultSubscriptionId()
     * @hide
     */
    @UnsupportedAppUsage(maxTargetSdk = Build.VERSION_CODES.P)
    public boolean isVolteAvailable() {
        try {
            return getITelephony().isAvailable(getSubId(),
                    MmTelFeature.MmTelCapabilities.CAPABILITY_TYPE_VOICE,
                    ImsRegistrationImplBase.REGISTRATION_TECH_LTE);
        } catch (RemoteException | NullPointerException ex) {
            return false;
        }
    }

    /**
     * The availability of Video Telephony (VT) for the subscription ID specified when this instance
     * was created using {@link #createForSubscriptionId(int)}. If an invalid subscription ID was
     * used during creation, the default subscription ID will be used. To query the
     * underlying technology that VT is available on, use {@link #getImsRegTechnologyForMmTel}.
     * @return true if VT is available, or false if it is unavailable or unknown.
     * @hide
     */
    @UnsupportedAppUsage(maxTargetSdk = Build.VERSION_CODES.P)
    public boolean isVideoTelephonyAvailable() {
        try {
            return getITelephony().isVideoTelephonyAvailable(getSubId());
        } catch (RemoteException | NullPointerException ex) {
            return false;
        }
    }

    /**
     * Returns the Status of Wi-Fi calling (Voice over WiFi) for the subscription ID specified.
     * @param subId the subscription ID.
     * @return true if VoWiFi is available, or false if it is unavailable or unknown.
     * @hide
     */
    @UnsupportedAppUsage(maxTargetSdk = Build.VERSION_CODES.P)
    public boolean isWifiCallingAvailable() {
       try {
           return getITelephony().isWifiCallingAvailable(getSubId());
       } catch (RemoteException | NullPointerException ex) {
           return false;
       }
   }

    /**
     * The technology that IMS is registered for for the MMTEL feature.
     * @param subId subscription ID to get IMS registration technology for.
     * @return The IMS registration technology that IMS is registered to for the MMTEL feature.
     * Valid return results are:
     *  - {@link ImsRegistrationImplBase#REGISTRATION_TECH_LTE} for LTE registration,
     *  - {@link ImsRegistrationImplBase#REGISTRATION_TECH_IWLAN} for IWLAN registration, or
     *  - {@link ImsRegistrationImplBase#REGISTRATION_TECH_NONE} if we are not registered or the
     *  result is unavailable.
     *  @hide
     */
    public @ImsRegistrationImplBase.ImsRegistrationTech int getImsRegTechnologyForMmTel() {
        try {
            return getITelephony().getImsRegTechnologyForMmTel(getSubId());
        } catch (RemoteException ex) {
            return ImsRegistrationImplBase.REGISTRATION_TECH_NONE;
        }
    }

   /**
    * Set TelephonyProperties.PROPERTY_ICC_OPERATOR_NUMERIC for the default phone.
    *
    * @hide
    */
    public void setSimOperatorNumeric(String numeric) {
        int phoneId = getPhoneId();
        setSimOperatorNumericForPhone(phoneId, numeric);
    }

   /**
    * Set TelephonyProperties.PROPERTY_ICC_OPERATOR_NUMERIC for the given phone.
    *
    * @hide
    */
    @UnsupportedAppUsage
    public void setSimOperatorNumericForPhone(int phoneId, String numeric) {
        setTelephonyProperty(phoneId,
                TelephonyProperties.PROPERTY_ICC_OPERATOR_NUMERIC, numeric);
    }

    /**
     * Set TelephonyProperties.PROPERTY_ICC_OPERATOR_NUMERIC for the default phone.
     *
     * @hide
     */
    public void setSimOperatorName(String name) {
        int phoneId = getPhoneId();
        setSimOperatorNameForPhone(phoneId, name);
    }

    /**
     * Set TelephonyProperties.PROPERTY_ICC_OPERATOR_NUMERIC for the given phone.
     *
     * @hide
     */
    @UnsupportedAppUsage(maxTargetSdk = Build.VERSION_CODES.P, trackingBug = 115609023)
    public void setSimOperatorNameForPhone(int phoneId, String name) {
        setTelephonyProperty(phoneId,
                TelephonyProperties.PROPERTY_ICC_OPERATOR_ALPHA, name);
    }

   /**
    * Set TelephonyProperties.PROPERTY_ICC_OPERATOR_ISO_COUNTRY for the default phone.
    *
    * @hide
    */
    public void setSimCountryIso(String iso) {
        int phoneId = getPhoneId();
        setSimCountryIsoForPhone(phoneId, iso);
    }

   /**
    * Set TelephonyProperties.PROPERTY_ICC_OPERATOR_ISO_COUNTRY for the given phone.
    *
    * @hide
    */
    @UnsupportedAppUsage(maxTargetSdk = Build.VERSION_CODES.P, trackingBug = 115609023)
    public void setSimCountryIsoForPhone(int phoneId, String iso) {
        setTelephonyProperty(phoneId,
                TelephonyProperties.PROPERTY_ICC_OPERATOR_ISO_COUNTRY, iso);
    }

    /**
     * Set TelephonyProperties.PROPERTY_SIM_STATE for the default phone.
     *
     * @hide
     */
    public void setSimState(String state) {
        int phoneId = getPhoneId();
        setSimStateForPhone(phoneId, state);
    }

    /**
     * Set TelephonyProperties.PROPERTY_SIM_STATE for the given phone.
     *
     * @hide
     */
    @UnsupportedAppUsage(maxTargetSdk = Build.VERSION_CODES.P, trackingBug = 115609023)
    public void setSimStateForPhone(int phoneId, String state) {
        setTelephonyProperty(phoneId,
                TelephonyProperties.PROPERTY_SIM_STATE, state);
    }

    /**
     * Requested state of SIM
     *
     * CARD_POWER_DOWN
     * Powers down the SIM. SIM must be up prior.
     *
     * CARD_POWER_UP
     * Powers up the SIM normally. SIM must be down prior.
     *
     * CARD_POWER_UP_PASS_THROUGH
     * Powers up the SIM in PASS_THROUGH mode. SIM must be down prior.
     * When SIM is powered up in PASS_THOUGH mode, the modem does not send
     * any command to it (for example SELECT of MF, or TERMINAL CAPABILITY),
     * and the SIM card is controlled completely by Telephony sending APDUs
     * directly. The SIM card state will be RIL_CARDSTATE_PRESENT and the
     * number of card apps will be 0.
     * No new error code is generated. Emergency calls are supported in the
     * same way as if the SIM card is absent.
     * The PASS_THROUGH mode is valid only for the specific card session where it
     * is activated, and normal behavior occurs at the next SIM initialization,
     * unless PASS_THROUGH mode is requested again. Hence, the last power-up mode
     * is NOT persistent across boots. On reboot, SIM will power up normally.
     */
    /** @hide */
    public static final int CARD_POWER_DOWN = 0;
    /** @hide */
    public static final int CARD_POWER_UP = 1;
    /** @hide */
    public static final int CARD_POWER_UP_PASS_THROUGH = 2;

    /**
     * Set SIM card power state.
     *
     * @param state  State of SIM (power down, power up, pass through)
     * @see #CARD_POWER_DOWN
     * @see #CARD_POWER_UP
     * @see #CARD_POWER_UP_PASS_THROUGH
     * Callers should monitor for {@link TelephonyIntents#ACTION_SIM_STATE_CHANGED}
     * broadcasts to determine success or failure and timeout if needed.
     *
     * <p>Requires Permission:
     *   {@link android.Manifest.permission#MODIFY_PHONE_STATE MODIFY_PHONE_STATE}
     *
     * {@hide}
     **/
    @SystemApi
    @RequiresPermission(android.Manifest.permission.MODIFY_PHONE_STATE)
    public void setSimPowerState(int state) {
        setSimPowerStateForSlot(getSlotIndex(), state);
    }

    /**
     * Set SIM card power state.
     *
     * @param slotIndex SIM slot id
     * @param state  State of SIM (power down, power up, pass through)
     * @see #CARD_POWER_DOWN
     * @see #CARD_POWER_UP
     * @see #CARD_POWER_UP_PASS_THROUGH
     * Callers should monitor for {@link TelephonyIntents#ACTION_SIM_STATE_CHANGED}
     * broadcasts to determine success or failure and timeout if needed.
     *
     * <p>Requires Permission:
     *   {@link android.Manifest.permission#MODIFY_PHONE_STATE MODIFY_PHONE_STATE}
     *
     * {@hide}
     **/
    @SystemApi
    @RequiresPermission(android.Manifest.permission.MODIFY_PHONE_STATE)
    public void setSimPowerStateForSlot(int slotIndex, int state) {
        try {
            ITelephony telephony = getITelephony();
            if (telephony != null) {
                telephony.setSimPowerStateForSlot(slotIndex, state);
            }
        } catch (RemoteException e) {
            Log.e(TAG, "Error calling ITelephony#setSimPowerStateForSlot", e);
        } catch (SecurityException e) {
            Log.e(TAG, "Permission error calling ITelephony#setSimPowerStateForSlot", e);
        }
    }

    /**
     * Set baseband version for the default phone.
     *
     * @param version baseband version
     * @hide
     */
    public void setBasebandVersion(String version) {
        int phoneId = getPhoneId();
        setBasebandVersionForPhone(phoneId, version);
    }

    /**
     * Set baseband version by phone id.
     *
     * @param phoneId for which baseband version is set
     * @param version baseband version
     * @hide
     */
    @UnsupportedAppUsage(maxTargetSdk = Build.VERSION_CODES.P, trackingBug = 115609023)
    public void setBasebandVersionForPhone(int phoneId, String version) {
        setTelephonyProperty(phoneId, TelephonyProperties.PROPERTY_BASEBAND_VERSION, version);
    }

    /**
     * Get baseband version for the default phone.
     *
     * @return baseband version.
     * @hide
     */
    public String getBasebandVersion() {
        int phoneId = getPhoneId();
        return getBasebandVersionForPhone(phoneId);
    }

    /**
     * Get baseband version for the default phone using the legacy approach.
     * This change was added in P, to ensure backward compatiblity.
     *
     * @return baseband version.
     * @hide
     */
    private String getBasebandVersionLegacy(int phoneId) {
        if (SubscriptionManager.isValidPhoneId(phoneId)) {
            String prop = TelephonyProperties.PROPERTY_BASEBAND_VERSION +
                    ((phoneId == 0) ? "" : Integer.toString(phoneId));
            return SystemProperties.get(prop);
        }
        return null;
    }

    /**
     * Get baseband version by phone id.
     *
     * @return baseband version.
     * @hide
     */
    public String getBasebandVersionForPhone(int phoneId) {
        String version = getBasebandVersionLegacy(phoneId);
        if (version != null && !version.isEmpty()) {
            setBasebandVersionForPhone(phoneId, version);
        }
        return getTelephonyProperty(phoneId, TelephonyProperties.PROPERTY_BASEBAND_VERSION, "");
    }

    /**
     * Set phone type for the default phone.
     *
     * @param type phone type
     *
     * @hide
     */
    public void setPhoneType(int type) {
        int phoneId = getPhoneId();
        setPhoneType(phoneId, type);
    }

    /**
     * Set phone type by phone id.
     *
     * @param phoneId for which phone type is set
     * @param type phone type
     *
     * @hide
     */
    @UnsupportedAppUsage(maxTargetSdk = Build.VERSION_CODES.P, trackingBug = 115609023)
    public void setPhoneType(int phoneId, int type) {
        if (SubscriptionManager.isValidPhoneId(phoneId)) {
            TelephonyManager.setTelephonyProperty(phoneId,
                    TelephonyProperties.CURRENT_ACTIVE_PHONE, String.valueOf(type));
        }
    }

    /**
     * Get OTASP number schema for the default phone.
     *
     * @param defaultValue default value
     * @return OTA SP number schema
     *
     * @hide
     */
    public String getOtaSpNumberSchema(String defaultValue) {
        int phoneId = getPhoneId();
        return getOtaSpNumberSchemaForPhone(phoneId, defaultValue);
    }

    /**
     * Get OTASP number schema by phone id.
     *
     * @param phoneId for which OTA SP number schema is get
     * @param defaultValue default value
     * @return OTA SP number schema
     *
     * @hide
     */
    @UnsupportedAppUsage(maxTargetSdk = Build.VERSION_CODES.P, trackingBug = 115609023)
    public String getOtaSpNumberSchemaForPhone(int phoneId, String defaultValue) {
        if (SubscriptionManager.isValidPhoneId(phoneId)) {
            return TelephonyManager.getTelephonyProperty(phoneId,
                    TelephonyProperties.PROPERTY_OTASP_NUM_SCHEMA, defaultValue);
        }

        return defaultValue;
    }

    /**
     * Get SMS receive capable from system property for the default phone.
     *
     * @param defaultValue default value
     * @return SMS receive capable
     *
     * @hide
     */
    public boolean getSmsReceiveCapable(boolean defaultValue) {
        int phoneId = getPhoneId();
        return getSmsReceiveCapableForPhone(phoneId, defaultValue);
    }

    /**
     * Get SMS receive capable from system property by phone id.
     *
     * @param phoneId for which SMS receive capable is get
     * @param defaultValue default value
     * @return SMS receive capable
     *
     * @hide
     */
    public boolean getSmsReceiveCapableForPhone(int phoneId, boolean defaultValue) {
        if (SubscriptionManager.isValidPhoneId(phoneId)) {
            return Boolean.parseBoolean(TelephonyManager.getTelephonyProperty(phoneId,
                    TelephonyProperties.PROPERTY_SMS_RECEIVE, String.valueOf(defaultValue)));
        }

        return defaultValue;
    }

    /**
     * Get SMS send capable from system property for the default phone.
     *
     * @param defaultValue default value
     * @return SMS send capable
     *
     * @hide
     */
    public boolean getSmsSendCapable(boolean defaultValue) {
        int phoneId = getPhoneId();
        return getSmsSendCapableForPhone(phoneId, defaultValue);
    }

    /**
     * Get SMS send capable from system property by phone id.
     *
     * @param phoneId for which SMS send capable is get
     * @param defaultValue default value
     * @return SMS send capable
     *
     * @hide
     */
    public boolean getSmsSendCapableForPhone(int phoneId, boolean defaultValue) {
        if (SubscriptionManager.isValidPhoneId(phoneId)) {
            return Boolean.parseBoolean(TelephonyManager.getTelephonyProperty(phoneId,
                    TelephonyProperties.PROPERTY_SMS_SEND, String.valueOf(defaultValue)));
        }

        return defaultValue;
    }

    /**
     * Set the alphabetic name of current registered operator.
     * @param name the alphabetic name of current registered operator.
     * @hide
     */
    public void setNetworkOperatorName(String name) {
        int phoneId = getPhoneId();
        setNetworkOperatorNameForPhone(phoneId, name);
    }

    /**
     * Set the alphabetic name of current registered operator.
     * @param phoneId which phone you want to set
     * @param name the alphabetic name of current registered operator.
     * @hide
     */
    @UnsupportedAppUsage
    public void setNetworkOperatorNameForPhone(int phoneId, String name) {
        if (SubscriptionManager.isValidPhoneId(phoneId)) {
            setTelephonyProperty(phoneId, TelephonyProperties.PROPERTY_OPERATOR_ALPHA, name);
        }
    }

    /**
     * Set the numeric name (MCC+MNC) of current registered operator.
     * @param operator the numeric name (MCC+MNC) of current registered operator
     * @hide
     */
    public void setNetworkOperatorNumeric(String numeric) {
        int phoneId = getPhoneId();
        setNetworkOperatorNumericForPhone(phoneId, numeric);
    }

    /**
     * Set the numeric name (MCC+MNC) of current registered operator.
     * @param phoneId for which phone type is set
     * @param operator the numeric name (MCC+MNC) of current registered operator
     * @hide
     */
    @UnsupportedAppUsage
    public void setNetworkOperatorNumericForPhone(int phoneId, String numeric) {
        setTelephonyProperty(phoneId, TelephonyProperties.PROPERTY_OPERATOR_NUMERIC, numeric);
    }

    /**
     * Set roaming state of the current network, for GSM purposes.
     * @param isRoaming is network in romaing state or not
     * @hide
     */
    public void setNetworkRoaming(boolean isRoaming) {
        int phoneId = getPhoneId();
        setNetworkRoamingForPhone(phoneId, isRoaming);
    }

    /**
     * Set roaming state of the current network, for GSM purposes.
     * @param phoneId which phone you want to set
     * @param isRoaming is network in romaing state or not
     * @hide
     */
    @UnsupportedAppUsage
    public void setNetworkRoamingForPhone(int phoneId, boolean isRoaming) {
        if (SubscriptionManager.isValidPhoneId(phoneId)) {
            setTelephonyProperty(phoneId, TelephonyProperties.PROPERTY_OPERATOR_ISROAMING,
                    isRoaming ? "true" : "false");
        }
    }

    /**
     * Set the network type currently in use on the device for data transmission.
     *
     * If this object has been created with {@link #createForSubscriptionId}, applies to the
     * phoneId associated with the given subId. Otherwise, applies to the phoneId associated with
     * {@link SubscriptionManager#getDefaultDataSubscriptionId()}
     * @param type the network type currently in use on the device for data transmission
     * @hide
     */
    public void setDataNetworkType(int type) {
        int phoneId = getPhoneId(SubscriptionManager.getDefaultDataSubscriptionId());
        setDataNetworkTypeForPhone(phoneId, type);
    }

    /**
     * Set the network type currently in use on the device for data transmission.
     * @param phoneId which phone you want to set
     * @param type the network type currently in use on the device for data transmission
     * @hide
     */
    @UnsupportedAppUsage
    public void setDataNetworkTypeForPhone(int phoneId, int type) {
        if (SubscriptionManager.isValidPhoneId(phoneId)) {
            setTelephonyProperty(phoneId,
                    TelephonyProperties.PROPERTY_DATA_NETWORK_TYPE,
                    ServiceState.rilRadioTechnologyToString(type));
        }
    }

    /**
     * Returns the subscription ID for the given phone account.
     * @hide
     */
    @UnsupportedAppUsage
    public int getSubIdForPhoneAccount(PhoneAccount phoneAccount) {
        int retval = SubscriptionManager.INVALID_SUBSCRIPTION_ID;
        try {
            ITelephony service = getITelephony();
            if (service != null) {
                retval = service.getSubIdForPhoneAccount(phoneAccount);
            }
        } catch (RemoteException e) {
        }

        return retval;
    }

    private int getSubIdForPhoneAccountHandle(PhoneAccountHandle phoneAccountHandle) {
        int retval = SubscriptionManager.INVALID_SUBSCRIPTION_ID;
        try {
            ITelecomService service = getTelecomService();
            if (service != null) {
                retval = getSubIdForPhoneAccount(service.getPhoneAccount(phoneAccountHandle));
            }
        } catch (RemoteException e) {
        }

        return retval;
    }

    /**
     * Resets telephony manager settings back to factory defaults.
     *
     * @hide
     */
    public void factoryReset(int subId) {
        try {
            Log.d(TAG, "factoryReset: subId=" + subId);
            ITelephony telephony = getITelephony();
            if (telephony != null)
                telephony.factoryReset(subId);
        } catch (RemoteException e) {
        }
    }


    /**
     * Returns a well-formed IETF BCP 47 language tag representing the locale from the SIM, e.g,
     * en-US. Returns {@code null} if no locale could be derived from subscriptions.
     *
     * <p>Requires Permission:
     * {@link android.Manifest.permission#READ_PRIVILEGED_PHONE_STATE READ_PRIVILEGED_PHONE_STATE}
     *
     * @see Locale#toLanguageTag()
     * @see Locale#forLanguageTag(String)
     *
     * @hide
     */
    @SystemApi
    @RequiresPermission(android.Manifest.permission.READ_PRIVILEGED_PHONE_STATE)
    @Nullable public String getSimLocale() {
        try {
            final ITelephony telephony = getITelephony();
            if (telephony != null) {
                return telephony.getSimLocaleForSubscriber(getSubId());
            }
        } catch (RemoteException ex) {
        }
        return null;
    }

    /**
     * TODO delete after SuW migrates to new API.
     * @hide
     */
    public String getLocaleFromDefaultSim() {
        try {
            final ITelephony telephony = getITelephony();
            if (telephony != null) {
                return telephony.getSimLocaleForSubscriber(getSubId());
            }
        } catch (RemoteException ex) {
        }
        return null;
    }


    /**
     * Requests the modem activity info. The recipient will place the result
     * in `result`.
     * @param result The object on which the recipient will send the resulting
     * {@link android.telephony.ModemActivityInfo} object.
     * @hide
     */
    public void requestModemActivityInfo(ResultReceiver result) {
        try {
            ITelephony service = getITelephony();
            if (service != null) {
                service.requestModemActivityInfo(result);
                return;
            }
        } catch (RemoteException e) {
            Log.e(TAG, "Error calling ITelephony#getModemActivityInfo", e);
        }
        result.send(0, null);
    }

    /**
     * Returns the current {@link ServiceState} information.
     *
     * <p>If this object has been created with {@link #createForSubscriptionId}, applies to the
     * given subId. Otherwise, applies to {@link SubscriptionManager#getDefaultSubscriptionId()}
     *
     * <p>Requires Permission: {@link android.Manifest.permission#READ_PHONE_STATE READ_PHONE_STATE}
     * or that the calling app has carrier privileges (see {@link #hasCarrierPrivileges})
     * and {@link android.Manifest.permission#ACCESS_COARSE_LOCATION}.
     */
    @SuppressAutoDoc // Blocked by b/72967236 - no support for carrier privileges
    @RequiresPermission(allOf = {
            Manifest.permission.READ_PHONE_STATE,
            Manifest.permission.ACCESS_COARSE_LOCATION
    })
    public ServiceState getServiceState() {
        return getServiceStateForSubscriber(getSubId());
    }

    /**
     * Returns the service state information on specified subscription. Callers require
     * either READ_PRIVILEGED_PHONE_STATE or READ_PHONE_STATE to retrieve the information.
     * @hide
     */
    @UnsupportedAppUsage(maxTargetSdk = Build.VERSION_CODES.P)
    public ServiceState getServiceStateForSubscriber(int subId) {
        try {
            ITelephony service = getITelephony();
            if (service != null) {
                return service.getServiceStateForSubscriber(subId, getOpPackageName());
            }
        } catch (RemoteException e) {
            Log.e(TAG, "Error calling ITelephony#getServiceStateForSubscriber", e);
        }
        return null;
    }

    /**
     * Returns the URI for the per-account voicemail ringtone set in Phone settings.
     *
     * @param accountHandle The handle for the {@link PhoneAccount} for which to retrieve the
     * voicemail ringtone.
     * @return The URI for the ringtone to play when receiving a voicemail from a specific
     * PhoneAccount.
     */
    public Uri getVoicemailRingtoneUri(PhoneAccountHandle accountHandle) {
        try {
            ITelephony service = getITelephony();
            if (service != null) {
                return service.getVoicemailRingtoneUri(accountHandle);
            }
        } catch (RemoteException e) {
            Log.e(TAG, "Error calling ITelephony#getVoicemailRingtoneUri", e);
        }
        return null;
    }

    /**
     * Sets the per-account voicemail ringtone.
     *
     * <p>Requires that the calling app is the default dialer, or has carrier privileges (see
     * {@link #hasCarrierPrivileges}, or has permission
     * {@link android.Manifest.permission#MODIFY_PHONE_STATE MODIFY_PHONE_STATE}.
     *
     * @param phoneAccountHandle The handle for the {@link PhoneAccount} for which to set the
     * voicemail ringtone.
     * @param uri The URI for the ringtone to play when receiving a voicemail from a specific
     * PhoneAccount.
     *
     * @deprecated Use {@link android.provider.Settings#ACTION_CHANNEL_NOTIFICATION_SETTINGS}
     * instead.
     */
    public void setVoicemailRingtoneUri(PhoneAccountHandle phoneAccountHandle, Uri uri) {
        try {
            ITelephony service = getITelephony();
            if (service != null) {
                service.setVoicemailRingtoneUri(getOpPackageName(), phoneAccountHandle, uri);
            }
        } catch (RemoteException e) {
            Log.e(TAG, "Error calling ITelephony#setVoicemailRingtoneUri", e);
        }
    }

    /**
     * Returns whether vibration is set for voicemail notification in Phone settings.
     *
     * @param accountHandle The handle for the {@link PhoneAccount} for which to retrieve the
     * voicemail vibration setting.
     * @return {@code true} if the vibration is set for this PhoneAccount, {@code false} otherwise.
     */
    public boolean isVoicemailVibrationEnabled(PhoneAccountHandle accountHandle) {
        try {
            ITelephony service = getITelephony();
            if (service != null) {
                return service.isVoicemailVibrationEnabled(accountHandle);
            }
        } catch (RemoteException e) {
            Log.e(TAG, "Error calling ITelephony#isVoicemailVibrationEnabled", e);
        }
        return false;
    }

    /**
     * Sets the per-account preference whether vibration is enabled for voicemail notifications.
     *
     * <p>Requires that the calling app is the default dialer, or has carrier privileges (see
     * {@link #hasCarrierPrivileges}, or has permission
     * {@link android.Manifest.permission#MODIFY_PHONE_STATE MODIFY_PHONE_STATE}.
     *
     * @param phoneAccountHandle The handle for the {@link PhoneAccount} for which to set the
     * voicemail vibration setting.
     * @param enabled Whether to enable or disable vibration for voicemail notifications from a
     * specific PhoneAccount.
     *
     * @deprecated Use {@link android.provider.Settings#ACTION_CHANNEL_NOTIFICATION_SETTINGS}
     * instead.
     */
    public void setVoicemailVibrationEnabled(PhoneAccountHandle phoneAccountHandle,
            boolean enabled) {
        try {
            ITelephony service = getITelephony();
            if (service != null) {
                service.setVoicemailVibrationEnabled(getOpPackageName(), phoneAccountHandle,
                        enabled);
            }
        } catch (RemoteException e) {
            Log.e(TAG, "Error calling ITelephony#isVoicemailVibrationEnabled", e);
        }
    }

    /**
     * Returns carrier id of the current subscription.
     * <p>To recognize a carrier (including MVNO) as a first-class identity, Android assigns each
     * carrier with a canonical integer a.k.a. carrier id. The carrier ID is an Android
     * platform-wide identifier for a carrier. AOSP maintains carrier ID assignments in
     * <a href="https://android.googlesource.com/platform/packages/providers/TelephonyProvider/+/master/assets/carrier_list.textpb">here</a>
     *
     * <p>Apps which have carrier-specific configurations or business logic can use the carrier id
     * as an Android platform-wide identifier for carriers.
     *
     * @return Carrier id of the current subscription. Return {@link #UNKNOWN_CARRIER_ID} if the
     * subscription is unavailable or the carrier cannot be identified.
     */
    public int getSimCarrierId() {
        try {
            ITelephony service = getITelephony();
            if (service != null) {
                return service.getSubscriptionCarrierId(getSubId());
            }
        } catch (RemoteException ex) {
            // This could happen if binder process crashes.
        }
        return UNKNOWN_CARRIER_ID;
    }

    /**
     * Returns carrier id name of the current subscription.
     * <p>Carrier id name is a user-facing name of carrier id returned by
     * {@link #getSimCarrierId()}, usually the brand name of the subsidiary
     * (e.g. T-Mobile). Each carrier could configure multiple {@link #getSimOperatorName() SPN} but
     * should have a single carrier name. Carrier name is not a canonical identity,
     * use {@link #getSimCarrierId()} instead.
     * <p>The returned carrier name is unlocalized.
     *
     * @return Carrier name of the current subscription. Return {@code null} if the subscription is
     * unavailable or the carrier cannot be identified.
     */
    public @Nullable CharSequence getSimCarrierIdName() {
        try {
            ITelephony service = getITelephony();
            if (service != null) {
                return service.getSubscriptionCarrierName(getSubId());
            }
        } catch (RemoteException ex) {
            // This could happen if binder process crashes.
        }
        return null;
    }

    /**
     * Returns fine-grained carrier id of the current subscription.
     *
     * <p>The precise carrier id can be used to further differentiate a carrier by different
     * networks, by prepaid v.s.postpaid or even by 4G v.s.3G plan. Each carrier has a unique
     * carrier id returned by {@link #getSimCarrierId()} but could have multiple precise carrier id.
     * e.g, {@link #getSimCarrierId()} will always return Tracfone (id 2022) for a Tracfone SIM,
     * while {@link #getSimPreciseCarrierId()} can return Tracfone AT&T or Tracfone T-Mobile based
     * on the current subscription IMSI.
     *
     * <p>For carriers without any fine-grained carrier ids, return {@link #getSimCarrierId()}
     * <p>Precise carrier ids are defined in the same way as carrier id
     * <a href="https://android.googlesource.com/platform/packages/providers/TelephonyProvider/+/master/assets/carrier_list.textpb">here</a>
     * except each with a "parent" id linking to its top-level carrier id.
     *
     * @return Returns fine-grained carrier id of the current subscription.
     * Return {@link #UNKNOWN_CARRIER_ID} if the subscription is unavailable or the carrier cannot
     * be identified.
     */
    public int getSimPreciseCarrierId() {
        try {
            ITelephony service = getITelephony();
            if (service != null) {
                return service.getSubscriptionPreciseCarrierId(getSubId());
            }
        } catch (RemoteException ex) {
            // This could happen if binder process crashes.
        }
        return UNKNOWN_CARRIER_ID;
    }

    /**
     * Similar like {@link #getSimCarrierIdName()}, returns user-facing name of the
     * precise carrier id returned by {@link #getSimPreciseCarrierId()}.
     *
     * <p>The returned name is unlocalized.
     *
     * @return user-facing name of the subscription precise carrier id. Return {@code null} if the
     * subscription is unavailable or the carrier cannot be identified.
     */
    public @Nullable CharSequence getSimPreciseCarrierIdName() {
        try {
            ITelephony service = getITelephony();
            if (service != null) {
                return service.getSubscriptionPreciseCarrierName(getSubId());
            }
        } catch (RemoteException ex) {
            // This could happen if binder process crashes.
        }
        return null;
    }

    /**
     * Returns carrier id based on sim MCCMNC (returned by {@link #getSimOperator()}) only.
     * This is used for fallback when configurations/logic for exact carrier id
     * {@link #getSimCarrierId()} are not found.
     *
     * Android carrier id table <a href="https://android.googlesource.com/platform/packages/providers/TelephonyProvider/+/master/assets/carrier_list.textpb">here</a>
     * can be updated out-of-band, its possible a MVNO (Mobile Virtual Network Operator) carrier
     * was not fully recognized and assigned to its MNO (Mobile Network Operator) carrier id
     * by default. After carrier id table update, a new carrier id was assigned. If apps don't
     * take the update with the new id, it might be helpful to always fallback by using carrier
     * id based on MCCMNC if there is no match.
     *
     * @return matching carrier id from sim MCCMNC. Return {@link #UNKNOWN_CARRIER_ID} if the
     * subscription is unavailable or the carrier cannot be identified.
     */
    public int getCarrierIdFromSimMccMnc() {
        try {
            ITelephony service = getITelephony();
            if (service != null) {
                return service.getCarrierIdFromMccMnc(getSlotIndex(), getSimOperator(), true);
            }
        } catch (RemoteException ex) {
            // This could happen if binder process crashes.
        }
        return UNKNOWN_CARRIER_ID;
    }

     /**
      * Returns carrier id based on MCCMNC (returned by {@link #getSimOperator()}) only. This is
      * used for fallback when configurations/logic for exact carrier id {@link #getSimCarrierId()}
      * are not found.
      *
      * Android carrier id table <a href="https://android.googlesource.com/platform/packages/providers/TelephonyProvider/+/master/assets/carrier_list.textpb">here</a>
      * can be updated out-of-band, its possible a MVNO (Mobile Virtual Network Operator) carrier
      * was not fully recognized and assigned to its MNO (Mobile Network Operator) carrier id
      * by default. After carrier id table update, a new carrier id was assigned. If apps don't
      * take the update with the new id, it might be helpful to always fallback by using carrier
      * id based on MCCMNC if there is no match.
      *
      * @return matching carrier id from passing MCCMNC. Return {@link #UNKNOWN_CARRIER_ID} if the
      * subscription is unavailable or the carrier cannot be identified.
      * @hide
      */
     @RequiresPermission(android.Manifest.permission.READ_PRIVILEGED_PHONE_STATE)
     public int getCarrierIdFromMccMnc(String mccmnc) {
        try {
            ITelephony service = getITelephony();
            if (service != null) {
                return service.getCarrierIdFromMccMnc(getSlotIndex(), mccmnc, false);
            }
        } catch (RemoteException ex) {
            // This could happen if binder process crashes.
        }
        return UNKNOWN_CARRIER_ID;
    }

    /**
     * Return a list of certs in hex string from loaded carrier privileges access rules.
     *
     * @return a list of certificate in hex string. return {@code null} if there is no certs
     * or privilege rules are not loaded yet.
     *
     * <p>Requires Permission:
     * {@link android.Manifest.permission#READ_PRIVILEGED_PHONE_STATE}
     * @hide
     */
    @RequiresPermission(android.Manifest.permission.READ_PRIVILEGED_PHONE_STATE)
    public List<String> getCertsFromCarrierPrivilegeAccessRules() {
        try {
            ITelephony service = getITelephony();
            if (service != null) {
                return service.getCertsFromCarrierPrivilegeAccessRules(getSubId());
            }
        } catch (RemoteException ex) {
            // This could happen if binder process crashes.
        }
        return null;
    }

    /**
     * Return the application ID for the uicc application type like {@link #APPTYPE_CSIM}.
     * All uicc applications are uniquely identified by application ID, represented by the hex
     * string. e.g, A00000015141434C00. See ETSI 102.221 and 101.220
     * <p>Requires Permission:
     *   {@link android.Manifest.permission#READ_PRIVILEGED_PHONE_STATE}
     *
     * @param appType the uicc app type.
     * @return Application ID for specified app type or {@code null} if no uicc or error.
     * @hide
     */
    @SystemApi
    @RequiresPermission(android.Manifest.permission.READ_PRIVILEGED_PHONE_STATE)
    public String getAidForAppType(@UiccAppType int appType) {
        return getAidForAppType(getSubId(), appType);
    }

    /**
     * same as {@link #getAidForAppType(int)}
     * @hide
     */
    public String getAidForAppType(int subId, int appType) {
        try {
            ITelephony service = getITelephony();
            if (service != null) {
                return service.getAidForAppType(subId, appType);
            }
        } catch (RemoteException e) {
            Log.e(TAG, "Error calling ITelephony#getAidForAppType", e);
        }
        return null;
    }

    /**
     * Return the Electronic Serial Number.
     *
     * Requires that the calling app has READ_PRIVILEGED_PHONE_STATE permission
     *
     * @return ESN or null if error.
     * @hide
     */
    public String getEsn() {
        return getEsn(getSubId());
    }

    /**
     * Return the Electronic Serial Number.
     *
     * Requires that the calling app has READ_PRIVILEGED_PHONE_STATE permission
     *
     * @param subId the subscription ID that this request applies to.
     * @return ESN or null if error.
     * @hide
     */
    public String getEsn(int subId) {
        try {
            ITelephony service = getITelephony();
            if (service != null) {
                return service.getEsn(subId);
            }
        } catch (RemoteException e) {
            Log.e(TAG, "Error calling ITelephony#getEsn", e);
        }
        return null;
    }

    /**
     * Return the Preferred Roaming List Version
     *
     * Requires that the calling app has READ_PRIVILEGED_PHONE_STATE permission
     *
     * @return PRLVersion or null if error.
     * @hide
     */
    @SystemApi
    public String getCdmaPrlVersion() {
        return getCdmaPrlVersion(getSubId());
    }

    /**
     * Return the Preferred Roaming List Version
     *
     * Requires that the calling app has READ_PRIVILEGED_PHONE_STATE permission
     *
     * @param subId the subscription ID that this request applies to.
     * @return PRLVersion or null if error.
     * @hide
     */
    public String getCdmaPrlVersion(int subId) {
        try {
            ITelephony service = getITelephony();
            if (service != null) {
                return service.getCdmaPrlVersion(subId);
            }
        } catch (RemoteException e) {
            Log.e(TAG, "Error calling ITelephony#getCdmaPrlVersion", e);
        }
        return null;
    }

    /**
     * Get snapshot of Telephony histograms
     * @return List of Telephony histograms
     * Requires Permission:
     *   {@link android.Manifest.permission#MODIFY_PHONE_STATE MODIFY_PHONE_STATE}
     * Or the calling app has carrier privileges.
     * @hide
     */
    @SystemApi
    @RequiresPermission(android.Manifest.permission.MODIFY_PHONE_STATE)
    public List<TelephonyHistogram> getTelephonyHistograms() {
        try {
            ITelephony service = getITelephony();
            if (service != null) {
                return service.getTelephonyHistograms();
            }
        } catch (RemoteException e) {
            Log.e(TAG, "Error calling ITelephony#getTelephonyHistograms", e);
        }
        return null;
    }

    /**
     * Set the allowed carrier list for slotIndex
     * Require system privileges. In the future we may add this to carrier APIs.
     *
     * <p>Requires Permission:
     *   {@link android.Manifest.permission#MODIFY_PHONE_STATE}
     *
     * <p>This method works only on devices with {@link
     * android.content.pm.PackageManager#FEATURE_TELEPHONY_CARRIERLOCK} enabled.
     *
     * @deprecated use setCarrierRestrictionRules instead
     *
     * @return The number of carriers set successfully. Should be length of
     * carrierList on success; -1 if carrierList null or on error.
     * @hide
     */
    @SystemApi
    @RequiresPermission(android.Manifest.permission.MODIFY_PHONE_STATE)
    public int setAllowedCarriers(int slotIndex, List<CarrierIdentifier> carriers) {
        if (carriers == null || !SubscriptionManager.isValidPhoneId(slotIndex)) {
            return -1;
        }
        // Execute the method setCarrierRestrictionRules with an empty excluded list and
        // indicating priority for the allowed list.
        CarrierRestrictionRules carrierRestrictionRules = CarrierRestrictionRules.newBuilder()
                .setAllowedCarriers(carriers)
                .setDefaultCarrierRestriction(
                    CarrierRestrictionRules.CARRIER_RESTRICTION_DEFAULT_NOT_ALLOWED)
                .build();

        int result = setCarrierRestrictionRules(carrierRestrictionRules);

        // Convert result into int, as required by this method.
        if (result == SET_CARRIER_RESTRICTION_SUCCESS) {
            return carriers.size();
        } else {
            return -1;
        }
    }

    /**
     * The carrier restrictions were successfully set.
     * @hide
     */
    @SystemApi
    public static final int SET_CARRIER_RESTRICTION_SUCCESS = 0;

    /**
     * The carrier restrictions were not set due to lack of support in the modem. This can happen
     * if the modem does not support setting the carrier restrictions or if the configuration
     * passed in the {@code setCarrierRestrictionRules} is not supported by the modem.
     * @hide
     */
    @SystemApi
    public static final int SET_CARRIER_RESTRICTION_NOT_SUPPORTED = 1;

    /**
     * The setting of carrier restrictions failed.
     * @hide
     */
    @SystemApi
    public static final int SET_CARRIER_RESTRICTION_ERROR = 2;

    /** @hide */
    @Retention(RetentionPolicy.SOURCE)
    @IntDef(prefix = {"SET_CARRIER_RESTRICTION_"},
            value = {
                    SET_CARRIER_RESTRICTION_SUCCESS,
                    SET_CARRIER_RESTRICTION_NOT_SUPPORTED,
                    SET_CARRIER_RESTRICTION_ERROR
            })
    public @interface SetCarrierRestrictionResult {}

    /**
     * Set the allowed carrier list and the excluded carrier list indicating the priority between
     * the two lists.
     * Requires system privileges.
     *
     * <p>Requires Permission:
     *   {@link android.Manifest.permission#MODIFY_PHONE_STATE}
     *
     * <p>This method works only on devices with {@link
     * android.content.pm.PackageManager#FEATURE_TELEPHONY_CARRIERLOCK} enabled.
     *
     * @return {@link #SET_CARRIER_RESTRICTION_SUCCESS} in case of success.
     * {@link #SET_CARRIER_RESTRICTION_NOT_SUPPORTED} if the modem does not support the
     * configuration. {@link #SET_CARRIER_RESTRICTION_ERROR} in all other error cases.
     * @hide
     */
    @SystemApi
    @RequiresPermission(android.Manifest.permission.MODIFY_PHONE_STATE)
    @SetCarrierRestrictionResult
    public int setCarrierRestrictionRules(@NonNull CarrierRestrictionRules rules) {
        try {
            ITelephony service = getITelephony();
            if (service != null) {
                return service.setAllowedCarriers(rules);
            }
        } catch (RemoteException e) {
            Log.e(TAG, "Error calling ITelephony#setAllowedCarriers", e);
        } catch (NullPointerException e) {
            Log.e(TAG, "Error calling ITelephony#setAllowedCarriers", e);
        }
        return SET_CARRIER_RESTRICTION_ERROR;
    }

    /**
     * Get the allowed carrier list for slotIndex.
     * Requires system privileges.
     *
     * <p>This method returns valid data on devices with {@link
     * android.content.pm.PackageManager#FEATURE_TELEPHONY_CARRIERLOCK} enabled.
     *
     * @deprecated Apps should use {@link getCarriersRestrictionRules} to retrieve the list of
     * allowed and excliuded carriers, as the result of this API is valid only when the excluded
     * list is empty. This API could return an empty list, even if some restrictions are present.
     *
     * @return List of {@link android.telephony.CarrierIdentifier}; empty list
     * means all carriers are allowed.
     * @hide
     */
    @Deprecated
    @SystemApi
    @RequiresPermission(android.Manifest.permission.READ_PRIVILEGED_PHONE_STATE)
    public List<CarrierIdentifier> getAllowedCarriers(int slotIndex) {
        if (SubscriptionManager.isValidPhoneId(slotIndex)) {
            CarrierRestrictionRules carrierRestrictionRule = getCarrierRestrictionRules();
            if (carrierRestrictionRule != null) {
                return carrierRestrictionRule.getAllowedCarriers();
            }
        }
        return new ArrayList<CarrierIdentifier>(0);
    }

    /**
     * Get the allowed carrier list and the excluded carrier list indicating the priority between
     * the two lists.
     * Require system privileges. In the future we may add this to carrier APIs.
     *
     * <p>This method returns valid data on devices with {@link
     * android.content.pm.PackageManager#FEATURE_TELEPHONY_CARRIERLOCK} enabled.
     *
     * @return {@link CarrierRestrictionRules} which contains the allowed carrier list and the
     * excluded carrier list with the priority between the two lists. Returns {@code null}
     * in case of error.
     * @hide
     */
    @SystemApi
    @RequiresPermission(android.Manifest.permission.READ_PRIVILEGED_PHONE_STATE)
    @Nullable
    public CarrierRestrictionRules getCarrierRestrictionRules() {
        try {
            ITelephony service = getITelephony();
            if (service != null) {
                return service.getAllowedCarriers();
            }
        } catch (RemoteException e) {
            Log.e(TAG, "Error calling ITelephony#getAllowedCarriers", e);
        } catch (NullPointerException e) {
            Log.e(TAG, "Error calling ITelephony#getAllowedCarriers", e);
        }
        return null;
    }

    /**
     * Used to enable or disable carrier data by the system based on carrier signalling or
     * carrier privileged apps. Different from {@link #setDataEnabled(boolean)} which is linked to
     * user settings, carrier data on/off won't affect user settings but will bypass the
     * settings and turns off data internally if set to {@code false}.
     *
     * <p>If this object has been created with {@link #createForSubscriptionId}, applies to the
     * given subId. Otherwise, applies to {@link SubscriptionManager#getDefaultDataSubscriptionId()}
     *
     * <p>Requires Permission:
     * {@link android.Manifest.permission#MODIFY_PHONE_STATE MODIFY_PHONE_STATE}.
     *
     * @param enabled control enable or disable carrier data.
     * @hide
     */
    @SystemApi
    @RequiresPermission(android.Manifest.permission.MODIFY_PHONE_STATE)
    public void setCarrierDataEnabled(boolean enabled) {
        try {
            ITelephony service = getITelephony();
            if (service != null) {
                service.carrierActionSetMeteredApnsEnabled(
                        getSubId(SubscriptionManager.getDefaultDataSubscriptionId()), enabled);
            }
        } catch (RemoteException e) {
            Log.e(TAG, "Error calling ITelephony#setCarrierDataEnabled", e);
        }
    }

    /**
     * Action set from carrier signalling broadcast receivers to enable/disable radio
     * Permissions android.Manifest.permission.MODIFY_PHONE_STATE is required
     * @param subId the subscription ID that this action applies to.
     * @param enabled control enable or disable radio.
     * @hide
     */
    public void carrierActionSetRadioEnabled(int subId, boolean enabled) {
        try {
            ITelephony service = getITelephony();
            if (service != null) {
                service.carrierActionSetRadioEnabled(subId, enabled);
            }
        } catch (RemoteException e) {
            Log.e(TAG, "Error calling ITelephony#carrierActionSetRadioEnabled", e);
        }
    }

    /**
     * Action set from carrier signalling broadcast receivers to start/stop reporting default
     * network available events
     * Permissions android.Manifest.permission.MODIFY_PHONE_STATE is required
     * @param subId the subscription ID that this action applies to.
     * @param report control start/stop reporting network status.
     * @hide
     */
    public void carrierActionReportDefaultNetworkStatus(int subId, boolean report) {
        try {
            ITelephony service = getITelephony();
            if (service != null) {
                service.carrierActionReportDefaultNetworkStatus(subId, report);
            }
        } catch (RemoteException e) {
            Log.e(TAG, "Error calling ITelephony#carrierActionReportDefaultNetworkStatus", e);
        }
    }

    /**
     * Action set from carrier signalling broadcast receivers to reset all carrier actions
     * Permissions android.Manifest.permission.MODIFY_PHONE_STATE is required
     * @param subId the subscription ID that this action applies to.
     * @hide
     */
    public void carrierActionResetAll(int subId) {
        try {
            ITelephony service = getITelephony();
            if (service != null) {
                service.carrierActionResetAll(subId);
            }
        } catch (RemoteException e) {
            Log.e(TAG, "Error calling ITelephony#carrierActionResetAll", e);
        }
    }

    /**
     * Get aggregated video call data usage since boot.
     * Permissions android.Manifest.permission.READ_NETWORK_USAGE_HISTORY is required.
     *
     * @param how one of the NetworkStats.STATS_PER_* constants depending on whether the request is
     * for data usage per uid or overall usage.
     * @return Snapshot of video call data usage
     * @hide
     */
    public NetworkStats getVtDataUsage(int how) {
        boolean perUidStats = (how == NetworkStats.STATS_PER_UID);
        try {
            ITelephony service = getITelephony();
            if (service != null) {
                return service.getVtDataUsage(getSubId(), perUidStats);
            }
        } catch (RemoteException e) {
            Log.e(TAG, "Error calling ITelephony#getVtDataUsage", e);
        }
        return null;
    }

    /**
     * Policy control of data connection. Usually used when data limit is passed.
     * @param enabled True if enabling the data, otherwise disabling.
     * @param subId sub id
     * @hide
     */
    public void setPolicyDataEnabled(boolean enabled, int subId) {
        try {
            ITelephony service = getITelephony();
            if (service != null) {
                service.setPolicyDataEnabled(enabled, subId);
            }
        } catch (RemoteException e) {
            Log.e(TAG, "Error calling ITelephony#setPolicyDataEnabled", e);
        }
    }

    /**
     * Get Client request stats which will contain statistical information
     * on each request made by client.
     * Callers require either READ_PRIVILEGED_PHONE_STATE or
     * READ_PHONE_STATE to retrieve the information.
     * @param subId sub id
     * @return List of Client Request Stats
     * @hide
     */
    public List<ClientRequestStats> getClientRequestStats(int subId) {
        try {
            ITelephony service = getITelephony();
            if (service != null) {
                return service.getClientRequestStats(getOpPackageName(), subId);
            }
        } catch (RemoteException e) {
            Log.e(TAG, "Error calling ITelephony#getClientRequestStats", e);
        }

        return null;
    }

    /**
     * Checks if phone is in emergency callback mode.
     *
     * <p>If this object has been created with {@link #createForSubscriptionId}, applies to the
     * given subId. Otherwise, applies to {@link SubscriptionManager#getDefaultSubscriptionId()}
     *
     * @return true if phone is in emergency callback mode.
     * @hide
     */
    @SystemApi
    @RequiresPermission(android.Manifest.permission.READ_PRIVILEGED_PHONE_STATE)
    public boolean getEmergencyCallbackMode() {
        return getEmergencyCallbackMode(getSubId());
    }

    /**
     * Check if phone is in emergency callback mode
     * @return true if phone is in emergency callback mode
     * @param subId the subscription ID that this action applies to.
     * @hide
     */
    public boolean getEmergencyCallbackMode(int subId) {
        try {
            ITelephony telephony = getITelephony();
            if (telephony == null) {
                return false;
            }
            return telephony.getEmergencyCallbackMode(subId);
        } catch (RemoteException e) {
            Log.e(TAG, "Error calling ITelephony#getEmergencyCallbackMode", e);
        }
        return false;
    }

    /**
     * Checks if manual network selection is allowed.
     *
     * <p>If this object has been created with {@link #createForSubscriptionId}, applies to the
     * given subId. Otherwise, applies to {@link SubscriptionManager#getDefaultSubscriptionId()}.
     *
     * @return {@code true} if manual network selection is allowed, otherwise return {@code false}.
     *
     * @hide
     */
    @RequiresPermission(android.Manifest.permission.READ_PHONE_STATE)
    public boolean isManualNetworkSelectionAllowed() {
        try {
            ITelephony telephony = getITelephony();
            if (telephony != null) {
                return telephony.isManualNetworkSelectionAllowed(getSubId());
            }
        } catch (RemoteException e) {
            Log.e(TAG, "Error calling ITelephony#isManualNetworkSelectionAllowed", e);
        }
        return true;
    }

    /**
     * Get the most recently available signal strength information.
     *
     * Get the most recent SignalStrength information reported by the modem. Due
     * to power saving this information may not always be current.
     * @return the most recent cached signal strength info from the modem
     */
    @Nullable
    public SignalStrength getSignalStrength() {
        try {
            ITelephony service = getITelephony();
            if (service != null) {
                return service.getSignalStrength(getSubId());
            }
        } catch (RemoteException e) {
            Log.e(TAG, "Error calling ITelephony#getSignalStrength", e);
        }
        return null;
    }

    /**
     * @hide
     * It's similar to isDataEnabled, but unlike isDataEnabled, this API also evaluates
     * carrierDataEnabled, policyDataEnabled etc to give a final decision of whether mobile data is
     * capable of using.
     */
    public boolean isDataCapable() {
        boolean retVal = false;
        try {
            int subId = getSubId(SubscriptionManager.getDefaultDataSubscriptionId());
            ITelephony telephony = getITelephony();
            if (telephony != null)
                retVal = telephony.isDataEnabled(subId);
        } catch (RemoteException e) {
            Log.e(TAG, "Error calling ITelephony#isDataEnabled", e);
        } catch (NullPointerException e) {
        }
        return retVal;
    }

    /**
     * In this mode, modem will not send specified indications when screen is off.
     * @hide
     */
    public static final int INDICATION_UPDATE_MODE_NORMAL                   = 1;

    /**
     * In this mode, modem will still send specified indications when screen is off.
     * @hide
     */
    public static final int INDICATION_UPDATE_MODE_IGNORE_SCREEN_OFF        = 2;

    /** @hide */
    @IntDef(prefix = { "INDICATION_UPDATE_MODE_" }, value = {
            INDICATION_UPDATE_MODE_NORMAL,
            INDICATION_UPDATE_MODE_IGNORE_SCREEN_OFF
    })
    @Retention(RetentionPolicy.SOURCE)
    public @interface IndicationUpdateMode{}

    /**
     * The indication for signal strength update.
     * @hide
     */
    public static final int INDICATION_FILTER_SIGNAL_STRENGTH               = 0x1;

    /**
     * The indication for full network state update.
     * @hide
     */
    public static final int INDICATION_FILTER_FULL_NETWORK_STATE            = 0x2;

    /**
     * The indication for data call dormancy changed update.
     * @hide
     */
    public static final int INDICATION_FILTER_DATA_CALL_DORMANCY_CHANGED    = 0x4;

    /**
     * The indication for link capacity estimate update.
     * @hide
     */
    public static final int INDICATION_FILTER_LINK_CAPACITY_ESTIMATE        = 0x8;

    /**
     * The indication for physical channel config update.
     * @hide
     */
    public static final int INDICATION_FILTER_PHYSICAL_CHANNEL_CONFIG       = 0x10;

    /** @hide */
    @IntDef(flag = true, prefix = { "INDICATION_FILTER_" }, value = {
            INDICATION_FILTER_SIGNAL_STRENGTH,
            INDICATION_FILTER_FULL_NETWORK_STATE,
            INDICATION_FILTER_DATA_CALL_DORMANCY_CHANGED,
            INDICATION_FILTER_LINK_CAPACITY_ESTIMATE,
            INDICATION_FILTER_PHYSICAL_CHANNEL_CONFIG
    })
    @Retention(RetentionPolicy.SOURCE)
    public @interface IndicationFilters{}

    /**
     * Sets radio indication update mode. This can be used to control the behavior of indication
     * update from modem to Android frameworks. For example, by default several indication updates
     * are turned off when screen is off, but in some special cases (e.g. carkit is connected but
     * screen is off) we want to turn on those indications even when the screen is off.
     *
     * <p>Requires Permission:
     *   {@link android.Manifest.permission#MODIFY_PHONE_STATE MODIFY_PHONE_STATE}
     *
     * @param filters Indication filters. Should be a bitmask of INDICATION_FILTER_XXX.
     * @see #INDICATION_FILTER_SIGNAL_STRENGTH
     * @see #INDICATION_FILTER_FULL_NETWORK_STATE
     * @see #INDICATION_FILTER_DATA_CALL_DORMANCY_CHANGED
     * @param updateMode The voice activation state
     * @see #INDICATION_UPDATE_MODE_NORMAL
     * @see #INDICATION_UPDATE_MODE_IGNORE_SCREEN_OFF
     * @hide
     */
    @RequiresPermission(android.Manifest.permission.MODIFY_PHONE_STATE)
    public void setRadioIndicationUpdateMode(@IndicationFilters int filters,
                                             @IndicationUpdateMode int updateMode) {
        try {
            ITelephony telephony = getITelephony();
            if (telephony != null) {
                telephony.setRadioIndicationUpdateMode(getSubId(), filters, updateMode);
            }
        } catch (RemoteException ex) {
            // This could happen if binder process crashes.
            if (!isSystemProcess()) {
                ex.rethrowAsRuntimeException();
            }
        }
    }

    /**
     * A test API to override carrier information including mccmnc, imsi, iccid, gid1, gid2,
     * plmn and spn. This would be handy for, eg, forcing a particular carrier id, carrier's config
     * (also any country or carrier overlays) to be loaded when using a test SIM with a call box.
     *
     * <p>Requires Permission:
     *   {@link android.Manifest.permission#MODIFY_PHONE_STATE MODIFY_PHONE_STATE}
     *
     * @hide
     */
    @TestApi
    public void setCarrierTestOverride(String mccmnc, String imsi, String iccid, String gid1,
            String gid2, String plmn, String spn) {
        try {
            ITelephony telephony = getITelephony();
            if (telephony != null) {
                telephony.setCarrierTestOverride(
                        getSubId(), mccmnc, imsi, iccid, gid1, gid2, plmn, spn);
            }
        } catch (RemoteException ex) {
            // This could happen if binder process crashes.
        }
    }

    /**
     * A test API to return installed carrier id list version
     *
     * <p>Requires Permission:
     *   {@link android.Manifest.permission#READ_PRIVILEGED_PHONE_STATE READ_PRIVILEGED_PHONE_STATE}
     *
     * @hide
     */
    @TestApi
    public int getCarrierIdListVersion() {
        try {
            ITelephony telephony = getITelephony();
            if (telephony != null) {
                return telephony.getCarrierIdListVersion(getSubId());
            }
        } catch (RemoteException ex) {
            // This could happen if binder process crashes.
        }
        return UNKNOWN_CARRIER_ID_LIST_VERSION;
    }

    /**
     * How many modems can have simultaneous data connections.
     * @hide
     */
    @RequiresPermission(android.Manifest.permission.READ_PHONE_STATE)
    public int getNumberOfModemsWithSimultaneousDataConnections() {
        try {
            ITelephony telephony = getITelephony();
            if (telephony != null) {
                return telephony.getNumberOfModemsWithSimultaneousDataConnections(
                        getSubId(), mContext.getOpPackageName());
            }
        } catch (RemoteException ex) {
            // This could happen if binder process crashes.
        }
        return 0;
    }

    /**
     * Enable or disable OpportunisticNetworkService.
     *
     * This method should be called to enable or disable
     * OpportunisticNetwork service on the device.
     *
     * <p>
     * Requires Permission:
     *   {@link android.Manifest.permission#MODIFY_PHONE_STATE MODIFY_PHONE_STATE}
     *
     * @param enable enable(True) or disable(False)
     * @return returns true if successfully set.
     * @hide
     */
    @RequiresPermission(android.Manifest.permission.MODIFY_PHONE_STATE)
    public boolean setOpportunisticNetworkState(boolean enable) {
        String pkgForDebug = mContext != null ? mContext.getOpPackageName() : "<unknown>";
        boolean ret = false;
        try {
            IOns iOpportunisticNetworkService = getIOns();
            if (iOpportunisticNetworkService != null) {
                ret = iOpportunisticNetworkService.setEnable(enable, pkgForDebug);
            }
        } catch (RemoteException ex) {
            Rlog.e(TAG, "enableOpportunisticNetwork RemoteException", ex);
        }

        return ret;
    }

    /**
     * is OpportunisticNetworkService enabled
     *
     * This method should be called to determine if the OpportunisticNetworkService is
     * enabled
     *
     * <p>
     * Requires Permission:
     *   {@link android.Manifest.permission#READ_PRIVILEGED_PHONE_STATE READ_PRIVILEGED_PHONE_STATE}
     * @hide
     */
    @RequiresPermission(android.Manifest.permission.READ_PRIVILEGED_PHONE_STATE)
    public boolean isOpportunisticNetworkEnabled() {
        String pkgForDebug = mContext != null ? mContext.getOpPackageName() : "<unknown>";
        boolean isEnabled = false;

        try {
            IOns iOpportunisticNetworkService = getIOns();
            if (iOpportunisticNetworkService != null) {
                isEnabled = iOpportunisticNetworkService.isEnabled(pkgForDebug);
            }
        } catch (RemoteException ex) {
            Rlog.e(TAG, "enableOpportunisticNetwork RemoteException", ex);
        }

        return isEnabled;
    }

    /** @hide */
    @Retention(RetentionPolicy.SOURCE)
    @LongDef(flag = true, prefix = {"NETWORK_TYPE_BITMASK_"},
            value = {NETWORK_TYPE_BITMASK_UNKNOWN,
                    NETWORK_TYPE_BITMASK_GSM,
                    NETWORK_TYPE_BITMASK_GPRS,
                    NETWORK_TYPE_BITMASK_EDGE,
                    NETWORK_TYPE_BITMASK_CDMA,
                    NETWORK_TYPE_BITMASK_1xRTT,
                    NETWORK_TYPE_BITMASK_EVDO_0,
                    NETWORK_TYPE_BITMASK_EVDO_A,
                    NETWORK_TYPE_BITMASK_EVDO_B,
                    NETWORK_TYPE_BITMASK_EHRPD,
                    NETWORK_TYPE_BITMASK_HSUPA,
                    NETWORK_TYPE_BITMASK_HSDPA,
                    NETWORK_TYPE_BITMASK_HSPA,
                    NETWORK_TYPE_BITMASK_HSPAP,
                    NETWORK_TYPE_BITMASK_UMTS,
                    NETWORK_TYPE_BITMASK_TD_SCDMA,
                    NETWORK_TYPE_BITMASK_LTE,
                    NETWORK_TYPE_BITMASK_LTE_CA,
                    NETWORK_TYPE_BITMASK_NR,
            })
    public @interface NetworkTypeBitMask {}

    // 2G
    /**
     * network type bitmask unknown.
     * @hide
     */
    @SystemApi
    public static final long NETWORK_TYPE_BITMASK_UNKNOWN = 0L;
    /**
     * network type bitmask indicating the support of radio tech GSM.
     * @hide
     */
    @SystemApi
    public static final long NETWORK_TYPE_BITMASK_GSM = (1 << (NETWORK_TYPE_GSM -1));
    /**
     * network type bitmask indicating the support of radio tech GPRS.
     * @hide
     */
    @SystemApi
    public static final long NETWORK_TYPE_BITMASK_GPRS = (1 << (NETWORK_TYPE_GPRS -1));
    /**
     * network type bitmask indicating the support of radio tech EDGE.
     * @hide
     */
    @SystemApi
    public static final long NETWORK_TYPE_BITMASK_EDGE = (1 << (NETWORK_TYPE_EDGE -1));
    /**
     * network type bitmask indicating the support of radio tech CDMA(IS95A/IS95B).
     * @hide
     */
    @SystemApi
    public static final long NETWORK_TYPE_BITMASK_CDMA = (1 << (NETWORK_TYPE_CDMA -1));
    /**
     * network type bitmask indicating the support of radio tech 1xRTT.
     * @hide
     */
    @SystemApi
    public static final long NETWORK_TYPE_BITMASK_1xRTT = (1 << (NETWORK_TYPE_1xRTT - 1));
    // 3G
    /**
     * network type bitmask indicating the support of radio tech EVDO 0.
     * @hide
     */
    @SystemApi
    public static final long NETWORK_TYPE_BITMASK_EVDO_0 = (1 << (NETWORK_TYPE_EVDO_0 -1));
    /**
     * network type bitmask indicating the support of radio tech EVDO A.
     * @hide
     */
    @SystemApi
    public static final long NETWORK_TYPE_BITMASK_EVDO_A = (1 << (NETWORK_TYPE_EVDO_A - 1));
    /**
     * network type bitmask indicating the support of radio tech EVDO B.
     * @hide
     */
    @SystemApi
    public static final long NETWORK_TYPE_BITMASK_EVDO_B = (1 << (NETWORK_TYPE_EVDO_B -1));
    /**
     * network type bitmask indicating the support of radio tech EHRPD.
     * @hide
     */
    @SystemApi
    public static final long NETWORK_TYPE_BITMASK_EHRPD = (1 << (NETWORK_TYPE_EHRPD -1));
    /**
     * network type bitmask indicating the support of radio tech HSUPA.
     * @hide
     */
    @SystemApi
    public static final long NETWORK_TYPE_BITMASK_HSUPA = (1 << (NETWORK_TYPE_HSUPA -1));
    /**
     * network type bitmask indicating the support of radio tech HSDPA.
     * @hide
     */
    @SystemApi
    public static final long NETWORK_TYPE_BITMASK_HSDPA = (1 << (NETWORK_TYPE_HSDPA -1));
    /**
     * network type bitmask indicating the support of radio tech HSPA.
     * @hide
     */
    @SystemApi
    public static final long NETWORK_TYPE_BITMASK_HSPA = (1 << (NETWORK_TYPE_HSPA -1));
    /**
     * network type bitmask indicating the support of radio tech HSPAP.
     * @hide
     */
    @SystemApi
    public static final long NETWORK_TYPE_BITMASK_HSPAP = (1 << (NETWORK_TYPE_HSPAP -1));
    /**
     * network type bitmask indicating the support of radio tech UMTS.
     * @hide
     */
    @SystemApi
    public static final long NETWORK_TYPE_BITMASK_UMTS = (1 << (NETWORK_TYPE_UMTS -1));
    /**
     * network type bitmask indicating the support of radio tech TD_SCDMA.
     * @hide
     */
    @SystemApi
    public static final long NETWORK_TYPE_BITMASK_TD_SCDMA = (1 << (NETWORK_TYPE_TD_SCDMA -1));
    // 4G
    /**
     * network type bitmask indicating the support of radio tech LTE.
     * @hide
     */
    @SystemApi
    public static final long NETWORK_TYPE_BITMASK_LTE = (1 << (NETWORK_TYPE_LTE -1));
    /**
     * network type bitmask indicating the support of radio tech LTE CA (carrier aggregation).
     * @hide
     */
    @SystemApi
    public static final long NETWORK_TYPE_BITMASK_LTE_CA = (1 << (NETWORK_TYPE_LTE_CA -1));

    /**
     * network type bitmask indicating the support of radio tech NR(New Radio) 5G.
     * @hide
     */
    @SystemApi
    public static final long NETWORK_TYPE_BITMASK_NR = (1 << (NETWORK_TYPE_NR -1));

    /**
     * network type bitmask indicating the support of radio tech IWLAN.
     * @hide
     */
    @SystemApi
    public static final long NETWORK_TYPE_BITMASK_IWLAN = (1 << (NETWORK_TYPE_IWLAN -1));

    /**
     * @return Modem supported radio access family bitmask
     *
     * <p>Requires permission: {@link android.Manifest.permission#READ_PRIVILEGED_PHONE_STATE} or
     * that the calling app has carrier privileges (see {@link #hasCarrierPrivileges}).
     * @hide
     */
    @SystemApi
    @RequiresPermission(android.Manifest.permission.READ_PRIVILEGED_PHONE_STATE)
    public @NetworkTypeBitMask long getSupportedRadioAccessFamily() {
        try {
            ITelephony telephony = getITelephony();
            if (telephony != null) {
                return (long) telephony.getRadioAccessFamily(getSlotIndex(), getOpPackageName());
            } else {
                // This can happen when the ITelephony interface is not up yet.
                return NETWORK_TYPE_BITMASK_UNKNOWN;
            }
        } catch (RemoteException ex) {
            // This shouldn't happen in the normal case
            return NETWORK_TYPE_BITMASK_UNKNOWN;
        } catch (NullPointerException ex) {
            // This could happen before phone restarts due to crashing
            return NETWORK_TYPE_BITMASK_UNKNOWN;
        }
    }

    /**
     * Get the emergency number list based on current locale, sim, default, modem and network.
     *
     * <p>In each returned list, the emergency number {@link EmergencyNumber} coming from higher
     * priority sources will be located at the smaller index; the priority order of sources are:
     * {@link EmergencyNumber#EMERGENCY_NUMBER_SOURCE_NETWORK_SIGNALING} >
     * {@link EmergencyNumber#EMERGENCY_NUMBER_SOURCE_SIM} >
     * {@link EmergencyNumber#EMERGENCY_NUMBER_SOURCE_DATABASE} >
     * {@link EmergencyNumber#EMERGENCY_NUMBER_SOURCE_DEFAULT} >
     * {@link EmergencyNumber#EMERGENCY_NUMBER_SOURCE_MODEM_CONFIG}
     *
     * <p>The subscriptions which the returned list would be based on, are all the active
     * subscriptions, no matter which subscription could be used to create TelephonyManager.
     *
     * <p>Requires permission {@link android.Manifest.permission#READ_PHONE_STATE} or the calling
     * app has carrier privileges (see {@link #hasCarrierPrivileges}).
     *
     * @return Map including the key as the active subscription ID (Note: if there is no active
     * subscription, the key is {@link SubscriptionManager#getDefaultSubscriptionId}) and the value
     * as the list of {@link EmergencyNumber}; null if this information is not available; or throw
     * a SecurityException if the caller does not have the permission.
     */
    @RequiresPermission(android.Manifest.permission.READ_PHONE_STATE)
    @Nullable
    public Map<Integer, List<EmergencyNumber>> getCurrentEmergencyNumberList() {
        try {
            ITelephony telephony = getITelephony();
            if (telephony == null) {
                return null;
            }
            return telephony.getCurrentEmergencyNumberList(mContext.getOpPackageName());
        } catch (RemoteException ex) {
            Log.e(TAG, "getCurrentEmergencyNumberList RemoteException", ex);
        }
        return null;
    }

    /**
     * Get the per-category emergency number list based on current locale, sim, default, modem
     * and network.
     *
     * <p>In each returned list, the emergency number {@link EmergencyNumber} coming from higher
     * priority sources will be located at the smaller index; the priority order of sources are:
     * {@link EmergencyNumber#EMERGENCY_NUMBER_SOURCE_NETWORK_SIGNALING} >
     * {@link EmergencyNumber#EMERGENCY_NUMBER_SOURCE_SIM} >
     * {@link EmergencyNumber#EMERGENCY_NUMBER_SOURCE_DATABASE} >
     * {@link EmergencyNumber#EMERGENCY_NUMBER_SOURCE_DEFAULT} >
     * {@link EmergencyNumber#EMERGENCY_NUMBER_SOURCE_MODEM_CONFIG}
     *
     * <p>The subscriptions which the returned list would be based on, are all the active
     * subscriptions, no matter which subscription could be used to create TelephonyManager.
     *
     * <p>Requires permission {@link android.Manifest.permission#READ_PHONE_STATE} or the calling
     * app has carrier privileges (see {@link #hasCarrierPrivileges}).
     *
     * @param categories the emergency service categories which are the bitwise-OR combination of
     * the following constants:
     * <ol>
     * <li>{@link EmergencyNumber#EMERGENCY_SERVICE_CATEGORY_UNSPECIFIED} </li>
     * <li>{@link EmergencyNumber#EMERGENCY_SERVICE_CATEGORY_POLICE} </li>
     * <li>{@link EmergencyNumber#EMERGENCY_SERVICE_CATEGORY_AMBULANCE} </li>
     * <li>{@link EmergencyNumber#EMERGENCY_SERVICE_CATEGORY_FIRE_BRIGADE} </li>
     * <li>{@link EmergencyNumber#EMERGENCY_SERVICE_CATEGORY_MARINE_GUARD} </li>
     * <li>{@link EmergencyNumber#EMERGENCY_SERVICE_CATEGORY_MOUNTAIN_RESCUE} </li>
     * <li>{@link EmergencyNumber#EMERGENCY_SERVICE_CATEGORY_MIEC} </li>
     * <li>{@link EmergencyNumber#EMERGENCY_SERVICE_CATEGORY_AIEC} </li>
     * </ol>
     * @return Map including the key as the active subscription ID (Note: if there is no active
     * subscription, the key is {@link SubscriptionManager#getDefaultSubscriptionId}) and the value
     * as the list of {@link EmergencyNumber}; null if this information is not available; or throw
     * a SecurityException if the caller does not have the permission.
     */
    @RequiresPermission(android.Manifest.permission.READ_PHONE_STATE)
    @Nullable
    public Map<Integer, List<EmergencyNumber>> getCurrentEmergencyNumberList(
            @EmergencyServiceCategories int categories) {
        try {
            ITelephony telephony = getITelephony();
            if (telephony == null) {
                return null;
            }
            Map<Integer, List<EmergencyNumber>> numberMap = telephony
                    .getCurrentEmergencyNumberList(mContext.getOpPackageName());
            if (numberMap != null) {
                for (Integer subscriptionId : numberMap.keySet()) {
                    List<EmergencyNumber> numberList = numberMap.get(subscriptionId);
                    for (EmergencyNumber number : numberList) {
                        if (!number.isInEmergencyServiceCategories(categories)) {
                            numberList.remove(number);
                        }
                    }
                }
            }
            return numberMap;
        } catch (RemoteException ex) {
            Log.e(TAG, "getCurrentEmergencyNumberList with Categories RemoteException", ex);
        }
        return null;
    }

    /**
     * Checks if the supplied number is an emergency number based on current locale, sim, default,
     * modem and network.
     *
     * <p>The subscriptions which the identification would be based on, are all the active
     * subscriptions, no matter which subscription could be used to create TelephonyManager.
     *
     * @param number - the number to look up
     * @return {@code true} if the given number is an emergency number based on current locale,
     * sim, modem and network; {@code false} otherwise.
     */
    public boolean isCurrentEmergencyNumber(@NonNull String number) {
        try {
            ITelephony telephony = getITelephony();
            if (telephony == null) {
                return false;
            }
            return telephony.isCurrentEmergencyNumber(number, true);
        } catch (RemoteException ex) {
            Log.e(TAG, "isCurrentEmergencyNumber RemoteException", ex);
        }
        return false;
    }

    /**
     * Checks if the supplied number is an emergency number based on current locale, sim, default,
     * modem and network.
     *
     * <p> Specifically, this method will return {@code true} if the specified number is an
     * emergency number, *or* if the number simply starts with the same digits as any current
     * emergency number.
     *
     * <p>The subscriptions which the identification would be based on, are all the active
     * subscriptions, no matter which subscription could be used to create TelephonyManager.
     *
     * <p>Requires permission: {@link android.Manifest.permission#READ_PRIVILEGED_PHONE_STATE} or
     * that the calling app has carrier privileges (see {@link #hasCarrierPrivileges}).
     *
     * @param number - the number to look up
     * @return {@code true} if the given number is an emergency number or it simply starts with
     * the same digits of any current emergency number based on current locale, sim, modem and
     * network; {@code false} if it is not; or throw an SecurityException if the caller does not
     * have the required permission/privileges
     *
     * @hide
     */
    @SystemApi
    @RequiresPermission(android.Manifest.permission.READ_PRIVILEGED_PHONE_STATE)
    public boolean isCurrentPotentialEmergencyNumber(@NonNull String number) {
        try {
            ITelephony telephony = getITelephony();
            if (telephony == null) {
                return false;
            }
            return telephony.isCurrentEmergencyNumber(number, false);
        } catch (RemoteException ex) {
            Log.e(TAG, "isCurrentEmergencyNumber RemoteException", ex);
        }
        return false;
    }

    /**
     * Set preferred opportunistic data subscription id.
     *
     * <p>Requires that the calling app has carrier privileges on both primary and
     * secondary subscriptions (see
     * {@link #hasCarrierPrivileges}), or has permission
     * {@link android.Manifest.permission#MODIFY_PHONE_STATE MODIFY_PHONE_STATE}.
     *
     * @param subId which opportunistic subscription
     * {@link SubscriptionManager#getOpportunisticSubscriptions} is preferred for cellular data.
     * Pass {@link SubscriptionManager#DEFAULT_SUBSCRIPTION_ID} to unset the preference
     * @return true if request is accepted, else false.
     *
     */
    public boolean setPreferredOpportunisticDataSubscription(int subId) {
        String pkgForDebug = mContext != null ? mContext.getOpPackageName() : "<unknown>";
        try {
            IOns iOpportunisticNetworkService = getIOns();
            if (iOpportunisticNetworkService != null) {
                return iOpportunisticNetworkService
                        .setPreferredDataSubscriptionId(subId, pkgForDebug);
            }
        } catch (RemoteException ex) {
            Rlog.e(TAG, "setPreferredDataSubscriptionId RemoteException", ex);
        }
        return false;
    }

    /**
     * Get preferred opportunistic data subscription Id
     *
     * <p>Requires that the calling app has carrier privileges (see {@link #hasCarrierPrivileges}),
     * or has either READ_PRIVILEGED_PHONE_STATE
     * or {@link android.Manifest.permission#READ_PHONE_STATE READ_PHONE_STATE} permission.
     * @return subId preferred opportunistic subscription id or
     * {@link SubscriptionManager#DEFAULT_SUBSCRIPTION_ID} if there are no preferred
     * subscription id
     *
     */
    @RequiresPermission(anyOf = {
            android.Manifest.permission.READ_PRIVILEGED_PHONE_STATE,
            android.Manifest.permission.READ_PHONE_STATE
    })
    public int getPreferredOpportunisticDataSubscription() {
        String pkgForDebug = mContext != null ? mContext.getOpPackageName() : "<unknown>";
        int subId = SubscriptionManager.INVALID_SUBSCRIPTION_ID;
        try {
            IOns iOpportunisticNetworkService = getIOns();
            if (iOpportunisticNetworkService != null) {
                subId = iOpportunisticNetworkService.getPreferredDataSubscriptionId(pkgForDebug);
            }
        } catch (RemoteException ex) {
            Rlog.e(TAG, "getPreferredDataSubscriptionId RemoteException", ex);
        }
        return subId;
    }

    /**
     * Update availability of a list of networks in the current location.
     *
     * This api should be called to inform OpportunisticNetwork Service about the availability
     * of a network at the current location. This information will be used by OpportunisticNetwork
     * service to decide to attach to the network opportunistically. If an empty list is passed,
     * it is assumed that no network is available.
     * Requires that the calling app has carrier privileges on both primary and
     * secondary subscriptions (see {@link #hasCarrierPrivileges}), or has permission
     * {@link android.Manifest.permission#MODIFY_PHONE_STATE MODIFY_PHONE_STATE}.
     * @param availableNetworks is a list of available network information.
     * @return true if request is accepted
     *
     */
    @SuppressAutoDoc // Blocked by b/72967236 - no support for carrier privileges
    public boolean updateAvailableNetworks(List<AvailableNetworkInfo> availableNetworks) {
        String pkgForDebug = mContext != null ? mContext.getOpPackageName() : "<unknown>";
        boolean ret = false;
        try {
            IOns iOpportunisticNetworkService = getIOns();
            if (iOpportunisticNetworkService != null && availableNetworks != null) {
                ret = iOpportunisticNetworkService.updateAvailableNetworks(availableNetworks,
                        pkgForDebug);
            }
        } catch (RemoteException ex) {
            Rlog.e(TAG, "updateAvailableNetworks RemoteException", ex);
        }
        return ret;
    }

    /**
     * Enable or disable a logical modem stack. When a logical modem is disabled, the corresponding
     * SIM will still be visible to the user but its mapping modem will not have any radio activity.
     * For example, we will disable a modem when user or system believes the corresponding SIM
     * is temporarily not needed (e.g. out of coverage), and will enable it back on when needed.
     *
     * Requires that the calling app has permission
     * {@link android.Manifest.permission#MODIFY_PHONE_STATE MODIFY_PHONE_STATE}.
     * @param slotIndex which corresponding modem will operate on.
     * @param enable whether to enable or disable the modem stack.
     * @return whether the operation is successful.
     *
     * @hide
     */
    @SystemApi
    @RequiresPermission(android.Manifest.permission.MODIFY_PHONE_STATE)
    public boolean enableModemForSlot(int slotIndex, boolean enable) {
        boolean ret = false;
        try {
            ITelephony telephony = getITelephony();
            if (telephony != null) {
                ret = telephony.enableModemForSlot(slotIndex, enable);
            }
        } catch (RemoteException ex) {
            Log.e(TAG, "enableModem RemoteException", ex);
        }
        return ret;
    }

    /**
     * Indicate if the user is allowed to use multiple SIM cards at the same time to register
     * on the network (e.g. Dual Standby or Dual Active) when the device supports it, or if the
     * usage is restricted. This API is used to prevent usage of multiple SIM card, based on
     * policies of the carrier.
     * <p>Note: the API does not prevent access to the SIM cards for operations that don't require
     * access to the network.
     *
     * @param isMultisimCarrierRestricted true if usage of multiple SIMs is restricted, false
     * otherwise.
     *
     * @hide
     */
    @SystemApi
    @RequiresPermission(android.Manifest.permission.MODIFY_PHONE_STATE)
    public void setMultisimCarrierRestriction(boolean isMultisimCarrierRestricted) {
        try {
            ITelephony service = getITelephony();
            if (service != null) {
                service.setMultisimCarrierRestriction(isMultisimCarrierRestricted);
            }
        } catch (RemoteException e) {
            Log.e(TAG, "setMultisimCarrierRestriction RemoteException", e);
        }
    }

    /**
     * Returns if the usage of multiple SIM cards at the same time to register on the network
     * (e.g. Dual Standby or Dual Active) is restricted.
     *
     * @return true if usage of multiple SIMs is restricted, false otherwise.
     *
     * @hide
     */
    @SystemApi
    @RequiresPermission(android.Manifest.permission.READ_PRIVILEGED_PHONE_STATE)
    public boolean isMultisimCarrierRestricted() {
        try {
            ITelephony service = getITelephony();
            if (service != null) {
                return service.isMultisimCarrierRestricted();
            }
        } catch (RemoteException e) {
            Log.e(TAG, "isMultisimCarrierRestricted RemoteException", e);
        }
        return true;
    }

    /**
     * Broadcast intent action for network country code changes.
     *
     * <p>
     * The {@link #EXTRA_NETWORK_COUNTRY} extra indicates the country code of the current
     * network returned by {@link #getNetworkCountryIso()}.
     *
     * @see #EXTRA_NETWORK_COUNTRY
     * @see #getNetworkCountryIso()
     */
    public static final String ACTION_NETWORK_COUNTRY_CHANGED =
            "android.telephony.action.NETWORK_COUNTRY_CHANGED";

    /**
     * The extra used with an {@link #ACTION_NETWORK_COUNTRY_CHANGED} to specify the
     * the country code in ISO 3166 format.
     * <p class="note">
     * Retrieve with {@link android.content.Intent#getStringExtra(String)}.
     */
    public static final String EXTRA_NETWORK_COUNTRY =
            "android.telephony.extra.NETWORK_COUNTRY";
    /**
     * Switch configs to enable multi-sim or switch back to single-sim
     * <p>Requires Permission:
     * {@link android.Manifest.permission#MODIFY_PHONE_STATE MODIFY_PHONE_STATE} or that the
     * calling app has carrier privileges (see {@link #hasCarrierPrivileges}).
     * @param numOfSims number of live SIMs we want to switch to
     * @throws android.os.RemoteException
     */
    @SuppressAutoDoc // Blocked by b/72967236 - no support for carrier privileges
    @RequiresPermission(android.Manifest.permission.MODIFY_PHONE_STATE)
    public void switchMultiSimConfig(int numOfSims) {
        //only proceed if multi-sim is not restricted
        if (isMultisimCarrierRestricted()) {
            Rlog.e(TAG, "switchMultiSimConfig not possible. It is restricted.");
            return;
        }

        try {
            ITelephony telephony = getITelephony();
            if (telephony != null) {
                telephony.switchMultiSimConfig(numOfSims);
            }
        } catch (RemoteException ex) {
            Rlog.e(TAG, "switchMultiSimConfig RemoteException", ex);
        }
    }

    /**
     * Get whether reboot is required or not after making changes to modem configurations.
     * The modem configuration change refers to switching from single SIM configuration to DSDS
     * or the other way around.
     * @Return {@code true} if reboot is required after making changes to modem configurations,
     * otherwise return {@code false}.
     *
     * @hide
     */
    @SystemApi
    @RequiresPermission(android.Manifest.permission.READ_PRIVILEGED_PHONE_STATE)
    public boolean isRebootRequiredForModemConfigChange() {
        try {
            ITelephony service = getITelephony();
            if (service != null) {
                return service.isRebootRequiredForModemConfigChange();
            }
        } catch (RemoteException e) {
            Log.e(TAG, "isRebootRequiredForModemConfigChange RemoteException", e);
        }
        return false;
    }

    /**
     * Retrieve the Radio HAL Version for this device.
     *
     * Get the HAL version for the IRadio interface for test purposes.
     *
     * @return a Pair of (major version, minor version) or (-1,-1) if unknown.
     *
     * @hide
     */
    @TestApi
    public Pair<Integer, Integer> getRadioHalVersion() {
        try {
            ITelephony service = getITelephony();
            if (service != null) {
                int version = service.getRadioHalVersion();
                if (version == -1) return new Pair<Integer, Integer>(-1, -1);
                return new Pair<Integer, Integer>(version / 100, version % 100);
            }
        } catch (RemoteException e) {
            Log.e(TAG, "getRadioHalVersion() RemoteException", e);
        }
        return new Pair<Integer, Integer>(-1, -1);
    }
}<|MERGE_RESOLUTION|>--- conflicted
+++ resolved
@@ -6282,7 +6282,6 @@
         }
     }
 
-<<<<<<< HEAD
     /** @hide */
     @IntDef(prefix = { "NETWORK_MODE_" }, value = {
             NETWORK_MODE_WCDMA_PREF,
@@ -6467,8 +6466,6 @@
     public static final int NETWORK_MODE_LTE_TDSCDMA_CDMA_EVDO_GSM_WCDMA =
             RILConstants.NETWORK_MODE_LTE_TDSCDMA_CDMA_EVDO_GSM_WCDMA;
 
-=======
->>>>>>> d8314407
     /**
      * Preferred network mode is NR 5G only.
      * @hide
@@ -6553,14 +6550,9 @@
      * @return the preferred network type, defined in RILConstants.java.
      * @hide
      */
-<<<<<<< HEAD
     @RequiresPermission((android.Manifest.permission.READ_PRIVILEGED_PHONE_STATE))
     @UnsupportedAppUsage
     public @PrefNetworkMode int getPreferredNetworkType(int subId) {
-=======
-    @UnsupportedAppUsage
-    public int getPreferredNetworkType(int subId) {
->>>>>>> d8314407
         try {
             ITelephony telephony = getITelephony();
             if (telephony != null) {
