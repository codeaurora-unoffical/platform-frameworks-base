/*
 * Copyright (C) 2014 The Android Open Source Project
 *
 * Licensed under the Apache License, Version 2.0 (the "License");
 * you may not use this file except in compliance with the License.
 * You may obtain a copy of the License at
 *
 *      http://www.apache.org/licenses/LICENSE-2.0
 *
 * Unless required by applicable law or agreed to in writing, software
 * distributed under the License is distributed on an "AS IS" BASIS,
 * WITHOUT WARRANTIES OR CONDITIONS OF ANY KIND, either express or implied.
 * See the License for the specific language governing permissions and
 * limitations under the License.
 */

package android.telephony;

import android.annotation.NonNull;
import android.annotation.SystemApi;
import android.annotation.UnsupportedAppUsage;

/**
 * Describes the cause of a disconnected call. Those disconnect causes can be converted into a more
 * generic {@link android.telecom.DisconnectCause} object.
 *
 * @hide
 */
@SystemApi
public final class DisconnectCause {

    /** The disconnect cause is not valid (Not received a disconnect cause) */
    public static final int NOT_VALID                      = -1;
    /** Has not yet disconnected */
    public static final int NOT_DISCONNECTED               = 0;
    /** An incoming call that was missed and never answered */
    public static final int INCOMING_MISSED                = 1;
    /** Normal; Remote hangup*/
    public static final int NORMAL                         = 2;
    /** Normal; Local hangup */
    public static final int LOCAL                          = 3;
    /** Outgoing call to busy line */
    public static final int BUSY                           = 4;
    /** Outgoing call to congested network */
    public static final int CONGESTION                     = 5;
    /** Not presently used */
    public static final int MMI                            = 6;
    /** Invalid dial string */
    public static final int INVALID_NUMBER                 = 7;
    /** Cannot reach the peer */
    public static final int NUMBER_UNREACHABLE             = 8;
    /** Cannot reach the server */
    public static final int SERVER_UNREACHABLE             = 9;
    /** Invalid credentials */
    public static final int INVALID_CREDENTIALS            = 10;
    /** Calling from out of network is not allowed */
    public static final int OUT_OF_NETWORK                 = 11;
    /** Server error */
    public static final int SERVER_ERROR                   = 12;
    /** Client timed out */
    public static final int TIMED_OUT                      = 13;
    /** Client went out of network range */
    public static final int LOST_SIGNAL                    = 14;
    /** GSM or CDMA ACM limit exceeded */
    public static final int LIMIT_EXCEEDED                 = 15;
    /** An incoming call that was rejected */
    public static final int INCOMING_REJECTED              = 16;
    /** Radio is turned off explicitly */
    public static final int POWER_OFF                      = 17;
    /** Out of service */
    public static final int OUT_OF_SERVICE                 = 18;
    /** No ICC, ICC locked, or other ICC error */
    public static final int ICC_ERROR                      = 19;
    /** Call was blocked by call barring */
    public static final int CALL_BARRED                    = 20;
    /** Call was blocked by fixed dial number */
    public static final int FDN_BLOCKED                    = 21;
    /** Call was blocked by restricted all voice access */
    public static final int CS_RESTRICTED                  = 22;
    /** Call was blocked by restricted normal voice access */
    public static final int CS_RESTRICTED_NORMAL           = 23;
    /** Call was blocked by restricted emergency voice access */
    public static final int CS_RESTRICTED_EMERGENCY        = 24;
    /** Unassigned number */
    public static final int UNOBTAINABLE_NUMBER            = 25;
    /** MS is locked until next power cycle */
    public static final int CDMA_LOCKED_UNTIL_POWER_CYCLE  = 26;
    /** Drop call*/
    public static final int CDMA_DROP                      = 27;
    /** INTERCEPT order received, MS state idle entered */
    public static final int CDMA_INTERCEPT                 = 28;
    /** MS has been redirected, call is cancelled */
    public static final int CDMA_REORDER                   = 29;
    /** Service option rejection */
    public static final int CDMA_SO_REJECT                 = 30;
    /** Requested service is rejected, retry delay is set */
    public static final int CDMA_RETRY_ORDER               = 31;
    /** Unable to obtain access to the CDMA system */
    public static final int CDMA_ACCESS_FAILURE            = 32;
    /** Not a preempted call */
    public static final int CDMA_PREEMPTED                 = 33;
    /** Not an emergency call */
    public static final int CDMA_NOT_EMERGENCY             = 34;
    /** Access Blocked by CDMA network */
    public static final int CDMA_ACCESS_BLOCKED            = 35;
    /** Unknown error or not specified */
    public static final int ERROR_UNSPECIFIED              = 36;
    /**
     * Only emergency numbers are allowed, but we tried to dial a non-emergency number.
     * @hide
     */
    // TODO: This should be the same as NOT_EMERGENCY
    public static final int EMERGENCY_ONLY                 = 37;
    /**
     * The supplied CALL Intent didn't contain a valid phone number.
     */
    public static final int NO_PHONE_NUMBER_SUPPLIED       = 38;
    /**
     * Our initial phone number was actually an MMI sequence.
     */
    public static final int DIALED_MMI                     = 39;
    /**
     * We tried to call a voicemail: URI but the device has no voicemail number configured.
     */
    public static final int VOICEMAIL_NUMBER_MISSING       = 40;
    /**
     * This status indicates that InCallScreen should display the
     * CDMA-specific "call lost" dialog.  (If an outgoing call fails,
     * and the CDMA "auto-retry" feature is enabled, *and* the retried
     * call fails too, we display this specific dialog.)
     *
     * TODO: this is currently unused, since the "call lost" dialog
     * needs to be triggered by a *disconnect* event, rather than when
     * the InCallScreen first comes to the foreground.  For now we use
     * the needToShowCallLostDialog field for this (see below.)
     *
     * @hide
     */
    public static final int CDMA_CALL_LOST                 = 41;
    /**
     * This status indicates that the call was placed successfully,
     * but additionally, the InCallScreen needs to display the
     * "Exiting ECM" dialog.
     *
     * (Details: "Emergency callback mode" is a CDMA-specific concept
     * where the phone disallows data connections over the cell
     * network for some period of time after you make an emergency
     * call.  If the phone is in ECM and you dial a non-emergency
     * number, that automatically *cancels* ECM, but we additionally
     * need to warn the user that ECM has been canceled (see bug
     * 4207607.))
     *
     * TODO: Rethink where the best place to put this is. It is not a notification
     * of a failure of the connection -- it is an additional message that accompanies
     * a successful connection giving the user important information about what happened.
     *
     * {@hide}
     */
    public static final int EXITED_ECM                     = 42;

    /**
     * The outgoing call failed with an unknown cause.
     */
    public static final int OUTGOING_FAILURE               = 43;

    /**
     * The outgoing call was canceled by the {@link android.telecom.ConnectionService}.
     */
    public static final int OUTGOING_CANCELED              = 44;

    /**
     * The call, which was an IMS call, disconnected because it merged with another call.
     */
    public static final int IMS_MERGED_SUCCESSFULLY        = 45;

    /**
     * Stk Call Control modified DIAL request to USSD request.
     */
    public static final int DIAL_MODIFIED_TO_USSD          = 46;
    /**
     * Stk Call Control modified DIAL request to SS request.
     */
    public static final int DIAL_MODIFIED_TO_SS            = 47;
    /**
     * Stk Call Control modified DIAL request to DIAL with modified data.
     */
    public static final int DIAL_MODIFIED_TO_DIAL          = 48;

    /**
     * The call was terminated because CDMA phone service and roaming have already been activated.
     */
    public static final int CDMA_ALREADY_ACTIVATED         = 49;

    /**
     * The call was terminated because it is not possible to place a video call while TTY is
     * enabled.
     */
    public static final int VIDEO_CALL_NOT_ALLOWED_WHILE_TTY_ENABLED = 50;

    /**
     * The call was terminated because it was pulled to another device.
     */
    public static final int CALL_PULLED = 51;

    /**
     * The call was terminated because it was answered on another device.
     */
    public static final int ANSWERED_ELSEWHERE = 52;

    /**
     * The call was terminated because the maximum allowable number of calls has been reached.
     */
    public static final int MAXIMUM_NUMBER_OF_CALLS_REACHED = 53;

    /**
     * The call was terminated because cellular data has been disabled.
     * Used when in a video call and the user disables cellular data via the settings.
     */
    public static final int DATA_DISABLED = 54;

    /**
     * The call was terminated because the data policy has disabled cellular data.
     * Used when in a video call and the user has exceeded the device data limit.
     */
    public static final int DATA_LIMIT_REACHED = 55;

    /**
     * The call being placed was detected as a call forwarding number and was being dialed while
     * roaming on a carrier that does not allow this.
     */
    public static final int DIALED_CALL_FORWARDING_WHILE_ROAMING = 57;

    /**
     * The network does not accept the emergency call request because IMEI was used as
     * identification and this cability is not supported by the network.
     */
    public static final int IMEI_NOT_ACCEPTED = 58;

    /**
     * A call over WIFI was disconnected because the WIFI signal was lost or became too degraded to
     * continue the call.
     */
    public static final int WIFI_LOST = 59;

    /**
     * The call has failed because of access class barring.
     */
    public static final int IMS_ACCESS_BLOCKED = 60;

    /**
     * The call has ended (mid-call) because the device's battery is too low.
     */
    public static final int LOW_BATTERY = 61;

    /**
     * A call was not dialed because the device's battery is too low.
     */
    public static final int DIAL_LOW_BATTERY = 62;

    /**
     * Emergency call failed with a temporary fail cause and can be redialed on this slot.
     */
    public static final int EMERGENCY_TEMP_FAILURE = 63;

    /**
     * Emergency call failed with a permanent fail cause and should not be redialed on this
     * slot.
     */
    public static final int EMERGENCY_PERM_FAILURE = 64;

    /**
     * This cause is used to report a normal event only when no other cause in the normal class
     * applies.
     */
    public static final int NORMAL_UNSPECIFIED = 65;

    /**
     * Stk Call Control modified DIAL request to video DIAL request.
     */
    public static final int DIAL_MODIFIED_TO_DIAL_VIDEO = 66;

    /**
     * Stk Call Control modified Video DIAL request to SS request.
     */
    public static final int DIAL_VIDEO_MODIFIED_TO_SS = 67;

    /**
     * Stk Call Control modified Video DIAL request to USSD request.
     */
    public static final int DIAL_VIDEO_MODIFIED_TO_USSD = 68;

    /**
     * Stk Call Control modified Video DIAL request to DIAL request.
     */
    public static final int DIAL_VIDEO_MODIFIED_TO_DIAL = 69;

    /**
     * Stk Call Control modified Video DIAL request to Video DIAL request.
     */
    public static final int DIAL_VIDEO_MODIFIED_TO_DIAL_VIDEO = 70;

    /**
     * The network has reported that an alternative emergency number has been dialed, but the user
     * must exit airplane mode to place the call.
     */
    public static final int IMS_SIP_ALTERNATE_EMERGENCY_CALL = 71;

    /**
     * Indicates that a new outgoing call cannot be placed because there is already an outgoing
     * call dialing out.
     */
    public static final int ALREADY_DIALING = 72;

    /**
     * Indicates that a new outgoing call cannot be placed while there is a ringing call.
     */
    public static final int CANT_CALL_WHILE_RINGING = 73;

    /**
     * Indicates that a new outgoing call cannot be placed because calling has been disabled using
     * the ro.telephony.disable-call system property.
     */
    public static final int CALLING_DISABLED = 74;

    /**
     * Indicates that a new outgoing call cannot be placed because there is currently an ongoing
     * foreground and background call.
     */
    public static final int TOO_MANY_ONGOING_CALLS = 75;

    /**
     * Indicates that a new outgoing call cannot be placed because OTASP provisioning is currently
     * in process.
     */
    public static final int OTASP_PROVISIONING_IN_PROCESS = 76;

    /**
     * Indicates that the call is dropped due to RTCP inactivity, primarily due to media path
     * disruption.
     * @hide
     */
    public static final int MEDIA_TIMEOUT = 77;

    /**
     * Indicates that an emergency call cannot be placed over WFC because the service is not
     * available in the current location.
     * @hide
     */
    public static final int EMERGENCY_CALL_OVER_WFC_NOT_AVAILABLE = 78;

    /**
     * Indicates that WiFi calling service is not available in the current location.
     * @hide
     */
    public static final int WFC_SERVICE_NOT_AVAILABLE_IN_THIS_LOCATION = 79;

<<<<<<< HEAD
    /** @hide */
    public static final int INCOMING_CALLS_BARRED_WITHIN_CUG = 80;
    /** @hide */
    public static final int BEARER_CAPABILITY_UNAVAILABLE = 81;
    /** @hide */
    public static final int SERVICE_OPTION_NOT_AVAILABLE = 82;
    /** @hide */
    public static final int BEARER_SERVICE_NOT_IMPLEMENTED = 83;
    /** @hide */
    public static final int REQUESTED_FACILITY_NOT_IMPLEMENTED = 84;
    /** @hide */
    public static final int ONLY_DIGITAL_INFORMATION_BEARER_AVAILABLE = 85;
    /** @hide */
    public static final int SERVICE_OR_OPTION_NOT_IMPLEMENTED = 86;
    /** @hide */
    public static final int INVALID_TRANSACTION_IDENTIFIER = 87;
    /** @hide */
    public static final int USER_NOT_MEMBER_OF_CUG = 88;
    /** @hide */
    public static final int INCOMPATIBLE_DESTINATION = 89;
    /** @hide */
    public static final int INVALID_TRANSIT_NW_SELECTION = 90;
    /** @hide */
    public static final int SEMANTICALLY_INCORRECT_MESSAGE = 91;
    /** @hide */
    public static final int INVALID_MANDATORY_INFORMATION = 92;
    /** @hide */
    public static final int MESSAGE_TYPE_NON_IMPLEMENTED = 93;
    /** @hide */
    public static final int MESSAGE_TYPE_NOT_COMPATIBLE_WITH_PROTOCOL_STATE = 94;
    /** @hide */
    public static final int INFORMATION_ELEMENT_NON_EXISTENT = 95;
    /** @hide */
    public static final int CONDITIONAL_IE_ERROR = 96;
    /** @hide */
    public static final int MESSAGE_NOT_COMPATIBLE_WITH_PROTOCOL_STATE = 97;
    /** @hide */
    public static final int RECOVERY_ON_TIMER_EXPIRED = 98;
    /** @hide */
    public static final int PROTOCOL_ERROR_UNSPECIFIED = 99;
    /** @hide */
    public static final int INTERWORKING_UNSPECIFIED = 100;
    /** @hide */
    public static final int LOCAL_LOW_BATTERY = 101;
    /** @hide */
    public static final int NO_CIRCUIT_AVAIL = 102;
    /** @hide */
    public static final int NO_ROUTE_TO_DESTINATION = 103;
    /** @hide */
    public static final int OPERATOR_DETERMINED_BARRING = 104;
    /** @hide */
    public static final int CALL_FAIL_NO_USER_RESPONDING = 105;
    /** @hide */
    public static final int CALL_FAIL_NO_ANSWER_FROM_USER = 106;
    /** @hide */
    public static final int CALL_FAIL_DESTINATION_OUT_OF_ORDER = 107;
    /** @hide */
    public static final int BEARER_CAPABILITY_NOT_AUTHORIZED = 108;
    /** @hide */
    public static final int CHANNEL_UNACCEPTABLE = 109;
    /** @hide */
    public static final int CALL_REJECTED = 110;
    /** @hide */
    public static final int NUMBER_CHANGED = 111;
    /** @hide */
    public static final int PREEMPTION = 112;
    /** @hide */
    public static final int FACILITY_REJECTED = 113;
    /** @hide */
    public static final int RESP_TO_STATUS_ENQUIRY = 114;
    /** @hide */
    public static final int NETWORK_OUT_OF_ORDER = 115;
    /** @hide */
    public static final int TEMPORARY_FAILURE = 116;
    /** @hide */
    public static final int SWITCHING_EQUIPMENT_CONGESTION = 117;
    /** @hide */
    public static final int ACCESS_INFORMATION_DISCARDED = 118;
    /** @hide */
    public static final int REQUESTED_CIRCUIT_OR_CHANNEL_NOT_AVAILABLE = 119;
    /** @hide */
    public static final int RESOURCES_UNAVAILABLE_OR_UNSPECIFIED = 120;
    /** @hide */
    public static final int QOS_UNAVAILABLE = 121;
    /** @hide */
    public static final int REQUESTED_FACILITY_NOT_SUBSCRIBED = 122;

    /**
     * call failed due to LTE to 3G/2G handover not feasible
     * @hide
     */
    public static final int HO_NOT_FEASIBLE = 123;
    /** @hide */
    public static final int NON_SELECTED_USER_CLEARING = 124;
=======
    /**
     * Indicates that an emergency call was placed, which caused the existing connection to be
     * hung up.
     */
    public static final int OUTGOING_EMERGENCY_CALL_PLACED = 80;
>>>>>>> 6cf6ecee

    //*********************************************************************************************
    // When adding a disconnect type:
    // 1) Please assign the new type the next id value below.
    // 2) Increment the next id value below to a new value.
    // 3) Update MAXIMUM_VALID_VALUE to the new disconnect type.
    // 4) Update toString() with the newly added disconnect type.
    // 5) Update android.telecom.DisconnectCauseUtil with any mappings to a telecom.DisconnectCause.
    //
    // NextId: 123
    //*********************************************************************************************

    /**
     * Smallest valid value for call disconnect codes.
     * @hide
     */
    public static final int MINIMUM_VALID_VALUE = NOT_DISCONNECTED;

    /**
     * Largest valid value for call disconnect codes.
     * @hide
     */
    public static final int MAXIMUM_VALID_VALUE = NON_SELECTED_USER_CLEARING;

    /** Private constructor to avoid class instantiation. */
    private DisconnectCause() {
        // Do nothing.
    }

    /**
     * Returns descriptive string for the specified disconnect cause.
     * @hide
     */
    @UnsupportedAppUsage
    public static @NonNull String toString(int cause) {
        switch (cause) {
        case NOT_DISCONNECTED:
            return "NOT_DISCONNECTED";
        case INCOMING_MISSED:
            return "INCOMING_MISSED";
        case NORMAL:
            return "NORMAL";
        case LOCAL:
            return "LOCAL";
        case BUSY:
            return "BUSY";
        case CONGESTION:
            return "CONGESTION";
        case INVALID_NUMBER:
            return "INVALID_NUMBER";
        case NUMBER_UNREACHABLE:
            return "NUMBER_UNREACHABLE";
        case SERVER_UNREACHABLE:
            return "SERVER_UNREACHABLE";
        case INVALID_CREDENTIALS:
            return "INVALID_CREDENTIALS";
        case OUT_OF_NETWORK:
            return "OUT_OF_NETWORK";
        case SERVER_ERROR:
            return "SERVER_ERROR";
        case TIMED_OUT:
            return "TIMED_OUT";
        case LOST_SIGNAL:
            return "LOST_SIGNAL";
        case LIMIT_EXCEEDED:
            return "LIMIT_EXCEEDED";
        case INCOMING_REJECTED:
            return "INCOMING_REJECTED";
        case POWER_OFF:
            return "POWER_OFF";
        case OUT_OF_SERVICE:
            return "OUT_OF_SERVICE";
        case ICC_ERROR:
            return "ICC_ERROR";
        case CALL_BARRED:
            return "CALL_BARRED";
        case FDN_BLOCKED:
            return "FDN_BLOCKED";
        case CS_RESTRICTED:
            return "CS_RESTRICTED";
        case CS_RESTRICTED_NORMAL:
            return "CS_RESTRICTED_NORMAL";
        case CS_RESTRICTED_EMERGENCY:
            return "CS_RESTRICTED_EMERGENCY";
        case UNOBTAINABLE_NUMBER:
            return "UNOBTAINABLE_NUMBER";
        case CDMA_LOCKED_UNTIL_POWER_CYCLE:
            return "CDMA_LOCKED_UNTIL_POWER_CYCLE";
        case CDMA_DROP:
            return "CDMA_DROP";
        case CDMA_INTERCEPT:
            return "CDMA_INTERCEPT";
        case CDMA_REORDER:
            return "CDMA_REORDER";
        case CDMA_SO_REJECT:
            return "CDMA_SO_REJECT";
        case CDMA_RETRY_ORDER:
            return "CDMA_RETRY_ORDER";
        case CDMA_ACCESS_FAILURE:
            return "CDMA_ACCESS_FAILURE";
        case CDMA_PREEMPTED:
            return "CDMA_PREEMPTED";
        case CDMA_NOT_EMERGENCY:
            return "CDMA_NOT_EMERGENCY";
        case CDMA_ACCESS_BLOCKED:
            return "CDMA_ACCESS_BLOCKED";
        case EMERGENCY_ONLY:
            return "EMERGENCY_ONLY";
        case NO_PHONE_NUMBER_SUPPLIED:
            return "NO_PHONE_NUMBER_SUPPLIED";
        case DIALED_MMI:
            return "DIALED_MMI";
        case VOICEMAIL_NUMBER_MISSING:
            return "VOICEMAIL_NUMBER_MISSING";
        case CDMA_CALL_LOST:
            return "CDMA_CALL_LOST";
        case EXITED_ECM:
            return "EXITED_ECM";
        case DIAL_MODIFIED_TO_USSD:
            return "DIAL_MODIFIED_TO_USSD";
        case DIAL_MODIFIED_TO_SS:
            return "DIAL_MODIFIED_TO_SS";
        case DIAL_MODIFIED_TO_DIAL:
            return "DIAL_MODIFIED_TO_DIAL";
        case DIAL_MODIFIED_TO_DIAL_VIDEO:
            return "DIAL_MODIFIED_TO_DIAL_VIDEO";
        case DIAL_VIDEO_MODIFIED_TO_SS:
            return "DIAL_VIDEO_MODIFIED_TO_SS";
        case DIAL_VIDEO_MODIFIED_TO_USSD:
            return "DIAL_VIDEO_MODIFIED_TO_USSD";
        case DIAL_VIDEO_MODIFIED_TO_DIAL:
            return "DIAL_VIDEO_MODIFIED_TO_DIAL";
        case DIAL_VIDEO_MODIFIED_TO_DIAL_VIDEO:
            return "DIAL_VIDEO_MODIFIED_TO_DIAL_VIDEO";
        case ERROR_UNSPECIFIED:
            return "ERROR_UNSPECIFIED";
        case OUTGOING_FAILURE:
            return "OUTGOING_FAILURE";
        case OUTGOING_CANCELED:
            return "OUTGOING_CANCELED";
        case IMS_MERGED_SUCCESSFULLY:
            return "IMS_MERGED_SUCCESSFULLY";
        case CDMA_ALREADY_ACTIVATED:
            return "CDMA_ALREADY_ACTIVATED";
        case VIDEO_CALL_NOT_ALLOWED_WHILE_TTY_ENABLED:
            return "VIDEO_CALL_NOT_ALLOWED_WHILE_TTY_ENABLED";
        case CALL_PULLED:
            return "CALL_PULLED";
        case ANSWERED_ELSEWHERE:
            return "ANSWERED_ELSEWHERE";
        case MAXIMUM_NUMBER_OF_CALLS_REACHED:
            return "MAXIMUM_NUMER_OF_CALLS_REACHED";
        case DATA_DISABLED:
            return "DATA_DISABLED";
        case DATA_LIMIT_REACHED:
            return "DATA_LIMIT_REACHED";
        case DIALED_CALL_FORWARDING_WHILE_ROAMING:
            return "DIALED_CALL_FORWARDING_WHILE_ROAMING";
        case IMEI_NOT_ACCEPTED:
            return "IMEI_NOT_ACCEPTED";
        case WIFI_LOST:
            return "WIFI_LOST";
        case IMS_ACCESS_BLOCKED:
            return "IMS_ACCESS_BLOCKED";
        case LOW_BATTERY:
            return "LOW_BATTERY";
        case DIAL_LOW_BATTERY:
            return "DIAL_LOW_BATTERY";
        case EMERGENCY_TEMP_FAILURE:
            return "EMERGENCY_TEMP_FAILURE";
        case EMERGENCY_PERM_FAILURE:
            return "EMERGENCY_PERM_FAILURE";
        case NO_CIRCUIT_AVAIL:
            return "NO_CIRCUIT_AVAIL";
        case NO_ROUTE_TO_DESTINATION:
            return "NO_ROUTE_TO_DESTINATION";
        case OPERATOR_DETERMINED_BARRING:
            return "OPERATOR_DETERMINED_BARRING";
        case CALL_FAIL_NO_USER_RESPONDING:
            return "CALL_FAIL_NO_USER_RESPONDING";
        case CALL_FAIL_NO_ANSWER_FROM_USER:
            return "CALL_FAIL_NO_ANSWER_FROM_USER";
        case CALL_FAIL_DESTINATION_OUT_OF_ORDER:
            return "CALL_FAIL_DESTINATION_OUT_OF_ORDER";
        case BEARER_CAPABILITY_NOT_AUTHORIZED:
            return "BEARER_CAPABILITY_NOT_AUTHORIZED";
        case CHANNEL_UNACCEPTABLE:
            return "CHANNEL_UNACCEPTABLE";
        case CALL_REJECTED:
            return "CALL_REJECTED";
        case NUMBER_CHANGED:
            return "NUMBER_CHANGED";
        case PREEMPTION:
            return "PREEMPTION";
        case FACILITY_REJECTED:
            return "FACILITY_REJECTED";
        case RESP_TO_STATUS_ENQUIRY:
            return "RESP_TO_STATUS_ENQUIRY";
        case NORMAL_UNSPECIFIED:
            return "NORMAL_UNSPECIFIED";
        case IMS_SIP_ALTERNATE_EMERGENCY_CALL:
            return "IMS_SIP_ALTERNATE_EMERGENCY_CALL";
        case ALREADY_DIALING:
            return "ALREADY_DIALING";
        case CANT_CALL_WHILE_RINGING:
            return "CANT_CALL_WHILE_RINGING";
        case CALLING_DISABLED:
            return "CALLING_DISABLED";
        case TOO_MANY_ONGOING_CALLS:
            return "TOO_MANY_ONGOING_CALLS";
        case OTASP_PROVISIONING_IN_PROCESS:
            return "OTASP_PROVISIONING_IN_PROCESS";
        case MEDIA_TIMEOUT:
            return "MEDIA_TIMEOUT";
        case EMERGENCY_CALL_OVER_WFC_NOT_AVAILABLE:
            return "EMERGENCY_CALL_OVER_WFC_NOT_AVAILABLE";
        case WFC_SERVICE_NOT_AVAILABLE_IN_THIS_LOCATION:
            return "WFC_SERVICE_NOT_AVAILABLE_IN_THIS_LOCATION";
<<<<<<< HEAD
        case NETWORK_OUT_OF_ORDER:
            return "NETWORK_OUT_OF_ORDER";
        case TEMPORARY_FAILURE:
            return "TEMPORARY_FAILURE";
        case SWITCHING_EQUIPMENT_CONGESTION:
            return "SWITCHING_EQUIPMENT_CONGESTION";
        case ACCESS_INFORMATION_DISCARDED:
            return "ACCESS_INFORMATION_DISCARDED";
        case REQUESTED_CIRCUIT_OR_CHANNEL_NOT_AVAILABLE:
            return "REQUESTED_CIRCUIT_OR_CHANNEL_NOT_AVAILABLE";
        case RESOURCES_UNAVAILABLE_OR_UNSPECIFIED:
            return "RESOURCES_UNAVAILABLE_OR_UNSPECIFIED";
        case QOS_UNAVAILABLE:
            return "QOS_UNAVAILABLE";
        case REQUESTED_FACILITY_NOT_SUBSCRIBED:
            return "REQUESTED_FACILITY_NOT_SUBSCRIBED";
        case INCOMING_CALLS_BARRED_WITHIN_CUG:
            return "INCOMING_CALLS_BARRED_WITHIN_CUG";
        case BEARER_CAPABILITY_UNAVAILABLE:
            return "BEARER_CAPABILITY_UNAVAILABLE";
        case SERVICE_OPTION_NOT_AVAILABLE:
            return "SERVICE_OPTION_NOT_AVAILABLE";
        case BEARER_SERVICE_NOT_IMPLEMENTED:
            return "BEARER_SERVICE_NOT_IMPLEMENTED";
        case REQUESTED_FACILITY_NOT_IMPLEMENTED:
            return "REQUESTED_FACILITY_NOT_IMPLEMENTED";
        case ONLY_DIGITAL_INFORMATION_BEARER_AVAILABLE:
            return "ONLY_DIGITAL_INFORMATION_BEARER_AVAILABLE";
        case SERVICE_OR_OPTION_NOT_IMPLEMENTED:
            return "SERVICE_OR_OPTION_NOT_IMPLEMENTED";
        case INVALID_TRANSACTION_IDENTIFIER:
            return "INVALID_TRANSACTION_IDENTIFIER";
        case USER_NOT_MEMBER_OF_CUG:
            return "USER_NOT_MEMBER_OF_CUG";
        case INCOMPATIBLE_DESTINATION:
            return "INCOMPATIBLE_DESTINATION";
        case INVALID_TRANSIT_NW_SELECTION:
            return "INVALID_TRANSIT_NW_SELECTION";
        case SEMANTICALLY_INCORRECT_MESSAGE:
            return "SEMANTICALLY_INCORRECT_MESSAGE";
        case INVALID_MANDATORY_INFORMATION:
            return "INVALID_MANDATORY_INFORMATION";
        case MESSAGE_TYPE_NON_IMPLEMENTED:
            return "MESSAGE_TYPE_NON_IMPLEMENTED";
        case MESSAGE_TYPE_NOT_COMPATIBLE_WITH_PROTOCOL_STATE:
            return "MESSAGE_TYPE_NOT_COMPATIBLE_WITH_PROTOCOL_STATE";
        case INFORMATION_ELEMENT_NON_EXISTENT:
            return "INFORMATION_ELEMENT_NON_EXISTENT";
        case CONDITIONAL_IE_ERROR:
            return "CONDITIONAL_IE_ERROR";
        case MESSAGE_NOT_COMPATIBLE_WITH_PROTOCOL_STATE:
            return "MESSAGE_NOT_COMPATIBLE_WITH_PROTOCOL_STATE";
        case RECOVERY_ON_TIMER_EXPIRED:
            return "RECOVERY_ON_TIMER_EXPIRED";
        case PROTOCOL_ERROR_UNSPECIFIED:
            return "PROTOCOL_ERROR_UNSPECIFIED";
        case INTERWORKING_UNSPECIFIED:
            return "INTERWORKING_UNSPECIFIED";
        case LOCAL_LOW_BATTERY:
            return "LOCAL_LOW_BATTERY";
        case HO_NOT_FEASIBLE:
            return "HO_NOT_FEASIBLE";
        case NON_SELECTED_USER_CLEARING:
            return "NON_SELECTED_USER_CLEARING";
=======
        case OUTGOING_EMERGENCY_CALL_PLACED:
            return "OUTGOING_EMERGENCY_CALL_PLACED";
>>>>>>> 6cf6ecee
        default:
            return "INVALID: " + cause;
        }
    }
}<|MERGE_RESOLUTION|>--- conflicted
+++ resolved
@@ -354,108 +354,106 @@
      */
     public static final int WFC_SERVICE_NOT_AVAILABLE_IN_THIS_LOCATION = 79;
 
-<<<<<<< HEAD
-    /** @hide */
-    public static final int INCOMING_CALLS_BARRED_WITHIN_CUG = 80;
-    /** @hide */
-    public static final int BEARER_CAPABILITY_UNAVAILABLE = 81;
-    /** @hide */
-    public static final int SERVICE_OPTION_NOT_AVAILABLE = 82;
-    /** @hide */
-    public static final int BEARER_SERVICE_NOT_IMPLEMENTED = 83;
-    /** @hide */
-    public static final int REQUESTED_FACILITY_NOT_IMPLEMENTED = 84;
-    /** @hide */
-    public static final int ONLY_DIGITAL_INFORMATION_BEARER_AVAILABLE = 85;
-    /** @hide */
-    public static final int SERVICE_OR_OPTION_NOT_IMPLEMENTED = 86;
-    /** @hide */
-    public static final int INVALID_TRANSACTION_IDENTIFIER = 87;
-    /** @hide */
-    public static final int USER_NOT_MEMBER_OF_CUG = 88;
-    /** @hide */
-    public static final int INCOMPATIBLE_DESTINATION = 89;
-    /** @hide */
-    public static final int INVALID_TRANSIT_NW_SELECTION = 90;
-    /** @hide */
-    public static final int SEMANTICALLY_INCORRECT_MESSAGE = 91;
-    /** @hide */
-    public static final int INVALID_MANDATORY_INFORMATION = 92;
-    /** @hide */
-    public static final int MESSAGE_TYPE_NON_IMPLEMENTED = 93;
-    /** @hide */
-    public static final int MESSAGE_TYPE_NOT_COMPATIBLE_WITH_PROTOCOL_STATE = 94;
-    /** @hide */
-    public static final int INFORMATION_ELEMENT_NON_EXISTENT = 95;
-    /** @hide */
-    public static final int CONDITIONAL_IE_ERROR = 96;
-    /** @hide */
-    public static final int MESSAGE_NOT_COMPATIBLE_WITH_PROTOCOL_STATE = 97;
-    /** @hide */
-    public static final int RECOVERY_ON_TIMER_EXPIRED = 98;
-    /** @hide */
-    public static final int PROTOCOL_ERROR_UNSPECIFIED = 99;
-    /** @hide */
-    public static final int INTERWORKING_UNSPECIFIED = 100;
-    /** @hide */
-    public static final int LOCAL_LOW_BATTERY = 101;
-    /** @hide */
-    public static final int NO_CIRCUIT_AVAIL = 102;
-    /** @hide */
-    public static final int NO_ROUTE_TO_DESTINATION = 103;
-    /** @hide */
-    public static final int OPERATOR_DETERMINED_BARRING = 104;
-    /** @hide */
-    public static final int CALL_FAIL_NO_USER_RESPONDING = 105;
-    /** @hide */
-    public static final int CALL_FAIL_NO_ANSWER_FROM_USER = 106;
-    /** @hide */
-    public static final int CALL_FAIL_DESTINATION_OUT_OF_ORDER = 107;
-    /** @hide */
-    public static final int BEARER_CAPABILITY_NOT_AUTHORIZED = 108;
-    /** @hide */
-    public static final int CHANNEL_UNACCEPTABLE = 109;
-    /** @hide */
-    public static final int CALL_REJECTED = 110;
-    /** @hide */
-    public static final int NUMBER_CHANGED = 111;
-    /** @hide */
-    public static final int PREEMPTION = 112;
-    /** @hide */
-    public static final int FACILITY_REJECTED = 113;
-    /** @hide */
-    public static final int RESP_TO_STATUS_ENQUIRY = 114;
-    /** @hide */
-    public static final int NETWORK_OUT_OF_ORDER = 115;
-    /** @hide */
-    public static final int TEMPORARY_FAILURE = 116;
-    /** @hide */
-    public static final int SWITCHING_EQUIPMENT_CONGESTION = 117;
-    /** @hide */
-    public static final int ACCESS_INFORMATION_DISCARDED = 118;
-    /** @hide */
-    public static final int REQUESTED_CIRCUIT_OR_CHANNEL_NOT_AVAILABLE = 119;
-    /** @hide */
-    public static final int RESOURCES_UNAVAILABLE_OR_UNSPECIFIED = 120;
-    /** @hide */
-    public static final int QOS_UNAVAILABLE = 121;
-    /** @hide */
-    public static final int REQUESTED_FACILITY_NOT_SUBSCRIBED = 122;
-
-    /**
-     * call failed due to LTE to 3G/2G handover not feasible
-     * @hide
-     */
-    public static final int HO_NOT_FEASIBLE = 123;
-    /** @hide */
-    public static final int NON_SELECTED_USER_CLEARING = 124;
-=======
     /**
      * Indicates that an emergency call was placed, which caused the existing connection to be
      * hung up.
      */
     public static final int OUTGOING_EMERGENCY_CALL_PLACED = 80;
->>>>>>> 6cf6ecee
+
+    /** @hide */
+    public static final int INCOMING_CALLS_BARRED_WITHIN_CUG = 81;
+    /** @hide */
+    public static final int BEARER_CAPABILITY_UNAVAILABLE = 82;
+    /** @hide */
+    public static final int SERVICE_OPTION_NOT_AVAILABLE = 83;
+    /** @hide */
+    public static final int BEARER_SERVICE_NOT_IMPLEMENTED = 84;
+    /** @hide */
+    public static final int REQUESTED_FACILITY_NOT_IMPLEMENTED = 85;
+    /** @hide */
+    public static final int ONLY_DIGITAL_INFORMATION_BEARER_AVAILABLE = 86;
+    /** @hide */
+    public static final int SERVICE_OR_OPTION_NOT_IMPLEMENTED = 87;
+    /** @hide */
+    public static final int INVALID_TRANSACTION_IDENTIFIER = 88;
+    /** @hide */
+    public static final int USER_NOT_MEMBER_OF_CUG = 89;
+    /** @hide */
+    public static final int INCOMPATIBLE_DESTINATION = 90;
+    /** @hide */
+    public static final int INVALID_TRANSIT_NW_SELECTION = 91;
+    /** @hide */
+    public static final int SEMANTICALLY_INCORRECT_MESSAGE = 92;
+    /** @hide */
+    public static final int INVALID_MANDATORY_INFORMATION = 93;
+    /** @hide */
+    public static final int MESSAGE_TYPE_NON_IMPLEMENTED = 94;
+    /** @hide */
+    public static final int MESSAGE_TYPE_NOT_COMPATIBLE_WITH_PROTOCOL_STATE = 95;
+    /** @hide */
+    public static final int INFORMATION_ELEMENT_NON_EXISTENT = 96;
+    /** @hide */
+    public static final int CONDITIONAL_IE_ERROR = 97;
+    /** @hide */
+    public static final int MESSAGE_NOT_COMPATIBLE_WITH_PROTOCOL_STATE = 98;
+    /** @hide */
+    public static final int RECOVERY_ON_TIMER_EXPIRED = 99;
+    /** @hide */
+    public static final int PROTOCOL_ERROR_UNSPECIFIED = 100;
+    /** @hide */
+    public static final int INTERWORKING_UNSPECIFIED = 101;
+    /** @hide */
+    public static final int LOCAL_LOW_BATTERY = 102;
+    /** @hide */
+    public static final int NO_CIRCUIT_AVAIL = 103;
+    /** @hide */
+    public static final int NO_ROUTE_TO_DESTINATION = 104;
+    /** @hide */
+    public static final int OPERATOR_DETERMINED_BARRING = 105;
+    /** @hide */
+    public static final int CALL_FAIL_NO_USER_RESPONDING = 106;
+    /** @hide */
+    public static final int CALL_FAIL_NO_ANSWER_FROM_USER = 107;
+    /** @hide */
+    public static final int CALL_FAIL_DESTINATION_OUT_OF_ORDER = 108;
+    /** @hide */
+    public static final int BEARER_CAPABILITY_NOT_AUTHORIZED = 109;
+    /** @hide */
+    public static final int CHANNEL_UNACCEPTABLE = 110;
+    /** @hide */
+    public static final int CALL_REJECTED = 111;
+    /** @hide */
+    public static final int NUMBER_CHANGED = 112;
+    /** @hide */
+    public static final int PREEMPTION = 113;
+    /** @hide */
+    public static final int FACILITY_REJECTED = 114;
+    /** @hide */
+    public static final int RESP_TO_STATUS_ENQUIRY = 115;
+    /** @hide */
+    public static final int NETWORK_OUT_OF_ORDER = 116;
+    /** @hide */
+    public static final int TEMPORARY_FAILURE = 117;
+    /** @hide */
+    public static final int SWITCHING_EQUIPMENT_CONGESTION = 118;
+    /** @hide */
+    public static final int ACCESS_INFORMATION_DISCARDED = 119;
+    /** @hide */
+    public static final int REQUESTED_CIRCUIT_OR_CHANNEL_NOT_AVAILABLE = 120;
+    /** @hide */
+    public static final int RESOURCES_UNAVAILABLE_OR_UNSPECIFIED = 121;
+    /** @hide */
+    public static final int QOS_UNAVAILABLE = 122;
+    /** @hide */
+    public static final int REQUESTED_FACILITY_NOT_SUBSCRIBED = 123;
+
+    /**
+     * call failed due to LTE to 3G/2G handover not feasible
+     * @hide
+     */
+    public static final int HO_NOT_FEASIBLE = 124;
+    /** @hide */
+    public static final int NON_SELECTED_USER_CLEARING = 125;
 
     //*********************************************************************************************
     // When adding a disconnect type:
@@ -674,7 +672,8 @@
             return "EMERGENCY_CALL_OVER_WFC_NOT_AVAILABLE";
         case WFC_SERVICE_NOT_AVAILABLE_IN_THIS_LOCATION:
             return "WFC_SERVICE_NOT_AVAILABLE_IN_THIS_LOCATION";
-<<<<<<< HEAD
+        case OUTGOING_EMERGENCY_CALL_PLACED:
+            return "OUTGOING_EMERGENCY_CALL_PLACED";
         case NETWORK_OUT_OF_ORDER:
             return "NETWORK_OUT_OF_ORDER";
         case TEMPORARY_FAILURE:
@@ -739,10 +738,6 @@
             return "HO_NOT_FEASIBLE";
         case NON_SELECTED_USER_CLEARING:
             return "NON_SELECTED_USER_CLEARING";
-=======
-        case OUTGOING_EMERGENCY_CALL_PLACED:
-            return "OUTGOING_EMERGENCY_CALL_PLACED";
->>>>>>> 6cf6ecee
         default:
             return "INVALID: " + cause;
         }
