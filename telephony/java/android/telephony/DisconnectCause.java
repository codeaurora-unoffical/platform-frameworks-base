/*
 * Copyright (C) 2014 The Android Open Source Project
 *
 * Licensed under the Apache License, Version 2.0 (the "License");
 * you may not use this file except in compliance with the License.
 * You may obtain a copy of the License at
 *
 *      http://www.apache.org/licenses/LICENSE-2.0
 *
 * Unless required by applicable law or agreed to in writing, software
 * distributed under the License is distributed on an "AS IS" BASIS,
 * WITHOUT WARRANTIES OR CONDITIONS OF ANY KIND, either express or implied.
 * See the License for the specific language governing permissions and
 * limitations under the License.
 */

package android.telephony;

import android.annotation.SystemApi;
import android.annotation.UnsupportedAppUsage;

/**
 * Describes the cause of a disconnected call. Those disconnect causes can be converted into a more
 * generic {@link android.telecom.DisconnectCause} object.
 *
 * @hide
 */
@SystemApi
public final class DisconnectCause {

    /** The disconnect cause is not valid (Not received a disconnect cause) */
    public static final int NOT_VALID                      = -1;
    /** Has not yet disconnected */
    public static final int NOT_DISCONNECTED               = 0;
    /** An incoming call that was missed and never answered */
    public static final int INCOMING_MISSED                = 1;
    /** Normal; Remote hangup*/
    public static final int NORMAL                         = 2;
    /** Normal; Local hangup */
    public static final int LOCAL                          = 3;
    /** Outgoing call to busy line */
    public static final int BUSY                           = 4;
    /** Outgoing call to congested network */
    public static final int CONGESTION                     = 5;
    /** Not presently used */
    public static final int MMI                            = 6;
    /** Invalid dial string */
    public static final int INVALID_NUMBER                 = 7;
    /** Cannot reach the peer */
    public static final int NUMBER_UNREACHABLE             = 8;
    /** Cannot reach the server */
    public static final int SERVER_UNREACHABLE             = 9;
    /** Invalid credentials */
    public static final int INVALID_CREDENTIALS            = 10;
    /** Calling from out of network is not allowed */
    public static final int OUT_OF_NETWORK                 = 11;
    /** Server error */
    public static final int SERVER_ERROR                   = 12;
    /** Client timed out */
    public static final int TIMED_OUT                      = 13;
    /** Client went out of network range */
    public static final int LOST_SIGNAL                    = 14;
    /** GSM or CDMA ACM limit exceeded */
    public static final int LIMIT_EXCEEDED                 = 15;
    /** An incoming call that was rejected */
    public static final int INCOMING_REJECTED              = 16;
    /** Radio is turned off explicitly */
    public static final int POWER_OFF                      = 17;
    /** Out of service */
    public static final int OUT_OF_SERVICE                 = 18;
    /** No ICC, ICC locked, or other ICC error */
    public static final int ICC_ERROR                      = 19;
    /** Call was blocked by call barring */
    public static final int CALL_BARRED                    = 20;
    /** Call was blocked by fixed dial number */
    public static final int FDN_BLOCKED                    = 21;
    /** Call was blocked by restricted all voice access */
    public static final int CS_RESTRICTED                  = 22;
    /** Call was blocked by restricted normal voice access */
    public static final int CS_RESTRICTED_NORMAL           = 23;
    /** Call was blocked by restricted emergency voice access */
    public static final int CS_RESTRICTED_EMERGENCY        = 24;
    /** Unassigned number */
    public static final int UNOBTAINABLE_NUMBER            = 25;
    /** MS is locked until next power cycle */
    public static final int CDMA_LOCKED_UNTIL_POWER_CYCLE  = 26;
    /** Drop call*/
    public static final int CDMA_DROP                      = 27;
    /** INTERCEPT order received, MS state idle entered */
    public static final int CDMA_INTERCEPT                 = 28;
    /** MS has been redirected, call is cancelled */
    public static final int CDMA_REORDER                   = 29;
    /** Service option rejection */
    public static final int CDMA_SO_REJECT                 = 30;
    /** Requested service is rejected, retry delay is set */
    public static final int CDMA_RETRY_ORDER               = 31;
    /** Unable to obtain access to the CDMA system */
    public static final int CDMA_ACCESS_FAILURE            = 32;
    /** Not a preempted call */
    public static final int CDMA_PREEMPTED                 = 33;
    /** Not an emergency call */
    public static final int CDMA_NOT_EMERGENCY             = 34;
    /** Access Blocked by CDMA network */
    public static final int CDMA_ACCESS_BLOCKED            = 35;
    /** Unknown error or not specified */
    public static final int ERROR_UNSPECIFIED              = 36;
    /**
     * Only emergency numbers are allowed, but we tried to dial a non-emergency number.
     * @hide
     */
    // TODO: This should be the same as NOT_EMERGENCY
    public static final int EMERGENCY_ONLY                 = 37;
    /**
     * The supplied CALL Intent didn't contain a valid phone number.
     */
    public static final int NO_PHONE_NUMBER_SUPPLIED       = 38;
    /**
     * Our initial phone number was actually an MMI sequence.
     */
    public static final int DIALED_MMI                     = 39;
    /**
     * We tried to call a voicemail: URI but the device has no voicemail number configured.
     */
    public static final int VOICEMAIL_NUMBER_MISSING       = 40;
    /**
     * This status indicates that InCallScreen should display the
     * CDMA-specific "call lost" dialog.  (If an outgoing call fails,
     * and the CDMA "auto-retry" feature is enabled, *and* the retried
     * call fails too, we display this specific dialog.)
     *
     * TODO: this is currently unused, since the "call lost" dialog
     * needs to be triggered by a *disconnect* event, rather than when
     * the InCallScreen first comes to the foreground.  For now we use
     * the needToShowCallLostDialog field for this (see below.)
     *
     * @hide
     */
    public static final int CDMA_CALL_LOST                 = 41;
    /**
     * This status indicates that the call was placed successfully,
     * but additionally, the InCallScreen needs to display the
     * "Exiting ECM" dialog.
     *
     * (Details: "Emergency callback mode" is a CDMA-specific concept
     * where the phone disallows data connections over the cell
     * network for some period of time after you make an emergency
     * call.  If the phone is in ECM and you dial a non-emergency
     * number, that automatically *cancels* ECM, but we additionally
     * need to warn the user that ECM has been canceled (see bug
     * 4207607.))
     *
     * TODO: Rethink where the best place to put this is. It is not a notification
     * of a failure of the connection -- it is an additional message that accompanies
     * a successful connection giving the user important information about what happened.
     *
     * {@hide}
     */
    public static final int EXITED_ECM                     = 42;

    /**
     * The outgoing call failed with an unknown cause.
     */
    public static final int OUTGOING_FAILURE               = 43;

    /**
     * The outgoing call was canceled by the {@link android.telecom.ConnectionService}.
     */
    public static final int OUTGOING_CANCELED              = 44;

    /**
     * The call, which was an IMS call, disconnected because it merged with another call.
     */
    public static final int IMS_MERGED_SUCCESSFULLY        = 45;

    /**
     * Stk Call Control modified DIAL request to USSD request.
     */
    public static final int DIAL_MODIFIED_TO_USSD          = 46;
    /**
     * Stk Call Control modified DIAL request to SS request.
     */
    public static final int DIAL_MODIFIED_TO_SS            = 47;
    /**
     * Stk Call Control modified DIAL request to DIAL with modified data.
     */
    public static final int DIAL_MODIFIED_TO_DIAL          = 48;

    /**
     * The call was terminated because CDMA phone service and roaming have already been activated.
     */
    public static final int CDMA_ALREADY_ACTIVATED         = 49;

    /**
     * The call was terminated because it is not possible to place a video call while TTY is
     * enabled.
     */
    public static final int VIDEO_CALL_NOT_ALLOWED_WHILE_TTY_ENABLED = 50;

    /**
     * The call was terminated because it was pulled to another device.
     */
    public static final int CALL_PULLED = 51;

    /**
     * The call was terminated because it was answered on another device.
     */
    public static final int ANSWERED_ELSEWHERE = 52;

    /**
     * The call was terminated because the maximum allowable number of calls has been reached.
     */
    public static final int MAXIMUM_NUMBER_OF_CALLS_REACHED = 53;

    /**
     * The call was terminated because cellular data has been disabled.
     * Used when in a video call and the user disables cellular data via the settings.
     */
    public static final int DATA_DISABLED = 54;

    /**
     * The call was terminated because the data policy has disabled cellular data.
     * Used when in a video call and the user has exceeded the device data limit.
     */
    public static final int DATA_LIMIT_REACHED = 55;

    /**
     * The call being placed was detected as a call forwarding number and was being dialed while
     * roaming on a carrier that does not allow this.
     */
    public static final int DIALED_CALL_FORWARDING_WHILE_ROAMING = 57;

    /**
     * The network does not accept the emergency call request because IMEI was used as
     * identification and this cability is not supported by the network.
     */
    public static final int IMEI_NOT_ACCEPTED = 58;

    /**
     * A call over WIFI was disconnected because the WIFI signal was lost or became too degraded to
     * continue the call.
     */
    public static final int WIFI_LOST = 59;

    /**
     * The call has failed because of access class barring.
     */
    public static final int IMS_ACCESS_BLOCKED = 60;

    /**
     * The call has ended (mid-call) because the device's battery is too low.
     */
    public static final int LOW_BATTERY = 61;

    /**
     * A call was not dialed because the device's battery is too low.
     */
    public static final int DIAL_LOW_BATTERY = 62;

    /**
     * Emergency call failed with a temporary fail cause and can be redialed on this slot.
     */
    public static final int EMERGENCY_TEMP_FAILURE = 63;

    /**
     * Emergency call failed with a permanent fail cause and should not be redialed on this
     * slot.
     */
    public static final int EMERGENCY_PERM_FAILURE = 64;

    /**
     * This cause is used to report a normal event only when no other cause in the normal class
     * applies.
     */
    public static final int NORMAL_UNSPECIFIED = 65;

    /**
     * Stk Call Control modified DIAL request to video DIAL request.
     */
    public static final int DIAL_MODIFIED_TO_DIAL_VIDEO = 66;

    /**
     * Stk Call Control modified Video DIAL request to SS request.
     */
    public static final int DIAL_VIDEO_MODIFIED_TO_SS = 67;

    /**
     * Stk Call Control modified Video DIAL request to USSD request.
     */
    public static final int DIAL_VIDEO_MODIFIED_TO_USSD = 68;

    /**
     * Stk Call Control modified Video DIAL request to DIAL request.
     */
    public static final int DIAL_VIDEO_MODIFIED_TO_DIAL = 69;

    /**
     * Stk Call Control modified Video DIAL request to Video DIAL request.
     */
    public static final int DIAL_VIDEO_MODIFIED_TO_DIAL_VIDEO = 70;

    /**
     * The network has reported that an alternative emergency number has been dialed, but the user
     * must exit airplane mode to place the call.
     */
    public static final int IMS_SIP_ALTERNATE_EMERGENCY_CALL = 71;

    /**
     * Indicates that a new outgoing call cannot be placed because there is already an outgoing
     * call dialing out.
     */
    public static final int ALREADY_DIALING = 72;

    /**
     * Indicates that a new outgoing call cannot be placed while there is a ringing call.
     */
    public static final int CANT_CALL_WHILE_RINGING = 73;

    /**
     * Indicates that a new outgoing call cannot be placed because calling has been disabled using
     * the ro.telephony.disable-call system property.
     */
    public static final int CALLING_DISABLED = 74;

    /**
     * Indicates that a new outgoing call cannot be placed because there is currently an ongoing
     * foreground and background call.
     */
    public static final int TOO_MANY_ONGOING_CALLS = 75;

    /**
     * Indicates that a new outgoing call cannot be placed because OTASP provisioning is currently
     * in process.
     */
    public static final int OTASP_PROVISIONING_IN_PROCESS = 76;

<<<<<<< HEAD
    /** @hide */
    public static final int QOS_UNAVAILABLE = 77;
    /** @hide */
    public static final int REQUESTED_FACILITY_NOT_SUBSCRIBED = 78;
    /** @hide */
    public static final int INCOMING_CALLS_BARRED_WITHIN_CUG = 79;
    /** @hide */
    public static final int BEARER_CAPABILITY_UNAVAILABLE = 80;
    /** @hide */
    public static final int SERVICE_OPTION_NOT_AVAILABLE = 81;
    /** @hide */
    public static final int BEARER_SERVICE_NOT_IMPLEMENTED = 82;
    /** @hide */
    public static final int REQUESTED_FACILITY_NOT_IMPLEMENTED = 83;
    /** @hide */
    public static final int ONLY_DIGITAL_INFORMATION_BEARER_AVAILABLE = 84;
    /** @hide */
    public static final int SERVICE_OR_OPTION_NOT_IMPLEMENTED = 85;
    /** @hide */
    public static final int INVALID_TRANSACTION_IDENTIFIER = 86;
    /** @hide */
    public static final int USER_NOT_MEMBER_OF_CUG = 87;
    /** @hide */
    public static final int INCOMPATIBLE_DESTINATION = 88;
    /** @hide */
    public static final int INVALID_TRANSIT_NW_SELECTION = 89;
    /** @hide */
    public static final int SEMANTICALLY_INCORRECT_MESSAGE = 90;
    /** @hide */
    public static final int INVALID_MANDATORY_INFORMATION = 91;
    /** @hide */
    public static final int MESSAGE_TYPE_NON_IMPLEMENTED = 92;
    /** @hide */
    public static final int MESSAGE_TYPE_NOT_COMPATIBLE_WITH_PROTOCOL_STATE = 93;
    /** @hide */
    public static final int INFORMATION_ELEMENT_NON_EXISTENT = 94;
    /** @hide */
    public static final int CONDITIONAL_IE_ERROR = 95;
    /** @hide */
    public static final int MESSAGE_NOT_COMPATIBLE_WITH_PROTOCOL_STATE = 96;
    /** @hide */
    public static final int RECOVERY_ON_TIMER_EXPIRED = 97;
    /** @hide */
    public static final int PROTOCOL_ERROR_UNSPECIFIED = 98;
    /** @hide */
    public static final int INTERWORKING_UNSPECIFIED = 99;
    /** @hide */
    public static final int LOCAL_LOW_BATTERY = 100;
    /** @hide */
    public static final int NO_CIRCUIT_AVAIL = 101;
    /** @hide */
    public static final int NO_ROUTE_TO_DESTINATION = 102;
    /** @hide */
    public static final int OPERATOR_DETERMINED_BARRING = 103;
    /** @hide */
    public static final int CALL_FAIL_NO_USER_RESPONDING = 104;
    /** @hide */
    public static final int CALL_FAIL_NO_ANSWER_FROM_USER = 105;
    /** @hide */
    public static final int CALL_FAIL_DESTINATION_OUT_OF_ORDER = 106;
    /** @hide */
    public static final int BEARER_CAPABILITY_NOT_AUTHORIZED = 107;
    /** @hide */
    public static final int CHANNEL_UNACCEPTABLE = 108;
    /** @hide */
    public static final int CALL_REJECTED = 109;
    /** @hide */
    public static final int NUMBER_CHANGED = 110;
    /** @hide */
    public static final int PREEMPTION = 111;
    /** @hide */
    public static final int FACILITY_REJECTED = 112;
    /** @hide */
    public static final int RESP_TO_STATUS_ENQUIRY = 113;
    /** @hide */
    public static final int NETWORK_OUT_OF_ORDER = 114;
    /** @hide */
    public static final int TEMPORARY_FAILURE = 115;
    /** @hide */
    public static final int SWITCHING_EQUIPMENT_CONGESTION = 116;
    /** @hide */
    public static final int ACCESS_INFORMATION_DISCARDED = 117;
    /** @hide */
    public static final int REQUESTED_CIRCUIT_OR_CHANNEL_NOT_AVAILABLE = 118;
    /** @hide */
    public static final int RESOURCES_UNAVAILABLE_OR_UNSPECIFIED = 119;

    /**
     * call failed due to LTE to 3G/2G handover not feasible
     * @hide
     */
    public static final int HO_NOT_FEASIBLE = 120;
    /** @hide */
    public static final int NON_SELECTED_USER_CLEARING = 121;
=======
    /**
     * Indicates that the call is dropped due to RTCP inactivity, primarily due to media path
     * disruption.
     * @hide
     */
    public static final int MEDIA_TIMEOUT = 77;
>>>>>>> f185348b

    //*********************************************************************************************
    // When adding a disconnect type:
    // 1) Please assign the new type the next id value below.
    // 2) Increment the next id value below to a new value.
    // 3) Update MAXIMUM_VALID_VALUE to the new disconnect type.
    // 4) Update toString() with the newly added disconnect type.
    // 5) Update android.telecom.DisconnectCauseUtil with any mappings to a telecom.DisconnectCause.
    //
    // NextId: 122
    //*********************************************************************************************

    /**
     * Smallest valid value for call disconnect codes.
     * @hide
     */
    public static final int MINIMUM_VALID_VALUE = NOT_DISCONNECTED;

    /**
     * Largest valid value for call disconnect codes.
     * @hide
     */
    public static final int MAXIMUM_VALID_VALUE = NON_SELECTED_USER_CLEARING;

    /** Private constructor to avoid class instantiation. */
    private DisconnectCause() {
        // Do nothing.
    }

    /**
     * Returns descriptive string for the specified disconnect cause.
     * @hide
     */
    @UnsupportedAppUsage
    public static String toString(int cause) {
        switch (cause) {
        case NOT_DISCONNECTED:
            return "NOT_DISCONNECTED";
        case INCOMING_MISSED:
            return "INCOMING_MISSED";
        case NORMAL:
            return "NORMAL";
        case LOCAL:
            return "LOCAL";
        case BUSY:
            return "BUSY";
        case CONGESTION:
            return "CONGESTION";
        case INVALID_NUMBER:
            return "INVALID_NUMBER";
        case NUMBER_UNREACHABLE:
            return "NUMBER_UNREACHABLE";
        case SERVER_UNREACHABLE:
            return "SERVER_UNREACHABLE";
        case INVALID_CREDENTIALS:
            return "INVALID_CREDENTIALS";
        case OUT_OF_NETWORK:
            return "OUT_OF_NETWORK";
        case SERVER_ERROR:
            return "SERVER_ERROR";
        case TIMED_OUT:
            return "TIMED_OUT";
        case LOST_SIGNAL:
            return "LOST_SIGNAL";
        case LIMIT_EXCEEDED:
            return "LIMIT_EXCEEDED";
        case INCOMING_REJECTED:
            return "INCOMING_REJECTED";
        case POWER_OFF:
            return "POWER_OFF";
        case OUT_OF_SERVICE:
            return "OUT_OF_SERVICE";
        case ICC_ERROR:
            return "ICC_ERROR";
        case CALL_BARRED:
            return "CALL_BARRED";
        case FDN_BLOCKED:
            return "FDN_BLOCKED";
        case CS_RESTRICTED:
            return "CS_RESTRICTED";
        case CS_RESTRICTED_NORMAL:
            return "CS_RESTRICTED_NORMAL";
        case CS_RESTRICTED_EMERGENCY:
            return "CS_RESTRICTED_EMERGENCY";
        case UNOBTAINABLE_NUMBER:
            return "UNOBTAINABLE_NUMBER";
        case CDMA_LOCKED_UNTIL_POWER_CYCLE:
            return "CDMA_LOCKED_UNTIL_POWER_CYCLE";
        case CDMA_DROP:
            return "CDMA_DROP";
        case CDMA_INTERCEPT:
            return "CDMA_INTERCEPT";
        case CDMA_REORDER:
            return "CDMA_REORDER";
        case CDMA_SO_REJECT:
            return "CDMA_SO_REJECT";
        case CDMA_RETRY_ORDER:
            return "CDMA_RETRY_ORDER";
        case CDMA_ACCESS_FAILURE:
            return "CDMA_ACCESS_FAILURE";
        case CDMA_PREEMPTED:
            return "CDMA_PREEMPTED";
        case CDMA_NOT_EMERGENCY:
            return "CDMA_NOT_EMERGENCY";
        case CDMA_ACCESS_BLOCKED:
            return "CDMA_ACCESS_BLOCKED";
        case EMERGENCY_ONLY:
            return "EMERGENCY_ONLY";
        case NO_PHONE_NUMBER_SUPPLIED:
            return "NO_PHONE_NUMBER_SUPPLIED";
        case DIALED_MMI:
            return "DIALED_MMI";
        case VOICEMAIL_NUMBER_MISSING:
            return "VOICEMAIL_NUMBER_MISSING";
        case CDMA_CALL_LOST:
            return "CDMA_CALL_LOST";
        case EXITED_ECM:
            return "EXITED_ECM";
        case DIAL_MODIFIED_TO_USSD:
            return "DIAL_MODIFIED_TO_USSD";
        case DIAL_MODIFIED_TO_SS:
            return "DIAL_MODIFIED_TO_SS";
        case DIAL_MODIFIED_TO_DIAL:
            return "DIAL_MODIFIED_TO_DIAL";
        case DIAL_MODIFIED_TO_DIAL_VIDEO:
            return "DIAL_MODIFIED_TO_DIAL_VIDEO";
        case DIAL_VIDEO_MODIFIED_TO_SS:
            return "DIAL_VIDEO_MODIFIED_TO_SS";
        case DIAL_VIDEO_MODIFIED_TO_USSD:
            return "DIAL_VIDEO_MODIFIED_TO_USSD";
        case DIAL_VIDEO_MODIFIED_TO_DIAL:
            return "DIAL_VIDEO_MODIFIED_TO_DIAL";
        case DIAL_VIDEO_MODIFIED_TO_DIAL_VIDEO:
            return "DIAL_VIDEO_MODIFIED_TO_DIAL_VIDEO";
        case ERROR_UNSPECIFIED:
            return "ERROR_UNSPECIFIED";
        case OUTGOING_FAILURE:
            return "OUTGOING_FAILURE";
        case OUTGOING_CANCELED:
            return "OUTGOING_CANCELED";
        case IMS_MERGED_SUCCESSFULLY:
            return "IMS_MERGED_SUCCESSFULLY";
        case CDMA_ALREADY_ACTIVATED:
            return "CDMA_ALREADY_ACTIVATED";
        case VIDEO_CALL_NOT_ALLOWED_WHILE_TTY_ENABLED:
            return "VIDEO_CALL_NOT_ALLOWED_WHILE_TTY_ENABLED";
        case CALL_PULLED:
            return "CALL_PULLED";
        case ANSWERED_ELSEWHERE:
            return "ANSWERED_ELSEWHERE";
        case MAXIMUM_NUMBER_OF_CALLS_REACHED:
            return "MAXIMUM_NUMER_OF_CALLS_REACHED";
        case DATA_DISABLED:
            return "DATA_DISABLED";
        case DATA_LIMIT_REACHED:
            return "DATA_LIMIT_REACHED";
        case DIALED_CALL_FORWARDING_WHILE_ROAMING:
            return "DIALED_CALL_FORWARDING_WHILE_ROAMING";
        case IMEI_NOT_ACCEPTED:
            return "IMEI_NOT_ACCEPTED";
        case WIFI_LOST:
            return "WIFI_LOST";
        case IMS_ACCESS_BLOCKED:
            return "IMS_ACCESS_BLOCKED";
        case LOW_BATTERY:
            return "LOW_BATTERY";
        case DIAL_LOW_BATTERY:
            return "DIAL_LOW_BATTERY";
        case EMERGENCY_TEMP_FAILURE:
            return "EMERGENCY_TEMP_FAILURE";
        case EMERGENCY_PERM_FAILURE:
            return "EMERGENCY_PERM_FAILURE";
        case NO_CIRCUIT_AVAIL:
            return "NO_CIRCUIT_AVAIL";
        case NO_ROUTE_TO_DESTINATION:
            return "NO_ROUTE_TO_DESTINATION";
        case OPERATOR_DETERMINED_BARRING:
            return "OPERATOR_DETERMINED_BARRING";
        case CALL_FAIL_NO_USER_RESPONDING:
            return "CALL_FAIL_NO_USER_RESPONDING";
        case CALL_FAIL_NO_ANSWER_FROM_USER:
            return "CALL_FAIL_NO_ANSWER_FROM_USER";
        case CALL_FAIL_DESTINATION_OUT_OF_ORDER:
            return "CALL_FAIL_DESTINATION_OUT_OF_ORDER";
        case BEARER_CAPABILITY_NOT_AUTHORIZED:
            return "BEARER_CAPABILITY_NOT_AUTHORIZED";
        case CHANNEL_UNACCEPTABLE:
            return "CHANNEL_UNACCEPTABLE";
        case CALL_REJECTED:
            return "CALL_REJECTED";
        case NUMBER_CHANGED:
            return "NUMBER_CHANGED";
        case PREEMPTION:
            return "PREEMPTION";
        case FACILITY_REJECTED:
            return "FACILITY_REJECTED";
        case RESP_TO_STATUS_ENQUIRY:
            return "RESP_TO_STATUS_ENQUIRY";
        case NORMAL_UNSPECIFIED:
            return "NORMAL_UNSPECIFIED";
        case IMS_SIP_ALTERNATE_EMERGENCY_CALL:
            return "IMS_SIP_ALTERNATE_EMERGENCY_CALL";
        case ALREADY_DIALING:
            return "ALREADY_DIALING";
        case CANT_CALL_WHILE_RINGING:
            return "CANT_CALL_WHILE_RINGING";
        case CALLING_DISABLED:
            return "CALLING_DISABLED";
        case TOO_MANY_ONGOING_CALLS:
            return "TOO_MANY_ONGOING_CALLS";
        case OTASP_PROVISIONING_IN_PROCESS:
            return "OTASP_PROVISIONING_IN_PROCESS";
<<<<<<< HEAD
        case NETWORK_OUT_OF_ORDER:
            return "NETWORK_OUT_OF_ORDER";
        case TEMPORARY_FAILURE:
            return "TEMPORARY_FAILURE";
        case SWITCHING_EQUIPMENT_CONGESTION:
            return "SWITCHING_EQUIPMENT_CONGESTION";
        case ACCESS_INFORMATION_DISCARDED:
            return "ACCESS_INFORMATION_DISCARDED";
        case REQUESTED_CIRCUIT_OR_CHANNEL_NOT_AVAILABLE:
            return "REQUESTED_CIRCUIT_OR_CHANNEL_NOT_AVAILABLE";
        case RESOURCES_UNAVAILABLE_OR_UNSPECIFIED:
            return "RESOURCES_UNAVAILABLE_OR_UNSPECIFIED";
        case QOS_UNAVAILABLE:
            return "QOS_UNAVAILABLE";
        case REQUESTED_FACILITY_NOT_SUBSCRIBED:
            return "REQUESTED_FACILITY_NOT_SUBSCRIBED";
        case INCOMING_CALLS_BARRED_WITHIN_CUG:
            return "INCOMING_CALLS_BARRED_WITHIN_CUG";
        case BEARER_CAPABILITY_UNAVAILABLE:
            return "BEARER_CAPABILITY_UNAVAILABLE";
        case SERVICE_OPTION_NOT_AVAILABLE:
            return "SERVICE_OPTION_NOT_AVAILABLE";
        case BEARER_SERVICE_NOT_IMPLEMENTED:
            return "BEARER_SERVICE_NOT_IMPLEMENTED";
        case REQUESTED_FACILITY_NOT_IMPLEMENTED:
            return "REQUESTED_FACILITY_NOT_IMPLEMENTED";
        case ONLY_DIGITAL_INFORMATION_BEARER_AVAILABLE:
            return "ONLY_DIGITAL_INFORMATION_BEARER_AVAILABLE";
        case SERVICE_OR_OPTION_NOT_IMPLEMENTED:
            return "SERVICE_OR_OPTION_NOT_IMPLEMENTED";
        case INVALID_TRANSACTION_IDENTIFIER:
            return "INVALID_TRANSACTION_IDENTIFIER";
        case USER_NOT_MEMBER_OF_CUG:
            return "USER_NOT_MEMBER_OF_CUG";
        case INCOMPATIBLE_DESTINATION:
            return "INCOMPATIBLE_DESTINATION";
        case INVALID_TRANSIT_NW_SELECTION:
            return "INVALID_TRANSIT_NW_SELECTION";
        case SEMANTICALLY_INCORRECT_MESSAGE:
            return "SEMANTICALLY_INCORRECT_MESSAGE";
        case INVALID_MANDATORY_INFORMATION:
            return "INVALID_MANDATORY_INFORMATION";
        case MESSAGE_TYPE_NON_IMPLEMENTED:
            return "MESSAGE_TYPE_NON_IMPLEMENTED";
        case MESSAGE_TYPE_NOT_COMPATIBLE_WITH_PROTOCOL_STATE:
            return "MESSAGE_TYPE_NOT_COMPATIBLE_WITH_PROTOCOL_STATE";
        case INFORMATION_ELEMENT_NON_EXISTENT:
            return "INFORMATION_ELEMENT_NON_EXISTENT";
        case CONDITIONAL_IE_ERROR:
            return "CONDITIONAL_IE_ERROR";
        case MESSAGE_NOT_COMPATIBLE_WITH_PROTOCOL_STATE:
            return "MESSAGE_NOT_COMPATIBLE_WITH_PROTOCOL_STATE";
        case RECOVERY_ON_TIMER_EXPIRED:
            return "RECOVERY_ON_TIMER_EXPIRED";
        case PROTOCOL_ERROR_UNSPECIFIED:
            return "PROTOCOL_ERROR_UNSPECIFIED";
        case INTERWORKING_UNSPECIFIED:
            return "INTERWORKING_UNSPECIFIED";
        case LOCAL_LOW_BATTERY:
            return "LOCAL_LOW_BATTERY";
        case HO_NOT_FEASIBLE:
            return "HO_NOT_FEASIBLE";
        case NON_SELECTED_USER_CLEARING:
            return "NON_SELECTED_USER_CLEARING";
=======
        case MEDIA_TIMEOUT:
            return "MEDIA_TIMEOUT";
>>>>>>> f185348b
        default:
            return "INVALID: " + cause;
        }
    }
}<|MERGE_RESOLUTION|>--- conflicted
+++ resolved
@@ -333,109 +333,107 @@
      */
     public static final int OTASP_PROVISIONING_IN_PROCESS = 76;
 
-<<<<<<< HEAD
-    /** @hide */
-    public static final int QOS_UNAVAILABLE = 77;
-    /** @hide */
-    public static final int REQUESTED_FACILITY_NOT_SUBSCRIBED = 78;
-    /** @hide */
-    public static final int INCOMING_CALLS_BARRED_WITHIN_CUG = 79;
-    /** @hide */
-    public static final int BEARER_CAPABILITY_UNAVAILABLE = 80;
-    /** @hide */
-    public static final int SERVICE_OPTION_NOT_AVAILABLE = 81;
-    /** @hide */
-    public static final int BEARER_SERVICE_NOT_IMPLEMENTED = 82;
-    /** @hide */
-    public static final int REQUESTED_FACILITY_NOT_IMPLEMENTED = 83;
-    /** @hide */
-    public static final int ONLY_DIGITAL_INFORMATION_BEARER_AVAILABLE = 84;
-    /** @hide */
-    public static final int SERVICE_OR_OPTION_NOT_IMPLEMENTED = 85;
-    /** @hide */
-    public static final int INVALID_TRANSACTION_IDENTIFIER = 86;
-    /** @hide */
-    public static final int USER_NOT_MEMBER_OF_CUG = 87;
-    /** @hide */
-    public static final int INCOMPATIBLE_DESTINATION = 88;
-    /** @hide */
-    public static final int INVALID_TRANSIT_NW_SELECTION = 89;
-    /** @hide */
-    public static final int SEMANTICALLY_INCORRECT_MESSAGE = 90;
-    /** @hide */
-    public static final int INVALID_MANDATORY_INFORMATION = 91;
-    /** @hide */
-    public static final int MESSAGE_TYPE_NON_IMPLEMENTED = 92;
-    /** @hide */
-    public static final int MESSAGE_TYPE_NOT_COMPATIBLE_WITH_PROTOCOL_STATE = 93;
-    /** @hide */
-    public static final int INFORMATION_ELEMENT_NON_EXISTENT = 94;
-    /** @hide */
-    public static final int CONDITIONAL_IE_ERROR = 95;
-    /** @hide */
-    public static final int MESSAGE_NOT_COMPATIBLE_WITH_PROTOCOL_STATE = 96;
-    /** @hide */
-    public static final int RECOVERY_ON_TIMER_EXPIRED = 97;
-    /** @hide */
-    public static final int PROTOCOL_ERROR_UNSPECIFIED = 98;
-    /** @hide */
-    public static final int INTERWORKING_UNSPECIFIED = 99;
-    /** @hide */
-    public static final int LOCAL_LOW_BATTERY = 100;
-    /** @hide */
-    public static final int NO_CIRCUIT_AVAIL = 101;
-    /** @hide */
-    public static final int NO_ROUTE_TO_DESTINATION = 102;
-    /** @hide */
-    public static final int OPERATOR_DETERMINED_BARRING = 103;
-    /** @hide */
-    public static final int CALL_FAIL_NO_USER_RESPONDING = 104;
-    /** @hide */
-    public static final int CALL_FAIL_NO_ANSWER_FROM_USER = 105;
-    /** @hide */
-    public static final int CALL_FAIL_DESTINATION_OUT_OF_ORDER = 106;
-    /** @hide */
-    public static final int BEARER_CAPABILITY_NOT_AUTHORIZED = 107;
-    /** @hide */
-    public static final int CHANNEL_UNACCEPTABLE = 108;
-    /** @hide */
-    public static final int CALL_REJECTED = 109;
-    /** @hide */
-    public static final int NUMBER_CHANGED = 110;
-    /** @hide */
-    public static final int PREEMPTION = 111;
-    /** @hide */
-    public static final int FACILITY_REJECTED = 112;
-    /** @hide */
-    public static final int RESP_TO_STATUS_ENQUIRY = 113;
-    /** @hide */
-    public static final int NETWORK_OUT_OF_ORDER = 114;
-    /** @hide */
-    public static final int TEMPORARY_FAILURE = 115;
-    /** @hide */
-    public static final int SWITCHING_EQUIPMENT_CONGESTION = 116;
-    /** @hide */
-    public static final int ACCESS_INFORMATION_DISCARDED = 117;
-    /** @hide */
-    public static final int REQUESTED_CIRCUIT_OR_CHANNEL_NOT_AVAILABLE = 118;
-    /** @hide */
-    public static final int RESOURCES_UNAVAILABLE_OR_UNSPECIFIED = 119;
-
-    /**
-     * call failed due to LTE to 3G/2G handover not feasible
-     * @hide
-     */
-    public static final int HO_NOT_FEASIBLE = 120;
-    /** @hide */
-    public static final int NON_SELECTED_USER_CLEARING = 121;
-=======
     /**
      * Indicates that the call is dropped due to RTCP inactivity, primarily due to media path
      * disruption.
      * @hide
      */
     public static final int MEDIA_TIMEOUT = 77;
->>>>>>> f185348b
+
+    /** @hide */
+    public static final int QOS_UNAVAILABLE = 78;
+    /** @hide */
+    public static final int REQUESTED_FACILITY_NOT_SUBSCRIBED = 79;
+    /** @hide */
+    public static final int INCOMING_CALLS_BARRED_WITHIN_CUG = 80;
+    /** @hide */
+    public static final int BEARER_CAPABILITY_UNAVAILABLE = 81;
+    /** @hide */
+    public static final int SERVICE_OPTION_NOT_AVAILABLE = 82;
+    /** @hide */
+    public static final int BEARER_SERVICE_NOT_IMPLEMENTED = 83;
+    /** @hide */
+    public static final int REQUESTED_FACILITY_NOT_IMPLEMENTED = 84;
+    /** @hide */
+    public static final int ONLY_DIGITAL_INFORMATION_BEARER_AVAILABLE = 85;
+    /** @hide */
+    public static final int SERVICE_OR_OPTION_NOT_IMPLEMENTED = 86;
+    /** @hide */
+    public static final int INVALID_TRANSACTION_IDENTIFIER = 87;
+    /** @hide */
+    public static final int USER_NOT_MEMBER_OF_CUG = 88;
+    /** @hide */
+    public static final int INCOMPATIBLE_DESTINATION = 89;
+    /** @hide */
+    public static final int INVALID_TRANSIT_NW_SELECTION = 90;
+    /** @hide */
+    public static final int SEMANTICALLY_INCORRECT_MESSAGE = 91;
+    /** @hide */
+    public static final int INVALID_MANDATORY_INFORMATION = 92;
+    /** @hide */
+    public static final int MESSAGE_TYPE_NON_IMPLEMENTED = 93;
+    /** @hide */
+    public static final int MESSAGE_TYPE_NOT_COMPATIBLE_WITH_PROTOCOL_STATE = 94;
+    /** @hide */
+    public static final int INFORMATION_ELEMENT_NON_EXISTENT = 95;
+    /** @hide */
+    public static final int CONDITIONAL_IE_ERROR = 96;
+    /** @hide */
+    public static final int MESSAGE_NOT_COMPATIBLE_WITH_PROTOCOL_STATE = 97;
+    /** @hide */
+    public static final int RECOVERY_ON_TIMER_EXPIRED = 98;
+    /** @hide */
+    public static final int PROTOCOL_ERROR_UNSPECIFIED = 99;
+    /** @hide */
+    public static final int INTERWORKING_UNSPECIFIED = 100;
+    /** @hide */
+    public static final int LOCAL_LOW_BATTERY = 101;
+    /** @hide */
+    public static final int NO_CIRCUIT_AVAIL = 102;
+    /** @hide */
+    public static final int NO_ROUTE_TO_DESTINATION = 103;
+    /** @hide */
+    public static final int OPERATOR_DETERMINED_BARRING = 104;
+    /** @hide */
+    public static final int CALL_FAIL_NO_USER_RESPONDING = 105;
+    /** @hide */
+    public static final int CALL_FAIL_NO_ANSWER_FROM_USER = 106;
+    /** @hide */
+    public static final int CALL_FAIL_DESTINATION_OUT_OF_ORDER = 107;
+    /** @hide */
+    public static final int BEARER_CAPABILITY_NOT_AUTHORIZED = 108;
+    /** @hide */
+    public static final int CHANNEL_UNACCEPTABLE = 109;
+    /** @hide */
+    public static final int CALL_REJECTED = 110;
+    /** @hide */
+    public static final int NUMBER_CHANGED = 111;
+    /** @hide */
+    public static final int PREEMPTION = 112;
+    /** @hide */
+    public static final int FACILITY_REJECTED = 113;
+    /** @hide */
+    public static final int RESP_TO_STATUS_ENQUIRY = 114;
+    /** @hide */
+    public static final int NETWORK_OUT_OF_ORDER = 115;
+    /** @hide */
+    public static final int TEMPORARY_FAILURE = 116;
+    /** @hide */
+    public static final int SWITCHING_EQUIPMENT_CONGESTION = 117;
+    /** @hide */
+    public static final int ACCESS_INFORMATION_DISCARDED = 118;
+    /** @hide */
+    public static final int REQUESTED_CIRCUIT_OR_CHANNEL_NOT_AVAILABLE = 119;
+    /** @hide */
+    public static final int RESOURCES_UNAVAILABLE_OR_UNSPECIFIED = 120;
+
+    /**
+     * call failed due to LTE to 3G/2G handover not feasible
+     * @hide
+     */
+    public static final int HO_NOT_FEASIBLE = 121;
+    /** @hide */
+    public static final int NON_SELECTED_USER_CLEARING = 122;
 
     //*********************************************************************************************
     // When adding a disconnect type:
@@ -445,7 +443,7 @@
     // 4) Update toString() with the newly added disconnect type.
     // 5) Update android.telecom.DisconnectCauseUtil with any mappings to a telecom.DisconnectCause.
     //
-    // NextId: 122
+    // NextId: 123
     //*********************************************************************************************
 
     /**
@@ -648,7 +646,8 @@
             return "TOO_MANY_ONGOING_CALLS";
         case OTASP_PROVISIONING_IN_PROCESS:
             return "OTASP_PROVISIONING_IN_PROCESS";
-<<<<<<< HEAD
+        case MEDIA_TIMEOUT:
+            return "MEDIA_TIMEOUT";
         case NETWORK_OUT_OF_ORDER:
             return "NETWORK_OUT_OF_ORDER";
         case TEMPORARY_FAILURE:
@@ -713,10 +712,6 @@
             return "HO_NOT_FEASIBLE";
         case NON_SELECTED_USER_CLEARING:
             return "NON_SELECTED_USER_CLEARING";
-=======
-        case MEDIA_TIMEOUT:
-            return "MEDIA_TIMEOUT";
->>>>>>> f185348b
         default:
             return "INVALID: " + cause;
         }
