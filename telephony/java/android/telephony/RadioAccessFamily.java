--- conflicted
+++ resolved
@@ -48,11 +48,8 @@
     public static final int RAF_HSPAP = (1 << ServiceState.RIL_RADIO_TECHNOLOGY_HSPAP);
     public static final int RAF_UMTS = (1 << ServiceState.RIL_RADIO_TECHNOLOGY_UMTS);
     public static final int RAF_TD_SCDMA = (1 << ServiceState.RIL_RADIO_TECHNOLOGY_TD_SCDMA);
-<<<<<<< HEAD
-=======
     // 4G
     public static final int RAF_LTE = (1 << ServiceState.RIL_RADIO_TECHNOLOGY_LTE);
->>>>>>> b5375056
     public static final int RAF_LTE_CA = (1 << ServiceState.RIL_RADIO_TECHNOLOGY_LTE_CA);
 
     // Grouping of RAFs
@@ -63,10 +60,7 @@
     private static final int EVDO = RAF_EVDO_0 | RAF_EVDO_A | RAF_EVDO_B | RAF_EHRPD;
     private static final int HS = RAF_HSUPA | RAF_HSDPA | RAF_HSPA | RAF_HSPAP;
     private static final int WCDMA = HS | RAF_UMTS;
-<<<<<<< HEAD
-=======
     // 4G
->>>>>>> b5375056
     private static final int LTE = RAF_LTE | RAF_LTE_CA;
 
     /* Phone ID of phone */
@@ -338,11 +332,7 @@
             case (RAF_TD_SCDMA | CDMA | EVDO | GSM | WCDMA):
                 type = RILConstants.NETWORK_MODE_TDSCDMA_CDMA_EVDO_GSM_WCDMA;
                 break;
-<<<<<<< HEAD
-            case (LTE | RAF_TD_SCDMA | RAF_LTE | CDMA | EVDO | GSM | WCDMA):
-=======
             case (LTE | RAF_TD_SCDMA | CDMA | EVDO | GSM | WCDMA):
->>>>>>> b5375056
                 type = RILConstants.NETWORK_MODE_LTE_TDSCDMA_CDMA_EVDO_GSM_WCDMA;
                 break;
             default:
