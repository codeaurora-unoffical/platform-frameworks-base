--- conflicted
+++ resolved
@@ -405,13 +405,8 @@
      * otherwise useful apps.
      */
 
-<<<<<<< HEAD
-    /** TODO: fusion -  Not used remove? SmsMessage in gsm/cdma is public.
-     * Get an SMS-SUBMIT PDU for a destination address and a message
-=======
     /**
      * Get an SMS-SUBMIT PDU for a destination address and a message.
->>>>>>> 724ffc36
      * This method will not attempt to use any GSM national language 7 bit encodings.
      *
      * @param scAddress Service Centre address.  Null means use default.
@@ -437,13 +432,8 @@
         return new SubmitPdu(spb);
     }
 
-<<<<<<< HEAD
-    /** TODO: fusion -  Not used remove? SmsMessage in gsm/cdma is public.
-     * Get an SMS-SUBMIT PDU for a destination address and a message
-=======
     /**
      * Get an SMS-SUBMIT PDU for a destination address and a message.
->>>>>>> 724ffc36
      * This method will not attempt to use any GSM national language 7 bit encodings.
      *
      * @param scAddress Service Centre address.  Null means use default.
@@ -466,13 +456,8 @@
         return new SubmitPdu(spb);
     }
 
-<<<<<<< HEAD
-    /** TODO: fusion -  Not used remove? SmsMessage in gsm/cdma is public.
-     * Get an SMS-SUBMIT PDU for a data message to a destination address &amp; port
-=======
     /**
      * Get an SMS-SUBMIT PDU for a data message to a destination address &amp; port.
->>>>>>> 724ffc36
      * This method will not attempt to use any GSM national language 7 bit encodings.
      *
      * @param scAddress Service Centre address. null == use default
