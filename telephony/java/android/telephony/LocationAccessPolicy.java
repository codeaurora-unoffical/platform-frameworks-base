/*
 * Copyright (C) 2017 The Android Open Source Project
 *
 * Licensed under the Apache License, Version 2.0 (the "License");
 * you may not use this file except in compliance with the License.
 * You may obtain a copy of the License at
 *
 *      http://www.apache.org/licenses/LICENSE-2.0
 *
 * Unless required by applicable law or agreed to in writing, software
 * distributed under the License is distributed on an "AS IS" BASIS,
 * WITHOUT WARRANTIES OR CONDITIONS OF ANY KIND, either express or implied.
 * See the License for the specific language governing permissions and
 * limitations under the License
 */

package android.telephony;

import android.Manifest;
import android.annotation.NonNull;
import android.annotation.UserIdInt;
import android.app.ActivityManager;
import android.app.AppOpsManager;
import android.content.Context;
import android.content.pm.PackageManager;
import android.content.pm.UserInfo;
import android.location.LocationManager;
import android.os.Binder;
import android.os.Build;
import android.os.Process;
import android.os.UserHandle;
import android.os.UserManager;
import android.util.Log;
import android.widget.Toast;

import java.util.List;

/**
 * Helper for performing location access checks.
 * @hide
 */
public final class LocationAccessPolicy {
    private static final String TAG = "LocationAccessPolicy";
    private static final boolean DBG = false;
    public static final int MAX_SDK_FOR_ANY_ENFORCEMENT = Build.VERSION_CODES.CUR_DEVELOPMENT;

    public enum LocationPermissionResult {
        ALLOWED,
        /**
         * Indicates that the denial is due to a transient device state
         * (e.g. app-ops, location master switch)
         */
        DENIED_SOFT,
        /**
         * Indicates that the denial is due to a misconfigured app (e.g. missing entry in manifest)
         */
        DENIED_HARD,
    }

    public static class LocationPermissionQuery {
        public final String callingPackage;
        public final int callingUid;
        public final int callingPid;
        public final int minSdkVersionForCoarse;
        public final int minSdkVersionForFine;
        public final String method;

        private LocationPermissionQuery(String callingPackage, int callingUid, int callingPid,
                int minSdkVersionForCoarse, int minSdkVersionForFine, String method) {
            this.callingPackage = callingPackage;
            this.callingUid = callingUid;
            this.callingPid = callingPid;
            this.minSdkVersionForCoarse = minSdkVersionForCoarse;
            this.minSdkVersionForFine = minSdkVersionForFine;
            this.method = method;
        }

        public static class Builder {
            private String mCallingPackage;
            private int mCallingUid;
            private int mCallingPid;
            private int mMinSdkVersionForCoarse = Integer.MAX_VALUE;
            private int mMinSdkVersionForFine = Integer.MAX_VALUE;
            private String mMethod;

            /**
             * Mandatory parameter, used for performing permission checks.
             */
            public Builder setCallingPackage(String callingPackage) {
                mCallingPackage = callingPackage;
                return this;
<<<<<<< HEAD
=======
            }

            /**
             * Mandatory parameter, used for performing permission checks.
             */
            public Builder setCallingUid(int callingUid) {
                mCallingUid = callingUid;
                return this;
            }

            /**
             * Mandatory parameter, used for performing permission checks.
             */
            public Builder setCallingPid(int callingPid) {
                mCallingPid = callingPid;
                return this;
            }

            /**
             * Apps that target at least this sdk version will be checked for coarse location
             * permission. Defaults to INT_MAX (which means don't check)
             */
            public Builder setMinSdkVersionForCoarse(
                    int minSdkVersionForCoarse) {
                mMinSdkVersionForCoarse = minSdkVersionForCoarse;
                return this;
            }

            /**
             * Apps that target at least this sdk version will be checked for fine location
             * permission. Defaults to INT_MAX (which means don't check)
             */
            public Builder setMinSdkVersionForFine(
                    int minSdkVersionForFine) {
                mMinSdkVersionForFine = minSdkVersionForFine;
                return this;
            }

            /**
             * Optional, for logging purposes only.
             */
            public Builder setMethod(String method) {
                mMethod = method;
                return this;
            }

            public LocationPermissionQuery build() {
                return new LocationPermissionQuery(mCallingPackage, mCallingUid,
                        mCallingPid, mMinSdkVersionForCoarse, mMinSdkVersionForFine, mMethod);
            }
        }
    }

    private static void logError(Context context, String errorMsg) {
        Log.e(TAG, errorMsg);
        try {
            if (Build.IS_DEBUGGABLE) {
                Toast.makeText(context, errorMsg, Toast.LENGTH_SHORT).show();
>>>>>>> 825827da
            }
        } catch (Throwable t) {
            // whatever, not important
        }
    }

    private static LocationPermissionResult appOpsModeToPermissionResult(int appOpsMode) {
        switch (appOpsMode) {
            case AppOpsManager.MODE_ALLOWED:
                return LocationPermissionResult.ALLOWED;
            case AppOpsManager.MODE_ERRORED:
                return LocationPermissionResult.DENIED_HARD;
            default:
                return LocationPermissionResult.DENIED_SOFT;
        }
    }

    private static LocationPermissionResult checkAppLocationPermissionHelper(Context context,
            LocationPermissionQuery query, String permissionToCheck) {
        String locationTypeForLog =
                Manifest.permission.ACCESS_FINE_LOCATION.equals(permissionToCheck)
                        ? "fine" : "coarse";

        // Do the app-ops and the manifest check without any of the allow-overrides first.
        boolean hasManifestPermission = checkManifestPermission(context, query.callingPid,
                query.callingUid, permissionToCheck);

<<<<<<< HEAD
            /**
             * Mandatory parameter, used for performing permission checks.
             */
            public Builder setCallingUid(int callingUid) {
                mCallingUid = callingUid;
                return this;
            }

            /**
             * Mandatory parameter, used for performing permission checks.
             */
            public Builder setCallingPid(int callingPid) {
                mCallingPid = callingPid;
                return this;
            }

            /**
             * Apps that target at least this sdk version will be checked for coarse location
             * permission. Defaults to INT_MAX (which means don't check)
             */
            public Builder setMinSdkVersionForCoarse(
                    int minSdkVersionForCoarse) {
                mMinSdkVersionForCoarse = minSdkVersionForCoarse;
                return this;
            }

            /**
             * Apps that target at least this sdk version will be checked for fine location
             * permission. Defaults to INT_MAX (which means don't check)
             */
            public Builder setMinSdkVersionForFine(
                    int minSdkVersionForFine) {
                mMinSdkVersionForFine = minSdkVersionForFine;
                return this;
            }

            /**
             * Optional, for logging purposes only.
             */
            public Builder setMethod(String method) {
                mMethod = method;
                return this;
            }

            public LocationPermissionQuery build() {
                return new LocationPermissionQuery(mCallingPackage, mCallingUid,
                        mCallingPid, mMinSdkVersionForCoarse, mMinSdkVersionForFine, mMethod);
            }
        }
    }

    private static void logError(Context context, String errorMsg) {
        Log.e(TAG, errorMsg);
        try {
            if (Build.IS_DEBUGGABLE) {
                Toast.makeText(context, errorMsg, Toast.LENGTH_SHORT).show();
            }
        } catch (Throwable t) {
            // whatever, not important
        }
    }

    private static LocationPermissionResult appOpsModeToPermissionResult(int appOpsMode) {
        switch (appOpsMode) {
            case AppOpsManager.MODE_ALLOWED:
                return LocationPermissionResult.ALLOWED;
            case AppOpsManager.MODE_ERRORED:
                return LocationPermissionResult.DENIED_HARD;
            default:
                return LocationPermissionResult.DENIED_SOFT;
        }
    }

    private static LocationPermissionResult checkAppLocationPermissionHelper(Context context,
            LocationPermissionQuery query, String permissionToCheck) {
        String locationTypeForLog =
                Manifest.permission.ACCESS_FINE_LOCATION.equals(permissionToCheck)
                        ? "fine" : "coarse";

        // Do the app-ops and the manifest check without any of the allow-overrides first.
        boolean hasManifestPermission = checkManifestPermission(context, query.callingPid,
                query.callingUid, permissionToCheck);

        int appOpMode = context.getSystemService(AppOpsManager.class)
                .noteOpNoThrow(AppOpsManager.permissionToOpCode(permissionToCheck),
                        query.callingUid, query.callingPackage);

        if (hasManifestPermission && appOpMode == AppOpsManager.MODE_ALLOWED) {
            // If the app did everything right, return without logging.
            return LocationPermissionResult.ALLOWED;
        }

        // If the app has the manifest permission but not the app-op permission, it means that
        // it's aware of the requirement and the user denied permission explicitly. If we see
        // this, don't let any of the overrides happen.
        if (hasManifestPermission) {
            Log.i(TAG, query.callingPackage + " is aware of " + locationTypeForLog + " but the"
                    + " app-ops permission is specifically denied.");
            return appOpsModeToPermissionResult(appOpMode);
        }

        int minSdkVersion = Manifest.permission.ACCESS_FINE_LOCATION.equals(permissionToCheck)
                ? query.minSdkVersionForFine : query.minSdkVersionForCoarse;

        // If the app fails for some reason, see if it should be allowed to proceed.
        if (minSdkVersion > MAX_SDK_FOR_ANY_ENFORCEMENT) {
            String errorMsg = "Allowing " + query.callingPackage + " " + locationTypeForLog
                    + " because we're not enforcing API " + minSdkVersion + " yet."
                    + " Please fix this app because it will break in the future. Called from "
                    + query.method;
            logError(context, errorMsg);
            return null;
        } else if (!isAppAtLeastSdkVersion(context, query.callingPackage, minSdkVersion)) {
            String errorMsg = "Allowing " + query.callingPackage + " " + locationTypeForLog
                    + " because it doesn't target API " + minSdkVersion + " yet."
                    + " Please fix this app. Called from " + query.method;
            logError(context, errorMsg);
            return null;
        } else {
            // If we're not allowing it due to the above two conditions, this means that the app
            // did not declare the permission in their manifest.
            return LocationPermissionResult.DENIED_HARD;
        }
    }

    public static LocationPermissionResult checkLocationPermission(
            Context context, LocationPermissionQuery query) {
        // Always allow the phone process and system server to access location. This avoid
        // breaking legacy code that rely on public-facing APIs to access cell location, and
        // it doesn't create an info leak risk because the cell location is stored in the phone
        // process anyway, and the system server already has location access.
        if (query.callingUid == Process.PHONE_UID || query.callingUid == Process.SYSTEM_UID
                || query.callingUid == Process.ROOT_UID) {
            return LocationPermissionResult.ALLOWED;
        }

        // Check the system-wide requirements. If the location master switch is off or
        // the app's profile isn't in foreground, return a soft denial.
        if (!checkSystemLocationAccess(context, query.callingUid, query.callingPid)) {
            return LocationPermissionResult.DENIED_SOFT;
        }

        // Do the check for fine, then for coarse.
        if (query.minSdkVersionForFine < Integer.MAX_VALUE) {
            LocationPermissionResult resultForFine = checkAppLocationPermissionHelper(
                    context, query, Manifest.permission.ACCESS_FINE_LOCATION);
            if (resultForFine != null) {
                return resultForFine;
            }
        }

        if (query.minSdkVersionForCoarse < Integer.MAX_VALUE) {
            LocationPermissionResult resultForCoarse = checkAppLocationPermissionHelper(
                    context, query, Manifest.permission.ACCESS_COARSE_LOCATION);
            if (resultForCoarse != null) {
                return resultForCoarse;
            }
        }

=======
        if (hasManifestPermission) {
            // Only check the app op if the app has the permission.
            int appOpMode = context.getSystemService(AppOpsManager.class)
                    .noteOpNoThrow(AppOpsManager.permissionToOpCode(permissionToCheck),
                            query.callingUid, query.callingPackage);
            if (appOpMode == AppOpsManager.MODE_ALLOWED) {
                // If the app did everything right, return without logging.
                return LocationPermissionResult.ALLOWED;
            } else {
                // If the app has the manifest permission but not the app-op permission, it means
                // that it's aware of the requirement and the user denied permission explicitly.
                // If we see this, don't let any of the overrides happen.
                Log.i(TAG, query.callingPackage + " is aware of " + locationTypeForLog + " but the"
                        + " app-ops permission is specifically denied.");
                return appOpsModeToPermissionResult(appOpMode);
            }
        }

        int minSdkVersion = Manifest.permission.ACCESS_FINE_LOCATION.equals(permissionToCheck)
                ? query.minSdkVersionForFine : query.minSdkVersionForCoarse;

        // If the app fails for some reason, see if it should be allowed to proceed.
        if (minSdkVersion > MAX_SDK_FOR_ANY_ENFORCEMENT) {
            String errorMsg = "Allowing " + query.callingPackage + " " + locationTypeForLog
                    + " because we're not enforcing API " + minSdkVersion + " yet."
                    + " Please fix this app because it will break in the future. Called from "
                    + query.method;
            logError(context, errorMsg);
            return null;
        } else if (!isAppAtLeastSdkVersion(context, query.callingPackage, minSdkVersion)) {
            String errorMsg = "Allowing " + query.callingPackage + " " + locationTypeForLog
                    + " because it doesn't target API " + minSdkVersion + " yet."
                    + " Please fix this app. Called from " + query.method;
            logError(context, errorMsg);
            return null;
        } else {
            // If we're not allowing it due to the above two conditions, this means that the app
            // did not declare the permission in their manifest.
            return LocationPermissionResult.DENIED_HARD;
        }
    }

    public static LocationPermissionResult checkLocationPermission(
            Context context, LocationPermissionQuery query) {
        // Always allow the phone process and system server to access location. This avoid
        // breaking legacy code that rely on public-facing APIs to access cell location, and
        // it doesn't create an info leak risk because the cell location is stored in the phone
        // process anyway, and the system server already has location access.
        if (query.callingUid == Process.PHONE_UID || query.callingUid == Process.SYSTEM_UID
                || query.callingUid == Process.ROOT_UID) {
            return LocationPermissionResult.ALLOWED;
        }

        // Check the system-wide requirements. If the location master switch is off or
        // the app's profile isn't in foreground, return a soft denial.
        if (!checkSystemLocationAccess(context, query.callingUid, query.callingPid)) {
            return LocationPermissionResult.DENIED_SOFT;
        }

        // Do the check for fine, then for coarse.
        if (query.minSdkVersionForFine < Integer.MAX_VALUE) {
            LocationPermissionResult resultForFine = checkAppLocationPermissionHelper(
                    context, query, Manifest.permission.ACCESS_FINE_LOCATION);
            if (resultForFine != null) {
                return resultForFine;
            }
        }

        if (query.minSdkVersionForCoarse < Integer.MAX_VALUE) {
            LocationPermissionResult resultForCoarse = checkAppLocationPermissionHelper(
                    context, query, Manifest.permission.ACCESS_COARSE_LOCATION);
            if (resultForCoarse != null) {
                return resultForCoarse;
            }
        }

>>>>>>> 825827da
        // At this point, we're out of location checks to do. If the app bypassed all the previous
        // ones due to the SDK grandfathering schemes, allow it access.
        return LocationPermissionResult.ALLOWED;
    }


    private static boolean checkManifestPermission(Context context, int pid, int uid,
            String permissionToCheck) {
        return context.checkPermission(permissionToCheck, pid, uid)
                == PackageManager.PERMISSION_GRANTED;
    }

    private static boolean checkSystemLocationAccess(@NonNull Context context, int uid, int pid) {
        if (!isLocationModeEnabled(context, UserHandle.getUserId(uid))) {
            if (DBG) Log.w(TAG, "Location disabled, failed, (" + uid + ")");
            return false;
        }
        // If the user or profile is current, permission is granted.
        // Otherwise, uid must have INTERACT_ACROSS_USERS_FULL permission.
        return isCurrentProfile(context, uid) || checkInteractAcrossUsersFull(context, uid, pid);
    }

    private static boolean isLocationModeEnabled(@NonNull Context context, @UserIdInt int userId) {
        LocationManager locationManager = context.getSystemService(LocationManager.class);
        if (locationManager == null) {
            Log.w(TAG, "Couldn't get location manager, denying location access");
            return false;
        }
        return locationManager.isLocationEnabledForUser(UserHandle.of(userId));
    }

    private static boolean checkInteractAcrossUsersFull(
            @NonNull Context context, int pid, int uid) {
        return checkManifestPermission(context, pid, uid,
                Manifest.permission.INTERACT_ACROSS_USERS_FULL);
    }

    private static boolean isCurrentProfile(@NonNull Context context, int uid) {
        long token = Binder.clearCallingIdentity();
        try {
            final int currentUser = ActivityManager.getCurrentUser();
            final int callingUserId = UserHandle.getUserId(uid);
            if (callingUserId == currentUser) {
                return true;
            } else {
                List<UserInfo> userProfiles = context.getSystemService(
                        UserManager.class).getProfiles(currentUser);
                for (UserInfo user : userProfiles) {
                    if (user.id == callingUserId) {
                        return true;
                    }
                }
            }
            return false;
        } finally {
            Binder.restoreCallingIdentity(token);
        }
    }

    private static boolean isAppAtLeastSdkVersion(Context context, String pkgName, int sdkVersion) {
        try {
            if (context.getPackageManager().getApplicationInfo(pkgName, 0).targetSdkVersion
                    >= sdkVersion) {
                return true;
            }
        } catch (PackageManager.NameNotFoundException e) {
            // In case of exception, assume known app (more strict checking)
            // Note: This case will never happen since checkPackage is
            // called to verify validity before checking app's version.
        }
        return false;
    }
}<|MERGE_RESOLUTION|>--- conflicted
+++ resolved
@@ -89,8 +89,6 @@
             public Builder setCallingPackage(String callingPackage) {
                 mCallingPackage = callingPackage;
                 return this;
-<<<<<<< HEAD
-=======
             }
 
             /**
@@ -149,7 +147,6 @@
         try {
             if (Build.IS_DEBUGGABLE) {
                 Toast.makeText(context, errorMsg, Toast.LENGTH_SHORT).show();
->>>>>>> 825827da
             }
         } catch (Throwable t) {
             // whatever, not important
@@ -177,106 +174,22 @@
         boolean hasManifestPermission = checkManifestPermission(context, query.callingPid,
                 query.callingUid, permissionToCheck);
 
-<<<<<<< HEAD
-            /**
-             * Mandatory parameter, used for performing permission checks.
-             */
-            public Builder setCallingUid(int callingUid) {
-                mCallingUid = callingUid;
-                return this;
-            }
-
-            /**
-             * Mandatory parameter, used for performing permission checks.
-             */
-            public Builder setCallingPid(int callingPid) {
-                mCallingPid = callingPid;
-                return this;
-            }
-
-            /**
-             * Apps that target at least this sdk version will be checked for coarse location
-             * permission. Defaults to INT_MAX (which means don't check)
-             */
-            public Builder setMinSdkVersionForCoarse(
-                    int minSdkVersionForCoarse) {
-                mMinSdkVersionForCoarse = minSdkVersionForCoarse;
-                return this;
-            }
-
-            /**
-             * Apps that target at least this sdk version will be checked for fine location
-             * permission. Defaults to INT_MAX (which means don't check)
-             */
-            public Builder setMinSdkVersionForFine(
-                    int minSdkVersionForFine) {
-                mMinSdkVersionForFine = minSdkVersionForFine;
-                return this;
-            }
-
-            /**
-             * Optional, for logging purposes only.
-             */
-            public Builder setMethod(String method) {
-                mMethod = method;
-                return this;
-            }
-
-            public LocationPermissionQuery build() {
-                return new LocationPermissionQuery(mCallingPackage, mCallingUid,
-                        mCallingPid, mMinSdkVersionForCoarse, mMinSdkVersionForFine, mMethod);
-            }
-        }
-    }
-
-    private static void logError(Context context, String errorMsg) {
-        Log.e(TAG, errorMsg);
-        try {
-            if (Build.IS_DEBUGGABLE) {
-                Toast.makeText(context, errorMsg, Toast.LENGTH_SHORT).show();
-            }
-        } catch (Throwable t) {
-            // whatever, not important
-        }
-    }
-
-    private static LocationPermissionResult appOpsModeToPermissionResult(int appOpsMode) {
-        switch (appOpsMode) {
-            case AppOpsManager.MODE_ALLOWED:
+        if (hasManifestPermission) {
+            // Only check the app op if the app has the permission.
+            int appOpMode = context.getSystemService(AppOpsManager.class)
+                    .noteOpNoThrow(AppOpsManager.permissionToOpCode(permissionToCheck),
+                            query.callingUid, query.callingPackage);
+            if (appOpMode == AppOpsManager.MODE_ALLOWED) {
+                // If the app did everything right, return without logging.
                 return LocationPermissionResult.ALLOWED;
-            case AppOpsManager.MODE_ERRORED:
-                return LocationPermissionResult.DENIED_HARD;
-            default:
-                return LocationPermissionResult.DENIED_SOFT;
-        }
-    }
-
-    private static LocationPermissionResult checkAppLocationPermissionHelper(Context context,
-            LocationPermissionQuery query, String permissionToCheck) {
-        String locationTypeForLog =
-                Manifest.permission.ACCESS_FINE_LOCATION.equals(permissionToCheck)
-                        ? "fine" : "coarse";
-
-        // Do the app-ops and the manifest check without any of the allow-overrides first.
-        boolean hasManifestPermission = checkManifestPermission(context, query.callingPid,
-                query.callingUid, permissionToCheck);
-
-        int appOpMode = context.getSystemService(AppOpsManager.class)
-                .noteOpNoThrow(AppOpsManager.permissionToOpCode(permissionToCheck),
-                        query.callingUid, query.callingPackage);
-
-        if (hasManifestPermission && appOpMode == AppOpsManager.MODE_ALLOWED) {
-            // If the app did everything right, return without logging.
-            return LocationPermissionResult.ALLOWED;
-        }
-
-        // If the app has the manifest permission but not the app-op permission, it means that
-        // it's aware of the requirement and the user denied permission explicitly. If we see
-        // this, don't let any of the overrides happen.
-        if (hasManifestPermission) {
-            Log.i(TAG, query.callingPackage + " is aware of " + locationTypeForLog + " but the"
-                    + " app-ops permission is specifically denied.");
-            return appOpsModeToPermissionResult(appOpMode);
+            } else {
+                // If the app has the manifest permission but not the app-op permission, it means
+                // that it's aware of the requirement and the user denied permission explicitly.
+                // If we see this, don't let any of the overrides happen.
+                Log.i(TAG, query.callingPackage + " is aware of " + locationTypeForLog + " but the"
+                        + " app-ops permission is specifically denied.");
+                return appOpsModeToPermissionResult(appOpMode);
+            }
         }
 
         int minSdkVersion = Manifest.permission.ACCESS_FINE_LOCATION.equals(permissionToCheck)
@@ -337,84 +250,6 @@
             }
         }
 
-=======
-        if (hasManifestPermission) {
-            // Only check the app op if the app has the permission.
-            int appOpMode = context.getSystemService(AppOpsManager.class)
-                    .noteOpNoThrow(AppOpsManager.permissionToOpCode(permissionToCheck),
-                            query.callingUid, query.callingPackage);
-            if (appOpMode == AppOpsManager.MODE_ALLOWED) {
-                // If the app did everything right, return without logging.
-                return LocationPermissionResult.ALLOWED;
-            } else {
-                // If the app has the manifest permission but not the app-op permission, it means
-                // that it's aware of the requirement and the user denied permission explicitly.
-                // If we see this, don't let any of the overrides happen.
-                Log.i(TAG, query.callingPackage + " is aware of " + locationTypeForLog + " but the"
-                        + " app-ops permission is specifically denied.");
-                return appOpsModeToPermissionResult(appOpMode);
-            }
-        }
-
-        int minSdkVersion = Manifest.permission.ACCESS_FINE_LOCATION.equals(permissionToCheck)
-                ? query.minSdkVersionForFine : query.minSdkVersionForCoarse;
-
-        // If the app fails for some reason, see if it should be allowed to proceed.
-        if (minSdkVersion > MAX_SDK_FOR_ANY_ENFORCEMENT) {
-            String errorMsg = "Allowing " + query.callingPackage + " " + locationTypeForLog
-                    + " because we're not enforcing API " + minSdkVersion + " yet."
-                    + " Please fix this app because it will break in the future. Called from "
-                    + query.method;
-            logError(context, errorMsg);
-            return null;
-        } else if (!isAppAtLeastSdkVersion(context, query.callingPackage, minSdkVersion)) {
-            String errorMsg = "Allowing " + query.callingPackage + " " + locationTypeForLog
-                    + " because it doesn't target API " + minSdkVersion + " yet."
-                    + " Please fix this app. Called from " + query.method;
-            logError(context, errorMsg);
-            return null;
-        } else {
-            // If we're not allowing it due to the above two conditions, this means that the app
-            // did not declare the permission in their manifest.
-            return LocationPermissionResult.DENIED_HARD;
-        }
-    }
-
-    public static LocationPermissionResult checkLocationPermission(
-            Context context, LocationPermissionQuery query) {
-        // Always allow the phone process and system server to access location. This avoid
-        // breaking legacy code that rely on public-facing APIs to access cell location, and
-        // it doesn't create an info leak risk because the cell location is stored in the phone
-        // process anyway, and the system server already has location access.
-        if (query.callingUid == Process.PHONE_UID || query.callingUid == Process.SYSTEM_UID
-                || query.callingUid == Process.ROOT_UID) {
-            return LocationPermissionResult.ALLOWED;
-        }
-
-        // Check the system-wide requirements. If the location master switch is off or
-        // the app's profile isn't in foreground, return a soft denial.
-        if (!checkSystemLocationAccess(context, query.callingUid, query.callingPid)) {
-            return LocationPermissionResult.DENIED_SOFT;
-        }
-
-        // Do the check for fine, then for coarse.
-        if (query.minSdkVersionForFine < Integer.MAX_VALUE) {
-            LocationPermissionResult resultForFine = checkAppLocationPermissionHelper(
-                    context, query, Manifest.permission.ACCESS_FINE_LOCATION);
-            if (resultForFine != null) {
-                return resultForFine;
-            }
-        }
-
-        if (query.minSdkVersionForCoarse < Integer.MAX_VALUE) {
-            LocationPermissionResult resultForCoarse = checkAppLocationPermissionHelper(
-                    context, query, Manifest.permission.ACCESS_COARSE_LOCATION);
-            if (resultForCoarse != null) {
-                return resultForCoarse;
-            }
-        }
-
->>>>>>> 825827da
         // At this point, we're out of location checks to do. If the app bypassed all the previous
         // ones due to the SDK grandfathering schemes, allow it access.
         return LocationPermissionResult.ALLOWED;
