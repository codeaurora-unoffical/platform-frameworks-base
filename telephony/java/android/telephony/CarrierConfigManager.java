--- conflicted
+++ resolved
@@ -567,18 +567,17 @@
             "carrier_data_call_apn_delay_faster_long";
 
     /**
-<<<<<<< HEAD
+     * Delay in milliseconds for retrying APN after disconnect
+     * @hide
+     */
+    public static final String KEY_CARRIER_DATA_CALL_APN_RETRY_AFTER_DISCONNECT_LONG =
+            "carrier_data_call_apn_retry_after_disconnect_long";
+
+    /**
      * Data call setup permanent failure causes by the carrier
      */
     public static final String KEY_CARRIER_DATA_CALL_PERMANENT_FAILURE_STRINGS =
             "carrier_data_call_permanent_failure_strings";
-=======
-     * Delay in milliseconds for retrying APN after disconnect
-     * @hide
-     */
-    public static final String KEY_CARRIER_DATA_CALL_APN_RETRY_AFTER_DISCONNECT_LONG =
-            "carrier_data_call_apn_retry_after_disconnect_long";
->>>>>>> d5cb58c6
 
     /**
      * Default APN types that are metered by the carrier
