/*
 * Copyright (C) 2015 The Android Open Source Project
 *
 * Licensed under the Apache License, Version 2.0 (the "License");
 * you may not use this file except in compliance with the License.
 * You may obtain a copy of the License at
 *
 *      http://www.apache.org/licenses/LICENSE-2.0
 *
 * Unless required by applicable law or agreed to in writing, software
 * distributed under the License is distributed on an "AS IS" BASIS,
 * WITHOUT WARRANTIES OR CONDITIONS OF ANY KIND, either express or implied.
 * See the License for the specific language governing permissions and
 * limitations under the License.
 */

package android.telephony;

import android.Manifest;
import android.annotation.NonNull;
import android.annotation.Nullable;
import android.annotation.RequiresPermission;
import android.annotation.SuppressLint;
import android.annotation.SystemApi;
import android.annotation.SystemService;
import android.annotation.TestApi;
import android.annotation.UnsupportedAppUsage;
import android.content.ComponentName;
import android.content.Context;
import android.os.PersistableBundle;
import android.os.RemoteException;
import android.os.ServiceManager;
import android.service.carrier.CarrierService;
import android.telecom.TelecomManager;
import android.telephony.ims.ImsReasonInfo;

import com.android.internal.telephony.ICarrierConfigLoader;

/**
 * Provides access to telephony configuration values that are carrier-specific.
 */
@SystemService(Context.CARRIER_CONFIG_SERVICE)
public class CarrierConfigManager {
    private final static String TAG = "CarrierConfigManager";

    /**
     * Extra included in {@link #ACTION_CARRIER_CONFIG_CHANGED} to indicate the slot index that the
     * broadcast is for.
     */
    public static final String EXTRA_SLOT_INDEX = "android.telephony.extra.SLOT_INDEX";

    /**
     * Optional extra included in {@link #ACTION_CARRIER_CONFIG_CHANGED} to indicate the
     * subscription index that the broadcast is for, if a valid one is available.
     */
    public static final String EXTRA_SUBSCRIPTION_INDEX =
            SubscriptionManager.EXTRA_SUBSCRIPTION_INDEX;

    private final Context mContext;

    /**
     * @hide
     */
    public CarrierConfigManager(Context context) {
        mContext = context;
    }

    /**
     * This intent is broadcast by the system when carrier config changes. An int is specified in
     * {@link #EXTRA_SLOT_INDEX} to indicate the slot index that this is for. An optional int extra
     * {@link #EXTRA_SUBSCRIPTION_INDEX} is included to indicate the subscription index if a valid
     * one is available for the slot index. An optional int extra
     * {@link TelephonyManager#EXTRA_CARRIER_ID} is included to indicate the carrier id for the
     * changed carrier configuration. An optional int extra
     * {@link TelephonyManager#EXTRA_SPECIFIC_CARRIER_ID} is included to indicate the precise
     * carrier id for the changed carrier configuration.
     * @see TelephonyManager#getSimCarrierId()
     * @see TelephonyManager#getSimSpecificCarrierId()
     */
    public static final String
            ACTION_CARRIER_CONFIG_CHANGED = "android.telephony.action.CARRIER_CONFIG_CHANGED";

    // Below are the keys used in carrier config bundles. To add a new variable, define the key and
    // give it a default value in sDefaults. If you need to ship a per-network override in the
    // system image, that can be added in packages/apps/CarrierConfig.

    /**
     * Specifies a value that identifies the version of the carrier configuration that is
     * currently in use. This string is displayed on the UI.
     * The format of the string is not specified.
     */
    public static final String KEY_CARRIER_CONFIG_VERSION_STRING =
            "carrier_config_version_string";

    /**
     * This flag specifies whether VoLTE availability is based on provisioning. By default this is
     * false.
     */
    public static final String
            KEY_CARRIER_VOLTE_PROVISIONED_BOOL = "carrier_volte_provisioned_bool";

    /**
     * Boolean indicating if the "Call forwarding" item is visible in the Call Settings menu.
     * true means visible. false means gone.
     * @hide
     */
    public static final String KEY_CALL_FORWARDING_VISIBILITY_BOOL =
            "call_forwarding_visibility_bool";

    /**
     * Boolean indicating if the "Caller ID" item is visible in the Additional Settings menu.
     * true means visible. false means gone.
     * @hide
     */
    public static final String KEY_ADDITIONAL_SETTINGS_CALLER_ID_VISIBILITY_BOOL =
            "additional_settings_caller_id_visibility_bool";

    /**
     * Boolean indicating if the "Call Waiting" item is visible in the Additional Settings menu.
     * true means visible. false means gone.
     * @hide
     */
    public static final String KEY_ADDITIONAL_SETTINGS_CALL_WAITING_VISIBILITY_BOOL =
            "additional_settings_call_waiting_visibility_bool";

   /**
    * Boolean indicating if the "Call barring" item is visible in the Call Settings menu.
    * If true, the "Call Barring" menu will be visible. If false, the menu will be gone.
    *
    * Disabled by default.
    */
    public static final String KEY_CALL_BARRING_VISIBILITY_BOOL =
            "call_barring_visibility_bool";

    /**
     * Flag indicating whether or not changing the call barring password via the "Call Barring"
     * settings menu is supported. If true, the option will be visible in the "Call
     * Barring" settings menu. If false, the option will not be visible.
     *
     * Enabled by default.
     */
    public static final String KEY_CALL_BARRING_SUPPORTS_PASSWORD_CHANGE_BOOL =
            "call_barring_supports_password_change_bool";

    /**
     * Flag indicating whether or not deactivating all call barring features via the "Call Barring"
     * settings menu is supported. If true, the option will be visible in the "Call
     * Barring" settings menu. If false, the option will not be visible.
     *
     * Enabled by default.
     */
    public static final String KEY_CALL_BARRING_SUPPORTS_DEACTIVATE_ALL_BOOL =
            "call_barring_supports_deactivate_all_bool";

    /**
     * Flag indicating whether the Phone app should ignore EVENT_SIM_NETWORK_LOCKED
     * events from the Sim.
     * If true, this will prevent the IccNetworkDepersonalizationPanel from being shown, and
     * effectively disable the "Sim network lock" feature.
     */
    public static final String
            KEY_IGNORE_SIM_NETWORK_LOCKED_EVENTS_BOOL = "ignore_sim_network_locked_events_bool";

    /**
     * When checking if a given number is the voicemail number, if this flag is true
     * then in addition to comparing the given number to the voicemail number, we also compare it
     * to the mdn. If this flag is false, the given number is only compared to the voicemail number.
     * By default this value is false.
     */
    public static final String KEY_MDN_IS_ADDITIONAL_VOICEMAIL_NUMBER_BOOL =
            "mdn_is_additional_voicemail_number_bool";

    /**
     * Flag indicating whether the Phone app should provide a "Dismiss" button on the SIM network
     * unlock screen. The default value is true. If set to false, there will be *no way* to dismiss
     * the SIM network unlock screen if you don't enter the correct unlock code. (One important
     * consequence: there will be no way to make an Emergency Call if your SIM is network-locked and
     * you don't know the PIN.)
     */
    public static final String
            KEY_SIM_NETWORK_UNLOCK_ALLOW_DISMISS_BOOL = "sim_network_unlock_allow_dismiss_bool";

    /**
     * Flag indicating whether or not sending emergency SMS messages over IMS
     * is supported when in LTE/limited LTE (Emergency only) service mode..
     *
     */
    public static final String
            KEY_SUPPORT_EMERGENCY_SMS_OVER_IMS_BOOL = "support_emergency_sms_over_ims_bool";

    /** Flag indicating if the phone is a world phone */
    public static final String KEY_WORLD_PHONE_BOOL = "world_phone_bool";

    /**
     * Flag to require or skip entitlement checks.
     * If true, entitlement checks will be executed if device has been configured for it,
     * If false, entitlement checks will be skipped.
     */
    public static final String
            KEY_REQUIRE_ENTITLEMENT_CHECKS_BOOL = "require_entitlement_checks_bool";

    /**
     * Flag indicating whether radio is to be restarted on error PDP_FAIL_REGULAR_DEACTIVATION
     * This is false by default.
     *
     * @deprecated Use {@link #KEY_RADIO_RESTART_FAILURE_CAUSES_INT_ARRAY} instead
     */
    @Deprecated
    public static final String KEY_RESTART_RADIO_ON_PDP_FAIL_REGULAR_DEACTIVATION_BOOL =
            "restart_radio_on_pdp_fail_regular_deactivation_bool";

    /**
     * A list of failure cause codes that will trigger a modem restart when telephony receiving
     * one of those during data setup. The cause codes are defined in 3GPP TS 24.008 Annex I and
     * TS 24.301 Annex B.
     */
    public static final String KEY_RADIO_RESTART_FAILURE_CAUSES_INT_ARRAY =
            "radio_restart_failure_causes_int_array";

    /**
     * If true, enable vibration (haptic feedback) for key presses in the EmergencyDialer activity.
     * The pattern is set on a per-platform basis using config_virtualKeyVibePattern. To be
     * consistent with the regular Dialer, this value should agree with the corresponding values
     * from config.xml under apps/Contacts.
     */
    public static final String
            KEY_ENABLE_DIALER_KEY_VIBRATION_BOOL = "enable_dialer_key_vibration_bool";

    /** Flag indicating if dtmf tone type is enabled */
    public static final String KEY_DTMF_TYPE_ENABLED_BOOL = "dtmf_type_enabled_bool";

    /** Flag indicating if auto retry is enabled */
    public static final String KEY_AUTO_RETRY_ENABLED_BOOL = "auto_retry_enabled_bool";

    /**
     * Determine whether we want to play local DTMF tones in a call, or just let the radio/BP handle
     * playing of the tones.
     */
    public static final String KEY_ALLOW_LOCAL_DTMF_TONES_BOOL = "allow_local_dtmf_tones_bool";

    /**
     * Determines if the carrier requires that a tone be played to the remote party when an app is
     * recording audio during a call (e.g. using a call recording app).
     * <p>
     * Note: This requires the Telephony config_supports_telephony_audio_device overlay to be true
     * in order to work.
     * @hide
     */
    public static final String KEY_PLAY_CALL_RECORDING_TONE_BOOL = "play_call_recording_tone_bool";
    /**
     * Determines if the carrier requires converting the destination number before sending out an
     * SMS. Certain networks and numbering plans require different formats.
     */
    public static final String KEY_SMS_REQUIRES_DESTINATION_NUMBER_CONVERSION_BOOL=
            "sms_requires_destination_number_conversion_bool";

    /**
     * If true, show an onscreen "Dial" button in the dialer. In practice this is used on all
     * platforms, even the ones with hard SEND/END keys, but for maximum flexibility it's controlled
     * by a flag here (which can be overridden on a per-product basis.)
     */
    public static final String KEY_SHOW_ONSCREEN_DIAL_BUTTON_BOOL = "show_onscreen_dial_button_bool";

    /** Determines if device implements a noise suppression device for in call audio. */
    public static final String
            KEY_HAS_IN_CALL_NOISE_SUPPRESSION_BOOL = "has_in_call_noise_suppression_bool";

    /**
     * Determines if the current device should allow emergency numbers to be logged in the Call Log.
     * (Some carriers require that emergency calls *not* be logged, presumably to avoid the risk of
     * accidental redialing from the call log UI. This is a good idea, so the default here is
     * false.)
     */
    public static final String
            KEY_ALLOW_EMERGENCY_NUMBERS_IN_CALL_LOG_BOOL = "allow_emergency_numbers_in_call_log_bool";

    /**
     * A string array containing numbers that shouldn't be included in the call log.
     * @hide
     */
    public static final String KEY_UNLOGGABLE_NUMBERS_STRING_ARRAY =
            "unloggable_numbers_string_array";

    /** If true, removes the Voice Privacy option from Call Settings */
    public static final String KEY_VOICE_PRIVACY_DISABLE_UI_BOOL = "voice_privacy_disable_ui_bool";

    /** Control whether users can reach the carrier portions of Cellular Network Settings. */
    public static final String
            KEY_HIDE_CARRIER_NETWORK_SETTINGS_BOOL = "hide_carrier_network_settings_bool";

    /**
     * Do only allow auto selection in Advanced Network Settings when in home network.
     * Manual selection is allowed when in roaming network.
     * @hide
     */
    public static final String
            KEY_ONLY_AUTO_SELECT_IN_HOME_NETWORK_BOOL = "only_auto_select_in_home_network";

    /**
     * Control whether users receive a simplified network settings UI and improved network
     * selection.
     */
    public static final String
            KEY_SIMPLIFIED_NETWORK_SETTINGS_BOOL = "simplified_network_settings_bool";

    /** Control whether users can reach the SIM lock settings. */
    public static final String
            KEY_HIDE_SIM_LOCK_SETTINGS_BOOL = "hide_sim_lock_settings_bool";

    /** Control whether users can edit APNs in Settings. */
    public static final String KEY_APN_EXPAND_BOOL = "apn_expand_bool";

    /** Control whether users can choose a network operator. */
    public static final String KEY_OPERATOR_SELECTION_EXPAND_BOOL = "operator_selection_expand_bool";

    /** Used in Cellular Network Settings for preferred network type. */
    public static final String KEY_PREFER_2G_BOOL = "prefer_2g_bool";

    /** Show cdma network mode choices 1x, 3G, global etc. */
    public static final String KEY_SHOW_CDMA_CHOICES_BOOL = "show_cdma_choices_bool";

    /** CDMA activation goes through HFA */
    public static final String KEY_USE_HFA_FOR_PROVISIONING_BOOL = "use_hfa_for_provisioning_bool";

    /**
     * CDMA activation goes through OTASP.
     * <p>
     * TODO: This should be combined with config_use_hfa_for_provisioning and implemented as an enum
     * (NONE, HFA, OTASP).
     */
    public static final String KEY_USE_OTASP_FOR_PROVISIONING_BOOL = "use_otasp_for_provisioning_bool";

    /** Display carrier settings menu if true */
    public static final String KEY_CARRIER_SETTINGS_ENABLE_BOOL = "carrier_settings_enable_bool";

    /** Does not display additional call setting for IMS phone based on GSM Phone */
    public static final String KEY_ADDITIONAL_CALL_SETTING_BOOL = "additional_call_setting_bool";

    /** Show APN Settings for some CDMA carriers */
    public static final String KEY_SHOW_APN_SETTING_CDMA_BOOL = "show_apn_setting_cdma_bool";

    /** After a CDMA conference call is merged, the swap button should be displayed. */
    public static final String KEY_SUPPORT_SWAP_AFTER_MERGE_BOOL = "support_swap_after_merge_bool";

    /**
     * Determine whether user can edit voicemail number in Settings.
     */
    public static final String KEY_EDITABLE_VOICEMAIL_NUMBER_SETTING_BOOL =
            "editable_voicemail_number_setting_bool";

    /**
     * Since the default voicemail number is empty, if a SIM card does not have a voicemail number
     * available the user cannot use voicemail. This flag allows the user to edit the voicemail
     * number in such cases, and is false by default.
     */
    public static final String KEY_EDITABLE_VOICEMAIL_NUMBER_BOOL= "editable_voicemail_number_bool";

    /**
     * Determine whether the voicemail notification is persistent in the notification bar. If true,
     * the voicemail notifications cannot be dismissed from the notification bar.
     */
    public static final String
            KEY_VOICEMAIL_NOTIFICATION_PERSISTENT_BOOL = "voicemail_notification_persistent_bool";

    /** For IMS video over LTE calls, determines whether video pause signalling is supported. */
    public static final String
            KEY_SUPPORT_PAUSE_IMS_VIDEO_CALLS_BOOL = "support_pause_ims_video_calls_bool";

    /**
     * Disables dialing "*228" (OTASP provisioning) on CDMA carriers where it is not supported or is
     * potentially harmful by locking the SIM to 3G.
     */
    public static final String
            KEY_DISABLE_CDMA_ACTIVATION_CODE_BOOL = "disable_cdma_activation_code_bool";

    /**
     * List of RIL radio technologies (See {@link ServiceState} {@code RIL_RADIO_TECHNOLOGY_*}
     * constants) which support only a single data connection at a time. Some carriers do not
     * support multiple pdp on UMTS.
     */
    public static final String
            KEY_ONLY_SINGLE_DC_ALLOWED_INT_ARRAY = "only_single_dc_allowed_int_array";

    /**
     * Override the platform's notion of a network operator being considered roaming.
     * Value is string array of MCCMNCs to be considered roaming for 3GPP RATs.
     */
    public static final String
            KEY_GSM_ROAMING_NETWORKS_STRING_ARRAY = "gsm_roaming_networks_string_array";

    /**
     * Override the platform's notion of a network operator being considered not roaming.
     * Value is string array of MCCMNCs to be considered not roaming for 3GPP RATs.
     */
    public static final String
            KEY_GSM_NONROAMING_NETWORKS_STRING_ARRAY = "gsm_nonroaming_networks_string_array";

    /**
     * Override the device's configuration for the ImsService to use for this SIM card.
     */
    public static final String KEY_CONFIG_IMS_PACKAGE_OVERRIDE_STRING =
            "config_ims_package_override_string";

    /**
     * Override the package that will manage {@link SubscriptionPlan}
     * information instead of the {@link CarrierService} that defines this
     * value.
     *
     * @see SubscriptionManager#getSubscriptionPlans(int)
     * @see SubscriptionManager#setSubscriptionPlans(int, java.util.List)
     */
    public static final String KEY_CONFIG_PLANS_PACKAGE_OVERRIDE_STRING =
            "config_plans_package_override_string";

    /**
     * Override the platform's notion of a network operator being considered roaming.
     * Value is string array of SIDs to be considered roaming for 3GPP2 RATs.
     */
    public static final String
            KEY_CDMA_ROAMING_NETWORKS_STRING_ARRAY = "cdma_roaming_networks_string_array";

    /**
     * Override the platform's notion of a network operator being considered non roaming.
     * Value is string array of SIDs to be considered not roaming for 3GPP2 RATs.
     */
    public static final String
            KEY_CDMA_NONROAMING_NETWORKS_STRING_ARRAY = "cdma_nonroaming_networks_string_array";

    /**
     * Override the platform's notion of a network operator being considered non roaming.
     * If true all networks are considered as home network a.k.a non-roaming.  When false,
     * the 2 pairs of CMDA and GSM roaming/non-roaming arrays are consulted.
     *
     * @see #KEY_GSM_ROAMING_NETWORKS_STRING_ARRAY
     * @see #KEY_GSM_NONROAMING_NETWORKS_STRING_ARRAY
     * @see #KEY_CDMA_ROAMING_NETWORKS_STRING_ARRAY
     * @see #KEY_CDMA_NONROAMING_NETWORKS_STRING_ARRAY
     */
    public static final String
            KEY_FORCE_HOME_NETWORK_BOOL = "force_home_network_bool";

    /**
     * Flag specifying whether VoLTE should be available for carrier, independent of carrier
     * provisioning. If false: hard disabled. If true: then depends on carrier provisioning,
     * availability, etc.
     */
    public static final String KEY_CARRIER_VOLTE_AVAILABLE_BOOL = "carrier_volte_available_bool";

    /**
     * Flag specifying whether video telephony is available for carrier. If false: hard disabled.
     * If true: then depends on carrier provisioning, availability, etc.
     */
    public static final String KEY_CARRIER_VT_AVAILABLE_BOOL = "carrier_vt_available_bool";

    /**
     * Flag specifying whether the carrier wants to notify the user when a VT call has been handed
     * over from WIFI to LTE.
     * <p>
     * The handover notification is sent as a
     * {@link TelephonyManager#EVENT_HANDOVER_VIDEO_FROM_WIFI_TO_LTE}
     * {@link android.telecom.Connection} event, which an {@link android.telecom.InCallService}
     * should use to trigger the display of a user-facing message.
     * <p>
     * The Connection event is sent to the InCallService only once, the first time it occurs.
     * @hide
     */
    public static final String KEY_NOTIFY_HANDOVER_VIDEO_FROM_WIFI_TO_LTE_BOOL =
            "notify_handover_video_from_wifi_to_lte_bool";

    /**
     * Flag specifying whether the carrier supports merging a RTT call with a voice call,
     * downgrading the call in the process.
     * @hide
     */
    public static final String KEY_ALLOW_MERGING_RTT_CALLS_BOOL =
             "allow_merging_rtt_calls_bool";

    /**
     * Flag specifying whether the carrier wants to notify the user when a VT call has been handed
     * over from LTE to WIFI.
     * <p>
     * The handover notification is sent as a
     * {@link TelephonyManager#EVENT_HANDOVER_VIDEO_FROM_LTE_TO_WIFI}
     * {@link android.telecom.Connection} event, which an {@link android.telecom.InCallService}
     * should use to trigger the display of a user-facing message.
     * @hide
     */
    public static final String KEY_NOTIFY_HANDOVER_VIDEO_FROM_LTE_TO_WIFI_BOOL =
            "notify_handover_video_from_lte_to_wifi_bool";

    /**
     * Flag specifying whether the carrier supports downgrading a video call (tx, rx or tx/rx)
     * directly to an audio call.
     * @hide
     */
    public static final String KEY_SUPPORT_DOWNGRADE_VT_TO_AUDIO_BOOL =
            "support_downgrade_vt_to_audio_bool";

    /**
     * Where there is no preloaded voicemail number on a SIM card, specifies the carrier's default
     * voicemail number.
     * When empty string, no default voicemail number is specified.
     */
    public static final String KEY_DEFAULT_VM_NUMBER_STRING = "default_vm_number_string";

    /**
     * Where there is no preloaded voicemail number on a SIM card, specifies the carrier's default
     * voicemail number for roaming network.
     * When empty string, no default voicemail number is specified for roaming network.
     * @hide
     */
    public static final String KEY_DEFAULT_VM_NUMBER_ROAMING_STRING =
            "default_vm_number_roaming_string";

    /**
     * Flag that specifies to use the user's own phone number as the voicemail number when there is
     * no pre-loaded voicemail number on the SIM card.
     * <p>
     * {@link #KEY_DEFAULT_VM_NUMBER_STRING} takes precedence over this flag.
     * <p>
     * If false, the system default (*86) will be used instead.
     */
    public static final String KEY_CONFIG_TELEPHONY_USE_OWN_NUMBER_FOR_VOICEMAIL_BOOL =
            "config_telephony_use_own_number_for_voicemail_bool";

    /**
     * When {@code true}, changes to the mobile data enabled switch will not cause the VT
     * registration state to change.  That is, turning on or off mobile data will not cause VT to be
     * enabled or disabled.
     * When {@code false}, disabling mobile data will cause VT to be de-registered.
     * <p>
     * See also {@link #KEY_VILTE_DATA_IS_METERED_BOOL}.
     * @hide
     */
    public static final String KEY_IGNORE_DATA_ENABLED_CHANGED_FOR_VIDEO_CALLS =
            "ignore_data_enabled_changed_for_video_calls";

    /**
     * Flag indicating whether data used for a video call over LTE is metered or not.
     * <p>
     * When {@code true}, if the device hits the data limit or data is disabled during a ViLTE call,
     * the call will be downgraded to audio-only (or paused if
     * {@link #KEY_SUPPORT_PAUSE_IMS_VIDEO_CALLS_BOOL} is {@code true}).
     *
     * @hide
     */
    public static final String KEY_VILTE_DATA_IS_METERED_BOOL = "vilte_data_is_metered_bool";

    /**
     * Flag indicating whether we should reset UT capability or not for IMS deregistration
     * and for IMS feature state not ready
     * @hide
     */
    public static final String KEY_IGNORE_RESET_UT_CAPABILITY_BOOL =
            "ignore_reset_ut_capability_bool";

    /**
     * Flag specifying whether WFC over IMS should be available for carrier: independent of
     * carrier provisioning. If false: hard disabled. If true: then depends on carrier
     * provisioning, availability etc.
     */
    public static final String KEY_CARRIER_WFC_IMS_AVAILABLE_BOOL = "carrier_wfc_ims_available_bool";

    /**
     * Specifies a map from dialstrings to replacements for roaming network service numbers which
     * cannot be replaced on the carrier side.
     * <p>
     * Individual entries have the format:
     * [dialstring to replace]:[replacement]
     */
    public static final String KEY_DIAL_STRING_REPLACE_STRING_ARRAY =
            "dial_string_replace_string_array";

    /**
     * Flag specifying whether WFC over IMS supports the "wifi only" option.  If false, the wifi
     * calling settings will not include an option for "wifi only".  If true, the wifi calling
     * settings will include an option for "wifi only"
     * <p>
     * By default, it is assumed that WFC supports "wifi only".
     */
    public static final String KEY_CARRIER_WFC_SUPPORTS_WIFI_ONLY_BOOL =
            "carrier_wfc_supports_wifi_only_bool";

    /**
     * Flag specifying whether WFC over IMS supports the "ims preferred" option.  If false, the wifi
     * calling settings will not include an option for "ims preferred".  If true, the wifi calling
     * settings will include an option for "ims preferred"
     * <p>
     * By default, it is assumed that WFC does not support "ims preferred".
     * @hide
     */
    public static final String KEY_CARRIER_WFC_SUPPORTS_IMS_PREFERRED_BOOL =
            "carrier_wfc_supports_ims_preferred_bool";


    /**
     * Default mode for WFC over IMS on home network:
     * <ul>
     *   <li>0: Wi-Fi only
     *   <li>1: prefer mobile network
     *   <li>2: prefer Wi-Fi
     * </ul>
     */
    public static final String KEY_CARRIER_DEFAULT_WFC_IMS_MODE_INT =
            "carrier_default_wfc_ims_mode_int";

    /**
     * Default mode for WFC over IMS on roaming network.
     * See {@link #KEY_CARRIER_DEFAULT_WFC_IMS_MODE_INT} for meaning of values.
     */
    public static final String KEY_CARRIER_DEFAULT_WFC_IMS_ROAMING_MODE_INT =
            "carrier_default_wfc_ims_roaming_mode_int";

    /**
     * Default WFC_IMS_enabled: true VoWiFi by default is on
     *                          false VoWiFi by default is off
     * @hide
     */
    public static final String KEY_CARRIER_DEFAULT_WFC_IMS_ENABLED_BOOL =
            "carrier_default_wfc_ims_enabled_bool";

    /**
     * Default WFC_IMS_roaming_enabled: true VoWiFi roaming by default is on
     *                                  false VoWiFi roaming by default is off
     * @hide
     */
    public static final String KEY_CARRIER_DEFAULT_WFC_IMS_ROAMING_ENABLED_BOOL =
            "carrier_default_wfc_ims_roaming_enabled_bool";

    /**
     * Flag indicating whether failed calls due to no service should prompt the user to enable
     * WIFI calling.  When {@code true}, if the user attempts to establish a call when there is no
     * service available, they are connected to WIFI, and WIFI calling is disabled, a different
     * call failure message will be used to encourage the user to enable WIFI calling.
     * @hide
     */
    public static final String KEY_CARRIER_PROMOTE_WFC_ON_CALL_FAIL_BOOL =
            "carrier_promote_wfc_on_call_fail_bool";

    /**
     * Flag specifying whether provisioning is required for VoLTE, Video Telephony, and WiFi
     * Calling.
     */
    public static final String KEY_CARRIER_VOLTE_PROVISIONING_REQUIRED_BOOL
            = "carrier_volte_provisioning_required_bool";

    /**
     * Flag indicating whether or not the IMS MmTel UT capability requires carrier provisioning
     * before it can be set as enabled.
     *
     * If true, the UT capability will be set to false for the newly loaded subscription
     * and will require the carrier provisioning app to set the persistent provisioning result.
     * If false, the platform will not wait for provisioning status updates for the UT capability
     * and enable the UT over IMS capability for the subscription when the subscription is loaded.
     *
     * The default value for this key is {@code false}.
     */
    public static final String KEY_CARRIER_UT_PROVISIONING_REQUIRED_BOOL =
            "carrier_ut_provisioning_required_bool";

    /**
     * Flag indicating whether or not the carrier supports Supplementary Services over the UT
     * interface for this subscription.
     *
     * If true, the device will use Supplementary Services over UT when provisioned (see
     * {@link #KEY_CARRIER_UT_PROVISIONING_REQUIRED_BOOL}). If false, this device will fallback to
     * circuit switch for supplementary services and will disable this capability for IMS entirely.
     *
     * The default value for this key is {@code true}.
     */
    public static final String KEY_CARRIER_SUPPORTS_SS_OVER_UT_BOOL =
            "carrier_supports_ss_over_ut_bool";

    /**
     * Flag specifying if WFC provisioning depends on VoLTE provisioning.
     *
     * {@code false}: default value; honor actual WFC provisioning state.
     * {@code true}: when VoLTE is not provisioned, treat WFC as not provisioned; when VoLTE is
     *               provisioned, honor actual WFC provisioning state.
     *
     * As of now, Verizon is the only carrier enforcing this dependency in their
     * WFC awareness and activation requirements.
     *
     * @hide
     *  */
    public static final String KEY_CARRIER_VOLTE_OVERRIDE_WFC_PROVISIONING_BOOL
            = "carrier_volte_override_wfc_provisioning_bool";

    /**
     * Override the device's configuration for the cellular data service to use for this SIM card.
     * @hide
     */
    public static final String KEY_CARRIER_DATA_SERVICE_WWAN_PACKAGE_OVERRIDE_STRING
            = "carrier_data_service_wwan_package_override_string";

    /**
     * Override the device's configuration for the IWLAN data service to use for this SIM card.
     * @hide
     */
    public static final String KEY_CARRIER_DATA_SERVICE_WLAN_PACKAGE_OVERRIDE_STRING
            = "carrier_data_service_wlan_package_override_string";

    /** Flag specifying whether VoLTE TTY is supported. */
    public static final String KEY_CARRIER_VOLTE_TTY_SUPPORTED_BOOL
            = "carrier_volte_tty_supported_bool";

    /**
     * Flag specifying whether IMS service can be turned off. If false then the service will not be
     * turned-off completely, but individual features can be disabled.
     */
    public static final String KEY_CARRIER_ALLOW_TURNOFF_IMS_BOOL
            = "carrier_allow_turnoff_ims_bool";

    /**
     * Flag specifying whether Generic Bootstrapping Architecture capable SIM is required for IMS.
     */
    public static final String KEY_CARRIER_IMS_GBA_REQUIRED_BOOL
            = "carrier_ims_gba_required_bool";

    /**
     * Flag specifying whether IMS instant lettering is available for the carrier.  {@code True} if
     * instant lettering is available for the carrier, {@code false} otherwise.
     */
    public static final String KEY_CARRIER_INSTANT_LETTERING_AVAILABLE_BOOL =
            "carrier_instant_lettering_available_bool";

    /*
     * Flag specifying whether IMS should be the first phone attempted for E911 even if the
     * phone is not in service.
     */
    public static final String KEY_CARRIER_USE_IMS_FIRST_FOR_EMERGENCY_BOOL
            = "carrier_use_ims_first_for_emergency_bool";

    /**
     * When IMS instant lettering is available for a carrier (see
     * {@link #KEY_CARRIER_INSTANT_LETTERING_AVAILABLE_BOOL}), determines the list of characters
     * which may not be contained in messages.  Should be specified as a regular expression suitable
     * for use with {@link String#matches(String)}.
     */
    public static final String KEY_CARRIER_INSTANT_LETTERING_INVALID_CHARS_STRING =
            "carrier_instant_lettering_invalid_chars_string";

    /**
     * When IMS instant lettering is available for a carrier (see
     * {@link #KEY_CARRIER_INSTANT_LETTERING_AVAILABLE_BOOL}), determines a list of characters which
     * must be escaped with a backslash '\' character.  Should be specified as a string containing
     * the characters to be escaped.  For example to escape quote and backslash the string would be
     * a quote and a backslash.
     */
    public static final String KEY_CARRIER_INSTANT_LETTERING_ESCAPED_CHARS_STRING =
            "carrier_instant_lettering_escaped_chars_string";

    /**
     * When IMS instant lettering is available for a carrier (see
     * {@link #KEY_CARRIER_INSTANT_LETTERING_AVAILABLE_BOOL}), determines the character encoding
     * which will be used when determining the length of messages.  Used in the InCall UI to limit
     * the number of characters the user may type.  If empty-string, the instant lettering
     * message size limit will be enforced on a 1:1 basis.  That is, each character will count
     * towards the messages size limit as a single bye.  If a character encoding is specified, the
     * message size limit will be based on the number of bytes in the message per the specified
     * encoding.
     */
    public static final String KEY_CARRIER_INSTANT_LETTERING_ENCODING_STRING =
            "carrier_instant_lettering_encoding_string";

    /**
     * When IMS instant lettering is available for a carrier (see
     * {@link #KEY_CARRIER_INSTANT_LETTERING_AVAILABLE_BOOL}), the length limit for messages.  Used
     * in the InCall UI to ensure the user cannot enter more characters than allowed by the carrier.
     * See also {@link #KEY_CARRIER_INSTANT_LETTERING_ENCODING_STRING} for more information on how
     * the length of the message is calculated.
     */
    public static final String KEY_CARRIER_INSTANT_LETTERING_LENGTH_LIMIT_INT =
            "carrier_instant_lettering_length_limit_int";

    /**
     * If Voice Radio Technology is RIL_RADIO_TECHNOLOGY_LTE:14 or RIL_RADIO_TECHNOLOGY_UNKNOWN:0
     * this is the value that should be used instead. A configuration value of
     * RIL_RADIO_TECHNOLOGY_UNKNOWN:0 means there is no replacement value and that the default
     * assumption for phone type (GSM) should be used.
     */
    public static final String KEY_VOLTE_REPLACEMENT_RAT_INT = "volte_replacement_rat_int";

    /**
     * The default sim call manager to use when the default dialer doesn't implement one. A sim call
     * manager can control and route outgoing and incoming phone calls, even if they're placed
     * using another connection service (PSTN, for example).
     */
    public static final String KEY_DEFAULT_SIM_CALL_MANAGER_STRING = "default_sim_call_manager_string";

    /**
     * The default flag specifying whether ETWS/CMAS test setting is forcibly disabled in
     * Settings->More->Emergency broadcasts menu even though developer options is turned on.
     */
    public static final String KEY_CARRIER_FORCE_DISABLE_ETWS_CMAS_TEST_BOOL =
            "carrier_force_disable_etws_cmas_test_bool";

    /**
     * The default flag specifying whether "Turn on Notifications" option will be always shown in
     * Settings->More->Emergency broadcasts menu regardless developer options is turned on or not.
     */
    public static final String KEY_ALWAYS_SHOW_EMERGENCY_ALERT_ONOFF_BOOL =
            "always_show_emergency_alert_onoff_bool";

    /**
     * The flag to disable cell broadcast severe alert when extreme alert is disabled.
     * @hide
     */
    public static final String KEY_DISABLE_SEVERE_WHEN_EXTREME_DISABLED_BOOL =
            "disable_severe_when_extreme_disabled_bool";

    /**
     * The message expiration time in milliseconds for duplicate detection purposes.
     * @hide
     */
    public static final String KEY_MESSAGE_EXPIRATION_TIME_LONG =
            "message_expiration_time_long";

    /**
     * The data call retry configuration for different types of APN.
     * @hide
     */
    public static final String KEY_CARRIER_DATA_CALL_RETRY_CONFIG_STRINGS =
            "carrier_data_call_retry_config_strings";

    /**
     * Delay in milliseconds between trying APN from the pool
     * @hide
     */
    public static final String KEY_CARRIER_DATA_CALL_APN_DELAY_DEFAULT_LONG =
            "carrier_data_call_apn_delay_default_long";

    /**
     * Faster delay in milliseconds between trying APN from the pool
     * @hide
     */
    public static final String KEY_CARRIER_DATA_CALL_APN_DELAY_FASTER_LONG =
            "carrier_data_call_apn_delay_faster_long";

    /**
     * Delay in milliseconds for retrying APN after disconnect
     * @hide
     */
    public static final String KEY_CARRIER_DATA_CALL_APN_RETRY_AFTER_DISCONNECT_LONG =
            "carrier_data_call_apn_retry_after_disconnect_long";

    /**
     * Data call setup permanent failure causes by the carrier
     */
    public static final String KEY_CARRIER_DATA_CALL_PERMANENT_FAILURE_STRINGS =
            "carrier_data_call_permanent_failure_strings";

    /**
     * Default APN types that are metered by the carrier
     * @hide
     */
    public static final String KEY_CARRIER_METERED_APN_TYPES_STRINGS =
            "carrier_metered_apn_types_strings";
    /**
     * Default APN types that are roaming-metered by the carrier
     * @hide
     */
    public static final String KEY_CARRIER_METERED_ROAMING_APN_TYPES_STRINGS =
            "carrier_metered_roaming_apn_types_strings";

    /**
    * Default APN types that are metered on IWLAN by the carrier
    * @hide
    */
    public static final String KEY_CARRIER_METERED_IWLAN_APN_TYPES_STRINGS =
            "carrier_metered_iwlan_apn_types_strings";

    /**
     * APN types that are not allowed on cellular
     * @hide
     */
    public static final String KEY_CARRIER_WWAN_DISALLOWED_APN_TYPES_STRING_ARRAY =
            "carrier_wwan_disallowed_apn_types_string_array";

    /**
     * APN types that are not allowed on IWLAN
     * @hide
     */
    public static final String KEY_CARRIER_WLAN_DISALLOWED_APN_TYPES_STRING_ARRAY =
            "carrier_wlan_disallowed_apn_types_string_array";
    /**
     * CDMA carrier ERI (Enhanced Roaming Indicator) file name
     * @hide
     */
    public static final String KEY_CARRIER_ERI_FILE_NAME_STRING =
            "carrier_eri_file_name_string";

    /* The following 3 fields are related to carrier visual voicemail. */

    /**
     * The carrier number mobile outgoing (MO) sms messages are sent to.
     */
    public static final String KEY_VVM_DESTINATION_NUMBER_STRING = "vvm_destination_number_string";

    /**
     * The port through which the mobile outgoing (MO) sms messages are sent through.
     */
    public static final String KEY_VVM_PORT_NUMBER_INT = "vvm_port_number_int";

    /**
     * The type of visual voicemail protocol the carrier adheres to. See {@link TelephonyManager}
     * for possible values. For example {@link TelephonyManager#VVM_TYPE_OMTP}.
     */
    public static final String KEY_VVM_TYPE_STRING = "vvm_type_string";

    /**
     * Whether cellular data is required to access visual voicemail.
     */
    public static final String KEY_VVM_CELLULAR_DATA_REQUIRED_BOOL =
        "vvm_cellular_data_required_bool";

    /**
     * The default OMTP visual voicemail client prefix to use. Defaulted to "//VVM"
     */
    public static final String KEY_VVM_CLIENT_PREFIX_STRING =
            "vvm_client_prefix_string";

    /**
     * Whether to use SSL to connect to the visual voicemail IMAP server. Defaulted to false.
     */
    public static final String KEY_VVM_SSL_ENABLED_BOOL = "vvm_ssl_enabled_bool";

    /**
     * A set of capabilities that should not be used even if it is reported by the visual voicemail
     * IMAP CAPABILITY command.
     */
    public static final String KEY_VVM_DISABLED_CAPABILITIES_STRING_ARRAY =
            "vvm_disabled_capabilities_string_array";

    /**
     * Whether legacy mode should be used when the visual voicemail client is disabled.
     *
     * <p>Legacy mode is a mode that on the carrier side visual voicemail is still activated, but on
     * the client side all network operations are disabled. SMSs are still monitored so a new
     * message SYNC SMS will be translated to show a message waiting indicator, like traditional
     * voicemails.
     *
     * <p>This is for carriers that does not support VVM deactivation so voicemail can continue to
     * function without the data cost.
     */
    public static final String KEY_VVM_LEGACY_MODE_ENABLED_BOOL =
            "vvm_legacy_mode_enabled_bool";

    /**
     * Whether to prefetch audio data on new voicemail arrival, defaulted to true.
     */
    public static final String KEY_VVM_PREFETCH_BOOL = "vvm_prefetch_bool";

    /**
     * The package name of the carrier's visual voicemail app to ensure that dialer visual voicemail
     * and carrier visual voicemail are not active at the same time.
     *
     * @deprecated use {@link #KEY_CARRIER_VVM_PACKAGE_NAME_STRING_ARRAY}.
     */
    @Deprecated
    public static final String KEY_CARRIER_VVM_PACKAGE_NAME_STRING = "carrier_vvm_package_name_string";

    /**
     * A list of the carrier's visual voicemail app package names to ensure that dialer visual
     * voicemail and carrier visual voicemail are not active at the same time.
     */
    public static final String KEY_CARRIER_VVM_PACKAGE_NAME_STRING_ARRAY =
            "carrier_vvm_package_name_string_array";

    /**
     * Flag specifying whether ICCID is showed in SIM Status screen, default to false.
     */
    public static final String KEY_SHOW_ICCID_IN_SIM_STATUS_BOOL = "show_iccid_in_sim_status_bool";

    /**
     * Flag specifying whether the {@link android.telephony.SignalStrength} is shown in the SIM
     * Status screen. The default value is true.
     */
    public static final String KEY_SHOW_SIGNAL_STRENGTH_IN_SIM_STATUS_BOOL =
        "show_signal_strength_in_sim_status_bool";

    /**
     * Flag specifying whether an additional (client initiated) intent needs to be sent on System
     * update
     */
    public static final String KEY_CI_ACTION_ON_SYS_UPDATE_BOOL = "ci_action_on_sys_update_bool";

    /**
     * Intent to be sent for the additional action on System update
     */
    public static final String KEY_CI_ACTION_ON_SYS_UPDATE_INTENT_STRING =
            "ci_action_on_sys_update_intent_string";

    /**
     * Extra to be included in the intent sent for additional action on System update
     */
    public static final String KEY_CI_ACTION_ON_SYS_UPDATE_EXTRA_STRING =
            "ci_action_on_sys_update_extra_string";

    /**
     * Value of extra included in intent sent for additional action on System update
     */
    public static final String KEY_CI_ACTION_ON_SYS_UPDATE_EXTRA_VAL_STRING =
            "ci_action_on_sys_update_extra_val_string";

    /**
     * Specifies the amount of gap to be added in millis between postdial DTMF tones. When a
     * non-zero value is specified, the UE shall wait for the specified amount of time before it
     * sends out successive DTMF tones on the network.
     */
    public static final String KEY_GSM_DTMF_TONE_DELAY_INT = "gsm_dtmf_tone_delay_int";

    /**
     * Specifies the amount of gap to be added in millis between DTMF tones. When a non-zero value
     * is specified, the UE shall wait for the specified amount of time before it sends out
     * successive DTMF tones on the network.
     */
    public static final String KEY_IMS_DTMF_TONE_DELAY_INT = "ims_dtmf_tone_delay_int";

    /**
     * Specifies the amount of gap to be added in millis between postdial DTMF tones. When a
     * non-zero value is specified, the UE shall wait for the specified amount of time before it
     * sends out successive DTMF tones on the network.
     */
    public static final String KEY_CDMA_DTMF_TONE_DELAY_INT = "cdma_dtmf_tone_delay_int";

    /**
     * Some carriers will send call forwarding responses for voicemail in a format that is not 3gpp
     * compliant, which causes issues during parsing. This causes the
     * {@link com.android.internal.telephony.CallForwardInfo#number} to contain non-numerical
     * characters instead of a number.
     *
     * If true, we will detect the non-numerical characters and replace them with "Voicemail".
     * @hide
     */
    public static final String KEY_CALL_FORWARDING_MAP_NON_NUMBER_TO_VOICEMAIL_BOOL =
            "call_forwarding_map_non_number_to_voicemail_bool";

    /**
     * When {@code true}, the phone will always tell the IMS stack to keep RTT enabled and
     * determine on a per-call basis (based on extras from the dialer app) whether a call should be
     * an RTT call or not.
     *
     * When {@code false}, the old behavior is used, where the toggle in accessibility settings is
     * used to set the IMS stack's RTT enabled state.
     * @hide
     */
    public static final String KEY_IGNORE_RTT_MODE_SETTING_BOOL =
            "ignore_rtt_mode_setting_bool";

    /**
     * Determines whether conference calls are supported by a carrier.  When {@code true},
     * conference calling is supported, {@code false otherwise}.
     */
    public static final String KEY_SUPPORT_CONFERENCE_CALL_BOOL = "support_conference_call_bool";

    /**
     * Determines whether a maximum size limit for IMS conference calls is enforced on the device.
     * When {@code true}, IMS conference calls will be limited to at most
     * {@link #KEY_IMS_CONFERENCE_SIZE_LIMIT_INT} participants.  When {@code false}, no attempt is made
     * to limit the number of participants in a conference (the carrier will raise an error when an
     * attempt is made to merge too many participants into a conference).
     */
    public static final String KEY_IS_IMS_CONFERENCE_SIZE_ENFORCED_BOOL =
            "is_ims_conference_size_enforced_bool";

    /**
     * Determines the maximum number of participants the carrier supports for a conference call.
     * This number is exclusive of the current device.  A conference between 3 devices, for example,
     * would have a size limit of 2 participants.
     * Enforced when {@link #KEY_IS_IMS_CONFERENCE_SIZE_ENFORCED_BOOL} is {@code true}.
     */
    public static final String KEY_IMS_CONFERENCE_SIZE_LIMIT_INT = "ims_conference_size_limit_int";

    /**
     * Determines whether manage IMS conference calls is supported by a carrier.  When {@code true},
     * manage IMS conference call is supported, {@code false otherwise}.
     * @hide
     */
    public static final String KEY_SUPPORT_MANAGE_IMS_CONFERENCE_CALL_BOOL =
            "support_manage_ims_conference_call_bool";

    /**
     * Determines whether the IMS conference merge process supports and returns its participants
     * data. When {@code true}, on merge complete, conference call would have a list of its
     * participants returned in XML format, {@code false otherwise}.
     * @hide
     */
    public static final String KEY_SUPPORT_IMS_CONFERENCE_EVENT_PACKAGE_BOOL =
            "support_ims_conference_event_package_bool";

    /**
     * Determines whether High Definition audio property is displayed in the dialer UI.
     * If {@code false}, remove the HD audio property from the connection so that HD audio related
     * UI is not displayed. If {@code true}, keep HD audio property as it is configured.
     */
    public static final String KEY_DISPLAY_HD_AUDIO_PROPERTY_BOOL =
            "display_hd_audio_property_bool";

    /**
     * Determines whether IMS conference calls are supported by a carrier.  When {@code true},
     * IMS conference calling is supported, {@code false} otherwise.
     * @hide
     */
    public static final String KEY_SUPPORT_IMS_CONFERENCE_CALL_BOOL =
            "support_ims_conference_call_bool";

    /**
     * Determines whether video conference calls are supported by a carrier.  When {@code true},
     * video calls can be merged into conference calls, {@code false} otherwiwse.
     * <p>
     * Note: even if video conference calls are not supported, audio calls may be merged into a
     * conference if {@link #KEY_SUPPORT_CONFERENCE_CALL_BOOL} is {@code true}.
     * @hide
     */
    public static final String KEY_SUPPORT_VIDEO_CONFERENCE_CALL_BOOL =
            "support_video_conference_call_bool";

    /**
     * Determine whether user can toggle Enhanced 4G LTE Mode in Settings.
     */
    public static final String KEY_EDITABLE_ENHANCED_4G_LTE_BOOL = "editable_enhanced_4g_lte_bool";

    /**
     * Determines whether the Enhanced 4G LTE toggle will be shown in the settings. When this
     * option is {@code true}, the toggle will be hidden regardless of whether the device and
     * carrier supports 4G LTE or not.
     */
    public static final String KEY_HIDE_ENHANCED_4G_LTE_BOOL = "hide_enhanced_4g_lte_bool";

    /**
     * Sets the default state for the "Enhanced 4G LTE" or "Advanced Calling" mode toggle set by the
     * user. When this is {@code true}, this mode by default is on, otherwise if {@code false},
     * this mode by default is off.
     */
    public static final String KEY_ENHANCED_4G_LTE_ON_BY_DEFAULT_BOOL =
            "enhanced_4g_lte_on_by_default_bool";

    /**
     * Determine whether IMS apn can be shown.
     */
    public static final String KEY_HIDE_IMS_APN_BOOL = "hide_ims_apn_bool";

    /**
     * Determine whether preferred network type can be shown.
     */
    public static final String KEY_HIDE_PREFERRED_NETWORK_TYPE_BOOL = "hide_preferred_network_type_bool";

    /**
     * String array for package names that need to be enabled for this carrier.
     * If user has explicitly disabled some packages in the list, won't re-enable.
     * Other carrier specific apps which are not in this list may be disabled for current carrier,
     * and only be re-enabled when this config for another carrier includes it.
     *
     * @hide
     */
    public static final String KEY_ENABLE_APPS_STRING_ARRAY = "enable_apps_string_array";

    /**
     * Determine whether user can switch Wi-Fi preferred or Cellular preferred in calling preference.
     * Some operators support Wi-Fi Calling only, not VoLTE.
     * They don't need "Cellular preferred" option.
     * In this case, set uneditalbe attribute for preferred preference.
     * @hide
     */
    public static final String KEY_EDITABLE_WFC_MODE_BOOL = "editable_wfc_mode_bool";

     /**
      * Flag to indicate if Wi-Fi needs to be disabled in ECBM
      * @hide
      **/
     public static final String
              KEY_CONFIG_WIFI_DISABLE_IN_ECBM = "config_wifi_disable_in_ecbm";

    /**
     * List operator-specific error codes and indices of corresponding error strings in
     * wfcOperatorErrorAlertMessages and wfcOperatorErrorNotificationMessages.
     *
     * Example: "REG09|0" specifies error code "REG09" and index "0". This index will be
     * used to find alert and notification messages in wfcOperatorErrorAlertMessages and
     * wfcOperatorErrorNotificationMessages.
     *
     * @hide
     */
    public static final String KEY_WFC_OPERATOR_ERROR_CODES_STRING_ARRAY =
            "wfc_operator_error_codes_string_array";

    /**
     * Indexes of SPN format strings in wfcSpnFormats.
     *
     * <p>Available options are:
     * <ul>
     * <li>  0: %s</li>
     * <li>  1: %s Wi-Fi Calling</li>
     * <li>  2: WLAN Call</li>
     * <li>  3: %s WLAN Call</li>
     * <li>  4: %s Wi-Fi</li>
     * <li>  5: WiFi Calling | %s</li>
     * <li>  6: %s VoWifi</li>
     * <li>  7: Wi-Fi Calling</li>
     * <li>  8: Wi-Fi</li>
     * <li>  9: WiFi Calling</li>
     * <li> 10: VoWifi</li>
     * <li> 11: %s WiFi Calling</li>
     * @hide
     */
    public static final String KEY_WFC_SPN_FORMAT_IDX_INT = "wfc_spn_format_idx_int";

    /**
     * Indexes of data SPN format strings in wfcSpnFormats.
     *
     * @see KEY_WFC_SPN_FORMAT_IDX_INT for available options.
     * @hide
     */
    public static final String KEY_WFC_DATA_SPN_FORMAT_IDX_INT = "wfc_data_spn_format_idx_int";

    /**
     * Indexes of SPN format strings in wfcSpnFormats used during flight mode.
     *
     * Set to -1 to use the value from KEY_WFC_SPN_FORMAT_IDX_INT also in this case.
     * @see KEY_WFC_SPN_FORMAT_IDX_INT for other available options.
     * @hide
     */
    public static final String KEY_WFC_FLIGHT_MODE_SPN_FORMAT_IDX_INT =
            "wfc_flight_mode_spn_format_idx_int";

    /**
     * Use root locale when reading wfcSpnFormats.
     *
     * If true, then the root locale will always be used when reading wfcSpnFormats. This means the
     * non localized version of wfcSpnFormats will be used.
     * @hide
     */
    public static final String KEY_WFC_SPN_USE_ROOT_LOCALE = "wfc_spn_use_root_locale";

    /**
     * The Component Name of the activity that can setup the emergency addrees for WiFi Calling
     * as per carrier requirement.
     * @hide
     */
     public static final String KEY_WFC_EMERGENCY_ADDRESS_CARRIER_APP_STRING =
            "wfc_emergency_address_carrier_app_string";

    /**
     * Unconditionally override the carrier name string using #KEY_CARRIER_NAME_STRING.
     *
     * If true, then the carrier name string will be #KEY_CARRIER_NAME_STRING, unconditionally.
     *
     * <p>If false, then the override will be performed conditionally and the
     * #KEY_CARRIER_NAME_STRING will have the lowest-precedence; it will only be used in the event
     * that the name string would otherwise be empty, allowing it to serve as a last-resort. If
     * used, this value functions in place of the SPN on any/all ICC records for the corresponding
     * subscription.
     */
    public static final String KEY_CARRIER_NAME_OVERRIDE_BOOL = "carrier_name_override_bool";

    /**
     * String to identify carrier name in CarrierConfig app. This string overrides SPN if
     * #KEY_CARRIER_NAME_OVERRIDE_BOOL is true; otherwise, it will be used if its value is provided
     * and SPN is unavailable
     */
    public static final String KEY_CARRIER_NAME_STRING = "carrier_name_string";

    /**
     * Override the SPN Display Condition 2 integer bits (lsb). B2, B1 is the last two bits of the
     * spn display condition coding.
     *
     * The default value -1 mean this field is not set.
     *
     * B1 = 0: display of registered PLMN name not required when registered PLMN is either HPLMN
     * or a PLMN in the service provider PLMN list (see EF_SPDI).
     * B1 = 1: display of registered PLMN name required when registered PLMN is either HPLMN or a
     * PLMN in the service provider PLMN list(see EF_SPDI).
     * B2 = 0: display of the service provider name is required when registered PLMN is neither
     * HPLMN nor a PLMN in the service provider PLMN list(see EF_SPDI).
     * B2 = 1: display of the service provider name is not required when registered PLMN is neither
     * HPLMN nor a PLMN in the service provider PLMN list(see EF_SPDI).
     *
     * Reference: 3GPP TS 31.102 v15.2.0 Section 4.2.12 EF_SPN.
     * @hide
     */
    public static final String KEY_SPN_DISPLAY_CONDITION_OVERRIDE_INT =
            "spn_display_condition_override_int";

    /**
     * Override the SPDI - an array of PLMN(MCC + MNC) strings.
     *
     * Reference: 3GPP TS 31.102 v15.2.0 Section 4.2.66 EF_SPDI.
     * @hide
     */
    public static final String KEY_SPDI_OVERRIDE_STRING_ARRAY = "spdi_override_string_array";

    /**
     * Override the EHPLMNs - an array of PLMN(MCC + MNC) strings.
     *
     * To allow provision for multiple HPLMN codes, PLMN codes that are present within this list
     * shall replace the HPLMN code derived from the IMSI for PLMN selection purposes.
     *
     * Reference: 3GPP TS 31.102 v15.2.0 Section 4.2.84 EF_EHPLMN
     * Reference: 3GPP TS 23.122 v15.6.0 Section 1.2 Equivalent HPLMN list
     * @hide
     */
    public static final String KEY_EHPLMN_OVERRIDE_STRING_ARRAY = "ehplmn_override_string_array";

    /**
     * Override the PNN - a string array of comma-separated alpha long and short names:
     * "alpha_long1,alpha_short1".
     *
     * Reference: 3GPP TS 31.102 v15.2.0 Section 4.2.58 EF_PNN.
     * @hide
     */
    public static final String KEY_PNN_OVERRIDE_STRING_ARRAY = "pnn_override_string_array";

    /**
     * A string array of OPL records, each with comma-delimited data fields as follows:
     * "plmn1,lactac_start,lactac_end,index".
     *
     * Reference: 3GPP TS 31.102 v15.2.0 Section 4.2.59 EF_OPL.
     * @hide
     */
    public static final String KEY_OPL_OVERRIDE_STRING_ARRAY = "opl_override_opl_string_array";

    /**
     * Allow ERI rules to select a carrier name display string when using 3gpp2 access technologies.
     * If this bit is not set, the carrier name display string will be selected from the carrier
     * display name resolver which doesn't apply the ERI rules.
     *
     * @hide
     */
    public static final String KEY_ALLOW_ERI_BOOL = "allow_cdma_eri_bool";

    /**
     * If true, use the carrier display name(SPN and PLMN) from the carrier display name resolver.
     *
     * @hide
     */
    public static final String KEY_ENABLE_CARRIER_DISPLAY_NAME_RESOLVER_BOOL =
            "enable_carrier_display_name_resolver_bool";

    /**
     * String to override sim country iso.
     * Sim country iso is based on sim MCC which is coarse and doesn't work with dual IMSI SIM where
     * a SIM can have multiple MCC from different countries.
     * Instead, each sim carrier should have a single country code, apply per carrier based iso
     * code as an override. The overridden value can be read from
     * {@link TelephonyManager#getSimCountryIso()} and {@link SubscriptionInfo#getCountryIso()}
     *
     * @hide
     */
    public static final String KEY_SIM_COUNTRY_ISO_OVERRIDE_STRING =
            "sim_country_iso_override_string";

   /**
    * The Component Name of a carrier-provided CallScreeningService implementation. Telecom will
    * bind to {@link android.telecom.CallScreeningService} for ALL incoming calls and provide
    * the carrier
    * CallScreeningService with the opportunity to allow or block calls.
    * <p>
    * The String includes the package name/the class name.
    * Example:
    * <item>com.android.carrier/com.android.carrier.callscreeningserviceimpl</item>
    * <p>
    * Using {@link ComponentName#flattenToString()} to convert a ComponentName object to String.
    * Using {@link ComponentName#unflattenFromString(String)} to convert a String object to a
    * ComponentName.
    */
    public static final String KEY_CARRIER_CALL_SCREENING_APP_STRING = "call_screening_app";

    /**
     * Override the registered PLMN name using #KEY_CDMA_HOME_REGISTERED_PLMN_NAME_STRING.
     *
     * If true, then the registered PLMN name (only for CDMA/CDMA-LTE and only when not roaming)
     * will be #KEY_CDMA_HOME_REGISTERED_PLMN_NAME_STRING. If false, or if phone type is not
     * CDMA/CDMA-LTE or if roaming, then #KEY_CDMA_HOME_REGISTERED_PLMN_NAME_STRING will be ignored.
     * @hide
     */
    public static final String KEY_CDMA_HOME_REGISTERED_PLMN_NAME_OVERRIDE_BOOL =
            "cdma_home_registered_plmn_name_override_bool";

    /**
     * String to identify registered PLMN name in CarrierConfig app. This string overrides
     * registered PLMN name if #KEY_CDMA_HOME_REGISTERED_PLMN_NAME_OVERRIDE_BOOL is true, phone type
     * is CDMA/CDMA-LTE and device is not in roaming state; otherwise, it will be ignored.
     * @hide
     */
    public static final String KEY_CDMA_HOME_REGISTERED_PLMN_NAME_STRING =
            "cdma_home_registered_plmn_name_string";

    /**
     * If this is true, the SIM card (through Customer Service Profile EF file) will be able to
     * prevent manual operator selection. If false, this SIM setting will be ignored and manual
     * operator selection will always be available. See CPHS4_2.WW6, CPHS B.4.7.1 for more
     * information
     */
    public static final String KEY_CSP_ENABLED_BOOL = "csp_enabled_bool";

    /**
     * Allow user to add APNs
     */
    public static final String KEY_ALLOW_ADDING_APNS_BOOL = "allow_adding_apns_bool";

    /**
     * APN types that user is not allowed to modify
     * @hide
     */
    public static final String KEY_READ_ONLY_APN_TYPES_STRING_ARRAY =
            "read_only_apn_types_string_array";

    /**
     * APN fields that user is not allowed to modify
     * @hide
     */
    public static final String KEY_READ_ONLY_APN_FIELDS_STRING_ARRAY =
            "read_only_apn_fields_string_array";

    /**
     * Default value of APN types field if not specified by user when adding/modifying an APN.
     * @hide
     */
    public static final String KEY_APN_SETTINGS_DEFAULT_APN_TYPES_STRING_ARRAY =
            "apn_settings_default_apn_types_string_array";

    /**
     * Boolean indicating if intent for emergency call state changes should be broadcast
     * @hide
     */
    public static final String KEY_BROADCAST_EMERGENCY_CALL_STATE_CHANGES_BOOL =
            "broadcast_emergency_call_state_changes_bool";

    /**
      * Indicates whether STK LAUNCH_BROWSER command is disabled.
      * If {@code true}, then the browser will not be launched
      * on UI for the LAUNCH_BROWSER STK command.
      * @hide
      */
    public static final String KEY_STK_DISABLE_LAUNCH_BROWSER_BOOL =
            "stk_disable_launch_browser_bool";

    /**
     * Boolean indicating if show data RAT icon on status bar even when data is disabled
     * @hide
     */
    public static final String KEY_ALWAYS_SHOW_DATA_RAT_ICON_BOOL =
            "always_show_data_rat_icon_bool";

    /**
     * Boolean indicating if default data account should show LTE or 4G icon
     * @hide
     */
    public static final String KEY_SHOW_4G_FOR_LTE_DATA_ICON_BOOL =
            "show_4g_for_lte_data_icon_bool";

    /**
     * Boolean indicating if default data account should show 4G icon when in 3G.
     * @hide
     */
    public static final String KEY_SHOW_4G_FOR_3G_DATA_ICON_BOOL =
            "show_4g_for_3g_data_icon_bool";

    /**
     * Boolean indicating if lte+ icon should be shown if available
     * @hide
     */
    public static final String KEY_HIDE_LTE_PLUS_DATA_ICON_BOOL =
            "hide_lte_plus_data_icon_bool";

    /**
     * The string is used to filter redundant string from PLMN Network Name that's supplied by
     * specific carrier.
     *
     * @hide
     */
    public static final String KEY_OPERATOR_NAME_FILTER_PATTERN_STRING =
            "operator_name_filter_pattern_string";

    /**
     * The string is used to compare with operator name. If it matches the pattern then show
     * specific data icon.
     *
     * @hide
     */
    public static final String KEY_SHOW_CARRIER_DATA_ICON_PATTERN_STRING =
            "show_carrier_data_icon_pattern_string";

    /**
     * Boolean to decide whether to show precise call failed cause to user
     * @hide
     */
    public static final String KEY_SHOW_PRECISE_FAILED_CAUSE_BOOL =
            "show_precise_failed_cause_bool";

    /**
     * Flag specifying whether CDMA call waiting and call forwarding are enabled
     * @hide
     */
    public static final String KEY_CDMA_CW_CF_ENABLED_BOOL = "cdma_cw_cf_enabled_bool";

    /**
     * Boolean to decide whether lte is enabled.
     * @hide
     */
    public static final String KEY_LTE_ENABLED_BOOL = "lte_enabled_bool";

    /**
     * Boolean to decide whether TD-SCDMA is supported.
     * @hide
     */
    public static final String KEY_SUPPORT_TDSCDMA_BOOL = "support_tdscdma_bool";

    /**
     * A list of mcc/mnc that support TD-SCDMA for device when connect to the roaming network.
     * @hide
     */
    public static final String KEY_SUPPORT_TDSCDMA_ROAMING_NETWORKS_STRING_ARRAY =
            "support_tdscdma_roaming_networks_string_array";

    /**
     * Boolean to decide whether world mode is enabled.
     * @hide
     */
    public static final String KEY_WORLD_MODE_ENABLED_BOOL = "world_mode_enabled_bool";

    /**
     * Flatten {@link android.content.ComponentName} of the carrier's settings activity.
     * @hide
     */
    public static final String KEY_CARRIER_SETTINGS_ACTIVITY_COMPONENT_NAME_STRING =
            "carrier_settings_activity_component_name_string";

    // These variables are used by the MMS service and exposed through another API, {@link
    // SmsManager}. The variable names and string values are copied from there.
    public static final String KEY_MMS_ALIAS_ENABLED_BOOL = "aliasEnabled";
    public static final String KEY_MMS_ALLOW_ATTACH_AUDIO_BOOL = "allowAttachAudio";
    public static final String KEY_MMS_APPEND_TRANSACTION_ID_BOOL = "enabledTransID";
    public static final String KEY_MMS_GROUP_MMS_ENABLED_BOOL = "enableGroupMms";
    public static final String KEY_MMS_MMS_DELIVERY_REPORT_ENABLED_BOOL = "enableMMSDeliveryReports";
    public static final String KEY_MMS_MMS_ENABLED_BOOL = "enabledMMS";
    public static final String KEY_MMS_MMS_READ_REPORT_ENABLED_BOOL = "enableMMSReadReports";
    public static final String KEY_MMS_MULTIPART_SMS_ENABLED_BOOL = "enableMultipartSMS";
    public static final String KEY_MMS_NOTIFY_WAP_MMSC_ENABLED_BOOL = "enabledNotifyWapMMSC";
    public static final String KEY_MMS_SEND_MULTIPART_SMS_AS_SEPARATE_MESSAGES_BOOL = "sendMultipartSmsAsSeparateMessages";
    public static final String KEY_MMS_SHOW_CELL_BROADCAST_APP_LINKS_BOOL = "config_cellBroadcastAppLinks";
    public static final String KEY_MMS_SMS_DELIVERY_REPORT_ENABLED_BOOL = "enableSMSDeliveryReports";
    public static final String KEY_MMS_SUPPORT_HTTP_CHARSET_HEADER_BOOL = "supportHttpCharsetHeader";
    public static final String KEY_MMS_SUPPORT_MMS_CONTENT_DISPOSITION_BOOL = "supportMmsContentDisposition";
    public static final String KEY_MMS_ALIAS_MAX_CHARS_INT = "aliasMaxChars";
    public static final String KEY_MMS_ALIAS_MIN_CHARS_INT = "aliasMinChars";
    public static final String KEY_MMS_HTTP_SOCKET_TIMEOUT_INT = "httpSocketTimeout";
    public static final String KEY_MMS_MAX_IMAGE_HEIGHT_INT = "maxImageHeight";
    public static final String KEY_MMS_MAX_IMAGE_WIDTH_INT = "maxImageWidth";
    public static final String KEY_MMS_MAX_MESSAGE_SIZE_INT = "maxMessageSize";
    public static final String KEY_MMS_MESSAGE_TEXT_MAX_SIZE_INT = "maxMessageTextSize";
    public static final String KEY_MMS_RECIPIENT_LIMIT_INT = "recipientLimit";
    public static final String KEY_MMS_SMS_TO_MMS_TEXT_LENGTH_THRESHOLD_INT = "smsToMmsTextLengthThreshold";
    public static final String KEY_MMS_SMS_TO_MMS_TEXT_THRESHOLD_INT = "smsToMmsTextThreshold";
    public static final String KEY_MMS_SUBJECT_MAX_LENGTH_INT = "maxSubjectLength";
    public static final String KEY_MMS_EMAIL_GATEWAY_NUMBER_STRING = "emailGatewayNumber";
    public static final String KEY_MMS_HTTP_PARAMS_STRING = "httpParams";
    public static final String KEY_MMS_NAI_SUFFIX_STRING = "naiSuffix";
    public static final String KEY_MMS_UA_PROF_TAG_NAME_STRING = "uaProfTagName";
    public static final String KEY_MMS_UA_PROF_URL_STRING = "uaProfUrl";
    public static final String KEY_MMS_USER_AGENT_STRING = "userAgent";
    /** @hide */
    public static final String KEY_MMS_CLOSE_CONNECTION_BOOL = "mmsCloseConnection";

    /**
     * The flatten {@link android.content.ComponentName componentName} of the activity that can
     * setup the device and activate with the network per carrier requirements.
     *
     * e.g, com.google.android.carrierPackageName/.CarrierActivityName
     * @hide
     */
    @SystemApi
    public static final String KEY_CARRIER_SETUP_APP_STRING = "carrier_setup_app_string";

    /**
     * Defines carrier-specific actions which act upon
     * com.android.internal.telephony.CARRIER_SIGNAL_REDIRECTED, used for customization of the
     * default carrier app
     * Format: "CARRIER_ACTION_IDX, ..."
     * Where {@code CARRIER_ACTION_IDX} is an integer defined in
     * {@link com.android.carrierdefaultapp.CarrierActionUtils CarrierActionUtils}
     * Example:
     * {@link com.android.carrierdefaultapp.CarrierActionUtils#CARRIER_ACTION_DISABLE_METERED_APNS
     * disable_metered_apns}
     * @hide
     */
    @UnsupportedAppUsage
    public static final String KEY_CARRIER_DEFAULT_ACTIONS_ON_REDIRECTION_STRING_ARRAY =
            "carrier_default_actions_on_redirection_string_array";

    /**
     * Defines carrier-specific actions which act upon
     * com.android.internal.telephony.CARRIER_SIGNAL_REQUEST_NETWORK_FAILED
     * and configured signal args:
     * {@link com.android.internal.telephony.TelephonyIntents#EXTRA_APN_TYPE_KEY apnType},
     * {@link com.android.internal.telephony.TelephonyIntents#EXTRA_ERROR_CODE_KEY errorCode}
     * used for customization of the default carrier app
     * Format:
     * {
     *     "APN_1, ERROR_CODE_1 : CARRIER_ACTION_IDX_1, CARRIER_ACTION_IDX_2...",
     *     "APN_1, ERROR_CODE_2 : CARRIER_ACTION_IDX_1 "
     * }
     * Where {@code APN_1} is a string defined in
     * {@link com.android.internal.telephony.PhoneConstants PhoneConstants}
     * Example: "default"
     *
     * {@code ERROR_CODE_1} is an integer defined in
     * {@link DataFailCause DcFailure}
     * Example:
     * {@link DataFailCause#MISSING_UNKNOWN_APN}
     *
     * {@code CARRIER_ACTION_IDX_1} is an integer defined in
     * {@link com.android.carrierdefaultapp.CarrierActionUtils CarrierActionUtils}
     * Example:
     * {@link com.android.carrierdefaultapp.CarrierActionUtils#CARRIER_ACTION_DISABLE_METERED_APNS}
     * @hide
     */
    public static final String KEY_CARRIER_DEFAULT_ACTIONS_ON_DCFAILURE_STRING_ARRAY =
            "carrier_default_actions_on_dcfailure_string_array";

    /**
     * Defines carrier-specific actions which act upon
     * com.android.internal.telephony.CARRIER_SIGNAL_RESET, used for customization of the
     * default carrier app
     * Format: "CARRIER_ACTION_IDX, ..."
     * Where {@code CARRIER_ACTION_IDX} is an integer defined in
     * {@link com.android.carrierdefaultapp.CarrierActionUtils CarrierActionUtils}
     * Example:
     * {@link com.android.carrierdefaultapp.CarrierActionUtils
     * #CARRIER_ACTION_CANCEL_ALL_NOTIFICATIONS clear all notifications on reset}
     * @hide
     */
    public static final String KEY_CARRIER_DEFAULT_ACTIONS_ON_RESET =
            "carrier_default_actions_on_reset_string_array";

    /**
     * Defines carrier-specific actions which act upon
     * com.android.internal.telephony.CARRIER_SIGNAL_DEFAULT_NETWORK_AVAILABLE,
     * used for customization of the default carrier app
     * Format:
     * {
     *     "true : CARRIER_ACTION_IDX_1",
     *     "false: CARRIER_ACTION_IDX_2"
     * }
     * Where {@code true} is a boolean indicates default network available/unavailable
     * Where {@code CARRIER_ACTION_IDX} is an integer defined in
     * {@link com.android.carrierdefaultapp.CarrierActionUtils CarrierActionUtils}
     * Example:
     * {@link com.android.carrierdefaultapp.CarrierActionUtils
     * #CARRIER_ACTION_ENABLE_DEFAULT_URL_HANDLER enable the app as the default URL handler}
     * @hide
     */
    public static final String KEY_CARRIER_DEFAULT_ACTIONS_ON_DEFAULT_NETWORK_AVAILABLE =
            "carrier_default_actions_on_default_network_available_string_array";
    /**
     * Defines a list of acceptable redirection url for default carrier app
     * @hides
     */
    public static final String KEY_CARRIER_DEFAULT_REDIRECTION_URL_STRING_ARRAY =
            "carrier_default_redirection_url_string_array";

    /**
     * Each config includes the componentName of the carrier app, followed by a list of interesting
     * signals(declared in the manifest) which could wake up the app.
     * @see com.android.internal.telephony.TelephonyIntents
     * Example:
     * <item>com.google.android.carrierAPK/.CarrierSignalReceiverA:
     * com.android.internal.telephony.CARRIER_SIGNAL_REDIRECTED,
     * com.android.internal.telephony.CARRIER_SIGNAL_PCO_VALUE
     * </item>
     * <item>com.google.android.carrierAPK/.CarrierSignalReceiverB:
     * com.android.internal.telephony.CARRIER_SIGNAL_PCO_VALUE
     * </item>
     * @hide
     */
    public static final String KEY_CARRIER_APP_WAKE_SIGNAL_CONFIG_STRING_ARRAY =
            "carrier_app_wake_signal_config";

    /**
     * Each config includes the componentName of the carrier app, followed by a list of interesting
     * signals for the app during run-time. The list of signals(intents) are targeting on run-time
     * broadcast receivers only, aiming to avoid unnecessary wake-ups and should not be declared in
     * the app's manifest.
     * @see com.android.internal.telephony.TelephonyIntents
     * Example:
     * <item>com.google.android.carrierAPK/.CarrierSignalReceiverA:
     * com.android.internal.telephony.CARRIER_SIGNAL_REQUEST_NETWORK_FAILED,
     * com.android.internal.telephony.CARRIER_SIGNAL_PCO_VALUE
     * </item>
     * <item>com.google.android.carrierAPK/.CarrierSignalReceiverB:
     * com.android.internal.telephony.CARRIER_SIGNAL_REQUEST_NETWORK_FAILED
     * </item>
     * @hide
     */
    public static final String KEY_CARRIER_APP_NO_WAKE_SIGNAL_CONFIG_STRING_ARRAY =
            "carrier_app_no_wake_signal_config";

    /**
     * Determines whether the carrier app needed to be involved when users try to finish setting up
     * the SIM card to get network service.
     * @hide
     */
    public static final String KEY_CARRIER_APP_REQUIRED_DURING_SIM_SETUP_BOOL =
            "carrier_app_required_during_setup_bool";

    /**
     * Default value for {@link Settings.Global#DATA_ROAMING}
     * @hide
     */
    public static final String KEY_CARRIER_DEFAULT_DATA_ROAMING_ENABLED_BOOL =
            "carrier_default_data_roaming_enabled_bool";

    /**
     * Determines whether the carrier supports making non-emergency phone calls while the phone is
     * in emergency callback mode.  Default value is {@code true}, meaning that non-emergency calls
     * are allowed in emergency callback mode.
     */
    public static final String KEY_ALLOW_NON_EMERGENCY_CALLS_IN_ECM_BOOL =
            "allow_non_emergency_calls_in_ecm_bool";

    /**
     * Time that the telephony framework stays in "emergency SMS mode" after an emergency SMS is
     * sent to the network. This is used by carriers to configure the time
     * {@link TelephonyManager#isInEmergencySmsMode()} will be true after an emergency SMS is sent.
     * This is used by GNSS to override user location permissions so that the carrier network can
     * get the user's location for emergency services.
     *
     * The default is 0, which means that this feature is disabled. The maximum value for this timer
     * is 300000 mS (5 minutes).
     *
     * @hide
     */
    public static final String KEY_EMERGENCY_SMS_MODE_TIMER_MS_INT =
            "emergency_sms_mode_timer_ms_int";

    /**
     * Flag indicating whether to allow carrier video calls to emergency numbers.
     * When {@code true}, video calls to emergency numbers will be allowed.  When {@code false},
     * video calls to emergency numbers will be initiated as audio-only calls instead.
     */
    public static final String KEY_ALLOW_EMERGENCY_VIDEO_CALLS_BOOL =
            "allow_emergency_video_calls_bool";

    /**
     * Flag indicating whether the carrier supports RCS presence indication for video calls.  When
     * {@code true}, the carrier supports RCS presence indication for video calls.  When presence
     * is supported, the device should use the
     * {@link android.provider.ContactsContract.Data#CARRIER_PRESENCE} bit mask and set the
     * {@link android.provider.ContactsContract.Data#CARRIER_PRESENCE_VT_CAPABLE} bit to indicate
     * whether each contact supports video calling.  The UI is made aware that presence is enabled
     * via {@link android.telecom.PhoneAccount#CAPABILITY_VIDEO_CALLING_RELIES_ON_PRESENCE}
     * and can choose to hide or show the video calling icon based on whether a contact supports
     * video.
     */
    public static final String KEY_USE_RCS_PRESENCE_BOOL = "use_rcs_presence_bool";

    /**
     * The duration in seconds that platform call and message blocking is disabled after the user
     * contacts emergency services. Platform considers values for below cases:
     *  1) 0 <= VALUE <= 604800(one week): the value will be used as the duration directly.
     *  2) VALUE > 604800(one week): will use the default value as duration instead.
     *  3) VALUE < 0: block will be disabled forever until user re-eanble block manually,
     *     the suggested value to disable forever is -1.
     * See {@code android.provider.BlockedNumberContract#notifyEmergencyContact(Context)}
     * See {@code android.provider.BlockedNumberContract#isBlocked(Context, String)}.
     */
    public static final String KEY_DURATION_BLOCKING_DISABLED_AFTER_EMERGENCY_INT =
            "duration_blocking_disabled_after_emergency_int";

    /**
     * Determines whether to enable enhanced call blocking feature on the device.
     * @see SystemContract#ENHANCED_SETTING_KEY_BLOCK_UNREGISTERED
     * @see SystemContract#ENHANCED_SETTING_KEY_BLOCK_PRIVATE
     * @see SystemContract#ENHANCED_SETTING_KEY_BLOCK_PAYPHONE
     * @see SystemContract#ENHANCED_SETTING_KEY_BLOCK_UNKNOWN
     *
     * <p>
     * 1. For Single SIM(SS) device, it can be customized in both carrier_config_mccmnc.xml
     *    and vendor.xml.
     * <p>
     * 2. For Dual SIM(DS) device, it should be customized in vendor.xml, since call blocking
     *    function is used regardless of SIM.
     * <p>
     * If {@code true} enable enhanced call blocking feature on the device, {@code false} otherwise.
     * @hide
     */
    public static final String KEY_SUPPORT_ENHANCED_CALL_BLOCKING_BOOL =
            "support_enhanced_call_blocking_bool";

    /**
     * For carriers which require an empty flash to be sent before sending the normal 3-way calling
     * flash, the duration in milliseconds of the empty flash to send.  When {@code 0}, no empty
     * flash is sent.
     */
    public static final String KEY_CDMA_3WAYCALL_FLASH_DELAY_INT = "cdma_3waycall_flash_delay_int";

    /**
     * The CDMA roaming mode (aka CDMA system select).
     *
     * <p>The value should be one of the CDMA_ROAMING_MODE_ constants in {@link TelephonyManager}.
     * Values other than {@link TelephonyManager#CDMA_ROAMING_MODE_RADIO_DEFAULT} (which is the
     * default) will take precedence over user selection.
     *
     * @see TelephonyManager#CDMA_ROAMING_MODE_RADIO_DEFAULT
     * @see TelephonyManager#CDMA_ROAMING_MODE_HOME
     * @see TelephonyManager#CDMA_ROAMING_MODE_AFFILIATED
     * @see TelephonyManager#CDMA_ROAMING_MODE_ANY
     */
    public static final String KEY_CDMA_ROAMING_MODE_INT = "cdma_roaming_mode_int";


    /**
     * Boolean indicating if support is provided for directly dialing FDN number from FDN list.
     * If false, this feature is not supported.
     * @hide
     */
    public static final String KEY_SUPPORT_DIRECT_FDN_DIALING_BOOL =
            "support_direct_fdn_dialing_bool";

    /**
     * Report IMEI as device id even if it's a CDMA/LTE phone.
     *
     * @hide
     */
    public static final String KEY_FORCE_IMEI_BOOL = "force_imei_bool";

    /**
     * The families of Radio Access Technologies that will get clustered and ratcheted,
     * ie, we will report transitions up within the family, but not down until we change
     * cells.  This prevents flapping between base technologies and higher techs that are
     * granted on demand within the cell.
     * @hide
     */
    public static final String KEY_RATCHET_RAT_FAMILIES =
            "ratchet_rat_families";

    /**
     * Flag indicating whether some telephony logic will treat a call which was formerly a video
     * call as if it is still a video call.  When {@code true}:
     * <p>
     * Logic which will automatically drop a video call which takes place over WIFI when a
     * voice call is answered (see {@link #KEY_DROP_VIDEO_CALL_WHEN_ANSWERING_AUDIO_CALL_BOOL}.
     * <p>
     * Logic which determines whether the user can use TTY calling.
     */
    public static final String KEY_TREAT_DOWNGRADED_VIDEO_CALLS_AS_VIDEO_CALLS_BOOL =
            "treat_downgraded_video_calls_as_video_calls_bool";

    /**
     * When {@code true}, if the user is in an ongoing video call over WIFI and answers an incoming
     * audio call, the video call will be disconnected before the audio call is answered.  This is
     * in contrast to the usual expected behavior where a foreground video call would be put into
     * the background and held when an incoming audio call is answered.
     */
    public static final String KEY_DROP_VIDEO_CALL_WHEN_ANSWERING_AUDIO_CALL_BOOL =
            "drop_video_call_when_answering_audio_call_bool";

    /**
     * Flag indicating whether the carrier supports merging wifi calls when VoWIFI is disabled.
     * This can happen in the case of a carrier which allows offloading video calls to WIFI
     * separately of whether voice over wifi is enabled.  In such a scenario when two video calls
     * are downgraded to voice, they remain over wifi.  However, if VoWIFI is disabled, these calls
     * cannot be merged.
     */
    public static final String KEY_ALLOW_MERGE_WIFI_CALLS_WHEN_VOWIFI_OFF_BOOL =
            "allow_merge_wifi_calls_when_vowifi_off_bool";

    /**
     * Flag indicating whether the carrier supports the Hold command while in an IMS call.
     * <p>
     * The device configuration value {@code config_device_respects_hold_carrier_config} ultimately
     * controls whether this carrier configuration option is used.  Where
     * {@code config_device_respects_hold_carrier_config} is false, the value of the
     * {@link #KEY_ALLOW_HOLD_IN_IMS_CALL_BOOL} carrier configuration option is ignored.
     * @hide
     */
    public static final String KEY_ALLOW_HOLD_IN_IMS_CALL_BOOL = "allow_hold_in_ims_call";

    /**
     * Flag indicating whether the carrier supports call deflection for an incoming IMS call.
     * @hide
     */
    public static final String KEY_CARRIER_ALLOW_DEFLECT_IMS_CALL_BOOL =
            "carrier_allow_deflect_ims_call_bool";

    /**
     * Flag indicating whether the carrier always wants to play an "on-hold" tone when a call has
     * been remotely held.
     * <p>
     * When {@code true}, if the IMS stack indicates that the call session has been held, a signal
     * will be sent from Telephony to play an audible "on-hold" tone played to the user.
     * When {@code false}, a hold tone will only be played if the audio session becomes inactive.
     * @hide
     */
    public static final String KEY_ALWAYS_PLAY_REMOTE_HOLD_TONE_BOOL =
            "always_play_remote_hold_tone_bool";

    /**
     * When true, the Telephony stack will automatically turn off airplane mode and retry a wifi
     * emergency call over the cell network if the initial attempt at dialing was met with a SIP 308
     * error.
     * @hide
     */
    public static final String KEY_AUTO_RETRY_FAILED_WIFI_EMERGENCY_CALL =
            "auto_retry_failed_wifi_emergency_call";

    /**
     * When true, indicates that adding a call is disabled when there is an ongoing video call
     * or when there is an ongoing call on wifi which was downgraded from video and VoWifi is
     * turned off.
     */
    public static final String KEY_ALLOW_ADD_CALL_DURING_VIDEO_CALL_BOOL =
            "allow_add_call_during_video_call";

    /**
     * When false, indicates that holding a video call is disabled
     * @hide
     */
    public static final String KEY_ALLOW_HOLDING_VIDEO_CALL_BOOL =
            "allow_holding_video_call";

    /**
     * When true, indicates that the HD audio icon in the in-call screen should not be shown for
     * VoWifi calls.
     * @hide
     */
    public static final String KEY_WIFI_CALLS_CAN_BE_HD_AUDIO = "wifi_calls_can_be_hd_audio";

    /**
     * When true, indicates that the HD audio icon in the in-call screen should not be shown for
     * video calls.
     * @hide
     */
    public static final String KEY_VIDEO_CALLS_CAN_BE_HD_AUDIO = "video_calls_can_be_hd_audio";

    /**
     * When true, indicates that the HD audio icon in the in-call screen should be shown for
     * GSM/CDMA calls.
     * @hide
     */
    public static final String KEY_GSM_CDMA_CALLS_CAN_BE_HD_AUDIO =
            "gsm_cdma_calls_can_be_hd_audio";

    /**
     * Whether system apps are allowed to use fallback if carrier video call is not available.
     * Defaults to {@code true}.
     *
     * @hide
     */
    public static final String KEY_ALLOW_VIDEO_CALLING_FALLBACK_BOOL =
            "allow_video_calling_fallback_bool";

    /**
     * Defines operator-specific {@link ImsReasonInfo} mappings.
     *
     * Format: "ORIGINAL_CODE|MESSAGE|NEW_CODE"
     * Where {@code ORIGINAL_CODE} corresponds to a {@link ImsReasonInfo#getCode()} code,
     * {@code MESSAGE} corresponds to an expected {@link ImsReasonInfo#getExtraMessage()} string,
     * and {@code NEW_CODE} is the new {@code ImsReasonInfo#CODE_*} which this combination of
     * original code and message shall be remapped to.
     *
     * Note: If {@code *} is specified for the original code, any ImsReasonInfo with the matching
     * {@code MESSAGE} will be remapped to {@code NEW_CODE}.
     *
     * Example: "501|call completion elsewhere|1014"
     * When the {@link ImsReasonInfo#getCode()} is {@link ImsReasonInfo#CODE_USER_TERMINATED} and
     * the {@link ImsReasonInfo#getExtraMessage()} is {@code "call completion elsewhere"},
     * {@link ImsReasonInfo#CODE_ANSWERED_ELSEWHERE} shall be used as the {@link ImsReasonInfo}
     * code instead.
     * @hide
     */
    public static final String KEY_IMS_REASONINFO_MAPPING_STRING_ARRAY =
            "ims_reasoninfo_mapping_string_array";

    /**
     * When {@code false}, use default title for Enhanced 4G LTE Mode settings.
     * When {@code true}, use the variant.
     * @hide
     * @deprecated use {@link #KEY_ENHANCED_4G_LTE_TITLE_VARIANT_INT}.
     */
    @Deprecated
    public static final String KEY_ENHANCED_4G_LTE_TITLE_VARIANT_BOOL =
            "enhanced_4g_lte_title_variant_bool";

    /**
     * The index indicates the carrier specified title string of Enahnce 4G LTE Mode settings.
     * Default value is 0, which indicates the default title string.
     * @hide
     */
    public static final String KEY_ENHANCED_4G_LTE_TITLE_VARIANT_INT =
            "enhanced_4g_lte_title_variant_int";

    /**
     * Indicates whether the carrier wants to notify the user when handover of an LTE video call to
     * WIFI fails.
     * <p>
     * When {@code true}, if a video call starts on LTE and the modem reports a failure to handover
     * the call to WIFI or if no handover success is reported within 60 seconds of call initiation,
     * the {@link android.telephony.TelephonyManager#EVENT_HANDOVER_TO_WIFI_FAILED} event is raised
     * on the connection.
     * @hide
     */
    public static final String KEY_NOTIFY_VT_HANDOVER_TO_WIFI_FAILURE_BOOL =
            "notify_vt_handover_to_wifi_failure_bool";

    /**
     * A upper case list of CNAP names that are unhelpful to the user for distinguising calls and
     * should be filtered out of the CNAP information. This includes CNAP names such as "WIRELESS
     * CALLER" or "UNKNOWN NAME". By default, if there are no filtered names for this carrier, null
     * is returned.
     * @hide
     */
    public static final String KEY_FILTERED_CNAP_NAMES_STRING_ARRAY = "filtered_cnap_names_string_array";

    /**
     * The RCS configuration server URL. This URL is used to initiate RCS provisioning.
     */
    public static final String KEY_RCS_CONFIG_SERVER_URL_STRING = "rcs_config_server_url_string";

    /**
     * Determine whether user can change Wi-Fi Calling preference in roaming.
     * {@code false} - roaming preference cannot be changed by user independently. If
     *                 {@link #KEY_USE_WFC_HOME_NETWORK_MODE_IN_ROAMING_NETWORK_BOOL} is false,
     *                 {@link #KEY_CARRIER_DEFAULT_WFC_IMS_ROAMING_MODE_INT} is used as the default
     *                 value. If {@link #KEY_USE_WFC_HOME_NETWORK_MODE_IN_ROAMING_NETWORK_BOOL} is
     *                 true, roaming preference is the same as home preference and
     *                 {@link #KEY_CARRIER_DEFAULT_WFC_IMS_MODE_INT} is used as the default value.
     * {@code true}  - roaming preference can be changed by user independently if
     *                 {@link #KEY_USE_WFC_HOME_NETWORK_MODE_IN_ROAMING_NETWORK_BOOL} is false. If
     *                 {@link #KEY_USE_WFC_HOME_NETWORK_MODE_IN_ROAMING_NETWORK_BOOL} is true, this
     *                 configuration is ignored and roaming preference cannot be changed.
     * @hide
     */
    public static final String KEY_EDITABLE_WFC_ROAMING_MODE_BOOL =
            "editable_wfc_roaming_mode_bool";

    /**
     * Flag specifying wether to show blocking pay phone option in blocked numbers screen. Only show
     * the option if payphone call presentation represents in the carrier's region.
     * @hide
     */
    public static final java.lang.String KEY_SHOW_BLOCKING_PAY_PHONE_OPTION_BOOL =
            "show_blocking_pay_phone_option_bool";

    /**
     * Flag specifying whether the carrier will use the WFC home network mode in roaming network.
     * {@code false} - roaming preference can be selected separately from the home preference.
     * {@code true}  - roaming preference is the same as home preference and
     *                 {@link #KEY_CARRIER_DEFAULT_WFC_IMS_MODE_INT} is used as the default value.
     * @hide
     */
    public static final String KEY_USE_WFC_HOME_NETWORK_MODE_IN_ROAMING_NETWORK_BOOL =
            "use_wfc_home_network_mode_in_roaming_network_bool";

    /**
     * Flag specifying whether the carrier is allowed to use metered network to download a
     * certificate of Carrier-WiFi.
     * {@code false} - default value.
     *
     * @hide
     */
    public static final String KEY_ALLOW_METERED_NETWORK_FOR_CERT_DOWNLOAD_BOOL =
            "allow_metered_network_for_cert_download_bool";

    /**
     * Carrier specified WiFi networks.
     * @hide
     */
    public static final String KEY_CARRIER_WIFI_STRING_ARRAY = "carrier_wifi_string_array";

    /**
     * Time delay (in ms) after which we show the notification to switch the preferred
     * network.
     * @hide
     */
    public static final String KEY_PREF_NETWORK_NOTIFICATION_DELAY_INT =
            "network_notification_delay_int";

    /**
     * Time delay (in ms) after which we show the notification for emergency calls,
     * while the device is registered over WFC. Default value is -1, which indicates
     * that this notification is not pertinent for a particular carrier. We've added a delay
     * to prevent false positives.
     * @hide
     */
    public static final String KEY_EMERGENCY_NOTIFICATION_DELAY_INT =
            "emergency_notification_delay_int";

    /**
     * When {@code true}, the carrier allows the user of the
     * {@link TelephonyManager#sendUssdRequest(String, TelephonyManager.UssdResponseCallback,
     * Handler)} API to perform USSD requests.  {@code True} by default.
     * @hide
     */
    public static final String KEY_ALLOW_USSD_REQUESTS_VIA_TELEPHONY_MANAGER_BOOL =
            "allow_ussd_requests_via_telephony_manager_bool";

    /**
     * Indicates whether the carrier supports 3gpp call forwarding MMI codes while roaming. If
     * false, the user will be notified that call forwarding is not available when the MMI code
     * fails.
     */
    public static final String KEY_SUPPORT_3GPP_CALL_FORWARDING_WHILE_ROAMING_BOOL =
        "support_3gpp_call_forwarding_while_roaming_bool";

    /**
     * Boolean indicating whether to display voicemail number as default call forwarding number in
     * call forwarding settings.
     * If true, display vm number when cf number is null.
     * If false, display the cf number from network.
     * By default this value is false.
     * @hide
     */
    public static final String KEY_DISPLAY_VOICEMAIL_NUMBER_AS_DEFAULT_CALL_FORWARDING_NUMBER_BOOL =
            "display_voicemail_number_as_default_call_forwarding_number";

    /**
     * When {@code true}, the user will be notified when they attempt to place an international call
     * when the call is placed using wifi calling.
     * @hide
     */
    public static final String KEY_NOTIFY_INTERNATIONAL_CALL_ON_WFC_BOOL =
            "notify_international_call_on_wfc_bool";

    /**
     * Flag to hide Preset APN details. If true, user cannot enter ApnEditor view of Preset APN,
     * and cannot view details of the APN. If false, user can enter ApnEditor view of Preset APN.
     * Default value is false.
     */
    public static final String KEY_HIDE_PRESET_APN_DETAILS_BOOL = "hide_preset_apn_details_bool";

    /**
     * Flag specifying whether to show an alert dialog for video call charges.
     * By default this value is {@code false}.
     * @hide
     */
    public static final String KEY_SHOW_VIDEO_CALL_CHARGES_ALERT_DIALOG_BOOL =
            "show_video_call_charges_alert_dialog_bool";

    /**
     * An array containing custom call forwarding number prefixes that will be blocked while the
     * device is reporting that it is roaming. By default, there are no custom call
     * forwarding prefixes and none of these numbers will be filtered. If one or more entries are
     * present, the system will not complete the call and display an error message.
     *
     * To display a message to the user when call forwarding fails for 3gpp MMI codes while roaming,
     * use the {@link #KEY_SUPPORT_3GPP_CALL_FORWARDING_WHILE_ROAMING_BOOL} option instead.
     */
    public static final String KEY_CALL_FORWARDING_BLOCKS_WHILE_ROAMING_STRING_ARRAY =
            "call_forwarding_blocks_while_roaming_string_array";

    /**
     * The day of the month (1-31) on which the data cycle rolls over.
     * <p>
     * If the current month does not have this day, the cycle will roll over at
     * the start of the next month.
     * <p>
     * This setting may be still overridden by explicit user choice. By default,
     * the platform value will be used.
     */
    public static final String KEY_MONTHLY_DATA_CYCLE_DAY_INT =
            "monthly_data_cycle_day_int";

    /**
     * When {@link #KEY_MONTHLY_DATA_CYCLE_DAY_INT}, {@link #KEY_DATA_LIMIT_THRESHOLD_BYTES_LONG},
     * or {@link #KEY_DATA_WARNING_THRESHOLD_BYTES_LONG} are set to this value, the platform default
     * value will be used for that key.
     *
     * @hide
     */
    @Deprecated
    public static final int DATA_CYCLE_USE_PLATFORM_DEFAULT = -1;

    /**
     * Flag indicating that a data cycle threshold should be disabled.
     * <p>
     * If {@link #KEY_DATA_WARNING_THRESHOLD_BYTES_LONG} is set to this value, the platform's
     * default data warning, if one exists, will be disabled. A user selected data warning will not
     * be overridden.
     * <p>
     * If {@link #KEY_DATA_LIMIT_THRESHOLD_BYTES_LONG} is set to this value, the platform's
     * default data limit, if one exists, will be disabled. A user selected data limit will not be
     * overridden.
     */
    public static final int DATA_CYCLE_THRESHOLD_DISABLED = -2;

    /**
     * Controls the data usage warning.
     * <p>
     * If the user uses more than this amount of data in their billing cycle, as defined by
     * {@link #KEY_MONTHLY_DATA_CYCLE_DAY_INT}, the user will be alerted about the usage.
     * If the value is set to {@link #DATA_CYCLE_THRESHOLD_DISABLED}, the data usage warning will
     * be disabled.
     * <p>
     * This setting may be overridden by explicit user choice. By default, the platform value
     * will be used.
     */
    public static final String KEY_DATA_WARNING_THRESHOLD_BYTES_LONG =
            "data_warning_threshold_bytes_long";

    /**
     * Controls if the device should automatically notify the user as they reach
     * their cellular data warning. When set to {@code false} the carrier is
     * expected to have implemented their own notification mechanism.
     * @hide
     */
    public static final String KEY_DATA_WARNING_NOTIFICATION_BOOL =
            "data_warning_notification_bool";

    /**
     * Controls if the device should automatically warn the user that sim voice & data function
     * might be limited due to dual sim scenario. When set to {@true} display the notification,
     * {@code false} otherwise.
     * @hide
     */
    public static final String KEY_LIMITED_SIM_FUNCTION_NOTIFICATION_FOR_DSDS_BOOL =
            "limited_sim_function_notification_for_dsds_bool";

    /**
     * Controls the cellular data limit.
     * <p>
     * If the user uses more than this amount of data in their billing cycle, as defined by
     * {@link #KEY_MONTHLY_DATA_CYCLE_DAY_INT}, cellular data will be turned off by the user's
     * phone. If the value is set to {@link #DATA_CYCLE_THRESHOLD_DISABLED}, the data limit will be
     * disabled.
     * <p>
     * This setting may be overridden by explicit user choice. By default, the platform value
     * will be used.
     */
    public static final String KEY_DATA_LIMIT_THRESHOLD_BYTES_LONG =
            "data_limit_threshold_bytes_long";

    /**
     * Controls if the device should automatically notify the user as they reach
     * their cellular data limit. When set to {@code false} the carrier is
     * expected to have implemented their own notification mechanism.
     * @hide
     */
    public static final String KEY_DATA_LIMIT_NOTIFICATION_BOOL =
            "data_limit_notification_bool";

    /**
     * Controls if the device should automatically notify the user when rapid
     * cellular data usage is observed. When set to {@code false} the carrier is
     * expected to have implemented their own notification mechanism.
     * @hide
     */
    public static final String KEY_DATA_RAPID_NOTIFICATION_BOOL =
            "data_rapid_notification_bool";

    /**
     * Offset to be reduced from rsrp threshold while calculating signal strength level.
     * @hide
     */
    public static final String KEY_LTE_EARFCNS_RSRP_BOOST_INT = "lte_earfcns_rsrp_boost_int";

    /**
     * List of EARFCN (E-UTRA Absolute Radio Frequency Channel Number,
     * Reference: 3GPP TS 36.104 5.4.3) inclusive ranges on which lte_rsrp_boost_int
     * will be applied. Format of the String array is expected to be {"erafcn1_start-earfcn1_end",
     * "earfcn2_start-earfcn2_end" ... }
     * @hide
     */
    public static final String KEY_BOOSTED_LTE_EARFCNS_STRING_ARRAY =
            "boosted_lte_earfcns_string_array";

    /**
     * Determine whether to use only RSRP for the number of LTE signal bars.
     * @hide
     */
    // FIXME: this key and related keys must not be exposed without a consistent philosophy for
    // all RATs.
    public static final String KEY_USE_ONLY_RSRP_FOR_LTE_SIGNAL_BAR_BOOL =
            "use_only_rsrp_for_lte_signal_bar_bool";

    /**
     * Key identifying if voice call barring notification is required to be shown to the user.
     * @hide
     */
    @UnsupportedAppUsage
    public static final String KEY_DISABLE_VOICE_BARRING_NOTIFICATION_BOOL =
            "disable_voice_barring_notification_bool";

    /**
     * List of operators considered non-roaming which won't show roaming icon.
     * <p>
     * Can use mcc or mcc+mnc as item. For example, 302 or 21407.
     * If operators, 21404 and 21407, make roaming agreements, users of 21404 should not see
     * the roaming icon as using 21407 network.
     * @hide
     */
    public static final String KEY_NON_ROAMING_OPERATOR_STRING_ARRAY =
            "non_roaming_operator_string_array";

    /**
     * List of operators considered roaming with the roaming icon.
     * <p>
     * Can use mcc or mcc+mnc as item. For example, 302 or 21407.
     * If operators, 21404 and 21407, make roaming agreements, users of 21404 should see
     * the roaming icon as using 21407 network.
     * <p>
     * A match on this supersedes a match on {@link #KEY_NON_ROAMING_OPERATOR_STRING_ARRAY}.
     * @hide
     */
    public static final String KEY_ROAMING_OPERATOR_STRING_ARRAY =
            "roaming_operator_string_array";

    /**
     * URL from which the proto containing the public key of the Carrier used for
     * IMSI encryption will be downloaded.
     * @hide
     */
    public static final String IMSI_KEY_DOWNLOAD_URL_STRING = "imsi_key_download_url_string";

    /**
     * Identifies if the key is available for WLAN or EPDG or both. The value is a bitmask.
     * 0 indicates that neither EPDG or WLAN is enabled.
     * 1 indicates that key type {@link TelephonyManager#KEY_TYPE_EPDG} is enabled.
     * 2 indicates that key type {@link TelephonyManager#KEY_TYPE_WLAN} is enabled.
     * 3 indicates that both are enabled.
     * @hide
     */
    public static final String IMSI_KEY_AVAILABILITY_INT = "imsi_key_availability_int";


    /**
     * Key identifying if the CDMA Caller ID presentation and suppression MMI codes
     * should be converted to 3GPP CLIR codes when a multimode (CDMA+UMTS+LTE) device is roaming
     * on a 3GPP network. Specifically *67<number> will be converted to #31#<number> and
     * *82<number> will be converted to *31#<number> before dialing a call when this key is
     * set TRUE and device is roaming on a 3GPP network.
     * @hide
     */
    public static final String KEY_CONVERT_CDMA_CALLER_ID_MMI_CODES_WHILE_ROAMING_ON_3GPP_BOOL =
            "convert_cdma_caller_id_mmi_codes_while_roaming_on_3gpp_bool";

    /**
     * Flag specifying whether IMS registration state menu is shown in Status Info setting,
     * default to false.
     * @hide
     */
    public static final String KEY_SHOW_IMS_REGISTRATION_STATUS_BOOL =
            "show_ims_registration_status_bool";

    /**
     * Flag indicating whether the carrier supports RTT over IMS.
     */
    public static final String KEY_RTT_SUPPORTED_BOOL = "rtt_supported_bool";

    /**
     * Boolean flag indicating whether the carrier supports TTY.
     * <p>
     * Note that {@link #KEY_CARRIER_VOLTE_TTY_SUPPORTED_BOOL} controls availability of TTY over
     * VoLTE; if {@link #KEY_TTY_SUPPORTED_BOOL} is disabled, then
     * {@link #KEY_CARRIER_VOLTE_TTY_SUPPORTED_BOOL} is also implicitly disabled.
     * <p>
     * {@link TelecomManager#isTtySupported()} should be used to determine if a device supports TTY,
     * and this carrier config key should be used to see if the current carrier supports it.
     */
    public static final String KEY_TTY_SUPPORTED_BOOL = "tty_supported_bool";

    /**
     * Indicates if the carrier supports auto-upgrading a call to RTT when receiving a call from a
     * RTT-supported device.
     * @hide
     */
    public static final String KEY_RTT_AUTO_UPGRADE_BOOL = "rtt_auto_upgrade_bool";

    /**
     * Indicates if the carrier supports RTT during a video call.
     * @hide
     */
    public static final String KEY_RTT_SUPPORTED_FOR_VT_BOOL = "rtt_supported_for_vt_bool";

    /**
     * Indicates if the carrier supports upgrading a voice call to an RTT call during the call.
     * @hide
     */
    public static final String KEY_RTT_UPGRADE_SUPPORTED_BOOL = "rtt_upgrade_supported_bool";

    /**
     * Indicates if the carrier supports downgrading a RTT call to a voice call during the call.
     * @hide
     */
    public static final String KEY_RTT_DOWNGRADE_SUPPORTED_BOOL = "rtt_downgrade_supported_bool";

    /**
     * Indicates if the TTY HCO and VCO options should be hidden in the accessibility menu
     * if the device is capable of RTT.
     * @hide
     */
    public static final String KEY_HIDE_TTY_HCO_VCO_WITH_RTT_BOOL = "hide_tty_hco_vco_with_rtt";

    /**
     * Flag indicating whether RTT is always enabled.
     * @hide
     */
    public static final String KEY_RTT_ALWAYS_ENABLED_BOOL = "rtt_always_enabled_bool";

    /**
     * The flag to disable the popup dialog which warns the user of data charges.
     * @hide
     */
    public static final String KEY_DISABLE_CHARGE_INDICATION_BOOL =
            "disable_charge_indication_bool";

    /**
     * Boolean indicating whether to skip the call forwarding (CF) fail-to-disable dialog.
     * The logic used to determine whether we succeeded in disabling is carrier specific,
     * so the dialog may not always be accurate.
     * {@code false} - show CF fail-to-disable dialog.
     * {@code true}  - skip showing CF fail-to-disable dialog.
     *
     * @hide
     */
    public static final String KEY_SKIP_CF_FAIL_TO_DISABLE_DIALOG_BOOL =
            "skip_cf_fail_to_disable_dialog_bool";

    /**
     * Flag specifying whether operator supports including no reply condition timer option on
     * CFNRy (3GPP TS 24.082 3: Call Forwarding on No Reply) in the call forwarding settings UI.
     * {@code true}  - include no reply condition timer option on CFNRy
     * {@code false} - don't include no reply condition timer option on CFNRy
     *
     * @hide
     */
    public static final String KEY_SUPPORT_NO_REPLY_TIMER_FOR_CFNRY_BOOL =
            "support_no_reply_timer_for_cfnry_bool";

    /**
     * List of the FAC (feature access codes) to dial as a normal call.
     * @hide
     */
    public static final String KEY_FEATURE_ACCESS_CODES_STRING_ARRAY =
            "feature_access_codes_string_array";

    /**
     * Determines if the carrier wants to identify high definition calls in the call log.
     * @hide
     */
    public static final String KEY_IDENTIFY_HIGH_DEFINITION_CALLS_IN_CALL_LOG_BOOL =
            "identify_high_definition_calls_in_call_log_bool";

    /**
     * Flag specifying whether to use the {@link ServiceState} roaming status, which can be
     * affected by other carrier configs (e.g.
     * {@link #KEY_GSM_NONROAMING_NETWORKS_STRING_ARRAY}), when setting the SPN display.
     * <p>
     * If {@code true}, the SPN display uses {@link ServiceState#getRoaming}.
     * If {@code false} the SPN display checks if the current MCC/MNC is different from the
     * SIM card's MCC/MNC.
     *
     * @see KEY_GSM_ROAMING_NETWORKS_STRING_ARRAY
     * @see KEY_GSM_NONROAMING_NETWORKS_STRING_ARRAY
     * @see KEY_NON_ROAMING_OPERATOR_STRING_ARRAY
     * @see KEY_ROAMING_OPERATOR_STRING_ARRAY
     * @see KEY_FORCE_HOME_NETWORK_BOOL
     *
     * @hide
     */
    public static final String KEY_SPN_DISPLAY_RULE_USE_ROAMING_FROM_SERVICE_STATE_BOOL =
            "spn_display_rule_use_roaming_from_service_state_bool";

    /**
     * Determines whether any carrier has been identified and its specific config has been applied,
     * default to false.
     * @hide
     */
    public static final String KEY_CARRIER_CONFIG_APPLIED_BOOL = "carrier_config_applied_bool";

    /**
     * Determines whether we should show a warning asking the user to check with their carrier
     * on pricing when the user enabled data roaming.
     * default to false.
     * @hide
     */
    public static final String KEY_CHECK_PRICING_WITH_CARRIER_FOR_DATA_ROAMING_BOOL =
            "check_pricing_with_carrier_data_roaming_bool";

     /**
      * Determines whether we should show a notification when the phone established a data
      * connection in roaming network, to warn users about possible roaming charges.
      * @hide
      */
    public static final String KEY_SHOW_DATA_CONNECTED_ROAMING_NOTIFICATION_BOOL =
            "show_data_connected_roaming_notification";

    /**
     * A list of 4 LTE RSRP thresholds above which a signal level is considered POOR,
     * MODERATE, GOOD, or EXCELLENT, to be used in SignalStrength reporting.
     *
     * Note that the min and max thresholds are fixed at -140 and -44, as explained in
     * TS 136.133 9.1.4 - RSRP Measurement Report Mapping.
     * <p>
     * See SignalStrength#MAX_LTE_RSRP and SignalStrength#MIN_LTE_RSRP. Any signal level outside
     * these boundaries is considered invalid.
     * @hide
     */
    public static final String KEY_LTE_RSRP_THRESHOLDS_INT_ARRAY =
            "lte_rsrp_thresholds_int_array";

    /**
     * Decides when clients try to bind to iwlan network service, which package name will
     * the binding intent go to.
     * @hide
     */
    public static final String KEY_CARRIER_NETWORK_SERVICE_WLAN_PACKAGE_OVERRIDE_STRING =
            "carrier_network_service_wlan_package_override_string";

    /**
     * Decides when clients try to bind to wwan (cellular) network service, which package name will
     * the binding intent go to.
     * @hide
     */
    public static final String KEY_CARRIER_NETWORK_SERVICE_WWAN_PACKAGE_OVERRIDE_STRING =
            "carrier_network_service_wwan_package_override_string";

    /**
     * The package name of qualified networks service that telephony binds to.
     *
     * @hide
     */
    public static final String KEY_CARRIER_QUALIFIED_NETWORKS_SERVICE_PACKAGE_OVERRIDE_STRING =
            "carrier_qualified_networks_service_package_override_string";
    /**
     * A list of 4 LTE RSCP thresholds above which a signal level is considered POOR,
     * MODERATE, GOOD, or EXCELLENT, to be used in SignalStrength reporting.
     *
     * Note that the min and max thresholds are fixed at -120 and -24, as set in 3GPP TS 27.007
     * section 8.69.
     * <p>
     * See SignalStrength#MAX_WCDMA_RSCP and SignalStrength#MIN_WDCMA_RSCP. Any signal level outside
     * these boundaries is considered invalid.
     * @hide
     */
    public static final String KEY_WCDMA_RSCP_THRESHOLDS_INT_ARRAY =
            "wcdma_rscp_thresholds_int_array";

    /**
     * The default measurement to use for signal strength reporting. If this is not specified, the
     * RSSI is used.
     * <p>
     * e.g.) To use RSCP by default, set the value to "rscp". The signal strength level will
     * then be determined by #KEY_WCDMA_RSCP_THRESHOLDS_INT_ARRAY
     * <p>
     * Currently this supports the value "rscp" and "rssi".
     * @hide
     */
    // FIXME: this key and related keys must not be exposed without a consistent philosophy for
    // all RATs.
    public static final String KEY_WCDMA_DEFAULT_SIGNAL_STRENGTH_MEASUREMENT_STRING =
            "wcdma_default_signal_strength_measurement_string";

    /**
     * When a partial sms / mms message stay in raw table for too long without being completed,
     * we expire them and delete them from the raw table. This carrier config defines the
     * expiration time.
     * @hide
     */
    public static final String KEY_UNDELIVERED_SMS_MESSAGE_EXPIRATION_TIME =
            "undelivered_sms_message_expiration_time";

    /**
     * Specifies a carrier-defined {@link android.telecom.CallRedirectionService} which Telecom
     * will bind to for outgoing calls.  An empty string indicates that no carrier-defined
     * {@link android.telecom.CallRedirectionService} is specified.
     * @hide
     */
    public static final String KEY_CALL_REDIRECTION_SERVICE_COMPONENT_NAME_STRING =
            "call_redirection_service_component_name_string";
    /**
     * Support for the original string display of CDMA MO call.
     * By default, it is disabled.
     * @hide
     */
    public static final String KEY_CONFIG_SHOW_ORIG_DIAL_STRING_FOR_CDMA_BOOL =
            "config_show_orig_dial_string_for_cdma";

    /**
     * Flag specifying whether to show notification(call blocking disabled) when Enhanced Call
     * Blocking(KEY_SUPPORT_ENHANCED_CALL_BLOCKING_BOOL) is enabled and making emergency call.
     * When true, notification is shown always.
     * When false, notification is shown only when any setting of "Enhanced Blocked number" is
     * enabled.
     */
    public static final String KEY_SHOW_CALL_BLOCKING_DISABLED_NOTIFICATION_ALWAYS_BOOL =
            "show_call_blocking_disabled_notification_always_bool";

    /**
     * Some carriers only support SS over UT via INTERNET PDN.
     * When mobile data is OFF or data roaming OFF during roaming,
     * UI should block the call forwarding operation and notify the user
     * that the function only works if data is available.
     * @hide
     */
    public static final String KEY_CALL_FORWARDING_OVER_UT_WARNING_BOOL =
            "call_forwarding_over_ut_warning_bool";

    /**
     * Some carriers only support SS over UT via INTERNET PDN.
     * When mobile data is OFF or data roaming OFF during roaming,
     * UI should block the call barring operation and notify the user
     * that the function only works if data is available.
     * @hide
     */
    public static final String KEY_CALL_BARRING_OVER_UT_WARNING_BOOL =
            "call_barring_over_ut_warning_bool";

    /**
     * Some carriers only support SS over UT via INTERNET PDN.
     * When mobile data is OFF or data roaming OFF during roaming,
     * UI should block the caller id operation and notify the user
     * that the function only works if data is available.
     * @hide
     */
    public static final String KEY_CALLER_ID_OVER_UT_WARNING_BOOL =
            "caller_id_over_ut_warning_bool";

    /**
     * Some carriers only support SS over UT via INTERNET PDN.
     * When mobile data is OFF or data roaming OFF during roaming,
     * UI should block the call waiting operation and notify the user
     * that the function only works if data is available.
     * @hide
     */
    public static final String KEY_CALL_WAITING_OVER_UT_WARNING_BOOL =
            "call_waiting_over_ut_warning_bool";

    /**
     * Flag indicating whether to support "Network default" option in Caller ID settings for Calling
     * Line Identification Restriction (CLIR).
     */
    public static final String KEY_SUPPORT_CLIR_NETWORK_DEFAULT_BOOL =
            "support_clir_network_default_bool";

    /**
     * Determines whether the carrier want to support emergency dialer shortcut.
     * @hide
     */
    public static final String KEY_SUPPORT_EMERGENCY_DIALER_SHORTCUT_BOOL =
            "support_emergency_dialer_shortcut_bool";

    /**
     * Call forwarding uses USSD command without SS command.
     * When {@code true}, the call forwarding query/set by ussd command and UI only display Call
     * Forwarding when unanswered.
     * When {@code false}, don't use USSD to query/set call forwarding.
     * @hide
     */
    public static final String KEY_USE_CALL_FORWARDING_USSD_BOOL = "use_call_forwarding_ussd_bool";

    /**
     * This flag specifies whether to support for the caller id set command by ussd.
     * When {@code true}, device shall sync caller id ussd result to ss command.
     * When {@code false}, caller id don't support ussd command.
     * @hide
     */
    public static final String KEY_USE_CALLER_ID_USSD_BOOL = "use_caller_id_ussd_bool";

    /**
     * Specifies the service class for call waiting service.
     * Default value is
     * {@link com.android.internal.telephony.CommandsInterface#SERVICE_CLASS_VOICE}.
     * <p>
     * See 27.007 +CCFC or +CLCK.
     * The value set as below:
     * {@link com.android.internal.telephony.CommandsInterface#SERVICE_CLASS_NONE}
     * {@link com.android.internal.telephony.CommandsInterface#SERVICE_CLASS_VOICE}
     * {@link com.android.internal.telephony.CommandsInterface#SERVICE_CLASS_DATA}
     * {@link com.android.internal.telephony.CommandsInterface#SERVICE_CLASS_FAX}
     * {@link com.android.internal.telephony.CommandsInterface#SERVICE_CLASS_SMS}
     * {@link com.android.internal.telephony.CommandsInterface#SERVICE_CLASS_DATA_SYNC}
     * {@link com.android.internal.telephony.CommandsInterface#SERVICE_CLASS_DATA_ASYNC}
     * {@link com.android.internal.telephony.CommandsInterface#SERVICE_CLASS_PACKET}
     * {@link com.android.internal.telephony.CommandsInterface#SERVICE_CLASS_PAD}
     * {@link com.android.internal.telephony.CommandsInterface#SERVICE_CLASS_MAX}
     * @hide
     */
    public static final String KEY_CALL_WAITING_SERVICE_CLASS_INT =
            "call_waiting_service_class_int";

    /**
     * This configuration allow the system UI to display different 5G icon for different 5G
     * scenario.
     *
     * There are five 5G scenarios:
     * 1. connected_mmwave: device currently connected to 5G cell as the secondary cell and using
     *    millimeter wave.
     * 2. connected: device currently connected to 5G cell as the secondary cell but not using
     *    millimeter wave.
     * 3. not_restricted_rrc_idle: device camped on a network that has 5G capability(not necessary
     *    to connect a 5G cell as a secondary cell) and the use of 5G is not restricted and RRC
     *    currently in IDLE state.
     * 4. not_restricted_rrc_con: device camped on a network that has 5G capability(not necessary
     *    to connect a 5G cell as a secondary cell) and the use of 5G is not restricted and RRC
     *    currently in CONNECTED state.
     * 5. restricted: device camped on a network that has 5G capability(not necessary to connect a
     *    5G cell as a secondary cell) but the use of 5G is restricted.
     *
     * The configured string contains multiple key-value pairs separated by comma. For each pair,
     * the key and value is separated by a colon. The key is corresponded to a 5G status above and
     * the value is the icon name. Use "None" as the icon name if no icon should be shown in a
     * specific 5G scenario. If the scenario is "None", config can skip this key and value.
     *
     * Icon name options: "5G_Plus", "5G".
     *
     * Here is an example:
     * UE want to display 5G_Plus icon for scenario#1, and 5G icon for scenario#2; otherwise no
     * define.
     * The configuration is: "connected_mmwave:5G_Plus,connected:5G"
     *
     * @hide
     */
    public static final String KEY_5G_ICON_CONFIGURATION_STRING =
            "5g_icon_configuration_string";

    /**
     * Timeout in second for displaying 5G icon, default value is 0 which means the timer is
     * disabled.
     *
     * System UI will show the 5G icon and start a timer with the timeout from this config when the
     * device connects to a 5G cell. System UI stops displaying 5G icon when both the device
     * disconnects from 5G cell and the timer is expired.
     *
     * If 5G is reacquired during this timer, the timer is canceled and restarted when 5G is next
     * lost. Allows us to momentarily lose 5G without blinking the icon.
     *
     * @hide
     */
    public static final String KEY_5G_ICON_DISPLAY_GRACE_PERIOD_SEC_INT =
            "5g_icon_display_grace_period_sec_int";

    /**
     * Support ASCII 7-BIT encoding for long SMS. This carrier config is used to enable
     * this feature.
     * @hide
     */
    public static final String KEY_ASCII_7_BIT_SUPPORT_FOR_LONG_MESSAGE_BOOL =
            "ascii_7_bit_support_for_long_message_bool";

    /**
     * Controls RSRP threshold at which OpportunisticNetworkService will decide whether
     * the opportunistic network is good enough for internet data.
     */
    public static final String KEY_OPPORTUNISTIC_NETWORK_ENTRY_THRESHOLD_RSRP_INT =
            "opportunistic_network_entry_threshold_rsrp_int";

    /**
     * Controls RSSNR threshold at which OpportunisticNetworkService will decide whether
     * the opportunistic network is good enough for internet data.
     */
    public static final String KEY_OPPORTUNISTIC_NETWORK_ENTRY_THRESHOLD_RSSNR_INT =
            "opportunistic_network_entry_threshold_rssnr_int";

    /**
     * Controls RSRP threshold below which OpportunisticNetworkService will decide whether
     * the opportunistic network available is not good enough for internet data.
     */
    public static final String KEY_OPPORTUNISTIC_NETWORK_EXIT_THRESHOLD_RSRP_INT =
            "opportunistic_network_exit_threshold_rsrp_int";

    /**
     * Controls RSSNR threshold below which OpportunisticNetworkService will decide whether
     * the opportunistic network available is not good enough for internet data.
     */
    public static final String KEY_OPPORTUNISTIC_NETWORK_EXIT_THRESHOLD_RSSNR_INT =
            "opportunistic_network_exit_threshold_rssnr_int";

    /**
     * Controls bandwidth threshold in Kbps at which OpportunisticNetworkService will decide whether
     * the opportunistic network is good enough for internet data.
     */
    public static final String KEY_OPPORTUNISTIC_NETWORK_ENTRY_THRESHOLD_BANDWIDTH_INT =
            "opportunistic_network_entry_threshold_bandwidth_int";

    /**
     * Controls hysteresis time in milli seconds for which OpportunisticNetworkService
     * will wait before attaching to a network.
     */
    public static final String KEY_OPPORTUNISTIC_NETWORK_ENTRY_OR_EXIT_HYSTERESIS_TIME_LONG =
            "opportunistic_network_entry_or_exit_hysteresis_time_long";

    /**
     * Controls hysteresis time in milli seconds for which OpportunisticNetworkService
     * will wait before switching data to an opportunistic network.
     */
    public static final String KEY_OPPORTUNISTIC_NETWORK_DATA_SWITCH_HYSTERESIS_TIME_LONG =
            "opportunistic_network_data_switch_hysteresis_time_long";

    /**
     * Controls hysteresis time in milli seconds for which OpportunisticNetworkService
     * will wait before switching data from opportunistic network to primary network.
     * @hide
     */
    public static final String KEY_OPPORTUNISTIC_NETWORK_DATA_SWITCH_EXIT_HYSTERESIS_TIME_LONG =
            "opportunistic_network_data_switch_exit_hysteresis_time_long";

    /**
     * Controls whether to do ping test before switching data to opportunistic network.
     * This carrier config is used to disable this feature.
     * @hide
     */
    public static final String KEY_PING_TEST_BEFORE_DATA_SWITCH_BOOL =
            "ping_test_before_data_switch_bool";

    /**
     * Controls whether to switch data to primary from opportunistic subscription
     * if primary is out of service. This control only affects system or 1st party app
     * initiated data switch, but will not override data switch initiated by privileged carrier apps
     * This carrier config is used to disable this feature.
     * @hide
     */
    public static final String KEY_SWITCH_DATA_TO_PRIMARY_IF_PRIMARY_IS_OOS_BOOL =
            "switch_data_to_primary_if_primary_is_oos_bool";

    /**
     * Controls the ping pong determination of opportunistic network.
     * If opportunistic network is determined as out of service or below
     * #KEY_OPPORTUNISTIC_NETWORK_EXIT_THRESHOLD_RSRP_INT or
     * #KEY_OPPORTUNISTIC_NETWORK_EXIT_THRESHOLD_RSSNR_INT within
     * #KEY_OPPORTUNISTIC_NETWORK_PING_PONG_TIME_LONG of switching to opportunistic network,
     * it will be determined as ping pong situation by system app or 1st party app.
     * @hide
     */
    public static final String KEY_OPPORTUNISTIC_NETWORK_PING_PONG_TIME_LONG =
            "opportunistic_network_ping_pong_time_long";
    /**
     * Controls back off time in milli seconds for switching back to
     * opportunistic subscription. This time will be added to
     * {@link CarrierConfigManager#KEY_OPPORTUNISTIC_NETWORK_DATA_SWITCH_HYSTERESIS_TIME_LONG} to
     * determine hysteresis time if there is ping pong situation
     * (determined by system app or 1st party app) between primary and opportunistic
     * subscription. Ping ping situation is defined in
     * #KEY_OPPORTUNISTIC_NETWORK_PING_PONG_TIME_LONG.
     * If ping pong situation continuous #KEY_OPPORTUNISTIC_NETWORK_BACKOFF_TIME_LONG
     * will be added to previously determined hysteresis time.
     * @hide
     */
    public static final String KEY_OPPORTUNISTIC_NETWORK_BACKOFF_TIME_LONG =
            "opportunistic_network_backoff_time_long";

    /**
     * Controls the max back off time in milli seconds for switching back to
     * opportunistic subscription.
     * This time will be the max hysteresis that can be determined irrespective of there is
     * continuous ping pong situation or not as described in
     * #KEY_OPPORTUNISTIC_NETWORK_PING_PONG_TIME_LONG and
     * #KEY_OPPORTUNISTIC_NETWORK_BACKOFF_TIME_LONG.
     * @hide
     */
    public static final String KEY_OPPORTUNISTIC_NETWORK_MAX_BACKOFF_TIME_LONG =
            "opportunistic_network_max_backoff_time_long";

    /**
     * Indicates zero or more emergency number prefix(es), because some carrier requires
     * if users dial an emergency number address with a specific prefix, the combination of the
     * prefix and the address is also a valid emergency number to dial. For example, an emergency
     * number prefix is 318, and the emergency number is 911. Both 318911 and 911 can be dialed by
     * users for emergency call. An empty array of string indicates that current carrier does not
     * have this requirement.
     */
    public static final String KEY_EMERGENCY_NUMBER_PREFIX_STRING_ARRAY =
            "emergency_number_prefix_string_array";

    /**
     * Smart forwarding config. Smart forwarding is a feature to configure call forwarding to a
     * different SIM in the device when one SIM is not reachable. The config here specifies a smart
     * forwarding component that will launch UI for changing the configuration. An empty string
     * indicates that no smart forwarding component is specified.
     *
     * Currently, only one non-empty configuration of smart forwarding component within system will
     * be used when multiple SIMs are inserted.
     *
     * Empty string by default.
     *
     * @hide
     */
    public static final String KEY_SMART_FORWARDING_CONFIG_COMPONENT_NAME_STRING =
            "smart_forwarding_config_component_name_string";

    /**
     * Indicates when a carrier has a primary subscription and an opportunistic subscription active,
     * and when Internet data is switched to opportunistic network, whether to still show
     * signal bar of primary network. By default it will be false, meaning whenever data
     * is going over opportunistic network, signal bar will reflect signal strength and rat
     * icon of that network.
     *
     * @hide
     */
    public static final String KEY_ALWAYS_SHOW_PRIMARY_SIGNAL_BAR_IN_OPPORTUNISTIC_NETWORK_BOOLEAN =
            "always_show_primary_signal_bar_in_opportunistic_network_boolean";

    /**
<<<<<<< HEAD
     * Title text to be used in the emergency notification displayed when VoWifi is available
     *
     * @hide
     */
    public static final String KEY_EMERGENCY_NOTIFICATION_TITLE_STRING =
            "emergency_notification_title_string";

    /**
     * Summary text to be used in the emergency notification displayed when VoWifi is available
     *
     * @hide
     */
    public static final String KEY_EMERGENCY_NOTIFICATION_SUMMARY_STRING =
            "emergency_notification_summary_string";
=======
     * Upon data switching between subscriptions within a carrier group, if switch depends on
     * validation result, this value defines customized value of how long we wait for validation
     * success before we fail and revoke the switch.
     * Time out is in milliseconds.
     * @hide
     */
    public static final String KEY_DATA_SWITCH_VALIDATION_TIMEOUT_LONG =
            "data_switch_validation_timeout_long";
>>>>>>> 2327d933

    /**
     * GPS configs. See android.hardware.gnss@1.0 IGnssConfiguration.
     * @hide
     */
    public static final class Gps {
        /** Prefix of all Gps.KEY_* constants. */
        public static final String KEY_PREFIX = "gps.";

        /**
         * Location information during (and after) an emergency call is only provided over control
         * plane signaling from the network.
         */
        public static final int SUPL_EMERGENCY_MODE_TYPE_CP_ONLY = 0;

        /**
         * Location information during (and after) an emergency call is provided over the data
         * plane and serviced by the framework GNSS service, but if it fails, the carrier also
         * supports control plane backup signaling.
         */
        public static final int SUPL_EMERGENCY_MODE_TYPE_CP_FALLBACK = 1;

        /**
         * Location information during (and after) an emergency call is provided over the data plane
         * and serviced by the framework GNSS service only. There is no backup signalling over the
         * control plane if it fails.
         */
        public static final int SUPL_EMERGENCY_MODE_TYPE_DP_ONLY = 2;


        /**
         * Determine whether current lpp_mode used for E-911 needs to be kept persistently.
         * {@code false} - not keeping the lpp_mode means using default configuration of gps.conf
         *                 when sim is not presented.
         * {@code true}  - current lpp_profile of carrier will be kepted persistently
         *                 even after sim is removed. This is default.
         */
        public static final String KEY_PERSIST_LPP_MODE_BOOL = KEY_PREFIX + "persist_lpp_mode_bool";

        /**
         * SUPL server host for SET Initiated & non-ES Network-Initiated SUPL requests.
         * Default to supl.google.com
         */
        public static final String KEY_SUPL_HOST_STRING = KEY_PREFIX + "supl_host";

        /** SUPL server port. Default to 7275. */
        public static final String KEY_SUPL_PORT_STRING = KEY_PREFIX + "supl_port";

        /**
         * The SUPL version requested by Carrier. This is a bit mask
         * with bits 0:7 representing a service indicator field, bits 8:15
         * representing the minor version and bits 16:23 representing the
         * major version. Default to 0x20000.
         */
        public static final String KEY_SUPL_VER_STRING = KEY_PREFIX + "supl_ver";

        /**
         * SUPL_MODE configuration bit mask
         * 1 - Mobile Station Based. This is default.
         * 2 - Mobile Station Assisted.
         */
        public static final String KEY_SUPL_MODE_STRING = KEY_PREFIX + "supl_mode";

        /**
         * Whether to limit responses to SUPL ES mode requests only during user emergency sessions
         * (e.g. E911), and SUPL non-ES requests to only outside of non user emergency sessions.
         * 0 - no.
         * 1 - yes. This is default.
         */
        // TODO(b/119567985): name this key properly
        public static final String KEY_SUPL_ES_STRING = KEY_PREFIX + "supl_es";

        /**
         * LTE Positioning Profile settings bit mask.
         * 0 - Radio Resource Location Protocol in user plane and control plane. This is default.
         * 1 - Enable LTE Positioning Protocol in user plane.
         * 2 - Enable LTE Positioning Protocol in control plane.
         */
        public static final String KEY_LPP_PROFILE_STRING = KEY_PREFIX + "lpp_profile";

        /**
         * Determine whether to use emergency PDN for emergency SUPL.
         * 0 - no.
         * 1 - yes. This is default.
         */
        public static final String KEY_USE_EMERGENCY_PDN_FOR_EMERGENCY_SUPL_STRING =
                KEY_PREFIX + "use_emergency_pdn_for_emergency_supl";

        /**
         * A_GLONASS_POS_PROTOCOL_SELECT bit mask.
         * 0 - Don't use A-GLONASS. This is default.
         * 1 - Use A-GLONASS in Radio Resource Control(RRC) control-plane.
         * 2 - Use A-GLONASS in Radio Resource Location user-plane.
         * 4 - Use A-GLONASS in LTE Positioning Protocol User plane.
         */
        public static final String KEY_A_GLONASS_POS_PROTOCOL_SELECT_STRING =
                KEY_PREFIX + "a_glonass_pos_protocol_select";

        /**
         * GPS_LOCK configuration bit mask to specify GPS device behavior toward other services,
         * when Location Settings are off.
         * "0" - No lock.
         * "1" - Lock Mobile Originated GPS functionalities.
         * "2" - Lock Network initiated GPS functionalities.
         * "3" - Lock both. This is default.
         */
        public static final String KEY_GPS_LOCK_STRING = KEY_PREFIX + "gps_lock";

        /**
         * Control Plane / SUPL NI emergency extension time in seconds. Default to "0".
         */
        public static final String KEY_ES_EXTENSION_SEC_STRING = KEY_PREFIX + "es_extension_sec";

        /**
         * Space separated list of Android package names of proxy applications representing
         * the non-framework entities requesting location directly from GNSS without involving
         * the framework, as managed by IGnssVisibilityControl.hal. For example,
         * "com.example.mdt com.example.ims".
         */
        public static final String KEY_NFW_PROXY_APPS_STRING = KEY_PREFIX + "nfw_proxy_apps";

        /**
         * Determines whether or not SUPL ES mode supports a control-plane mechanism to get a user's
         * location in the event that data plane SUPL fails or is otherwise unavailable.
         * <p>
         * An integer value determines the support type of this carrier. If this carrier only
         * supports data plane SUPL ES, then the value will be
         * {@link #SUPL_EMERGENCY_MODE_TYPE_DP_ONLY}. If the carrier supports control plane fallback
         * for emergency SUPL, the value will be {@link #SUPL_EMERGENCY_MODE_TYPE_CP_FALLBACK}.
         * If the carrier does not support data plane SUPL using the framework, the value will be
         * {@link #SUPL_EMERGENCY_MODE_TYPE_CP_ONLY}.
         * <p>
         * The default value for this configuration is {@link #SUPL_EMERGENCY_MODE_TYPE_CP_ONLY}.
         */
        public static final String KEY_ES_SUPL_CONTROL_PLANE_SUPPORT_INT = KEY_PREFIX
                + "es_supl_control_plane_support_int";

        /**
         * A list of roaming PLMNs where SUPL ES mode does not support a control-plane mechanism to
         * get a user's location in the event that data plane SUPL fails or is otherwise
         * unavailable.
         * <p>
         * A string array of PLMNs that do not support a control-plane mechanism for getting a
         * user's location for SUPL ES.
         */
        public static final String KEY_ES_SUPL_DATA_PLANE_ONLY_ROAMING_PLMN_STRING_ARRAY =
                KEY_PREFIX + "es_supl_data_plane_only_roaming_plmn_string_array";

        private static PersistableBundle getDefaults() {
            PersistableBundle defaults = new PersistableBundle();
            defaults.putBoolean(KEY_PERSIST_LPP_MODE_BOOL, true);
            defaults.putString(KEY_SUPL_HOST_STRING, "supl.google.com");
            defaults.putString(KEY_SUPL_PORT_STRING, "7275");
            defaults.putString(KEY_SUPL_VER_STRING, "0x20000");
            defaults.putString(KEY_SUPL_MODE_STRING, "1");
            defaults.putString(KEY_SUPL_ES_STRING, "1");
            defaults.putString(KEY_LPP_PROFILE_STRING, "0");
            defaults.putString(KEY_USE_EMERGENCY_PDN_FOR_EMERGENCY_SUPL_STRING, "1");
            defaults.putString(KEY_A_GLONASS_POS_PROTOCOL_SELECT_STRING, "0");
            defaults.putString(KEY_GPS_LOCK_STRING, "3");
            defaults.putString(KEY_ES_EXTENSION_SEC_STRING, "0");
            defaults.putString(KEY_NFW_PROXY_APPS_STRING, "");
            defaults.putInt(KEY_ES_SUPL_CONTROL_PLANE_SUPPORT_INT,
                    SUPL_EMERGENCY_MODE_TYPE_CP_ONLY);
            defaults.putStringArray(KEY_ES_SUPL_DATA_PLANE_ONLY_ROAMING_PLMN_STRING_ARRAY, null);
            return defaults;
        }
    }

    /**
     * Wi-Fi configs used in Carrier Wi-Fi application.
     * TODO(b/132059890): Expose it in a future release as systemapi.
     *
     * @hide
     */
    public static final class Wifi {
        /** Prefix of all Wifi.KEY_* constants. */
        public static final String KEY_PREFIX = "wifi.";

        /**
         * Whenever any information under wifi namespace is changed, the version should be
         * incremented by 1 so that the device is able to figure out the latest profiles based on
         * the version.
         */
        public static final String KEY_CARRIER_PROFILES_VERSION_INT =
                KEY_PREFIX + "carrier_profiles_version_int";

        /**
         * It contains the package name of connection manager that the carrier owns.
         *
         * <P>Once it is installed, the profiles installed by Carrier Wi-Fi Application
         * will be deleted.
         * Once it is uninstalled, Carrier Wi-Fi Application will re-install the latest profiles.
         */
        public static final String KEY_CARRIER_CONNECTION_MANAGER_PACKAGE_STRING =
                KEY_PREFIX + "carrier_connection_manager_package_string";
        /**
         * It is to have the list of wifi networks profiles which contain the information about
         * the wifi-networks to which carrier wants the device to connect.
         */
        public static final String KEY_NETWORK_PROFILES_STRING_ARRAY =
                KEY_PREFIX + "network_profiles_string_array";

        /**
         * It is to have the list of Passpoint profiles which contain the information about
         * the Passpoint networks to which carrier wants the device to connect.
         */
        public static final String KEY_PASSPOINT_PROFILES_STRING_ARRAY =
                KEY_PREFIX + "passpoint_profiles_string_array";

        private static PersistableBundle getDefaults() {
            PersistableBundle defaults = new PersistableBundle();
            defaults.putInt(KEY_CARRIER_PROFILES_VERSION_INT, -1);
            defaults.putString(KEY_CARRIER_CONNECTION_MANAGER_PACKAGE_STRING, null);
            defaults.putStringArray(KEY_NETWORK_PROFILES_STRING_ARRAY, null);
            defaults.putStringArray(KEY_PASSPOINT_PROFILES_STRING_ARRAY, null);
            return defaults;
        }

        private Wifi() {}
    }

   /**
    * An int array containing CDMA enhanced roaming indicator values for Home (non-roaming) network.
    * The default values come from 3GPP2 C.R1001 table 8.1-1.
    * Enhanced Roaming Indicator Number Assignments
    *
    * @hide
    */
    public static final String KEY_CDMA_ENHANCED_ROAMING_INDICATOR_FOR_HOME_NETWORK_INT_ARRAY =
            "cdma_enhanced_roaming_indicator_for_home_network_int_array";

    /**
     * Determines whether wifi calling location privacy policy is shown.
     *
     * @hide
     */
    public static final String KEY_SHOW_WFC_LOCATION_PRIVACY_POLICY_BOOL =
            "show_wfc_location_privacy_policy_bool";

    /**
     * Indicates use 3GPP application to replace 3GPP2 application even if it's a CDMA/CDMA-LTE
     * phone, becasue some carriers's CSIM application is present but not supported.
     * @hide
     */
    public static final String KEY_USE_USIM_BOOL = "use_usim_bool";

    /**
     * Determines whether the carrier wants to cancel the cs reject notification automatically
     * when the voice registration state changes.
     * If true, the notification will be automatically removed
     *          when the voice registration state changes.
     * If false, the notification will persist until the user dismisses it,
     *           the SIM is removed, or the device is rebooted.
     * @hide
     */
    public static final String KEY_AUTO_CANCEL_CS_REJECT_NOTIFICATION =
            "carrier_auto_cancel_cs_notification";

    /**
     * Passing this value as {@link KEY_SUBSCRIPTION_GROUP_UUID_STRING} will remove the
     * subscription from a group instead of adding it to a group.
     *
     * TODO: Expose in a future release.
     *
     * @hide
     */
    public static final String REMOVE_GROUP_UUID_STRING = "00000000-0000-0000-0000-000000000000";

    /**
     * The UUID of a Group of related subscriptions in which to place the current subscription.
     *
     * A grouped subscription will behave for billing purposes and other UI purposes as though it
     * is a transparent extension of other subscriptions in the group.
     *
     * <p>If set to {@link #REMOVE_GROUP_UUID_STRING}, then the subscription will be removed from
     * its current group.
     *
     * TODO: unhide this key.
     *
     * @hide
     */
    public static final String KEY_SUBSCRIPTION_GROUP_UUID_STRING =
            "subscription_group_uuid_string";

    /**
    * A boolean property indicating whether this subscription should be managed as an opportunistic
    * subscription.
    *
    * If true, then this subscription will be selected based on available coverage and will not be
    * available for a user in settings menus for selecting macro network providers. If unset,
    * defaults to “false”.
    *
    * TODO: unhide this key.
    *
    * @hide
    */
    public static final String KEY_IS_OPPORTUNISTIC_SUBSCRIPTION_BOOL =
            "is_opportunistic_subscription_bool";

    /**
     * A list of 4 GSM RSSI thresholds above which a signal level is considered POOR,
     * MODERATE, GOOD, or EXCELLENT, to be used in SignalStrength reporting.
     *
     * Note that the min and max thresholds are fixed at -113 and -51, as set in 3GPP TS 27.007
     * section 8.5.
     * <p>
     * See CellSignalStrengthGsm#GSM_RSSI_MAX and CellSignalStrengthGsm#GSM_RSSI_MIN. Any signal
     * level outside these boundaries is considered invalid.
     * @hide
     */
    public static final String KEY_GSM_RSSI_THRESHOLDS_INT_ARRAY =
            "gsm_rssi_thresholds_int_array";

    /**
     * Determines whether Wireless Priority Service call is supported over IMS.
     *
     * See Wireless Priority Service from https://www.fcc.gov/general/wireless-priority-service-wps
     * @hide
     */
    public static final String KEY_SUPPORT_WPS_OVER_IMS_BOOL =
            "support_wps_over_ims_bool";

    /**
     * Holds the list of carrier certificate hashes. Note that each carrier has its own certificates
     * @hide
     */
    public static final String KEY_CARRIER_CERTIFICATE_STRING_ARRAY =
            "carrier_certificate_string_array";

    /**
     * Flag indicating whether carrier supports multianchor conference.
     * In multianchor conference, a participant of a conference can add
     * other participants to the call using merge button thereby resulting
     * in a conference with multi anchors.
     * @hide
     */
    public static final String KEY_CARRIER_SUPPORTS_MULTIANCHOR_CONFERENCE =
            "carrier_supports_multianchor_conference";

    /**
     * Determines the default RTT mode.
     *
     * @hide
     */
    public static final String KEY_DEFAULT_RTT_MODE_INT =
            "default_rtt_mode_int";

    /** The default value for every variable. */
    private final static PersistableBundle sDefaults;

    static {
        sDefaults = new PersistableBundle();
        sDefaults.putString(KEY_CARRIER_CONFIG_VERSION_STRING, "");
        sDefaults.putBoolean(KEY_ALLOW_HOLD_IN_IMS_CALL_BOOL, true);
        sDefaults.putBoolean(KEY_CARRIER_ALLOW_DEFLECT_IMS_CALL_BOOL, false);
        sDefaults.putBoolean(KEY_ALWAYS_PLAY_REMOTE_HOLD_TONE_BOOL, false);
        sDefaults.putBoolean(KEY_AUTO_RETRY_FAILED_WIFI_EMERGENCY_CALL, false);
        sDefaults.putBoolean(KEY_ADDITIONAL_CALL_SETTING_BOOL, true);
        sDefaults.putBoolean(KEY_ALLOW_EMERGENCY_NUMBERS_IN_CALL_LOG_BOOL, false);
        sDefaults.putStringArray(KEY_UNLOGGABLE_NUMBERS_STRING_ARRAY, null);
        sDefaults.putBoolean(KEY_ALLOW_LOCAL_DTMF_TONES_BOOL, true);
        sDefaults.putBoolean(KEY_PLAY_CALL_RECORDING_TONE_BOOL, false);
        sDefaults.putBoolean(KEY_APN_EXPAND_BOOL, true);
        sDefaults.putBoolean(KEY_AUTO_RETRY_ENABLED_BOOL, false);
        sDefaults.putBoolean(KEY_CARRIER_SETTINGS_ENABLE_BOOL, false);
        sDefaults.putBoolean(KEY_CARRIER_VOLTE_AVAILABLE_BOOL, false);
        sDefaults.putBoolean(KEY_CARRIER_VT_AVAILABLE_BOOL, false);
        sDefaults.putBoolean(KEY_NOTIFY_HANDOVER_VIDEO_FROM_WIFI_TO_LTE_BOOL, false);
        sDefaults.putBoolean(KEY_ALLOW_MERGING_RTT_CALLS_BOOL, false);
        sDefaults.putBoolean(KEY_NOTIFY_HANDOVER_VIDEO_FROM_LTE_TO_WIFI_BOOL, false);
        sDefaults.putBoolean(KEY_SUPPORT_DOWNGRADE_VT_TO_AUDIO_BOOL, true);
        sDefaults.putString(KEY_DEFAULT_VM_NUMBER_STRING, "");
        sDefaults.putString(KEY_DEFAULT_VM_NUMBER_ROAMING_STRING, "");
        sDefaults.putBoolean(KEY_CONFIG_TELEPHONY_USE_OWN_NUMBER_FOR_VOICEMAIL_BOOL, false);
        sDefaults.putBoolean(KEY_IGNORE_DATA_ENABLED_CHANGED_FOR_VIDEO_CALLS, true);
        sDefaults.putBoolean(KEY_VILTE_DATA_IS_METERED_BOOL, true);
        sDefaults.putBoolean(KEY_IGNORE_RESET_UT_CAPABILITY_BOOL, false);
        sDefaults.putBoolean(KEY_CARRIER_WFC_IMS_AVAILABLE_BOOL, false);
        sDefaults.putBoolean(KEY_CARRIER_WFC_SUPPORTS_WIFI_ONLY_BOOL, false);
        sDefaults.putBoolean(KEY_CARRIER_WFC_SUPPORTS_IMS_PREFERRED_BOOL, false);
        sDefaults.putBoolean(KEY_CARRIER_DEFAULT_WFC_IMS_ENABLED_BOOL, false);
        sDefaults.putBoolean(KEY_CARRIER_DEFAULT_WFC_IMS_ROAMING_ENABLED_BOOL, false);
        sDefaults.putBoolean(KEY_CARRIER_PROMOTE_WFC_ON_CALL_FAIL_BOOL, false);
        sDefaults.putInt(KEY_CARRIER_DEFAULT_WFC_IMS_MODE_INT, 2);
        sDefaults.putInt(KEY_CARRIER_DEFAULT_WFC_IMS_ROAMING_MODE_INT, 2);
        sDefaults.putBoolean(KEY_CARRIER_FORCE_DISABLE_ETWS_CMAS_TEST_BOOL, false);
        sDefaults.putBoolean(KEY_CARRIER_VOLTE_PROVISIONING_REQUIRED_BOOL, false);
        sDefaults.putBoolean(KEY_CARRIER_UT_PROVISIONING_REQUIRED_BOOL, false);
        sDefaults.putBoolean(KEY_CARRIER_SUPPORTS_SS_OVER_UT_BOOL, false);
        sDefaults.putBoolean(KEY_CARRIER_VOLTE_OVERRIDE_WFC_PROVISIONING_BOOL, false);
        sDefaults.putBoolean(KEY_CARRIER_VOLTE_TTY_SUPPORTED_BOOL, true);
        sDefaults.putBoolean(KEY_CARRIER_ALLOW_TURNOFF_IMS_BOOL, true);
        sDefaults.putBoolean(KEY_CARRIER_IMS_GBA_REQUIRED_BOOL, false);
        sDefaults.putBoolean(KEY_CARRIER_INSTANT_LETTERING_AVAILABLE_BOOL, false);
        sDefaults.putBoolean(KEY_CARRIER_USE_IMS_FIRST_FOR_EMERGENCY_BOOL, true);
        sDefaults.putString(KEY_CARRIER_NETWORK_SERVICE_WWAN_PACKAGE_OVERRIDE_STRING, "");
        sDefaults.putString(KEY_CARRIER_NETWORK_SERVICE_WLAN_PACKAGE_OVERRIDE_STRING, "");
        sDefaults.putString(KEY_CARRIER_QUALIFIED_NETWORKS_SERVICE_PACKAGE_OVERRIDE_STRING, "");
        sDefaults.putString(KEY_CARRIER_DATA_SERVICE_WWAN_PACKAGE_OVERRIDE_STRING, "");
        sDefaults.putString(KEY_CARRIER_DATA_SERVICE_WLAN_PACKAGE_OVERRIDE_STRING, "");
        sDefaults.putString(KEY_CARRIER_INSTANT_LETTERING_INVALID_CHARS_STRING, "");
        sDefaults.putString(KEY_CARRIER_INSTANT_LETTERING_ESCAPED_CHARS_STRING, "");
        sDefaults.putString(KEY_CARRIER_INSTANT_LETTERING_ENCODING_STRING, "");
        sDefaults.putInt(KEY_CARRIER_INSTANT_LETTERING_LENGTH_LIMIT_INT, 64);
        sDefaults.putBoolean(KEY_DISABLE_CDMA_ACTIVATION_CODE_BOOL, false);
        sDefaults.putBoolean(KEY_DTMF_TYPE_ENABLED_BOOL, false);
        sDefaults.putBoolean(KEY_ENABLE_DIALER_KEY_VIBRATION_BOOL, true);
        sDefaults.putBoolean(KEY_HAS_IN_CALL_NOISE_SUPPRESSION_BOOL, false);
        sDefaults.putBoolean(KEY_HIDE_CARRIER_NETWORK_SETTINGS_BOOL, false);
        sDefaults.putBoolean(KEY_ONLY_AUTO_SELECT_IN_HOME_NETWORK_BOOL, false);
        sDefaults.putBoolean(KEY_SIMPLIFIED_NETWORK_SETTINGS_BOOL, false);
        sDefaults.putBoolean(KEY_HIDE_SIM_LOCK_SETTINGS_BOOL, false);

        sDefaults.putBoolean(KEY_CARRIER_VOLTE_PROVISIONED_BOOL, false);
        sDefaults.putBoolean(KEY_CALL_BARRING_VISIBILITY_BOOL, true);
        sDefaults.putBoolean(KEY_CALL_BARRING_SUPPORTS_PASSWORD_CHANGE_BOOL, true);
        sDefaults.putBoolean(KEY_CALL_BARRING_SUPPORTS_DEACTIVATE_ALL_BOOL, true);
        sDefaults.putBoolean(KEY_CALL_FORWARDING_VISIBILITY_BOOL, true);
        sDefaults.putBoolean(KEY_ADDITIONAL_SETTINGS_CALLER_ID_VISIBILITY_BOOL, true);
        sDefaults.putBoolean(KEY_ADDITIONAL_SETTINGS_CALL_WAITING_VISIBILITY_BOOL, true);
        sDefaults.putBoolean(KEY_IGNORE_SIM_NETWORK_LOCKED_EVENTS_BOOL, false);
        sDefaults.putBoolean(KEY_MDN_IS_ADDITIONAL_VOICEMAIL_NUMBER_BOOL, false);
        sDefaults.putBoolean(KEY_OPERATOR_SELECTION_EXPAND_BOOL, true);
        sDefaults.putBoolean(KEY_PREFER_2G_BOOL, true);
        sDefaults.putBoolean(KEY_SHOW_APN_SETTING_CDMA_BOOL, false);
        sDefaults.putBoolean(KEY_SHOW_CDMA_CHOICES_BOOL, false);
        sDefaults.putBoolean(KEY_SMS_REQUIRES_DESTINATION_NUMBER_CONVERSION_BOOL, false);
        sDefaults.putBoolean(KEY_SUPPORT_EMERGENCY_SMS_OVER_IMS_BOOL, false);
        sDefaults.putBoolean(KEY_SHOW_ONSCREEN_DIAL_BUTTON_BOOL, true);
        sDefaults.putBoolean(KEY_SIM_NETWORK_UNLOCK_ALLOW_DISMISS_BOOL, true);
        sDefaults.putBoolean(KEY_SUPPORT_PAUSE_IMS_VIDEO_CALLS_BOOL, false);
        sDefaults.putBoolean(KEY_SUPPORT_SWAP_AFTER_MERGE_BOOL, true);
        sDefaults.putBoolean(KEY_USE_HFA_FOR_PROVISIONING_BOOL, false);
        sDefaults.putBoolean(KEY_EDITABLE_VOICEMAIL_NUMBER_SETTING_BOOL, true);
        sDefaults.putBoolean(KEY_EDITABLE_VOICEMAIL_NUMBER_BOOL, false);
        sDefaults.putBoolean(KEY_USE_OTASP_FOR_PROVISIONING_BOOL, false);
        sDefaults.putBoolean(KEY_VOICEMAIL_NOTIFICATION_PERSISTENT_BOOL, false);
        sDefaults.putBoolean(KEY_VOICE_PRIVACY_DISABLE_UI_BOOL, false);
        sDefaults.putBoolean(KEY_WORLD_PHONE_BOOL, false);
        sDefaults.putBoolean(KEY_REQUIRE_ENTITLEMENT_CHECKS_BOOL, true);
        sDefaults.putBoolean(KEY_RESTART_RADIO_ON_PDP_FAIL_REGULAR_DEACTIVATION_BOOL, false);
        sDefaults.putIntArray(KEY_RADIO_RESTART_FAILURE_CAUSES_INT_ARRAY, new int[]{});
        sDefaults.putInt(KEY_VOLTE_REPLACEMENT_RAT_INT, 0);
        sDefaults.putString(KEY_DEFAULT_SIM_CALL_MANAGER_STRING, "");
        sDefaults.putString(KEY_VVM_DESTINATION_NUMBER_STRING, "");
        sDefaults.putInt(KEY_VVM_PORT_NUMBER_INT, 0);
        sDefaults.putString(KEY_VVM_TYPE_STRING, "");
        sDefaults.putBoolean(KEY_VVM_CELLULAR_DATA_REQUIRED_BOOL, false);
        sDefaults.putString(KEY_VVM_CLIENT_PREFIX_STRING,"//VVM");
        sDefaults.putBoolean(KEY_VVM_SSL_ENABLED_BOOL,false);
        sDefaults.putStringArray(KEY_VVM_DISABLED_CAPABILITIES_STRING_ARRAY, null);
        sDefaults.putBoolean(KEY_VVM_LEGACY_MODE_ENABLED_BOOL,false);
        sDefaults.putBoolean(KEY_VVM_PREFETCH_BOOL, true);
        sDefaults.putString(KEY_CARRIER_VVM_PACKAGE_NAME_STRING, "");
        sDefaults.putStringArray(KEY_CARRIER_VVM_PACKAGE_NAME_STRING_ARRAY, null);
        sDefaults.putBoolean(KEY_SHOW_ICCID_IN_SIM_STATUS_BOOL, false);
        sDefaults.putBoolean(KEY_SHOW_SIGNAL_STRENGTH_IN_SIM_STATUS_BOOL, true);
        sDefaults.putBoolean(KEY_CI_ACTION_ON_SYS_UPDATE_BOOL, false);
        sDefaults.putString(KEY_CI_ACTION_ON_SYS_UPDATE_INTENT_STRING, "");
        sDefaults.putString(KEY_CI_ACTION_ON_SYS_UPDATE_EXTRA_STRING, "");
        sDefaults.putString(KEY_CI_ACTION_ON_SYS_UPDATE_EXTRA_VAL_STRING, "");
        sDefaults.putBoolean(KEY_CSP_ENABLED_BOOL, false);
        sDefaults.putBoolean(KEY_ALLOW_ADDING_APNS_BOOL, true);
        sDefaults.putStringArray(KEY_READ_ONLY_APN_TYPES_STRING_ARRAY, new String[] {"dun"});
        sDefaults.putStringArray(KEY_READ_ONLY_APN_FIELDS_STRING_ARRAY, null);
        sDefaults.putStringArray(KEY_APN_SETTINGS_DEFAULT_APN_TYPES_STRING_ARRAY, null);
        sDefaults.putBoolean(KEY_BROADCAST_EMERGENCY_CALL_STATE_CHANGES_BOOL, false);
        sDefaults.putBoolean(KEY_ALWAYS_SHOW_EMERGENCY_ALERT_ONOFF_BOOL, false);
        sDefaults.putBoolean(KEY_DISABLE_SEVERE_WHEN_EXTREME_DISABLED_BOOL, true);
        sDefaults.putLong(KEY_MESSAGE_EXPIRATION_TIME_LONG, 86400000L);
        sDefaults.putStringArray(KEY_CARRIER_DATA_CALL_RETRY_CONFIG_STRINGS, new String[]{
                "default:default_randomization=2000,5000,10000,20000,40000,80000:5000,160000:5000,"
                        + "320000:5000,640000:5000,1280000:5000,1800000:5000",
                "mms:default_randomization=2000,5000,10000,20000,40000,80000:5000,160000:5000,"
                        + "320000:5000,640000:5000,1280000:5000,1800000:5000",
                "others:max_retries=3, 5000, 5000, 5000"});
        sDefaults.putLong(KEY_CARRIER_DATA_CALL_APN_DELAY_DEFAULT_LONG, 20000);
        sDefaults.putLong(KEY_CARRIER_DATA_CALL_APN_DELAY_FASTER_LONG, 3000);
        sDefaults.putLong(KEY_CARRIER_DATA_CALL_APN_RETRY_AFTER_DISCONNECT_LONG, 10000);
        sDefaults.putString(KEY_CARRIER_ERI_FILE_NAME_STRING, "eri.xml");
        sDefaults.putInt(KEY_DURATION_BLOCKING_DISABLED_AFTER_EMERGENCY_INT, 7200);
        sDefaults.putStringArray(KEY_CARRIER_METERED_APN_TYPES_STRINGS,
                new String[]{"default", "mms", "dun", "supl"});
        sDefaults.putStringArray(KEY_CARRIER_METERED_ROAMING_APN_TYPES_STRINGS,
                new String[]{"default", "mms", "dun", "supl"});
        sDefaults.putBoolean(KEY_CDMA_CW_CF_ENABLED_BOOL, false);
        sDefaults.putStringArray(KEY_CARRIER_WWAN_DISALLOWED_APN_TYPES_STRING_ARRAY,
                new String[]{""});
        sDefaults.putStringArray(KEY_CARRIER_WLAN_DISALLOWED_APN_TYPES_STRING_ARRAY,
                new String[]{""});
        sDefaults.putIntArray(KEY_ONLY_SINGLE_DC_ALLOWED_INT_ARRAY,
                new int[]{
                    4, /* IS95A */
                    5, /* IS95B */
                    6, /* 1xRTT */
                    7, /* EVDO_0 */
                    8, /* EVDO_A */
                    12 /* EVDO_B */
                });
        sDefaults.putStringArray(KEY_GSM_ROAMING_NETWORKS_STRING_ARRAY, null);
        sDefaults.putStringArray(KEY_GSM_NONROAMING_NETWORKS_STRING_ARRAY, null);
        sDefaults.putString(KEY_CONFIG_IMS_PACKAGE_OVERRIDE_STRING, null);
        sDefaults.putStringArray(KEY_CDMA_ROAMING_NETWORKS_STRING_ARRAY, null);
        sDefaults.putStringArray(KEY_CDMA_NONROAMING_NETWORKS_STRING_ARRAY, null);
        sDefaults.putStringArray(KEY_DIAL_STRING_REPLACE_STRING_ARRAY, null);
        sDefaults.putBoolean(KEY_FORCE_HOME_NETWORK_BOOL, false);
        sDefaults.putInt(KEY_GSM_DTMF_TONE_DELAY_INT, 0);
        sDefaults.putInt(KEY_IMS_DTMF_TONE_DELAY_INT, 0);
        sDefaults.putInt(KEY_CDMA_DTMF_TONE_DELAY_INT, 100);
        sDefaults.putBoolean(KEY_CALL_FORWARDING_MAP_NON_NUMBER_TO_VOICEMAIL_BOOL, false);
        sDefaults.putBoolean(KEY_IGNORE_RTT_MODE_SETTING_BOOL, false);
        sDefaults.putInt(KEY_CDMA_3WAYCALL_FLASH_DELAY_INT , 0);
        sDefaults.putBoolean(KEY_SUPPORT_CONFERENCE_CALL_BOOL, true);
        sDefaults.putBoolean(KEY_SUPPORT_IMS_CONFERENCE_CALL_BOOL, true);
        sDefaults.putBoolean(KEY_SUPPORT_MANAGE_IMS_CONFERENCE_CALL_BOOL, true);
        sDefaults.putBoolean(KEY_SUPPORT_IMS_CONFERENCE_EVENT_PACKAGE_BOOL, true);
        sDefaults.putBoolean(KEY_SUPPORT_VIDEO_CONFERENCE_CALL_BOOL, false);
        sDefaults.putBoolean(KEY_IS_IMS_CONFERENCE_SIZE_ENFORCED_BOOL, false);
        sDefaults.putInt(KEY_IMS_CONFERENCE_SIZE_LIMIT_INT, 5);
        sDefaults.putBoolean(KEY_DISPLAY_HD_AUDIO_PROPERTY_BOOL, true);
        sDefaults.putBoolean(KEY_EDITABLE_ENHANCED_4G_LTE_BOOL, true);
        sDefaults.putBoolean(KEY_HIDE_ENHANCED_4G_LTE_BOOL, false);
        sDefaults.putBoolean(KEY_ENHANCED_4G_LTE_ON_BY_DEFAULT_BOOL, true);
        sDefaults.putBoolean(KEY_HIDE_IMS_APN_BOOL, false);
        sDefaults.putBoolean(KEY_HIDE_PREFERRED_NETWORK_TYPE_BOOL, false);
        sDefaults.putBoolean(KEY_ALLOW_EMERGENCY_VIDEO_CALLS_BOOL, false);
        sDefaults.putStringArray(KEY_ENABLE_APPS_STRING_ARRAY, null);
        sDefaults.putBoolean(KEY_EDITABLE_WFC_MODE_BOOL, true);
        sDefaults.putStringArray(KEY_WFC_OPERATOR_ERROR_CODES_STRING_ARRAY, null);
        sDefaults.putInt(KEY_WFC_SPN_FORMAT_IDX_INT, 0);
        sDefaults.putInt(KEY_WFC_DATA_SPN_FORMAT_IDX_INT, 0);
        sDefaults.putInt(KEY_WFC_FLIGHT_MODE_SPN_FORMAT_IDX_INT, -1);
        sDefaults.putBoolean(KEY_WFC_SPN_USE_ROOT_LOCALE, false);
        sDefaults.putString(KEY_WFC_EMERGENCY_ADDRESS_CARRIER_APP_STRING, "");
        sDefaults.putBoolean(KEY_CONFIG_WIFI_DISABLE_IN_ECBM, false);
        sDefaults.putBoolean(KEY_CARRIER_NAME_OVERRIDE_BOOL, false);
        sDefaults.putString(KEY_CARRIER_NAME_STRING, "");
        sDefaults.putInt(KEY_SPN_DISPLAY_CONDITION_OVERRIDE_INT, -1);
        sDefaults.putStringArray(KEY_SPDI_OVERRIDE_STRING_ARRAY, null);
        sDefaults.putStringArray(KEY_PNN_OVERRIDE_STRING_ARRAY, null);
        sDefaults.putStringArray(KEY_OPL_OVERRIDE_STRING_ARRAY, null);
        sDefaults.putStringArray(KEY_EHPLMN_OVERRIDE_STRING_ARRAY, null);
        sDefaults.putBoolean(KEY_ALLOW_ERI_BOOL, false);
        sDefaults.putBoolean(KEY_ENABLE_CARRIER_DISPLAY_NAME_RESOLVER_BOOL, false);
        sDefaults.putString(KEY_SIM_COUNTRY_ISO_OVERRIDE_STRING, "");
        sDefaults.putString(KEY_CARRIER_CALL_SCREENING_APP_STRING, "");
        sDefaults.putString(KEY_CALL_REDIRECTION_SERVICE_COMPONENT_NAME_STRING, null);
        sDefaults.putBoolean(KEY_CDMA_HOME_REGISTERED_PLMN_NAME_OVERRIDE_BOOL, false);
        sDefaults.putString(KEY_CDMA_HOME_REGISTERED_PLMN_NAME_STRING, "");
        sDefaults.putBoolean(KEY_SUPPORT_DIRECT_FDN_DIALING_BOOL, false);
        sDefaults.putBoolean(KEY_CARRIER_DEFAULT_DATA_ROAMING_ENABLED_BOOL, false);
        sDefaults.putBoolean(KEY_SKIP_CF_FAIL_TO_DISABLE_DIALOG_BOOL, false);
        sDefaults.putBoolean(KEY_SUPPORT_ENHANCED_CALL_BLOCKING_BOOL, true);

        // MMS defaults
        sDefaults.putBoolean(KEY_MMS_ALIAS_ENABLED_BOOL, false);
        sDefaults.putBoolean(KEY_MMS_ALLOW_ATTACH_AUDIO_BOOL, true);
        sDefaults.putBoolean(KEY_MMS_APPEND_TRANSACTION_ID_BOOL, false);
        sDefaults.putBoolean(KEY_MMS_GROUP_MMS_ENABLED_BOOL, true);
        sDefaults.putBoolean(KEY_MMS_MMS_DELIVERY_REPORT_ENABLED_BOOL, false);
        sDefaults.putBoolean(KEY_MMS_MMS_ENABLED_BOOL, true);
        sDefaults.putBoolean(KEY_MMS_MMS_READ_REPORT_ENABLED_BOOL, false);
        sDefaults.putBoolean(KEY_MMS_MULTIPART_SMS_ENABLED_BOOL, true);
        sDefaults.putBoolean(KEY_MMS_NOTIFY_WAP_MMSC_ENABLED_BOOL, false);
        sDefaults.putBoolean(KEY_MMS_SEND_MULTIPART_SMS_AS_SEPARATE_MESSAGES_BOOL, false);
        sDefaults.putBoolean(KEY_MMS_SHOW_CELL_BROADCAST_APP_LINKS_BOOL, true);
        sDefaults.putBoolean(KEY_MMS_SMS_DELIVERY_REPORT_ENABLED_BOOL, true);
        sDefaults.putBoolean(KEY_MMS_SUPPORT_HTTP_CHARSET_HEADER_BOOL, false);
        sDefaults.putBoolean(KEY_MMS_SUPPORT_MMS_CONTENT_DISPOSITION_BOOL, true);
        sDefaults.putBoolean(KEY_MMS_CLOSE_CONNECTION_BOOL, false);
        sDefaults.putInt(KEY_MMS_ALIAS_MAX_CHARS_INT, 48);
        sDefaults.putInt(KEY_MMS_ALIAS_MIN_CHARS_INT, 2);
        sDefaults.putInt(KEY_MMS_HTTP_SOCKET_TIMEOUT_INT, 60 * 1000);
        sDefaults.putInt(KEY_MMS_MAX_IMAGE_HEIGHT_INT, 480);
        sDefaults.putInt(KEY_MMS_MAX_IMAGE_WIDTH_INT, 640);
        sDefaults.putInt(KEY_MMS_MAX_MESSAGE_SIZE_INT, 300 * 1024);
        sDefaults.putInt(KEY_MMS_MESSAGE_TEXT_MAX_SIZE_INT, -1);
        sDefaults.putInt(KEY_MMS_RECIPIENT_LIMIT_INT, Integer.MAX_VALUE);
        sDefaults.putInt(KEY_MMS_SMS_TO_MMS_TEXT_LENGTH_THRESHOLD_INT, -1);
        sDefaults.putInt(KEY_MMS_SMS_TO_MMS_TEXT_THRESHOLD_INT, -1);
        sDefaults.putInt(KEY_MMS_SUBJECT_MAX_LENGTH_INT, 40);
        sDefaults.putString(KEY_MMS_EMAIL_GATEWAY_NUMBER_STRING, "");
        sDefaults.putString(KEY_MMS_HTTP_PARAMS_STRING, "");
        sDefaults.putString(KEY_MMS_NAI_SUFFIX_STRING, "");
        sDefaults.putString(KEY_MMS_UA_PROF_TAG_NAME_STRING, "x-wap-profile");
        sDefaults.putString(KEY_MMS_UA_PROF_URL_STRING, "");
        sDefaults.putString(KEY_MMS_USER_AGENT_STRING, "");
        sDefaults.putBoolean(KEY_ALLOW_NON_EMERGENCY_CALLS_IN_ECM_BOOL, true);
        sDefaults.putInt(KEY_EMERGENCY_SMS_MODE_TIMER_MS_INT, 0);
        sDefaults.putBoolean(KEY_USE_RCS_PRESENCE_BOOL, false);
        sDefaults.putBoolean(KEY_FORCE_IMEI_BOOL, false);
        sDefaults.putInt(
                KEY_CDMA_ROAMING_MODE_INT, TelephonyManager.CDMA_ROAMING_MODE_RADIO_DEFAULT);
        sDefaults.putString(KEY_RCS_CONFIG_SERVER_URL_STRING, "");

        // Carrier Signalling Receivers
        sDefaults.putString(KEY_CARRIER_SETUP_APP_STRING, "");
        sDefaults.putStringArray(KEY_CARRIER_APP_WAKE_SIGNAL_CONFIG_STRING_ARRAY,
                new String[]{
                        "com.android.carrierdefaultapp/.CarrierDefaultBroadcastReceiver:"
                                + "com.android.internal.telephony.CARRIER_SIGNAL_RESET"
                });
        sDefaults.putStringArray(KEY_CARRIER_APP_NO_WAKE_SIGNAL_CONFIG_STRING_ARRAY, null);
        sDefaults.putBoolean(KEY_CARRIER_APP_REQUIRED_DURING_SIM_SETUP_BOOL, false);


        // Default carrier app configurations
        sDefaults.putStringArray(KEY_CARRIER_DEFAULT_ACTIONS_ON_REDIRECTION_STRING_ARRAY,
                new String[]{
                        "9, 4, 1"
                        //9: CARRIER_ACTION_REGISTER_NETWORK_AVAIL
                        //4: CARRIER_ACTION_DISABLE_METERED_APNS
                        //1: CARRIER_ACTION_SHOW_PORTAL_NOTIFICATION
                });
        sDefaults.putStringArray(KEY_CARRIER_DEFAULT_ACTIONS_ON_RESET, new String[]{
                "6, 8"
                //6: CARRIER_ACTION_CANCEL_ALL_NOTIFICATIONS
                //8: CARRIER_ACTION_DISABLE_DEFAULT_URL_HANDLER
                });
        sDefaults.putStringArray(KEY_CARRIER_DEFAULT_ACTIONS_ON_DEFAULT_NETWORK_AVAILABLE, new String[] {
                String.valueOf(false) + ": 7", //7: CARRIER_ACTION_ENABLE_DEFAULT_URL_HANDLER
                String.valueOf(true) + ": 8"  //8: CARRIER_ACTION_DISABLE_DEFAULT_URL_HANDLER
                });
        sDefaults.putStringArray(KEY_CARRIER_DEFAULT_REDIRECTION_URL_STRING_ARRAY, null);

        sDefaults.putInt(KEY_MONTHLY_DATA_CYCLE_DAY_INT, DATA_CYCLE_USE_PLATFORM_DEFAULT);
        sDefaults.putLong(KEY_DATA_WARNING_THRESHOLD_BYTES_LONG, DATA_CYCLE_USE_PLATFORM_DEFAULT);
        sDefaults.putBoolean(KEY_DATA_WARNING_NOTIFICATION_BOOL, true);
        sDefaults.putBoolean(KEY_LIMITED_SIM_FUNCTION_NOTIFICATION_FOR_DSDS_BOOL, false);
        sDefaults.putLong(KEY_DATA_LIMIT_THRESHOLD_BYTES_LONG, DATA_CYCLE_USE_PLATFORM_DEFAULT);
        sDefaults.putBoolean(KEY_DATA_LIMIT_NOTIFICATION_BOOL, true);
        sDefaults.putBoolean(KEY_DATA_RAPID_NOTIFICATION_BOOL, true);

        // Rat families: {GPRS, EDGE}, {EVDO, EVDO_A, EVDO_B}, {UMTS, HSPA, HSDPA, HSUPA, HSPAP},
        // {LTE, LTE_CA}
        // Order is important - lowest precidence first
        sDefaults.putStringArray(KEY_RATCHET_RAT_FAMILIES,
                new String[]{"1,2","7,8,12","3,11,9,10,15","14,19"});
        sDefaults.putBoolean(KEY_TREAT_DOWNGRADED_VIDEO_CALLS_AS_VIDEO_CALLS_BOOL, false);
        sDefaults.putBoolean(KEY_DROP_VIDEO_CALL_WHEN_ANSWERING_AUDIO_CALL_BOOL, false);
        sDefaults.putBoolean(KEY_ALLOW_MERGE_WIFI_CALLS_WHEN_VOWIFI_OFF_BOOL, true);
        sDefaults.putBoolean(KEY_ALLOW_ADD_CALL_DURING_VIDEO_CALL_BOOL, true);
        sDefaults.putBoolean(KEY_ALLOW_HOLDING_VIDEO_CALL_BOOL, true);
        sDefaults.putBoolean(KEY_WIFI_CALLS_CAN_BE_HD_AUDIO, true);
        sDefaults.putBoolean(KEY_VIDEO_CALLS_CAN_BE_HD_AUDIO, true);
        sDefaults.putBoolean(KEY_GSM_CDMA_CALLS_CAN_BE_HD_AUDIO, false);
        sDefaults.putBoolean(KEY_ALLOW_VIDEO_CALLING_FALLBACK_BOOL, true);

        sDefaults.putStringArray(KEY_IMS_REASONINFO_MAPPING_STRING_ARRAY, null);
        sDefaults.putBoolean(KEY_ENHANCED_4G_LTE_TITLE_VARIANT_BOOL, false);
        sDefaults.putInt(KEY_ENHANCED_4G_LTE_TITLE_VARIANT_INT, 0);
        sDefaults.putBoolean(KEY_NOTIFY_VT_HANDOVER_TO_WIFI_FAILURE_BOOL, false);
        sDefaults.putStringArray(KEY_FILTERED_CNAP_NAMES_STRING_ARRAY, null);
        sDefaults.putBoolean(KEY_EDITABLE_WFC_ROAMING_MODE_BOOL, false);
        sDefaults.putBoolean(KEY_SHOW_BLOCKING_PAY_PHONE_OPTION_BOOL, false);
        sDefaults.putBoolean(KEY_USE_WFC_HOME_NETWORK_MODE_IN_ROAMING_NETWORK_BOOL, false);
        sDefaults.putBoolean(KEY_STK_DISABLE_LAUNCH_BROWSER_BOOL, false);
        sDefaults.putBoolean(KEY_ALLOW_METERED_NETWORK_FOR_CERT_DOWNLOAD_BOOL, false);
        sDefaults.putStringArray(KEY_CARRIER_WIFI_STRING_ARRAY, null);
        sDefaults.putInt(KEY_PREF_NETWORK_NOTIFICATION_DELAY_INT, -1);
        sDefaults.putInt(KEY_EMERGENCY_NOTIFICATION_DELAY_INT, -1);
        sDefaults.putBoolean(KEY_ALLOW_USSD_REQUESTS_VIA_TELEPHONY_MANAGER_BOOL, true);
        sDefaults.putBoolean(KEY_SUPPORT_3GPP_CALL_FORWARDING_WHILE_ROAMING_BOOL, true);
        sDefaults.putBoolean(KEY_DISPLAY_VOICEMAIL_NUMBER_AS_DEFAULT_CALL_FORWARDING_NUMBER_BOOL,
                false);
        sDefaults.putBoolean(KEY_NOTIFY_INTERNATIONAL_CALL_ON_WFC_BOOL, false);
        sDefaults.putBoolean(KEY_HIDE_PRESET_APN_DETAILS_BOOL, false);
        sDefaults.putBoolean(KEY_SHOW_VIDEO_CALL_CHARGES_ALERT_DIALOG_BOOL, false);
        sDefaults.putStringArray(KEY_CALL_FORWARDING_BLOCKS_WHILE_ROAMING_STRING_ARRAY,
                null);
        sDefaults.putInt(KEY_LTE_EARFCNS_RSRP_BOOST_INT, 0);
        sDefaults.putStringArray(KEY_BOOSTED_LTE_EARFCNS_STRING_ARRAY, null);
        sDefaults.putBoolean(KEY_USE_ONLY_RSRP_FOR_LTE_SIGNAL_BAR_BOOL, false);
        sDefaults.putBoolean(KEY_DISABLE_VOICE_BARRING_NOTIFICATION_BOOL, false);
        sDefaults.putInt(IMSI_KEY_AVAILABILITY_INT, 0);
        sDefaults.putString(IMSI_KEY_DOWNLOAD_URL_STRING, null);
        sDefaults.putBoolean(KEY_CONVERT_CDMA_CALLER_ID_MMI_CODES_WHILE_ROAMING_ON_3GPP_BOOL,
                false);
        sDefaults.putStringArray(KEY_NON_ROAMING_OPERATOR_STRING_ARRAY, null);
        sDefaults.putStringArray(KEY_ROAMING_OPERATOR_STRING_ARRAY, null);
        sDefaults.putBoolean(KEY_SHOW_IMS_REGISTRATION_STATUS_BOOL, false);
        sDefaults.putBoolean(KEY_RTT_SUPPORTED_BOOL, false);
        sDefaults.putBoolean(KEY_RTT_ALWAYS_ENABLED_BOOL, false);
        sDefaults.putBoolean(KEY_TTY_SUPPORTED_BOOL, true);
        sDefaults.putBoolean(KEY_HIDE_TTY_HCO_VCO_WITH_RTT_BOOL, false);
        sDefaults.putBoolean(KEY_DISABLE_CHARGE_INDICATION_BOOL, false);
        sDefaults.putBoolean(KEY_SUPPORT_NO_REPLY_TIMER_FOR_CFNRY_BOOL, true);
        sDefaults.putStringArray(KEY_FEATURE_ACCESS_CODES_STRING_ARRAY, null);
        sDefaults.putBoolean(KEY_IDENTIFY_HIGH_DEFINITION_CALLS_IN_CALL_LOG_BOOL, false);
        sDefaults.putBoolean(KEY_SHOW_PRECISE_FAILED_CAUSE_BOOL, false);
        sDefaults.putBoolean(KEY_SPN_DISPLAY_RULE_USE_ROAMING_FROM_SERVICE_STATE_BOOL, false);
        sDefaults.putBoolean(KEY_ALWAYS_SHOW_DATA_RAT_ICON_BOOL, false);
        sDefaults.putBoolean(KEY_SHOW_4G_FOR_LTE_DATA_ICON_BOOL, false);
        sDefaults.putBoolean(KEY_SHOW_4G_FOR_3G_DATA_ICON_BOOL, false);
        sDefaults.putString(KEY_OPERATOR_NAME_FILTER_PATTERN_STRING, "");
        sDefaults.putString(KEY_SHOW_CARRIER_DATA_ICON_PATTERN_STRING, "");
        sDefaults.putBoolean(KEY_HIDE_LTE_PLUS_DATA_ICON_BOOL, true);
        sDefaults.putBoolean(KEY_LTE_ENABLED_BOOL, true);
        sDefaults.putBoolean(KEY_SUPPORT_TDSCDMA_BOOL, false);
        sDefaults.putStringArray(KEY_SUPPORT_TDSCDMA_ROAMING_NETWORKS_STRING_ARRAY, null);
        sDefaults.putBoolean(KEY_WORLD_MODE_ENABLED_BOOL, false);
        sDefaults.putString(KEY_CARRIER_SETTINGS_ACTIVITY_COMPONENT_NAME_STRING, "");
        sDefaults.putBoolean(KEY_CARRIER_CONFIG_APPLIED_BOOL, false);
        sDefaults.putBoolean(KEY_CHECK_PRICING_WITH_CARRIER_FOR_DATA_ROAMING_BOOL, false);
        sDefaults.putBoolean(KEY_SHOW_DATA_CONNECTED_ROAMING_NOTIFICATION_BOOL, false);
        sDefaults.putIntArray(KEY_LTE_RSRP_THRESHOLDS_INT_ARRAY,
                new int[] {
                        -128, /* SIGNAL_STRENGTH_POOR */
                        -118, /* SIGNAL_STRENGTH_MODERATE */
                        -108, /* SIGNAL_STRENGTH_GOOD */
                        -98,  /* SIGNAL_STRENGTH_GREAT */
                });
        sDefaults.putIntArray(KEY_WCDMA_RSCP_THRESHOLDS_INT_ARRAY,
                new int[] {
                        -115,  /* SIGNAL_STRENGTH_POOR */
                        -105, /* SIGNAL_STRENGTH_MODERATE */
                        -95, /* SIGNAL_STRENGTH_GOOD */
                        -85  /* SIGNAL_STRENGTH_GREAT */
                });
        sDefaults.putString(KEY_WCDMA_DEFAULT_SIGNAL_STRENGTH_MEASUREMENT_STRING, "rssi");
        sDefaults.putBoolean(KEY_CONFIG_SHOW_ORIG_DIAL_STRING_FOR_CDMA_BOOL, false);
        sDefaults.putBoolean(KEY_SHOW_CALL_BLOCKING_DISABLED_NOTIFICATION_ALWAYS_BOOL, false);
        sDefaults.putBoolean(KEY_CALL_FORWARDING_OVER_UT_WARNING_BOOL, false);
        sDefaults.putBoolean(KEY_CALL_BARRING_OVER_UT_WARNING_BOOL, false);
        sDefaults.putBoolean(KEY_CALLER_ID_OVER_UT_WARNING_BOOL, false);
        sDefaults.putBoolean(KEY_CALL_WAITING_OVER_UT_WARNING_BOOL, false);
        sDefaults.putBoolean(KEY_SUPPORT_CLIR_NETWORK_DEFAULT_BOOL, true);
        sDefaults.putBoolean(KEY_SUPPORT_EMERGENCY_DIALER_SHORTCUT_BOOL, true);
        sDefaults.putBoolean(KEY_USE_CALL_FORWARDING_USSD_BOOL, false);
        sDefaults.putBoolean(KEY_USE_CALLER_ID_USSD_BOOL, false);
        sDefaults.putInt(KEY_CALL_WAITING_SERVICE_CLASS_INT, 1 /* SERVICE_CLASS_VOICE */);
        sDefaults.putString(KEY_5G_ICON_CONFIGURATION_STRING,
                "connected_mmwave:5G,connected:5G");
        sDefaults.putInt(KEY_5G_ICON_DISPLAY_GRACE_PERIOD_SEC_INT, 0);
        sDefaults.putBoolean(KEY_ASCII_7_BIT_SUPPORT_FOR_LONG_MESSAGE_BOOL, false);
        /* Default value is minimum RSRP level needed for SIGNAL_STRENGTH_GOOD */
        sDefaults.putInt(KEY_OPPORTUNISTIC_NETWORK_ENTRY_THRESHOLD_RSRP_INT, -108);
        /* Default value is minimum RSRP level needed for SIGNAL_STRENGTH_MODERATE */
        sDefaults.putInt(KEY_OPPORTUNISTIC_NETWORK_EXIT_THRESHOLD_RSRP_INT, -118);
        /* Default value is minimum RSSNR level needed for SIGNAL_STRENGTH_GOOD */
        sDefaults.putInt(KEY_OPPORTUNISTIC_NETWORK_ENTRY_THRESHOLD_RSSNR_INT, 45);
        /* Default value is minimum RSSNR level needed for SIGNAL_STRENGTH_MODERATE */
        sDefaults.putInt(KEY_OPPORTUNISTIC_NETWORK_EXIT_THRESHOLD_RSSNR_INT, 10);
        /* Default value is 1024 kbps */
        sDefaults.putInt(KEY_OPPORTUNISTIC_NETWORK_ENTRY_THRESHOLD_BANDWIDTH_INT, 1024);
        /* Default value is 10 seconds */
        sDefaults.putLong(KEY_OPPORTUNISTIC_NETWORK_ENTRY_OR_EXIT_HYSTERESIS_TIME_LONG, 10000);
        /* Default value is 10 seconds. */
        sDefaults.putLong(KEY_OPPORTUNISTIC_NETWORK_DATA_SWITCH_HYSTERESIS_TIME_LONG, 10000);
        /* Default value is 3 seconds. */
        sDefaults.putLong(KEY_OPPORTUNISTIC_NETWORK_DATA_SWITCH_EXIT_HYSTERESIS_TIME_LONG, 3000);
        sDefaults.putBoolean(KEY_PING_TEST_BEFORE_DATA_SWITCH_BOOL, true);
        sDefaults.putBoolean(KEY_SWITCH_DATA_TO_PRIMARY_IF_PRIMARY_IS_OOS_BOOL, true);
        /* Default value is 60 seconds. */
        sDefaults.putLong(KEY_OPPORTUNISTIC_NETWORK_PING_PONG_TIME_LONG, 60000);
        /* Default value is 10 seconds. */
        sDefaults.putLong(KEY_OPPORTUNISTIC_NETWORK_BACKOFF_TIME_LONG, 10000);
        /* Default value is 60 seconds. */
        sDefaults.putLong(KEY_OPPORTUNISTIC_NETWORK_MAX_BACKOFF_TIME_LONG, 60000);
        sDefaults.putAll(Gps.getDefaults());
        sDefaults.putAll(Wifi.getDefaults());
        sDefaults.putIntArray(KEY_CDMA_ENHANCED_ROAMING_INDICATOR_FOR_HOME_NETWORK_INT_ARRAY,
                new int[] {
                        1 /* Roaming Indicator Off */
                });
        sDefaults.putStringArray(KEY_EMERGENCY_NUMBER_PREFIX_STRING_ARRAY, new String[0]);
        sDefaults.putBoolean(KEY_USE_USIM_BOOL, false);
        sDefaults.putBoolean(KEY_SHOW_WFC_LOCATION_PRIVACY_POLICY_BOOL, false);
        sDefaults.putBoolean(KEY_AUTO_CANCEL_CS_REJECT_NOTIFICATION, true);
        sDefaults.putString(KEY_SMART_FORWARDING_CONFIG_COMPONENT_NAME_STRING, "");
        sDefaults.putBoolean(KEY_ALWAYS_SHOW_PRIMARY_SIGNAL_BAR_IN_OPPORTUNISTIC_NETWORK_BOOLEAN,
                false);
        sDefaults.putString(KEY_SUBSCRIPTION_GROUP_UUID_STRING, "");
        sDefaults.putBoolean(KEY_IS_OPPORTUNISTIC_SUBSCRIPTION_BOOL, false);
        sDefaults.putIntArray(KEY_GSM_RSSI_THRESHOLDS_INT_ARRAY,
                new int[] {
                        -107, /* SIGNAL_STRENGTH_POOR */
                        -103, /* SIGNAL_STRENGTH_MODERATE */
                        -97, /* SIGNAL_STRENGTH_GOOD */
                        -89,  /* SIGNAL_STRENGTH_GREAT */
                });
        sDefaults.putBoolean(KEY_SUPPORT_WPS_OVER_IMS_BOOL, true);
        sDefaults.putStringArray(KEY_CARRIER_CERTIFICATE_STRING_ARRAY, null);
<<<<<<< HEAD
        sDefaults.putString(KEY_EMERGENCY_NOTIFICATION_SUMMARY_STRING, "");
        sDefaults.putString(KEY_EMERGENCY_NOTIFICATION_TITLE_STRING, "");
        sDefaults.putBoolean(KEY_CARRIER_SUPPORTS_MULTIANCHOR_CONFERENCE, false);
        sDefaults.putInt(KEY_DEFAULT_RTT_MODE_INT, 0);
=======
        sDefaults.putLong(KEY_DATA_SWITCH_VALIDATION_TIMEOUT_LONG, 2000);
>>>>>>> 2327d933
    }

    /**
     * Gets the configuration values for a particular subscription, which is associated with a
     * specific SIM card. If an invalid subId is used, the returned config will contain default
     * values. After using this method to get the configuration bundle,
     * {@link #isConfigForIdentifiedCarrier(PersistableBundle)} should be called to confirm whether
     * any carrier specific configuration has been applied.
     *
     * <p>Requires Permission:
     * {@link android.Manifest.permission#READ_PHONE_STATE READ_PHONE_STATE}
     *
     * @param subId the subscription ID, normally obtained from {@link SubscriptionManager}.
     * @return A {@link PersistableBundle} containing the config for the given subId, or default
     *         values for an invalid subId.
     */
    @Nullable
    public PersistableBundle getConfigForSubId(int subId) {
        try {
            ICarrierConfigLoader loader = getICarrierConfigLoader();
            if (loader == null) {
                Rlog.w(TAG, "Error getting config for subId " + subId
                        + " ICarrierConfigLoader is null");
                return null;
            }
            return loader.getConfigForSubId(subId, mContext.getOpPackageName());
        } catch (RemoteException ex) {
            Rlog.e(TAG, "Error getting config for subId " + subId + ": "
                    + ex.toString());
        }
        return null;
    }

    /**
     * Overrides the carrier config of the provided subscription ID with the provided values.
     *
     * Any further queries to carrier config from any process will return the overridden values
     * after this method returns. The overrides are effective for the lifetime of the phone process
     * until the user passes in {@code null} for {@code overrideValues}. This removes all previous
     * overrides and sets the carrier config back to production values.
     *
     * May throw an {@link IllegalArgumentException} if {@code overrideValues} contains invalid
     * values for the specified config keys.
     *
     * NOTE: This API is meant for testing purposes only.
     *
     * @param subscriptionId The subscription ID for which the override should be done.
     * @param overrideValues Key-value pairs of the values that are to be overridden. If set to
     *                       {@code null}, this will remove all previous overrides and set the
     *                       carrier configuration back to production values.
     * @hide
     */
    @RequiresPermission(Manifest.permission.MODIFY_PHONE_STATE)
    @SystemApi
    @TestApi
    public void overrideConfig(int subscriptionId, @Nullable PersistableBundle overrideValues) {
        try {
            ICarrierConfigLoader loader = getICarrierConfigLoader();
            if (loader == null) {
                Rlog.w(TAG, "Error setting config for subId " + subscriptionId
                        + " ICarrierConfigLoader is null");
                return;
            }
            loader.overrideConfig(subscriptionId, overrideValues);
        } catch (RemoteException ex) {
            Rlog.e(TAG, "Error setting config for subId " + subscriptionId + ": "
                    + ex.toString());
        }
    }

    /**
     * Gets the configuration values for the default subscription. After using this method to get
     * the configuration bundle, {@link #isConfigForIdentifiedCarrier(PersistableBundle)} should be
     * called to confirm whether any carrier specific configuration has been applied.
     *
     * <p>Requires Permission:
     * {@link android.Manifest.permission#READ_PHONE_STATE READ_PHONE_STATE}
     *
     * @see #getConfigForSubId
     */
    @Nullable
    public PersistableBundle getConfig() {
        return getConfigForSubId(SubscriptionManager.getDefaultSubscriptionId());
    }

    /**
     * Determines whether a configuration {@link PersistableBundle} obtained from
     * {@link #getConfig()} or {@link #getConfigForSubId(int)} corresponds to an identified carrier.
     * <p>
     * When an app receives the {@link CarrierConfigManager#ACTION_CARRIER_CONFIG_CHANGED}
     * broadcast which informs it that the carrier configuration has changed, it is possible
     * that another reload of the carrier configuration has begun since the intent was sent.
     * In this case, the carrier configuration the app fetches (e.g. via {@link #getConfig()})
     * may not represent the configuration for the current carrier. It should be noted that it
     * does not necessarily mean the configuration belongs to current carrier when this function
     * return true because it may belong to another previous identified carrier. Users should
     * always call {@link #getConfig()} or {@link #getConfigForSubId(int)} after receiving the
     * broadcast {@link #ACTION_CARRIER_CONFIG_CHANGED}.
     * </p>
     * <p>
     * After using {@link #getConfig()} or {@link #getConfigForSubId(int)} an app should always
     * use this method to confirm whether any carrier specific configuration has been applied.
     * Especially when an app misses the broadcast {@link #ACTION_CARRIER_CONFIG_CHANGED} but it
     * still needs to get the current configuration, it must use this method to verify whether the
     * configuration is default or carrier overridden.
     * </p>
     *
     * @param bundle the configuration bundle to be checked.
     * @return boolean true if any carrier specific configuration bundle has been applied, false
     * otherwise or the bundle is null.
     */
    public static boolean isConfigForIdentifiedCarrier(PersistableBundle bundle) {
        return bundle != null && bundle.getBoolean(KEY_CARRIER_CONFIG_APPLIED_BOOL);
    }

    /**
     * Calling this method triggers telephony services to fetch the current carrier configuration.
     * <p>
     * Normally this does not need to be called because the platform reloads config on its own.
     * This should be called by a carrier service app if it wants to update config at an arbitrary
     * moment.
     * </p>
     * <p>Requires that the calling app has carrier privileges.
     * <p>
     * This method returns before the reload has completed, and
     * {@link android.service.carrier.CarrierService#onLoadConfig} will be called from an
     * arbitrary thread.
     * </p>
     * @see TelephonyManager#hasCarrierPrivileges
     */
    public void notifyConfigChangedForSubId(int subId) {
        try {
            ICarrierConfigLoader loader = getICarrierConfigLoader();
            if (loader == null) {
                Rlog.w(TAG, "Error reloading config for subId=" + subId
                        + " ICarrierConfigLoader is null");
                return;
            }
            loader.notifyConfigChangedForSubId(subId);
        } catch (RemoteException ex) {
            Rlog.e(TAG, "Error reloading config for subId=" + subId + ": " + ex.toString());
        }
    }

    /**
     * Request the carrier config loader to update the cofig for phoneId.
     * <p>
     * Depending on simState, the config may be cleared or loaded from config app. This is only used
     * by SubscriptionInfoUpdater.
     * </p>
     *
     * @hide
     */
    @SystemApi
    @RequiresPermission(android.Manifest.permission.MODIFY_PHONE_STATE)
    public void updateConfigForPhoneId(int phoneId, String simState) {
        try {
            ICarrierConfigLoader loader = getICarrierConfigLoader();
            if (loader == null) {
                Rlog.w(TAG, "Error updating config for phoneId=" + phoneId
                        + " ICarrierConfigLoader is null");
                return;
            }
            loader.updateConfigForPhoneId(phoneId, simState);
        } catch (RemoteException ex) {
            Rlog.e(TAG, "Error updating config for phoneId=" + phoneId + ": " + ex.toString());
        }
    }

    /** {@hide} */
    public String getDefaultCarrierServicePackageName() {
        try {
            return getICarrierConfigLoader().getDefaultCarrierServicePackageName();
        } catch (Throwable t) {
            return null;
        }
    }

    /**
     * Returns a new bundle with the default value for every supported configuration variable.
     *
     * @hide
     */
    @NonNull
    @SystemApi
    @SuppressLint("Doclava125")
    public static PersistableBundle getDefaultConfig() {
        return new PersistableBundle(sDefaults);
    }

    /** @hide */
    @Nullable
    private ICarrierConfigLoader getICarrierConfigLoader() {
        return ICarrierConfigLoader.Stub
                .asInterface(ServiceManager.getService(Context.CARRIER_CONFIG_SERVICE));
    }
}<|MERGE_RESOLUTION|>--- conflicted
+++ resolved
@@ -2892,7 +2892,6 @@
             "always_show_primary_signal_bar_in_opportunistic_network_boolean";
 
     /**
-<<<<<<< HEAD
      * Title text to be used in the emergency notification displayed when VoWifi is available
      *
      * @hide
@@ -2907,7 +2906,8 @@
      */
     public static final String KEY_EMERGENCY_NOTIFICATION_SUMMARY_STRING =
             "emergency_notification_summary_string";
-=======
+
+    /**
      * Upon data switching between subscriptions within a carrier group, if switch depends on
      * validation result, this value defines customized value of how long we wait for validation
      * success before we fail and revoke the switch.
@@ -2916,7 +2916,6 @@
      */
     public static final String KEY_DATA_SWITCH_VALIDATION_TIMEOUT_LONG =
             "data_switch_validation_timeout_long";
->>>>>>> 2327d933
 
     /**
      * GPS configs. See android.hardware.gnss@1.0 IGnssConfiguration.
@@ -3701,14 +3700,11 @@
                 });
         sDefaults.putBoolean(KEY_SUPPORT_WPS_OVER_IMS_BOOL, true);
         sDefaults.putStringArray(KEY_CARRIER_CERTIFICATE_STRING_ARRAY, null);
-<<<<<<< HEAD
+        sDefaults.putLong(KEY_DATA_SWITCH_VALIDATION_TIMEOUT_LONG, 2000);
         sDefaults.putString(KEY_EMERGENCY_NOTIFICATION_SUMMARY_STRING, "");
         sDefaults.putString(KEY_EMERGENCY_NOTIFICATION_TITLE_STRING, "");
         sDefaults.putBoolean(KEY_CARRIER_SUPPORTS_MULTIANCHOR_CONFERENCE, false);
         sDefaults.putInt(KEY_DEFAULT_RTT_MODE_INT, 0);
-=======
-        sDefaults.putLong(KEY_DATA_SWITCH_VALIDATION_TIMEOUT_LONG, 2000);
->>>>>>> 2327d933
     }
 
     /**
