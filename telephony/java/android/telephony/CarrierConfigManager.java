/*
 * Copyright (C) 2015 The Android Open Source Project
 *
 * Licensed under the Apache License, Version 2.0 (the "License");
 * you may not use this file except in compliance with the License.
 * You may obtain a copy of the License at
 *
 *      http://www.apache.org/licenses/LICENSE-2.0
 *
 * Unless required by applicable law or agreed to in writing, software
 * distributed under the License is distributed on an "AS IS" BASIS,
 * WITHOUT WARRANTIES OR CONDITIONS OF ANY KIND, either express or implied.
 * See the License for the specific language governing permissions and
 * limitations under the License.
 */

package android.telephony;

import android.Manifest;
import android.annotation.NonNull;
import android.annotation.Nullable;
import android.annotation.RequiresPermission;
import android.annotation.SuppressLint;
import android.annotation.SystemApi;
import android.annotation.SystemService;
import android.annotation.TestApi;
import android.compat.annotation.UnsupportedAppUsage;
import android.content.ComponentName;
import android.content.Context;
import android.os.PersistableBundle;
import android.os.RemoteException;
import android.service.carrier.CarrierService;
import android.telecom.TelecomManager;
import android.telephony.ims.ImsReasonInfo;
import android.telephony.ims.ImsSsData;

import com.android.internal.telephony.ICarrierConfigLoader;
import com.android.telephony.Rlog;

import java.util.concurrent.TimeUnit;

/**
 * Provides access to telephony configuration values that are carrier-specific.
 */
@SystemService(Context.CARRIER_CONFIG_SERVICE)
public class CarrierConfigManager {
    private final static String TAG = "CarrierConfigManager";

    /**
     * Extra included in {@link #ACTION_CARRIER_CONFIG_CHANGED} to indicate the slot index that the
     * broadcast is for.
     */
    public static final String EXTRA_SLOT_INDEX = "android.telephony.extra.SLOT_INDEX";

    /**
     * Extra included in {@link #ACTION_CARRIER_CONFIG_CHANGED} to indicate whether this is a
     * rebroadcast on unlock. Defaults to {@code false} if not specified.
     * @hide
     */
    public static final String EXTRA_REBROADCAST_ON_UNLOCK =
            "android.telephony.extra.REBROADCAST_ON_UNLOCK";

    /**
     * Optional extra included in {@link #ACTION_CARRIER_CONFIG_CHANGED} to indicate the
     * subscription index that the broadcast is for, if a valid one is available.
     */
    public static final String EXTRA_SUBSCRIPTION_INDEX =
            SubscriptionManager.EXTRA_SUBSCRIPTION_INDEX;

    /**
     * Service class flag if not specify a service class.
     * Reference: 3GPP TS 27.007 Section 7.4 Facility lock +CLCK
     * @hide
     */
    public static final int SERVICE_CLASS_NONE = ImsSsData.SERVICE_CLASS_NONE;

    /**
     * Service class flag for voice telephony.
     * Reference: 3GPP TS 27.007 Section 7.4 Facility lock +CLCK
     * @hide
     */
    public static final int SERVICE_CLASS_VOICE = ImsSsData.SERVICE_CLASS_VOICE;

    private final Context mContext;

    /**
     * @hide
     */
    public CarrierConfigManager(Context context) {
        mContext = context;
    }

    /**
     * This intent is broadcast by the system when carrier config changes. An int is specified in
     * {@link #EXTRA_SLOT_INDEX} to indicate the slot index that this is for. An optional int extra
     * {@link #EXTRA_SUBSCRIPTION_INDEX} is included to indicate the subscription index if a valid
     * one is available for the slot index. An optional int extra
     * {@link TelephonyManager#EXTRA_CARRIER_ID} is included to indicate the carrier id for the
     * changed carrier configuration. An optional int extra
     * {@link TelephonyManager#EXTRA_SPECIFIC_CARRIER_ID} is included to indicate the precise
     * carrier id for the changed carrier configuration.
     * @see TelephonyManager#getSimCarrierId()
     * @see TelephonyManager#getSimSpecificCarrierId()
     */
    public static final String
            ACTION_CARRIER_CONFIG_CHANGED = "android.telephony.action.CARRIER_CONFIG_CHANGED";

    // Below are the keys used in carrier config bundles. To add a new variable, define the key and
    // give it a default value in sDefaults. If you need to ship a per-network override in the
    // system image, that can be added in packages/apps/CarrierConfig.

    /**
     * Specifies a value that identifies the version of the carrier configuration that is
     * currently in use. This string is displayed on the UI.
     * The format of the string is not specified.
     */
    public static final String KEY_CARRIER_CONFIG_VERSION_STRING =
            "carrier_config_version_string";

    /**
     * This flag specifies whether VoLTE availability is based on provisioning. By default this is
     * false.
     */
    public static final String
            KEY_CARRIER_VOLTE_PROVISIONED_BOOL = "carrier_volte_provisioned_bool";

    /**
     * Boolean indicating the Supplementary Services(SS) is disable when airplane mode on in the
     * Call Settings menu.
     * {@code true}: SS is disable when airplane mode on.
     * {@code false}: SS is enable when airplane mode on.
     * The default value for this key is {@code false}
     */
    public static final String KEY_DISABLE_SUPPLEMENTARY_SERVICES_IN_AIRPLANE_MODE_BOOL =
            "disable_supplementary_services_in_airplane_mode_bool";

    /**
     * Boolean indicating if the "Call forwarding" item is visible in the Call Settings menu.
     * true means visible. false means gone.
     * @hide
     */
    public static final String KEY_CALL_FORWARDING_VISIBILITY_BOOL =
            "call_forwarding_visibility_bool";

    /**
     * Boolean indicating if carrier supports call forwarding option "When unreachable".
     *
     * {@code true}: Call forwarding option "When unreachable" is supported.
     * {@code false}: Call forwarding option "When unreachable" is not supported. Option will be
     * removed in the UI.
     *
     * By default this value is true.
     * @hide
     */
    public static final String KEY_CALL_FORWARDING_WHEN_UNREACHABLE_SUPPORTED_BOOL =
            "call_forwarding_when_unreachable_supported_bool";

     /**
      * Boolean indicating if carrier supports call forwarding option "When unanswered".
      *
      * {@code true}: Call forwarding option "When unanswered" is supported.
      * {@code false}: Call forwarding option "When unanswered" is not supported. Option will be
      * removed in the UI.
      *
      * By default this value is true.
      * @hide
      */
    public static final String KEY_CALL_FORWARDING_WHEN_UNANSWERED_SUPPORTED_BOOL =
            "call_forwarding_when_unanswered_supported_bool";

     /**
      * Boolean indicating if carrier supports call forwarding option "When busy".
      *
      * {@code true}: Call forwarding option "When busy" is supported.
      * {@code false}: Call forwarding option "When busy" is not supported. Option will be
      * removed in the UI.
      *
      * By default this value is true.
      * @hide
      */
    public static final String KEY_CALL_FORWARDING_WHEN_BUSY_SUPPORTED_BOOL =
            "call_forwarding_when_busy_supported_bool";

    /**
     * Boolean indicating if the "Caller ID" item is visible in the Additional Settings menu.
     * true means visible. false means gone.
     * @hide
     */
    public static final String KEY_ADDITIONAL_SETTINGS_CALLER_ID_VISIBILITY_BOOL =
            "additional_settings_caller_id_visibility_bool";

    /**
     * Boolean indicating if the "Call Waiting" item is visible in the Additional Settings menu.
     * true means visible. false means gone.
     * @hide
     */
    public static final String KEY_ADDITIONAL_SETTINGS_CALL_WAITING_VISIBILITY_BOOL =
            "additional_settings_call_waiting_visibility_bool";

   /**
    * Boolean indicating if the "Call barring" item is visible in the Call Settings menu.
    * If true, the "Call Barring" menu will be visible. If false, the menu will be gone.
    *
    * Disabled by default.
    */
    public static final String KEY_CALL_BARRING_VISIBILITY_BOOL =
            "call_barring_visibility_bool";

    /**
     * Flag indicating whether or not changing the call barring password via the "Call Barring"
     * settings menu is supported. If true, the option will be visible in the "Call
     * Barring" settings menu. If false, the option will not be visible.
     *
     * Enabled by default.
     */
    public static final String KEY_CALL_BARRING_SUPPORTS_PASSWORD_CHANGE_BOOL =
            "call_barring_supports_password_change_bool";

    /**
     * Flag indicating whether or not deactivating all call barring features via the "Call Barring"
     * settings menu is supported. If true, the option will be visible in the "Call
     * Barring" settings menu. If false, the option will not be visible.
     *
     * Enabled by default.
     */
    public static final String KEY_CALL_BARRING_SUPPORTS_DEACTIVATE_ALL_BOOL =
            "call_barring_supports_deactivate_all_bool";

    /**
     * Specifies the service class for call barring service. Default value is
     * {@link #SERVICE_CLASS_VOICE}.
     * The value set as below:
     * <ul>
     * <li>0: {@link #SERVICE_CLASS_NONE}</li>
     * <li>1: {@link #SERVICE_CLASS_VOICE}</li>
     * </ul>
     * @hide
     */
    public static final String KEY_CALL_BARRING_DEFAULT_SERVICE_CLASS_INT =
            "call_barring_default_service_class_int";

    /**
     * Flag indicating whether the Phone app should ignore EVENT_SIM_NETWORK_LOCKED
     * events from the Sim.
     * If true, this will prevent the IccNetworkDepersonalizationPanel from being shown, and
     * effectively disable the "Sim network lock" feature.
     */
    public static final String
            KEY_IGNORE_SIM_NETWORK_LOCKED_EVENTS_BOOL = "ignore_sim_network_locked_events_bool";

    /**
     * When checking if a given number is the voicemail number, if this flag is true
     * then in addition to comparing the given number to the voicemail number, we also compare it
     * to the mdn. If this flag is false, the given number is only compared to the voicemail number.
     * By default this value is false.
     */
    public static final String KEY_MDN_IS_ADDITIONAL_VOICEMAIL_NUMBER_BOOL =
            "mdn_is_additional_voicemail_number_bool";

    /**
     * Flag indicating whether the Phone app should provide a "Dismiss" button on the SIM network
     * unlock screen. The default value is true. If set to false, there will be *no way* to dismiss
     * the SIM network unlock screen if you don't enter the correct unlock code. (One important
     * consequence: there will be no way to make an Emergency Call if your SIM is network-locked and
     * you don't know the PIN.)
     */
    public static final String
            KEY_SIM_NETWORK_UNLOCK_ALLOW_DISMISS_BOOL = "sim_network_unlock_allow_dismiss_bool";

    /**
     * Flag indicating whether or not sending emergency SMS messages over IMS
     * is supported when in LTE/limited LTE (Emergency only) service mode..
     *
     */
    public static final String
            KEY_SUPPORT_EMERGENCY_SMS_OVER_IMS_BOOL = "support_emergency_sms_over_ims_bool";

    /** Flag indicating if the phone is a world phone */
    public static final String KEY_WORLD_PHONE_BOOL = "world_phone_bool";

    /**
     * Flag to require or skip entitlement checks.
     * If true, entitlement checks will be executed if device has been configured for it,
     * If false, entitlement checks will be skipped.
     */
    public static final String
            KEY_REQUIRE_ENTITLEMENT_CHECKS_BOOL = "require_entitlement_checks_bool";

    /**
     * Flag indicating whether radio is to be restarted on error PDP_FAIL_REGULAR_DEACTIVATION
     * This is false by default.
     *
     * @deprecated Use {@link #KEY_RADIO_RESTART_FAILURE_CAUSES_INT_ARRAY} instead
     */
    @Deprecated
    public static final String KEY_RESTART_RADIO_ON_PDP_FAIL_REGULAR_DEACTIVATION_BOOL =
            "restart_radio_on_pdp_fail_regular_deactivation_bool";

    /**
     * A list of failure cause codes that will trigger a modem restart when telephony receiving
     * one of those during data setup. The cause codes are defined in 3GPP TS 24.008 Annex I and
     * TS 24.301 Annex B.
     */
    public static final String KEY_RADIO_RESTART_FAILURE_CAUSES_INT_ARRAY =
            "radio_restart_failure_causes_int_array";

    /**
     * If true, enable vibration (haptic feedback) for key presses in the EmergencyDialer activity.
     * The pattern is set on a per-platform basis using config_virtualKeyVibePattern. To be
     * consistent with the regular Dialer, this value should agree with the corresponding values
     * from config.xml under apps/Contacts.
     */
    public static final String
            KEY_ENABLE_DIALER_KEY_VIBRATION_BOOL = "enable_dialer_key_vibration_bool";

    /** Flag indicating if dtmf tone type is enabled */
    public static final String KEY_DTMF_TYPE_ENABLED_BOOL = "dtmf_type_enabled_bool";

    /** Flag indicating if auto retry is enabled */
    public static final String KEY_AUTO_RETRY_ENABLED_BOOL = "auto_retry_enabled_bool";

    /**
     * Determine whether we want to play local DTMF tones in a call, or just let the radio/BP handle
     * playing of the tones.
     */
    public static final String KEY_ALLOW_LOCAL_DTMF_TONES_BOOL = "allow_local_dtmf_tones_bool";

    /**
     * Determines if the carrier requires that a tone be played to the remote party when an app is
     * recording audio during a call (e.g. using a call recording app).
     * <p>
     * Note: This requires the Telephony config_supports_telephony_audio_device overlay to be true
     * in order to work.
     * @hide
     */
    public static final String KEY_PLAY_CALL_RECORDING_TONE_BOOL = "play_call_recording_tone_bool";
    /**
     * Determines if the carrier requires converting the destination number before sending out an
     * SMS. Certain networks and numbering plans require different formats.
     */
    public static final String KEY_SMS_REQUIRES_DESTINATION_NUMBER_CONVERSION_BOOL=
            "sms_requires_destination_number_conversion_bool";

    /**
     * If true, show an onscreen "Dial" button in the dialer. In practice this is used on all
     * platforms, even the ones with hard SEND/END keys, but for maximum flexibility it's controlled
     * by a flag here (which can be overridden on a per-product basis.)
     */
    public static final String KEY_SHOW_ONSCREEN_DIAL_BUTTON_BOOL = "show_onscreen_dial_button_bool";

    /** Determines if device implements a noise suppression device for in call audio. */
    public static final String
            KEY_HAS_IN_CALL_NOISE_SUPPRESSION_BOOL = "has_in_call_noise_suppression_bool";

    /**
     * Determines if the current device should allow emergency numbers to be logged in the Call Log.
     * (Some carriers require that emergency calls *not* be logged, presumably to avoid the risk of
     * accidental redialing from the call log UI. This is a good idea, so the default here is
     * false.)
     */
    public static final String
            KEY_ALLOW_EMERGENCY_NUMBERS_IN_CALL_LOG_BOOL = "allow_emergency_numbers_in_call_log_bool";

    /**
     * A string array containing numbers that shouldn't be included in the call log.
     */
    public static final String KEY_UNLOGGABLE_NUMBERS_STRING_ARRAY =
            "unloggable_numbers_string_array";

    /** If true, removes the Voice Privacy option from Call Settings */
    public static final String KEY_VOICE_PRIVACY_DISABLE_UI_BOOL = "voice_privacy_disable_ui_bool";

    /** Control whether users can reach the carrier portions of Cellular Network Settings. */
    public static final String
            KEY_HIDE_CARRIER_NETWORK_SETTINGS_BOOL = "hide_carrier_network_settings_bool";

    /**
     * Only allow auto selection in Advanced Network Settings when in home network.
     * Manual selection is allowed when in roaming network.
     */
    public static final String KEY_ONLY_AUTO_SELECT_IN_HOME_NETWORK_BOOL =
            "only_auto_select_in_home_network";

    /**
     * Control whether users receive a simplified network settings UI and improved network
     * selection.
     */
    public static final String
            KEY_SIMPLIFIED_NETWORK_SETTINGS_BOOL = "simplified_network_settings_bool";

    /** Control whether users can reach the SIM lock settings. */
    public static final String
            KEY_HIDE_SIM_LOCK_SETTINGS_BOOL = "hide_sim_lock_settings_bool";

    /** Control whether users can edit APNs in Settings. */
    public static final String KEY_APN_EXPAND_BOOL = "apn_expand_bool";

    /** Control whether users can choose a network operator. */
    public static final String KEY_OPERATOR_SELECTION_EXPAND_BOOL = "operator_selection_expand_bool";

    /** Used in Cellular Network Settings for preferred network type. */
    public static final String KEY_PREFER_2G_BOOL = "prefer_2g_bool";

    /** Show cdma network mode choices 1x, 3G, global etc. */
    public static final String KEY_SHOW_CDMA_CHOICES_BOOL = "show_cdma_choices_bool";

    /** CDMA activation goes through HFA */
    public static final String KEY_USE_HFA_FOR_PROVISIONING_BOOL = "use_hfa_for_provisioning_bool";

    /**
     * CDMA activation goes through OTASP.
     * <p>
     * TODO: This should be combined with config_use_hfa_for_provisioning and implemented as an enum
     * (NONE, HFA, OTASP).
     */
    public static final String KEY_USE_OTASP_FOR_PROVISIONING_BOOL = "use_otasp_for_provisioning_bool";

    /** Display carrier settings menu if true */
    public static final String KEY_CARRIER_SETTINGS_ENABLE_BOOL = "carrier_settings_enable_bool";

    /** Does not display additional call setting for IMS phone based on GSM Phone */
    public static final String KEY_ADDITIONAL_CALL_SETTING_BOOL = "additional_call_setting_bool";

    /** Show APN Settings for some CDMA carriers */
    public static final String KEY_SHOW_APN_SETTING_CDMA_BOOL = "show_apn_setting_cdma_bool";

    /** After a CDMA conference call is merged, the swap button should be displayed. */
    public static final String KEY_SUPPORT_SWAP_AFTER_MERGE_BOOL = "support_swap_after_merge_bool";

    /**
     * Determine whether user can edit voicemail number in Settings.
     */
    public static final String KEY_EDITABLE_VOICEMAIL_NUMBER_SETTING_BOOL =
            "editable_voicemail_number_setting_bool";

    /**
     * Since the default voicemail number is empty, if a SIM card does not have a voicemail number
     * available the user cannot use voicemail. This flag allows the user to edit the voicemail
     * number in such cases, and is false by default.
     */
    public static final String KEY_EDITABLE_VOICEMAIL_NUMBER_BOOL= "editable_voicemail_number_bool";

    /**
     * Determine whether the voicemail notification is persistent in the notification bar. If true,
     * the voicemail notifications cannot be dismissed from the notification bar.
     */
    public static final String
            KEY_VOICEMAIL_NOTIFICATION_PERSISTENT_BOOL = "voicemail_notification_persistent_bool";

    /** For IMS video over LTE calls, determines whether video pause signalling is supported. */
    public static final String
            KEY_SUPPORT_PAUSE_IMS_VIDEO_CALLS_BOOL = "support_pause_ims_video_calls_bool";

    /**
     * Disables dialing "*228" (OTASP provisioning) on CDMA carriers where it is not supported or is
     * potentially harmful by locking the SIM to 3G.
     */
    public static final String
            KEY_DISABLE_CDMA_ACTIVATION_CODE_BOOL = "disable_cdma_activation_code_bool";

    /**
     * List of RIL radio technologies (See {@link ServiceState} {@code RIL_RADIO_TECHNOLOGY_*}
     * constants) which support only a single data connection at a time. Some carriers do not
     * support multiple pdp on UMTS.
     */
    public static final String
            KEY_ONLY_SINGLE_DC_ALLOWED_INT_ARRAY = "only_single_dc_allowed_int_array";

    /**
     * Override the platform's notion of a network operator being considered roaming.
     * Value is string array of MCCMNCs to be considered roaming for 3GPP RATs.
     */
    public static final String
            KEY_GSM_ROAMING_NETWORKS_STRING_ARRAY = "gsm_roaming_networks_string_array";

    /**
     * Override the platform's notion of a network operator being considered not roaming.
     * Value is string array of MCCMNCs to be considered not roaming for 3GPP RATs.
     */
    public static final String
            KEY_GSM_NONROAMING_NETWORKS_STRING_ARRAY = "gsm_nonroaming_networks_string_array";

    /**
     * The package name containing the ImsService that will be bound to the telephony framework to
     * support both IMS MMTEL and RCS feature functionality instead of the device default
     * ImsService for this subscription.
     * @deprecated Use {@link #KEY_CONFIG_IMS_MMTEL_PACKAGE_OVERRIDE_STRING} and
     * {@link #KEY_CONFIG_IMS_RCS_PACKAGE_OVERRIDE_STRING} instead to configure these values
     * separately. If any of those values are not empty, they will override this value.
     */
    public static final String KEY_CONFIG_IMS_PACKAGE_OVERRIDE_STRING =
            "config_ims_package_override_string";

    /**
     * The package name containing the ImsService that will be bound to the telephony framework to
     * support IMS MMTEL feature functionality instead of the device default ImsService for this
     * subscription.
     */
    public static final String KEY_CONFIG_IMS_MMTEL_PACKAGE_OVERRIDE_STRING =
            "config_ims_mmtel_package_override_string";

    /**
     * The package name containing the ImsService that will be bound to the telephony framework to
     * support IMS RCS feature functionality instead of the device default ImsService for this
     * subscription.
     */
    public static final String KEY_CONFIG_IMS_RCS_PACKAGE_OVERRIDE_STRING =
            "config_ims_rcs_package_override_string";

    /**
     * Override the package that will manage {@link SubscriptionPlan}
     * information instead of the {@link CarrierService} that defines this
     * value.
     *
     * @see SubscriptionManager#getSubscriptionPlans(int)
     * @see SubscriptionManager#setSubscriptionPlans(int, java.util.List)
     */
    public static final String KEY_CONFIG_PLANS_PACKAGE_OVERRIDE_STRING =
            "config_plans_package_override_string";

    /**
     * Override the platform's notion of a network operator being considered roaming.
     * Value is string array of SIDs to be considered roaming for 3GPP2 RATs.
     */
    public static final String
            KEY_CDMA_ROAMING_NETWORKS_STRING_ARRAY = "cdma_roaming_networks_string_array";

    /**
     * Override the platform's notion of a network operator being considered non roaming.
     * Value is string array of SIDs to be considered not roaming for 3GPP2 RATs.
     */
    public static final String
            KEY_CDMA_NONROAMING_NETWORKS_STRING_ARRAY = "cdma_nonroaming_networks_string_array";

    /**
     * Override the platform's notion of a network operator being considered non roaming.
     * If true all networks are considered as home network a.k.a non-roaming.  When false,
     * the 2 pairs of CMDA and GSM roaming/non-roaming arrays are consulted.
     *
     * @see #KEY_GSM_ROAMING_NETWORKS_STRING_ARRAY
     * @see #KEY_GSM_NONROAMING_NETWORKS_STRING_ARRAY
     * @see #KEY_CDMA_ROAMING_NETWORKS_STRING_ARRAY
     * @see #KEY_CDMA_NONROAMING_NETWORKS_STRING_ARRAY
     */
    public static final String
            KEY_FORCE_HOME_NETWORK_BOOL = "force_home_network_bool";

    /**
     * Flag specifying whether VoLTE should be available for carrier, independent of carrier
     * provisioning. If false: hard disabled. If true: then depends on carrier provisioning,
     * availability, etc.
     */
    public static final String KEY_CARRIER_VOLTE_AVAILABLE_BOOL = "carrier_volte_available_bool";

    /**
     * Flag specifying whether video telephony is available for carrier. If false: hard disabled.
     * If true: then depends on carrier provisioning, availability, etc.
     */
    public static final String KEY_CARRIER_VT_AVAILABLE_BOOL = "carrier_vt_available_bool";

    /**
     * Flag specifying whether to show an alert dialog for 5G disable when the user disables VoLTE.
     * By default this value is {@code false}.
     *
     * @hide
     */
    public static final String KEY_VOLTE_5G_LIMITED_ALERT_DIALOG_BOOL =
            "volte_5g_limited_alert_dialog_bool";

    /**
     * Flag specifying whether the carrier wants to notify the user when a VT call has been handed
     * over from WIFI to LTE.
     * <p>
     * The handover notification is sent as a
     * {@link TelephonyManager#EVENT_HANDOVER_VIDEO_FROM_WIFI_TO_LTE}
     * {@link android.telecom.Connection} event, which an {@link android.telecom.InCallService}
     * should use to trigger the display of a user-facing message.
     * <p>
     * The Connection event is sent to the InCallService only once, the first time it occurs.
     * @hide
     */
    public static final String KEY_NOTIFY_HANDOVER_VIDEO_FROM_WIFI_TO_LTE_BOOL =
            "notify_handover_video_from_wifi_to_lte_bool";

    /**
     * Flag specifying whether the carrier supports merging a RTT call with a voice call,
     * downgrading the call in the process.
     * @hide
     */
    public static final String KEY_ALLOW_MERGING_RTT_CALLS_BOOL =
             "allow_merging_rtt_calls_bool";

    /**
     * Flag specifying whether the carrier wants to notify the user when a VT call has been handed
     * over from LTE to WIFI.
     * <p>
     * The handover notification is sent as a
     * {@link TelephonyManager#EVENT_HANDOVER_VIDEO_FROM_LTE_TO_WIFI}
     * {@link android.telecom.Connection} event, which an {@link android.telecom.InCallService}
     * should use to trigger the display of a user-facing message.
     * @hide
     */
    public static final String KEY_NOTIFY_HANDOVER_VIDEO_FROM_LTE_TO_WIFI_BOOL =
            "notify_handover_video_from_lte_to_wifi_bool";

    /**
     * Flag specifying whether the carrier supports downgrading a video call (tx, rx or tx/rx)
     * directly to an audio call.
     * @hide
     */
    public static final String KEY_SUPPORT_DOWNGRADE_VT_TO_AUDIO_BOOL =
            "support_downgrade_vt_to_audio_bool";

    /**
     * Where there is no preloaded voicemail number on a SIM card, specifies the carrier's default
     * voicemail number.
     * When empty string, no default voicemail number is specified.
     */
    public static final String KEY_DEFAULT_VM_NUMBER_STRING = "default_vm_number_string";

    /**
     * Where there is no preloaded voicemail number on a SIM card, specifies the carrier's default
     * voicemail number for roaming network.
     * When empty string, no default voicemail number is specified for roaming network.
     * @hide
     */
    public static final String KEY_DEFAULT_VM_NUMBER_ROAMING_STRING =
            "default_vm_number_roaming_string";

    /**
     * Where there is no preloaded voicemail number on a SIM card, specifies the carrier's default
     * voicemail number while the device is both roaming and not registered for IMS.
     * When empty string, no default voicemail number is specified for roaming network and
     * unregistered state in IMS.
     */
    public static final String KEY_DEFAULT_VM_NUMBER_ROAMING_AND_IMS_UNREGISTERED_STRING =
            "default_vm_number_roaming_and_ims_unregistered_string";

    /**
     * Flag that specifies to use the user's own phone number as the voicemail number when there is
     * no pre-loaded voicemail number on the SIM card.
     * <p>
     * {@link #KEY_DEFAULT_VM_NUMBER_STRING} takes precedence over this flag.
     * <p>
     * If false, the system default (*86) will be used instead.
     */
    public static final String KEY_CONFIG_TELEPHONY_USE_OWN_NUMBER_FOR_VOICEMAIL_BOOL =
            "config_telephony_use_own_number_for_voicemail_bool";

    /**
     * When {@code true}, changes to the mobile data enabled switch will not cause the VT
     * registration state to change.  That is, turning on or off mobile data will not cause VT to be
     * enabled or disabled.
     * When {@code false}, disabling mobile data will cause VT to be de-registered.
     */
    public static final String KEY_IGNORE_DATA_ENABLED_CHANGED_FOR_VIDEO_CALLS =
            "ignore_data_enabled_changed_for_video_calls";

    /**
     * Flag indicating whether data used for a video call over LTE is metered or not.
     * <p>
     * When {@code true}, if the device hits the data limit or data is disabled during a ViLTE call,
     * the call will be downgraded to audio-only (or paused if
     * {@link #KEY_SUPPORT_PAUSE_IMS_VIDEO_CALLS_BOOL} is {@code true}).
     *
     * @hide
     */
    public static final String KEY_VILTE_DATA_IS_METERED_BOOL = "vilte_data_is_metered_bool";

    /**
     * Flag specifying whether WFC over IMS should be available for carrier: independent of
     * carrier provisioning. If false: hard disabled. If true: then depends on carrier
     * provisioning, availability etc.
     */
    public static final String KEY_CARRIER_WFC_IMS_AVAILABLE_BOOL = "carrier_wfc_ims_available_bool";

    /**
     * Specifies a map from dialstrings to replacements for roaming network service numbers which
     * cannot be replaced on the carrier side.
     * <p>
     * Individual entries have the format:
     * [dialstring to replace]:[replacement]
     */
    public static final String KEY_DIAL_STRING_REPLACE_STRING_ARRAY =
            "dial_string_replace_string_array";

    /**
     * Flag specifying whether WFC over IMS supports the "wifi only" option.  If false, the wifi
     * calling settings will not include an option for "wifi only".  If true, the wifi calling
     * settings will include an option for "wifi only"
     * <p>
     * By default, it is assumed that WFC supports "wifi only".
     */
    public static final String KEY_CARRIER_WFC_SUPPORTS_WIFI_ONLY_BOOL =
            "carrier_wfc_supports_wifi_only_bool";

    /**
     * Default mode for WFC over IMS on home network:
     * <ul>
     *   <li>0: Wi-Fi only
     *   <li>1: prefer mobile network
     *   <li>2: prefer Wi-Fi
     * </ul>
     */
    public static final String KEY_CARRIER_DEFAULT_WFC_IMS_MODE_INT =
            "carrier_default_wfc_ims_mode_int";

    /**
     * Default mode for WFC over IMS on roaming network.
     * See {@link #KEY_CARRIER_DEFAULT_WFC_IMS_MODE_INT} for meaning of values.
     */
    public static final String KEY_CARRIER_DEFAULT_WFC_IMS_ROAMING_MODE_INT =
            "carrier_default_wfc_ims_roaming_mode_int";

    /**
     * Default WFC_IMS_enabled: true VoWiFi by default is on
     *                          false VoWiFi by default is off
     */
    public static final String KEY_CARRIER_DEFAULT_WFC_IMS_ENABLED_BOOL =
            "carrier_default_wfc_ims_enabled_bool";

    /**
     * Default WFC_IMS_roaming_enabled: true VoWiFi roaming by default is on
     *                                  false VoWiFi roaming by default is off
     * @hide
     */
    public static final String KEY_CARRIER_DEFAULT_WFC_IMS_ROAMING_ENABLED_BOOL =
            "carrier_default_wfc_ims_roaming_enabled_bool";

    /**
     * Flag indicating whether failed calls due to no service should prompt the user to enable
     * WIFI calling.  When {@code true}, if the user attempts to establish a call when there is no
     * service available, they are connected to WIFI, and WIFI calling is disabled, a different
     * call failure message will be used to encourage the user to enable WIFI calling.
     * @hide
     */
    public static final String KEY_CARRIER_PROMOTE_WFC_ON_CALL_FAIL_BOOL =
            "carrier_promote_wfc_on_call_fail_bool";

    /**
     * Flag specifying whether provisioning is required for RCS.
     */
    public static final String KEY_CARRIER_RCS_PROVISIONING_REQUIRED_BOOL =
            "carrier_rcs_provisioning_required_bool";

    /**
     * Flag specifying whether provisioning is required for VoLTE, Video Telephony, and WiFi
     * Calling.
     */
    public static final String KEY_CARRIER_VOLTE_PROVISIONING_REQUIRED_BOOL
            = "carrier_volte_provisioning_required_bool";

    /**
     * Flag indicating whether or not the IMS MmTel UT capability requires carrier provisioning
     * before it can be set as enabled.
     *
     * If true, the UT capability will be set to false for the newly loaded subscription
     * and will require the carrier provisioning app to set the persistent provisioning result.
     * If false, the platform will not wait for provisioning status updates for the UT capability
     * and enable the UT over IMS capability for the subscription when the subscription is loaded.
     *
     * The default value for this key is {@code false}.
     */
    public static final String KEY_CARRIER_UT_PROVISIONING_REQUIRED_BOOL =
            "carrier_ut_provisioning_required_bool";

    /**
     * Flag indicating whether or not the carrier supports Supplementary Services over the UT
     * interface for this subscription.
     *
     * If true, the device will use Supplementary Services over UT when provisioned (see
     * {@link #KEY_CARRIER_UT_PROVISIONING_REQUIRED_BOOL}). If false, this device will fallback to
     * circuit switch for supplementary services and will disable this capability for IMS entirely.
     *
     * The default value for this key is {@code true}.
     */
    public static final String KEY_CARRIER_SUPPORTS_SS_OVER_UT_BOOL =
            "carrier_supports_ss_over_ut_bool";

    /**
     * Flag specifying if WFC provisioning depends on VoLTE provisioning.
     *
     * {@code false}: default value; honor actual WFC provisioning state.
     * {@code true}: when VoLTE is not provisioned, treat WFC as not provisioned; when VoLTE is
     *               provisioned, honor actual WFC provisioning state.
     *
     * As of now, Verizon is the only carrier enforcing this dependency in their
     * WFC awareness and activation requirements.
     */
    public static final String KEY_CARRIER_VOLTE_OVERRIDE_WFC_PROVISIONING_BOOL
            = "carrier_volte_override_wfc_provisioning_bool";

    /**
     * Override the device's configuration for the cellular data service to use for this SIM card.
     * @hide
     */
    public static final String KEY_CARRIER_DATA_SERVICE_WWAN_PACKAGE_OVERRIDE_STRING
            = "carrier_data_service_wwan_package_override_string";

    /**
     * Override the device's configuration for the IWLAN data service to use for this SIM card.
     * @hide
     */
    public static final String KEY_CARRIER_DATA_SERVICE_WLAN_PACKAGE_OVERRIDE_STRING
            = "carrier_data_service_wlan_package_override_string";

    /**
     * Override the device's configuration for the cellular data service class to use
     * for this SIM card.
     * @hide
     */
    public static final String KEY_CARRIER_DATA_SERVICE_WWAN_CLASS_OVERRIDE_STRING =
            "carrier_data_service_wwan_class_override_string";

    /**
     * Override the device's configuration for the IWLAN data service class to use
     * for this SIM card.
     * @hide
     */
    public static final String KEY_CARRIER_DATA_SERVICE_WLAN_CLASS_OVERRIDE_STRING =
            "carrier_data_service_wlan_class_override_string";

    /** Flag specifying whether VoLTE TTY is supported. */
    public static final String KEY_CARRIER_VOLTE_TTY_SUPPORTED_BOOL
            = "carrier_volte_tty_supported_bool";

    /**
     * Flag specifying whether IMS service can be turned off. If false then the service will not be
     * turned-off completely, but individual features can be disabled.
     */
    public static final String KEY_CARRIER_ALLOW_TURNOFF_IMS_BOOL
            = "carrier_allow_turnoff_ims_bool";

    /**
     * Flag specifying whether Generic Bootstrapping Architecture capable SIM is required for IMS.
     */
    public static final String KEY_CARRIER_IMS_GBA_REQUIRED_BOOL
            = "carrier_ims_gba_required_bool";

    /**
     * Flag specifying whether IMS instant lettering is available for the carrier.  {@code True} if
     * instant lettering is available for the carrier, {@code false} otherwise.
     */
    public static final String KEY_CARRIER_INSTANT_LETTERING_AVAILABLE_BOOL =
            "carrier_instant_lettering_available_bool";

    /*
     * Flag specifying whether IMS should be the first phone attempted for E911 even if the
     * phone is not in service.
     */
    public static final String KEY_CARRIER_USE_IMS_FIRST_FOR_EMERGENCY_BOOL
            = "carrier_use_ims_first_for_emergency_bool";

    /**
     * When IMS instant lettering is available for a carrier (see
     * {@link #KEY_CARRIER_INSTANT_LETTERING_AVAILABLE_BOOL}), determines the list of characters
     * which may not be contained in messages.  Should be specified as a regular expression suitable
     * for use with {@link String#matches(String)}.
     */
    public static final String KEY_CARRIER_INSTANT_LETTERING_INVALID_CHARS_STRING =
            "carrier_instant_lettering_invalid_chars_string";

    /**
     * When IMS instant lettering is available for a carrier (see
     * {@link #KEY_CARRIER_INSTANT_LETTERING_AVAILABLE_BOOL}), determines a list of characters which
     * must be escaped with a backslash '\' character.  Should be specified as a string containing
     * the characters to be escaped.  For example to escape quote and backslash the string would be
     * a quote and a backslash.
     */
    public static final String KEY_CARRIER_INSTANT_LETTERING_ESCAPED_CHARS_STRING =
            "carrier_instant_lettering_escaped_chars_string";

    /**
     * When IMS instant lettering is available for a carrier (see
     * {@link #KEY_CARRIER_INSTANT_LETTERING_AVAILABLE_BOOL}), determines the character encoding
     * which will be used when determining the length of messages.  Used in the InCall UI to limit
     * the number of characters the user may type.  If empty-string, the instant lettering
     * message size limit will be enforced on a 1:1 basis.  That is, each character will count
     * towards the messages size limit as a single bye.  If a character encoding is specified, the
     * message size limit will be based on the number of bytes in the message per the specified
     * encoding.
     */
    public static final String KEY_CARRIER_INSTANT_LETTERING_ENCODING_STRING =
            "carrier_instant_lettering_encoding_string";

    /**
     * When IMS instant lettering is available for a carrier (see
     * {@link #KEY_CARRIER_INSTANT_LETTERING_AVAILABLE_BOOL}), the length limit for messages.  Used
     * in the InCall UI to ensure the user cannot enter more characters than allowed by the carrier.
     * See also {@link #KEY_CARRIER_INSTANT_LETTERING_ENCODING_STRING} for more information on how
     * the length of the message is calculated.
     */
    public static final String KEY_CARRIER_INSTANT_LETTERING_LENGTH_LIMIT_INT =
            "carrier_instant_lettering_length_limit_int";

    /**
     * If Voice Radio Technology is RIL_RADIO_TECHNOLOGY_LTE:14 or RIL_RADIO_TECHNOLOGY_UNKNOWN:0
     * this is the value that should be used instead. A configuration value of
     * RIL_RADIO_TECHNOLOGY_UNKNOWN:0 means there is no replacement value and that the default
     * assumption for phone type (GSM) should be used.
     */
    public static final String KEY_VOLTE_REPLACEMENT_RAT_INT = "volte_replacement_rat_int";

    /**
     * The default sim call manager to use when the default dialer doesn't implement one. A sim call
     * manager can control and route outgoing and incoming phone calls, even if they're placed
     * using another connection service (PSTN, for example).
     */
    public static final String KEY_DEFAULT_SIM_CALL_MANAGER_STRING = "default_sim_call_manager_string";

    /**
     * The default flag specifying whether ETWS/CMAS test setting is forcibly disabled in
     * Settings->More->Emergency broadcasts menu even though developer options is turned on.
     * @deprecated Use {@code com.android.cellbroadcastreceiver.CellBroadcastReceiver} resource
     * {@code show_test_settings} to control whether to show test alert settings or not.
     */
    @Deprecated
    public static final String KEY_CARRIER_FORCE_DISABLE_ETWS_CMAS_TEST_BOOL =
            "carrier_force_disable_etws_cmas_test_bool";

    /**
     * The default flag specifying whether "Allow alerts" option will be always shown in
     * emergency alerts settings regardless developer options is turned on or not.
     *
     * @deprecated The allow alerts option is always shown now. No longer need a config for that.
     */
    @Deprecated
    public static final String KEY_ALWAYS_SHOW_EMERGENCY_ALERT_ONOFF_BOOL =
            "always_show_emergency_alert_onoff_bool";

    /**
     * The data call retry configuration for different types of APN.
     * @hide
     */
    public static final String KEY_CARRIER_DATA_CALL_RETRY_CONFIG_STRINGS =
            "carrier_data_call_retry_config_strings";

    /**
     * Delay in milliseconds between trying APN from the pool
     * @hide
     */
    public static final String KEY_CARRIER_DATA_CALL_APN_DELAY_DEFAULT_LONG =
            "carrier_data_call_apn_delay_default_long";

    /**
     * Faster delay in milliseconds between trying APN from the pool
     * @hide
     */
    public static final String KEY_CARRIER_DATA_CALL_APN_DELAY_FASTER_LONG =
            "carrier_data_call_apn_delay_faster_long";

    /**
     * Delay in milliseconds for retrying APN after disconnect
     * @hide
     */
    public static final String KEY_CARRIER_DATA_CALL_APN_RETRY_AFTER_DISCONNECT_LONG =
            "carrier_data_call_apn_retry_after_disconnect_long";

    /**
     * Data call setup permanent failure causes by the carrier
     */
    public static final String KEY_CARRIER_DATA_CALL_PERMANENT_FAILURE_STRINGS =
            "carrier_data_call_permanent_failure_strings";

    /**
     * Default APN types that are metered by the carrier
     * @hide
     */
    public static final String KEY_CARRIER_METERED_APN_TYPES_STRINGS =
            "carrier_metered_apn_types_strings";
    /**
     * Default APN types that are roaming-metered by the carrier
     * @hide
     */
    public static final String KEY_CARRIER_METERED_ROAMING_APN_TYPES_STRINGS =
            "carrier_metered_roaming_apn_types_strings";

    /**
     * APN types that are not allowed on cellular
     * @hide
     */
    public static final String KEY_CARRIER_WWAN_DISALLOWED_APN_TYPES_STRING_ARRAY =
            "carrier_wwan_disallowed_apn_types_string_array";

    /**
     * APN types that are not allowed on IWLAN
     * @hide
     */
    public static final String KEY_CARRIER_WLAN_DISALLOWED_APN_TYPES_STRING_ARRAY =
            "carrier_wlan_disallowed_apn_types_string_array";
    /**
     * CDMA carrier ERI (Enhanced Roaming Indicator) file name
     * @hide
     */
    public static final String KEY_CARRIER_ERI_FILE_NAME_STRING =
            "carrier_eri_file_name_string";

    /* The following 3 fields are related to carrier visual voicemail. */

    /**
     * The carrier number mobile outgoing (MO) sms messages are sent to.
     */
    public static final String KEY_VVM_DESTINATION_NUMBER_STRING = "vvm_destination_number_string";

    /**
     * The port through which the mobile outgoing (MO) sms messages are sent through.
     */
    public static final String KEY_VVM_PORT_NUMBER_INT = "vvm_port_number_int";

    /**
     * The type of visual voicemail protocol the carrier adheres to. See {@link TelephonyManager}
     * for possible values. For example {@link TelephonyManager#VVM_TYPE_OMTP}.
     */
    public static final String KEY_VVM_TYPE_STRING = "vvm_type_string";

    /**
     * Whether cellular data is required to access visual voicemail.
     */
    public static final String KEY_VVM_CELLULAR_DATA_REQUIRED_BOOL =
        "vvm_cellular_data_required_bool";

    /**
     * The default OMTP visual voicemail client prefix to use. Defaulted to "//VVM"
     */
    public static final String KEY_VVM_CLIENT_PREFIX_STRING =
            "vvm_client_prefix_string";

    /**
     * Whether to use SSL to connect to the visual voicemail IMAP server. Defaulted to false.
     */
    public static final String KEY_VVM_SSL_ENABLED_BOOL = "vvm_ssl_enabled_bool";

    /**
     * A set of capabilities that should not be used even if it is reported by the visual voicemail
     * IMAP CAPABILITY command.
     */
    public static final String KEY_VVM_DISABLED_CAPABILITIES_STRING_ARRAY =
            "vvm_disabled_capabilities_string_array";

    /**
     * Whether legacy mode should be used when the visual voicemail client is disabled.
     *
     * <p>Legacy mode is a mode that on the carrier side visual voicemail is still activated, but on
     * the client side all network operations are disabled. SMSs are still monitored so a new
     * message SYNC SMS will be translated to show a message waiting indicator, like traditional
     * voicemails.
     *
     * <p>This is for carriers that does not support VVM deactivation so voicemail can continue to
     * function without the data cost.
     */
    public static final String KEY_VVM_LEGACY_MODE_ENABLED_BOOL =
            "vvm_legacy_mode_enabled_bool";

    /**
     * Whether to prefetch audio data on new voicemail arrival, defaulted to true.
     */
    public static final String KEY_VVM_PREFETCH_BOOL = "vvm_prefetch_bool";

    /**
     * The package name of the carrier's visual voicemail app to ensure that dialer visual voicemail
     * and carrier visual voicemail are not active at the same time.
     *
     * @deprecated use {@link #KEY_CARRIER_VVM_PACKAGE_NAME_STRING_ARRAY}.
     */
    @Deprecated
    public static final String KEY_CARRIER_VVM_PACKAGE_NAME_STRING = "carrier_vvm_package_name_string";

    /**
     * A list of the carrier's visual voicemail app package names to ensure that dialer visual
     * voicemail and carrier visual voicemail are not active at the same time.
     */
    public static final String KEY_CARRIER_VVM_PACKAGE_NAME_STRING_ARRAY =
            "carrier_vvm_package_name_string_array";

    /**
     * Flag specifying whether ICCID is showed in SIM Status screen, default to false.
     */
    public static final String KEY_SHOW_ICCID_IN_SIM_STATUS_BOOL = "show_iccid_in_sim_status_bool";

    /**
     * Flag specifying whether the {@link android.telephony.SignalStrength} is shown in the SIM
     * Status screen. The default value is true.
     */
    public static final String KEY_SHOW_SIGNAL_STRENGTH_IN_SIM_STATUS_BOOL =
        "show_signal_strength_in_sim_status_bool";

    /**
     * Flag specifying whether an additional (client initiated) intent needs to be sent on System
     * update
     */
    public static final String KEY_CI_ACTION_ON_SYS_UPDATE_BOOL = "ci_action_on_sys_update_bool";

    /**
     * Intent to be sent for the additional action on System update
     */
    public static final String KEY_CI_ACTION_ON_SYS_UPDATE_INTENT_STRING =
            "ci_action_on_sys_update_intent_string";

    /**
     * Extra to be included in the intent sent for additional action on System update
     */
    public static final String KEY_CI_ACTION_ON_SYS_UPDATE_EXTRA_STRING =
            "ci_action_on_sys_update_extra_string";

    /**
     * Value of extra included in intent sent for additional action on System update
     */
    public static final String KEY_CI_ACTION_ON_SYS_UPDATE_EXTRA_VAL_STRING =
            "ci_action_on_sys_update_extra_val_string";

    /**
     * Specifies the amount of gap to be added in millis between postdial DTMF tones. When a
     * non-zero value is specified, the UE shall wait for the specified amount of time before it
     * sends out successive DTMF tones on the network.
     */
    public static final String KEY_GSM_DTMF_TONE_DELAY_INT = "gsm_dtmf_tone_delay_int";

    /**
     * Specifies the amount of gap to be added in millis between DTMF tones. When a non-zero value
     * is specified, the UE shall wait for the specified amount of time before it sends out
     * successive DTMF tones on the network.
     */
    public static final String KEY_IMS_DTMF_TONE_DELAY_INT = "ims_dtmf_tone_delay_int";

    /**
     * Specifies the amount of gap to be added in millis between postdial DTMF tones. When a
     * non-zero value is specified, the UE shall wait for the specified amount of time before it
     * sends out successive DTMF tones on the network.
     */
    public static final String KEY_CDMA_DTMF_TONE_DELAY_INT = "cdma_dtmf_tone_delay_int";

    /**
     * Some carriers will send call forwarding responses for voicemail in a format that is not 3gpp
     * compliant, which causes issues during parsing. This causes the
     * {@link com.android.internal.telephony.CallForwardInfo#number} to contain non-numerical
     * characters instead of a number.
     *
     * If true, we will detect the non-numerical characters and replace them with "Voicemail".
     * @hide
     */
    public static final String KEY_CALL_FORWARDING_MAP_NON_NUMBER_TO_VOICEMAIL_BOOL =
            "call_forwarding_map_non_number_to_voicemail_bool";

    /**
     * When {@code true}, the phone will always tell the IMS stack to keep RTT enabled and
     * determine on a per-call basis (based on extras from the dialer app) whether a call should be
     * an RTT call or not.
     *
     * When {@code false}, the old behavior is used, where the toggle in accessibility settings is
     * used to set the IMS stack's RTT enabled state.
     */
    public static final String KEY_IGNORE_RTT_MODE_SETTING_BOOL =
            "ignore_rtt_mode_setting_bool";


    /**
     * Determines whether adhoc conference calls are supported by a carrier.  When {@code true},
     * adhoc conference calling is supported, {@code false otherwise}.
     * @hide
     */
    public static final String KEY_SUPPORT_ADHOC_CONFERENCE_CALLS_BOOL =
            "support_adhoc_conference_calls_bool";

    /**
     * Determines whether conference participants can be added to existing call.  When {@code true},
     * adding conference participants to existing call is supported, {@code false otherwise}.
     * @hide
     */
    public static final String KEY_SUPPORT_ADD_CONFERENCE_PARTICIPANTS_BOOL =
            "support_add_conference_participants_bool";

    /**
     * Determines whether conference calls are supported by a carrier.  When {@code true},
     * conference calling is supported, {@code false otherwise}.
     */
    public static final String KEY_SUPPORT_CONFERENCE_CALL_BOOL = "support_conference_call_bool";

    /**
     * Determines whether a maximum size limit for IMS conference calls is enforced on the device.
     * When {@code true}, IMS conference calls will be limited to at most
     * {@link #KEY_IMS_CONFERENCE_SIZE_LIMIT_INT} participants.  When {@code false}, no attempt is made
     * to limit the number of participants in a conference (the carrier will raise an error when an
     * attempt is made to merge too many participants into a conference).
     */
    public static final String KEY_IS_IMS_CONFERENCE_SIZE_ENFORCED_BOOL =
            "is_ims_conference_size_enforced_bool";

    /**
     * Determines the maximum number of participants the carrier supports for a conference call.
     * This number is exclusive of the current device.  A conference between 3 devices, for example,
     * would have a size limit of 2 participants.
     * Enforced when {@link #KEY_IS_IMS_CONFERENCE_SIZE_ENFORCED_BOOL} is {@code true}.
     */
    public static final String KEY_IMS_CONFERENCE_SIZE_LIMIT_INT = "ims_conference_size_limit_int";

    /**
     * Determines whether manage IMS conference calls is supported by a carrier.  When {@code true},
     * manage IMS conference call is supported, {@code false otherwise}.
     * @hide
     */
    public static final String KEY_SUPPORT_MANAGE_IMS_CONFERENCE_CALL_BOOL =
            "support_manage_ims_conference_call_bool";

    /**
     * Determines whether the IMS conference merge process supports and returns its participants
     * data. When {@code true}, on merge complete, conference call would have a list of its
     * participants returned in XML format, {@code false otherwise}.
     */
    public static final String KEY_SUPPORT_IMS_CONFERENCE_EVENT_PACKAGE_BOOL =
            "support_ims_conference_event_package_bool";

    /**
     * Determines whether processing of conference event package data received on a device other
     * than the conference host is supported.
     * <p>
     * When a device A merges calls B and C into a conference it is considered the conference host
     * and B and C are considered the conference peers.
     * <p>
     * When {@code true}, the conference peer will display the conference state if it receives
     * conference event package data from the network.  When {@code false}, the conference peer will
     * ignore conference event package data received from the network.
     * @hide
     */
    public static final String KEY_SUPPORT_IMS_CONFERENCE_EVENT_PACKAGE_ON_PEER_BOOL =
            "support_ims_conference_event_package_on_peer_bool";

    /**
     * Determines whether High Definition audio property is displayed in the dialer UI.
     * If {@code false}, remove the HD audio property from the connection so that HD audio related
     * UI is not displayed. If {@code true}, keep HD audio property as it is configured.
     */
    public static final String KEY_DISPLAY_HD_AUDIO_PROPERTY_BOOL =
            "display_hd_audio_property_bool";

    /**
     * Determines whether IMS conference calls are supported by a carrier.  When {@code true},
     * IMS conference calling is supported, {@code false} otherwise.
     * @hide
     */
    public static final String KEY_SUPPORT_IMS_CONFERENCE_CALL_BOOL =
            "support_ims_conference_call_bool";

    /**
     * Determines whether the device will locally disconnect an IMS conference when the participant
     * count drops to zero.  When {@code true}, it is assumed the carrier does NOT disconnect a
     * conference when the participant count drops to zero and that the device must do this by
     * disconnecting the conference locally.  When {@code false}, it is assumed that the carrier
     * is responsible for disconnecting the conference when there are no longer any participants
     * present.
     * <p>
     * Note: both {@link #KEY_SUPPORT_IMS_CONFERENCE_CALL_BOOL} and
     * {@link #KEY_SUPPORT_IMS_CONFERENCE_EVENT_PACKAGE_BOOL} must be true for this configuration to
     * have any effect.
     * <p>
     * Defaults to {@code false}, meaning the carrier network is responsible for disconnecting an
     * empty IMS conference.
     * @hide
     */
    public static final String KEY_LOCAL_DISCONNECT_EMPTY_IMS_CONFERENCE_BOOL =
            "local_disconnect_empty_ims_conference_bool";

    /**
     * Determines whether video conference calls are supported by a carrier.  When {@code true},
     * video calls can be merged into conference calls, {@code false} otherwiwse.
     * <p>
     * Note: even if video conference calls are not supported, audio calls may be merged into a
     * conference if {@link #KEY_SUPPORT_CONFERENCE_CALL_BOOL} is {@code true}.
     * @hide
     */
    public static final String KEY_SUPPORT_VIDEO_CONFERENCE_CALL_BOOL =
            "support_video_conference_call_bool";

    /**
     * Determine whether user can toggle Enhanced 4G LTE Mode in Settings.
     */
    public static final String KEY_EDITABLE_ENHANCED_4G_LTE_BOOL = "editable_enhanced_4g_lte_bool";

    /**
     * Determines whether the Enhanced 4G LTE toggle will be shown in the settings. When this
     * option is {@code true}, the toggle will be hidden regardless of whether the device and
     * carrier supports 4G LTE or not.
     */
    public static final String KEY_HIDE_ENHANCED_4G_LTE_BOOL = "hide_enhanced_4g_lte_bool";

    /**
     * Sets the default state for the "Enhanced 4G LTE" or "Advanced Calling" mode toggle set by the
     * user. When this is {@code true}, this mode by default is on, otherwise if {@code false},
     * this mode by default is off.
     */
    public static final String KEY_ENHANCED_4G_LTE_ON_BY_DEFAULT_BOOL =
            "enhanced_4g_lte_on_by_default_bool";

    /**
     * Determine whether IMS apn can be shown.
     */
    public static final String KEY_HIDE_IMS_APN_BOOL = "hide_ims_apn_bool";

    /**
     * Determine whether preferred network type can be shown.
     */
    public static final String KEY_HIDE_PREFERRED_NETWORK_TYPE_BOOL = "hide_preferred_network_type_bool";

    /**
     * String array for package names that need to be enabled for this carrier.
     * If user has explicitly disabled some packages in the list, won't re-enable.
     * Other carrier specific apps which are not in this list may be disabled for current carrier,
     * and only be re-enabled when this config for another carrier includes it.
     *
     * @hide
     */
    public static final String KEY_ENABLE_APPS_STRING_ARRAY = "enable_apps_string_array";

    /**
     * Determine whether user can switch Wi-Fi preferred or Cellular preferred
     * in calling preference.
     * Some operators support Wi-Fi Calling only, not VoLTE.
     * They don't need "Cellular preferred" option.
     * In this case, set uneditable attribute for preferred preference.
     */
    public static final String KEY_EDITABLE_WFC_MODE_BOOL = "editable_wfc_mode_bool";

    /**
     * Flag to indicate if Wi-Fi needs to be disabled in ECBM.
     */
    public static final String KEY_CONFIG_WIFI_DISABLE_IN_ECBM = "config_wifi_disable_in_ecbm";

    /**
     * List operator-specific error codes and indices of corresponding error strings in
     * wfcOperatorErrorAlertMessages and wfcOperatorErrorNotificationMessages.
     *
     * Example: "REG09|0" specifies error code "REG09" and index "0". This index will be
     * used to find alert and notification messages in wfcOperatorErrorAlertMessages and
     * wfcOperatorErrorNotificationMessages.
     *
     * @hide
     */
    public static final String KEY_WFC_OPERATOR_ERROR_CODES_STRING_ARRAY =
            "wfc_operator_error_codes_string_array";

    /**
     * Indexes of SPN format strings in wfcSpnFormats.
     *
     * <p>Available options are:
     * <ul>
     * <li>  0: %s</li>
     * <li>  1: %s Wi-Fi Calling</li>
     * <li>  2: WLAN Call</li>
     * <li>  3: %s WLAN Call</li>
     * <li>  4: %s Wi-Fi</li>
     * <li>  5: WiFi Calling | %s</li>
     * <li>  6: %s VoWifi</li>
     * <li>  7: Wi-Fi Calling</li>
     * <li>  8: Wi-Fi</li>
     * <li>  9: WiFi Calling</li>
     * <li> 10: VoWifi</li>
     * <li> 11: %s WiFi Calling</li>
     * @hide
     */
    public static final String KEY_WFC_SPN_FORMAT_IDX_INT = "wfc_spn_format_idx_int";

    /**
     * Indexes of data SPN format strings in wfcSpnFormats.
     *
     * @see KEY_WFC_SPN_FORMAT_IDX_INT for available options.
     * @hide
     */
    public static final String KEY_WFC_DATA_SPN_FORMAT_IDX_INT = "wfc_data_spn_format_idx_int";

    /**
     * Indexes of SPN format strings in wfcSpnFormats used during flight mode.
     *
     * Set to -1 to use the value from KEY_WFC_SPN_FORMAT_IDX_INT also in this case.
     * @see KEY_WFC_SPN_FORMAT_IDX_INT for other available options.
     * @hide
     */
    public static final String KEY_WFC_FLIGHT_MODE_SPN_FORMAT_IDX_INT =
            "wfc_flight_mode_spn_format_idx_int";

    /**
     * Use root locale when reading wfcSpnFormats.
     *
     * If true, then the root locale will always be used when reading wfcSpnFormats. This means the
     * non localized version of wfcSpnFormats will be used.
     * @hide
     */
    public static final String KEY_WFC_SPN_USE_ROOT_LOCALE = "wfc_spn_use_root_locale";

    /**
     * The Component Name of the activity that can setup the emergency address for WiFi Calling
     * as per carrier requirement.
     */
     public static final String KEY_WFC_EMERGENCY_ADDRESS_CARRIER_APP_STRING =
            "wfc_emergency_address_carrier_app_string";

    /**
     * Unconditionally override the carrier name string using #KEY_CARRIER_NAME_STRING.
     *
     * If true, then the carrier name string will be #KEY_CARRIER_NAME_STRING, unconditionally.
     *
     * <p>If false, then the override will be performed conditionally and the
     * #KEY_CARRIER_NAME_STRING will have the lowest-precedence; it will only be used in the event
     * that the name string would otherwise be empty, allowing it to serve as a last-resort. If
     * used, this value functions in place of the SPN on any/all ICC records for the corresponding
     * subscription.
     */
    public static final String KEY_CARRIER_NAME_OVERRIDE_BOOL = "carrier_name_override_bool";

    /**
     * String to identify carrier name in CarrierConfig app. This string overrides SPN if
     * #KEY_CARRIER_NAME_OVERRIDE_BOOL is true; otherwise, it will be used if its value is provided
     * and SPN is unavailable
     */
    public static final String KEY_CARRIER_NAME_STRING = "carrier_name_string";

    /**
     * To override wifi calling's carrier name string using ef_pnn from sim card when SPN in empty.
     *
     * @hide
     */
    public static final String KEY_WFC_CARRIER_NAME_OVERRIDE_BY_PNN_BOOL =
            "wfc_carrier_name_override_by_pnn_bool";

    /**
     * Override the SPN Display Condition 2 integer bits (lsb). B2, B1 is the last two bits of the
     * spn display condition coding.
     *
     * The default value -1 mean this field is not set.
     *
     * B1 = 0: display of registered PLMN name not required when registered PLMN is either HPLMN
     * or a PLMN in the service provider PLMN list (see EF_SPDI).
     * B1 = 1: display of registered PLMN name required when registered PLMN is either HPLMN or a
     * PLMN in the service provider PLMN list(see EF_SPDI).
     * B2 = 0: display of the service provider name is required when registered PLMN is neither
     * HPLMN nor a PLMN in the service provider PLMN list(see EF_SPDI).
     * B2 = 1: display of the service provider name is not required when registered PLMN is neither
     * HPLMN nor a PLMN in the service provider PLMN list(see EF_SPDI).
     *
     * Reference: 3GPP TS 31.102 v15.2.0 Section 4.2.12 EF_SPN.
     * @hide
     */
    public static final String KEY_SPN_DISPLAY_CONDITION_OVERRIDE_INT =
            "spn_display_condition_override_int";

    /**
     * Override the SPDI - an array of PLMN(MCC + MNC) strings.
     *
     * Reference: 3GPP TS 31.102 v15.2.0 Section 4.2.66 EF_SPDI.
     * @hide
     */
    public static final String KEY_SPDI_OVERRIDE_STRING_ARRAY = "spdi_override_string_array";

    /**
     * Override the EHPLMNs - an array of PLMN(MCC + MNC) strings.
     *
     * To allow provision for multiple HPLMN codes, PLMN codes that are present within this list
     * shall replace the HPLMN code derived from the IMSI for PLMN selection purposes.
     *
     * Reference: 3GPP TS 31.102 v15.2.0 Section 4.2.84 EF_EHPLMN
     * Reference: 3GPP TS 23.122 v15.6.0 Section 1.2 Equivalent HPLMN list
     * @hide
     */
    public static final String KEY_EHPLMN_OVERRIDE_STRING_ARRAY = "ehplmn_override_string_array";

    /**
     * Override the PNN - a string array of comma-separated alpha long and short names:
     * "alpha_long1,alpha_short1".
     *
     * Reference: 3GPP TS 31.102 v15.2.0 Section 4.2.58 EF_PNN.
     * @hide
     */
    public static final String KEY_PNN_OVERRIDE_STRING_ARRAY = "pnn_override_string_array";

    /**
     * A string array of OPL records, each with comma-delimited data fields as follows:
     * "plmn1,lactac_start,lactac_end,index".
     *
     * Reference: 3GPP TS 31.102 v15.2.0 Section 4.2.59 EF_OPL.
     * @hide
     */
    public static final String KEY_OPL_OVERRIDE_STRING_ARRAY = "opl_override_opl_string_array";

    /**
     * Allow ERI rules to select a carrier name display string when using 3gpp2 access technologies.
     * If this bit is not set, the carrier name display string will be selected from the carrier
     * display name resolver which doesn't apply the ERI rules.
     *
     * @hide
     */
    public static final String KEY_ALLOW_ERI_BOOL = "allow_cdma_eri_bool";

    /**
     * If true, use the carrier display name(SPN and PLMN) from the carrier display name resolver.
     *
     * @hide
     */
    public static final String KEY_ENABLE_CARRIER_DISPLAY_NAME_RESOLVER_BOOL =
            "enable_carrier_display_name_resolver_bool";

    /**
     * String to override sim country iso.
     * Sim country iso is based on sim MCC which is coarse and doesn't work with dual IMSI SIM where
     * a SIM can have multiple MCC from different countries.
     * Instead, each sim carrier should have a single country code, apply per carrier based iso
     * code as an override. The overridden value can be read from
     * {@link TelephonyManager#getSimCountryIso()} and {@link SubscriptionInfo#getCountryIso()}
     *
     * @hide
     */
    public static final String KEY_SIM_COUNTRY_ISO_OVERRIDE_STRING =
            "sim_country_iso_override_string";

   /**
    * The Component Name of a carrier-provided CallScreeningService implementation. Telecom will
    * bind to {@link android.telecom.CallScreeningService} for ALL incoming calls and provide
    * the carrier
    * CallScreeningService with the opportunity to allow or block calls.
    * <p>
    * The String includes the package name/the class name.
    * Example:
    * <item>com.android.carrier/com.android.carrier.callscreeningserviceimpl</item>
    * <p>
    * Using {@link ComponentName#flattenToString()} to convert a ComponentName object to String.
    * Using {@link ComponentName#unflattenFromString(String)} to convert a String object to a
    * ComponentName.
    */
    public static final String KEY_CARRIER_CALL_SCREENING_APP_STRING = "call_screening_app";

    /**
     * Override the registered PLMN name using #KEY_CDMA_HOME_REGISTERED_PLMN_NAME_STRING.
     *
     * If true, then the registered PLMN name (only for CDMA/CDMA-LTE and only when not roaming)
     * will be #KEY_CDMA_HOME_REGISTERED_PLMN_NAME_STRING. If false, or if phone type is not
     * CDMA/CDMA-LTE or if roaming, then #KEY_CDMA_HOME_REGISTERED_PLMN_NAME_STRING will be ignored.
     * @hide
     */
    public static final String KEY_CDMA_HOME_REGISTERED_PLMN_NAME_OVERRIDE_BOOL =
            "cdma_home_registered_plmn_name_override_bool";

    /**
     * String to identify registered PLMN name in CarrierConfig app. This string overrides
     * registered PLMN name if #KEY_CDMA_HOME_REGISTERED_PLMN_NAME_OVERRIDE_BOOL is true, phone type
     * is CDMA/CDMA-LTE and device is not in roaming state; otherwise, it will be ignored.
     * @hide
     */
    public static final String KEY_CDMA_HOME_REGISTERED_PLMN_NAME_STRING =
            "cdma_home_registered_plmn_name_string";

    /**
     * If this is true, the SIM card (through Customer Service Profile EF file) will be able to
     * prevent manual operator selection. If false, this SIM setting will be ignored and manual
     * operator selection will always be available. See CPHS4_2.WW6, CPHS B.4.7.1 for more
     * information
     */
    public static final String KEY_CSP_ENABLED_BOOL = "csp_enabled_bool";

    /**
     * Allow user to add APNs
     */
    public static final String KEY_ALLOW_ADDING_APNS_BOOL = "allow_adding_apns_bool";

    /**
     * APN types that user is not allowed to modify.
     */
    public static final String KEY_READ_ONLY_APN_TYPES_STRING_ARRAY =
            "read_only_apn_types_string_array";

    /**
     * APN fields that user is not allowed to modify.
     */
    public static final String KEY_READ_ONLY_APN_FIELDS_STRING_ARRAY =
            "read_only_apn_fields_string_array";

    /**
     * Default value of APN types field if not specified by user when adding/modifying an APN.
     */
    public static final String KEY_APN_SETTINGS_DEFAULT_APN_TYPES_STRING_ARRAY =
            "apn_settings_default_apn_types_string_array";

    /**
     * Configs used for APN setup.
     */
    public static final class Apn {
        /** Prefix of all Apn.KEY_* constants. */
        public static final String KEY_PREFIX = "apn.";

        /** IPv4 internet protocol */
        public static final String PROTOCOL_IPV4 = "IP";
        /** IPv6 internet protocol */
        public static final String PROTOCOL_IPV6 = "IPV6";
        /** IPv4 or IPv6 internet protocol */
        public static final String PROTOCOL_IPV4V6 = "IPV4V6";

        /**
         * Default value of APN protocol field if not specified by user when adding/modifying
         * an APN.
         *
         * Available options are: {@link #PROTOCOL_IPV4}, {@link #PROTOCOL_IPV6},
         * {@link #PROTOCOL_IPV4V6}
         */
        public static final String KEY_SETTINGS_DEFAULT_PROTOCOL_STRING =
                KEY_PREFIX + "settings_default_protocol_string";

        /**
         * Default value of APN roaming protocol field if not specified by user when
         * adding/modifying an APN.
         *
         * Available options are: {@link #PROTOCOL_IPV4}, {@link #PROTOCOL_IPV6},
         * {@link #PROTOCOL_IPV4V6}
         */
        public static final String KEY_SETTINGS_DEFAULT_ROAMING_PROTOCOL_STRING =
                KEY_PREFIX + "settings_default_roaming_protocol_string";

        private Apn() {}

        private static PersistableBundle getDefaults() {
            PersistableBundle defaults = new PersistableBundle();
            defaults.putString(KEY_SETTINGS_DEFAULT_PROTOCOL_STRING, "");
            defaults.putString(KEY_SETTINGS_DEFAULT_ROAMING_PROTOCOL_STRING, "");
            return defaults;
        }
    }

    /**
     * Boolean indicating if intent for emergency call state changes should be broadcast
     * @hide
     */
    public static final String KEY_BROADCAST_EMERGENCY_CALL_STATE_CHANGES_BOOL =
            "broadcast_emergency_call_state_changes_bool";

    /**
      * Indicates whether STK LAUNCH_BROWSER command is disabled.
      * If {@code true}, then the browser will not be launched
      * on UI for the LAUNCH_BROWSER STK command.
      * @hide
      */
    public static final String KEY_STK_DISABLE_LAUNCH_BROWSER_BOOL =
            "stk_disable_launch_browser_bool";

    /**
      * Boolean indicating if the helper text for STK GET INKEY/INPUT commands with the digit only
      * mode is displayed on the input screen.
      * The helper text is dispayed regardless of the input mode, if {@code false}.
      * @hide
      */
    public static final String KEY_HIDE_DIGITS_HELPER_TEXT_ON_STK_INPUT_SCREEN_BOOL =
            "hide_digits_helper_text_on_stk_input_screen_bool";

    /**
     * Boolean indicating if show data RAT icon on status bar even when data is disabled.
     */
    public static final String KEY_ALWAYS_SHOW_DATA_RAT_ICON_BOOL =
            "always_show_data_rat_icon_bool";

    /**
     * Boolean indicating if default data account should show LTE or 4G icon.
     */
    public static final String KEY_SHOW_4G_FOR_LTE_DATA_ICON_BOOL =
            "show_4g_for_lte_data_icon_bool";

    /**
     * Boolean indicating if default data account should show 4G icon when in 3G.
     */
    public static final String KEY_SHOW_4G_FOR_3G_DATA_ICON_BOOL =
            "show_4g_for_3g_data_icon_bool";

    /**
     * Boolean indicating if LTE+ icon should be shown if available.
     */
    public static final String KEY_HIDE_LTE_PLUS_DATA_ICON_BOOL =
            "hide_lte_plus_data_icon_bool";

    /**
     * The combined channel bandwidth threshold (non-inclusive) in KHz required to display the
     * LTE+ data icon. It is 20000 by default, meaning the LTE+ icon will be shown if the device is
     * using carrier aggregation and the combined channel bandwidth is strictly greater than 20 MHz.
     * @hide
     */
    public static final String KEY_LTE_PLUS_THRESHOLD_BANDWIDTH_KHZ_INT =
            "lte_plus_threshold_bandwidth_khz_int";

    /**
     * The string is used to filter redundant string from PLMN Network Name that's supplied by
     * specific carrier.
     *
     * @hide
     */
    public static final String KEY_OPERATOR_NAME_FILTER_PATTERN_STRING =
            "operator_name_filter_pattern_string";

    /**
     * The string is used to compare with operator name.
     * If it matches the pattern then show specific data icon.
     * @hide
     */
    public static final String KEY_SHOW_CARRIER_DATA_ICON_PATTERN_STRING =
            "show_carrier_data_icon_pattern_string";

    /**
     * Boolean to decide whether to show precise call failed cause to user
     * @hide
     */
    public static final String KEY_SHOW_PRECISE_FAILED_CAUSE_BOOL =
            "show_precise_failed_cause_bool";

    /**
     * Boolean to decide whether NR is enabled.
     * @hide
     */
    public static final String KEY_NR_ENABLED_BOOL = "nr_enabled_bool";

    /**
     * Boolean to decide whether LTE is enabled.
     */
    public static final String KEY_LTE_ENABLED_BOOL = "lte_enabled_bool";

    /**
     * Boolean to decide whether TD-SCDMA is supported.
     */
    public static final String KEY_SUPPORT_TDSCDMA_BOOL = "support_tdscdma_bool";

    /**
     * A list of mcc/mnc that support TD-SCDMA for device when connect to the roaming network.
     */
    public static final String KEY_SUPPORT_TDSCDMA_ROAMING_NETWORKS_STRING_ARRAY =
            "support_tdscdma_roaming_networks_string_array";

    /**
     * Boolean to decide whether world mode is enabled.
     */
    public static final String KEY_WORLD_MODE_ENABLED_BOOL = "world_mode_enabled_bool";

    /**
     * Flatten {@link android.content.ComponentName} of the carrier's settings activity.
     */
    public static final String KEY_CARRIER_SETTINGS_ACTIVITY_COMPONENT_NAME_STRING =
            "carrier_settings_activity_component_name_string";

    // These variables are used by the MMS service and exposed through another API,
    // SmsManager. The variable names and string values are copied from there.
    public static final String KEY_MMS_ALIAS_ENABLED_BOOL = "aliasEnabled";
    public static final String KEY_MMS_ALLOW_ATTACH_AUDIO_BOOL = "allowAttachAudio";
    public static final String KEY_MMS_APPEND_TRANSACTION_ID_BOOL = "enabledTransID";
    public static final String KEY_MMS_GROUP_MMS_ENABLED_BOOL = "enableGroupMms";
    public static final String KEY_MMS_MMS_DELIVERY_REPORT_ENABLED_BOOL = "enableMMSDeliveryReports";
    public static final String KEY_MMS_MMS_ENABLED_BOOL = "enabledMMS";
    public static final String KEY_MMS_MMS_READ_REPORT_ENABLED_BOOL = "enableMMSReadReports";
    public static final String KEY_MMS_MULTIPART_SMS_ENABLED_BOOL = "enableMultipartSMS";
    public static final String KEY_MMS_NOTIFY_WAP_MMSC_ENABLED_BOOL = "enabledNotifyWapMMSC";
    public static final String KEY_MMS_SEND_MULTIPART_SMS_AS_SEPARATE_MESSAGES_BOOL = "sendMultipartSmsAsSeparateMessages";
    public static final String KEY_MMS_SHOW_CELL_BROADCAST_APP_LINKS_BOOL = "config_cellBroadcastAppLinks";
    public static final String KEY_MMS_SMS_DELIVERY_REPORT_ENABLED_BOOL = "enableSMSDeliveryReports";
    public static final String KEY_MMS_SUPPORT_HTTP_CHARSET_HEADER_BOOL = "supportHttpCharsetHeader";
    public static final String KEY_MMS_SUPPORT_MMS_CONTENT_DISPOSITION_BOOL = "supportMmsContentDisposition";
    public static final String KEY_MMS_ALIAS_MAX_CHARS_INT = "aliasMaxChars";
    public static final String KEY_MMS_ALIAS_MIN_CHARS_INT = "aliasMinChars";
    public static final String KEY_MMS_HTTP_SOCKET_TIMEOUT_INT = "httpSocketTimeout";
    public static final String KEY_MMS_MAX_IMAGE_HEIGHT_INT = "maxImageHeight";
    public static final String KEY_MMS_MAX_IMAGE_WIDTH_INT = "maxImageWidth";
    public static final String KEY_MMS_MAX_MESSAGE_SIZE_INT = "maxMessageSize";
    public static final String KEY_MMS_MESSAGE_TEXT_MAX_SIZE_INT = "maxMessageTextSize";
    public static final String KEY_MMS_RECIPIENT_LIMIT_INT = "recipientLimit";
    public static final String KEY_MMS_SMS_TO_MMS_TEXT_LENGTH_THRESHOLD_INT = "smsToMmsTextLengthThreshold";
    public static final String KEY_MMS_SMS_TO_MMS_TEXT_THRESHOLD_INT = "smsToMmsTextThreshold";
    public static final String KEY_MMS_SUBJECT_MAX_LENGTH_INT = "maxSubjectLength";
    public static final String KEY_MMS_EMAIL_GATEWAY_NUMBER_STRING = "emailGatewayNumber";
    public static final String KEY_MMS_HTTP_PARAMS_STRING = "httpParams";
    public static final String KEY_MMS_NAI_SUFFIX_STRING = "naiSuffix";
    public static final String KEY_MMS_UA_PROF_TAG_NAME_STRING = "uaProfTagName";
    public static final String KEY_MMS_UA_PROF_URL_STRING = "uaProfUrl";
    public static final String KEY_MMS_USER_AGENT_STRING = "userAgent";
    /**
     * If true, add "Connection: close" header to MMS HTTP requests so the connection
     * is immediately closed (disabling keep-alive).
     */
    public static final String KEY_MMS_CLOSE_CONNECTION_BOOL = "mmsCloseConnection";

    /**
     * The flatten {@link android.content.ComponentName componentName} of the activity that can
     * setup the device and activate with the network per carrier requirements.
     *
     * e.g, com.google.android.carrierPackageName/.CarrierActivityName
     * @hide
     */
    @SystemApi
    public static final String KEY_CARRIER_SETUP_APP_STRING = "carrier_setup_app_string";

    /**
     * Defines carrier-specific actions which act upon
     * com.android.internal.telephony.CARRIER_SIGNAL_REDIRECTED, used for customization of the
     * default carrier app.
     * Format: "CARRIER_ACTION_IDX, ..."
     * Where {@code CARRIER_ACTION_IDX} is an integer defined in
     * com.android.carrierdefaultapp.CarrierActionUtils
     * Example:
     * com.android.carrierdefaultapp.CarrierActionUtils#CARRIER_ACTION_DISABLE_METERED_APNS
     * disables metered APNs
     */
    @SuppressLint("IntentName")
    public static final String KEY_CARRIER_DEFAULT_ACTIONS_ON_REDIRECTION_STRING_ARRAY =
            "carrier_default_actions_on_redirection_string_array";

    /**
     * Defines carrier-specific actions which act upon CARRIER_SIGNAL_REQUEST_NETWORK_FAILED
     * and configured signal args:
     * android.telephony.TelephonyManager#EXTRA_APN_TYPE,
     * android.telephony.TelephonyManager#EXTRA_ERROR_CODE
     * used for customization of the default carrier app
     * Format:
     * {
     *     "APN_1, ERROR_CODE_1 : CARRIER_ACTION_IDX_1, CARRIER_ACTION_IDX_2...",
     *     "APN_1, ERROR_CODE_2 : CARRIER_ACTION_IDX_1 "
     * }
     * Where {@code APN_1} is a string defined in
     * com.android.internal.telephony.PhoneConstants
     * Example: "default"
     *
     * {@code ERROR_CODE_1} is an integer defined in android.telephony.DataFailCause
     * Example:
     * android.telephony.DataFailCause#MISSING_UNKNOWN_APN
     *
     * {@code CARRIER_ACTION_IDX_1} is an integer defined in
     * com.android.carrierdefaultapp.CarrierActionUtils
     * Example:
     * com.android.carrierdefaultapp.CarrierActionUtils#CARRIER_ACTION_DISABLE_METERED_APNS
     * disables metered APNs
     */
    @SuppressLint("IntentName")
    public static final String KEY_CARRIER_DEFAULT_ACTIONS_ON_DCFAILURE_STRING_ARRAY =
            "carrier_default_actions_on_dcfailure_string_array";

    /**
     * Defines carrier-specific actions which act upon CARRIER_SIGNAL_RESET,
     * used for customization of the default carrier app.
     * Format: "CARRIER_ACTION_IDX, ..."
     * Where {@code CARRIER_ACTION_IDX} is an integer defined in
     * com.android.carrierdefaultapp.CarrierActionUtils
     * Example:
     * com.android.carrierdefaultapp.CarrierActionUtils#CARRIER_ACTION_CANCEL_ALL_NOTIFICATIONS
     * clears all notifications on reset
     */
    @SuppressLint("IntentName")
    public static final String KEY_CARRIER_DEFAULT_ACTIONS_ON_RESET =
            "carrier_default_actions_on_reset_string_array";

    /**
     * Defines carrier-specific actions which act upon
     * com.android.internal.telephony.CARRIER_SIGNAL_DEFAULT_NETWORK_AVAILABLE,
     * used for customization of the default carrier app.
     * Format:
     * {
     *     "true : CARRIER_ACTION_IDX_1",
     *     "false: CARRIER_ACTION_IDX_2"
     * }
     * Where {@code true} is a boolean indicates default network available/unavailable
     * Where {@code CARRIER_ACTION_IDX} is an integer defined in
     * com.android.carrierdefaultapp.CarrierActionUtils CarrierActionUtils
     * Example:
     * com.android.carrierdefaultapp.CarrierActionUtils#CARRIER_ACTION_ENABLE_DEFAULT_URL_HANDLER
     * enables the app as the default URL handler
     */
    @SuppressLint("IntentName")
    public static final String KEY_CARRIER_DEFAULT_ACTIONS_ON_DEFAULT_NETWORK_AVAILABLE =
            "carrier_default_actions_on_default_network_available_string_array";

    /**
     * Defines a list of acceptable redirection url for default carrier app.
     */
    public static final String KEY_CARRIER_DEFAULT_REDIRECTION_URL_STRING_ARRAY =
            "carrier_default_redirection_url_string_array";

    /**
     * Each config includes the componentName of the carrier app, followed by a list of interesting
     * signals(declared in the manifest) which could wake up the app.
     * @see com.android.internal.telephony.TelephonyIntents
     * Example:
     * <item>com.google.android.carrierAPK/.CarrierSignalReceiverA:
     * com.android.internal.telephony.CARRIER_SIGNAL_REDIRECTED,
     * com.android.internal.telephony.CARRIER_SIGNAL_PCO_VALUE
     * </item>
     * <item>com.google.android.carrierAPK/.CarrierSignalReceiverB:
     * com.android.internal.telephony.CARRIER_SIGNAL_PCO_VALUE
     * </item>
     * @hide
     */
    public static final String KEY_CARRIER_APP_WAKE_SIGNAL_CONFIG_STRING_ARRAY =
            "carrier_app_wake_signal_config";

    /**
     * Each config includes the componentName of the carrier app, followed by a list of interesting
     * signals for the app during run-time. The list of signals(intents) are targeting on run-time
     * broadcast receivers only, aiming to avoid unnecessary wake-ups and should not be declared in
     * the app's manifest.
     * @see com.android.internal.telephony.TelephonyIntents
     * Example:
     * <item>com.google.android.carrierAPK/.CarrierSignalReceiverA:
     * com.android.internal.telephony.CARRIER_SIGNAL_REQUEST_NETWORK_FAILED,
     * com.android.internal.telephony.CARRIER_SIGNAL_PCO_VALUE
     * </item>
     * <item>com.google.android.carrierAPK/.CarrierSignalReceiverB:
     * com.android.internal.telephony.CARRIER_SIGNAL_REQUEST_NETWORK_FAILED
     * </item>
     * @hide
     */
    public static final String KEY_CARRIER_APP_NO_WAKE_SIGNAL_CONFIG_STRING_ARRAY =
            "carrier_app_no_wake_signal_config";

    /**
     * Determines whether the carrier app needed to be involved when users try to finish setting up
     * the SIM card to get network service.
     */
    public static final String KEY_CARRIER_APP_REQUIRED_DURING_SIM_SETUP_BOOL =
            "carrier_app_required_during_setup_bool";

    /**
     * Default value for {@link Settings.Global#DATA_ROAMING}
     * @hide
     */
    public static final String KEY_CARRIER_DEFAULT_DATA_ROAMING_ENABLED_BOOL =
            "carrier_default_data_roaming_enabled_bool";

    /**
     * Determines whether the carrier supports making non-emergency phone calls while the phone is
     * in emergency callback mode.  Default value is {@code true}, meaning that non-emergency calls
     * are allowed in emergency callback mode.
     */
    public static final String KEY_ALLOW_NON_EMERGENCY_CALLS_IN_ECM_BOOL =
            "allow_non_emergency_calls_in_ecm_bool";

    /**
     * Time that the telephony framework stays in "emergency SMS mode" after an emergency SMS is
     * sent to the network. This is used by carriers to configure the time
     * {@link TelephonyManager#isInEmergencySmsMode()} will be true after an emergency SMS is sent.
     * This is used by GNSS to override user location permissions so that the carrier network can
     * get the user's location for emergency services.
     *
     * The default is 0, which means that this feature is disabled. The maximum value for this timer
     * is 300000 mS (5 minutes).
     *
     * @hide
     */
    public static final String KEY_EMERGENCY_SMS_MODE_TIMER_MS_INT =
            "emergency_sms_mode_timer_ms_int";

    /**
     * Flag indicating whether to allow carrier video calls to emergency numbers.
     * When {@code true}, video calls to emergency numbers will be allowed.  When {@code false},
     * video calls to emergency numbers will be initiated as audio-only calls instead.
     */
    public static final String KEY_ALLOW_EMERGENCY_VIDEO_CALLS_BOOL =
            "allow_emergency_video_calls_bool";

    /**
     * Flag indicating whether or not an ongoing call will be held when an outgoing emergency call
     * is placed. If true, ongoing calls will be put on hold when an emergency call is placed. If
     * false, placing an emergency call will trigger the disconnect of all ongoing calls before
     * the emergency call is placed.
     */
    public static final String KEY_ALLOW_HOLD_CALL_DURING_EMERGENCY_BOOL =
            "allow_hold_call_during_emergency_bool";

    /**
     * Flag indicating whether the carrier supports RCS presence indication for
     * User Capability Exchange (UCE).  When presence is supported, the device should use the
     * {@link android.provider.ContactsContract.Data#CARRIER_PRESENCE} bit mask and set the
     * {@link android.provider.ContactsContract.Data#CARRIER_PRESENCE_VT_CAPABLE} bit to indicate
     * whether each contact supports video calling.  The UI is made aware that presence is enabled
     * via {@link android.telecom.PhoneAccount#CAPABILITY_VIDEO_CALLING_RELIES_ON_PRESENCE}
     * and can choose to hide or show the video calling icon based on whether a contact supports
     * video.
     */
    public static final String KEY_USE_RCS_PRESENCE_BOOL = "use_rcs_presence_bool";

    /**
     * Flag indicating whether the carrier supports RCS SIP OPTIONS indication for
     * User Capability Exchange (UCE).
     */
    public static final String KEY_USE_RCS_SIP_OPTIONS_BOOL = "use_rcs_sip_options_bool";

    /**
     * The duration in seconds that platform call and message blocking is disabled after the user
     * contacts emergency services. Platform considers values for below cases:
     *  1) 0 <= VALUE <= 604800(one week): the value will be used as the duration directly.
     *  2) VALUE > 604800(one week): will use the default value as duration instead.
     *  3) VALUE < 0: block will be disabled forever until user re-eanble block manually,
     *     the suggested value to disable forever is -1.
     * See {@code android.provider.BlockedNumberContract#notifyEmergencyContact(Context)}
     * See {@code android.provider.BlockedNumberContract#isBlocked(Context, String)}.
     */
    public static final String KEY_DURATION_BLOCKING_DISABLED_AFTER_EMERGENCY_INT =
            "duration_blocking_disabled_after_emergency_int";

    /**
     * Determines whether to enable enhanced call blocking feature on the device.
     * android.provider.BlockedNumberContract.SystemContract#ENHANCED_SETTING_KEY_BLOCK_UNREGISTERED
     * android.provider.BlockedNumberContract.SystemContract#ENHANCED_SETTING_KEY_BLOCK_PRIVATE
     * android.provider.BlockedNumberContract.SystemContract#ENHANCED_SETTING_KEY_BLOCK_PAYPHONE
     * android.provider.BlockedNumberContract.SystemContract#ENHANCED_SETTING_KEY_BLOCK_UNKNOWN
     *
     * <p>
     * 1. For Single SIM(SS) device, it can be customized in both carrier_config_mccmnc.xml
     *    and vendor.xml.
     * <p>
     * 2. For Dual SIM(DS) device, it should be customized in vendor.xml, since call blocking
     *    function is used regardless of SIM.
     * <p>
     * If {@code true} enable enhanced call blocking feature on the device, {@code false} otherwise.
     */
    public static final String KEY_SUPPORT_ENHANCED_CALL_BLOCKING_BOOL =
            "support_enhanced_call_blocking_bool";

    /**
     * For carriers which require an empty flash to be sent before sending the normal 3-way calling
     * flash, the duration in milliseconds of the empty flash to send.  When {@code 0}, no empty
     * flash is sent.
     */
    public static final String KEY_CDMA_3WAYCALL_FLASH_DELAY_INT = "cdma_3waycall_flash_delay_int";

    /**
     * The CDMA roaming mode (aka CDMA system select).
     *
     * <p>The value should be one of the CDMA_ROAMING_MODE_ constants in {@link TelephonyManager}.
     * Values other than {@link TelephonyManager#CDMA_ROAMING_MODE_RADIO_DEFAULT} (which is the
     * default) will take precedence over user selection.
     *
     * @see TelephonyManager#CDMA_ROAMING_MODE_RADIO_DEFAULT
     * @see TelephonyManager#CDMA_ROAMING_MODE_HOME
     * @see TelephonyManager#CDMA_ROAMING_MODE_AFFILIATED
     * @see TelephonyManager#CDMA_ROAMING_MODE_ANY
     */
    public static final String KEY_CDMA_ROAMING_MODE_INT = "cdma_roaming_mode_int";

    /**
     * Determines whether 1X voice calls is supported for some CDMA carriers.
     * Default value is true.
     * @hide
     */
    @SystemApi
    public static final String KEY_SUPPORT_CDMA_1X_VOICE_CALLS_BOOL =
            "support_cdma_1x_voice_calls_bool";

    /**
     * Boolean indicating if support is provided for directly dialing FDN number from FDN list.
     * If false, this feature is not supported.
     * @hide
     */
    public static final String KEY_SUPPORT_DIRECT_FDN_DIALING_BOOL =
            "support_direct_fdn_dialing_bool";

    /**
     * Int indicating the max number length for FDN
     * @hide
     */
    public static final String KEY_FDN_NUMBER_LENGTH_LIMIT_INT =
            "fdn_number_length_limit_int";

    /**
     * Report IMEI as device id even if it's a CDMA/LTE phone.
     *
     * @hide
     */
    public static final String KEY_FORCE_IMEI_BOOL = "force_imei_bool";

    /**
     * The families of Radio Access Technologies that will get clustered and ratcheted,
     * ie, we will report transitions up within the family, but not down until we change
     * cells.  This prevents flapping between base technologies and higher techs that are
     * granted on demand within the cell.
     * @hide
     */
    public static final String KEY_RATCHET_RAT_FAMILIES =
            "ratchet_rat_families";

    /**
     * Flag indicating whether some telephony logic will treat a call which was formerly a video
     * call as if it is still a video call.  When {@code true}:
     * <p>
     * Logic which will automatically drop a video call which takes place over WIFI when a
     * voice call is answered (see {@link #KEY_DROP_VIDEO_CALL_WHEN_ANSWERING_AUDIO_CALL_BOOL}.
     * <p>
     * Logic which determines whether the user can use TTY calling.
     */
    public static final String KEY_TREAT_DOWNGRADED_VIDEO_CALLS_AS_VIDEO_CALLS_BOOL =
            "treat_downgraded_video_calls_as_video_calls_bool";

    /**
     * When {@code true}, if the user is in an ongoing video call over WIFI and answers an incoming
     * audio call, the video call will be disconnected before the audio call is answered.  This is
     * in contrast to the usual expected behavior where a foreground video call would be put into
     * the background and held when an incoming audio call is answered.
     */
    public static final String KEY_DROP_VIDEO_CALL_WHEN_ANSWERING_AUDIO_CALL_BOOL =
            "drop_video_call_when_answering_audio_call_bool";

    /**
     * Flag indicating whether the carrier supports merging wifi calls when VoWIFI is disabled.
     * This can happen in the case of a carrier which allows offloading video calls to WIFI
     * separately of whether voice over wifi is enabled.  In such a scenario when two video calls
     * are downgraded to voice, they remain over wifi.  However, if VoWIFI is disabled, these calls
     * cannot be merged.
     */
    public static final String KEY_ALLOW_MERGE_WIFI_CALLS_WHEN_VOWIFI_OFF_BOOL =
            "allow_merge_wifi_calls_when_vowifi_off_bool";

    /**
     * Flag indicating whether the carrier supports the Hold command while in an IMS call.
     * <p>
     * The device configuration value {@code config_device_respects_hold_carrier_config} ultimately
     * controls whether this carrier configuration option is used.  Where
     * {@code config_device_respects_hold_carrier_config} is false, the value of the
     * {@link #KEY_ALLOW_HOLD_IN_IMS_CALL_BOOL} carrier configuration option is ignored.
     * @hide
     */
    public static final String KEY_ALLOW_HOLD_IN_IMS_CALL_BOOL = "allow_hold_in_ims_call";

    /**
     * Flag indicating whether the carrier supports call deflection for an incoming IMS call.
     */
    public static final String KEY_CARRIER_ALLOW_DEFLECT_IMS_CALL_BOOL =
            "carrier_allow_deflect_ims_call_bool";

    /**
     * Flag indicating whether the carrier supports explicit call transfer for an IMS call.
     * @hide
     */
    public static final String KEY_CARRIER_ALLOW_TRANSFER_IMS_CALL_BOOL =
            "carrier_allow_transfer_ims_call_bool";

    /**
     * Flag indicating whether the carrier always wants to play an "on-hold" tone when a call has
     * been remotely held.
     * <p>
     * When {@code true}, if the IMS stack indicates that the call session has been held, a signal
     * will be sent from Telephony to play an audible "on-hold" tone played to the user.
     * When {@code false}, a hold tone will only be played if the audio session becomes inactive.
     * @hide
     */
    public static final String KEY_ALWAYS_PLAY_REMOTE_HOLD_TONE_BOOL =
            "always_play_remote_hold_tone_bool";

    /**
     * When true, the Telephony stack will automatically turn off airplane mode and retry a wifi
     * emergency call over the cell network if the initial attempt at dialing was met with a SIP 308
     * error.
     * @hide
     */
    public static final String KEY_AUTO_RETRY_FAILED_WIFI_EMERGENCY_CALL =
            "auto_retry_failed_wifi_emergency_call";

    /**
     * When true, indicates that adding a call is disabled when there is an ongoing video call
     * or when there is an ongoing call on wifi which was downgraded from video and VoWifi is
     * turned off.
     */
    public static final String KEY_ALLOW_ADD_CALL_DURING_VIDEO_CALL_BOOL =
            "allow_add_call_during_video_call";

    /**
     * When {@code true}, indicates that video calls can be put on hold in order to swap to another
     * call (e.g. a new outgoing call).
     * When {@code false}, indicates that video calls will be disconnected when swapping to another
     * call.
     * <p>
     * This is {@code true} by default.
     */
    public static final String KEY_ALLOW_HOLD_VIDEO_CALL_BOOL =
            "allow_hold_video_call_bool";

    /**
     * When true, indicates that the HD audio icon in the in-call screen should not be shown for
     * VoWifi calls.
     * @hide
     */
    public static final String KEY_WIFI_CALLS_CAN_BE_HD_AUDIO = "wifi_calls_can_be_hd_audio";

    /**
     * When true, indicates that the HD audio icon in the in-call screen should not be shown for
     * video calls.
     * @hide
     */
    public static final String KEY_VIDEO_CALLS_CAN_BE_HD_AUDIO = "video_calls_can_be_hd_audio";

    /**
     * When true, indicates that the HD audio icon in the in-call screen should be shown for
     * GSM/CDMA calls.
     * @hide
     */
    public static final String KEY_GSM_CDMA_CALLS_CAN_BE_HD_AUDIO =
            "gsm_cdma_calls_can_be_hd_audio";

    /**
     * Whether system apps are allowed to use fallback if carrier video call is not available.
     * Defaults to {@code true}.
     */
    public static final String KEY_ALLOW_VIDEO_CALLING_FALLBACK_BOOL =
            "allow_video_calling_fallback_bool";

    /**
     * Defines operator-specific {@link ImsReasonInfo} mappings.
     *
     * Format: "ORIGINAL_CODE|MESSAGE|NEW_CODE"
     * Where {@code ORIGINAL_CODE} corresponds to a {@link ImsReasonInfo#getCode()} code,
     * {@code MESSAGE} corresponds to an expected {@link ImsReasonInfo#getExtraMessage()} string,
     * and {@code NEW_CODE} is the new {@code ImsReasonInfo#CODE_*} which this combination of
     * original code and message shall be remapped to.
     *
     * Note: If {@code *} is specified for the original code, any ImsReasonInfo with the matching
     * {@code MESSAGE} will be remapped to {@code NEW_CODE}.
     *
     * Example: "501|call completion elsewhere|1014"
     * When the {@link ImsReasonInfo#getCode()} is {@link ImsReasonInfo#CODE_USER_TERMINATED} and
     * the {@link ImsReasonInfo#getExtraMessage()} is {@code "call completion elsewhere"},
     * {@link ImsReasonInfo#CODE_ANSWERED_ELSEWHERE} shall be used as the {@link ImsReasonInfo}
     * code instead.
     * @hide
     */
    public static final String KEY_IMS_REASONINFO_MAPPING_STRING_ARRAY =
            "ims_reasoninfo_mapping_string_array";

    /**
     * When {@code false}, use default title for Enhanced 4G LTE Mode settings.
     * When {@code true}, use the variant.
     * @hide
     * @deprecated use {@link #KEY_ENHANCED_4G_LTE_TITLE_VARIANT_INT}.
     */
    @Deprecated
    public static final String KEY_ENHANCED_4G_LTE_TITLE_VARIANT_BOOL =
            "enhanced_4g_lte_title_variant_bool";

    /**
     * The index indicates the carrier specified title string of Enhanced 4G LTE Mode settings.
     * Default value is 0, which indicates the default title string.
     */
    public static final String KEY_ENHANCED_4G_LTE_TITLE_VARIANT_INT =
            "enhanced_4g_lte_title_variant_int";

    /**
     * Indicates whether the carrier wants to notify the user when handover of an LTE video call to
     * WIFI fails.
     * <p>
     * When {@code true}, if a video call starts on LTE and the modem reports a failure to handover
     * the call to WIFI or if no handover success is reported within 60 seconds of call initiation,
     * the {@link android.telephony.TelephonyManager#EVENT_HANDOVER_TO_WIFI_FAILED} event is raised
     * on the connection.
     * @hide
     */
    public static final String KEY_NOTIFY_VT_HANDOVER_TO_WIFI_FAILURE_BOOL =
            "notify_vt_handover_to_wifi_failure_bool";

    /**
     * A upper case list of CNAP names that are unhelpful to the user for distinguising calls and
     * should be filtered out of the CNAP information. This includes CNAP names such as "WIRELESS
     * CALLER" or "UNKNOWN NAME". By default, if there are no filtered names for this carrier, null
     * is returned.
     * @hide
     */
    public static final String KEY_FILTERED_CNAP_NAMES_STRING_ARRAY = "filtered_cnap_names_string_array";

    /**
     * The RCS configuration server URL. This URL is used to initiate RCS provisioning.
     */
    public static final String KEY_RCS_CONFIG_SERVER_URL_STRING = "rcs_config_server_url_string";

    /**
     * Determine whether user can change Wi-Fi Calling preference in roaming.
     * {@code false} - roaming preference cannot be changed by user independently. If
     *                 {@link #KEY_USE_WFC_HOME_NETWORK_MODE_IN_ROAMING_NETWORK_BOOL} is false,
     *                 {@link #KEY_CARRIER_DEFAULT_WFC_IMS_ROAMING_MODE_INT} is used as the default
     *                 value. If {@link #KEY_USE_WFC_HOME_NETWORK_MODE_IN_ROAMING_NETWORK_BOOL} is
     *                 true, roaming preference is the same as home preference and
     *                 {@link #KEY_CARRIER_DEFAULT_WFC_IMS_MODE_INT} is used as the default value.
     * {@code true}  - roaming preference can be changed by user independently if
     *                 {@link #KEY_USE_WFC_HOME_NETWORK_MODE_IN_ROAMING_NETWORK_BOOL} is false. If
     *                 {@link #KEY_USE_WFC_HOME_NETWORK_MODE_IN_ROAMING_NETWORK_BOOL} is true, this
     *                 configuration is ignored and roaming preference cannot be changed.
     */
    public static final String KEY_EDITABLE_WFC_ROAMING_MODE_BOOL =
            "editable_wfc_roaming_mode_bool";

    /**
     * Flag specifying whether to show blocking pay phone option in blocked numbers screen.
     * Only show the option if payphone call presentation is present in the carrier's region.
     */
    public static final java.lang.String KEY_SHOW_BLOCKING_PAY_PHONE_OPTION_BOOL =
            "show_blocking_pay_phone_option_bool";

    /**
     * Flag specifying whether the carrier will use the WFC home network mode in roaming network.
     * {@code false} - roaming preference can be selected separately from the home preference.
     * {@code true}  - roaming preference is the same as home preference and
     *                 {@link #KEY_CARRIER_DEFAULT_WFC_IMS_MODE_INT} is used as the default value.
     */
    public static final String KEY_USE_WFC_HOME_NETWORK_MODE_IN_ROAMING_NETWORK_BOOL =
            "use_wfc_home_network_mode_in_roaming_network_bool";

    /**
     * Flag specifying whether the carrier is allowed to use metered network to download a
     * certificate of Carrier-WiFi.
     * {@code false} - default value.
     *
     * @hide
     */
    public static final String KEY_ALLOW_METERED_NETWORK_FOR_CERT_DOWNLOAD_BOOL =
            "allow_metered_network_for_cert_download_bool";

    /**
     * Time delay (in ms) after which we show the notification to switch the preferred
     * network.
     * @hide
     */
    public static final String KEY_PREF_NETWORK_NOTIFICATION_DELAY_INT =
            "network_notification_delay_int";

    /**
     * Time delay (in ms) after which we show the notification for emergency calls,
     * while the device is registered over WFC. Default value is -1, which indicates
     * that this notification is not pertinent for a particular carrier. We've added a delay
     * to prevent false positives.
     */
    public static final String KEY_EMERGENCY_NOTIFICATION_DELAY_INT =
            "emergency_notification_delay_int";

    /**
     * When {@code true}, the carrier allows the user of the
     * {@link TelephonyManager#sendUssdRequest(String, TelephonyManager.UssdResponseCallback,
     * Handler)} API to perform USSD requests.  {@code True} by default.
     * @hide
     */
    public static final String KEY_ALLOW_USSD_REQUESTS_VIA_TELEPHONY_MANAGER_BOOL =
            "allow_ussd_requests_via_telephony_manager_bool";

    /**
     * Indicates whether the carrier supports 3gpp call forwarding MMI codes while roaming. If
     * false, the user will be notified that call forwarding is not available when the MMI code
     * fails.
     */
    public static final String KEY_SUPPORT_3GPP_CALL_FORWARDING_WHILE_ROAMING_BOOL =
        "support_3gpp_call_forwarding_while_roaming_bool";

    /**
     * Boolean indicating whether to display voicemail number as default call forwarding number in
     * call forwarding settings.
     * If true, display vm number when cf number is null.
     * If false, display the cf number from network.
     * By default this value is false.
     * @hide
     */
    public static final String KEY_DISPLAY_VOICEMAIL_NUMBER_AS_DEFAULT_CALL_FORWARDING_NUMBER_BOOL =
            "display_voicemail_number_as_default_call_forwarding_number";

    /**
     * When {@code true}, the user will be notified when they attempt to place an international call
     * when the call is placed using wifi calling.
     * @hide
     */
    public static final String KEY_NOTIFY_INTERNATIONAL_CALL_ON_WFC_BOOL =
            "notify_international_call_on_wfc_bool";

    /**
     * Flag to hide Preset APN details. If true, user cannot enter ApnEditor view of Preset APN,
     * and cannot view details of the APN. If false, user can enter ApnEditor view of Preset APN.
     * Default value is false.
     */
    public static final String KEY_HIDE_PRESET_APN_DETAILS_BOOL = "hide_preset_apn_details_bool";

    /**
     * Flag specifying whether to show an alert dialog for video call charges.
     * By default this value is {@code false}.
     */
    public static final String KEY_SHOW_VIDEO_CALL_CHARGES_ALERT_DIALOG_BOOL =
            "show_video_call_charges_alert_dialog_bool";

    /**
     * An array containing custom call forwarding number prefixes that will be blocked while the
     * device is reporting that it is roaming. By default, there are no custom call
     * forwarding prefixes and none of these numbers will be filtered. If one or more entries are
     * present, the system will not complete the call and display an error message.
     *
     * To display a message to the user when call forwarding fails for 3gpp MMI codes while roaming,
     * use the {@link #KEY_SUPPORT_3GPP_CALL_FORWARDING_WHILE_ROAMING_BOOL} option instead.
     */
    public static final String KEY_CALL_FORWARDING_BLOCKS_WHILE_ROAMING_STRING_ARRAY =
            "call_forwarding_blocks_while_roaming_string_array";

    /**
     * Call forwarding number prefixes defined by {@link
     * #KEY_CALL_FORWARDING_BLOCKS_WHILE_ROAMING_STRING_ARRAY} which will be allowed while the
     * device is reporting that it is roaming and IMS is registered over LTE or Wi-Fi.
     * By default this value is {@code true}.
     * @hide
     */
    public static final String KEY_SUPPORT_IMS_CALL_FORWARDING_WHILE_ROAMING_BOOL =
            "support_ims_call_forwarding_while_roaming_bool";

    /**
     * The day of the month (1-31) on which the data cycle rolls over.
     * <p>
     * If the current month does not have this day, the cycle will roll over at
     * the start of the next month.
     * <p>
     * This setting may be still overridden by explicit user choice. By default,
     * {@link #DATA_CYCLE_USE_PLATFORM_DEFAULT} will be used.
     */
    public static final String KEY_MONTHLY_DATA_CYCLE_DAY_INT =
            "monthly_data_cycle_day_int";

    /**
     * When {@link #KEY_MONTHLY_DATA_CYCLE_DAY_INT}, {@link #KEY_DATA_LIMIT_THRESHOLD_BYTES_LONG},
     * or {@link #KEY_DATA_WARNING_THRESHOLD_BYTES_LONG} are set to this value, the platform default
     * value will be used for that key.
     */
    public static final int DATA_CYCLE_USE_PLATFORM_DEFAULT = -1;

    /**
     * Flag indicating that a data cycle threshold should be disabled.
     * <p>
     * If {@link #KEY_DATA_WARNING_THRESHOLD_BYTES_LONG} is set to this value, the platform's
     * default data warning, if one exists, will be disabled. A user selected data warning will not
     * be overridden.
     * <p>
     * If {@link #KEY_DATA_LIMIT_THRESHOLD_BYTES_LONG} is set to this value, the platform's
     * default data limit, if one exists, will be disabled. A user selected data limit will not be
     * overridden.
     */
    public static final int DATA_CYCLE_THRESHOLD_DISABLED = -2;

    /**
     * Controls the data usage warning.
     * <p>
     * If the user uses more than this amount of data in their billing cycle, as defined by
     * {@link #KEY_MONTHLY_DATA_CYCLE_DAY_INT}, the user will be alerted about the usage.
     * If the value is set to {@link #DATA_CYCLE_THRESHOLD_DISABLED}, the data usage warning will
     * be disabled.
     * <p>
     * This setting may be overridden by explicit user choice. By default,
     * {@link #DATA_CYCLE_USE_PLATFORM_DEFAULT} will be used.
     */
    public static final String KEY_DATA_WARNING_THRESHOLD_BYTES_LONG =
            "data_warning_threshold_bytes_long";

    /**
     * Controls if the device should automatically notify the user as they reach
     * their cellular data warning. When set to {@code false} the carrier is
     * expected to have implemented their own notification mechanism. {@code true} by default.
     */
    public static final String KEY_DATA_WARNING_NOTIFICATION_BOOL =
            "data_warning_notification_bool";

    /**
     * Controls if the device should automatically warn the user that sim voice & data function
     * might be limited due to dual sim scenario. When set to {@true} display the notification,
     * {@code false} otherwise.
     * @hide
     */
    public static final String KEY_LIMITED_SIM_FUNCTION_NOTIFICATION_FOR_DSDS_BOOL =
            "limited_sim_function_notification_for_dsds_bool";

    /**
     * Controls the cellular data limit.
     * <p>
     * If the user uses more than this amount of data in their billing cycle, as defined by
     * {@link #KEY_MONTHLY_DATA_CYCLE_DAY_INT}, cellular data will be turned off by the user's
     * phone. If the value is set to {@link #DATA_CYCLE_THRESHOLD_DISABLED}, the data limit will be
     * disabled.
     * <p>
     * This setting may be overridden by explicit user choice. By default,
     * {@link #DATA_CYCLE_USE_PLATFORM_DEFAULT} will be used.
     */
    public static final String KEY_DATA_LIMIT_THRESHOLD_BYTES_LONG =
            "data_limit_threshold_bytes_long";

    /**
     * Controls if the device should automatically notify the user as they reach
     * their cellular data limit. When set to {@code false} the carrier is
     * expected to have implemented their own notification mechanism. {@code true} by default.
     */
    public static final String KEY_DATA_LIMIT_NOTIFICATION_BOOL =
            "data_limit_notification_bool";

    /**
     * Controls if the device should automatically notify the user when rapid
     * cellular data usage is observed. When set to {@code false} the carrier is
     * expected to have implemented their own notification mechanism.  {@code true} by default.
     */
    public static final String KEY_DATA_RAPID_NOTIFICATION_BOOL =
            "data_rapid_notification_bool";

    /**
     * Offset to be reduced from rsrp threshold while calculating signal strength level.
     * @hide
     */
    public static final String KEY_LTE_EARFCNS_RSRP_BOOST_INT = "lte_earfcns_rsrp_boost_int";

    /**
     * List of EARFCN (E-UTRA Absolute Radio Frequency Channel Number,
     * Reference: 3GPP TS 36.104 5.4.3) inclusive ranges on which lte_rsrp_boost_int
     * will be applied. Format of the String array is expected to be {"erafcn1_start-earfcn1_end",
     * "earfcn2_start-earfcn2_end" ... }
     * @hide
     */
    public static final String KEY_BOOSTED_LTE_EARFCNS_STRING_ARRAY =
            "boosted_lte_earfcns_string_array";

    /**
     * Determine whether to use only RSRP for the number of LTE signal bars.
     * @hide
     *
     * @deprecated use {@link #KEY_PARAMETERS_USED_FOR_LTE_SIGNAL_BAR_INT}.
     */
    // FIXME: this key and related keys must not be exposed without a consistent philosophy for
    // all RATs.
    @Deprecated
    public static final String KEY_USE_ONLY_RSRP_FOR_LTE_SIGNAL_BAR_BOOL =
            "use_only_rsrp_for_lte_signal_bar_bool";

    /**
     * Bit-field integer to determine whether to use Reference Signal Received Power (RSRP),
     * Reference Signal Received Quality (RSRQ), or/and Reference Signal Signal to Noise Ratio
     * (RSSNR) for the number of LTE signal bars and signal criteria reporting enabling.
     *
     * <p> If a measure is not set, signal criteria reporting from modem will not be triggered and
     * not be used for calculating signal level. If multiple measures are set bit, the parameter
     * whose value is smallest is used to indicate the signal level.
     * <UL>
     *  <LI>RSRP = 1 << 0</LI>
     *  <LI>RSRQ = 1 << 1</LI>
     *  <LI>RSSNR = 1 << 2</LI>
     * </UL>
     * <p> The value of this key must be bitwise OR of {@link CellSignalStrengthLte#USE_RSRP},
     * {@link CellSignalStrengthLte#USE_RSRQ}, {@link CellSignalStrengthLte#USE_RSSNR}.
     *
     * <p> For example, if both RSRP and RSRQ are used, the value of key is 3 (1 << 0 | 1 << 1).
     * If the key is invalid or not configured, a default value (RSRP = 1 << 0) will apply.
     *
     * @hide
     */
    public static final String KEY_PARAMETERS_USED_FOR_LTE_SIGNAL_BAR_INT =
            "parameters_used_for_lte_signal_bar_int";

    /**
     * List of 4 customized 5G SS reference signal received power (SSRSRP) thresholds.
     * <p>
     * Reference: 3GPP TS 38.215
     * <p>
     * 4 threshold integers must be within the boundaries [-140 dB, -44 dB], and the levels are:
     * <UL>
     *     <LI>"NONE: [-140, threshold1]"</LI>
     *     <LI>"POOR: (threshold1, threshold2]"</LI>
     *     <LI>"MODERATE: (threshold2, threshold3]"</LI>
     *     <LI>"GOOD:  (threshold3, threshold4]"</LI>
     *     <LI>"EXCELLENT:  (threshold4, -44]"</LI>
     * </UL>
     * <p>
     * This key is considered invalid if the format is violated. If the key is invalid or
     * not configured, a default value set will apply.
     */
    public static final String KEY_5G_NR_SSRSRP_THRESHOLDS_INT_ARRAY =
            "5g_nr_ssrsrp_thresholds_int_array";

    /**
     * List of 4 customized 5G SS reference signal received quality (SSRSRQ) thresholds.
     * <p>
     * Reference: 3GPP TS 38.215; 3GPP TS 38.133 section 10
     * <p>
     * 4 threshold integers must be within the boundaries [-43 dB, 20 dB], and the levels are:
     * <UL>
     *     <LI>"NONE: [-43, threshold1]"</LI>
     *     <LI>"POOR: (threshold1, threshold2]"</LI>
     *     <LI>"MODERATE: (threshold2, threshold3]"</LI>
     *     <LI>"GOOD:  (threshold3, threshold4]"</LI>
     *     <LI>"EXCELLENT:  (threshold4, 20]"</LI>
     * </UL>
     * <p>
     * This key is considered invalid if the format is violated. If the key is invalid or
     * not configured, a default value set will apply.
     */
    public static final String KEY_5G_NR_SSRSRQ_THRESHOLDS_INT_ARRAY =
            "5g_nr_ssrsrq_thresholds_int_array";

    /**
     * List of 4 customized 5G SS signal-to-noise and interference ratio (SSSINR) thresholds.
     * <p>
     * Reference: 3GPP TS 38.215,
     *            3GPP TS 38.133 10.1.16.1
     * <p>
     * 4 threshold integers must be within the boundaries [-23 dB, 40 dB], and the levels are:
     * <UL>
     *     <LI>"NONE: [-23, threshold1]"</LI>
     *     <LI>"POOR: (threshold1, threshold2]"</LI>
     *     <LI>"MODERATE: (threshold2, threshold3]"</LI>
     *     <LI>"GOOD:  (threshold3, threshold4]"</LI>
     *     <LI>"EXCELLENT:  (threshold4, 40]"</LI>
     * </UL>
     * <p>
     * This key is considered invalid if the format is violated. If the key is invalid or
     * not configured, a default value set will apply.
     */
    public static final String KEY_5G_NR_SSSINR_THRESHOLDS_INT_ARRAY =
            "5g_nr_sssinr_thresholds_int_array";

    /**
     * Bit-field integer to determine whether to use SS reference signal received power (SSRSRP),
     * SS reference signal received quality (SSRSRQ), or/and SS signal-to-noise and interference
     * ratio (SSSINR) for the number of 5G NR signal bars and signal criteria reporting enabling.
     *
     * <p> If a measure is not set, signal criteria reporting from modem will not be triggered and
     * not be used for calculating signal level. If multiple measures are set bit, the parameter
     * whose value is smallest is used to indicate the signal level.
     * <UL>
     *  <LI>SSRSRP = 1 << 0</LI>
     *  <LI>SSRSRQ = 1 << 1</LI>
     *  <LI>SSSINR = 1 << 2</LI>
     * </UL>
     *  The value of this key must be bitwise OR of {@link CellSignalStrengthNr#USE_SSRSRP},
     *  {@link CellSignalStrengthNr#USE_SSRSRQ}, {@link CellSignalStrengthNr#USE_SSSINR}.
     *
     * <p> For example, if both SSRSRP and SSSINR are used, the value of key is 5 (1 << 0 | 1 << 2).
     * If the key is invalid or not configured, a default value (SSRSRP = 1 << 0) will apply.
     *
     * <p> Reference: 3GPP TS 38.215,
     *                3GPP TS 38.133 10.1.16.1
     *
     * @hide
     */
    public static final String KEY_PARAMETERS_USE_FOR_5G_NR_SIGNAL_BAR_INT =
            "parameters_use_for_5g_nr_signal_bar_int";

    /**
     * There are two signal strengths, NR and LTE signal strength, during NR (non-standalone).
     * Boolean indicating whether to use LTE signal strength as primary during NR (non-standalone).
     * By default this value is true.
     *
     * @hide
     */
    public static final String KEY_SIGNAL_STRENGTH_NR_NSA_USE_LTE_AS_PRIMARY_BOOL =
            "signal_strength_nr_nsa_use_lte_as_primary_bool";

    /**
     * String array of default bandwidth values per network type.
     * The entries should be of form "network_name:downstream,upstream", with values in Kbps.
     * @hide
     */
    public static final String KEY_BANDWIDTH_STRING_ARRAY = "bandwidth_string_array";

    /**
     * For NR (non-standalone), whether to use the LTE value instead of NR value as the default for
     * upstream bandwidth. Downstream bandwidth will still use the NR value as the default.
     * @hide
     */
    public static final String KEY_BANDWIDTH_NR_NSA_USE_LTE_VALUE_FOR_UPSTREAM_BOOL =
            "bandwidth_nr_nsa_use_lte_value_for_upstream_bool";

    /**
     * Key identifying if voice call barring notification is required to be shown to the user.
     * @hide
     */
    @UnsupportedAppUsage
    public static final String KEY_DISABLE_VOICE_BARRING_NOTIFICATION_BOOL =
            "disable_voice_barring_notification_bool";

    /**
     * List of operators considered non-roaming which won't show roaming icon.
     * <p>
     * Can use mcc or mcc+mnc as item. For example, 302 or 21407.
     * If operators, 21404 and 21407, make roaming agreements, users of 21404 should not see
     * the roaming icon as using 21407 network.
     * @hide
     */
    public static final String KEY_NON_ROAMING_OPERATOR_STRING_ARRAY =
            "non_roaming_operator_string_array";

    /**
     * List of operators considered roaming with the roaming icon.
     * <p>
     * Can use mcc or mcc+mnc as item. For example, 302 or 21407.
     * If operators, 21404 and 21407, make roaming agreements, users of 21404 should see
     * the roaming icon as using 21407 network.
     * <p>
     * A match on this supersedes a match on {@link #KEY_NON_ROAMING_OPERATOR_STRING_ARRAY}.
     * @hide
     */
    public static final String KEY_ROAMING_OPERATOR_STRING_ARRAY =
            "roaming_operator_string_array";

    /**
     * URL from which the proto containing the public key of the Carrier used for
     * IMSI encryption will be downloaded.
     * @hide
     */
    public static final String IMSI_KEY_DOWNLOAD_URL_STRING = "imsi_key_download_url_string";

    /**
     * Identifies if the key is available for WLAN or EPDG or both. The value is a bitmask.
     * 0 indicates that neither EPDG or WLAN is enabled.
     * 1 indicates that key type TelephonyManager#KEY_TYPE_EPDG is enabled.
     * 2 indicates that key type TelephonyManager#KEY_TYPE_WLAN is enabled.
     * 3 indicates that both are enabled.
     */
    public static final String IMSI_KEY_AVAILABILITY_INT = "imsi_key_availability_int";

    /**
     * Key identifying if the CDMA Caller ID presentation and suppression MMI codes
     * should be converted to 3GPP CLIR codes when a multimode (CDMA+UMTS+LTE) device is roaming
     * on a 3GPP network. Specifically *67<number> will be converted to #31#<number> and
     * *82<number> will be converted to *31#<number> before dialing a call when this key is
     * set TRUE and device is roaming on a 3GPP network.
     * @hide
     */
    public static final String KEY_CONVERT_CDMA_CALLER_ID_MMI_CODES_WHILE_ROAMING_ON_3GPP_BOOL =
            "convert_cdma_caller_id_mmi_codes_while_roaming_on_3gpp_bool";

    /**
     * Flag specifying whether IMS registration state menu is shown in Status Info setting,
     * default to false.
     */
    public static final String KEY_SHOW_IMS_REGISTRATION_STATUS_BOOL =
            "show_ims_registration_status_bool";

    /**
     * Flag indicating whether the carrier supports RTT over IMS.
     */
    public static final String KEY_RTT_SUPPORTED_BOOL = "rtt_supported_bool";

    /**
     * Boolean flag indicating whether the carrier supports TTY.
     * <p>
     * Note that {@link #KEY_CARRIER_VOLTE_TTY_SUPPORTED_BOOL} controls availability of TTY over
     * VoLTE; if {@link #KEY_TTY_SUPPORTED_BOOL} is disabled, then
     * {@link #KEY_CARRIER_VOLTE_TTY_SUPPORTED_BOOL} is also implicitly disabled.
     * <p>
     * {@link TelecomManager#isTtySupported()} should be used to determine if a device supports TTY,
     * and this carrier config key should be used to see if the current carrier supports it.
     */
    public static final String KEY_TTY_SUPPORTED_BOOL = "tty_supported_bool";

    /**
     * Indicates if the carrier supports auto-upgrading a call to RTT when receiving a call from a
     * RTT-supported device.
     * @hide
     */
    public static final String KEY_RTT_AUTO_UPGRADE_BOOL = "rtt_auto_upgrade_bool";

    /**
     * Indicates if the carrier supports RTT during a video call.
     * @hide
     */
    public static final String KEY_RTT_SUPPORTED_FOR_VT_BOOL = "rtt_supported_for_vt_bool";

    /**
     * Indicates if the carrier supports upgrading a voice call to an RTT call during the call.
     * @hide
     */
    public static final String KEY_RTT_UPGRADE_SUPPORTED_BOOL = "rtt_upgrade_supported_bool";

    /**
     * Indicates if the carrier supports downgrading a RTT call to a voice call during the call.
     * @hide
     */
    public static final String KEY_RTT_DOWNGRADE_SUPPORTED_BOOL = "rtt_downgrade_supported_bool";

    /**
     * Indicates if the TTY HCO and VCO options should be hidden in the accessibility menu
     * if the device is capable of RTT.
     * @hide
     */
    public static final String KEY_HIDE_TTY_HCO_VCO_WITH_RTT_BOOL = "hide_tty_hco_vco_with_rtt";

    /**
     * The flag to disable the popup dialog which warns the user of data charges.
     */
    public static final String KEY_DISABLE_CHARGE_INDICATION_BOOL =
            "disable_charge_indication_bool";

    /**
     * Boolean indicating whether to skip the call forwarding (CF) fail-to-disable dialog.
     * The logic used to determine whether we succeeded in disabling is carrier specific,
     * so the dialog may not always be accurate.
     * {@code false} - show CF fail-to-disable dialog.
     * {@code true}  - skip showing CF fail-to-disable dialog.
     *
     * @hide
     */
    public static final String KEY_SKIP_CF_FAIL_TO_DISABLE_DIALOG_BOOL =
            "skip_cf_fail_to_disable_dialog_bool";

    /**
     * Flag specifying whether operator supports including no reply condition timer option on
     * CFNRy (3GPP TS 24.082 3: Call Forwarding on No Reply) in the call forwarding settings UI.
     * {@code true}  - include no reply condition timer option on CFNRy
     * {@code false} - don't include no reply condition timer option on CFNRy
     *
     * @hide
     */
    public static final String KEY_SUPPORT_NO_REPLY_TIMER_FOR_CFNRY_BOOL =
            "support_no_reply_timer_for_cfnry_bool";

    /**
     * List of the FAC (feature access codes) to dial as a normal call.
     * @hide
     */
    public static final String KEY_FEATURE_ACCESS_CODES_STRING_ARRAY =
            "feature_access_codes_string_array";

    /**
     * Determines if the carrier wants to identify high definition calls in the call log.
     * @hide
     */
    public static final String KEY_IDENTIFY_HIGH_DEFINITION_CALLS_IN_CALL_LOG_BOOL =
            "identify_high_definition_calls_in_call_log_bool";

    /**
     * Flag specifying whether to use the {@link ServiceState} roaming status, which can be
     * affected by other carrier configs (e.g.
     * {@link #KEY_GSM_NONROAMING_NETWORKS_STRING_ARRAY}), when setting the SPN display.
     * <p>
     * If {@code true}, the SPN display uses {@link ServiceState#getRoaming}.
     * If {@code false} the SPN display checks if the current MCC/MNC is different from the
     * SIM card's MCC/MNC.
     *
     * @see KEY_GSM_ROAMING_NETWORKS_STRING_ARRAY
     * @see KEY_GSM_NONROAMING_NETWORKS_STRING_ARRAY
     * @see KEY_NON_ROAMING_OPERATOR_STRING_ARRAY
     * @see KEY_ROAMING_OPERATOR_STRING_ARRAY
     * @see KEY_FORCE_HOME_NETWORK_BOOL
     *
     * @hide
     */
    public static final String KEY_SPN_DISPLAY_RULE_USE_ROAMING_FROM_SERVICE_STATE_BOOL =
            "spn_display_rule_use_roaming_from_service_state_bool";

    /**
     * Determines whether any carrier has been identified and its specific config has been applied,
     * default to false.
     */
    public static final String KEY_CARRIER_CONFIG_APPLIED_BOOL = "carrier_config_applied_bool";

    /**
     * Determines whether we should show a warning asking the user to check with their carrier
     * on pricing when the user enabled data roaming,
     * default to false.
     */
    public static final String KEY_CHECK_PRICING_WITH_CARRIER_FOR_DATA_ROAMING_BOOL =
            "check_pricing_with_carrier_data_roaming_bool";

     /**
      * Determines whether we should show a notification when the phone established a data
      * connection in roaming network, to warn users about possible roaming charges.
      * @hide
      */
    public static final String KEY_SHOW_DATA_CONNECTED_ROAMING_NOTIFICATION_BOOL =
            "show_data_connected_roaming_notification";

    /**
     * A list of 4 LTE RSRP thresholds above which a signal level is considered POOR,
     * MODERATE, GOOD, or EXCELLENT, to be used in SignalStrength reporting.
     *
     * Note that the min and max thresholds are fixed at -140 and -44, as explained in
     * TS 136.133 9.1.4 - RSRP Measurement Report Mapping.
     * <p>
     * See SignalStrength#MAX_LTE_RSRP and SignalStrength#MIN_LTE_RSRP. Any signal level outside
     * these boundaries is considered invalid.
     * @hide
     */
    public static final String KEY_LTE_RSRP_THRESHOLDS_INT_ARRAY =
            "lte_rsrp_thresholds_int_array";

    /**
     * A list of 4 customized LTE Reference Signal Received Quality (RSRQ) thresholds.
     *
     * Reference: TS 136.133 v12.6.0 section 9.1.7 - RSRQ Measurement Report Mapping.
     *
     * 4 threshold integers must be within the boundaries [-34 dB, 3 dB], and the levels are:
     *     "NONE: [-34, threshold1)"
     *     "POOR: [threshold1, threshold2)"
     *     "MODERATE: [threshold2, threshold3)"
     *     "GOOD:  [threshold3, threshold4)"
     *     "EXCELLENT:  [threshold4, 3]"
     *
     * This key is considered invalid if the format is violated. If the key is invalid or
     * not configured, a default value set will apply.
     */
    public static final String KEY_LTE_RSRQ_THRESHOLDS_INT_ARRAY =
            "lte_rsrq_thresholds_int_array";

    /**
     * A list of 4 customized LTE Reference Signal Signal to Noise Ratio (RSSNR) thresholds.
     *
     * 4 threshold integers must be within the boundaries [-20 dB, 30 dB], and the levels are:
     *     "NONE: [-20, threshold1)"
     *     "POOR: [threshold1, threshold2)"
     *     "MODERATE: [threshold2, threshold3)"
     *     "GOOD:  [threshold3, threshold4)"
     *     "EXCELLENT:  [threshold4, 30]"
     *
     * This key is considered invalid if the format is violated. If the key is invalid or
     * not configured, a default value set will apply.
     */
    public static final String KEY_LTE_RSSNR_THRESHOLDS_INT_ARRAY =
            "lte_rssnr_thresholds_int_array";

    /**
     * Decides when clients try to bind to iwlan network service, which package name will
     * the binding intent go to.
     * @hide
     */
    public static final String KEY_CARRIER_NETWORK_SERVICE_WLAN_PACKAGE_OVERRIDE_STRING =
            "carrier_network_service_wlan_package_override_string";

    /**
     * Decides when clients try to bind to iwlan network service, which class name will
     * the binding intent go to.
     * @hide
     */
    public static final String KEY_CARRIER_NETWORK_SERVICE_WLAN_CLASS_OVERRIDE_STRING =
            "carrier_network_service_wlan_class_override_string";

    /**
     * Decides when clients try to bind to wwan (cellular) network service, which package name will
     * the binding intent go to.
     * @hide
     */
    public static final String KEY_CARRIER_NETWORK_SERVICE_WWAN_PACKAGE_OVERRIDE_STRING =
            "carrier_network_service_wwan_package_override_string";

    /**
     * Decides when clients try to bind to wwan (cellular) network service, which class name will
     * the binding intent go to.
     * @hide
     */
    public static final String KEY_CARRIER_NETWORK_SERVICE_WWAN_CLASS_OVERRIDE_STRING =
            "carrier_network_service_wwan_class_override_string";

    /**
     * The package name of qualified networks service that telephony binds to.
     *
     * @hide
     */
    public static final String KEY_CARRIER_QUALIFIED_NETWORKS_SERVICE_PACKAGE_OVERRIDE_STRING =
            "carrier_qualified_networks_service_package_override_string";

    /**
     * The class name of qualified networks service that telephony binds to.
     *
     * @hide
     */
    public static final String KEY_CARRIER_QUALIFIED_NETWORKS_SERVICE_CLASS_OVERRIDE_STRING =
            "carrier_qualified_networks_service_class_override_string";
    /**
     * A list of 4 LTE RSCP thresholds above which a signal level is considered POOR,
     * MODERATE, GOOD, or EXCELLENT, to be used in SignalStrength reporting.
     *
     * Note that the min and max thresholds are fixed at -120 and -24, as set in 3GPP TS 27.007
     * section 8.69.
     * <p>
     * See SignalStrength#MAX_WCDMA_RSCP and SignalStrength#MIN_WDCMA_RSCP. Any signal level outside
     * these boundaries is considered invalid.
     * @hide
     */
    public static final String KEY_WCDMA_RSCP_THRESHOLDS_INT_ARRAY =
            "wcdma_rscp_thresholds_int_array";

    /**
     * The default measurement to use for signal strength reporting. If this is not specified, the
     * RSSI is used.
     * <p>
     * e.g.) To use RSCP by default, set the value to "rscp". The signal strength level will
     * then be determined by #KEY_WCDMA_RSCP_THRESHOLDS_INT_ARRAY
     * <p>
     * Currently this supports the value "rscp" and "rssi".
     * @hide
     */
    // FIXME: this key and related keys must not be exposed without a consistent philosophy for
    // all RATs.
    public static final String KEY_WCDMA_DEFAULT_SIGNAL_STRENGTH_MEASUREMENT_STRING =
            "wcdma_default_signal_strength_measurement_string";

    /**
     * When a partial sms / mms message stay in raw table for too long without being completed,
     * we expire them and delete them from the raw table. This carrier config defines the
     * expiration time.
     * @hide
     */
    public static final String KEY_UNDELIVERED_SMS_MESSAGE_EXPIRATION_TIME =
            "undelivered_sms_message_expiration_time";

    /**
     * Specifies a carrier-defined {@link android.telecom.CallRedirectionService} which Telecom
     * will bind to for outgoing calls.  An empty string indicates that no carrier-defined
     * {@link android.telecom.CallRedirectionService} is specified.
     */
    public static final String KEY_CALL_REDIRECTION_SERVICE_COMPONENT_NAME_STRING =
            "call_redirection_service_component_name_string";

    /**
     * Support for the original string display of CDMA MO call.
     * By default, it is disabled.
     * @hide
     */
    public static final String KEY_CONFIG_SHOW_ORIG_DIAL_STRING_FOR_CDMA_BOOL =
            "config_show_orig_dial_string_for_cdma";

    /**
     * Flag specifying whether to show notification(call blocking disabled) when Enhanced Call
     * Blocking(KEY_SUPPORT_ENHANCED_CALL_BLOCKING_BOOL) is enabled and making emergency call.
     * When true, notification is shown always.
     * When false, notification is shown only when any setting of "Enhanced Blocked number" is
     * enabled.
     */
    public static final String KEY_SHOW_CALL_BLOCKING_DISABLED_NOTIFICATION_ALWAYS_BOOL =
            "show_call_blocking_disabled_notification_always_bool";

    /**
     * Some carriers only support SS over UT via INTERNET PDN.
     * When mobile data is OFF or data roaming OFF during roaming,
     * UI should block the call forwarding operation and notify the user
     * that the function only works if data is available.
     * @hide
     */
    public static final String KEY_CALL_FORWARDING_OVER_UT_WARNING_BOOL =
            "call_forwarding_over_ut_warning_bool";

    /**
     * Some carriers only support SS over UT via INTERNET PDN.
     * When mobile data is OFF or data roaming OFF during roaming,
     * UI should block the call barring operation and notify the user
     * that the function only works if data is available.
     * @hide
     */
    public static final String KEY_CALL_BARRING_OVER_UT_WARNING_BOOL =
            "call_barring_over_ut_warning_bool";

    /**
     * Some carriers only support SS over UT via INTERNET PDN.
     * When mobile data is OFF or data roaming OFF during roaming,
     * UI should block the caller id operation and notify the user
     * that the function only works if data is available.
     * @hide
     */
    public static final String KEY_CALLER_ID_OVER_UT_WARNING_BOOL =
            "caller_id_over_ut_warning_bool";

    /**
     * Some carriers only support SS over UT via INTERNET PDN.
     * When mobile data is OFF or data roaming OFF during roaming,
     * UI should block the call waiting operation and notify the user
     * that the function only works if data is available.
     * @hide
     */
    public static final String KEY_CALL_WAITING_OVER_UT_WARNING_BOOL =
            "call_waiting_over_ut_warning_bool";

    /**
     * Flag indicating whether to support "Network default" option in Caller ID settings for Calling
     * Line Identification Restriction (CLIR).
     */
    public static final String KEY_SUPPORT_CLIR_NETWORK_DEFAULT_BOOL =
            "support_clir_network_default_bool";

    /**
     * Determines whether the carrier want to support emergency dialer shortcut.
     * @hide
     */
    public static final String KEY_SUPPORT_EMERGENCY_DIALER_SHORTCUT_BOOL =
            "support_emergency_dialer_shortcut_bool";

    /**
     * Call forwarding uses USSD command without SS command.
     * When {@code true}, the call forwarding query/set by ussd command and UI only display Call
     * Forwarding when unanswered.
     * When {@code false}, don't use USSD to query/set call forwarding.
     * @hide
     */
    public static final String KEY_USE_CALL_FORWARDING_USSD_BOOL = "use_call_forwarding_ussd_bool";

    /**
     * This flag specifies whether to support for the caller id set command by ussd.
     * When {@code true}, device shall sync caller id ussd result to ss command.
     * When {@code false}, caller id don't support ussd command.
     * @hide
     */
    public static final String KEY_USE_CALLER_ID_USSD_BOOL = "use_caller_id_ussd_bool";

    /**
     * Specifies the service class for call waiting service.
     * Default value is
     * {@link com.android.internal.telephony.CommandsInterface#SERVICE_CLASS_VOICE}.
     * <p>
     * See 27.007 +CCFC or +CLCK.
     * The value set as below:
     * {@link com.android.internal.telephony.CommandsInterface#SERVICE_CLASS_NONE}
     * {@link com.android.internal.telephony.CommandsInterface#SERVICE_CLASS_VOICE}
     * {@link com.android.internal.telephony.CommandsInterface#SERVICE_CLASS_DATA}
     * {@link com.android.internal.telephony.CommandsInterface#SERVICE_CLASS_FAX}
     * {@link com.android.internal.telephony.CommandsInterface#SERVICE_CLASS_SMS}
     * {@link com.android.internal.telephony.CommandsInterface#SERVICE_CLASS_DATA_SYNC}
     * {@link com.android.internal.telephony.CommandsInterface#SERVICE_CLASS_DATA_ASYNC}
     * {@link com.android.internal.telephony.CommandsInterface#SERVICE_CLASS_PACKET}
     * {@link com.android.internal.telephony.CommandsInterface#SERVICE_CLASS_PAD}
     * {@link com.android.internal.telephony.CommandsInterface#SERVICE_CLASS_MAX}
     * @hide
     */
    public static final String KEY_CALL_WAITING_SERVICE_CLASS_INT =
            "call_waiting_service_class_int";

    /**
     * This configuration allows the system UI to display different 5G icons for different 5G
     * scenarios.
     *
     * There are five 5G scenarios:
     * 1. connected_mmwave: device currently connected to 5G cell as the secondary cell and using
     *    millimeter wave.
     * 2. connected: device currently connected to 5G cell as the secondary cell but not using
     *    millimeter wave.
     * 3. not_restricted_rrc_idle: device camped on a network that has 5G capability(not necessary
     *    to connect a 5G cell as a secondary cell) and the use of 5G is not restricted and RRC
     *    currently in IDLE state.
     * 4. not_restricted_rrc_con: device camped on a network that has 5G capability(not necessary
     *    to connect a 5G cell as a secondary cell) and the use of 5G is not restricted and RRC
     *    currently in CONNECTED state.
     * 5. restricted: device camped on a network that has 5G capability(not necessary to connect a
     *    5G cell as a secondary cell) but the use of 5G is restricted.
     *
     * The configured string contains multiple key-value pairs separated by comma. For each pair,
     * the key and value are separated by a colon. The key corresponds to a 5G status above and
     * the value is the icon name. Use "None" as the icon name if no icon should be shown in a
     * specific 5G scenario. If the scenario is "None", config can skip this key and value.
     *
     * Icon name options: "5G_Plus", "5G".
     *
     * Here is an example:
     * UE wants to display 5G_Plus icon for scenario#1, and 5G icon for scenario#2; otherwise not
     * define.
     * The configuration is: "connected_mmwave:5G_Plus,connected:5G"
     * @hide
     */
    public static final String KEY_5G_ICON_CONFIGURATION_STRING = "5g_icon_configuration_string";

    /**
     * This configuration allows the system UI to determine how long to continue to display 5G icons
     * when the device switches between different 5G scenarios.
     *
     * There are seven 5G scenarios:
     * 1. connected_mmwave: device currently connected to 5G cell as the secondary cell and using
     *    millimeter wave.
     * 2. connected: device currently connected to 5G cell as the secondary cell but not using
     *    millimeter wave.
     * 3. not_restricted_rrc_idle: device camped on a network that has 5G capability (not necessary
     *    to connect a 5G cell as a secondary cell) and the use of 5G is not restricted and RRC
     *    currently in IDLE state.
     * 4. not_restricted_rrc_con: device camped on a network that has 5G capability (not necessary
     *    to connect a 5G cell as a secondary cell) and the use of 5G is not restricted and RRC
     *    currently in CONNECTED state.
     * 5. restricted: device camped on a network that has 5G capability (not necessary to connect a
     *    5G cell as a secondary cell) but the use of 5G is restricted.
     * 6. legacy: device is not camped on a network that has 5G capability
     * 7. any: any of the above scenarios
     *
     * The configured string contains various timer rules separated by a semicolon.
     * Each rule will have three items: prior 5G scenario, current 5G scenario, and grace period
     * in seconds before changing the icon. When the 5G state changes from the prior to the current
     * 5G scenario, the system UI will continue to show the icon for the prior 5G scenario (defined
     * in {@link #KEY_5G_ICON_CONFIGURATION_STRING}) for the amount of time specified by the grace
     * period. If the prior 5G scenario is reestablished, the timer will reset and start again if
     * the UE changes 5G scenarios again. Defined states (5G scenarios #1-5) take precedence over
     * 'any' (5G scenario #6), and unspecified transitions have a default grace period of 0.
     * The order of rules in the configuration determines the priority (the first applicable timer
     * rule will be used).
     *
     * Here is an example: "connected_mmwave,connected,30;connected_mmwave,any,10;connected,any,10"
     * This configuration defines 3 timers:
     * 1. When UE goes from 'connected_mmwave' to 'connected', system UI will continue to display
     *    the 5G icon for 'connected_mmwave' for 30 seconds.
     * 2. When UE goes from 'connected_mmwave' to any other state (except for connected, since
     *    rule 1 would be used instead), system UI will continue to display the 5G icon for
     *    'connected_mmwave' for 10 seconds.
     * 3. When UE goes from 'connected' to any other state, system UI will continue to display the
     *    5G icon for 'connected' for 10 seconds.
     *
     * @hide
     */
    public static final String KEY_5G_ICON_DISPLAY_GRACE_PERIOD_STRING =
            "5g_icon_display_grace_period_string";

    /**
     * This configuration extends {@link #KEY_5G_ICON_DISPLAY_GRACE_PERIOD_STRING} to allow the
     * system UI to continue displaying 5G icons after the initial timer expires.
     *
     * There are seven 5G scenarios:
     * 1. connected_mmwave: device currently connected to 5G cell as the secondary cell and using
     *    millimeter wave.
     * 2. connected: device currently connected to 5G cell as the secondary cell but not using
     *    millimeter wave.
     * 3. not_restricted_rrc_idle: device camped on a network that has 5G capability (not necessary
     *    to connect a 5G cell as a secondary cell) and the use of 5G is not restricted and RRC
     *    currently in IDLE state.
     * 4. not_restricted_rrc_con: device camped on a network that has 5G capability (not necessary
     *    to connect a 5G cell as a secondary cell) and the use of 5G is not restricted and RRC
     *    currently in CONNECTED state.
     * 5. restricted: device camped on a network that has 5G capability (not necessary to connect a
     *    5G cell as a secondary cell) but the use of 5G is restricted.
     * 6. legacy: device is not camped on a network that has 5G capability
     * 7. any: any of the above scenarios
     *
     * The configured string contains various timer rules separated by a semicolon.
     * Each rule will have three items: primary 5G scenario, secondary 5G scenario, and
     * grace period in seconds before changing the icon. When the timer for the primary 5G timer
     * expires, the system UI will continue to show the icon for the primary 5G scenario (defined
     * in {@link #KEY_5G_ICON_CONFIGURATION_STRING}) for the amount of time specified by the grace
     * period. If the primary 5G scenario is reestablished, the timers will reset and the system UI
     * will continue to display the icon for the primary 5G scenario without interruption. If the
     * secondary 5G scenario is lost, the timer will reset and the icon will reflect the true state.
     * Defined states (5G scenarios #1-5) take precedence over 'any' (5G scenario #6), and
     * unspecified transitions have a default grace period of 0. The order of rules in the
     * configuration determines the priority (the first applicable timer rule will be used).
     *
     * Here is an example: "connected,not_restricted_rrc_idle,30"
     * This configuration defines a secondary timer that extends the primary 'connected' timer.
     * When the primary 'connected' timer expires while the UE is in the 'not_restricted_rrc_idle'
     * 5G state, system UI will continue to display the 5G icon for 'connected' for 30 seconds.
     * If the 5G state returns to 'connected', the timer will be reset without change to the icon,
     * and if the 5G state changes to neither 'connected' not 'not_restricted_rrc_idle', the icon
     * will change to reflect the true state.
     *
     * @hide
     */
    public static final String KEY_5G_ICON_DISPLAY_SECONDARY_GRACE_PERIOD_STRING =
            "5g_icon_display_secondary_grace_period_string";

    /**
     * Whether device reset all of NR timers when device camped on a network that haven't 5G
     * capability and RRC currently in IDLE state.
     *
     * The default value is false;
     *
     * @hide
     */
    public static final String KEY_NR_TIMERS_RESET_IF_NON_ENDC_AND_RRC_IDLE_BOOL =
            "nr_timers_reset_if_non_endc_and_rrc_idle_bool";

    /**
     * Controls time in milliseconds until DcTracker reevaluates 5G connection state.
     * @hide
     */
    public static final String KEY_5G_WATCHDOG_TIME_MS_LONG = "5g_watchdog_time_ms_long";

    /**
     * Whether NR (non-standalone) should be unmetered for all frequencies.
     * If either {@link #KEY_UNMETERED_NR_NSA_MMWAVE_BOOL} or
     * {@link #KEY_UNMETERED_NR_NSA_SUB6_BOOL} are true, then this value will be ignored.
     * @hide
     */
    public static final String KEY_UNMETERED_NR_NSA_BOOL = "unmetered_nr_nsa_bool";

    /**
     * Whether NR (non-standalone) frequencies above 6GHz (millimeter wave) should be unmetered.
     * If this is true, then the value for {@link #KEY_UNMETERED_NR_NSA_BOOL} will be ignored.
     * @hide
     */
    public static final String KEY_UNMETERED_NR_NSA_MMWAVE_BOOL = "unmetered_nr_nsa_mmwave_bool";

    /**
     * Whether NR (non-standalone) frequencies below 6GHz (sub6) should be unmetered.
     * If this is true, then the value for {@link #KEY_UNMETERED_NR_NSA_BOOL} will be ignored.
     * @hide
     */
    public static final String KEY_UNMETERED_NR_NSA_SUB6_BOOL = "unmetered_nr_nsa_sub6_bool";

    /**
     * Whether NR (non-standalone) should be unmetered when the device is roaming.
     * If false, then the values for {@link #KEY_UNMETERED_NR_NSA_BOOL},
     * {@link #KEY_UNMETERED_NR_NSA_MMWAVE_BOOL}, {@link #KEY_UNMETERED_NR_NSA_SUB6_BOOL},
     * and unmetered {@link SubscriptionPlan} will be ignored.
     * @hide
     */
    public static final String KEY_UNMETERED_NR_NSA_WHEN_ROAMING_BOOL =
            "unmetered_nr_nsa_when_roaming_bool";

    /**
     * Whether NR (standalone) should be unmetered for all frequencies.
     * If either {@link #KEY_UNMETERED_NR_SA_MMWAVE_BOOL} or
     * {@link #KEY_UNMETERED_NR_SA_SUB6_BOOL} are true, then this value will be ignored.
     * @hide
     */
    public static final String KEY_UNMETERED_NR_SA_BOOL = "unmetered_nr_sa_bool";

    /**
     * Whether NR (standalone) frequencies above 6GHz (millimeter wave) should be unmetered.
     * If this is true, then the value for {@link #KEY_UNMETERED_NR_SA_BOOL} will be ignored.
     * @hide
     */
    public static final String KEY_UNMETERED_NR_SA_MMWAVE_BOOL = "unmetered_nr_sa_mmwave_bool";

    /**
     * Whether NR (standalone) frequencies below 6GHz (sub6) should be unmetered.
     * If this is true, then the value for {@link #KEY_UNMETERED_NR_SA_BOOL} will be ignored.
     * @hide
     */
    public static final String KEY_UNMETERED_NR_SA_SUB6_BOOL = "unmetered_nr_sa_sub6_bool";

    /**
     * Support ASCII 7-BIT encoding for long SMS. This carrier config is used to enable
     * this feature.
     * @hide
     */
    public static final String KEY_ASCII_7_BIT_SUPPORT_FOR_LONG_MESSAGE_BOOL =
            "ascii_7_bit_support_for_long_message_bool";

    /**
     * Controls whether to show wifi calling icon in statusbar when wifi calling is available.
     * @hide
     */
    public static final String KEY_SHOW_WIFI_CALLING_ICON_IN_STATUS_BAR_BOOL =
            "show_wifi_calling_icon_in_status_bar_bool";

    /**
     * Controls RSRP threshold at which OpportunisticNetworkService will decide whether
     * the opportunistic network is good enough for internet data.
     */
    public static final String KEY_OPPORTUNISTIC_NETWORK_ENTRY_THRESHOLD_RSRP_INT =
            "opportunistic_network_entry_threshold_rsrp_int";

    /**
     * Controls RSSNR threshold at which OpportunisticNetworkService will decide whether
     * the opportunistic network is good enough for internet data.
     */
    public static final String KEY_OPPORTUNISTIC_NETWORK_ENTRY_THRESHOLD_RSSNR_INT =
            "opportunistic_network_entry_threshold_rssnr_int";

    /**
     * Controls RSRP threshold below which OpportunisticNetworkService will decide whether
     * the opportunistic network available is not good enough for internet data.
     */
    public static final String KEY_OPPORTUNISTIC_NETWORK_EXIT_THRESHOLD_RSRP_INT =
            "opportunistic_network_exit_threshold_rsrp_int";

    /**
     * Controls RSSNR threshold below which OpportunisticNetworkService will decide whether
     * the opportunistic network available is not good enough for internet data.
     */
    public static final String KEY_OPPORTUNISTIC_NETWORK_EXIT_THRESHOLD_RSSNR_INT =
            "opportunistic_network_exit_threshold_rssnr_int";

    /**
     * Controls bandwidth threshold in Kbps at which OpportunisticNetworkService will decide whether
     * the opportunistic network is good enough for internet data.
     */
    public static final String KEY_OPPORTUNISTIC_NETWORK_ENTRY_THRESHOLD_BANDWIDTH_INT =
            "opportunistic_network_entry_threshold_bandwidth_int";

    /**
     * Controls hysteresis time in milli seconds for which OpportunisticNetworkService
     * will wait before attaching to a network.
     */
    public static final String KEY_OPPORTUNISTIC_NETWORK_ENTRY_OR_EXIT_HYSTERESIS_TIME_LONG =
            "opportunistic_network_entry_or_exit_hysteresis_time_long";

    /**
     * Controls hysteresis time in milli seconds for which OpportunisticNetworkService
     * will wait before switching data to an opportunistic network.
     */
    public static final String KEY_OPPORTUNISTIC_NETWORK_DATA_SWITCH_HYSTERESIS_TIME_LONG =
            "opportunistic_network_data_switch_hysteresis_time_long";

    /**
     * Controls hysteresis time in milli seconds for which OpportunisticNetworkService
     * will wait before switching data from opportunistic network to primary network.
     */
    public static final String KEY_OPPORTUNISTIC_NETWORK_DATA_SWITCH_EXIT_HYSTERESIS_TIME_LONG =
            "opportunistic_network_data_switch_exit_hysteresis_time_long";

    /**
     * Controls whether to do ping test before switching data to opportunistic network.
     * This carrier config is used to disable this feature.
     */
    public static final String KEY_PING_TEST_BEFORE_DATA_SWITCH_BOOL =
            "ping_test_before_data_switch_bool";

    /**
     * Controls whether to switch data to primary from opportunistic subscription
     * if primary is out of service. This control only affects system or 1st party app
     * initiated data switch, but will not override data switch initiated by privileged carrier apps
     * This carrier config is used to disable this feature.
     */
    public static final String KEY_SWITCH_DATA_TO_PRIMARY_IF_PRIMARY_IS_OOS_BOOL =
            "switch_data_to_primary_if_primary_is_oos_bool";

    /**
     * Controls the ping pong determination of opportunistic network.
     * If opportunistic network is determined as out of service or below
     * #KEY_OPPORTUNISTIC_NETWORK_EXIT_THRESHOLD_RSRP_INT or
     * #KEY_OPPORTUNISTIC_NETWORK_EXIT_THRESHOLD_RSSNR_INT within
     * #KEY_OPPORTUNISTIC_NETWORK_PING_PONG_TIME_LONG of switching to opportunistic network,
     * it will be determined as ping pong situation by system app or 1st party app.
     */
    public static final String KEY_OPPORTUNISTIC_NETWORK_PING_PONG_TIME_LONG =
            "opportunistic_network_ping_pong_time_long";
    /**
     * Controls back off time in milli seconds for switching back to
     * opportunistic subscription. This time will be added to
     * {@link CarrierConfigManager#KEY_OPPORTUNISTIC_NETWORK_DATA_SWITCH_HYSTERESIS_TIME_LONG} to
     * determine hysteresis time if there is ping pong situation
     * (determined by system app or 1st party app) between primary and opportunistic
     * subscription. Ping ping situation is defined in
     * #KEY_OPPORTUNISTIC_NETWORK_PING_PONG_TIME_LONG.
     * If ping pong situation continuous #KEY_OPPORTUNISTIC_NETWORK_BACKOFF_TIME_LONG
     * will be added to previously determined hysteresis time.
     */
    public static final String KEY_OPPORTUNISTIC_NETWORK_BACKOFF_TIME_LONG =
            "opportunistic_network_backoff_time_long";

    /**
     * Controls the max back off time in milli seconds for switching back to
     * opportunistic subscription.
     * This time will be the max hysteresis that can be determined irrespective of there is
     * continuous ping pong situation or not as described in
     * #KEY_OPPORTUNISTIC_NETWORK_PING_PONG_TIME_LONG and
     * #KEY_OPPORTUNISTIC_NETWORK_BACKOFF_TIME_LONG.
     */
    public static final String KEY_OPPORTUNISTIC_NETWORK_MAX_BACKOFF_TIME_LONG =
            "opportunistic_network_max_backoff_time_long";

    /**
     * Indicates zero or more emergency number prefix(es), because some carrier requires
     * if users dial an emergency number address with a specific prefix, the combination of the
     * prefix and the address is also a valid emergency number to dial. For example, an emergency
     * number prefix is 318, and the emergency number is 911. Both 318911 and 911 can be dialed by
     * users for emergency call. An empty array of string indicates that current carrier does not
     * have this requirement.
     */
    public static final String KEY_EMERGENCY_NUMBER_PREFIX_STRING_ARRAY =
            "emergency_number_prefix_string_array";

    /**
     * Smart forwarding config. Smart forwarding is a feature to configure call forwarding to a
     * different SIM in the device when one SIM is not reachable. The config here specifies a smart
     * forwarding component that will launch UI for changing the configuration. An empty string
     * indicates that no smart forwarding component is specified.
     *
     * Currently, only one non-empty configuration of smart forwarding component within system will
     * be used when multiple SIMs are inserted.
     *
     * Empty string by default.
     *
     * @hide
     */
    public static final String KEY_SMART_FORWARDING_CONFIG_COMPONENT_NAME_STRING =
            "smart_forwarding_config_component_name_string";

    /**
     * Indicates when a carrier has a primary subscription and an opportunistic subscription active,
     * and when Internet data is switched to opportunistic network, whether to still show
     * signal bar of primary network. By default it will be false, meaning whenever data
     * is going over opportunistic network, signal bar will reflect signal strength and rat
     * icon of that network.
     */
    public static final String KEY_ALWAYS_SHOW_PRIMARY_SIGNAL_BAR_IN_OPPORTUNISTIC_NETWORK_BOOLEAN =
            "always_show_primary_signal_bar_in_opportunistic_network_boolean";

    /**
     * Upon data switching between subscriptions within a carrier group, if switch depends on
     * validation result, this value defines customized value of how long we wait for validation
     * success before we fail and revoke the switch.
     * Time out is in milliseconds.
     */
    public static final String KEY_DATA_SWITCH_VALIDATION_TIMEOUT_LONG =
            "data_switch_validation_timeout_long";

    /**
     * Specifies whether the system should prefix the EAP method to the anonymous identity.
     * The following prefix will be added if this key is set to TRUE:
     *   EAP-AKA: "0"
     *   EAP-SIM: "1"
     *   EAP-AKA_PRIME: "6"
     */
    public static final String ENABLE_EAP_METHOD_PREFIX_BOOL = "enable_eap_method_prefix_bool";

    /**
     * GPS configs. See the GNSS HAL documentation for more details.
     */
    public static final class Gps {
        private Gps() {}

        /** Prefix of all Gps.KEY_* constants. */
        public static final String KEY_PREFIX = "gps.";

        /**
         * Location information during (and after) an emergency call is only provided over control
         * plane signaling from the network.
         * @hide
         */
        public static final int SUPL_EMERGENCY_MODE_TYPE_CP_ONLY = 0;

        /**
         * Location information during (and after) an emergency call is provided over the data
         * plane and serviced by the framework GNSS service, but if it fails, the carrier also
         * supports control plane backup signaling.
         * @hide
         */
        public static final int SUPL_EMERGENCY_MODE_TYPE_CP_FALLBACK = 1;

        /**
         * Location information during (and after) an emergency call is provided over the data plane
         * and serviced by the framework GNSS service only. There is no backup signalling over the
         * control plane if it fails.
         * @hide
         */
        public static final int SUPL_EMERGENCY_MODE_TYPE_DP_ONLY = 2;


        /**
         * Determine whether current lpp_mode used for E-911 needs to be kept persistently.
         * {@code false} - not keeping the lpp_mode means using default configuration of gps.conf
         *                 when sim is not presented.
         * {@code true}  - current lpp_profile of carrier will be kepted persistently
         *                 even after sim is removed. This is default.
         */
        public static final String KEY_PERSIST_LPP_MODE_BOOL = KEY_PREFIX + "persist_lpp_mode_bool";

        /**
         * SUPL server host for SET Initiated & non-ES Network-Initiated SUPL requests.
         * Default to supl.google.com
         * @hide
         */
        public static final String KEY_SUPL_HOST_STRING = KEY_PREFIX + "supl_host";

        /**
         * SUPL server port. Default to 7275.
         * @hide
         */
        public static final String KEY_SUPL_PORT_STRING = KEY_PREFIX + "supl_port";

        /**
         * The SUPL version requested by Carrier. This is a bit mask
         * with bits 0:7 representing a service indicator field, bits 8:15
         * representing the minor version and bits 16:23 representing the
         * major version. Default to 0x20000.
         * @hide
         */
        public static final String KEY_SUPL_VER_STRING = KEY_PREFIX + "supl_ver";

        /**
         * SUPL_MODE configuration bit mask
         * 1 - Mobile Station Based. This is default.
         * 2 - Mobile Station Assisted.
         * @hide
         */
        public static final String KEY_SUPL_MODE_STRING = KEY_PREFIX + "supl_mode";

        /**
         * Whether to limit responses to SUPL ES mode requests only during user emergency sessions
         * (e.g. E911), and SUPL non-ES requests to only outside of non user emergency sessions.
         * 0 - no.
         * 1 - yes. This is default.
         * @hide
         */
        public static final String KEY_SUPL_ES_STRING = KEY_PREFIX + "supl_es";

        /**
         * LTE Positioning Profile settings bit mask.
         * 0 - Radio Resource Location Protocol in user plane and control plane. This is default.
         * 1 - Enable LTE Positioning Protocol in user plane.
         * 2 - Enable LTE Positioning Protocol in control plane.
         * @hide
         */
        public static final String KEY_LPP_PROFILE_STRING = KEY_PREFIX + "lpp_profile";

        /**
         * Determine whether to use emergency PDN for emergency SUPL.
         * 0 - no.
         * 1 - yes. This is default.
         * @hide
         */
        public static final String KEY_USE_EMERGENCY_PDN_FOR_EMERGENCY_SUPL_STRING =
                KEY_PREFIX + "use_emergency_pdn_for_emergency_supl";

        /**
         * A_GLONASS_POS_PROTOCOL_SELECT bit mask.
         * 0 - Don't use A-GLONASS. This is default.
         * 1 - Use A-GLONASS in Radio Resource Control(RRC) control-plane.
         * 2 - Use A-GLONASS in Radio Resource Location user-plane.
         * 4 - Use A-GLONASS in LTE Positioning Protocol User plane.
         * @hide
         */
        public static final String KEY_A_GLONASS_POS_PROTOCOL_SELECT_STRING =
                KEY_PREFIX + "a_glonass_pos_protocol_select";

        /**
         * GPS_LOCK configuration bit mask to specify GPS device behavior toward other services,
         * when Location Settings are off.
         * "0" - No lock.
         * "1" - Lock Mobile Originated GPS functionalities.
         * "2" - Lock Network initiated GPS functionalities.
         * "3" - Lock both. This is default.
         * @hide
         */
        public static final String KEY_GPS_LOCK_STRING = KEY_PREFIX + "gps_lock";

        /**
         * Control Plane / SUPL NI emergency extension time in seconds. Default to "0".
         * @hide
         */
        public static final String KEY_ES_EXTENSION_SEC_STRING = KEY_PREFIX + "es_extension_sec";

        /**
         * Space separated list of Android package names of proxy applications representing
         * the non-framework entities requesting location directly from GNSS without involving
         * the framework, as managed by IGnssVisibilityControl.hal. For example,
         * "com.example.mdt com.example.ims".
         * @hide
         */
        public static final String KEY_NFW_PROXY_APPS_STRING = KEY_PREFIX + "nfw_proxy_apps";

        /**
         * Determines whether or not SUPL ES mode supports a control-plane mechanism to get a user's
         * location in the event that data plane SUPL fails or is otherwise unavailable.
         * <p>
         * An integer value determines the support type of this carrier. If this carrier only
         * supports data plane SUPL ES, then the value will be
         * {@link #SUPL_EMERGENCY_MODE_TYPE_DP_ONLY}. If the carrier supports control plane fallback
         * for emergency SUPL, the value will be {@link #SUPL_EMERGENCY_MODE_TYPE_CP_FALLBACK}.
         * If the carrier does not support data plane SUPL using the framework, the value will be
         * {@link #SUPL_EMERGENCY_MODE_TYPE_CP_ONLY}.
         * <p>
         * The default value for this configuration is {@link #SUPL_EMERGENCY_MODE_TYPE_CP_ONLY}.
         * @hide
         */
        public static final String KEY_ES_SUPL_CONTROL_PLANE_SUPPORT_INT = KEY_PREFIX
                + "es_supl_control_plane_support_int";

        /**
         * A list of roaming PLMNs where SUPL ES mode does not support a control-plane mechanism to
         * get a user's location in the event that data plane SUPL fails or is otherwise
         * unavailable.
         * <p>
         * A string array of PLMNs that do not support a control-plane mechanism for getting a
         * user's location for SUPL ES.
         * @hide
         */
        public static final String KEY_ES_SUPL_DATA_PLANE_ONLY_ROAMING_PLMN_STRING_ARRAY =
                KEY_PREFIX + "es_supl_data_plane_only_roaming_plmn_string_array";

        private static PersistableBundle getDefaults() {
            PersistableBundle defaults = new PersistableBundle();
            defaults.putBoolean(KEY_PERSIST_LPP_MODE_BOOL, true);
            defaults.putString(KEY_SUPL_HOST_STRING, "supl.google.com");
            defaults.putString(KEY_SUPL_PORT_STRING, "7275");
            defaults.putString(KEY_SUPL_VER_STRING, "0x20000");
            defaults.putString(KEY_SUPL_MODE_STRING, "1");
            defaults.putString(KEY_SUPL_ES_STRING, "1");
            defaults.putString(KEY_LPP_PROFILE_STRING, "2");
            defaults.putString(KEY_USE_EMERGENCY_PDN_FOR_EMERGENCY_SUPL_STRING, "1");
            defaults.putString(KEY_A_GLONASS_POS_PROTOCOL_SELECT_STRING, "0");
            defaults.putString(KEY_GPS_LOCK_STRING, "3");
            defaults.putString(KEY_ES_EXTENSION_SEC_STRING, "0");
            defaults.putString(KEY_NFW_PROXY_APPS_STRING, "");
            defaults.putInt(KEY_ES_SUPL_CONTROL_PLANE_SUPPORT_INT,
                    SUPL_EMERGENCY_MODE_TYPE_CP_ONLY);
            defaults.putStringArray(KEY_ES_SUPL_DATA_PLANE_ONLY_ROAMING_PLMN_STRING_ARRAY, null);
            return defaults;
        }
    }

   /**
    * An int array containing CDMA enhanced roaming indicator values for Home (non-roaming) network.
    * The default values come from 3GPP2 C.R1001 table 8.1-1.
    * Enhanced Roaming Indicator Number Assignments
    *
    * @hide
    */
    public static final String KEY_CDMA_ENHANCED_ROAMING_INDICATOR_FOR_HOME_NETWORK_INT_ARRAY =
            "cdma_enhanced_roaming_indicator_for_home_network_int_array";

    /**
     * Determines whether wifi calling location privacy policy is shown.
     */
    public static final String KEY_SHOW_WFC_LOCATION_PRIVACY_POLICY_BOOL =
            "show_wfc_location_privacy_policy_bool";

    /**
     * Indicates use 3GPP application to replace 3GPP2 application even if it's a CDMA/CDMA-LTE
     * phone, becasue some carriers's CSIM application is present but not supported.
     * @hide
     */
    public static final String KEY_USE_USIM_BOOL = "use_usim_bool";

    /**
     * Determines whether the carrier wants to cancel the cs reject notification automatically
     * when the voice registration state changes.
     * If true, the notification will be automatically removed
     *          when the voice registration state changes.
     * If false, the notification will persist until the user dismisses it,
     *           the SIM is removed, or the device is rebooted.
     * @hide
     */
    public static final String KEY_AUTO_CANCEL_CS_REJECT_NOTIFICATION =
            "carrier_auto_cancel_cs_notification";

    /**
     * Passing this value as {@link KEY_SUBSCRIPTION_GROUP_UUID_STRING} will remove the
     * subscription from a group instead of adding it to a group.
     *
     * TODO: Expose in a future release.
     *
     * @hide
     */
    public static final String REMOVE_GROUP_UUID_STRING = "00000000-0000-0000-0000-000000000000";

    /**
     * The UUID of a Group of related subscriptions in which to place the current subscription.
     *
     * A grouped subscription will behave for billing purposes and other UI purposes as though it
     * is a transparent extension of other subscriptions in the group.
     *
     * <p>If set to {@link #REMOVE_GROUP_UUID_STRING}, then the subscription will be removed from
     * its current group.
     *
     * TODO: unhide this key.
     *
     * @hide
     */
    public static final String KEY_SUBSCRIPTION_GROUP_UUID_STRING =
            "subscription_group_uuid_string";

    /**
     * Data switch validation minimal gap time, in milliseconds.
     *
     * Which means, if the same subscription on the same network (based on MCC+MNC+TAC+subId)
     * was recently validated (within this time gap), and Telephony receives a request to switch to
     * it again, Telephony will skip the validation part and switch to it as soon as connection
     * is setup, as if it's already validated.
     *
     * If the network was validated within the gap but the latest validation result is false, the
     * validation will not be skipped.
     *
     * If not set or set to 0, validation will never be skipped.
     * The max acceptable value of this config is 24 hours.
     *
     * @hide
     */
    public static final String KEY_DATA_SWITCH_VALIDATION_MIN_GAP_LONG =
            "data_switch_validation_min_gap_long";

    /**
    * A boolean property indicating whether this subscription should be managed as an opportunistic
    * subscription.
    *
    * If true, then this subscription will be selected based on available coverage and will not be
    * available for a user in settings menus for selecting macro network providers. If unset,
    * defaults to “false”.
    *
    * TODO: unhide this key.
    *
    * @hide
    */
    public static final String KEY_IS_OPPORTUNISTIC_SUBSCRIPTION_BOOL =
            "is_opportunistic_subscription_bool";

    /**
     * Configs used by the IMS stack.
     */
    public static final class Ims {
        /** Prefix of all Ims.KEY_* constants. */
        public static final String KEY_PREFIX = "ims.";

        /**
         * Delay in milliseconds to turn off wifi when IMS is registered over wifi.
         */
        public static final String KEY_WIFI_OFF_DEFERRING_TIME_MILLIS_INT =
                KEY_PREFIX + "wifi_off_deferring_time_millis_int";

        private Ims() {}

        private static PersistableBundle getDefaults() {
            PersistableBundle defaults = new PersistableBundle();
            defaults.putInt(KEY_WIFI_OFF_DEFERRING_TIME_MILLIS_INT, 4000);
            return defaults;
        }
    }

    /**
     * A list of 4 GSM RSSI thresholds above which a signal level is considered POOR,
     * MODERATE, GOOD, or EXCELLENT, to be used in SignalStrength reporting.
     *
     * Note that the min and max thresholds are fixed at -113 and -51, as set in 3GPP TS 27.007
     * section 8.5.
     * <p>
     * See CellSignalStrengthGsm#GSM_RSSI_MAX and CellSignalStrengthGsm#GSM_RSSI_MIN. Any signal
     * level outside these boundaries is considered invalid.
     * @hide
     */
    public static final String KEY_GSM_RSSI_THRESHOLDS_INT_ARRAY =
            "gsm_rssi_thresholds_int_array";

    /**
     * Determines whether Wireless Priority Service call is supported over IMS.
     *
     * See Wireless Priority Service from https://www.fcc.gov/general/wireless-priority-service-wps
     * @hide
     */
    public static final String KEY_SUPPORT_WPS_OVER_IMS_BOOL =
            "support_wps_over_ims_bool";

    /**
     * The two digital number pattern of MMI code which is defined by carrier.
     * If the dial number matches this pattern, it will be dialed out normally not USSD.
     *
     * @hide
     */
    public static final String KEY_MMI_TWO_DIGIT_NUMBER_PATTERN_STRING_ARRAY =
            "mmi_two_digit_number_pattern_string_array";

    /**
     * Holds the list of carrier certificate hashes.
     * Note that each carrier has its own certificates.
     */
    public static final String KEY_CARRIER_CERTIFICATE_STRING_ARRAY =
            "carrier_certificate_string_array";

    /**
     * DisconnectCause array to play busy tone. Value should be array of
     * {@link android.telephony.DisconnectCause}.
     */
    public static final String KEY_DISCONNECT_CAUSE_PLAY_BUSYTONE_INT_ARRAY =
            "disconnect_cause_play_busytone_int_array";

    /**
     * Flag specifying whether to prevent sending CLIR activation("*31#") and deactivation("#31#")
     * code only without dialing number.
     * When {@code true}, these are prevented, {@code false} otherwise.
     */
    public static final String KEY_PREVENT_CLIR_ACTIVATION_AND_DEACTIVATION_CODE_BOOL =
            "prevent_clir_activation_and_deactivation_code_bool";

    /**
     * Flag specifying whether to show forwarded number on call-in-progress screen.
     * When true, forwarded number is shown.
     * When false, forwarded number is not shown.
     */
    public static final String KEY_SHOW_FORWARDED_NUMBER_BOOL =
            "show_forwarded_number_bool";

    /**
     * The list of originating address of missed incoming call SMS. If the SMS has originator
     * matched, the SMS will be treated as special SMS for notifying missed incoming call to the
     * user.
     *
     * @hide
     */
    public static final String KEY_MISSED_INCOMING_CALL_SMS_ORIGINATOR_STRING_ARRAY =
            "missed_incoming_call_sms_originator_string_array";


    /**
     * String array of Apn Type configurations.
     * The entries should be of form "APN_TYPE_NAME:priority".
     * priority is an integer that is sorted from highest to lowest.
     * example: cbs:5
     *
     * @hide
     */
    public static final String KEY_APN_PRIORITY_STRING_ARRAY = "apn_priority_string_array";

    /**
     * The patterns of missed incoming call sms. This is the regular expression used for
     * matching the missed incoming call's date, time, and caller id. The pattern should match
     * fields for at least month, day, hour, and minute. Year is optional although it is encouraged.
     *
     * An usable pattern should look like this:
     * ^(?<month>0[1-9]|1[012])\/(?<day>0[1-9]|1[0-9]|2[0-9]|3[0-1]) (?<hour>[0-1][0-9]|2[0-3]):
     * (?<minute>[0-5][0-9])\s*(?<callerId>[0-9]+)\s*$
     *
     * @hide
     */
    public static final String KEY_MISSED_INCOMING_CALL_SMS_PATTERN_STRING_ARRAY =
            "missed_incoming_call_sms_pattern_string_array";

    /**
     * Indicating whether DUN APN should be disabled when the device is roaming. In that case,
     * the default APN (i.e. internet) will be used for tethering.
     *
<<<<<<< HEAD
     * @hide
     */
    public static final String KEY_DISABLE_DUN_APN_WHILE_ROAMING =
            "disable_dun_apn_while_roaming";
=======
     * This config is only available when using Preset APN(not user edited) as Preferred APN.
     *
     * @hide
     */
    public static final String KEY_DISABLE_DUN_APN_WHILE_ROAMING_WITH_PRESET_APN_BOOL =
            "disable_dun_apn_while_roaming_with_preset_apn_bool";

    /**
     * Where there is no preferred APN, specifies the carrier's default preferred APN.
     * Specifies the {@link android.provider.Telephony.Carriers.APN} of the default preferred apn.
     *
     * This config is only available with Preset APN(not user edited).
     *
     * @hide
     */
    public static final String KEY_DEFAULT_PREFERRED_APN_NAME_STRING =
            "default_preferred_apn_name_string";

    /**
     * For Android 11, provide a temporary solution for OEMs to use the lower of the two MTU values
     * for IPv4 and IPv6 if both are sent.
     * TODO: remove in later release
     *
     * @hide
     */
    public static final String KEY_USE_LOWER_MTU_VALUE_IF_BOTH_RECEIVED =
            "use_lower_mtu_value_if_both_received";
>>>>>>> f5a8542b

    /** The default value for every variable. */
    private final static PersistableBundle sDefaults;

    static {
        sDefaults = new PersistableBundle();
        sDefaults.putString(KEY_CARRIER_CONFIG_VERSION_STRING, "");
        sDefaults.putBoolean(KEY_ALLOW_HOLD_IN_IMS_CALL_BOOL, true);
        sDefaults.putBoolean(KEY_CARRIER_ALLOW_DEFLECT_IMS_CALL_BOOL, false);
        sDefaults.putBoolean(KEY_CARRIER_ALLOW_TRANSFER_IMS_CALL_BOOL, false);
        sDefaults.putBoolean(KEY_ALWAYS_PLAY_REMOTE_HOLD_TONE_BOOL, false);
        sDefaults.putBoolean(KEY_AUTO_RETRY_FAILED_WIFI_EMERGENCY_CALL, false);
        sDefaults.putBoolean(KEY_ADDITIONAL_CALL_SETTING_BOOL, true);
        sDefaults.putBoolean(KEY_ALLOW_EMERGENCY_NUMBERS_IN_CALL_LOG_BOOL, false);
        sDefaults.putStringArray(KEY_UNLOGGABLE_NUMBERS_STRING_ARRAY, null);
        sDefaults.putBoolean(KEY_ALLOW_LOCAL_DTMF_TONES_BOOL, true);
        sDefaults.putBoolean(KEY_PLAY_CALL_RECORDING_TONE_BOOL, false);
        sDefaults.putBoolean(KEY_APN_EXPAND_BOOL, true);
        sDefaults.putBoolean(KEY_AUTO_RETRY_ENABLED_BOOL, false);
        sDefaults.putBoolean(KEY_CARRIER_SETTINGS_ENABLE_BOOL, false);
        sDefaults.putBoolean(KEY_CARRIER_VOLTE_AVAILABLE_BOOL, false);
        sDefaults.putBoolean(KEY_CARRIER_VT_AVAILABLE_BOOL, false);
        sDefaults.putBoolean(KEY_VOLTE_5G_LIMITED_ALERT_DIALOG_BOOL, false);
        sDefaults.putBoolean(KEY_NOTIFY_HANDOVER_VIDEO_FROM_WIFI_TO_LTE_BOOL, false);
        sDefaults.putBoolean(KEY_ALLOW_MERGING_RTT_CALLS_BOOL, false);
        sDefaults.putBoolean(KEY_NOTIFY_HANDOVER_VIDEO_FROM_LTE_TO_WIFI_BOOL, false);
        sDefaults.putBoolean(KEY_SUPPORT_DOWNGRADE_VT_TO_AUDIO_BOOL, true);
        sDefaults.putString(KEY_DEFAULT_VM_NUMBER_STRING, "");
        sDefaults.putString(KEY_DEFAULT_VM_NUMBER_ROAMING_STRING, "");
        sDefaults.putString(KEY_DEFAULT_VM_NUMBER_ROAMING_AND_IMS_UNREGISTERED_STRING, "");
        sDefaults.putBoolean(KEY_CONFIG_TELEPHONY_USE_OWN_NUMBER_FOR_VOICEMAIL_BOOL, false);
        sDefaults.putBoolean(KEY_IGNORE_DATA_ENABLED_CHANGED_FOR_VIDEO_CALLS, true);
        sDefaults.putBoolean(KEY_VILTE_DATA_IS_METERED_BOOL, true);
        sDefaults.putBoolean(KEY_CARRIER_WFC_IMS_AVAILABLE_BOOL, false);
        sDefaults.putBoolean(KEY_CARRIER_WFC_SUPPORTS_WIFI_ONLY_BOOL, false);
        sDefaults.putBoolean(KEY_CARRIER_DEFAULT_WFC_IMS_ENABLED_BOOL, false);
        sDefaults.putBoolean(KEY_CARRIER_DEFAULT_WFC_IMS_ROAMING_ENABLED_BOOL, false);
        sDefaults.putBoolean(KEY_CARRIER_PROMOTE_WFC_ON_CALL_FAIL_BOOL, false);
        sDefaults.putInt(KEY_CARRIER_DEFAULT_WFC_IMS_MODE_INT, 2);
        sDefaults.putInt(KEY_CARRIER_DEFAULT_WFC_IMS_ROAMING_MODE_INT, 2);
        sDefaults.putBoolean(KEY_CARRIER_FORCE_DISABLE_ETWS_CMAS_TEST_BOOL, false);
        sDefaults.putBoolean(KEY_CARRIER_RCS_PROVISIONING_REQUIRED_BOOL, true);
        sDefaults.putBoolean(KEY_CARRIER_VOLTE_PROVISIONING_REQUIRED_BOOL, false);
        sDefaults.putBoolean(KEY_CARRIER_UT_PROVISIONING_REQUIRED_BOOL, false);
        sDefaults.putBoolean(KEY_CARRIER_SUPPORTS_SS_OVER_UT_BOOL, false);
        sDefaults.putBoolean(KEY_CARRIER_VOLTE_OVERRIDE_WFC_PROVISIONING_BOOL, false);
        sDefaults.putBoolean(KEY_CARRIER_VOLTE_TTY_SUPPORTED_BOOL, true);
        sDefaults.putBoolean(KEY_CARRIER_ALLOW_TURNOFF_IMS_BOOL, true);
        sDefaults.putBoolean(KEY_CARRIER_IMS_GBA_REQUIRED_BOOL, false);
        sDefaults.putBoolean(KEY_CARRIER_INSTANT_LETTERING_AVAILABLE_BOOL, false);
        sDefaults.putBoolean(KEY_CARRIER_USE_IMS_FIRST_FOR_EMERGENCY_BOOL, true);
        sDefaults.putString(KEY_CARRIER_NETWORK_SERVICE_WWAN_PACKAGE_OVERRIDE_STRING, "");
        sDefaults.putString(KEY_CARRIER_NETWORK_SERVICE_WLAN_PACKAGE_OVERRIDE_STRING, "");
        sDefaults.putString(KEY_CARRIER_QUALIFIED_NETWORKS_SERVICE_PACKAGE_OVERRIDE_STRING, "");
        sDefaults.putString(KEY_CARRIER_DATA_SERVICE_WWAN_PACKAGE_OVERRIDE_STRING, "");
        sDefaults.putString(KEY_CARRIER_DATA_SERVICE_WLAN_PACKAGE_OVERRIDE_STRING, "");
        sDefaults.putString(KEY_CARRIER_INSTANT_LETTERING_INVALID_CHARS_STRING, "");
        sDefaults.putString(KEY_CARRIER_INSTANT_LETTERING_ESCAPED_CHARS_STRING, "");
        sDefaults.putString(KEY_CARRIER_INSTANT_LETTERING_ENCODING_STRING, "");
        sDefaults.putInt(KEY_CARRIER_INSTANT_LETTERING_LENGTH_LIMIT_INT, 64);
        sDefaults.putBoolean(KEY_DISABLE_CDMA_ACTIVATION_CODE_BOOL, false);
        sDefaults.putBoolean(KEY_DTMF_TYPE_ENABLED_BOOL, false);
        sDefaults.putBoolean(KEY_ENABLE_DIALER_KEY_VIBRATION_BOOL, true);
        sDefaults.putBoolean(KEY_HAS_IN_CALL_NOISE_SUPPRESSION_BOOL, false);
        sDefaults.putBoolean(KEY_HIDE_CARRIER_NETWORK_SETTINGS_BOOL, false);
        sDefaults.putBoolean(KEY_ONLY_AUTO_SELECT_IN_HOME_NETWORK_BOOL, false);
        sDefaults.putBoolean(KEY_SIMPLIFIED_NETWORK_SETTINGS_BOOL, false);
        sDefaults.putBoolean(KEY_HIDE_SIM_LOCK_SETTINGS_BOOL, false);

        sDefaults.putBoolean(KEY_CARRIER_VOLTE_PROVISIONED_BOOL, false);
        sDefaults.putBoolean(KEY_CALL_BARRING_VISIBILITY_BOOL, false);
        sDefaults.putBoolean(KEY_CALL_BARRING_SUPPORTS_PASSWORD_CHANGE_BOOL, true);
        sDefaults.putBoolean(KEY_CALL_BARRING_SUPPORTS_DEACTIVATE_ALL_BOOL, true);
        sDefaults.putInt(KEY_CALL_BARRING_DEFAULT_SERVICE_CLASS_INT, SERVICE_CLASS_VOICE);
        sDefaults.putBoolean(KEY_CALL_FORWARDING_VISIBILITY_BOOL, true);
        sDefaults.putBoolean(KEY_CALL_FORWARDING_WHEN_UNREACHABLE_SUPPORTED_BOOL, true);
        sDefaults.putBoolean(KEY_CALL_FORWARDING_WHEN_UNANSWERED_SUPPORTED_BOOL, true);
        sDefaults.putBoolean(KEY_CALL_FORWARDING_WHEN_BUSY_SUPPORTED_BOOL, true);
        sDefaults.putBoolean(KEY_ADDITIONAL_SETTINGS_CALLER_ID_VISIBILITY_BOOL, true);
        sDefaults.putBoolean(KEY_ADDITIONAL_SETTINGS_CALL_WAITING_VISIBILITY_BOOL, true);
        sDefaults.putBoolean(KEY_DISABLE_SUPPLEMENTARY_SERVICES_IN_AIRPLANE_MODE_BOOL, false);
        sDefaults.putBoolean(KEY_IGNORE_SIM_NETWORK_LOCKED_EVENTS_BOOL, false);
        sDefaults.putBoolean(KEY_MDN_IS_ADDITIONAL_VOICEMAIL_NUMBER_BOOL, false);
        sDefaults.putBoolean(KEY_OPERATOR_SELECTION_EXPAND_BOOL, true);
        sDefaults.putBoolean(KEY_PREFER_2G_BOOL, true);
        sDefaults.putBoolean(KEY_SHOW_APN_SETTING_CDMA_BOOL, false);
        sDefaults.putBoolean(KEY_SHOW_CDMA_CHOICES_BOOL, false);
        sDefaults.putBoolean(KEY_SMS_REQUIRES_DESTINATION_NUMBER_CONVERSION_BOOL, false);
        sDefaults.putBoolean(KEY_SUPPORT_EMERGENCY_SMS_OVER_IMS_BOOL, false);
        sDefaults.putBoolean(KEY_SHOW_ONSCREEN_DIAL_BUTTON_BOOL, true);
        sDefaults.putBoolean(KEY_SIM_NETWORK_UNLOCK_ALLOW_DISMISS_BOOL, true);
        sDefaults.putBoolean(KEY_SUPPORT_PAUSE_IMS_VIDEO_CALLS_BOOL, false);
        sDefaults.putBoolean(KEY_SUPPORT_SWAP_AFTER_MERGE_BOOL, true);
        sDefaults.putBoolean(KEY_USE_HFA_FOR_PROVISIONING_BOOL, false);
        sDefaults.putBoolean(KEY_EDITABLE_VOICEMAIL_NUMBER_SETTING_BOOL, true);
        sDefaults.putBoolean(KEY_EDITABLE_VOICEMAIL_NUMBER_BOOL, false);
        sDefaults.putBoolean(KEY_USE_OTASP_FOR_PROVISIONING_BOOL, false);
        sDefaults.putBoolean(KEY_VOICEMAIL_NOTIFICATION_PERSISTENT_BOOL, false);
        sDefaults.putBoolean(KEY_VOICE_PRIVACY_DISABLE_UI_BOOL, false);
        sDefaults.putBoolean(KEY_WORLD_PHONE_BOOL, false);
        sDefaults.putBoolean(KEY_REQUIRE_ENTITLEMENT_CHECKS_BOOL, true);
        sDefaults.putBoolean(KEY_RESTART_RADIO_ON_PDP_FAIL_REGULAR_DEACTIVATION_BOOL, false);
        sDefaults.putIntArray(KEY_RADIO_RESTART_FAILURE_CAUSES_INT_ARRAY, new int[]{});
        sDefaults.putInt(KEY_VOLTE_REPLACEMENT_RAT_INT, 0);
        sDefaults.putString(KEY_DEFAULT_SIM_CALL_MANAGER_STRING, "");
        sDefaults.putString(KEY_VVM_DESTINATION_NUMBER_STRING, "");
        sDefaults.putInt(KEY_VVM_PORT_NUMBER_INT, 0);
        sDefaults.putString(KEY_VVM_TYPE_STRING, "");
        sDefaults.putBoolean(KEY_VVM_CELLULAR_DATA_REQUIRED_BOOL, false);
        sDefaults.putString(KEY_VVM_CLIENT_PREFIX_STRING,"//VVM");
        sDefaults.putBoolean(KEY_VVM_SSL_ENABLED_BOOL,false);
        sDefaults.putStringArray(KEY_VVM_DISABLED_CAPABILITIES_STRING_ARRAY, null);
        sDefaults.putBoolean(KEY_VVM_LEGACY_MODE_ENABLED_BOOL,false);
        sDefaults.putBoolean(KEY_VVM_PREFETCH_BOOL, true);
        sDefaults.putString(KEY_CARRIER_VVM_PACKAGE_NAME_STRING, "");
        sDefaults.putStringArray(KEY_CARRIER_VVM_PACKAGE_NAME_STRING_ARRAY, null);
        sDefaults.putBoolean(KEY_SHOW_ICCID_IN_SIM_STATUS_BOOL, false);
        sDefaults.putBoolean(KEY_SHOW_SIGNAL_STRENGTH_IN_SIM_STATUS_BOOL, true);
        sDefaults.putBoolean(KEY_CI_ACTION_ON_SYS_UPDATE_BOOL, false);
        sDefaults.putString(KEY_CI_ACTION_ON_SYS_UPDATE_INTENT_STRING, "");
        sDefaults.putString(KEY_CI_ACTION_ON_SYS_UPDATE_EXTRA_STRING, "");
        sDefaults.putString(KEY_CI_ACTION_ON_SYS_UPDATE_EXTRA_VAL_STRING, "");
        sDefaults.putBoolean(KEY_CSP_ENABLED_BOOL, false);
        sDefaults.putBoolean(KEY_ALLOW_ADDING_APNS_BOOL, true);
        sDefaults.putStringArray(KEY_READ_ONLY_APN_TYPES_STRING_ARRAY, new String[] {"dun"});
        sDefaults.putStringArray(KEY_READ_ONLY_APN_FIELDS_STRING_ARRAY, null);
        sDefaults.putStringArray(KEY_APN_SETTINGS_DEFAULT_APN_TYPES_STRING_ARRAY, null);
        sDefaults.putAll(Apn.getDefaults());

        sDefaults.putBoolean(KEY_BROADCAST_EMERGENCY_CALL_STATE_CHANGES_BOOL, false);
        sDefaults.putBoolean(KEY_ALWAYS_SHOW_EMERGENCY_ALERT_ONOFF_BOOL, false);
        sDefaults.putStringArray(KEY_CARRIER_DATA_CALL_RETRY_CONFIG_STRINGS, new String[]{
                "default:default_randomization=2000,5000,10000,20000,40000,80000:5000,160000:5000,"
                        + "320000:5000,640000:5000,1280000:5000,1800000:5000",
                "mms:default_randomization=2000,5000,10000,20000,40000,80000:5000,160000:5000,"
                        + "320000:5000,640000:5000,1280000:5000,1800000:5000",
                "others:max_retries=3, 5000, 5000, 5000"});
        sDefaults.putLong(KEY_CARRIER_DATA_CALL_APN_DELAY_DEFAULT_LONG, 20000);
        sDefaults.putLong(KEY_CARRIER_DATA_CALL_APN_DELAY_FASTER_LONG, 3000);
        sDefaults.putLong(KEY_CARRIER_DATA_CALL_APN_RETRY_AFTER_DISCONNECT_LONG, 10000);
        sDefaults.putString(KEY_CARRIER_ERI_FILE_NAME_STRING, "eri.xml");
        sDefaults.putInt(KEY_DURATION_BLOCKING_DISABLED_AFTER_EMERGENCY_INT, 7200);
        sDefaults.putStringArray(KEY_CARRIER_METERED_APN_TYPES_STRINGS,
                new String[]{"default", "mms", "dun", "supl"});
        sDefaults.putStringArray(KEY_CARRIER_METERED_ROAMING_APN_TYPES_STRINGS,
                new String[]{"default", "mms", "dun", "supl"});
        sDefaults.putStringArray(KEY_CARRIER_WWAN_DISALLOWED_APN_TYPES_STRING_ARRAY,
                new String[]{""});
        sDefaults.putStringArray(KEY_CARRIER_WLAN_DISALLOWED_APN_TYPES_STRING_ARRAY,
                new String[]{""});
        sDefaults.putIntArray(KEY_ONLY_SINGLE_DC_ALLOWED_INT_ARRAY,
                new int[]{
                    4, /* IS95A */
                    5, /* IS95B */
                    6, /* 1xRTT */
                    7, /* EVDO_0 */
                    8, /* EVDO_A */
                    12 /* EVDO_B */
                });
        sDefaults.putStringArray(KEY_GSM_ROAMING_NETWORKS_STRING_ARRAY, null);
        sDefaults.putStringArray(KEY_GSM_NONROAMING_NETWORKS_STRING_ARRAY, null);
        sDefaults.putString(KEY_CONFIG_IMS_PACKAGE_OVERRIDE_STRING, null);
        sDefaults.putString(KEY_CONFIG_IMS_MMTEL_PACKAGE_OVERRIDE_STRING, null);
        sDefaults.putString(KEY_CONFIG_IMS_RCS_PACKAGE_OVERRIDE_STRING, null);
        sDefaults.putStringArray(KEY_CDMA_ROAMING_NETWORKS_STRING_ARRAY, null);
        sDefaults.putStringArray(KEY_CDMA_NONROAMING_NETWORKS_STRING_ARRAY, null);
        sDefaults.putStringArray(KEY_DIAL_STRING_REPLACE_STRING_ARRAY, null);
        sDefaults.putBoolean(KEY_FORCE_HOME_NETWORK_BOOL, false);
        sDefaults.putInt(KEY_GSM_DTMF_TONE_DELAY_INT, 0);
        sDefaults.putInt(KEY_IMS_DTMF_TONE_DELAY_INT, 0);
        sDefaults.putInt(KEY_CDMA_DTMF_TONE_DELAY_INT, 100);
        sDefaults.putBoolean(KEY_CALL_FORWARDING_MAP_NON_NUMBER_TO_VOICEMAIL_BOOL, false);
        sDefaults.putBoolean(KEY_IGNORE_RTT_MODE_SETTING_BOOL, true);
        sDefaults.putInt(KEY_CDMA_3WAYCALL_FLASH_DELAY_INT , 0);
        sDefaults.putBoolean(KEY_SUPPORT_ADHOC_CONFERENCE_CALLS_BOOL, false);
        sDefaults.putBoolean(KEY_SUPPORT_ADD_CONFERENCE_PARTICIPANTS_BOOL, false);
        sDefaults.putBoolean(KEY_SUPPORT_CONFERENCE_CALL_BOOL, true);
        sDefaults.putBoolean(KEY_SUPPORT_IMS_CONFERENCE_CALL_BOOL, true);
        sDefaults.putBoolean(KEY_LOCAL_DISCONNECT_EMPTY_IMS_CONFERENCE_BOOL, false);
        sDefaults.putBoolean(KEY_SUPPORT_MANAGE_IMS_CONFERENCE_CALL_BOOL, true);
        sDefaults.putBoolean(KEY_SUPPORT_IMS_CONFERENCE_EVENT_PACKAGE_BOOL, true);
        sDefaults.putBoolean(KEY_SUPPORT_IMS_CONFERENCE_EVENT_PACKAGE_ON_PEER_BOOL, true);
        sDefaults.putBoolean(KEY_SUPPORT_VIDEO_CONFERENCE_CALL_BOOL, false);
        sDefaults.putBoolean(KEY_IS_IMS_CONFERENCE_SIZE_ENFORCED_BOOL, false);
        sDefaults.putInt(KEY_IMS_CONFERENCE_SIZE_LIMIT_INT, 5);
        sDefaults.putBoolean(KEY_DISPLAY_HD_AUDIO_PROPERTY_BOOL, true);
        sDefaults.putBoolean(KEY_EDITABLE_ENHANCED_4G_LTE_BOOL, true);
        sDefaults.putBoolean(KEY_HIDE_ENHANCED_4G_LTE_BOOL, false);
        sDefaults.putBoolean(KEY_ENHANCED_4G_LTE_ON_BY_DEFAULT_BOOL, true);
        sDefaults.putBoolean(KEY_HIDE_IMS_APN_BOOL, false);
        sDefaults.putBoolean(KEY_HIDE_PREFERRED_NETWORK_TYPE_BOOL, false);
        sDefaults.putBoolean(KEY_ALLOW_EMERGENCY_VIDEO_CALLS_BOOL, false);
        sDefaults.putStringArray(KEY_ENABLE_APPS_STRING_ARRAY, null);
        sDefaults.putBoolean(KEY_EDITABLE_WFC_MODE_BOOL, true);
        sDefaults.putStringArray(KEY_WFC_OPERATOR_ERROR_CODES_STRING_ARRAY, null);
        sDefaults.putInt(KEY_WFC_SPN_FORMAT_IDX_INT, 0);
        sDefaults.putInt(KEY_WFC_DATA_SPN_FORMAT_IDX_INT, 0);
        sDefaults.putInt(KEY_WFC_FLIGHT_MODE_SPN_FORMAT_IDX_INT, -1);
        sDefaults.putBoolean(KEY_WFC_SPN_USE_ROOT_LOCALE, false);
        sDefaults.putString(KEY_WFC_EMERGENCY_ADDRESS_CARRIER_APP_STRING, "");
        sDefaults.putBoolean(KEY_CONFIG_WIFI_DISABLE_IN_ECBM, false);
        sDefaults.putBoolean(KEY_CARRIER_NAME_OVERRIDE_BOOL, false);
        sDefaults.putString(KEY_CARRIER_NAME_STRING, "");
        sDefaults.putBoolean(KEY_WFC_CARRIER_NAME_OVERRIDE_BY_PNN_BOOL, false);
        sDefaults.putInt(KEY_SPN_DISPLAY_CONDITION_OVERRIDE_INT, -1);
        sDefaults.putStringArray(KEY_SPDI_OVERRIDE_STRING_ARRAY, null);
        sDefaults.putStringArray(KEY_PNN_OVERRIDE_STRING_ARRAY, null);
        sDefaults.putStringArray(KEY_OPL_OVERRIDE_STRING_ARRAY, null);
        sDefaults.putStringArray(KEY_EHPLMN_OVERRIDE_STRING_ARRAY, null);
        sDefaults.putBoolean(KEY_ALLOW_ERI_BOOL, false);
        sDefaults.putBoolean(KEY_ENABLE_CARRIER_DISPLAY_NAME_RESOLVER_BOOL, false);
        sDefaults.putString(KEY_SIM_COUNTRY_ISO_OVERRIDE_STRING, "");
        sDefaults.putString(KEY_CARRIER_CALL_SCREENING_APP_STRING, "");
        sDefaults.putString(KEY_CALL_REDIRECTION_SERVICE_COMPONENT_NAME_STRING, null);
        sDefaults.putBoolean(KEY_CDMA_HOME_REGISTERED_PLMN_NAME_OVERRIDE_BOOL, false);
        sDefaults.putString(KEY_CDMA_HOME_REGISTERED_PLMN_NAME_STRING, "");
        sDefaults.putBoolean(KEY_SUPPORT_DIRECT_FDN_DIALING_BOOL, false);
        sDefaults.putInt(KEY_FDN_NUMBER_LENGTH_LIMIT_INT, 20);
        sDefaults.putBoolean(KEY_CARRIER_DEFAULT_DATA_ROAMING_ENABLED_BOOL, false);
        sDefaults.putBoolean(KEY_SKIP_CF_FAIL_TO_DISABLE_DIALOG_BOOL, false);
        sDefaults.putBoolean(KEY_SUPPORT_ENHANCED_CALL_BLOCKING_BOOL, true);

        // MMS defaults
        sDefaults.putBoolean(KEY_MMS_ALIAS_ENABLED_BOOL, false);
        sDefaults.putBoolean(KEY_MMS_ALLOW_ATTACH_AUDIO_BOOL, true);
        sDefaults.putBoolean(KEY_MMS_APPEND_TRANSACTION_ID_BOOL, false);
        sDefaults.putBoolean(KEY_MMS_GROUP_MMS_ENABLED_BOOL, true);
        sDefaults.putBoolean(KEY_MMS_MMS_DELIVERY_REPORT_ENABLED_BOOL, false);
        sDefaults.putBoolean(KEY_MMS_MMS_ENABLED_BOOL, true);
        sDefaults.putBoolean(KEY_MMS_MMS_READ_REPORT_ENABLED_BOOL, false);
        sDefaults.putBoolean(KEY_MMS_MULTIPART_SMS_ENABLED_BOOL, true);
        sDefaults.putBoolean(KEY_MMS_NOTIFY_WAP_MMSC_ENABLED_BOOL, false);
        sDefaults.putBoolean(KEY_MMS_SEND_MULTIPART_SMS_AS_SEPARATE_MESSAGES_BOOL, false);
        sDefaults.putBoolean(KEY_MMS_SHOW_CELL_BROADCAST_APP_LINKS_BOOL, true);
        sDefaults.putBoolean(KEY_MMS_SMS_DELIVERY_REPORT_ENABLED_BOOL, true);
        sDefaults.putBoolean(KEY_MMS_SUPPORT_HTTP_CHARSET_HEADER_BOOL, false);
        sDefaults.putBoolean(KEY_MMS_SUPPORT_MMS_CONTENT_DISPOSITION_BOOL, true);
        sDefaults.putBoolean(KEY_MMS_CLOSE_CONNECTION_BOOL, false);
        sDefaults.putInt(KEY_MMS_ALIAS_MAX_CHARS_INT, 48);
        sDefaults.putInt(KEY_MMS_ALIAS_MIN_CHARS_INT, 2);
        sDefaults.putInt(KEY_MMS_HTTP_SOCKET_TIMEOUT_INT, 60 * 1000);
        sDefaults.putInt(KEY_MMS_MAX_IMAGE_HEIGHT_INT, 480);
        sDefaults.putInt(KEY_MMS_MAX_IMAGE_WIDTH_INT, 640);
        sDefaults.putInt(KEY_MMS_MAX_MESSAGE_SIZE_INT, 300 * 1024);
        sDefaults.putInt(KEY_MMS_MESSAGE_TEXT_MAX_SIZE_INT, -1);
        sDefaults.putInt(KEY_MMS_RECIPIENT_LIMIT_INT, Integer.MAX_VALUE);
        sDefaults.putInt(KEY_MMS_SMS_TO_MMS_TEXT_LENGTH_THRESHOLD_INT, -1);
        sDefaults.putInt(KEY_MMS_SMS_TO_MMS_TEXT_THRESHOLD_INT, -1);
        sDefaults.putInt(KEY_MMS_SUBJECT_MAX_LENGTH_INT, 40);
        sDefaults.putString(KEY_MMS_EMAIL_GATEWAY_NUMBER_STRING, "");
        sDefaults.putString(KEY_MMS_HTTP_PARAMS_STRING, "");
        sDefaults.putString(KEY_MMS_NAI_SUFFIX_STRING, "");
        sDefaults.putString(KEY_MMS_UA_PROF_TAG_NAME_STRING, "x-wap-profile");
        sDefaults.putString(KEY_MMS_UA_PROF_URL_STRING, "");
        sDefaults.putString(KEY_MMS_USER_AGENT_STRING, "");
        sDefaults.putBoolean(KEY_ALLOW_NON_EMERGENCY_CALLS_IN_ECM_BOOL, true);
        sDefaults.putInt(KEY_EMERGENCY_SMS_MODE_TIMER_MS_INT, 0);
        sDefaults.putBoolean(KEY_ALLOW_HOLD_CALL_DURING_EMERGENCY_BOOL, true);
        sDefaults.putBoolean(KEY_USE_RCS_PRESENCE_BOOL, false);
        sDefaults.putBoolean(KEY_USE_RCS_SIP_OPTIONS_BOOL, false);
        sDefaults.putBoolean(KEY_FORCE_IMEI_BOOL, false);
        sDefaults.putInt(
                KEY_CDMA_ROAMING_MODE_INT, TelephonyManager.CDMA_ROAMING_MODE_RADIO_DEFAULT);
        sDefaults.putBoolean(KEY_SUPPORT_CDMA_1X_VOICE_CALLS_BOOL, true);
        sDefaults.putString(KEY_RCS_CONFIG_SERVER_URL_STRING, "");

        // Carrier Signalling Receivers
        sDefaults.putString(KEY_CARRIER_SETUP_APP_STRING, "");
        sDefaults.putStringArray(KEY_CARRIER_APP_WAKE_SIGNAL_CONFIG_STRING_ARRAY,
                new String[]{
                        "com.android.carrierdefaultapp/.CarrierDefaultBroadcastReceiver:"
                                + "com.android.internal.telephony.CARRIER_SIGNAL_RESET"
                });
        sDefaults.putStringArray(KEY_CARRIER_APP_NO_WAKE_SIGNAL_CONFIG_STRING_ARRAY, null);
        sDefaults.putBoolean(KEY_CARRIER_APP_REQUIRED_DURING_SIM_SETUP_BOOL, false);


        // Default carrier app configurations
        sDefaults.putStringArray(KEY_CARRIER_DEFAULT_ACTIONS_ON_REDIRECTION_STRING_ARRAY,
                new String[]{
                        "9, 4, 1"
                        //9: CARRIER_ACTION_REGISTER_NETWORK_AVAIL
                        //4: CARRIER_ACTION_DISABLE_METERED_APNS
                        //1: CARRIER_ACTION_SHOW_PORTAL_NOTIFICATION
                });
        sDefaults.putStringArray(KEY_CARRIER_DEFAULT_ACTIONS_ON_RESET, new String[]{
                "6, 8"
                //6: CARRIER_ACTION_CANCEL_ALL_NOTIFICATIONS
                //8: CARRIER_ACTION_DISABLE_DEFAULT_URL_HANDLER
                });
        sDefaults.putStringArray(KEY_CARRIER_DEFAULT_ACTIONS_ON_DEFAULT_NETWORK_AVAILABLE, new String[] {
                String.valueOf(false) + ": 7", //7: CARRIER_ACTION_ENABLE_DEFAULT_URL_HANDLER
                String.valueOf(true) + ": 8"  //8: CARRIER_ACTION_DISABLE_DEFAULT_URL_HANDLER
                });
        sDefaults.putStringArray(KEY_CARRIER_DEFAULT_REDIRECTION_URL_STRING_ARRAY, null);

        sDefaults.putInt(KEY_MONTHLY_DATA_CYCLE_DAY_INT, DATA_CYCLE_USE_PLATFORM_DEFAULT);
        sDefaults.putLong(KEY_DATA_WARNING_THRESHOLD_BYTES_LONG, DATA_CYCLE_USE_PLATFORM_DEFAULT);
        sDefaults.putBoolean(KEY_DATA_WARNING_NOTIFICATION_BOOL, true);
        sDefaults.putBoolean(KEY_LIMITED_SIM_FUNCTION_NOTIFICATION_FOR_DSDS_BOOL, false);
        sDefaults.putLong(KEY_DATA_LIMIT_THRESHOLD_BYTES_LONG, DATA_CYCLE_USE_PLATFORM_DEFAULT);
        sDefaults.putBoolean(KEY_DATA_LIMIT_NOTIFICATION_BOOL, true);
        sDefaults.putBoolean(KEY_DATA_RAPID_NOTIFICATION_BOOL, true);

        // Rat families: {GPRS, EDGE}, {EVDO, EVDO_A, EVDO_B}, {UMTS, HSPA, HSDPA, HSUPA, HSPAP},
        // {LTE, LTE_CA}
        // Order is important - lowest precidence first
        sDefaults.putStringArray(KEY_RATCHET_RAT_FAMILIES,
                new String[]{"1,2","7,8,12","3,11,9,10,15","14,19"});
        sDefaults.putBoolean(KEY_TREAT_DOWNGRADED_VIDEO_CALLS_AS_VIDEO_CALLS_BOOL, false);
        sDefaults.putBoolean(KEY_DROP_VIDEO_CALL_WHEN_ANSWERING_AUDIO_CALL_BOOL, false);
        sDefaults.putBoolean(KEY_ALLOW_MERGE_WIFI_CALLS_WHEN_VOWIFI_OFF_BOOL, true);
        sDefaults.putBoolean(KEY_ALLOW_ADD_CALL_DURING_VIDEO_CALL_BOOL, true);
        sDefaults.putBoolean(KEY_ALLOW_HOLD_VIDEO_CALL_BOOL, true);
        sDefaults.putBoolean(KEY_WIFI_CALLS_CAN_BE_HD_AUDIO, true);
        sDefaults.putBoolean(KEY_VIDEO_CALLS_CAN_BE_HD_AUDIO, true);
        sDefaults.putBoolean(KEY_GSM_CDMA_CALLS_CAN_BE_HD_AUDIO, false);
        sDefaults.putBoolean(KEY_ALLOW_VIDEO_CALLING_FALLBACK_BOOL, true);

        sDefaults.putStringArray(KEY_IMS_REASONINFO_MAPPING_STRING_ARRAY, null);
        sDefaults.putBoolean(KEY_ENHANCED_4G_LTE_TITLE_VARIANT_BOOL, false);
        sDefaults.putInt(KEY_ENHANCED_4G_LTE_TITLE_VARIANT_INT, 0);
        sDefaults.putBoolean(KEY_NOTIFY_VT_HANDOVER_TO_WIFI_FAILURE_BOOL, false);
        sDefaults.putStringArray(KEY_FILTERED_CNAP_NAMES_STRING_ARRAY, null);
        sDefaults.putBoolean(KEY_EDITABLE_WFC_ROAMING_MODE_BOOL, false);
        sDefaults.putBoolean(KEY_SHOW_BLOCKING_PAY_PHONE_OPTION_BOOL, false);
        sDefaults.putBoolean(KEY_USE_WFC_HOME_NETWORK_MODE_IN_ROAMING_NETWORK_BOOL, false);
        sDefaults.putBoolean(KEY_STK_DISABLE_LAUNCH_BROWSER_BOOL, false);
        sDefaults.putBoolean(KEY_ALLOW_METERED_NETWORK_FOR_CERT_DOWNLOAD_BOOL, false);
        sDefaults.putBoolean(KEY_HIDE_DIGITS_HELPER_TEXT_ON_STK_INPUT_SCREEN_BOOL, true);
        sDefaults.putInt(KEY_PREF_NETWORK_NOTIFICATION_DELAY_INT, -1);
        sDefaults.putInt(KEY_EMERGENCY_NOTIFICATION_DELAY_INT, -1);
        sDefaults.putBoolean(KEY_ALLOW_USSD_REQUESTS_VIA_TELEPHONY_MANAGER_BOOL, true);
        sDefaults.putBoolean(KEY_SUPPORT_3GPP_CALL_FORWARDING_WHILE_ROAMING_BOOL, true);
        sDefaults.putBoolean(KEY_DISPLAY_VOICEMAIL_NUMBER_AS_DEFAULT_CALL_FORWARDING_NUMBER_BOOL,
                false);
        sDefaults.putBoolean(KEY_NOTIFY_INTERNATIONAL_CALL_ON_WFC_BOOL, false);
        sDefaults.putBoolean(KEY_HIDE_PRESET_APN_DETAILS_BOOL, false);
        sDefaults.putBoolean(KEY_SHOW_VIDEO_CALL_CHARGES_ALERT_DIALOG_BOOL, false);
        sDefaults.putStringArray(KEY_CALL_FORWARDING_BLOCKS_WHILE_ROAMING_STRING_ARRAY,
                null);
        sDefaults.putBoolean(KEY_SUPPORT_IMS_CALL_FORWARDING_WHILE_ROAMING_BOOL, true);
        sDefaults.putInt(KEY_LTE_EARFCNS_RSRP_BOOST_INT, 0);
        sDefaults.putStringArray(KEY_BOOSTED_LTE_EARFCNS_STRING_ARRAY, null);
        sDefaults.putBoolean(KEY_USE_ONLY_RSRP_FOR_LTE_SIGNAL_BAR_BOOL, false);
        sDefaults.putBoolean(KEY_DISABLE_VOICE_BARRING_NOTIFICATION_BOOL, false);
        sDefaults.putInt(IMSI_KEY_AVAILABILITY_INT, 0);
        sDefaults.putString(IMSI_KEY_DOWNLOAD_URL_STRING, null);
        sDefaults.putBoolean(KEY_CONVERT_CDMA_CALLER_ID_MMI_CODES_WHILE_ROAMING_ON_3GPP_BOOL,
                false);
        sDefaults.putStringArray(KEY_NON_ROAMING_OPERATOR_STRING_ARRAY, null);
        sDefaults.putStringArray(KEY_ROAMING_OPERATOR_STRING_ARRAY, null);
        sDefaults.putBoolean(KEY_SHOW_IMS_REGISTRATION_STATUS_BOOL, false);
        sDefaults.putBoolean(KEY_RTT_SUPPORTED_BOOL, false);
        sDefaults.putBoolean(KEY_TTY_SUPPORTED_BOOL, true);
        sDefaults.putBoolean(KEY_HIDE_TTY_HCO_VCO_WITH_RTT_BOOL, false);
        sDefaults.putBoolean(KEY_DISABLE_CHARGE_INDICATION_BOOL, false);
        sDefaults.putBoolean(KEY_SUPPORT_NO_REPLY_TIMER_FOR_CFNRY_BOOL, true);
        sDefaults.putStringArray(KEY_FEATURE_ACCESS_CODES_STRING_ARRAY, null);
        sDefaults.putBoolean(KEY_IDENTIFY_HIGH_DEFINITION_CALLS_IN_CALL_LOG_BOOL, false);
        sDefaults.putBoolean(KEY_SHOW_PRECISE_FAILED_CAUSE_BOOL, false);
        sDefaults.putBoolean(KEY_SPN_DISPLAY_RULE_USE_ROAMING_FROM_SERVICE_STATE_BOOL, false);
        sDefaults.putBoolean(KEY_ALWAYS_SHOW_DATA_RAT_ICON_BOOL, false);
        sDefaults.putBoolean(KEY_SHOW_4G_FOR_LTE_DATA_ICON_BOOL, false);
        sDefaults.putBoolean(KEY_SHOW_4G_FOR_3G_DATA_ICON_BOOL, false);
        sDefaults.putString(KEY_OPERATOR_NAME_FILTER_PATTERN_STRING, "");
        sDefaults.putString(KEY_SHOW_CARRIER_DATA_ICON_PATTERN_STRING, "");
        sDefaults.putBoolean(KEY_HIDE_LTE_PLUS_DATA_ICON_BOOL, true);
        sDefaults.putInt(KEY_LTE_PLUS_THRESHOLD_BANDWIDTH_KHZ_INT, 20000);
        sDefaults.putBoolean(KEY_NR_ENABLED_BOOL, true);
        sDefaults.putBoolean(KEY_LTE_ENABLED_BOOL, true);
        sDefaults.putBoolean(KEY_SUPPORT_TDSCDMA_BOOL, false);
        sDefaults.putStringArray(KEY_SUPPORT_TDSCDMA_ROAMING_NETWORKS_STRING_ARRAY, null);
        sDefaults.putBoolean(KEY_WORLD_MODE_ENABLED_BOOL, false);
        sDefaults.putString(KEY_CARRIER_SETTINGS_ACTIVITY_COMPONENT_NAME_STRING, "");
        sDefaults.putBoolean(KEY_CARRIER_CONFIG_APPLIED_BOOL, false);
        sDefaults.putBoolean(KEY_CHECK_PRICING_WITH_CARRIER_FOR_DATA_ROAMING_BOOL, false);
        sDefaults.putBoolean(KEY_SHOW_DATA_CONNECTED_ROAMING_NOTIFICATION_BOOL, false);
        sDefaults.putIntArray(KEY_LTE_RSRP_THRESHOLDS_INT_ARRAY,
                new int[] {
                        -128, /* SIGNAL_STRENGTH_POOR */
                        -118, /* SIGNAL_STRENGTH_MODERATE */
                        -108, /* SIGNAL_STRENGTH_GOOD */
                        -98,  /* SIGNAL_STRENGTH_GREAT */
                });
        sDefaults.putIntArray(KEY_LTE_RSRQ_THRESHOLDS_INT_ARRAY,
                new int[] {
                        -20, /* SIGNAL_STRENGTH_POOR */
                        -17, /* SIGNAL_STRENGTH_MODERATE */
                        -14, /* SIGNAL_STRENGTH_GOOD */
                        -11  /* SIGNAL_STRENGTH_GREAT */
                });
        sDefaults.putIntArray(KEY_LTE_RSSNR_THRESHOLDS_INT_ARRAY,
                new int[] {
                        -3, /* SIGNAL_STRENGTH_POOR */
                        1,  /* SIGNAL_STRENGTH_MODERATE */
                        5,  /* SIGNAL_STRENGTH_GOOD */
                        13  /* SIGNAL_STRENGTH_GREAT */
                });
        sDefaults.putIntArray(KEY_WCDMA_RSCP_THRESHOLDS_INT_ARRAY,
                new int[] {
                        -115,  /* SIGNAL_STRENGTH_POOR */
                        -105, /* SIGNAL_STRENGTH_MODERATE */
                        -95, /* SIGNAL_STRENGTH_GOOD */
                        -85  /* SIGNAL_STRENGTH_GREAT */
                });
        sDefaults.putIntArray(KEY_5G_NR_SSRSRP_THRESHOLDS_INT_ARRAY,
                // Boundaries: [-140 dB, -44 dB]
                new int[] {
                    -110, /* SIGNAL_STRENGTH_POOR */
                    -90, /* SIGNAL_STRENGTH_MODERATE */
                    -80, /* SIGNAL_STRENGTH_GOOD */
                    -65,  /* SIGNAL_STRENGTH_GREAT */
                });
        sDefaults.putIntArray(KEY_5G_NR_SSRSRQ_THRESHOLDS_INT_ARRAY,
                // Boundaries: [-43 dB, 20 dB]
                new int[] {
                    -31, /* SIGNAL_STRENGTH_POOR */
                    -19, /* SIGNAL_STRENGTH_MODERATE */
                    -7, /* SIGNAL_STRENGTH_GOOD */
                    6  /* SIGNAL_STRENGTH_GREAT */
                });
        sDefaults.putIntArray(KEY_5G_NR_SSSINR_THRESHOLDS_INT_ARRAY,
                // Boundaries: [-23 dB, 40 dB]
                new int[] {
                    -5, /* SIGNAL_STRENGTH_POOR */
                    5, /* SIGNAL_STRENGTH_MODERATE */
                    15, /* SIGNAL_STRENGTH_GOOD */
                    30  /* SIGNAL_STRENGTH_GREAT */
                });
        sDefaults.putInt(KEY_PARAMETERS_USE_FOR_5G_NR_SIGNAL_BAR_INT,
                CellSignalStrengthNr.USE_SSRSRP);
        sDefaults.putBoolean(KEY_SIGNAL_STRENGTH_NR_NSA_USE_LTE_AS_PRIMARY_BOOL, true);
        sDefaults.putStringArray(KEY_BANDWIDTH_STRING_ARRAY, new String[]{
                "GPRS:24,24", "EDGE:70,18", "UMTS:115,115", "CDMA-IS95A:14,14", "CDMA-IS95B:14,14",
                "1xRTT:30,30", "EvDo-rev.0:750,48", "EvDo-rev.A:950,550", "HSDPA:4300,620",
                "HSUPA:4300,1800", "HSPA:4300,1800", "EvDo-rev.B:1500,550", "eHRPD:750,48",
                "HSPAP:13000,3400", "TD-SCDMA:115,115", "LTE:30000,15000", "NR_NSA:47000,18000",
                "NR_NSA_MMWAVE:145000,60000", "NR_SA:145000,60000"});
        sDefaults.putBoolean(KEY_BANDWIDTH_NR_NSA_USE_LTE_VALUE_FOR_UPSTREAM_BOOL, false);
        sDefaults.putString(KEY_WCDMA_DEFAULT_SIGNAL_STRENGTH_MEASUREMENT_STRING, "rssi");
        sDefaults.putBoolean(KEY_CONFIG_SHOW_ORIG_DIAL_STRING_FOR_CDMA_BOOL, false);
        sDefaults.putBoolean(KEY_SHOW_CALL_BLOCKING_DISABLED_NOTIFICATION_ALWAYS_BOOL, false);
        sDefaults.putBoolean(KEY_CALL_FORWARDING_OVER_UT_WARNING_BOOL, false);
        sDefaults.putBoolean(KEY_CALL_BARRING_OVER_UT_WARNING_BOOL, false);
        sDefaults.putBoolean(KEY_CALLER_ID_OVER_UT_WARNING_BOOL, false);
        sDefaults.putBoolean(KEY_CALL_WAITING_OVER_UT_WARNING_BOOL, false);
        sDefaults.putBoolean(KEY_SUPPORT_CLIR_NETWORK_DEFAULT_BOOL, true);
        sDefaults.putBoolean(KEY_SUPPORT_EMERGENCY_DIALER_SHORTCUT_BOOL, true);
        sDefaults.putBoolean(KEY_USE_CALL_FORWARDING_USSD_BOOL, false);
        sDefaults.putBoolean(KEY_USE_CALLER_ID_USSD_BOOL, false);
        sDefaults.putInt(KEY_CALL_WAITING_SERVICE_CLASS_INT, 1 /* SERVICE_CLASS_VOICE */);
        sDefaults.putString(KEY_5G_ICON_CONFIGURATION_STRING,
                "connected_mmwave:5G,connected:5G,not_restricted_rrc_idle:5G,"
                        + "not_restricted_rrc_con:5G");
        sDefaults.putString(KEY_5G_ICON_DISPLAY_GRACE_PERIOD_STRING, "");
        sDefaults.putString(KEY_5G_ICON_DISPLAY_SECONDARY_GRACE_PERIOD_STRING, "");
        sDefaults.putBoolean(KEY_NR_TIMERS_RESET_IF_NON_ENDC_AND_RRC_IDLE_BOOL, false);
        /* Default value is 1 hour. */
        sDefaults.putLong(KEY_5G_WATCHDOG_TIME_MS_LONG, 3600000);
        sDefaults.putBoolean(KEY_UNMETERED_NR_NSA_BOOL, false);
        sDefaults.putBoolean(KEY_UNMETERED_NR_NSA_MMWAVE_BOOL, false);
        sDefaults.putBoolean(KEY_UNMETERED_NR_NSA_SUB6_BOOL, false);
        sDefaults.putBoolean(KEY_UNMETERED_NR_NSA_WHEN_ROAMING_BOOL, false);
        sDefaults.putBoolean(KEY_UNMETERED_NR_SA_BOOL, false);
        sDefaults.putBoolean(KEY_UNMETERED_NR_SA_MMWAVE_BOOL, false);
        sDefaults.putBoolean(KEY_UNMETERED_NR_SA_SUB6_BOOL, false);
        sDefaults.putBoolean(KEY_ASCII_7_BIT_SUPPORT_FOR_LONG_MESSAGE_BOOL, false);
        sDefaults.putBoolean(KEY_SHOW_WIFI_CALLING_ICON_IN_STATUS_BAR_BOOL, false);
        /* Default value is minimum RSRP level needed for SIGNAL_STRENGTH_GOOD */
        sDefaults.putInt(KEY_OPPORTUNISTIC_NETWORK_ENTRY_THRESHOLD_RSRP_INT, -108);
        /* Default value is minimum RSRP level needed for SIGNAL_STRENGTH_MODERATE */
        sDefaults.putInt(KEY_OPPORTUNISTIC_NETWORK_EXIT_THRESHOLD_RSRP_INT, -118);
        /* Default value is minimum RSSNR level needed for SIGNAL_STRENGTH_GOOD */
        sDefaults.putInt(KEY_OPPORTUNISTIC_NETWORK_ENTRY_THRESHOLD_RSSNR_INT, 45);
        /* Default value is minimum RSSNR level needed for SIGNAL_STRENGTH_MODERATE */
        sDefaults.putInt(KEY_OPPORTUNISTIC_NETWORK_EXIT_THRESHOLD_RSSNR_INT, 10);
        /* Default value is 1024 kbps */
        sDefaults.putInt(KEY_OPPORTUNISTIC_NETWORK_ENTRY_THRESHOLD_BANDWIDTH_INT, 1024);
        /* Default value is 10 seconds */
        sDefaults.putLong(KEY_OPPORTUNISTIC_NETWORK_ENTRY_OR_EXIT_HYSTERESIS_TIME_LONG, 10000);
        /* Default value is 10 seconds. */
        sDefaults.putLong(KEY_OPPORTUNISTIC_NETWORK_DATA_SWITCH_HYSTERESIS_TIME_LONG, 10000);
        /* Default value is 3 seconds. */
        sDefaults.putLong(KEY_OPPORTUNISTIC_NETWORK_DATA_SWITCH_EXIT_HYSTERESIS_TIME_LONG, 3000);
        sDefaults.putBoolean(KEY_PING_TEST_BEFORE_DATA_SWITCH_BOOL, true);
        sDefaults.putBoolean(KEY_SWITCH_DATA_TO_PRIMARY_IF_PRIMARY_IS_OOS_BOOL, true);
        /* Default value is 60 seconds. */
        sDefaults.putLong(KEY_OPPORTUNISTIC_NETWORK_PING_PONG_TIME_LONG, 60000);
        /* Default value is 10 seconds. */
        sDefaults.putLong(KEY_OPPORTUNISTIC_NETWORK_BACKOFF_TIME_LONG, 10000);
        /* Default value is 60 seconds. */
        sDefaults.putLong(KEY_OPPORTUNISTIC_NETWORK_MAX_BACKOFF_TIME_LONG, 60000);
        sDefaults.putAll(Gps.getDefaults());
        sDefaults.putIntArray(KEY_CDMA_ENHANCED_ROAMING_INDICATOR_FOR_HOME_NETWORK_INT_ARRAY,
                new int[] {
                        1 /* Roaming Indicator Off */
                });
        sDefaults.putStringArray(KEY_EMERGENCY_NUMBER_PREFIX_STRING_ARRAY, new String[0]);
        sDefaults.putBoolean(KEY_USE_USIM_BOOL, false);
        sDefaults.putBoolean(KEY_SHOW_WFC_LOCATION_PRIVACY_POLICY_BOOL, false);
        sDefaults.putBoolean(KEY_AUTO_CANCEL_CS_REJECT_NOTIFICATION, true);
        sDefaults.putString(KEY_SMART_FORWARDING_CONFIG_COMPONENT_NAME_STRING, "");
        sDefaults.putBoolean(KEY_ALWAYS_SHOW_PRIMARY_SIGNAL_BAR_IN_OPPORTUNISTIC_NETWORK_BOOLEAN,
                false);
        sDefaults.putString(KEY_SUBSCRIPTION_GROUP_UUID_STRING, "");
        sDefaults.putBoolean(KEY_IS_OPPORTUNISTIC_SUBSCRIPTION_BOOL, false);
        sDefaults.putIntArray(KEY_GSM_RSSI_THRESHOLDS_INT_ARRAY,
                new int[] {
                        -107, /* SIGNAL_STRENGTH_POOR */
                        -103, /* SIGNAL_STRENGTH_MODERATE */
                        -97, /* SIGNAL_STRENGTH_GOOD */
                        -89,  /* SIGNAL_STRENGTH_GREAT */
                });
        sDefaults.putBoolean(KEY_SUPPORT_WPS_OVER_IMS_BOOL, true);
        sDefaults.putAll(Ims.getDefaults());
        sDefaults.putStringArray(KEY_CARRIER_CERTIFICATE_STRING_ARRAY, null);
        sDefaults.putIntArray(KEY_DISCONNECT_CAUSE_PLAY_BUSYTONE_INT_ARRAY,
                new int[] {4 /* BUSY */});
        sDefaults.putBoolean(KEY_PREVENT_CLIR_ACTIVATION_AND_DEACTIVATION_CODE_BOOL, false);
        sDefaults.putLong(KEY_DATA_SWITCH_VALIDATION_TIMEOUT_LONG, 2000);
        sDefaults.putStringArray(KEY_MMI_TWO_DIGIT_NUMBER_PATTERN_STRING_ARRAY, new String[0]);
        sDefaults.putInt(KEY_PARAMETERS_USED_FOR_LTE_SIGNAL_BAR_INT,
                CellSignalStrengthLte.USE_RSRP);
        // Default wifi configurations.
        sDefaults.putAll(Wifi.getDefaults());
        sDefaults.putBoolean(ENABLE_EAP_METHOD_PREFIX_BOOL, false);
        sDefaults.putBoolean(KEY_SHOW_FORWARDED_NUMBER_BOOL, false);
        sDefaults.putLong(KEY_DATA_SWITCH_VALIDATION_MIN_GAP_LONG, TimeUnit.DAYS.toMillis(1));
        sDefaults.putStringArray(KEY_MISSED_INCOMING_CALL_SMS_ORIGINATOR_STRING_ARRAY,
                new String[0]);
        sDefaults.putStringArray(KEY_APN_PRIORITY_STRING_ARRAY, new String[] {
                "default:0", "mms:2", "supl:2", "dun:2", "hipri:3", "fota:2",
                "ims:2", "cbs:2", "ia:2", "emergency:2", "mcx:3", "xcap:3"
        });
        sDefaults.putStringArray(KEY_MISSED_INCOMING_CALL_SMS_PATTERN_STRING_ARRAY, new String[0]);
<<<<<<< HEAD
        sDefaults.putBoolean(KEY_DISABLE_DUN_APN_WHILE_ROAMING, false);
=======
        sDefaults.putBoolean(KEY_DISABLE_DUN_APN_WHILE_ROAMING_WITH_PRESET_APN_BOOL, false);
        sDefaults.putString(KEY_DEFAULT_PREFERRED_APN_NAME_STRING, "");
        sDefaults.putBoolean(KEY_USE_LOWER_MTU_VALUE_IF_BOTH_RECEIVED, false);
>>>>>>> f5a8542b
    }

    /**
     * Wi-Fi configs used in WiFi Module.
     *
     * @hide
     */
    @SystemApi
    public static final class Wifi {
        /** Prefix of all Wifi.KEY_* constants. */
        public static final String KEY_PREFIX = "wifi.";
        /**
        * It contains the maximum client count definition that the carrier sets.
        * The default is 0, which means that the carrier hasn't set a requirement.
        */
        public static final String KEY_HOTSPOT_MAX_CLIENT_COUNT =
                KEY_PREFIX + "hotspot_maximum_client_count";

        private static PersistableBundle getDefaults() {
            PersistableBundle defaults = new PersistableBundle();
            defaults.putInt(KEY_HOTSPOT_MAX_CLIENT_COUNT, 0);
            return defaults;
        }

        private Wifi() {}
    }

    /**
     * Gets the configuration values for a particular subscription, which is associated with a
     * specific SIM card. If an invalid subId is used, the returned config will contain default
     * values. After using this method to get the configuration bundle,
     * {@link #isConfigForIdentifiedCarrier(PersistableBundle)} should be called to confirm whether
     * any carrier specific configuration has been applied.
     *
     * <p>Requires Permission:
     * {@link android.Manifest.permission#READ_PHONE_STATE READ_PHONE_STATE}
     *
     * @param subId the subscription ID, normally obtained from {@link SubscriptionManager}.
     * @return A {@link PersistableBundle} containing the config for the given subId, or default
     *         values for an invalid subId.
     */
    @Nullable
    public PersistableBundle getConfigForSubId(int subId) {
        try {
            ICarrierConfigLoader loader = getICarrierConfigLoader();
            if (loader == null) {
                Rlog.w(TAG, "Error getting config for subId " + subId
                        + " ICarrierConfigLoader is null");
                return null;
            }
            return loader.getConfigForSubIdWithFeature(subId, mContext.getOpPackageName(),
                    mContext.getAttributionTag());
        } catch (RemoteException ex) {
            Rlog.e(TAG, "Error getting config for subId " + subId + ": "
                    + ex.toString());
        }
        return null;
    }

    /**
     * Overrides the carrier config of the provided subscription ID with the provided values.
     *
     * Any further queries to carrier config from any process will return the overridden values
     * after this method returns. The overrides are effective for the lifetime of the phone process
     * until the user passes in {@code null} for {@code overrideValues}. This removes all previous
     * overrides and sets the carrier config back to production values.
     *
     * May throw an {@link IllegalArgumentException} if {@code overrideValues} contains invalid
     * values for the specified config keys.
     *
     * NOTE: This API is meant for testing purposes only.
     *
     * @param subscriptionId The subscription ID for which the override should be done.
     * @param overrideValues Key-value pairs of the values that are to be overridden. If set to
     *                       {@code null}, this will remove all previous overrides and set the
     *                       carrier configuration back to production values.
     * @hide
     */
    @RequiresPermission(Manifest.permission.MODIFY_PHONE_STATE)
    @SystemApi
    @TestApi
    public void overrideConfig(int subscriptionId, @Nullable PersistableBundle overrideValues) {
        overrideConfig(subscriptionId, overrideValues, false);
    }

    /**
     * Overrides the carrier config of the provided subscription ID with the provided values.
     *
     * Any further queries to carrier config from any process will return the overridden values
     * after this method returns. The overrides are effective until the user passes in {@code null}
     * for {@code overrideValues}. This removes all previous overrides and sets the carrier config
     * back to production values.
     *
     * The overrides is stored persistently and will survive a reboot if {@code persistent} is true.
     *
     * May throw an {@link IllegalArgumentException} if {@code overrideValues} contains invalid
     * values for the specified config keys.
     *
     * NOTE: This API is meant for testing purposes only.
     *
     * @param subscriptionId The subscription ID for which the override should be done.
     * @param overrideValues Key-value pairs of the values that are to be overridden. If set to
     *                       {@code null}, this will remove all previous overrides and set the
     *                       carrier configuration back to production values.
     * @param persistent     Determines whether the override should be persistent.
     * @hide
     */
    @RequiresPermission(Manifest.permission.MODIFY_PHONE_STATE)
    public void overrideConfig(int subscriptionId, @Nullable PersistableBundle overrideValues,
            boolean persistent) {
        try {
            ICarrierConfigLoader loader = getICarrierConfigLoader();
            if (loader == null) {
                Rlog.w(TAG, "Error setting config for subId " + subscriptionId
                        + " ICarrierConfigLoader is null");
                return;
            }
            loader.overrideConfig(subscriptionId, overrideValues, persistent);
        } catch (RemoteException ex) {
            Rlog.e(TAG, "Error setting config for subId " + subscriptionId + ": "
                    + ex.toString());
        }
    }

    /**
     * Gets the configuration values for the default subscription. After using this method to get
     * the configuration bundle, {@link #isConfigForIdentifiedCarrier(PersistableBundle)} should be
     * called to confirm whether any carrier specific configuration has been applied.
     *
     * <p>Requires Permission:
     * {@link android.Manifest.permission#READ_PHONE_STATE READ_PHONE_STATE}
     *
     * @see #getConfigForSubId
     */
    @Nullable
    public PersistableBundle getConfig() {
        return getConfigForSubId(SubscriptionManager.getDefaultSubscriptionId());
    }

    /**
     * Determines whether a configuration {@link PersistableBundle} obtained from
     * {@link #getConfig()} or {@link #getConfigForSubId(int)} corresponds to an identified carrier.
     * <p>
     * When an app receives the {@link CarrierConfigManager#ACTION_CARRIER_CONFIG_CHANGED}
     * broadcast which informs it that the carrier configuration has changed, it is possible
     * that another reload of the carrier configuration has begun since the intent was sent.
     * In this case, the carrier configuration the app fetches (e.g. via {@link #getConfig()})
     * may not represent the configuration for the current carrier. It should be noted that it
     * does not necessarily mean the configuration belongs to current carrier when this function
     * return true because it may belong to another previous identified carrier. Users should
     * always call {@link #getConfig()} or {@link #getConfigForSubId(int)} after receiving the
     * broadcast {@link #ACTION_CARRIER_CONFIG_CHANGED}.
     * </p>
     * <p>
     * After using {@link #getConfig()} or {@link #getConfigForSubId(int)} an app should always
     * use this method to confirm whether any carrier specific configuration has been applied.
     * Especially when an app misses the broadcast {@link #ACTION_CARRIER_CONFIG_CHANGED} but it
     * still needs to get the current configuration, it must use this method to verify whether the
     * configuration is default or carrier overridden.
     * </p>
     *
     * @param bundle the configuration bundle to be checked.
     * @return boolean true if any carrier specific configuration bundle has been applied, false
     * otherwise or the bundle is null.
     */
    public static boolean isConfigForIdentifiedCarrier(PersistableBundle bundle) {
        return bundle != null && bundle.getBoolean(KEY_CARRIER_CONFIG_APPLIED_BOOL);
    }

    /**
     * Calling this method triggers telephony services to fetch the current carrier configuration.
     * <p>
     * Normally this does not need to be called because the platform reloads config on its own.
     * This should be called by a carrier service app if it wants to update config at an arbitrary
     * moment.
     * </p>
     * <p>Requires that the calling app has carrier privileges.
     * <p>
     * This method returns before the reload has completed, and
     * {@link android.service.carrier.CarrierService#onLoadConfig} will be called from an
     * arbitrary thread.
     * </p>
     * @see TelephonyManager#hasCarrierPrivileges
     */
    public void notifyConfigChangedForSubId(int subId) {
        try {
            ICarrierConfigLoader loader = getICarrierConfigLoader();
            if (loader == null) {
                Rlog.w(TAG, "Error reloading config for subId=" + subId
                        + " ICarrierConfigLoader is null");
                return;
            }
            loader.notifyConfigChangedForSubId(subId);
        } catch (RemoteException ex) {
            Rlog.e(TAG, "Error reloading config for subId=" + subId + ": " + ex.toString());
        }
    }

    /**
     * Request the carrier config loader to update the cofig for phoneId.
     * <p>
     * Depending on simState, the config may be cleared or loaded from config app. This is only used
     * by SubscriptionInfoUpdater.
     * </p>
     *
     * @hide
     */
    @SystemApi
    @RequiresPermission(android.Manifest.permission.MODIFY_PHONE_STATE)
    public void updateConfigForPhoneId(int phoneId, String simState) {
        try {
            ICarrierConfigLoader loader = getICarrierConfigLoader();
            if (loader == null) {
                Rlog.w(TAG, "Error updating config for phoneId=" + phoneId
                        + " ICarrierConfigLoader is null");
                return;
            }
            loader.updateConfigForPhoneId(phoneId, simState);
        } catch (RemoteException ex) {
            Rlog.e(TAG, "Error updating config for phoneId=" + phoneId + ": " + ex.toString());
        }
    }

    /**
     * Gets the package name for a default carrier service.
     * @return the package name for a default carrier service; empty string if not available.
     *
     * @hide
     */
    @NonNull
    @SystemApi
    @RequiresPermission(android.Manifest.permission.READ_PRIVILEGED_PHONE_STATE)
    public String getDefaultCarrierServicePackageName() {
        try {
            ICarrierConfigLoader loader = getICarrierConfigLoader();
            if (loader == null) {
                Rlog.w(TAG, "getDefaultCarrierServicePackageName ICarrierConfigLoader is null");
                return "";
            }
            return loader.getDefaultCarrierServicePackageName();
        } catch (RemoteException ex) {
            Rlog.e(TAG, "getDefaultCarrierServicePackageName ICarrierConfigLoader is null"
                    + ex.toString());
        }
        return "";
    }

    /**
     * Returns a new bundle with the default value for every supported configuration variable.
     *
     * @hide
     */
    @NonNull
    @SystemApi
    @SuppressLint("Doclava125")
    public static PersistableBundle getDefaultConfig() {
        return new PersistableBundle(sDefaults);
    }

    /** @hide */
    @Nullable
    private ICarrierConfigLoader getICarrierConfigLoader() {
        return ICarrierConfigLoader.Stub.asInterface(
                TelephonyFrameworkInitializer
                        .getTelephonyServiceManager()
                        .getCarrierConfigServiceRegisterer()
                        .get());
    }

    /**
     * Gets the configuration values for a component using its prefix.
     *
     * <p>Requires Permission:
     * {@link android.Manifest.permission#READ_PHONE_STATE READ_PHONE_STATE}
     *
     * @param prefix prefix of the component.
     * @param subId the subscription ID, normally obtained from {@link SubscriptionManager}.
     *
     * @see #getConfigForSubId
     */
    @Nullable
    public PersistableBundle getConfigByComponentForSubId(@NonNull String prefix, int subId) {
        PersistableBundle configs = getConfigForSubId(subId);

        if (configs == null) {
            return null;
        }

        PersistableBundle ret = new PersistableBundle();
        for (String configKey : configs.keySet()) {
            if (configKey.startsWith(prefix)) {
                addConfig(configKey, configs.get(configKey), ret);
            }
        }

        return ret;
    }

    private void addConfig(String key, Object value, PersistableBundle configs) {
        if (value instanceof String) {
            configs.putString(key, (String) value);
        }

        if (value instanceof String[]) {
            configs.putStringArray(key, (String[]) value);
        }

        if (value instanceof Integer) {
            configs.putInt(key, (Integer) value);
        }

        if (value instanceof Long) {
            configs.putLong(key, (Long) value);
        }

        if (value instanceof Double) {
            configs.putDouble(key, (Double) value);
        }

        if (value instanceof Boolean) {
            configs.putBoolean(key, (Boolean) value);
        }

        if (value instanceof int[]) {
            configs.putIntArray(key, (int[]) value);
        }

        if (value instanceof double[]) {
            configs.putDoubleArray(key, (double[]) value);
        }

        if (value instanceof boolean[]) {
            configs.putBooleanArray(key, (boolean[]) value);
        }

        if (value instanceof long[]) {
            configs.putLongArray(key, (long[]) value);
        }
    }
}<|MERGE_RESOLUTION|>--- conflicted
+++ resolved
@@ -3877,12 +3877,6 @@
      * Indicating whether DUN APN should be disabled when the device is roaming. In that case,
      * the default APN (i.e. internet) will be used for tethering.
      *
-<<<<<<< HEAD
-     * @hide
-     */
-    public static final String KEY_DISABLE_DUN_APN_WHILE_ROAMING =
-            "disable_dun_apn_while_roaming";
-=======
      * This config is only available when using Preset APN(not user edited) as Preferred APN.
      *
      * @hide
@@ -3910,7 +3904,6 @@
      */
     public static final String KEY_USE_LOWER_MTU_VALUE_IF_BOTH_RECEIVED =
             "use_lower_mtu_value_if_both_received";
->>>>>>> f5a8542b
 
     /** The default value for every variable. */
     private final static PersistableBundle sDefaults;
@@ -4447,13 +4440,9 @@
                 "ims:2", "cbs:2", "ia:2", "emergency:2", "mcx:3", "xcap:3"
         });
         sDefaults.putStringArray(KEY_MISSED_INCOMING_CALL_SMS_PATTERN_STRING_ARRAY, new String[0]);
-<<<<<<< HEAD
-        sDefaults.putBoolean(KEY_DISABLE_DUN_APN_WHILE_ROAMING, false);
-=======
         sDefaults.putBoolean(KEY_DISABLE_DUN_APN_WHILE_ROAMING_WITH_PRESET_APN_BOOL, false);
         sDefaults.putString(KEY_DEFAULT_PREFERRED_APN_NAME_STRING, "");
         sDefaults.putBoolean(KEY_USE_LOWER_MTU_VALUE_IF_BOTH_RECEIVED, false);
->>>>>>> f5a8542b
     }
 
     /**
