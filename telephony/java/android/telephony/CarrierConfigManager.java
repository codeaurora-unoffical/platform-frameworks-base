--- conflicted
+++ resolved
@@ -3915,7 +3915,38 @@
     public static final String KEY_MISSED_INCOMING_CALL_SMS_PATTERN_STRING_ARRAY =
             "missed_incoming_call_sms_pattern_string_array";
 
-<<<<<<< HEAD
+    /**
+     * Indicating whether DUN APN should be disabled when the device is roaming. In that case,
+     * the default APN (i.e. internet) will be used for tethering.
+     *
+     * This config is only available when using Preset APN(not user edited) as Preferred APN.
+     *
+     * @hide
+     */
+    public static final String KEY_DISABLE_DUN_APN_WHILE_ROAMING_WITH_PRESET_APN_BOOL =
+            "disable_dun_apn_while_roaming_with_preset_apn_bool";
+
+    /**
+     * Where there is no preferred APN, specifies the carrier's default preferred APN.
+     * Specifies the {@link android.provider.Telephony.Carriers.APN} of the default preferred apn.
+     *
+     * This config is only available with Preset APN(not user edited).
+     *
+     * @hide
+     */
+    public static final String KEY_DEFAULT_PREFERRED_APN_NAME_STRING =
+            "default_preferred_apn_name_string";
+
+    /**
+     * For Android 11, provide a temporary solution for OEMs to use the lower of the two MTU values
+     * for IPv4 and IPv6 if both are sent.
+     * TODO: remove in later release
+     *
+     * @hide
+     */
+    public static final String KEY_USE_LOWER_MTU_VALUE_IF_BOTH_RECEIVED =
+            "use_lower_mtu_value_if_both_received";
+
      /**
      * Flag indicating whether carrier supports multianchor conference.
      * In multianchor conference, a participant of a conference can add
@@ -3951,39 +3982,6 @@
     public static final String KEY_REQUIRE_APN_FILTERING_WITH_RADIO_CAPABILITY =
             "require_apn_filtering_with_radio_capability_bool";
 
-=======
-    /**
-     * Indicating whether DUN APN should be disabled when the device is roaming. In that case,
-     * the default APN (i.e. internet) will be used for tethering.
-     *
-     * This config is only available when using Preset APN(not user edited) as Preferred APN.
-     *
-     * @hide
-     */
-    public static final String KEY_DISABLE_DUN_APN_WHILE_ROAMING_WITH_PRESET_APN_BOOL =
-            "disable_dun_apn_while_roaming_with_preset_apn_bool";
-
-    /**
-     * Where there is no preferred APN, specifies the carrier's default preferred APN.
-     * Specifies the {@link android.provider.Telephony.Carriers.APN} of the default preferred apn.
-     *
-     * This config is only available with Preset APN(not user edited).
-     *
-     * @hide
-     */
-    public static final String KEY_DEFAULT_PREFERRED_APN_NAME_STRING =
-            "default_preferred_apn_name_string";
-
-    /**
-     * For Android 11, provide a temporary solution for OEMs to use the lower of the two MTU values
-     * for IPv4 and IPv6 if both are sent.
-     * TODO: remove in later release
-     *
-     * @hide
-     */
-    public static final String KEY_USE_LOWER_MTU_VALUE_IF_BOTH_RECEIVED =
-            "use_lower_mtu_value_if_both_received";
->>>>>>> e0b64f17
 
     /** The default value for every variable. */
     private final static PersistableBundle sDefaults;
@@ -4525,7 +4523,9 @@
                 "ims:2", "cbs:2", "ia:2", "emergency:2", "mcx:3", "xcap:3"
         });
         sDefaults.putStringArray(KEY_MISSED_INCOMING_CALL_SMS_PATTERN_STRING_ARRAY, new String[0]);
-<<<<<<< HEAD
+        sDefaults.putBoolean(KEY_DISABLE_DUN_APN_WHILE_ROAMING_WITH_PRESET_APN_BOOL, false);
+        sDefaults.putString(KEY_DEFAULT_PREFERRED_APN_NAME_STRING, "");
+        sDefaults.putBoolean(KEY_USE_LOWER_MTU_VALUE_IF_BOTH_RECEIVED, false);
         sDefaults.putBoolean(KEY_CARRIER_SUPPORTS_MULTIANCHOR_CONFERENCE, false);
         sDefaults.putInt(KEY_DEFAULT_RTT_MODE_INT, 0);
         sDefaults.putStringArray(KEY_MULTI_APN_ARRAY_FOR_SAME_GID, new String[] {
@@ -4547,11 +4547,6 @@
                 "53FF:mms,supl,hipri,default,fota:1xRTT:nxtgenphone",
         });
         sDefaults.putBoolean(KEY_REQUIRE_APN_FILTERING_WITH_RADIO_CAPABILITY, false);
-=======
-        sDefaults.putBoolean(KEY_DISABLE_DUN_APN_WHILE_ROAMING_WITH_PRESET_APN_BOOL, false);
-        sDefaults.putString(KEY_DEFAULT_PREFERRED_APN_NAME_STRING, "");
-        sDefaults.putBoolean(KEY_USE_LOWER_MTU_VALUE_IF_BOTH_RECEIVED, false);
->>>>>>> e0b64f17
     }
 
     /**
