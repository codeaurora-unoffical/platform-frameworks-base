/*
 * Copyright (C) 2015 The Android Open Source Project
 *
 * Licensed under the Apache License, Version 2.0 (the "License");
 * you may not use this file except in compliance with the License.
 * You may obtain a copy of the License at
 *
 *      http://www.apache.org/licenses/LICENSE-2.0
 *
 * Unless required by applicable law or agreed to in writing, software
 * distributed under the License is distributed on an "AS IS" BASIS,
 * WITHOUT WARRANTIES OR CONDITIONS OF ANY KIND, either express or implied.
 * See the License for the specific language governing permissions and
 * limitations under the License.
 */

package android.telephony;

import android.Manifest;
import android.annotation.NonNull;
import android.annotation.Nullable;
import android.annotation.RequiresPermission;
import android.annotation.SuppressLint;
import android.annotation.SystemApi;
import android.annotation.SystemService;
import android.annotation.TestApi;
import android.compat.annotation.UnsupportedAppUsage;
import android.content.ComponentName;
import android.content.Context;
import android.os.PersistableBundle;
import android.os.RemoteException;
import android.os.ServiceManager;
import android.service.carrier.CarrierService;
import android.telecom.TelecomManager;
import android.telephony.ims.ImsReasonInfo;

import com.android.internal.telephony.ICarrierConfigLoader;
import com.android.telephony.Rlog;

import java.util.concurrent.TimeUnit;

/**
 * Provides access to telephony configuration values that are carrier-specific.
 */
@SystemService(Context.CARRIER_CONFIG_SERVICE)
public class CarrierConfigManager {
    private final static String TAG = "CarrierConfigManager";

    /**
     * Extra included in {@link #ACTION_CARRIER_CONFIG_CHANGED} to indicate the slot index that the
     * broadcast is for.
     */
    public static final String EXTRA_SLOT_INDEX = "android.telephony.extra.SLOT_INDEX";

    /**
     * Extra included in {@link #ACTION_CARRIER_CONFIG_CHANGED} to indicate whether this is a
     * rebroadcast on unlock. Defaults to {@code false} if not specified.
     * @hide
     */
    public static final String EXTRA_REBROADCAST_ON_UNLOCK =
            "android.telephony.extra.REBROADCAST_ON_UNLOCK";

    /**
     * Optional extra included in {@link #ACTION_CARRIER_CONFIG_CHANGED} to indicate the
     * subscription index that the broadcast is for, if a valid one is available.
     */
    public static final String EXTRA_SUBSCRIPTION_INDEX =
            SubscriptionManager.EXTRA_SUBSCRIPTION_INDEX;

    private final Context mContext;

    /**
     * @hide
     */
    public CarrierConfigManager(Context context) {
        mContext = context;
    }

    /**
     * This intent is broadcast by the system when carrier config changes. An int is specified in
     * {@link #EXTRA_SLOT_INDEX} to indicate the slot index that this is for. An optional int extra
     * {@link #EXTRA_SUBSCRIPTION_INDEX} is included to indicate the subscription index if a valid
     * one is available for the slot index. An optional int extra
     * {@link TelephonyManager#EXTRA_CARRIER_ID} is included to indicate the carrier id for the
     * changed carrier configuration. An optional int extra
     * {@link TelephonyManager#EXTRA_SPECIFIC_CARRIER_ID} is included to indicate the precise
     * carrier id for the changed carrier configuration.
     * @see TelephonyManager#getSimCarrierId()
     * @see TelephonyManager#getSimSpecificCarrierId()
     */
    public static final String
            ACTION_CARRIER_CONFIG_CHANGED = "android.telephony.action.CARRIER_CONFIG_CHANGED";

    // Below are the keys used in carrier config bundles. To add a new variable, define the key and
    // give it a default value in sDefaults. If you need to ship a per-network override in the
    // system image, that can be added in packages/apps/CarrierConfig.

    /**
     * Specifies a value that identifies the version of the carrier configuration that is
     * currently in use. This string is displayed on the UI.
     * The format of the string is not specified.
     */
    public static final String KEY_CARRIER_CONFIG_VERSION_STRING =
            "carrier_config_version_string";

    /**
     * This flag specifies whether VoLTE availability is based on provisioning. By default this is
     * false.
     */
    public static final String
            KEY_CARRIER_VOLTE_PROVISIONED_BOOL = "carrier_volte_provisioned_bool";

    /**
     * Boolean indicating the Supplementary Services(SS) is disable when airplane mode on in the
     * Call Settings menu.
     * {@code true}: SS is disable when airplane mode on.
     * {@code false}: SS is enable when airplane mode on.
     * The default value for this key is {@code false}
     */
    public static final String KEY_DISABLE_SUPPLEMENTARY_SERVICES_IN_AIRPLANE_MODE_BOOL =
            "disable_supplementary_services_in_airplane_mode_bool";

    /**
     * Boolean indicating if the "Call forwarding" item is visible in the Call Settings menu.
     * true means visible. false means gone.
     * @hide
     */
    public static final String KEY_CALL_FORWARDING_VISIBILITY_BOOL =
            "call_forwarding_visibility_bool";

    /**
     * Boolean indicating if carrier supports call forwarding option "When unreachable".
     *
     * {@code true}: Call forwarding option "When unreachable" is supported.
     * {@code false}: Call forwarding option "When unreachable" is not supported. Option will be
     * removed in the UI.
     *
     * By default this value is true.
     * @hide
     */
    public static final String KEY_CALL_FORWARDING_WHEN_UNREACHABLE_SUPPORTED_BOOL =
            "call_forwarding_when_unreachable_supported_bool";

     /**
      * Boolean indicating if carrier supports call forwarding option "When unanswered".
      *
      * {@code true}: Call forwarding option "When unanswered" is supported.
      * {@code false}: Call forwarding option "When unanswered" is not supported. Option will be
      * removed in the UI.
      *
      * By default this value is true.
      * @hide
      */
    public static final String KEY_CALL_FORWARDING_WHEN_UNANSWERED_SUPPORTED_BOOL =
            "call_forwarding_when_unanswered_supported_bool";

     /**
      * Boolean indicating if carrier supports call forwarding option "When busy".
      *
      * {@code true}: Call forwarding option "When busy" is supported.
      * {@code false}: Call forwarding option "When busy" is not supported. Option will be
      * removed in the UI.
      *
      * By default this value is true.
      * @hide
      */
    public static final String KEY_CALL_FORWARDING_WHEN_BUSY_SUPPORTED_BOOL =
            "call_forwarding_when_busy_supported_bool";

    /**
     * Boolean indicating if the "Caller ID" item is visible in the Additional Settings menu.
     * true means visible. false means gone.
     * @hide
     */
    public static final String KEY_ADDITIONAL_SETTINGS_CALLER_ID_VISIBILITY_BOOL =
            "additional_settings_caller_id_visibility_bool";

    /**
     * Boolean indicating if the "Call Waiting" item is visible in the Additional Settings menu.
     * true means visible. false means gone.
     * @hide
     */
    public static final String KEY_ADDITIONAL_SETTINGS_CALL_WAITING_VISIBILITY_BOOL =
            "additional_settings_call_waiting_visibility_bool";

   /**
    * Boolean indicating if the "Call barring" item is visible in the Call Settings menu.
    * If true, the "Call Barring" menu will be visible. If false, the menu will be gone.
    *
    * Disabled by default.
    */
    public static final String KEY_CALL_BARRING_VISIBILITY_BOOL =
            "call_barring_visibility_bool";

    /**
     * Flag indicating whether or not changing the call barring password via the "Call Barring"
     * settings menu is supported. If true, the option will be visible in the "Call
     * Barring" settings menu. If false, the option will not be visible.
     *
     * Enabled by default.
     */
    public static final String KEY_CALL_BARRING_SUPPORTS_PASSWORD_CHANGE_BOOL =
            "call_barring_supports_password_change_bool";

    /**
     * Flag indicating whether or not deactivating all call barring features via the "Call Barring"
     * settings menu is supported. If true, the option will be visible in the "Call
     * Barring" settings menu. If false, the option will not be visible.
     *
     * Enabled by default.
     */
    public static final String KEY_CALL_BARRING_SUPPORTS_DEACTIVATE_ALL_BOOL =
            "call_barring_supports_deactivate_all_bool";

    /**
     * Flag indicating whether the Phone app should ignore EVENT_SIM_NETWORK_LOCKED
     * events from the Sim.
     * If true, this will prevent the IccNetworkDepersonalizationPanel from being shown, and
     * effectively disable the "Sim network lock" feature.
     */
    public static final String
            KEY_IGNORE_SIM_NETWORK_LOCKED_EVENTS_BOOL = "ignore_sim_network_locked_events_bool";

    /**
     * When checking if a given number is the voicemail number, if this flag is true
     * then in addition to comparing the given number to the voicemail number, we also compare it
     * to the mdn. If this flag is false, the given number is only compared to the voicemail number.
     * By default this value is false.
     */
    public static final String KEY_MDN_IS_ADDITIONAL_VOICEMAIL_NUMBER_BOOL =
            "mdn_is_additional_voicemail_number_bool";

    /**
     * Flag indicating whether the Phone app should provide a "Dismiss" button on the SIM network
     * unlock screen. The default value is true. If set to false, there will be *no way* to dismiss
     * the SIM network unlock screen if you don't enter the correct unlock code. (One important
     * consequence: there will be no way to make an Emergency Call if your SIM is network-locked and
     * you don't know the PIN.)
     */
    public static final String
            KEY_SIM_NETWORK_UNLOCK_ALLOW_DISMISS_BOOL = "sim_network_unlock_allow_dismiss_bool";

    /**
     * Flag indicating whether or not sending emergency SMS messages over IMS
     * is supported when in LTE/limited LTE (Emergency only) service mode..
     *
     */
    public static final String
            KEY_SUPPORT_EMERGENCY_SMS_OVER_IMS_BOOL = "support_emergency_sms_over_ims_bool";

    /** Flag indicating if the phone is a world phone */
    public static final String KEY_WORLD_PHONE_BOOL = "world_phone_bool";

    /**
     * Flag to require or skip entitlement checks.
     * If true, entitlement checks will be executed if device has been configured for it,
     * If false, entitlement checks will be skipped.
     */
    public static final String
            KEY_REQUIRE_ENTITLEMENT_CHECKS_BOOL = "require_entitlement_checks_bool";

    /**
     * Flag indicating whether radio is to be restarted on error PDP_FAIL_REGULAR_DEACTIVATION
     * This is false by default.
     *
     * @deprecated Use {@link #KEY_RADIO_RESTART_FAILURE_CAUSES_INT_ARRAY} instead
     */
    @Deprecated
    public static final String KEY_RESTART_RADIO_ON_PDP_FAIL_REGULAR_DEACTIVATION_BOOL =
            "restart_radio_on_pdp_fail_regular_deactivation_bool";

    /**
     * A list of failure cause codes that will trigger a modem restart when telephony receiving
     * one of those during data setup. The cause codes are defined in 3GPP TS 24.008 Annex I and
     * TS 24.301 Annex B.
     */
    public static final String KEY_RADIO_RESTART_FAILURE_CAUSES_INT_ARRAY =
            "radio_restart_failure_causes_int_array";

    /**
     * If true, enable vibration (haptic feedback) for key presses in the EmergencyDialer activity.
     * The pattern is set on a per-platform basis using config_virtualKeyVibePattern. To be
     * consistent with the regular Dialer, this value should agree with the corresponding values
     * from config.xml under apps/Contacts.
     */
    public static final String
            KEY_ENABLE_DIALER_KEY_VIBRATION_BOOL = "enable_dialer_key_vibration_bool";

    /** Flag indicating if dtmf tone type is enabled */
    public static final String KEY_DTMF_TYPE_ENABLED_BOOL = "dtmf_type_enabled_bool";

    /** Flag indicating if auto retry is enabled */
    public static final String KEY_AUTO_RETRY_ENABLED_BOOL = "auto_retry_enabled_bool";

    /**
     * Determine whether we want to play local DTMF tones in a call, or just let the radio/BP handle
     * playing of the tones.
     */
    public static final String KEY_ALLOW_LOCAL_DTMF_TONES_BOOL = "allow_local_dtmf_tones_bool";

    /**
     * Determines if the carrier requires that a tone be played to the remote party when an app is
     * recording audio during a call (e.g. using a call recording app).
     * <p>
     * Note: This requires the Telephony config_supports_telephony_audio_device overlay to be true
     * in order to work.
     * @hide
     */
    public static final String KEY_PLAY_CALL_RECORDING_TONE_BOOL = "play_call_recording_tone_bool";
    /**
     * Determines if the carrier requires converting the destination number before sending out an
     * SMS. Certain networks and numbering plans require different formats.
     */
    public static final String KEY_SMS_REQUIRES_DESTINATION_NUMBER_CONVERSION_BOOL=
            "sms_requires_destination_number_conversion_bool";

    /**
     * If true, show an onscreen "Dial" button in the dialer. In practice this is used on all
     * platforms, even the ones with hard SEND/END keys, but for maximum flexibility it's controlled
     * by a flag here (which can be overridden on a per-product basis.)
     */
    public static final String KEY_SHOW_ONSCREEN_DIAL_BUTTON_BOOL = "show_onscreen_dial_button_bool";

    /** Determines if device implements a noise suppression device for in call audio. */
    public static final String
            KEY_HAS_IN_CALL_NOISE_SUPPRESSION_BOOL = "has_in_call_noise_suppression_bool";

    /**
     * Determines if the current device should allow emergency numbers to be logged in the Call Log.
     * (Some carriers require that emergency calls *not* be logged, presumably to avoid the risk of
     * accidental redialing from the call log UI. This is a good idea, so the default here is
     * false.)
     */
    public static final String
            KEY_ALLOW_EMERGENCY_NUMBERS_IN_CALL_LOG_BOOL = "allow_emergency_numbers_in_call_log_bool";

    /**
     * A string array containing numbers that shouldn't be included in the call log.
     */
    public static final String KEY_UNLOGGABLE_NUMBERS_STRING_ARRAY =
            "unloggable_numbers_string_array";

    /** If true, removes the Voice Privacy option from Call Settings */
    public static final String KEY_VOICE_PRIVACY_DISABLE_UI_BOOL = "voice_privacy_disable_ui_bool";

    /** Control whether users can reach the carrier portions of Cellular Network Settings. */
    public static final String
            KEY_HIDE_CARRIER_NETWORK_SETTINGS_BOOL = "hide_carrier_network_settings_bool";

    /**
     * Only allow auto selection in Advanced Network Settings when in home network.
     * Manual selection is allowed when in roaming network.
     */
    public static final String KEY_ONLY_AUTO_SELECT_IN_HOME_NETWORK_BOOL =
            "only_auto_select_in_home_network";

    /**
     * Flag indicating whether to show single operator row in the choose network setting.
     *
     * The device configuration value {@code config_enableNewAutoSelectNetworkUI} ultimately
     * controls whether this carrier configuration option is used.  Where
     * {@code config_enableNewAutoSelectNetworkUI} is false, the value of the
     * {@link #KEY_SHOW_SINGLE_OPERATOR_ROW_IN_CHOOSE_NETWORK_SETTING_BOOL} carrier configuration
     * option is ignored.
     *
     * If {@code true}, default value, merge the duplicate networks which with the same plmn, keep
     * the one that with the higher signal strength level.
     * If {@code false}, show all operators without merging.
     * @hide
     */
    public static final String KEY_SHOW_SINGLE_OPERATOR_ROW_IN_CHOOSE_NETWORK_SETTING_BOOL =
            "show_single_operator_row_in_choose_network_setting_bool";

    /**
     * Flag indicating whether to display SPN as network name for home network in choose
     * network setting.
     *
     * If {@code true}, display SPN as network name in choose network setting.
     * If {@code false}, display PLMN in choose network setting.
     * @hide
     */
    public static final String KEY_SHOW_SPN_FOR_HOME_IN_CHOOSE_NETWORK_SETTING_BOOL =
            "show_spn_for_home_in_choose_network_setting_bool";

    /**
     * Control whether users receive a simplified network settings UI and improved network
     * selection.
     */
    public static final String
            KEY_SIMPLIFIED_NETWORK_SETTINGS_BOOL = "simplified_network_settings_bool";

    /** Control whether users can reach the SIM lock settings. */
    public static final String
            KEY_HIDE_SIM_LOCK_SETTINGS_BOOL = "hide_sim_lock_settings_bool";

    /** Control whether users can edit APNs in Settings. */
    public static final String KEY_APN_EXPAND_BOOL = "apn_expand_bool";

    /** Control whether users can choose a network operator. */
    public static final String KEY_OPERATOR_SELECTION_EXPAND_BOOL = "operator_selection_expand_bool";

    /** Used in Cellular Network Settings for preferred network type. */
    public static final String KEY_PREFER_2G_BOOL = "prefer_2g_bool";

    /** Show cdma network mode choices 1x, 3G, global etc. */
    public static final String KEY_SHOW_CDMA_CHOICES_BOOL = "show_cdma_choices_bool";

    /** CDMA activation goes through HFA */
    public static final String KEY_USE_HFA_FOR_PROVISIONING_BOOL = "use_hfa_for_provisioning_bool";

    /**
     * CDMA activation goes through OTASP.
     * <p>
     * TODO: This should be combined with config_use_hfa_for_provisioning and implemented as an enum
     * (NONE, HFA, OTASP).
     */
    public static final String KEY_USE_OTASP_FOR_PROVISIONING_BOOL = "use_otasp_for_provisioning_bool";

    /** Display carrier settings menu if true */
    public static final String KEY_CARRIER_SETTINGS_ENABLE_BOOL = "carrier_settings_enable_bool";

    /** Does not display additional call setting for IMS phone based on GSM Phone */
    public static final String KEY_ADDITIONAL_CALL_SETTING_BOOL = "additional_call_setting_bool";

    /** Show APN Settings for some CDMA carriers */
    public static final String KEY_SHOW_APN_SETTING_CDMA_BOOL = "show_apn_setting_cdma_bool";

    /** After a CDMA conference call is merged, the swap button should be displayed. */
    public static final String KEY_SUPPORT_SWAP_AFTER_MERGE_BOOL = "support_swap_after_merge_bool";

    /**
     * Determine whether user can edit voicemail number in Settings.
     */
    public static final String KEY_EDITABLE_VOICEMAIL_NUMBER_SETTING_BOOL =
            "editable_voicemail_number_setting_bool";

    /**
     * Since the default voicemail number is empty, if a SIM card does not have a voicemail number
     * available the user cannot use voicemail. This flag allows the user to edit the voicemail
     * number in such cases, and is false by default.
     */
    public static final String KEY_EDITABLE_VOICEMAIL_NUMBER_BOOL= "editable_voicemail_number_bool";

    /**
     * Determine whether the voicemail notification is persistent in the notification bar. If true,
     * the voicemail notifications cannot be dismissed from the notification bar.
     */
    public static final String
            KEY_VOICEMAIL_NOTIFICATION_PERSISTENT_BOOL = "voicemail_notification_persistent_bool";

    /** For IMS video over LTE calls, determines whether video pause signalling is supported. */
    public static final String
            KEY_SUPPORT_PAUSE_IMS_VIDEO_CALLS_BOOL = "support_pause_ims_video_calls_bool";

    /**
     * Disables dialing "*228" (OTASP provisioning) on CDMA carriers where it is not supported or is
     * potentially harmful by locking the SIM to 3G.
     */
    public static final String
            KEY_DISABLE_CDMA_ACTIVATION_CODE_BOOL = "disable_cdma_activation_code_bool";

    /**
     * List of RIL radio technologies (See {@link ServiceState} {@code RIL_RADIO_TECHNOLOGY_*}
     * constants) which support only a single data connection at a time. Some carriers do not
     * support multiple pdp on UMTS.
     */
    public static final String
            KEY_ONLY_SINGLE_DC_ALLOWED_INT_ARRAY = "only_single_dc_allowed_int_array";

    /**
     * Override the platform's notion of a network operator being considered roaming.
     * Value is string array of MCCMNCs to be considered roaming for 3GPP RATs.
     */
    public static final String
            KEY_GSM_ROAMING_NETWORKS_STRING_ARRAY = "gsm_roaming_networks_string_array";

    /**
     * Override the platform's notion of a network operator being considered not roaming.
     * Value is string array of MCCMNCs to be considered not roaming for 3GPP RATs.
     */
    public static final String
            KEY_GSM_NONROAMING_NETWORKS_STRING_ARRAY = "gsm_nonroaming_networks_string_array";

    /**
     * The package name containing the ImsService that will be bound to the telephony framework to
     * support both IMS MMTEL and RCS feature functionality instead of the device default
     * ImsService for this subscription.
     * @deprecated Use {@link #KEY_CONFIG_IMS_MMTEL_PACKAGE_OVERRIDE_STRING} and
     * {@link #KEY_CONFIG_IMS_RCS_PACKAGE_OVERRIDE_STRING} instead to configure these values
     * separately. If any of those values are not empty, they will override this value.
     */
    public static final String KEY_CONFIG_IMS_PACKAGE_OVERRIDE_STRING =
            "config_ims_package_override_string";

    /**
     * The package name containing the ImsService that will be bound to the telephony framework to
     * support IMS MMTEL feature functionality instead of the device default ImsService for this
     * subscription.
     */
    public static final String KEY_CONFIG_IMS_MMTEL_PACKAGE_OVERRIDE_STRING =
            "config_ims_mmtel_package_override_string";

    /**
     * The package name containing the ImsService that will be bound to the telephony framework to
     * support IMS RCS feature functionality instead of the device default ImsService for this
     * subscription.
     */
    public static final String KEY_CONFIG_IMS_RCS_PACKAGE_OVERRIDE_STRING =
            "config_ims_rcs_package_override_string";

    /**
     * Override the package that will manage {@link SubscriptionPlan}
     * information instead of the {@link CarrierService} that defines this
     * value.
     *
     * @see SubscriptionManager#getSubscriptionPlans(int)
     * @see SubscriptionManager#setSubscriptionPlans(int, java.util.List)
     */
    public static final String KEY_CONFIG_PLANS_PACKAGE_OVERRIDE_STRING =
            "config_plans_package_override_string";

    /**
     * Override the platform's notion of a network operator being considered roaming.
     * Value is string array of SIDs to be considered roaming for 3GPP2 RATs.
     */
    public static final String
            KEY_CDMA_ROAMING_NETWORKS_STRING_ARRAY = "cdma_roaming_networks_string_array";

    /**
     * Override the platform's notion of a network operator being considered non roaming.
     * Value is string array of SIDs to be considered not roaming for 3GPP2 RATs.
     */
    public static final String
            KEY_CDMA_NONROAMING_NETWORKS_STRING_ARRAY = "cdma_nonroaming_networks_string_array";

    /**
     * Override the platform's notion of a network operator being considered non roaming.
     * If true all networks are considered as home network a.k.a non-roaming.  When false,
     * the 2 pairs of CMDA and GSM roaming/non-roaming arrays are consulted.
     *
     * @see #KEY_GSM_ROAMING_NETWORKS_STRING_ARRAY
     * @see #KEY_GSM_NONROAMING_NETWORKS_STRING_ARRAY
     * @see #KEY_CDMA_ROAMING_NETWORKS_STRING_ARRAY
     * @see #KEY_CDMA_NONROAMING_NETWORKS_STRING_ARRAY
     */
    public static final String
            KEY_FORCE_HOME_NETWORK_BOOL = "force_home_network_bool";

    /**
     * Flag specifying whether VoLTE should be available for carrier, independent of carrier
     * provisioning. If false: hard disabled. If true: then depends on carrier provisioning,
     * availability, etc.
     */
    public static final String KEY_CARRIER_VOLTE_AVAILABLE_BOOL = "carrier_volte_available_bool";

    /**
     * Flag specifying whether video telephony is available for carrier. If false: hard disabled.
     * If true: then depends on carrier provisioning, availability, etc.
     */
    public static final String KEY_CARRIER_VT_AVAILABLE_BOOL = "carrier_vt_available_bool";

    /**
     * Flag specifying whether to show an alert dialog for 5G disable when the user disables VoLTE.
     * By default this value is {@code false}.
     *
     * @hide
     */
    public static final String KEY_VOLTE_5G_LIMITED_ALERT_DIALOG_BOOL =
            "volte_5g_limited_alert_dialog_bool";

    /**
     * Flag specifying whether the carrier wants to notify the user when a VT call has been handed
     * over from WIFI to LTE.
     * <p>
     * The handover notification is sent as a
     * {@link TelephonyManager#EVENT_HANDOVER_VIDEO_FROM_WIFI_TO_LTE}
     * {@link android.telecom.Connection} event, which an {@link android.telecom.InCallService}
     * should use to trigger the display of a user-facing message.
     * <p>
     * The Connection event is sent to the InCallService only once, the first time it occurs.
     * @hide
     */
    public static final String KEY_NOTIFY_HANDOVER_VIDEO_FROM_WIFI_TO_LTE_BOOL =
            "notify_handover_video_from_wifi_to_lte_bool";

    /**
     * Flag specifying whether the carrier supports merging a RTT call with a voice call,
     * downgrading the call in the process.
     * @hide
     */
    public static final String KEY_ALLOW_MERGING_RTT_CALLS_BOOL =
             "allow_merging_rtt_calls_bool";

    /**
     * Flag specifying whether the carrier wants to notify the user when a VT call has been handed
     * over from LTE to WIFI.
     * <p>
     * The handover notification is sent as a
     * {@link TelephonyManager#EVENT_HANDOVER_VIDEO_FROM_LTE_TO_WIFI}
     * {@link android.telecom.Connection} event, which an {@link android.telecom.InCallService}
     * should use to trigger the display of a user-facing message.
     * @hide
     */
    public static final String KEY_NOTIFY_HANDOVER_VIDEO_FROM_LTE_TO_WIFI_BOOL =
            "notify_handover_video_from_lte_to_wifi_bool";

    /**
     * Flag specifying whether the carrier supports downgrading a video call (tx, rx or tx/rx)
     * directly to an audio call.
     * @hide
     */
    public static final String KEY_SUPPORT_DOWNGRADE_VT_TO_AUDIO_BOOL =
            "support_downgrade_vt_to_audio_bool";

    /**
     * Where there is no preloaded voicemail number on a SIM card, specifies the carrier's default
     * voicemail number.
     * When empty string, no default voicemail number is specified.
     */
    public static final String KEY_DEFAULT_VM_NUMBER_STRING = "default_vm_number_string";

    /**
     * Where there is no preloaded voicemail number on a SIM card, specifies the carrier's default
     * voicemail number for roaming network.
     * When empty string, no default voicemail number is specified for roaming network.
     * @hide
     */
    public static final String KEY_DEFAULT_VM_NUMBER_ROAMING_STRING =
            "default_vm_number_roaming_string";

    /**
     * Where there is no preloaded voicemail number on a SIM card, specifies the carrier's default
     * voicemail number while the device is both roaming and not registered for IMS.
     * When empty string, no default voicemail number is specified for roaming network and
     * unregistered state in IMS.
     */
    public static final String KEY_DEFAULT_VM_NUMBER_ROAMING_AND_IMS_UNREGISTERED_STRING =
            "default_vm_number_roaming_and_ims_unregistered_string";

    /**
     * Flag that specifies to use the user's own phone number as the voicemail number when there is
     * no pre-loaded voicemail number on the SIM card.
     * <p>
     * {@link #KEY_DEFAULT_VM_NUMBER_STRING} takes precedence over this flag.
     * <p>
     * If false, the system default (*86) will be used instead.
     */
    public static final String KEY_CONFIG_TELEPHONY_USE_OWN_NUMBER_FOR_VOICEMAIL_BOOL =
            "config_telephony_use_own_number_for_voicemail_bool";

    /**
     * When {@code true}, changes to the mobile data enabled switch will not cause the VT
     * registration state to change.  That is, turning on or off mobile data will not cause VT to be
     * enabled or disabled.
     * When {@code false}, disabling mobile data will cause VT to be de-registered.
     */
    public static final String KEY_IGNORE_DATA_ENABLED_CHANGED_FOR_VIDEO_CALLS =
            "ignore_data_enabled_changed_for_video_calls";

    /**
     * Flag indicating whether data used for a video call over LTE is metered or not.
     * <p>
     * When {@code true}, if the device hits the data limit or data is disabled during a ViLTE call,
     * the call will be downgraded to audio-only (or paused if
     * {@link #KEY_SUPPORT_PAUSE_IMS_VIDEO_CALLS_BOOL} is {@code true}).
     *
     * @hide
     */
    public static final String KEY_VILTE_DATA_IS_METERED_BOOL = "vilte_data_is_metered_bool";

    /**
     * Flag specifying whether WFC over IMS should be available for carrier: independent of
     * carrier provisioning. If false: hard disabled. If true: then depends on carrier
     * provisioning, availability etc.
     */
    public static final String KEY_CARRIER_WFC_IMS_AVAILABLE_BOOL = "carrier_wfc_ims_available_bool";

    /**
     * Specifies a map from dialstrings to replacements for roaming network service numbers which
     * cannot be replaced on the carrier side.
     * <p>
     * Individual entries have the format:
     * [dialstring to replace]:[replacement]
     */
    public static final String KEY_DIAL_STRING_REPLACE_STRING_ARRAY =
            "dial_string_replace_string_array";

    /**
     * Flag specifying whether WFC over IMS supports the "wifi only" option.  If false, the wifi
     * calling settings will not include an option for "wifi only".  If true, the wifi calling
     * settings will include an option for "wifi only"
     * <p>
     * By default, it is assumed that WFC supports "wifi only".
     */
    public static final String KEY_CARRIER_WFC_SUPPORTS_WIFI_ONLY_BOOL =
            "carrier_wfc_supports_wifi_only_bool";

    /**
     * Default mode for WFC over IMS on home network:
     * <ul>
     *   <li>0: Wi-Fi only
     *   <li>1: prefer mobile network
     *   <li>2: prefer Wi-Fi
     * </ul>
     */
    public static final String KEY_CARRIER_DEFAULT_WFC_IMS_MODE_INT =
            "carrier_default_wfc_ims_mode_int";

    /**
     * Default mode for WFC over IMS on roaming network.
     * See {@link #KEY_CARRIER_DEFAULT_WFC_IMS_MODE_INT} for meaning of values.
     */
    public static final String KEY_CARRIER_DEFAULT_WFC_IMS_ROAMING_MODE_INT =
            "carrier_default_wfc_ims_roaming_mode_int";

    /**
     * Default WFC_IMS_enabled: true VoWiFi by default is on
     *                          false VoWiFi by default is off
     */
    public static final String KEY_CARRIER_DEFAULT_WFC_IMS_ENABLED_BOOL =
            "carrier_default_wfc_ims_enabled_bool";

    /**
     * Default WFC_IMS_roaming_enabled: true VoWiFi roaming by default is on
     *                                  false VoWiFi roaming by default is off
     * @hide
     */
    public static final String KEY_CARRIER_DEFAULT_WFC_IMS_ROAMING_ENABLED_BOOL =
            "carrier_default_wfc_ims_roaming_enabled_bool";

    /**
     * Flag indicating whether failed calls due to no service should prompt the user to enable
     * WIFI calling.  When {@code true}, if the user attempts to establish a call when there is no
     * service available, they are connected to WIFI, and WIFI calling is disabled, a different
     * call failure message will be used to encourage the user to enable WIFI calling.
     * @hide
     */
    public static final String KEY_CARRIER_PROMOTE_WFC_ON_CALL_FAIL_BOOL =
            "carrier_promote_wfc_on_call_fail_bool";

    /**
     * Flag specifying whether provisioning is required for RCS.
     */
    public static final String KEY_CARRIER_RCS_PROVISIONING_REQUIRED_BOOL =
            "carrier_rcs_provisioning_required_bool";

    /**
     * Flag specifying whether provisioning is required for VoLTE, Video Telephony, and WiFi
     * Calling.
     */
    public static final String KEY_CARRIER_VOLTE_PROVISIONING_REQUIRED_BOOL
            = "carrier_volte_provisioning_required_bool";

    /**
     * Flag indicating whether or not the IMS MmTel UT capability requires carrier provisioning
     * before it can be set as enabled.
     *
     * If true, the UT capability will be set to false for the newly loaded subscription
     * and will require the carrier provisioning app to set the persistent provisioning result.
     * If false, the platform will not wait for provisioning status updates for the UT capability
     * and enable the UT over IMS capability for the subscription when the subscription is loaded.
     *
     * The default value for this key is {@code false}.
     */
    public static final String KEY_CARRIER_UT_PROVISIONING_REQUIRED_BOOL =
            "carrier_ut_provisioning_required_bool";

    /**
     * Flag indicating whether or not the carrier supports Supplementary Services over the UT
     * interface for this subscription.
     *
     * If true, the device will use Supplementary Services over UT when provisioned (see
     * {@link #KEY_CARRIER_UT_PROVISIONING_REQUIRED_BOOL}). If false, this device will fallback to
     * circuit switch for supplementary services and will disable this capability for IMS entirely.
     *
     * The default value for this key is {@code false}.
     */
    public static final String KEY_CARRIER_SUPPORTS_SS_OVER_UT_BOOL =
            "carrier_supports_ss_over_ut_bool";

    /**
     * Flag specifying if WFC provisioning depends on VoLTE provisioning.
     *
     * {@code false}: default value; honor actual WFC provisioning state.
     * {@code true}: when VoLTE is not provisioned, treat WFC as not provisioned; when VoLTE is
     *               provisioned, honor actual WFC provisioning state.
     *
     * As of now, Verizon is the only carrier enforcing this dependency in their
     * WFC awareness and activation requirements.
     */
    public static final String KEY_CARRIER_VOLTE_OVERRIDE_WFC_PROVISIONING_BOOL
            = "carrier_volte_override_wfc_provisioning_bool";

    /**
     * Override the device's configuration for the cellular data service to use for this SIM card.
     * @hide
     */
    public static final String KEY_CARRIER_DATA_SERVICE_WWAN_PACKAGE_OVERRIDE_STRING
            = "carrier_data_service_wwan_package_override_string";

    /**
     * Override the device's configuration for the IWLAN data service to use for this SIM card.
     * @hide
     */
    public static final String KEY_CARRIER_DATA_SERVICE_WLAN_PACKAGE_OVERRIDE_STRING
            = "carrier_data_service_wlan_package_override_string";

    /**
     * Override the device's configuration for the cellular data service class to use
     * for this SIM card.
     * @hide
     */
    public static final String KEY_CARRIER_DATA_SERVICE_WWAN_CLASS_OVERRIDE_STRING =
            "carrier_data_service_wwan_class_override_string";

    /**
     * Override the device's configuration for the IWLAN data service class to use
     * for this SIM card.
     * @hide
     */
    public static final String KEY_CARRIER_DATA_SERVICE_WLAN_CLASS_OVERRIDE_STRING =
            "carrier_data_service_wlan_class_override_string";

    /** Flag specifying whether VoLTE TTY is supported. */
    public static final String KEY_CARRIER_VOLTE_TTY_SUPPORTED_BOOL
            = "carrier_volte_tty_supported_bool";

    /**
     * Flag specifying whether IMS service can be turned off. If false then the service will not be
     * turned-off completely, but individual features can be disabled.
     */
    public static final String KEY_CARRIER_ALLOW_TURNOFF_IMS_BOOL
            = "carrier_allow_turnoff_ims_bool";

    /**
     * Flag specifying whether Generic Bootstrapping Architecture capable SIM is required for IMS.
     */
    public static final String KEY_CARRIER_IMS_GBA_REQUIRED_BOOL
            = "carrier_ims_gba_required_bool";

    /**
     * Flag specifying whether IMS instant lettering is available for the carrier.  {@code True} if
     * instant lettering is available for the carrier, {@code false} otherwise.
     */
    public static final String KEY_CARRIER_INSTANT_LETTERING_AVAILABLE_BOOL =
            "carrier_instant_lettering_available_bool";

    /*
     * Flag specifying whether IMS should be the first phone attempted for E911 even if the
     * phone is not in service.
     */
    public static final String KEY_CARRIER_USE_IMS_FIRST_FOR_EMERGENCY_BOOL
            = "carrier_use_ims_first_for_emergency_bool";

    /**
     * When IMS instant lettering is available for a carrier (see
     * {@link #KEY_CARRIER_INSTANT_LETTERING_AVAILABLE_BOOL}), determines the list of characters
     * which may not be contained in messages.  Should be specified as a regular expression suitable
     * for use with {@link String#matches(String)}.
     */
    public static final String KEY_CARRIER_INSTANT_LETTERING_INVALID_CHARS_STRING =
            "carrier_instant_lettering_invalid_chars_string";

    /**
     * When IMS instant lettering is available for a carrier (see
     * {@link #KEY_CARRIER_INSTANT_LETTERING_AVAILABLE_BOOL}), determines a list of characters which
     * must be escaped with a backslash '\' character.  Should be specified as a string containing
     * the characters to be escaped.  For example to escape quote and backslash the string would be
     * a quote and a backslash.
     */
    public static final String KEY_CARRIER_INSTANT_LETTERING_ESCAPED_CHARS_STRING =
            "carrier_instant_lettering_escaped_chars_string";

    /**
     * When IMS instant lettering is available for a carrier (see
     * {@link #KEY_CARRIER_INSTANT_LETTERING_AVAILABLE_BOOL}), determines the character encoding
     * which will be used when determining the length of messages.  Used in the InCall UI to limit
     * the number of characters the user may type.  If empty-string, the instant lettering
     * message size limit will be enforced on a 1:1 basis.  That is, each character will count
     * towards the messages size limit as a single bye.  If a character encoding is specified, the
     * message size limit will be based on the number of bytes in the message per the specified
     * encoding.
     */
    public static final String KEY_CARRIER_INSTANT_LETTERING_ENCODING_STRING =
            "carrier_instant_lettering_encoding_string";

    /**
     * When IMS instant lettering is available for a carrier (see
     * {@link #KEY_CARRIER_INSTANT_LETTERING_AVAILABLE_BOOL}), the length limit for messages.  Used
     * in the InCall UI to ensure the user cannot enter more characters than allowed by the carrier.
     * See also {@link #KEY_CARRIER_INSTANT_LETTERING_ENCODING_STRING} for more information on how
     * the length of the message is calculated.
     */
    public static final String KEY_CARRIER_INSTANT_LETTERING_LENGTH_LIMIT_INT =
            "carrier_instant_lettering_length_limit_int";

    /**
     * If Voice Radio Technology is RIL_RADIO_TECHNOLOGY_LTE:14 or RIL_RADIO_TECHNOLOGY_UNKNOWN:0
     * this is the value that should be used instead. A configuration value of
     * RIL_RADIO_TECHNOLOGY_UNKNOWN:0 means there is no replacement value and that the default
     * assumption for phone type (GSM) should be used.
     */
    public static final String KEY_VOLTE_REPLACEMENT_RAT_INT = "volte_replacement_rat_int";

    /**
     * The default sim call manager to use when the default dialer doesn't implement one. A sim call
     * manager can control and route outgoing and incoming phone calls, even if they're placed
     * using another connection service (PSTN, for example).
     */
    public static final String KEY_DEFAULT_SIM_CALL_MANAGER_STRING = "default_sim_call_manager_string";

    /**
     * The default flag specifying whether ETWS/CMAS test setting is forcibly disabled in
     * Settings->More->Emergency broadcasts menu even though developer options is turned on.
     * @deprecated Use {@code com.android.cellbroadcastreceiver.CellBroadcastReceiver} resource
     * {@code show_test_settings} to control whether to show test alert settings or not.
     */
    @Deprecated
    public static final String KEY_CARRIER_FORCE_DISABLE_ETWS_CMAS_TEST_BOOL =
            "carrier_force_disable_etws_cmas_test_bool";

    /**
     * The default flag specifying whether "Allow alerts" option will be always shown in
     * emergency alerts settings regardless developer options is turned on or not.
     *
     * @deprecated The allow alerts option is always shown now. No longer need a config for that.
     */
    @Deprecated
    public static final String KEY_ALWAYS_SHOW_EMERGENCY_ALERT_ONOFF_BOOL =
            "always_show_emergency_alert_onoff_bool";

    /**
     * The data call retry configuration for different types of APN.
     * @hide
     */
    public static final String KEY_CARRIER_DATA_CALL_RETRY_CONFIG_STRINGS =
            "carrier_data_call_retry_config_strings";

    /**
     * Delay in milliseconds between trying APN from the pool
     * @hide
     */
    public static final String KEY_CARRIER_DATA_CALL_APN_DELAY_DEFAULT_LONG =
            "carrier_data_call_apn_delay_default_long";

    /**
     * Faster delay in milliseconds between trying APN from the pool
     * @hide
     */
    public static final String KEY_CARRIER_DATA_CALL_APN_DELAY_FASTER_LONG =
            "carrier_data_call_apn_delay_faster_long";

    /**
     * Delay in milliseconds for retrying APN after disconnect
     * @hide
     */
    public static final String KEY_CARRIER_DATA_CALL_APN_RETRY_AFTER_DISCONNECT_LONG =
            "carrier_data_call_apn_retry_after_disconnect_long";

    /**
     * Data call setup permanent failure causes by the carrier
     */
    public static final String KEY_CARRIER_DATA_CALL_PERMANENT_FAILURE_STRINGS =
            "carrier_data_call_permanent_failure_strings";

    /**
     * Default APN types that are metered by the carrier
     * @hide
     */
    public static final String KEY_CARRIER_METERED_APN_TYPES_STRINGS =
            "carrier_metered_apn_types_strings";
    /**
     * Default APN types that are roaming-metered by the carrier
     * @hide
     */
    public static final String KEY_CARRIER_METERED_ROAMING_APN_TYPES_STRINGS =
            "carrier_metered_roaming_apn_types_strings";

    /**
     * APN types that are not allowed on cellular
     * @hide
     */
    public static final String KEY_CARRIER_WWAN_DISALLOWED_APN_TYPES_STRING_ARRAY =
            "carrier_wwan_disallowed_apn_types_string_array";

    /**
     * APN types that are not allowed on IWLAN
     * @hide
     */
    public static final String KEY_CARRIER_WLAN_DISALLOWED_APN_TYPES_STRING_ARRAY =
            "carrier_wlan_disallowed_apn_types_string_array";
    /**
     * CDMA carrier ERI (Enhanced Roaming Indicator) file name
     * @hide
     */
    public static final String KEY_CARRIER_ERI_FILE_NAME_STRING =
            "carrier_eri_file_name_string";

    /* The following 3 fields are related to carrier visual voicemail. */

    /**
     * The carrier number mobile outgoing (MO) sms messages are sent to.
     */
    public static final String KEY_VVM_DESTINATION_NUMBER_STRING = "vvm_destination_number_string";

    /**
     * The port through which the mobile outgoing (MO) sms messages are sent through.
     */
    public static final String KEY_VVM_PORT_NUMBER_INT = "vvm_port_number_int";

    /**
     * The type of visual voicemail protocol the carrier adheres to. See {@link TelephonyManager}
     * for possible values. For example {@link TelephonyManager#VVM_TYPE_OMTP}.
     */
    public static final String KEY_VVM_TYPE_STRING = "vvm_type_string";

    /**
     * Whether cellular data is required to access visual voicemail.
     */
    public static final String KEY_VVM_CELLULAR_DATA_REQUIRED_BOOL =
        "vvm_cellular_data_required_bool";

    /**
     * The default OMTP visual voicemail client prefix to use. Defaulted to "//VVM"
     */
    public static final String KEY_VVM_CLIENT_PREFIX_STRING =
            "vvm_client_prefix_string";

    /**
     * Whether to use SSL to connect to the visual voicemail IMAP server. Defaulted to false.
     */
    public static final String KEY_VVM_SSL_ENABLED_BOOL = "vvm_ssl_enabled_bool";

    /**
     * A set of capabilities that should not be used even if it is reported by the visual voicemail
     * IMAP CAPABILITY command.
     */
    public static final String KEY_VVM_DISABLED_CAPABILITIES_STRING_ARRAY =
            "vvm_disabled_capabilities_string_array";

    /**
     * Whether legacy mode should be used when the visual voicemail client is disabled.
     *
     * <p>Legacy mode is a mode that on the carrier side visual voicemail is still activated, but on
     * the client side all network operations are disabled. SMSs are still monitored so a new
     * message SYNC SMS will be translated to show a message waiting indicator, like traditional
     * voicemails.
     *
     * <p>This is for carriers that does not support VVM deactivation so voicemail can continue to
     * function without the data cost.
     */
    public static final String KEY_VVM_LEGACY_MODE_ENABLED_BOOL =
            "vvm_legacy_mode_enabled_bool";

    /**
     * Whether to prefetch audio data on new voicemail arrival, defaulted to true.
     */
    public static final String KEY_VVM_PREFETCH_BOOL = "vvm_prefetch_bool";

    /**
     * The package name of the carrier's visual voicemail app to ensure that dialer visual voicemail
     * and carrier visual voicemail are not active at the same time.
     *
     * @deprecated use {@link #KEY_CARRIER_VVM_PACKAGE_NAME_STRING_ARRAY}.
     */
    @Deprecated
    public static final String KEY_CARRIER_VVM_PACKAGE_NAME_STRING = "carrier_vvm_package_name_string";

    /**
     * A list of the carrier's visual voicemail app package names to ensure that dialer visual
     * voicemail and carrier visual voicemail are not active at the same time.
     */
    public static final String KEY_CARRIER_VVM_PACKAGE_NAME_STRING_ARRAY =
            "carrier_vvm_package_name_string_array";

    /**
     * Flag specifying whether ICCID is showed in SIM Status screen, default to false.
     */
    public static final String KEY_SHOW_ICCID_IN_SIM_STATUS_BOOL = "show_iccid_in_sim_status_bool";

    /**
     * Flag specifying whether the {@link android.telephony.SignalStrength} is shown in the SIM
     * Status screen. The default value is true.
     */
    public static final String KEY_SHOW_SIGNAL_STRENGTH_IN_SIM_STATUS_BOOL =
        "show_signal_strength_in_sim_status_bool";

    /**
     * Flag specifying if we should interpret all signal strength as one bar higher
<<<<<<< HEAD
     * This is a replacement for the resource config_inflateSignalStrength
=======
     * This is a replacement for the former resource config_inflateSignalStrength
>>>>>>> 922e9bfd
     * The default value is false.
     * @hide
     */
    public static final String KEY_INFLATE_SIGNAL_STRENGTH_BOOL =
            "inflate_signal_strength_bool";

    /**
     * Flag specifying whether an additional (client initiated) intent needs to be sent on System
     * update
     */
    public static final String KEY_CI_ACTION_ON_SYS_UPDATE_BOOL = "ci_action_on_sys_update_bool";

    /**
     * Intent to be sent for the additional action on System update
     */
    public static final String KEY_CI_ACTION_ON_SYS_UPDATE_INTENT_STRING =
            "ci_action_on_sys_update_intent_string";

    /**
     * Extra to be included in the intent sent for additional action on System update
     */
    public static final String KEY_CI_ACTION_ON_SYS_UPDATE_EXTRA_STRING =
            "ci_action_on_sys_update_extra_string";

    /**
     * Value of extra included in intent sent for additional action on System update
     */
    public static final String KEY_CI_ACTION_ON_SYS_UPDATE_EXTRA_VAL_STRING =
            "ci_action_on_sys_update_extra_val_string";

    /**
     * Specifies the amount of gap to be added in millis between postdial DTMF tones. When a
     * non-zero value is specified, the UE shall wait for the specified amount of time before it
     * sends out successive DTMF tones on the network.
     */
    public static final String KEY_GSM_DTMF_TONE_DELAY_INT = "gsm_dtmf_tone_delay_int";

    /**
     * Specifies the amount of gap to be added in millis between DTMF tones. When a non-zero value
     * is specified, the UE shall wait for the specified amount of time before it sends out
     * successive DTMF tones on the network.
     */
    public static final String KEY_IMS_DTMF_TONE_DELAY_INT = "ims_dtmf_tone_delay_int";

    /**
     * Specifies the amount of gap to be added in millis between postdial DTMF tones. When a
     * non-zero value is specified, the UE shall wait for the specified amount of time before it
     * sends out successive DTMF tones on the network.
     */
    public static final String KEY_CDMA_DTMF_TONE_DELAY_INT = "cdma_dtmf_tone_delay_int";

    /**
     * Some carriers will send call forwarding responses for voicemail in a format that is not 3gpp
     * compliant, which causes issues during parsing. This causes the
     * {@link com.android.internal.telephony.CallForwardInfo#number} to contain non-numerical
     * characters instead of a number.
     *
     * If true, we will detect the non-numerical characters and replace them with "Voicemail".
     * @hide
     */
    public static final String KEY_CALL_FORWARDING_MAP_NON_NUMBER_TO_VOICEMAIL_BOOL =
            "call_forwarding_map_non_number_to_voicemail_bool";

    /**
     * When {@code true}, the phone will always tell the IMS stack to keep RTT enabled and
     * determine on a per-call basis (based on extras from the dialer app) whether a call should be
     * an RTT call or not.
     *
     * When {@code false}, the old behavior is used, where the toggle in accessibility settings is
     * used to set the IMS stack's RTT enabled state.
     */
    public static final String KEY_IGNORE_RTT_MODE_SETTING_BOOL =
            "ignore_rtt_mode_setting_bool";


    /**
     * Determines whether adhoc conference calls are supported by a carrier.  When {@code true},
     * adhoc conference calling is supported, {@code false otherwise}.
     */
    public static final String KEY_SUPPORT_ADHOC_CONFERENCE_CALLS_BOOL =
            "support_adhoc_conference_calls_bool";

    /**
     * Determines whether conference participants can be added to existing call to form an adhoc
     * conference call (in contrast to merging calls to form a conference).  When {@code true},
     * adding conference participants to existing call is supported, {@code false otherwise}.
     */
    public static final String KEY_SUPPORT_ADD_CONFERENCE_PARTICIPANTS_BOOL =
            "support_add_conference_participants_bool";

    /**
     * Determines whether conference calls are supported by a carrier.  When {@code true},
     * conference calling is supported, {@code false otherwise}.
     */
    public static final String KEY_SUPPORT_CONFERENCE_CALL_BOOL = "support_conference_call_bool";

    /**
     * Determines whether a maximum size limit for IMS conference calls is enforced on the device.
     * When {@code true}, IMS conference calls will be limited to at most
     * {@link #KEY_IMS_CONFERENCE_SIZE_LIMIT_INT} participants.  When {@code false}, no attempt is made
     * to limit the number of participants in a conference (the carrier will raise an error when an
     * attempt is made to merge too many participants into a conference).
     */
    public static final String KEY_IS_IMS_CONFERENCE_SIZE_ENFORCED_BOOL =
            "is_ims_conference_size_enforced_bool";

    /**
     * Determines the maximum number of participants the carrier supports for a conference call.
     * This number is exclusive of the current device.  A conference between 3 devices, for example,
     * would have a size limit of 2 participants.
     * Enforced when {@link #KEY_IS_IMS_CONFERENCE_SIZE_ENFORCED_BOOL} is {@code true}.
     */
    public static final String KEY_IMS_CONFERENCE_SIZE_LIMIT_INT = "ims_conference_size_limit_int";

    /**
     * Determines whether manage IMS conference calls is supported by a carrier.  When {@code true},
     * manage IMS conference call is supported, {@code false otherwise}.
     * @hide
     */
    public static final String KEY_SUPPORT_MANAGE_IMS_CONFERENCE_CALL_BOOL =
            "support_manage_ims_conference_call_bool";

    /**
     * Determines whether the IMS conference merge process supports and returns its participants
     * data. When {@code true}, on merge complete, conference call would have a list of its
     * participants returned in XML format, {@code false otherwise}.
     */
    public static final String KEY_SUPPORT_IMS_CONFERENCE_EVENT_PACKAGE_BOOL =
            "support_ims_conference_event_package_bool";

    /**
     * Determines whether processing of conference event package data received on a device other
     * than the conference host is supported.
     * <p>
     * When a device A merges calls B and C into a conference it is considered the conference host
     * and B and C are considered the conference peers.
     * <p>
     * When {@code true}, the conference peer will display the conference state if it receives
     * conference event package data from the network.  When {@code false}, the conference peer will
     * ignore conference event package data received from the network.
     * @hide
     */
    public static final String KEY_SUPPORT_IMS_CONFERENCE_EVENT_PACKAGE_ON_PEER_BOOL =
            "support_ims_conference_event_package_on_peer_bool";

    /**
     * Determines whether High Definition audio property is displayed in the dialer UI.
     * If {@code false}, remove the HD audio property from the connection so that HD audio related
     * UI is not displayed. If {@code true}, keep HD audio property as it is configured.
     */
    public static final String KEY_DISPLAY_HD_AUDIO_PROPERTY_BOOL =
            "display_hd_audio_property_bool";

    /**
     * Determines whether IMS conference calls are supported by a carrier.  When {@code true},
     * IMS conference calling is supported, {@code false} otherwise.
     * @hide
     */
    public static final String KEY_SUPPORT_IMS_CONFERENCE_CALL_BOOL =
            "support_ims_conference_call_bool";

    /**
     * Determines whether the device will locally disconnect an IMS conference when the participant
     * count drops to zero.  When {@code true}, it is assumed the carrier does NOT disconnect a
     * conference when the participant count drops to zero and that the device must do this by
     * disconnecting the conference locally.  When {@code false}, it is assumed that the carrier
     * is responsible for disconnecting the conference when there are no longer any participants
     * present.
     * <p>
     * Note: both {@link #KEY_SUPPORT_IMS_CONFERENCE_CALL_BOOL} and
     * {@link #KEY_SUPPORT_IMS_CONFERENCE_EVENT_PACKAGE_BOOL} must be true for this configuration to
     * have any effect.
     * <p>
     * Defaults to {@code false}, meaning the carrier network is responsible for disconnecting an
     * empty IMS conference.
     * @hide
     */
    public static final String KEY_LOCAL_DISCONNECT_EMPTY_IMS_CONFERENCE_BOOL =
            "local_disconnect_empty_ims_conference_bool";

    /**
     * Determines whether video conference calls are supported by a carrier.  When {@code true},
     * video calls can be merged into conference calls, {@code false} otherwiwse.
     * <p>
     * Note: even if video conference calls are not supported, audio calls may be merged into a
     * conference if {@link #KEY_SUPPORT_CONFERENCE_CALL_BOOL} is {@code true}.
     * @hide
     */
    public static final String KEY_SUPPORT_VIDEO_CONFERENCE_CALL_BOOL =
            "support_video_conference_call_bool";

    /**
     * Determine whether user can toggle Enhanced 4G LTE Mode in Settings.
     */
    public static final String KEY_EDITABLE_ENHANCED_4G_LTE_BOOL = "editable_enhanced_4g_lte_bool";

    /**
     * Determines whether the Enhanced 4G LTE toggle will be shown in the settings. When this
     * option is {@code true}, the toggle will be hidden regardless of whether the device and
     * carrier supports 4G LTE or not.
     */
    public static final String KEY_HIDE_ENHANCED_4G_LTE_BOOL = "hide_enhanced_4g_lte_bool";

    /**
     * Sets the default state for the "Enhanced 4G LTE" or "Advanced Calling" mode toggle set by the
     * user. When this is {@code true}, this mode by default is on, otherwise if {@code false},
     * this mode by default is off.
     */
    public static final String KEY_ENHANCED_4G_LTE_ON_BY_DEFAULT_BOOL =
            "enhanced_4g_lte_on_by_default_bool";

    /**
     * Determine whether IMS apn can be shown.
     */
    public static final String KEY_HIDE_IMS_APN_BOOL = "hide_ims_apn_bool";

    /**
     * Determine whether preferred network type can be shown.
     */
    public static final String KEY_HIDE_PREFERRED_NETWORK_TYPE_BOOL = "hide_preferred_network_type_bool";

    /**
     * String array for package names that need to be enabled for this carrier.
     * If user has explicitly disabled some packages in the list, won't re-enable.
     * Other carrier specific apps which are not in this list may be disabled for current carrier,
     * and only be re-enabled when this config for another carrier includes it.
     *
     * @hide
     */
    public static final String KEY_ENABLE_APPS_STRING_ARRAY = "enable_apps_string_array";

    /**
     * Determine whether user can switch Wi-Fi preferred or Cellular preferred
     * in calling preference.
     * Some operators support Wi-Fi Calling only, not VoLTE.
     * They don't need "Cellular preferred" option.
     * In this case, set uneditable attribute for preferred preference.
     */
    public static final String KEY_EDITABLE_WFC_MODE_BOOL = "editable_wfc_mode_bool";

    /**
     * Flag to indicate if Wi-Fi needs to be disabled in ECBM.
     */
    public static final String KEY_CONFIG_WIFI_DISABLE_IN_ECBM = "config_wifi_disable_in_ecbm";

    /**
     * List operator-specific error codes and indices of corresponding error strings in
     * wfcOperatorErrorAlertMessages and wfcOperatorErrorNotificationMessages.
     *
     * Example: "REG09|0" specifies error code "REG09" and index "0". This index will be
     * used to find alert and notification messages in wfcOperatorErrorAlertMessages and
     * wfcOperatorErrorNotificationMessages.
     *
     * @hide
     */
    public static final String KEY_WFC_OPERATOR_ERROR_CODES_STRING_ARRAY =
            "wfc_operator_error_codes_string_array";

    /**
     * Indexes of SPN format strings in wfcSpnFormats.
     *
     * <p>Available options are:
     * <ul>
     * <li>  0: %s</li>
     * <li>  1: %s Wi-Fi Calling</li>
     * <li>  2: WLAN Call</li>
     * <li>  3: %s WLAN Call</li>
     * <li>  4: %s Wi-Fi</li>
     * <li>  5: WiFi Calling | %s</li>
     * <li>  6: %s VoWifi</li>
     * <li>  7: Wi-Fi Calling</li>
     * <li>  8: Wi-Fi</li>
     * <li>  9: WiFi Calling</li>
     * <li> 10: VoWifi</li>
     * <li> 11: %s WiFi Calling</li>
     * @hide
     */
    public static final String KEY_WFC_SPN_FORMAT_IDX_INT = "wfc_spn_format_idx_int";

    /**
     * Indexes of data SPN format strings in wfcSpnFormats.
     *
     * @see KEY_WFC_SPN_FORMAT_IDX_INT for available options.
     * @hide
     */
    public static final String KEY_WFC_DATA_SPN_FORMAT_IDX_INT = "wfc_data_spn_format_idx_int";

    /**
     * Indexes of SPN format strings in wfcSpnFormats used during flight mode.
     *
     * Set to -1 to use the value from KEY_WFC_SPN_FORMAT_IDX_INT also in this case.
     * @see KEY_WFC_SPN_FORMAT_IDX_INT for other available options.
     * @hide
     */
    public static final String KEY_WFC_FLIGHT_MODE_SPN_FORMAT_IDX_INT =
            "wfc_flight_mode_spn_format_idx_int";

    /**
     * Use root locale when reading wfcSpnFormats.
     *
     * If true, then the root locale will always be used when reading wfcSpnFormats. This means the
     * non localized version of wfcSpnFormats will be used.
     * @hide
     */
    public static final String KEY_WFC_SPN_USE_ROOT_LOCALE = "wfc_spn_use_root_locale";

    /**
     * The Component Name of the activity that can setup the emergency address for WiFi Calling
     * as per carrier requirement.
     */
     public static final String KEY_WFC_EMERGENCY_ADDRESS_CARRIER_APP_STRING =
            "wfc_emergency_address_carrier_app_string";

    /**
     * Unconditionally override the carrier name string using #KEY_CARRIER_NAME_STRING.
     *
     * If true, then the carrier name string will be #KEY_CARRIER_NAME_STRING, unconditionally.
     *
     * <p>If false, then the override will be performed conditionally and the
     * #KEY_CARRIER_NAME_STRING will have the lowest-precedence; it will only be used in the event
     * that the name string would otherwise be empty, allowing it to serve as a last-resort. If
     * used, this value functions in place of the SPN on any/all ICC records for the corresponding
     * subscription.
     */
    public static final String KEY_CARRIER_NAME_OVERRIDE_BOOL = "carrier_name_override_bool";

    /**
     * String to identify carrier name in CarrierConfig app. This string overrides SPN if
     * #KEY_CARRIER_NAME_OVERRIDE_BOOL is true; otherwise, it will be used if its value is provided
     * and SPN is unavailable
     */
    public static final String KEY_CARRIER_NAME_STRING = "carrier_name_string";

    /**
     * To override wifi calling's carrier name string using ef_pnn from sim card when SPN in empty.
     *
     * @hide
     */
    public static final String KEY_WFC_CARRIER_NAME_OVERRIDE_BY_PNN_BOOL =
            "wfc_carrier_name_override_by_pnn_bool";

    /**
     * Override the SPN Display Condition 2 integer bits (lsb). B2, B1 is the last two bits of the
     * spn display condition coding.
     *
     * The default value -1 mean this field is not set.
     *
     * B1 = 0: display of registered PLMN name not required when registered PLMN is either HPLMN
     * or a PLMN in the service provider PLMN list (see EF_SPDI).
     * B1 = 1: display of registered PLMN name required when registered PLMN is either HPLMN or a
     * PLMN in the service provider PLMN list(see EF_SPDI).
     * B2 = 0: display of the service provider name is required when registered PLMN is neither
     * HPLMN nor a PLMN in the service provider PLMN list(see EF_SPDI).
     * B2 = 1: display of the service provider name is not required when registered PLMN is neither
     * HPLMN nor a PLMN in the service provider PLMN list(see EF_SPDI).
     *
     * Reference: 3GPP TS 31.102 v15.2.0 Section 4.2.12 EF_SPN.
     * @hide
     */
    public static final String KEY_SPN_DISPLAY_CONDITION_OVERRIDE_INT =
            "spn_display_condition_override_int";

    /**
     * Override the SPDI - an array of PLMN(MCC + MNC) strings.
     *
     * Reference: 3GPP TS 31.102 v15.2.0 Section 4.2.66 EF_SPDI.
     * @hide
     */
    public static final String KEY_SPDI_OVERRIDE_STRING_ARRAY = "spdi_override_string_array";

    /**
     * Override the EHPLMNs - an array of PLMN(MCC + MNC) strings.
     *
     * To allow provision for multiple HPLMN codes, PLMN codes that are present within this list
     * shall replace the HPLMN code derived from the IMSI for PLMN selection purposes.
     *
     * Reference: 3GPP TS 31.102 v15.2.0 Section 4.2.84 EF_EHPLMN
     * Reference: 3GPP TS 23.122 v15.6.0 Section 1.2 Equivalent HPLMN list
     * @hide
     */
    public static final String KEY_EHPLMN_OVERRIDE_STRING_ARRAY = "ehplmn_override_string_array";

    /**
     * Override the PNN - a string array of comma-separated alpha long and short names:
     * "alpha_long1,alpha_short1".
     *
     * Reference: 3GPP TS 31.102 v15.2.0 Section 4.2.58 EF_PNN.
     * @hide
     */
    public static final String KEY_PNN_OVERRIDE_STRING_ARRAY = "pnn_override_string_array";

    /**
     * A string array of OPL records, each with comma-delimited data fields as follows:
     * "plmn1,lactac_start,lactac_end,index".
     *
     * Reference: 3GPP TS 31.102 v15.2.0 Section 4.2.59 EF_OPL.
     * @hide
     */
    public static final String KEY_OPL_OVERRIDE_STRING_ARRAY = "opl_override_opl_string_array";

    /**
     * Allow ERI rules to select a carrier name display string when using 3gpp2 access technologies.
     * If this bit is not set, the carrier name display string will be selected from the carrier
     * display name resolver which doesn't apply the ERI rules.
     *
     * @hide
     */
    public static final String KEY_ALLOW_ERI_BOOL = "allow_cdma_eri_bool";

    /**
     * If true, use the carrier display name(SPN and PLMN) from the carrier display name resolver.
     *
     * @hide
     */
    public static final String KEY_ENABLE_CARRIER_DISPLAY_NAME_RESOLVER_BOOL =
            "enable_carrier_display_name_resolver_bool";

    /**
     * String to override sim country iso.
     * Sim country iso is based on sim MCC which is coarse and doesn't work with dual IMSI SIM where
     * a SIM can have multiple MCC from different countries.
     * Instead, each sim carrier should have a single country code, apply per carrier based iso
     * code as an override. The overridden value can be read from
     * {@link TelephonyManager#getSimCountryIso()} and {@link SubscriptionInfo#getCountryIso()}
     *
     * @hide
     */
    public static final String KEY_SIM_COUNTRY_ISO_OVERRIDE_STRING =
            "sim_country_iso_override_string";

   /**
    * The Component Name of a carrier-provided CallScreeningService implementation. Telecom will
    * bind to {@link android.telecom.CallScreeningService} for ALL incoming calls and provide
    * the carrier
    * CallScreeningService with the opportunity to allow or block calls.
    * <p>
    * The String includes the package name/the class name.
    * Example:
    * <item>com.android.carrier/com.android.carrier.callscreeningserviceimpl</item>
    * <p>
    * Using {@link ComponentName#flattenToString()} to convert a ComponentName object to String.
    * Using {@link ComponentName#unflattenFromString(String)} to convert a String object to a
    * ComponentName.
    */
    public static final String KEY_CARRIER_CALL_SCREENING_APP_STRING = "call_screening_app";

    /**
     * Override the registered PLMN name using #KEY_CDMA_HOME_REGISTERED_PLMN_NAME_STRING.
     *
     * If true, then the registered PLMN name (only for CDMA/CDMA-LTE and only when not roaming)
     * will be #KEY_CDMA_HOME_REGISTERED_PLMN_NAME_STRING. If false, or if phone type is not
     * CDMA/CDMA-LTE or if roaming, then #KEY_CDMA_HOME_REGISTERED_PLMN_NAME_STRING will be ignored.
     * @hide
     */
    public static final String KEY_CDMA_HOME_REGISTERED_PLMN_NAME_OVERRIDE_BOOL =
            "cdma_home_registered_plmn_name_override_bool";

    /**
     * String to identify registered PLMN name in CarrierConfig app. This string overrides
     * registered PLMN name if #KEY_CDMA_HOME_REGISTERED_PLMN_NAME_OVERRIDE_BOOL is true, phone type
     * is CDMA/CDMA-LTE and device is not in roaming state; otherwise, it will be ignored.
     * @hide
     */
    public static final String KEY_CDMA_HOME_REGISTERED_PLMN_NAME_STRING =
            "cdma_home_registered_plmn_name_string";

    /**
     * If this is true, the SIM card (through Customer Service Profile EF file) will be able to
     * prevent manual operator selection. If false, this SIM setting will be ignored and manual
     * operator selection will always be available. See CPHS4_2.WW6, CPHS B.4.7.1 for more
     * information
     */
    public static final String KEY_CSP_ENABLED_BOOL = "csp_enabled_bool";

    /**
     * Allow user to add APNs
     */
    public static final String KEY_ALLOW_ADDING_APNS_BOOL = "allow_adding_apns_bool";

    /**
     * APN types that user is not allowed to modify.
     */
    public static final String KEY_READ_ONLY_APN_TYPES_STRING_ARRAY =
            "read_only_apn_types_string_array";

    /**
     * APN fields that user is not allowed to modify.
     */
    public static final String KEY_READ_ONLY_APN_FIELDS_STRING_ARRAY =
            "read_only_apn_fields_string_array";

    /**
     * Default value of APN types field if not specified by user when adding/modifying an APN.
     */
    public static final String KEY_APN_SETTINGS_DEFAULT_APN_TYPES_STRING_ARRAY =
            "apn_settings_default_apn_types_string_array";

    /**
     * Boolean indicating if intent for emergency call state changes should be broadcast
     * @hide
     */
    public static final String KEY_BROADCAST_EMERGENCY_CALL_STATE_CHANGES_BOOL =
            "broadcast_emergency_call_state_changes_bool";

    /**
      * Indicates whether STK LAUNCH_BROWSER command is disabled.
      * If {@code true}, then the browser will not be launched
      * on UI for the LAUNCH_BROWSER STK command.
      * @hide
      */
    public static final String KEY_STK_DISABLE_LAUNCH_BROWSER_BOOL =
            "stk_disable_launch_browser_bool";

    /**
      * Boolean indicating if the helper text for STK GET INKEY/INPUT commands with the digit only
      * mode is displayed on the input screen.
      * The helper text is dispayed regardless of the input mode, if {@code false}.
      * @hide
      */
    public static final String KEY_HIDE_DIGITS_HELPER_TEXT_ON_STK_INPUT_SCREEN_BOOL =
            "hide_digits_helper_text_on_stk_input_screen_bool";

    /**
     * Boolean indicating if show data RAT icon on status bar even when data is disabled.
     */
    public static final String KEY_ALWAYS_SHOW_DATA_RAT_ICON_BOOL =
            "always_show_data_rat_icon_bool";

    /**
     * Boolean indicating if default data account should show LTE or 4G icon.
     */
    public static final String KEY_SHOW_4G_FOR_LTE_DATA_ICON_BOOL =
            "show_4g_for_lte_data_icon_bool";

    /**
     * Boolean indicating if default data account should show 4G icon when in 3G.
     */
    public static final String KEY_SHOW_4G_FOR_3G_DATA_ICON_BOOL =
            "show_4g_for_3g_data_icon_bool";

    /**
     * Boolean indicating if LTE+ icon should be shown if available.
     */
    public static final String KEY_HIDE_LTE_PLUS_DATA_ICON_BOOL =
            "hide_lte_plus_data_icon_bool";

    /**
     * The string is used to filter redundant string from PLMN Network Name that's supplied by
     * specific carrier.
     *
     * @hide
     */
    public static final String KEY_OPERATOR_NAME_FILTER_PATTERN_STRING =
            "operator_name_filter_pattern_string";

    /**
     * The string is used to compare with operator name.
     * If it matches the pattern then show specific data icon.
     * @hide
     */
    public static final String KEY_SHOW_CARRIER_DATA_ICON_PATTERN_STRING =
            "show_carrier_data_icon_pattern_string";

    /**
     * Boolean to decide whether to show precise call failed cause to user
     * @hide
     */
    public static final String KEY_SHOW_PRECISE_FAILED_CAUSE_BOOL =
            "show_precise_failed_cause_bool";

    /**
     * Boolean to decide whether NR is enabled.
     * @hide
     */
    public static final String KEY_NR_ENABLED_BOOL = "nr_enabled_bool";

    /**
     * Boolean to decide whether LTE is enabled.
     */
    public static final String KEY_LTE_ENABLED_BOOL = "lte_enabled_bool";

    /**
     * Boolean to decide whether TD-SCDMA is supported.
     */
    public static final String KEY_SUPPORT_TDSCDMA_BOOL = "support_tdscdma_bool";

    /**
     * A list of mcc/mnc that support TD-SCDMA for device when connect to the roaming network.
     */
    public static final String KEY_SUPPORT_TDSCDMA_ROAMING_NETWORKS_STRING_ARRAY =
            "support_tdscdma_roaming_networks_string_array";

    /**
     * Boolean to decide whether world mode is enabled.
     */
    public static final String KEY_WORLD_MODE_ENABLED_BOOL = "world_mode_enabled_bool";

    /**
     * Flatten {@link android.content.ComponentName} of the carrier's settings activity.
     */
    public static final String KEY_CARRIER_SETTINGS_ACTIVITY_COMPONENT_NAME_STRING =
            "carrier_settings_activity_component_name_string";

    // These variables are used by the MMS service and exposed through another API,
    // SmsManager. The variable names and string values are copied from there.
    public static final String KEY_MMS_ALIAS_ENABLED_BOOL = "aliasEnabled";
    public static final String KEY_MMS_ALLOW_ATTACH_AUDIO_BOOL = "allowAttachAudio";
    public static final String KEY_MMS_APPEND_TRANSACTION_ID_BOOL = "enabledTransID";
    public static final String KEY_MMS_GROUP_MMS_ENABLED_BOOL = "enableGroupMms";
    public static final String KEY_MMS_MMS_DELIVERY_REPORT_ENABLED_BOOL = "enableMMSDeliveryReports";
    public static final String KEY_MMS_MMS_ENABLED_BOOL = "enabledMMS";
    public static final String KEY_MMS_MMS_READ_REPORT_ENABLED_BOOL = "enableMMSReadReports";
    public static final String KEY_MMS_MULTIPART_SMS_ENABLED_BOOL = "enableMultipartSMS";
    public static final String KEY_MMS_NOTIFY_WAP_MMSC_ENABLED_BOOL = "enabledNotifyWapMMSC";
    public static final String KEY_MMS_SEND_MULTIPART_SMS_AS_SEPARATE_MESSAGES_BOOL = "sendMultipartSmsAsSeparateMessages";
    public static final String KEY_MMS_SHOW_CELL_BROADCAST_APP_LINKS_BOOL = "config_cellBroadcastAppLinks";
    public static final String KEY_MMS_SMS_DELIVERY_REPORT_ENABLED_BOOL = "enableSMSDeliveryReports";
    public static final String KEY_MMS_SUPPORT_HTTP_CHARSET_HEADER_BOOL = "supportHttpCharsetHeader";
    public static final String KEY_MMS_SUPPORT_MMS_CONTENT_DISPOSITION_BOOL = "supportMmsContentDisposition";
    public static final String KEY_MMS_ALIAS_MAX_CHARS_INT = "aliasMaxChars";
    public static final String KEY_MMS_ALIAS_MIN_CHARS_INT = "aliasMinChars";
    public static final String KEY_MMS_HTTP_SOCKET_TIMEOUT_INT = "httpSocketTimeout";
    public static final String KEY_MMS_MAX_IMAGE_HEIGHT_INT = "maxImageHeight";
    public static final String KEY_MMS_MAX_IMAGE_WIDTH_INT = "maxImageWidth";
    public static final String KEY_MMS_MAX_MESSAGE_SIZE_INT = "maxMessageSize";
    public static final String KEY_MMS_MESSAGE_TEXT_MAX_SIZE_INT = "maxMessageTextSize";
    public static final String KEY_MMS_RECIPIENT_LIMIT_INT = "recipientLimit";
    public static final String KEY_MMS_SMS_TO_MMS_TEXT_LENGTH_THRESHOLD_INT = "smsToMmsTextLengthThreshold";
    public static final String KEY_MMS_SMS_TO_MMS_TEXT_THRESHOLD_INT = "smsToMmsTextThreshold";
    public static final String KEY_MMS_SUBJECT_MAX_LENGTH_INT = "maxSubjectLength";
    public static final String KEY_MMS_EMAIL_GATEWAY_NUMBER_STRING = "emailGatewayNumber";
    public static final String KEY_MMS_HTTP_PARAMS_STRING = "httpParams";
    public static final String KEY_MMS_NAI_SUFFIX_STRING = "naiSuffix";
    public static final String KEY_MMS_UA_PROF_TAG_NAME_STRING = "uaProfTagName";
    public static final String KEY_MMS_UA_PROF_URL_STRING = "uaProfUrl";
    public static final String KEY_MMS_USER_AGENT_STRING = "userAgent";
    /**
     * If true, add "Connection: close" header to MMS HTTP requests so the connection
     * is immediately closed (disabling keep-alive).
     */
    public static final String KEY_MMS_CLOSE_CONNECTION_BOOL = "mmsCloseConnection";

    /**
     * The flatten {@link android.content.ComponentName componentName} of the activity that can
     * setup the device and activate with the network per carrier requirements.
     *
     * e.g, com.google.android.carrierPackageName/.CarrierActivityName
     * @hide
     */
    @SystemApi
    public static final String KEY_CARRIER_SETUP_APP_STRING = "carrier_setup_app_string";

    /**
     * Defines carrier-specific actions which act upon
     * com.android.internal.telephony.CARRIER_SIGNAL_REDIRECTED, used for customization of the
     * default carrier app.
     * Format: "CARRIER_ACTION_IDX, ..."
     * Where {@code CARRIER_ACTION_IDX} is an integer defined in
     * com.android.carrierdefaultapp.CarrierActionUtils
     * Example:
     * com.android.carrierdefaultapp.CarrierActionUtils#CARRIER_ACTION_DISABLE_METERED_APNS
     * disables metered APNs
     */
    @SuppressLint("IntentName")
    public static final String KEY_CARRIER_DEFAULT_ACTIONS_ON_REDIRECTION_STRING_ARRAY =
            "carrier_default_actions_on_redirection_string_array";

    /**
     * Defines carrier-specific actions which act upon CARRIER_SIGNAL_REQUEST_NETWORK_FAILED
     * and configured signal args:
     * android.telephony.TelephonyManager#EXTRA_APN_TYPE,
     * android.telephony.TelephonyManager#EXTRA_ERROR_CODE
     * used for customization of the default carrier app
     * Format:
     * {
     *     "APN_1, ERROR_CODE_1 : CARRIER_ACTION_IDX_1, CARRIER_ACTION_IDX_2...",
     *     "APN_1, ERROR_CODE_2 : CARRIER_ACTION_IDX_1 "
     * }
     * Where {@code APN_1} is a string defined in
     * com.android.internal.telephony.PhoneConstants
     * Example: "default"
     *
     * {@code ERROR_CODE_1} is an integer defined in android.telephony.DataFailCause
     * Example:
     * android.telephony.DataFailCause#MISSING_UNKNOWN_APN
     *
     * {@code CARRIER_ACTION_IDX_1} is an integer defined in
     * com.android.carrierdefaultapp.CarrierActionUtils
     * Example:
     * com.android.carrierdefaultapp.CarrierActionUtils#CARRIER_ACTION_DISABLE_METERED_APNS
     * disables metered APNs
     */
    @SuppressLint("IntentName")
    public static final String KEY_CARRIER_DEFAULT_ACTIONS_ON_DCFAILURE_STRING_ARRAY =
            "carrier_default_actions_on_dcfailure_string_array";

    /**
     * Defines carrier-specific actions which act upon CARRIER_SIGNAL_RESET,
     * used for customization of the default carrier app.
     * Format: "CARRIER_ACTION_IDX, ..."
     * Where {@code CARRIER_ACTION_IDX} is an integer defined in
     * com.android.carrierdefaultapp.CarrierActionUtils
     * Example:
     * com.android.carrierdefaultapp.CarrierActionUtils#CARRIER_ACTION_CANCEL_ALL_NOTIFICATIONS
     * clears all notifications on reset
     */
    @SuppressLint("IntentName")
    public static final String KEY_CARRIER_DEFAULT_ACTIONS_ON_RESET =
            "carrier_default_actions_on_reset_string_array";

    /**
     * Defines carrier-specific actions which act upon
     * com.android.internal.telephony.CARRIER_SIGNAL_DEFAULT_NETWORK_AVAILABLE,
     * used for customization of the default carrier app.
     * Format:
     * {
     *     "true : CARRIER_ACTION_IDX_1",
     *     "false: CARRIER_ACTION_IDX_2"
     * }
     * Where {@code true} is a boolean indicates default network available/unavailable
     * Where {@code CARRIER_ACTION_IDX} is an integer defined in
     * com.android.carrierdefaultapp.CarrierActionUtils CarrierActionUtils
     * Example:
     * com.android.carrierdefaultapp.CarrierActionUtils#CARRIER_ACTION_ENABLE_DEFAULT_URL_HANDLER
     * enables the app as the default URL handler
     */
    @SuppressLint("IntentName")
    public static final String KEY_CARRIER_DEFAULT_ACTIONS_ON_DEFAULT_NETWORK_AVAILABLE =
            "carrier_default_actions_on_default_network_available_string_array";

    /**
     * Defines a list of acceptable redirection url for default carrier app.
     */
    public static final String KEY_CARRIER_DEFAULT_REDIRECTION_URL_STRING_ARRAY =
            "carrier_default_redirection_url_string_array";

    /**
     * Each config includes the componentName of the carrier app, followed by a list of interesting
     * signals(declared in the manifest) which could wake up the app.
     * @see com.android.internal.telephony.TelephonyIntents
     * Example:
     * <item>com.google.android.carrierAPK/.CarrierSignalReceiverA:
     * com.android.internal.telephony.CARRIER_SIGNAL_REDIRECTED,
     * com.android.internal.telephony.CARRIER_SIGNAL_PCO_VALUE
     * </item>
     * <item>com.google.android.carrierAPK/.CarrierSignalReceiverB:
     * com.android.internal.telephony.CARRIER_SIGNAL_PCO_VALUE
     * </item>
     * @hide
     */
    public static final String KEY_CARRIER_APP_WAKE_SIGNAL_CONFIG_STRING_ARRAY =
            "carrier_app_wake_signal_config";

    /**
     * Each config includes the componentName of the carrier app, followed by a list of interesting
     * signals for the app during run-time. The list of signals(intents) are targeting on run-time
     * broadcast receivers only, aiming to avoid unnecessary wake-ups and should not be declared in
     * the app's manifest.
     * @see com.android.internal.telephony.TelephonyIntents
     * Example:
     * <item>com.google.android.carrierAPK/.CarrierSignalReceiverA:
     * com.android.internal.telephony.CARRIER_SIGNAL_REQUEST_NETWORK_FAILED,
     * com.android.internal.telephony.CARRIER_SIGNAL_PCO_VALUE
     * </item>
     * <item>com.google.android.carrierAPK/.CarrierSignalReceiverB:
     * com.android.internal.telephony.CARRIER_SIGNAL_REQUEST_NETWORK_FAILED
     * </item>
     * @hide
     */
    public static final String KEY_CARRIER_APP_NO_WAKE_SIGNAL_CONFIG_STRING_ARRAY =
            "carrier_app_no_wake_signal_config";

    /**
     * Determines whether the carrier app needed to be involved when users try to finish setting up
     * the SIM card to get network service.
     */
    public static final String KEY_CARRIER_APP_REQUIRED_DURING_SIM_SETUP_BOOL =
            "carrier_app_required_during_setup_bool";

    /**
     * Default value for {@link Settings.Global#DATA_ROAMING}
     * @hide
     */
    public static final String KEY_CARRIER_DEFAULT_DATA_ROAMING_ENABLED_BOOL =
            "carrier_default_data_roaming_enabled_bool";

    /**
     * Determines whether the carrier supports making non-emergency phone calls while the phone is
     * in emergency callback mode.  Default value is {@code true}, meaning that non-emergency calls
     * are allowed in emergency callback mode.
     */
    public static final String KEY_ALLOW_NON_EMERGENCY_CALLS_IN_ECM_BOOL =
            "allow_non_emergency_calls_in_ecm_bool";

    /**
     * Time that the telephony framework stays in "emergency SMS mode" after an emergency SMS is
     * sent to the network. This is used by carriers to configure the time
     * {@link TelephonyManager#isInEmergencySmsMode()} will be true after an emergency SMS is sent.
     * This is used by GNSS to override user location permissions so that the carrier network can
     * get the user's location for emergency services.
     *
     * The default is 0, which means that this feature is disabled. The maximum value for this timer
     * is 300000 mS (5 minutes).
     *
     * @hide
     */
    public static final String KEY_EMERGENCY_SMS_MODE_TIMER_MS_INT =
            "emergency_sms_mode_timer_ms_int";

    /**
     * Flag indicating whether to allow carrier video calls to emergency numbers.
     * When {@code true}, video calls to emergency numbers will be allowed.  When {@code false},
     * video calls to emergency numbers will be initiated as audio-only calls instead.
     */
    public static final String KEY_ALLOW_EMERGENCY_VIDEO_CALLS_BOOL =
            "allow_emergency_video_calls_bool";

    /**
     * Flag indicating whether or not an ongoing call will be held when an outgoing emergency call
     * is placed. If true, ongoing calls will be put on hold when an emergency call is placed. If
     * false, placing an emergency call will trigger the disconnect of all ongoing calls before
     * the emergency call is placed.
     */
    public static final String KEY_ALLOW_HOLD_CALL_DURING_EMERGENCY_BOOL =
            "allow_hold_call_during_emergency_bool";

    /**
     * Flag indicating whether the carrier supports RCS presence indication for
     * User Capability Exchange (UCE).  When presence is supported, the device should use the
     * {@link android.provider.ContactsContract.Data#CARRIER_PRESENCE} bit mask and set the
     * {@link android.provider.ContactsContract.Data#CARRIER_PRESENCE_VT_CAPABLE} bit to indicate
     * whether each contact supports video calling.  The UI is made aware that presence is enabled
     * via {@link android.telecom.PhoneAccount#CAPABILITY_VIDEO_CALLING_RELIES_ON_PRESENCE}
     * and can choose to hide or show the video calling icon based on whether a contact supports
     * video.
     */
    public static final String KEY_USE_RCS_PRESENCE_BOOL = "use_rcs_presence_bool";

    /**
     * Flag indicating whether the carrier supports RCS SIP OPTIONS indication for
     * User Capability Exchange (UCE).
     */
    public static final String KEY_USE_RCS_SIP_OPTIONS_BOOL = "use_rcs_sip_options_bool";

    /**
     * The duration in seconds that platform call and message blocking is disabled after the user
     * contacts emergency services. Platform considers values for below cases:
     *  1) 0 <= VALUE <= 604800(one week): the value will be used as the duration directly.
     *  2) VALUE > 604800(one week): will use the default value as duration instead.
     *  3) VALUE < 0: block will be disabled forever until user re-eanble block manually,
     *     the suggested value to disable forever is -1.
     * See {@code android.provider.BlockedNumberContract#notifyEmergencyContact(Context)}
     * See {@code android.provider.BlockedNumberContract#isBlocked(Context, String)}.
     */
    public static final String KEY_DURATION_BLOCKING_DISABLED_AFTER_EMERGENCY_INT =
            "duration_blocking_disabled_after_emergency_int";

    /**
     * Determines whether to enable enhanced call blocking feature on the device.
     * android.provider.BlockedNumberContract.SystemContract#ENHANCED_SETTING_KEY_BLOCK_UNREGISTERED
     * android.provider.BlockedNumberContract.SystemContract#ENHANCED_SETTING_KEY_BLOCK_PRIVATE
     * android.provider.BlockedNumberContract.SystemContract#ENHANCED_SETTING_KEY_BLOCK_PAYPHONE
     * android.provider.BlockedNumberContract.SystemContract#ENHANCED_SETTING_KEY_BLOCK_UNKNOWN
     *
     * <p>
     * 1. For Single SIM(SS) device, it can be customized in both carrier_config_mccmnc.xml
     *    and vendor.xml.
     * <p>
     * 2. For Dual SIM(DS) device, it should be customized in vendor.xml, since call blocking
     *    function is used regardless of SIM.
     * <p>
     * If {@code true} enable enhanced call blocking feature on the device, {@code false} otherwise.
     */
    public static final String KEY_SUPPORT_ENHANCED_CALL_BLOCKING_BOOL =
            "support_enhanced_call_blocking_bool";

    /**
     * For carriers which require an empty flash to be sent before sending the normal 3-way calling
     * flash, the duration in milliseconds of the empty flash to send.  When {@code 0}, no empty
     * flash is sent.
     */
    public static final String KEY_CDMA_3WAYCALL_FLASH_DELAY_INT = "cdma_3waycall_flash_delay_int";

    /**
     * The CDMA roaming mode (aka CDMA system select).
     *
     * <p>The value should be one of the CDMA_ROAMING_MODE_ constants in {@link TelephonyManager}.
     * Values other than {@link TelephonyManager#CDMA_ROAMING_MODE_RADIO_DEFAULT} (which is the
     * default) will take precedence over user selection.
     *
     * @see TelephonyManager#CDMA_ROAMING_MODE_RADIO_DEFAULT
     * @see TelephonyManager#CDMA_ROAMING_MODE_HOME
     * @see TelephonyManager#CDMA_ROAMING_MODE_AFFILIATED
     * @see TelephonyManager#CDMA_ROAMING_MODE_ANY
     */
    public static final String KEY_CDMA_ROAMING_MODE_INT = "cdma_roaming_mode_int";


    /**
     * Boolean indicating if support is provided for directly dialing FDN number from FDN list.
     * If false, this feature is not supported.
     * @hide
     */
    public static final String KEY_SUPPORT_DIRECT_FDN_DIALING_BOOL =
            "support_direct_fdn_dialing_bool";

    /**
     * Int indicating the max number length for FDN
     * @hide
     */
    public static final String KEY_FDN_NUMBER_LENGTH_LIMIT_INT =
            "fdn_number_length_limit_int";

    /**
     * Report IMEI as device id even if it's a CDMA/LTE phone.
     *
     * @hide
     */
    public static final String KEY_FORCE_IMEI_BOOL = "force_imei_bool";

    /**
     * The families of Radio Access Technologies that will get clustered and ratcheted,
     * ie, we will report transitions up within the family, but not down until we change
     * cells.  This prevents flapping between base technologies and higher techs that are
     * granted on demand within the cell.
     * @hide
     */
    public static final String KEY_RATCHET_RAT_FAMILIES =
            "ratchet_rat_families";

    /**
     * Flag indicating whether some telephony logic will treat a call which was formerly a video
     * call as if it is still a video call.  When {@code true}:
     * <p>
     * Logic which will automatically drop a video call which takes place over WIFI when a
     * voice call is answered (see {@link #KEY_DROP_VIDEO_CALL_WHEN_ANSWERING_AUDIO_CALL_BOOL}.
     * <p>
     * Logic which determines whether the user can use TTY calling.
     */
    public static final String KEY_TREAT_DOWNGRADED_VIDEO_CALLS_AS_VIDEO_CALLS_BOOL =
            "treat_downgraded_video_calls_as_video_calls_bool";

    /**
     * When {@code true}, if the user is in an ongoing video call over WIFI and answers an incoming
     * audio call, the video call will be disconnected before the audio call is answered.  This is
     * in contrast to the usual expected behavior where a foreground video call would be put into
     * the background and held when an incoming audio call is answered.
     */
    public static final String KEY_DROP_VIDEO_CALL_WHEN_ANSWERING_AUDIO_CALL_BOOL =
            "drop_video_call_when_answering_audio_call_bool";

    /**
     * Flag indicating whether the carrier supports merging wifi calls when VoWIFI is disabled.
     * This can happen in the case of a carrier which allows offloading video calls to WIFI
     * separately of whether voice over wifi is enabled.  In such a scenario when two video calls
     * are downgraded to voice, they remain over wifi.  However, if VoWIFI is disabled, these calls
     * cannot be merged.
     */
    public static final String KEY_ALLOW_MERGE_WIFI_CALLS_WHEN_VOWIFI_OFF_BOOL =
            "allow_merge_wifi_calls_when_vowifi_off_bool";

    /**
     * Flag indicating whether the carrier supports the Hold command while in an IMS call.
     * <p>
     * The device configuration value {@code config_device_respects_hold_carrier_config} ultimately
     * controls whether this carrier configuration option is used.  Where
     * {@code config_device_respects_hold_carrier_config} is false, the value of the
     * {@link #KEY_ALLOW_HOLD_IN_IMS_CALL_BOOL} carrier configuration option is ignored.
     * @hide
     */
    public static final String KEY_ALLOW_HOLD_IN_IMS_CALL_BOOL = "allow_hold_in_ims_call";

    /**
     * Flag indicating whether the carrier supports call deflection for an incoming IMS call.
     */
    public static final String KEY_CARRIER_ALLOW_DEFLECT_IMS_CALL_BOOL =
            "carrier_allow_deflect_ims_call_bool";

    /**
     * Flag indicating whether the carrier supports explicit call transfer for an IMS call.
     * @hide
     */
    public static final String KEY_CARRIER_ALLOW_TRANSFER_IMS_CALL_BOOL =
            "carrier_allow_transfer_ims_call_bool";

    /**
     * Flag indicating whether the carrier always wants to play an "on-hold" tone when a call has
     * been remotely held.
     * <p>
     * When {@code true}, if the IMS stack indicates that the call session has been held, a signal
     * will be sent from Telephony to play an audible "on-hold" tone played to the user.
     * When {@code false}, a hold tone will only be played if the audio session becomes inactive.
     * @hide
     */
    public static final String KEY_ALWAYS_PLAY_REMOTE_HOLD_TONE_BOOL =
            "always_play_remote_hold_tone_bool";

    /**
     * When true, the Telephony stack will automatically turn off airplane mode and retry a wifi
     * emergency call over the cell network if the initial attempt at dialing was met with a SIP 308
     * error.
     * @hide
     */
    public static final String KEY_AUTO_RETRY_FAILED_WIFI_EMERGENCY_CALL =
            "auto_retry_failed_wifi_emergency_call";

    /**
     * When true, indicates that adding a call is disabled when there is an ongoing video call
     * or when there is an ongoing call on wifi which was downgraded from video and VoWifi is
     * turned off.
     */
    public static final String KEY_ALLOW_ADD_CALL_DURING_VIDEO_CALL_BOOL =
            "allow_add_call_during_video_call";

    /**
     * When {@code true}, indicates that video calls can be put on hold in order to swap to another
     * call (e.g. a new outgoing call).
     * When {@code false}, indicates that video calls will be disconnected when swapping to another
     * call.
     * <p>
     * This is {@code true} by default.
     */
    public static final String KEY_ALLOW_HOLD_VIDEO_CALL_BOOL =
            "allow_hold_video_call_bool";

    /**
     * When true, indicates that the HD audio icon in the in-call screen should not be shown for
     * VoWifi calls.
     * @hide
     */
    public static final String KEY_WIFI_CALLS_CAN_BE_HD_AUDIO = "wifi_calls_can_be_hd_audio";

    /**
     * When true, indicates that the HD audio icon in the in-call screen should not be shown for
     * video calls.
     * @hide
     */
    public static final String KEY_VIDEO_CALLS_CAN_BE_HD_AUDIO = "video_calls_can_be_hd_audio";

    /**
     * When true, indicates that the HD audio icon in the in-call screen should be shown for
     * GSM/CDMA calls.
     * @hide
     */
    public static final String KEY_GSM_CDMA_CALLS_CAN_BE_HD_AUDIO =
            "gsm_cdma_calls_can_be_hd_audio";

    /**
     * Whether system apps are allowed to use fallback if carrier video call is not available.
     * Defaults to {@code true}.
     */
    public static final String KEY_ALLOW_VIDEO_CALLING_FALLBACK_BOOL =
            "allow_video_calling_fallback_bool";

    /**
     * Defines operator-specific {@link ImsReasonInfo} mappings.
     *
     * Format: "ORIGINAL_CODE|MESSAGE|NEW_CODE"
     * Where {@code ORIGINAL_CODE} corresponds to a {@link ImsReasonInfo#getCode()} code,
     * {@code MESSAGE} corresponds to an expected {@link ImsReasonInfo#getExtraMessage()} string,
     * and {@code NEW_CODE} is the new {@code ImsReasonInfo#CODE_*} which this combination of
     * original code and message shall be remapped to.
     *
     * Note: If {@code *} is specified for the original code, any ImsReasonInfo with the matching
     * {@code MESSAGE} will be remapped to {@code NEW_CODE}.
     *
     * Example: "501|call completion elsewhere|1014"
     * When the {@link ImsReasonInfo#getCode()} is {@link ImsReasonInfo#CODE_USER_TERMINATED} and
     * the {@link ImsReasonInfo#getExtraMessage()} is {@code "call completion elsewhere"},
     * {@link ImsReasonInfo#CODE_ANSWERED_ELSEWHERE} shall be used as the {@link ImsReasonInfo}
     * code instead.
     * @hide
     */
    public static final String KEY_IMS_REASONINFO_MAPPING_STRING_ARRAY =
            "ims_reasoninfo_mapping_string_array";

    /**
     * When {@code false}, use default title for Enhanced 4G LTE Mode settings.
     * When {@code true}, use the variant.
     * @hide
     * @deprecated use {@link #KEY_ENHANCED_4G_LTE_TITLE_VARIANT_INT}.
     */
    @Deprecated
    public static final String KEY_ENHANCED_4G_LTE_TITLE_VARIANT_BOOL =
            "enhanced_4g_lte_title_variant_bool";

    /**
     * The index indicates the carrier specified title string of Enhanced 4G LTE Mode settings.
     * Default value is 0, which indicates the default title string.
     */
    public static final String KEY_ENHANCED_4G_LTE_TITLE_VARIANT_INT =
            "enhanced_4g_lte_title_variant_int";

    /**
     * Indicates whether the carrier wants to notify the user when handover of an LTE video call to
     * WIFI fails.
     * <p>
     * When {@code true}, if a video call starts on LTE and the modem reports a failure to handover
     * the call to WIFI or if no handover success is reported within 60 seconds of call initiation,
     * the {@link android.telephony.TelephonyManager#EVENT_HANDOVER_TO_WIFI_FAILED} event is raised
     * on the connection.
     * @hide
     */
    public static final String KEY_NOTIFY_VT_HANDOVER_TO_WIFI_FAILURE_BOOL =
            "notify_vt_handover_to_wifi_failure_bool";

    /**
     * A upper case list of CNAP names that are unhelpful to the user for distinguising calls and
     * should be filtered out of the CNAP information. This includes CNAP names such as "WIRELESS
     * CALLER" or "UNKNOWN NAME". By default, if there are no filtered names for this carrier, null
     * is returned.
     * @hide
     */
    public static final String KEY_FILTERED_CNAP_NAMES_STRING_ARRAY = "filtered_cnap_names_string_array";

    /**
     * The RCS configuration server URL. This URL is used to initiate RCS provisioning.
     */
    public static final String KEY_RCS_CONFIG_SERVER_URL_STRING = "rcs_config_server_url_string";

    /**
     * Determine whether user can change Wi-Fi Calling preference in roaming.
     * {@code false} - roaming preference cannot be changed by user independently. If
     *                 {@link #KEY_USE_WFC_HOME_NETWORK_MODE_IN_ROAMING_NETWORK_BOOL} is false,
     *                 {@link #KEY_CARRIER_DEFAULT_WFC_IMS_ROAMING_MODE_INT} is used as the default
     *                 value. If {@link #KEY_USE_WFC_HOME_NETWORK_MODE_IN_ROAMING_NETWORK_BOOL} is
     *                 true, roaming preference is the same as home preference and
     *                 {@link #KEY_CARRIER_DEFAULT_WFC_IMS_MODE_INT} is used as the default value.
     * {@code true}  - roaming preference can be changed by user independently if
     *                 {@link #KEY_USE_WFC_HOME_NETWORK_MODE_IN_ROAMING_NETWORK_BOOL} is false. If
     *                 {@link #KEY_USE_WFC_HOME_NETWORK_MODE_IN_ROAMING_NETWORK_BOOL} is true, this
     *                 configuration is ignored and roaming preference cannot be changed.
     */
    public static final String KEY_EDITABLE_WFC_ROAMING_MODE_BOOL =
            "editable_wfc_roaming_mode_bool";

    /**
     * Flag specifying whether to show blocking pay phone option in blocked numbers screen.
     * Only show the option if payphone call presentation is present in the carrier's region.
     */
    public static final java.lang.String KEY_SHOW_BLOCKING_PAY_PHONE_OPTION_BOOL =
            "show_blocking_pay_phone_option_bool";

    /**
     * Flag specifying whether the carrier will use the WFC home network mode in roaming network.
     * {@code false} - roaming preference can be selected separately from the home preference.
     * {@code true}  - roaming preference is the same as home preference and
     *                 {@link #KEY_CARRIER_DEFAULT_WFC_IMS_MODE_INT} is used as the default value.
     */
    public static final String KEY_USE_WFC_HOME_NETWORK_MODE_IN_ROAMING_NETWORK_BOOL =
            "use_wfc_home_network_mode_in_roaming_network_bool";

    /**
     * Flag specifying whether the carrier is allowed to use metered network to download a
     * certificate of Carrier-WiFi.
     * {@code false} - default value.
     *
     * @hide
     */
    public static final String KEY_ALLOW_METERED_NETWORK_FOR_CERT_DOWNLOAD_BOOL =
            "allow_metered_network_for_cert_download_bool";

    /**
     * Carrier specified WiFi networks.
     * @hide
     */
    public static final String KEY_CARRIER_WIFI_STRING_ARRAY = "carrier_wifi_string_array";

    /**
     * Time delay (in ms) after which we show the notification to switch the preferred
     * network.
     * @hide
     */
    public static final String KEY_PREF_NETWORK_NOTIFICATION_DELAY_INT =
            "network_notification_delay_int";

    /**
     * Time delay (in ms) after which we show the notification for emergency calls,
     * while the device is registered over WFC. Default value is -1, which indicates
     * that this notification is not pertinent for a particular carrier. We've added a delay
     * to prevent false positives.
     */
    public static final String KEY_EMERGENCY_NOTIFICATION_DELAY_INT =
            "emergency_notification_delay_int";

    /**
     * When {@code true}, the carrier allows the user of the
     * {@link TelephonyManager#sendUssdRequest(String, TelephonyManager.UssdResponseCallback,
     * Handler)} API to perform USSD requests.  {@code True} by default.
     * @hide
     */
    public static final String KEY_ALLOW_USSD_REQUESTS_VIA_TELEPHONY_MANAGER_BOOL =
            "allow_ussd_requests_via_telephony_manager_bool";

    /**
     * Indicates whether the carrier supports 3gpp call forwarding MMI codes while roaming. If
     * false, the user will be notified that call forwarding is not available when the MMI code
     * fails.
     */
    public static final String KEY_SUPPORT_3GPP_CALL_FORWARDING_WHILE_ROAMING_BOOL =
        "support_3gpp_call_forwarding_while_roaming_bool";

    /**
     * Boolean indicating whether to display voicemail number as default call forwarding number in
     * call forwarding settings.
     * If true, display vm number when cf number is null.
     * If false, display the cf number from network.
     * By default this value is false.
     * @hide
     */
    public static final String KEY_DISPLAY_VOICEMAIL_NUMBER_AS_DEFAULT_CALL_FORWARDING_NUMBER_BOOL =
            "display_voicemail_number_as_default_call_forwarding_number";

    /**
     * When {@code true}, the user will be notified when they attempt to place an international call
     * when the call is placed using wifi calling.
     * @hide
     */
    public static final String KEY_NOTIFY_INTERNATIONAL_CALL_ON_WFC_BOOL =
            "notify_international_call_on_wfc_bool";

    /**
     * Flag to hide Preset APN details. If true, user cannot enter ApnEditor view of Preset APN,
     * and cannot view details of the APN. If false, user can enter ApnEditor view of Preset APN.
     * Default value is false.
     */
    public static final String KEY_HIDE_PRESET_APN_DETAILS_BOOL = "hide_preset_apn_details_bool";

    /**
     * Flag specifying whether to show an alert dialog for video call charges.
     * By default this value is {@code false}.
     */
    public static final String KEY_SHOW_VIDEO_CALL_CHARGES_ALERT_DIALOG_BOOL =
            "show_video_call_charges_alert_dialog_bool";

    /**
     * An array containing custom call forwarding number prefixes that will be blocked while the
     * device is reporting that it is roaming. By default, there are no custom call
     * forwarding prefixes and none of these numbers will be filtered. If one or more entries are
     * present, the system will not complete the call and display an error message.
     *
     * To display a message to the user when call forwarding fails for 3gpp MMI codes while roaming,
     * use the {@link #KEY_SUPPORT_3GPP_CALL_FORWARDING_WHILE_ROAMING_BOOL} option instead.
     */
    public static final String KEY_CALL_FORWARDING_BLOCKS_WHILE_ROAMING_STRING_ARRAY =
            "call_forwarding_blocks_while_roaming_string_array";

    /**
     * The day of the month (1-31) on which the data cycle rolls over.
     * <p>
     * If the current month does not have this day, the cycle will roll over at
     * the start of the next month.
     * <p>
     * This setting may be still overridden by explicit user choice. By default,
     * {@link #DATA_CYCLE_USE_PLATFORM_DEFAULT} will be used.
     */
    public static final String KEY_MONTHLY_DATA_CYCLE_DAY_INT =
            "monthly_data_cycle_day_int";

    /**
     * When {@link #KEY_MONTHLY_DATA_CYCLE_DAY_INT}, {@link #KEY_DATA_LIMIT_THRESHOLD_BYTES_LONG},
     * or {@link #KEY_DATA_WARNING_THRESHOLD_BYTES_LONG} are set to this value, the platform default
     * value will be used for that key.
     */
    public static final int DATA_CYCLE_USE_PLATFORM_DEFAULT = -1;

    /**
     * Flag indicating that a data cycle threshold should be disabled.
     * <p>
     * If {@link #KEY_DATA_WARNING_THRESHOLD_BYTES_LONG} is set to this value, the platform's
     * default data warning, if one exists, will be disabled. A user selected data warning will not
     * be overridden.
     * <p>
     * If {@link #KEY_DATA_LIMIT_THRESHOLD_BYTES_LONG} is set to this value, the platform's
     * default data limit, if one exists, will be disabled. A user selected data limit will not be
     * overridden.
     */
    public static final int DATA_CYCLE_THRESHOLD_DISABLED = -2;

    /**
     * Controls the data usage warning.
     * <p>
     * If the user uses more than this amount of data in their billing cycle, as defined by
     * {@link #KEY_MONTHLY_DATA_CYCLE_DAY_INT}, the user will be alerted about the usage.
     * If the value is set to {@link #DATA_CYCLE_THRESHOLD_DISABLED}, the data usage warning will
     * be disabled.
     * <p>
     * This setting may be overridden by explicit user choice. By default,
     * {@link #DATA_CYCLE_USE_PLATFORM_DEFAULT} will be used.
     */
    public static final String KEY_DATA_WARNING_THRESHOLD_BYTES_LONG =
            "data_warning_threshold_bytes_long";

    /**
     * Controls if the device should automatically notify the user as they reach
     * their cellular data warning. When set to {@code false} the carrier is
     * expected to have implemented their own notification mechanism. {@code true} by default.
     */
    public static final String KEY_DATA_WARNING_NOTIFICATION_BOOL =
            "data_warning_notification_bool";

    /**
     * Controls if the device should automatically warn the user that sim voice & data function
     * might be limited due to dual sim scenario. When set to {@true} display the notification,
     * {@code false} otherwise.
     * @hide
     */
    public static final String KEY_LIMITED_SIM_FUNCTION_NOTIFICATION_FOR_DSDS_BOOL =
            "limited_sim_function_notification_for_dsds_bool";

    /**
     * Controls the cellular data limit.
     * <p>
     * If the user uses more than this amount of data in their billing cycle, as defined by
     * {@link #KEY_MONTHLY_DATA_CYCLE_DAY_INT}, cellular data will be turned off by the user's
     * phone. If the value is set to {@link #DATA_CYCLE_THRESHOLD_DISABLED}, the data limit will be
     * disabled.
     * <p>
     * This setting may be overridden by explicit user choice. By default,
     * {@link #DATA_CYCLE_USE_PLATFORM_DEFAULT} will be used.
     */
    public static final String KEY_DATA_LIMIT_THRESHOLD_BYTES_LONG =
            "data_limit_threshold_bytes_long";

    /**
     * Controls if the device should automatically notify the user as they reach
     * their cellular data limit. When set to {@code false} the carrier is
     * expected to have implemented their own notification mechanism. {@code true} by default.
     */
    public static final String KEY_DATA_LIMIT_NOTIFICATION_BOOL =
            "data_limit_notification_bool";

    /**
     * Controls if the device should automatically notify the user when rapid
     * cellular data usage is observed. When set to {@code false} the carrier is
     * expected to have implemented their own notification mechanism.  {@code true} by default.
     */
    public static final String KEY_DATA_RAPID_NOTIFICATION_BOOL =
            "data_rapid_notification_bool";

    /**
     * Offset to be reduced from rsrp threshold while calculating signal strength level.
     * @hide
     */
    public static final String KEY_LTE_EARFCNS_RSRP_BOOST_INT = "lte_earfcns_rsrp_boost_int";

    /**
     * List of EARFCN (E-UTRA Absolute Radio Frequency Channel Number,
     * Reference: 3GPP TS 36.104 5.4.3) inclusive ranges on which lte_rsrp_boost_int
     * will be applied. Format of the String array is expected to be {"erafcn1_start-earfcn1_end",
     * "earfcn2_start-earfcn2_end" ... }
     * @hide
     */
    public static final String KEY_BOOSTED_LTE_EARFCNS_STRING_ARRAY =
            "boosted_lte_earfcns_string_array";

    /**
     * Determine whether to use only RSRP for the number of LTE signal bars.
     * @hide
     *
     * @deprecated use {@link #KEY_PARAMETERS_USED_FOR_LTE_SIGNAL_BAR_INT}.
     */
    // FIXME: this key and related keys must not be exposed without a consistent philosophy for
    // all RATs.
    @Deprecated
    public static final String KEY_USE_ONLY_RSRP_FOR_LTE_SIGNAL_BAR_BOOL =
            "use_only_rsrp_for_lte_signal_bar_bool";

    /**
     * Bit-field integer to determine whether to use Reference Signal Received Power (RSRP),
     * Reference Signal Received Quality (RSRQ), or/and Reference Signal Signal to Noise Ratio
     * (RSSNR) for the number of LTE signal bars and signal criteria reporting enabling.
     *
     * <p> If a measure is not set, signal criteria reporting from modem will not be triggered and
     * not be used for calculating signal level. If multiple measures are set bit, the parameter
     * whose value is smallest is used to indicate the signal level.
     * <UL>
     *  <LI>RSRP = 1 << 0</LI>
     *  <LI>RSRQ = 1 << 1</LI>
     *  <LI>RSSNR = 1 << 2</LI>
     * </UL>
     * <p> The value of this key must be bitwise OR of {@link CellSignalStrengthLte#USE_RSRP},
     * {@link CellSignalStrengthLte#USE_RSRQ}, {@link CellSignalStrengthLte#USE_RSSNR}.
     *
     * <p> For example, if both RSRP and RSRQ are used, the value of key is 3 (1 << 0 | 1 << 1).
     * If the key is invalid or not configured, a default value (RSRP = 1 << 0) will apply.
     *
     * @hide
     */
    public static final String KEY_PARAMETERS_USED_FOR_LTE_SIGNAL_BAR_INT =
            "parameters_used_for_lte_signal_bar_int";

    /**
     * List of 4 customized 5G SS reference signal received power (SSRSRP) thresholds.
     * <p>
     * Reference: 3GPP TS 38.215
     * <p>
     * 4 threshold integers must be within the boundaries [-140 dB, -44 dB], and the levels are:
     * <UL>
     *     <LI>"NONE: [-140, threshold1]"</LI>
     *     <LI>"POOR: (threshold1, threshold2]"</LI>
     *     <LI>"MODERATE: (threshold2, threshold3]"</LI>
     *     <LI>"GOOD:  (threshold3, threshold4]"</LI>
     *     <LI>"EXCELLENT:  (threshold4, -44]"</LI>
     * </UL>
     * <p>
     * This key is considered invalid if the format is violated. If the key is invalid or
     * not configured, a default value set will apply.
     */
    public static final String KEY_5G_NR_SSRSRP_THRESHOLDS_INT_ARRAY =
            "5g_nr_ssrsrp_thresholds_int_array";

    /**
     * List of 4 customized 5G SS reference signal received quality (SSRSRQ) thresholds.
     * <p>
     * Reference: 3GPP TS 38.215; 3GPP TS 38.133 section 10
     * <p>
     * 4 threshold integers must be within the boundaries [-43 dB, 20 dB], and the levels are:
     * <UL>
     *     <LI>"NONE: [-43, threshold1]"</LI>
     *     <LI>"POOR: (threshold1, threshold2]"</LI>
     *     <LI>"MODERATE: (threshold2, threshold3]"</LI>
     *     <LI>"GOOD:  (threshold3, threshold4]"</LI>
     *     <LI>"EXCELLENT:  (threshold4, 20]"</LI>
     * </UL>
     * <p>
     * This key is considered invalid if the format is violated. If the key is invalid or
     * not configured, a default value set will apply.
     */
    public static final String KEY_5G_NR_SSRSRQ_THRESHOLDS_INT_ARRAY =
            "5g_nr_ssrsrq_thresholds_int_array";

    /**
     * List of 4 customized 5G SS signal-to-noise and interference ratio (SSSINR) thresholds.
     * <p>
     * Reference: 3GPP TS 38.215,
     *            3GPP TS 38.133 10.1.16.1
     * <p>
     * 4 threshold integers must be within the boundaries [-23 dB, 40 dB], and the levels are:
     * <UL>
     *     <LI>"NONE: [-23, threshold1]"</LI>
     *     <LI>"POOR: (threshold1, threshold2]"</LI>
     *     <LI>"MODERATE: (threshold2, threshold3]"</LI>
     *     <LI>"GOOD:  (threshold3, threshold4]"</LI>
     *     <LI>"EXCELLENT:  (threshold4, 40]"</LI>
     * </UL>
     * <p>
     * This key is considered invalid if the format is violated. If the key is invalid or
     * not configured, a default value set will apply.
     */
    public static final String KEY_5G_NR_SSSINR_THRESHOLDS_INT_ARRAY =
            "5g_nr_sssinr_thresholds_int_array";

    /**
     * Bit-field integer to determine whether to use SS reference signal received power (SSRSRP),
     * SS reference signal received quality (SSRSRQ), or/and SS signal-to-noise and interference
     * ratio (SSSINR) for the number of 5G NR signal bars and signal criteria reporting enabling.
     *
     * <p> If a measure is not set, signal criteria reporting from modem will not be triggered and
     * not be used for calculating signal level. If multiple measures are set bit, the parameter
     * whose value is smallest is used to indicate the signal level.
     * <UL>
     *  <LI>SSRSRP = 1 << 0</LI>
     *  <LI>SSRSRQ = 1 << 1</LI>
     *  <LI>SSSINR = 1 << 2</LI>
     * </UL>
     *  The value of this key must be bitwise OR of {@link CellSignalStrengthNr#USE_SSRSRP},
     *  {@link CellSignalStrengthNr#USE_SSRSRQ}, {@link CellSignalStrengthNr#USE_SSSINR}.
     *
     * <p> For example, if both SSRSRP and SSSINR are used, the value of key is 5 (1 << 0 | 1 << 2).
     * If the key is invalid or not configured, a default value (SSRSRP = 1 << 0) will apply.
     *
     * <p> Reference: 3GPP TS 38.215,
     *                3GPP TS 38.133 10.1.16.1
     *
     * @hide
     */
    public static final String KEY_PARAMETERS_USE_FOR_5G_NR_SIGNAL_BAR_INT =
            "parameters_use_for_5g_nr_signal_bar_int";

    /**
     * There are two signal strengths, NR and LTE signal strength, during NR (non-standalone).
     * Boolean indicating whether to use LTE signal strength as primary during NR (non-standalone).
     * By default this value is true.
     *
     * @hide
     */
    public static final String KEY_SIGNAL_STRENGTH_NR_NSA_USE_LTE_AS_PRIMARY_BOOL =
            "signal_strength_nr_nsa_use_lte_as_primary_bool";

    /**
     * String array of default bandwidth values per network type.
     * The entries should be of form "network_name:downstream,upstream", with values in Kbps.
     * @hide
     */
    public static final String KEY_BANDWIDTH_STRING_ARRAY = "bandwidth_string_array";

    /**
     * For NR (non-standalone), whether to use the LTE value instead of NR value as the default for
     * upstream bandwidth. Downstream bandwidth will still use the NR value as the default.
     * @hide
     */
    public static final String KEY_BANDWIDTH_NR_NSA_USE_LTE_VALUE_FOR_UPSTREAM_BOOL =
            "bandwidth_nr_nsa_use_lte_value_for_upstream_bool";

    /**
     * Key identifying if voice call barring notification is required to be shown to the user.
     * @hide
     */
    @UnsupportedAppUsage
    public static final String KEY_DISABLE_VOICE_BARRING_NOTIFICATION_BOOL =
            "disable_voice_barring_notification_bool";

    /**
     * List of operators considered non-roaming which won't show roaming icon.
     * <p>
     * Can use mcc or mcc+mnc as item. For example, 302 or 21407.
     * If operators, 21404 and 21407, make roaming agreements, users of 21404 should not see
     * the roaming icon as using 21407 network.
     * @hide
     */
    public static final String KEY_NON_ROAMING_OPERATOR_STRING_ARRAY =
            "non_roaming_operator_string_array";

    /**
     * List of operators considered roaming with the roaming icon.
     * <p>
     * Can use mcc or mcc+mnc as item. For example, 302 or 21407.
     * If operators, 21404 and 21407, make roaming agreements, users of 21404 should see
     * the roaming icon as using 21407 network.
     * <p>
     * A match on this supersedes a match on {@link #KEY_NON_ROAMING_OPERATOR_STRING_ARRAY}.
     * @hide
     */
    public static final String KEY_ROAMING_OPERATOR_STRING_ARRAY =
            "roaming_operator_string_array";

    /**
     * URL from which the proto containing the public key of the Carrier used for
     * IMSI encryption will be downloaded.
     * @hide
     */
    public static final String IMSI_KEY_DOWNLOAD_URL_STRING = "imsi_key_download_url_string";

    /**
     * Identifies if the key is available for WLAN or EPDG or both. The value is a bitmask.
     * 0 indicates that neither EPDG or WLAN is enabled.
     * 1 indicates that key type TelephonyManager#KEY_TYPE_EPDG is enabled.
     * 2 indicates that key type TelephonyManager#KEY_TYPE_WLAN is enabled.
     * 3 indicates that both are enabled.
     */
    public static final String IMSI_KEY_AVAILABILITY_INT = "imsi_key_availability_int";


    /**
     * Key identifying if the CDMA Caller ID presentation and suppression MMI codes
     * should be converted to 3GPP CLIR codes when a multimode (CDMA+UMTS+LTE) device is roaming
     * on a 3GPP network. Specifically *67<number> will be converted to #31#<number> and
     * *82<number> will be converted to *31#<number> before dialing a call when this key is
     * set TRUE and device is roaming on a 3GPP network.
     * @hide
     */
    public static final String KEY_CONVERT_CDMA_CALLER_ID_MMI_CODES_WHILE_ROAMING_ON_3GPP_BOOL =
            "convert_cdma_caller_id_mmi_codes_while_roaming_on_3gpp_bool";

    /**
     * Flag specifying whether IMS registration state menu is shown in Status Info setting,
     * default to false.
     */
    public static final String KEY_SHOW_IMS_REGISTRATION_STATUS_BOOL =
            "show_ims_registration_status_bool";

    /**
     * Flag indicating whether the carrier supports RTT over IMS.
     */
    public static final String KEY_RTT_SUPPORTED_BOOL = "rtt_supported_bool";

    /**
     * Boolean flag indicating whether the carrier supports TTY.
     * <p>
     * Note that {@link #KEY_CARRIER_VOLTE_TTY_SUPPORTED_BOOL} controls availability of TTY over
     * VoLTE; if {@link #KEY_TTY_SUPPORTED_BOOL} is disabled, then
     * {@link #KEY_CARRIER_VOLTE_TTY_SUPPORTED_BOOL} is also implicitly disabled.
     * <p>
     * {@link TelecomManager#isTtySupported()} should be used to determine if a device supports TTY,
     * and this carrier config key should be used to see if the current carrier supports it.
     */
    public static final String KEY_TTY_SUPPORTED_BOOL = "tty_supported_bool";

    /**
     * Indicates if the carrier supports auto-upgrading a call to RTT when receiving a call from a
     * RTT-supported device.
     * @hide
     */
    public static final String KEY_RTT_AUTO_UPGRADE_BOOL = "rtt_auto_upgrade_bool";

    /**
     * Indicates if the carrier supports RTT during a video call.
     * @hide
     */
    public static final String KEY_RTT_SUPPORTED_FOR_VT_BOOL = "rtt_supported_for_vt_bool";

    /**
     * Indicates if the carrier supports upgrading a voice call to an RTT call during the call.
     * @hide
     */
    public static final String KEY_RTT_UPGRADE_SUPPORTED_BOOL = "rtt_upgrade_supported_bool";

    /**
     * Indicates if the carrier supports downgrading a RTT call to a voice call during the call.
     * @hide
     */
    public static final String KEY_RTT_DOWNGRADE_SUPPORTED_BOOL = "rtt_downgrade_supported_bool";

    /**
     * Indicates if the TTY HCO and VCO options should be hidden in the accessibility menu
     * if the device is capable of RTT.
     * @hide
     */
    public static final String KEY_HIDE_TTY_HCO_VCO_WITH_RTT_BOOL = "hide_tty_hco_vco_with_rtt";

    /**
     * The flag to disable the popup dialog which warns the user of data charges.
     */
    public static final String KEY_DISABLE_CHARGE_INDICATION_BOOL =
            "disable_charge_indication_bool";

    /**
     * Boolean indicating whether to skip the call forwarding (CF) fail-to-disable dialog.
     * The logic used to determine whether we succeeded in disabling is carrier specific,
     * so the dialog may not always be accurate.
     * {@code false} - show CF fail-to-disable dialog.
     * {@code true}  - skip showing CF fail-to-disable dialog.
     *
     * @hide
     */
    public static final String KEY_SKIP_CF_FAIL_TO_DISABLE_DIALOG_BOOL =
            "skip_cf_fail_to_disable_dialog_bool";

    /**
     * Flag specifying whether operator supports including no reply condition timer option on
     * CFNRy (3GPP TS 24.082 3: Call Forwarding on No Reply) in the call forwarding settings UI.
     * {@code true}  - include no reply condition timer option on CFNRy
     * {@code false} - don't include no reply condition timer option on CFNRy
     *
     * @hide
     */
    public static final String KEY_SUPPORT_NO_REPLY_TIMER_FOR_CFNRY_BOOL =
            "support_no_reply_timer_for_cfnry_bool";

    /**
     * List of the FAC (feature access codes) to dial as a normal call.
     * @hide
     */
    public static final String KEY_FEATURE_ACCESS_CODES_STRING_ARRAY =
            "feature_access_codes_string_array";

    /**
     * Determines if the carrier wants to identify high definition calls in the call log.
     * @hide
     */
    public static final String KEY_IDENTIFY_HIGH_DEFINITION_CALLS_IN_CALL_LOG_BOOL =
            "identify_high_definition_calls_in_call_log_bool";

    /**
     * Flag specifying whether to use the {@link ServiceState} roaming status, which can be
     * affected by other carrier configs (e.g.
     * {@link #KEY_GSM_NONROAMING_NETWORKS_STRING_ARRAY}), when setting the SPN display.
     * <p>
     * If {@code true}, the SPN display uses {@link ServiceState#getRoaming}.
     * If {@code false} the SPN display checks if the current MCC/MNC is different from the
     * SIM card's MCC/MNC.
     *
     * @see KEY_GSM_ROAMING_NETWORKS_STRING_ARRAY
     * @see KEY_GSM_NONROAMING_NETWORKS_STRING_ARRAY
     * @see KEY_NON_ROAMING_OPERATOR_STRING_ARRAY
     * @see KEY_ROAMING_OPERATOR_STRING_ARRAY
     * @see KEY_FORCE_HOME_NETWORK_BOOL
     *
     * @hide
     */
    public static final String KEY_SPN_DISPLAY_RULE_USE_ROAMING_FROM_SERVICE_STATE_BOOL =
            "spn_display_rule_use_roaming_from_service_state_bool";

    /**
     * Determines whether any carrier has been identified and its specific config has been applied,
     * default to false.
     */
    public static final String KEY_CARRIER_CONFIG_APPLIED_BOOL = "carrier_config_applied_bool";

    /**
     * Determines whether we should show a warning asking the user to check with their carrier
     * on pricing when the user enabled data roaming,
     * default to false.
     */
    public static final String KEY_CHECK_PRICING_WITH_CARRIER_FOR_DATA_ROAMING_BOOL =
            "check_pricing_with_carrier_data_roaming_bool";

     /**
      * Determines whether we should show a notification when the phone established a data
      * connection in roaming network, to warn users about possible roaming charges.
      * @hide
      */
    public static final String KEY_SHOW_DATA_CONNECTED_ROAMING_NOTIFICATION_BOOL =
            "show_data_connected_roaming_notification";

    /**
     * A list of 4 LTE RSRP thresholds above which a signal level is considered POOR,
     * MODERATE, GOOD, or EXCELLENT, to be used in SignalStrength reporting.
     *
     * Note that the min and max thresholds are fixed at -140 and -44, as explained in
     * TS 136.133 9.1.4 - RSRP Measurement Report Mapping.
     * <p>
     * See SignalStrength#MAX_LTE_RSRP and SignalStrength#MIN_LTE_RSRP. Any signal level outside
     * these boundaries is considered invalid.
     * @hide
     */
    public static final String KEY_LTE_RSRP_THRESHOLDS_INT_ARRAY =
            "lte_rsrp_thresholds_int_array";

    /**
     * A list of 4 customized LTE Reference Signal Received Quality (RSRQ) thresholds.
     *
     * Reference: TS 136.133 v12.6.0 section 9.1.7 - RSRQ Measurement Report Mapping.
     *
     * 4 threshold integers must be within the boundaries [-34 dB, 3 dB], and the levels are:
     *     "NONE: [-34, threshold1)"
     *     "POOR: [threshold1, threshold2)"
     *     "MODERATE: [threshold2, threshold3)"
     *     "GOOD:  [threshold3, threshold4)"
     *     "EXCELLENT:  [threshold4, 3]"
     *
     * This key is considered invalid if the format is violated. If the key is invalid or
     * not configured, a default value set will apply.
     */
    public static final String KEY_LTE_RSRQ_THRESHOLDS_INT_ARRAY =
            "lte_rsrq_thresholds_int_array";

    /**
     * A list of 4 customized LTE Reference Signal Signal to Noise Ratio (RSSNR) thresholds.
     *
     * 4 threshold integers must be within the boundaries [-20 dB, 30 dB], and the levels are:
     *     "NONE: [-20, threshold1)"
     *     "POOR: [threshold1, threshold2)"
     *     "MODERATE: [threshold2, threshold3)"
     *     "GOOD:  [threshold3, threshold4)"
     *     "EXCELLENT:  [threshold4, 30]"
     *
     * This key is considered invalid if the format is violated. If the key is invalid or
     * not configured, a default value set will apply.
     */
    public static final String KEY_LTE_RSSNR_THRESHOLDS_INT_ARRAY =
            "lte_rssnr_thresholds_int_array";

    /**
     * Decides when clients try to bind to iwlan network service, which package name will
     * the binding intent go to.
     * @hide
     */
    public static final String KEY_CARRIER_NETWORK_SERVICE_WLAN_PACKAGE_OVERRIDE_STRING =
            "carrier_network_service_wlan_package_override_string";

    /**
     * Decides when clients try to bind to iwlan network service, which class name will
     * the binding intent go to.
     * @hide
     */
    public static final String KEY_CARRIER_NETWORK_SERVICE_WLAN_CLASS_OVERRIDE_STRING =
            "carrier_network_service_wlan_class_override_string";

    /**
     * Decides when clients try to bind to wwan (cellular) network service, which package name will
     * the binding intent go to.
     * @hide
     */
    public static final String KEY_CARRIER_NETWORK_SERVICE_WWAN_PACKAGE_OVERRIDE_STRING =
            "carrier_network_service_wwan_package_override_string";

    /**
     * Decides when clients try to bind to wwan (cellular) network service, which class name will
     * the binding intent go to.
     * @hide
     */
    public static final String KEY_CARRIER_NETWORK_SERVICE_WWAN_CLASS_OVERRIDE_STRING =
            "carrier_network_service_wwan_class_override_string";

    /**
     * The package name of qualified networks service that telephony binds to.
     *
     * @hide
     */
    public static final String KEY_CARRIER_QUALIFIED_NETWORKS_SERVICE_PACKAGE_OVERRIDE_STRING =
            "carrier_qualified_networks_service_package_override_string";

    /**
     * The class name of qualified networks service that telephony binds to.
     *
     * @hide
     */
    public static final String KEY_CARRIER_QUALIFIED_NETWORKS_SERVICE_CLASS_OVERRIDE_STRING =
            "carrier_qualified_networks_service_class_override_string";
    /**
     * A list of 4 LTE RSCP thresholds above which a signal level is considered POOR,
     * MODERATE, GOOD, or EXCELLENT, to be used in SignalStrength reporting.
     *
     * Note that the min and max thresholds are fixed at -120 and -24, as set in 3GPP TS 27.007
     * section 8.69.
     * <p>
     * See SignalStrength#MAX_WCDMA_RSCP and SignalStrength#MIN_WDCMA_RSCP. Any signal level outside
     * these boundaries is considered invalid.
     * @hide
     */
    public static final String KEY_WCDMA_RSCP_THRESHOLDS_INT_ARRAY =
            "wcdma_rscp_thresholds_int_array";

    /**
     * The default measurement to use for signal strength reporting. If this is not specified, the
     * RSSI is used.
     * <p>
     * e.g.) To use RSCP by default, set the value to "rscp". The signal strength level will
     * then be determined by #KEY_WCDMA_RSCP_THRESHOLDS_INT_ARRAY
     * <p>
     * Currently this supports the value "rscp" and "rssi".
     * @hide
     */
    // FIXME: this key and related keys must not be exposed without a consistent philosophy for
    // all RATs.
    public static final String KEY_WCDMA_DEFAULT_SIGNAL_STRENGTH_MEASUREMENT_STRING =
            "wcdma_default_signal_strength_measurement_string";

    /**
     * When a partial sms / mms message stay in raw table for too long without being completed,
     * we expire them and delete them from the raw table. This carrier config defines the
     * expiration time.
     * @hide
     */
    public static final String KEY_UNDELIVERED_SMS_MESSAGE_EXPIRATION_TIME =
            "undelivered_sms_message_expiration_time";

    /**
     * Specifies a carrier-defined {@link android.telecom.CallRedirectionService} which Telecom
     * will bind to for outgoing calls.  An empty string indicates that no carrier-defined
     * {@link android.telecom.CallRedirectionService} is specified.
     */
    public static final String KEY_CALL_REDIRECTION_SERVICE_COMPONENT_NAME_STRING =
            "call_redirection_service_component_name_string";

    /**
     * Support for the original string display of CDMA MO call.
     * By default, it is disabled.
     * @hide
     */
    public static final String KEY_CONFIG_SHOW_ORIG_DIAL_STRING_FOR_CDMA_BOOL =
            "config_show_orig_dial_string_for_cdma";

    /**
     * Flag specifying whether to show notification(call blocking disabled) when Enhanced Call
     * Blocking(KEY_SUPPORT_ENHANCED_CALL_BLOCKING_BOOL) is enabled and making emergency call.
     * When true, notification is shown always.
     * When false, notification is shown only when any setting of "Enhanced Blocked number" is
     * enabled.
     */
    public static final String KEY_SHOW_CALL_BLOCKING_DISABLED_NOTIFICATION_ALWAYS_BOOL =
            "show_call_blocking_disabled_notification_always_bool";

    /**
     * Some carriers only support SS over UT via INTERNET PDN.
     * When mobile data is OFF or data roaming OFF during roaming,
     * UI should block the call forwarding operation and notify the user
     * that the function only works if data is available.
     * @hide
     */
    public static final String KEY_CALL_FORWARDING_OVER_UT_WARNING_BOOL =
            "call_forwarding_over_ut_warning_bool";

    /**
     * Some carriers only support SS over UT via INTERNET PDN.
     * When mobile data is OFF or data roaming OFF during roaming,
     * UI should block the call barring operation and notify the user
     * that the function only works if data is available.
     * @hide
     */
    public static final String KEY_CALL_BARRING_OVER_UT_WARNING_BOOL =
            "call_barring_over_ut_warning_bool";

    /**
     * Some carriers only support SS over UT via INTERNET PDN.
     * When mobile data is OFF or data roaming OFF during roaming,
     * UI should block the caller id operation and notify the user
     * that the function only works if data is available.
     * @hide
     */
    public static final String KEY_CALLER_ID_OVER_UT_WARNING_BOOL =
            "caller_id_over_ut_warning_bool";

    /**
     * Some carriers only support SS over UT via INTERNET PDN.
     * When mobile data is OFF or data roaming OFF during roaming,
     * UI should block the call waiting operation and notify the user
     * that the function only works if data is available.
     * @hide
     */
    public static final String KEY_CALL_WAITING_OVER_UT_WARNING_BOOL =
            "call_waiting_over_ut_warning_bool";

    /**
     * Flag indicating whether to support "Network default" option in Caller ID settings for Calling
     * Line Identification Restriction (CLIR).
     */
    public static final String KEY_SUPPORT_CLIR_NETWORK_DEFAULT_BOOL =
            "support_clir_network_default_bool";

    /**
     * Determines whether the carrier want to support emergency dialer shortcut.
     * @hide
     */
    public static final String KEY_SUPPORT_EMERGENCY_DIALER_SHORTCUT_BOOL =
            "support_emergency_dialer_shortcut_bool";

    /**
     * Call forwarding uses USSD command without SS command.
     * When {@code true}, the call forwarding query/set by ussd command and UI only display Call
     * Forwarding when unanswered.
     * When {@code false}, don't use USSD to query/set call forwarding.
     * @hide
     */
    public static final String KEY_USE_CALL_FORWARDING_USSD_BOOL = "use_call_forwarding_ussd_bool";

    /**
     * This flag specifies whether to support for the caller id set command by ussd.
     * When {@code true}, device shall sync caller id ussd result to ss command.
     * When {@code false}, caller id don't support ussd command.
     * @hide
     */
    public static final String KEY_USE_CALLER_ID_USSD_BOOL = "use_caller_id_ussd_bool";

    /**
     * Specifies the service class for call waiting service.
     * Default value is
     * {@link com.android.internal.telephony.CommandsInterface#SERVICE_CLASS_VOICE}.
     * <p>
     * See 27.007 +CCFC or +CLCK.
     * The value set as below:
     * {@link com.android.internal.telephony.CommandsInterface#SERVICE_CLASS_NONE}
     * {@link com.android.internal.telephony.CommandsInterface#SERVICE_CLASS_VOICE}
     * {@link com.android.internal.telephony.CommandsInterface#SERVICE_CLASS_DATA}
     * {@link com.android.internal.telephony.CommandsInterface#SERVICE_CLASS_FAX}
     * {@link com.android.internal.telephony.CommandsInterface#SERVICE_CLASS_SMS}
     * {@link com.android.internal.telephony.CommandsInterface#SERVICE_CLASS_DATA_SYNC}
     * {@link com.android.internal.telephony.CommandsInterface#SERVICE_CLASS_DATA_ASYNC}
     * {@link com.android.internal.telephony.CommandsInterface#SERVICE_CLASS_PACKET}
     * {@link com.android.internal.telephony.CommandsInterface#SERVICE_CLASS_PAD}
     * {@link com.android.internal.telephony.CommandsInterface#SERVICE_CLASS_MAX}
     * @hide
     */
    public static final String KEY_CALL_WAITING_SERVICE_CLASS_INT =
            "call_waiting_service_class_int";

    /**
     * This configuration allows the system UI to display different 5G icons for different 5G
     * scenarios.
     *
     * There are five 5G scenarios:
     * 1. connected_mmwave: device currently connected to 5G cell as the secondary cell and using
     *    millimeter wave.
     * 2. connected: device currently connected to 5G cell as the secondary cell but not using
     *    millimeter wave.
     * 3. not_restricted_rrc_idle: device camped on a network that has 5G capability(not necessary
     *    to connect a 5G cell as a secondary cell) and the use of 5G is not restricted and RRC
     *    currently in IDLE state.
     * 4. not_restricted_rrc_con: device camped on a network that has 5G capability(not necessary
     *    to connect a 5G cell as a secondary cell) and the use of 5G is not restricted and RRC
     *    currently in CONNECTED state.
     * 5. restricted: device camped on a network that has 5G capability(not necessary to connect a
     *    5G cell as a secondary cell) but the use of 5G is restricted.
     *
     * The configured string contains multiple key-value pairs separated by comma. For each pair,
     * the key and value are separated by a colon. The key corresponds to a 5G status above and
     * the value is the icon name. Use "None" as the icon name if no icon should be shown in a
     * specific 5G scenario. If the scenario is "None", config can skip this key and value.
     *
     * Icon name options: "5G_Plus", "5G".
     *
     * Here is an example:
     * UE wants to display 5G_Plus icon for scenario#1, and 5G icon for scenario#2; otherwise not
     * define.
     * The configuration is: "connected_mmwave:5G_Plus,connected:5G"
     * @hide
     */
    public static final String KEY_5G_ICON_CONFIGURATION_STRING = "5g_icon_configuration_string";

    /**
     * This configuration allows the system UI to determine how long to continue to display 5G icons
     * when the device switches between different 5G scenarios.
     *
     * There are seven 5G scenarios:
     * 1. connected_mmwave: device currently connected to 5G cell as the secondary cell and using
     *    millimeter wave.
     * 2. connected: device currently connected to 5G cell as the secondary cell but not using
     *    millimeter wave.
     * 3. not_restricted_rrc_idle: device camped on a network that has 5G capability (not necessary
     *    to connect a 5G cell as a secondary cell) and the use of 5G is not restricted and RRC
     *    currently in IDLE state.
     * 4. not_restricted_rrc_con: device camped on a network that has 5G capability (not necessary
     *    to connect a 5G cell as a secondary cell) and the use of 5G is not restricted and RRC
     *    currently in CONNECTED state.
     * 5. restricted: device camped on a network that has 5G capability (not necessary to connect a
     *    5G cell as a secondary cell) but the use of 5G is restricted.
     * 6. legacy: device is not camped on a network that has 5G capability
     * 7. any: any of the above scenarios
     *
     * The configured string contains various timer rules separated by a semicolon.
     * Each rule will have three items: prior 5G scenario, current 5G scenario, and grace period
     * in seconds before changing the icon. When the 5G state changes from the prior to the current
     * 5G scenario, the system UI will continue to show the icon for the prior 5G scenario (defined
     * in {@link #KEY_5G_ICON_CONFIGURATION_STRING}) for the amount of time specified by the grace
     * period. If the prior 5G scenario is reestablished, the timer will reset and start again if
     * the UE changes 5G scenarios again. Defined states (5G scenarios #1-5) take precedence over
     * 'any' (5G scenario #6), and unspecified transitions have a default grace period of 0.
     * The order of rules in the configuration determines the priority (the first applicable timer
     * rule will be used).
     *
     * Here is an example: "connected_mmwave,connected,30;connected_mmwave,any,10;connected,any,10"
     * This configuration defines 3 timers:
     * 1. When UE goes from 'connected_mmwave' to 'connected', system UI will continue to display
     *    the 5G icon for 'connected_mmwave' for 30 seconds.
     * 2. When UE goes from 'connected_mmwave' to any other state (except for connected, since
     *    rule 1 would be used instead), system UI will continue to display the 5G icon for
     *    'connected_mmwave' for 10 seconds.
     * 3. When UE goes from 'connected' to any other state, system UI will continue to display the
     *    5G icon for 'connected' for 10 seconds.
     *
     * @hide
     */
    public static final String KEY_5G_ICON_DISPLAY_GRACE_PERIOD_STRING =
            "5g_icon_display_grace_period_string";

    /**
     * This configuration extends {@link #KEY_5G_ICON_DISPLAY_GRACE_PERIOD_STRING} to allow the
     * system UI to continue displaying 5G icons after the initial timer expires.
     *
     * There are seven 5G scenarios:
     * 1. connected_mmwave: device currently connected to 5G cell as the secondary cell and using
     *    millimeter wave.
     * 2. connected: device currently connected to 5G cell as the secondary cell but not using
     *    millimeter wave.
     * 3. not_restricted_rrc_idle: device camped on a network that has 5G capability (not necessary
     *    to connect a 5G cell as a secondary cell) and the use of 5G is not restricted and RRC
     *    currently in IDLE state.
     * 4. not_restricted_rrc_con: device camped on a network that has 5G capability (not necessary
     *    to connect a 5G cell as a secondary cell) and the use of 5G is not restricted and RRC
     *    currently in CONNECTED state.
     * 5. restricted: device camped on a network that has 5G capability (not necessary to connect a
     *    5G cell as a secondary cell) but the use of 5G is restricted.
     * 6. legacy: device is not camped on a network that has 5G capability
     * 7. any: any of the above scenarios
     *
     * The configured string contains various timer rules separated by a semicolon.
     * Each rule will have three items: primary 5G scenario, secondary 5G scenario, and
     * grace period in seconds before changing the icon. When the timer for the primary 5G timer
     * expires, the system UI will continue to show the icon for the primary 5G scenario (defined
     * in {@link #KEY_5G_ICON_CONFIGURATION_STRING}) for the amount of time specified by the grace
     * period. If the primary 5G scenario is reestablished, the timers will reset and the system UI
     * will continue to display the icon for the primary 5G scenario without interruption. If the
     * secondary 5G scenario is lost, the timer will reset and the icon will reflect the true state.
     * Defined states (5G scenarios #1-5) take precedence over 'any' (5G scenario #6), and
     * unspecified transitions have a default grace period of 0. The order of rules in the
     * configuration determines the priority (the first applicable timer rule will be used).
     *
     * Here is an example: "connected,not_restricted_rrc_idle,30"
     * This configuration defines a secondary timer that extends the primary 'connected' timer.
     * When the primary 'connected' timer expires while the UE is in the 'not_restricted_rrc_idle'
     * 5G state, system UI will continue to display the 5G icon for 'connected' for 30 seconds.
     * If the 5G state returns to 'connected', the timer will be reset without change to the icon,
     * and if the 5G state changes to neither 'connected' not 'not_restricted_rrc_idle', the icon
     * will change to reflect the true state.
     *
     * @hide
     */
    public static final String KEY_5G_ICON_DISPLAY_SECONDARY_GRACE_PERIOD_STRING =
            "5g_icon_display_secondary_grace_period_string";

    /**
     * Whether device reset all of NR timers when device camped on a network that haven't 5G
     * capability and RRC currently in IDLE state.
     *
     * The default value is false;
     *
     * @hide
     */
    public static final String KEY_NR_TIMERS_RESET_IF_NON_ENDC_AND_RRC_IDLE_BOOL =
            "nr_timers_reset_if_non_endc_and_rrc_idle_bool";

    /**
     * Controls time in milliseconds until DcTracker reevaluates 5G connection state.
     * @hide
     */
    public static final String KEY_5G_WATCHDOG_TIME_MS_LONG = "5g_watchdog_time_ms_long";

    /**
     * Whether NR (non-standalone) should be unmetered for all frequencies.
     * If either {@link #KEY_UNMETERED_NR_NSA_MMWAVE_BOOL} or
     * {@link #KEY_UNMETERED_NR_NSA_SUB6_BOOL} are true, then this value will be ignored.
     * @hide
     */
    public static final String KEY_UNMETERED_NR_NSA_BOOL = "unmetered_nr_nsa_bool";

    /**
     * Whether NR (non-standalone) frequencies above 6GHz (millimeter wave) should be unmetered.
     * If this is true, then the value for {@link #KEY_UNMETERED_NR_NSA_BOOL} will be ignored.
     * @hide
     */
    public static final String KEY_UNMETERED_NR_NSA_MMWAVE_BOOL = "unmetered_nr_nsa_mmwave_bool";

    /**
     * Whether NR (non-standalone) frequencies below 6GHz (sub6) should be unmetered.
     * If this is true, then the value for {@link #KEY_UNMETERED_NR_NSA_BOOL} will be ignored.
     * @hide
     */
    public static final String KEY_UNMETERED_NR_NSA_SUB6_BOOL = "unmetered_nr_nsa_sub6_bool";

    /**
     * Whether NR (non-standalone) should be unmetered when the device is roaming.
     * If false, then the values for {@link #KEY_UNMETERED_NR_NSA_BOOL},
     * {@link #KEY_UNMETERED_NR_NSA_MMWAVE_BOOL}, {@link #KEY_UNMETERED_NR_NSA_SUB6_BOOL},
     * and unmetered {@link SubscriptionPlan} will be ignored.
     * @hide
     */
    public static final String KEY_UNMETERED_NR_NSA_WHEN_ROAMING_BOOL =
            "unmetered_nr_nsa_when_roaming_bool";

    /**
     * Whether NR (standalone) should be unmetered for all frequencies.
     * If either {@link #KEY_UNMETERED_NR_SA_MMWAVE_BOOL} or
     * {@link #KEY_UNMETERED_NR_SA_SUB6_BOOL} are true, then this value will be ignored.
     * @hide
     */
    public static final String KEY_UNMETERED_NR_SA_BOOL = "unmetered_nr_sa_bool";

    /**
     * Whether NR (standalone) frequencies above 6GHz (millimeter wave) should be unmetered.
     * If this is true, then the value for {@link #KEY_UNMETERED_NR_SA_BOOL} will be ignored.
     * @hide
     */
    public static final String KEY_UNMETERED_NR_SA_MMWAVE_BOOL = "unmetered_nr_sa_mmwave_bool";

    /**
     * Whether NR (standalone) frequencies below 6GHz (sub6) should be unmetered.
     * If this is true, then the value for {@link #KEY_UNMETERED_NR_SA_BOOL} will be ignored.
     * @hide
     */
    public static final String KEY_UNMETERED_NR_SA_SUB6_BOOL = "unmetered_nr_sa_sub6_bool";

    /**
     * Support ASCII 7-BIT encoding for long SMS. This carrier config is used to enable
     * this feature.
     * @hide
     */
    public static final String KEY_ASCII_7_BIT_SUPPORT_FOR_LONG_MESSAGE_BOOL =
            "ascii_7_bit_support_for_long_message_bool";

    /**
     * Controls whether to show wifi calling icon in statusbar when wifi calling is available.
     * @hide
     */
    public static final String KEY_SHOW_WIFI_CALLING_ICON_IN_STATUS_BAR_BOOL =
            "show_wifi_calling_icon_in_status_bar_bool";

    /**
     * Controls RSRP threshold at which OpportunisticNetworkService will decide whether
     * the opportunistic network is good enough for internet data.
     */
    public static final String KEY_OPPORTUNISTIC_NETWORK_ENTRY_THRESHOLD_RSRP_INT =
            "opportunistic_network_entry_threshold_rsrp_int";

    /**
     * Controls RSSNR threshold at which OpportunisticNetworkService will decide whether
     * the opportunistic network is good enough for internet data.
     */
    public static final String KEY_OPPORTUNISTIC_NETWORK_ENTRY_THRESHOLD_RSSNR_INT =
            "opportunistic_network_entry_threshold_rssnr_int";

    /**
     * Controls RSRP threshold below which OpportunisticNetworkService will decide whether
     * the opportunistic network available is not good enough for internet data.
     */
    public static final String KEY_OPPORTUNISTIC_NETWORK_EXIT_THRESHOLD_RSRP_INT =
            "opportunistic_network_exit_threshold_rsrp_int";

    /**
     * Controls RSSNR threshold below which OpportunisticNetworkService will decide whether
     * the opportunistic network available is not good enough for internet data.
     */
    public static final String KEY_OPPORTUNISTIC_NETWORK_EXIT_THRESHOLD_RSSNR_INT =
            "opportunistic_network_exit_threshold_rssnr_int";

    /**
     * Controls bandwidth threshold in Kbps at which OpportunisticNetworkService will decide whether
     * the opportunistic network is good enough for internet data.
     */
    public static final String KEY_OPPORTUNISTIC_NETWORK_ENTRY_THRESHOLD_BANDWIDTH_INT =
            "opportunistic_network_entry_threshold_bandwidth_int";

    /**
     * Controls hysteresis time in milli seconds for which OpportunisticNetworkService
     * will wait before attaching to a network.
     */
    public static final String KEY_OPPORTUNISTIC_NETWORK_ENTRY_OR_EXIT_HYSTERESIS_TIME_LONG =
            "opportunistic_network_entry_or_exit_hysteresis_time_long";

    /**
     * Controls hysteresis time in milli seconds for which OpportunisticNetworkService
     * will wait before switching data to an opportunistic network.
     */
    public static final String KEY_OPPORTUNISTIC_NETWORK_DATA_SWITCH_HYSTERESIS_TIME_LONG =
            "opportunistic_network_data_switch_hysteresis_time_long";

    /**
     * Controls hysteresis time in milli seconds for which OpportunisticNetworkService
     * will wait before switching data from opportunistic network to primary network.
     */
    public static final String KEY_OPPORTUNISTIC_NETWORK_DATA_SWITCH_EXIT_HYSTERESIS_TIME_LONG =
            "opportunistic_network_data_switch_exit_hysteresis_time_long";

    /**
     * Controls whether to do ping test before switching data to opportunistic network.
     * This carrier config is used to disable this feature.
     */
    public static final String KEY_PING_TEST_BEFORE_DATA_SWITCH_BOOL =
            "ping_test_before_data_switch_bool";

    /**
     * Controls whether to switch data to primary from opportunistic subscription
     * if primary is out of service. This control only affects system or 1st party app
     * initiated data switch, but will not override data switch initiated by privileged carrier apps
     * This carrier config is used to disable this feature.
     */
    public static final String KEY_SWITCH_DATA_TO_PRIMARY_IF_PRIMARY_IS_OOS_BOOL =
            "switch_data_to_primary_if_primary_is_oos_bool";

    /**
     * Controls the ping pong determination of opportunistic network.
     * If opportunistic network is determined as out of service or below
     * #KEY_OPPORTUNISTIC_NETWORK_EXIT_THRESHOLD_RSRP_INT or
     * #KEY_OPPORTUNISTIC_NETWORK_EXIT_THRESHOLD_RSSNR_INT within
     * #KEY_OPPORTUNISTIC_NETWORK_PING_PONG_TIME_LONG of switching to opportunistic network,
     * it will be determined as ping pong situation by system app or 1st party app.
     */
    public static final String KEY_OPPORTUNISTIC_NETWORK_PING_PONG_TIME_LONG =
            "opportunistic_network_ping_pong_time_long";
    /**
     * Controls back off time in milli seconds for switching back to
     * opportunistic subscription. This time will be added to
     * {@link CarrierConfigManager#KEY_OPPORTUNISTIC_NETWORK_DATA_SWITCH_HYSTERESIS_TIME_LONG} to
     * determine hysteresis time if there is ping pong situation
     * (determined by system app or 1st party app) between primary and opportunistic
     * subscription. Ping ping situation is defined in
     * #KEY_OPPORTUNISTIC_NETWORK_PING_PONG_TIME_LONG.
     * If ping pong situation continuous #KEY_OPPORTUNISTIC_NETWORK_BACKOFF_TIME_LONG
     * will be added to previously determined hysteresis time.
     */
    public static final String KEY_OPPORTUNISTIC_NETWORK_BACKOFF_TIME_LONG =
            "opportunistic_network_backoff_time_long";

    /**
     * Controls the max back off time in milli seconds for switching back to
     * opportunistic subscription.
     * This time will be the max hysteresis that can be determined irrespective of there is
     * continuous ping pong situation or not as described in
     * #KEY_OPPORTUNISTIC_NETWORK_PING_PONG_TIME_LONG and
     * #KEY_OPPORTUNISTIC_NETWORK_BACKOFF_TIME_LONG.
     */
    public static final String KEY_OPPORTUNISTIC_NETWORK_MAX_BACKOFF_TIME_LONG =
            "opportunistic_network_max_backoff_time_long";

    /**
     * Indicates zero or more emergency number prefix(es), because some carrier requires
     * if users dial an emergency number address with a specific prefix, the combination of the
     * prefix and the address is also a valid emergency number to dial. For example, an emergency
     * number prefix is 318, and the emergency number is 911. Both 318911 and 911 can be dialed by
     * users for emergency call. An empty array of string indicates that current carrier does not
     * have this requirement.
     */
    public static final String KEY_EMERGENCY_NUMBER_PREFIX_STRING_ARRAY =
            "emergency_number_prefix_string_array";

    /**
     * Smart forwarding config. Smart forwarding is a feature to configure call forwarding to a
     * different SIM in the device when one SIM is not reachable. The config here specifies a smart
     * forwarding component that will launch UI for changing the configuration. An empty string
     * indicates that no smart forwarding component is specified.
     *
     * Currently, only one non-empty configuration of smart forwarding component within system will
     * be used when multiple SIMs are inserted.
     *
     * Empty string by default.
     *
     * @hide
     */
    public static final String KEY_SMART_FORWARDING_CONFIG_COMPONENT_NAME_STRING =
            "smart_forwarding_config_component_name_string";

    /**
     * Indicates when a carrier has a primary subscription and an opportunistic subscription active,
     * and when Internet data is switched to opportunistic network, whether to still show
     * signal bar of primary network. By default it will be false, meaning whenever data
     * is going over opportunistic network, signal bar will reflect signal strength and rat
     * icon of that network.
     */
    public static final String KEY_ALWAYS_SHOW_PRIMARY_SIGNAL_BAR_IN_OPPORTUNISTIC_NETWORK_BOOLEAN =
            "always_show_primary_signal_bar_in_opportunistic_network_boolean";

    /**
     * Upon data switching between subscriptions within a carrier group, if switch depends on
     * validation result, this value defines customized value of how long we wait for validation
     * success before we fail and revoke the switch.
     * Time out is in milliseconds.
     */
    public static final String KEY_DATA_SWITCH_VALIDATION_TIMEOUT_LONG =
            "data_switch_validation_timeout_long";

    /**
     * GPS configs. See the GNSS HAL documentation for more details.
     */
    public static final class Gps {
        private Gps() {}

        /** Prefix of all Gps.KEY_* constants. */
        public static final String KEY_PREFIX = "gps.";

        /**
         * Location information during (and after) an emergency call is only provided over control
         * plane signaling from the network.
         * @hide
         */
        public static final int SUPL_EMERGENCY_MODE_TYPE_CP_ONLY = 0;

        /**
         * Location information during (and after) an emergency call is provided over the data
         * plane and serviced by the framework GNSS service, but if it fails, the carrier also
         * supports control plane backup signaling.
         * @hide
         */
        public static final int SUPL_EMERGENCY_MODE_TYPE_CP_FALLBACK = 1;

        /**
         * Location information during (and after) an emergency call is provided over the data plane
         * and serviced by the framework GNSS service only. There is no backup signalling over the
         * control plane if it fails.
         * @hide
         */
        public static final int SUPL_EMERGENCY_MODE_TYPE_DP_ONLY = 2;


        /**
         * Determine whether current lpp_mode used for E-911 needs to be kept persistently.
         * {@code false} - not keeping the lpp_mode means using default configuration of gps.conf
         *                 when sim is not presented.
         * {@code true}  - current lpp_profile of carrier will be kepted persistently
         *                 even after sim is removed. This is default.
         */
        public static final String KEY_PERSIST_LPP_MODE_BOOL = KEY_PREFIX + "persist_lpp_mode_bool";

        /**
         * SUPL server host for SET Initiated & non-ES Network-Initiated SUPL requests.
         * Default to supl.google.com
         * @hide
         */
        public static final String KEY_SUPL_HOST_STRING = KEY_PREFIX + "supl_host";

        /**
         * SUPL server port. Default to 7275.
         * @hide
         */
        public static final String KEY_SUPL_PORT_STRING = KEY_PREFIX + "supl_port";

        /**
         * The SUPL version requested by Carrier. This is a bit mask
         * with bits 0:7 representing a service indicator field, bits 8:15
         * representing the minor version and bits 16:23 representing the
         * major version. Default to 0x20000.
         * @hide
         */
        public static final String KEY_SUPL_VER_STRING = KEY_PREFIX + "supl_ver";

        /**
         * SUPL_MODE configuration bit mask
         * 1 - Mobile Station Based. This is default.
         * 2 - Mobile Station Assisted.
         * @hide
         */
        public static final String KEY_SUPL_MODE_STRING = KEY_PREFIX + "supl_mode";

        /**
         * Whether to limit responses to SUPL ES mode requests only during user emergency sessions
         * (e.g. E911), and SUPL non-ES requests to only outside of non user emergency sessions.
         * 0 - no.
         * 1 - yes. This is default.
         * @hide
         */
        public static final String KEY_SUPL_ES_STRING = KEY_PREFIX + "supl_es";

        /**
         * LTE Positioning Profile settings bit mask.
         * 0 - Radio Resource Location Protocol in user plane and control plane. This is default.
         * 1 - Enable LTE Positioning Protocol in user plane.
         * 2 - Enable LTE Positioning Protocol in control plane.
         * @hide
         */
        public static final String KEY_LPP_PROFILE_STRING = KEY_PREFIX + "lpp_profile";

        /**
         * Determine whether to use emergency PDN for emergency SUPL.
         * 0 - no.
         * 1 - yes. This is default.
         * @hide
         */
        public static final String KEY_USE_EMERGENCY_PDN_FOR_EMERGENCY_SUPL_STRING =
                KEY_PREFIX + "use_emergency_pdn_for_emergency_supl";

        /**
         * A_GLONASS_POS_PROTOCOL_SELECT bit mask.
         * 0 - Don't use A-GLONASS. This is default.
         * 1 - Use A-GLONASS in Radio Resource Control(RRC) control-plane.
         * 2 - Use A-GLONASS in Radio Resource Location user-plane.
         * 4 - Use A-GLONASS in LTE Positioning Protocol User plane.
         * @hide
         */
        public static final String KEY_A_GLONASS_POS_PROTOCOL_SELECT_STRING =
                KEY_PREFIX + "a_glonass_pos_protocol_select";

        /**
         * GPS_LOCK configuration bit mask to specify GPS device behavior toward other services,
         * when Location Settings are off.
         * "0" - No lock.
         * "1" - Lock Mobile Originated GPS functionalities.
         * "2" - Lock Network initiated GPS functionalities.
         * "3" - Lock both. This is default.
         * @hide
         */
        public static final String KEY_GPS_LOCK_STRING = KEY_PREFIX + "gps_lock";

        /**
         * Control Plane / SUPL NI emergency extension time in seconds. Default to "0".
         * @hide
         */
        public static final String KEY_ES_EXTENSION_SEC_STRING = KEY_PREFIX + "es_extension_sec";

        /**
         * Space separated list of Android package names of proxy applications representing
         * the non-framework entities requesting location directly from GNSS without involving
         * the framework, as managed by IGnssVisibilityControl.hal. For example,
         * "com.example.mdt com.example.ims".
         * @hide
         */
        public static final String KEY_NFW_PROXY_APPS_STRING = KEY_PREFIX + "nfw_proxy_apps";

        /**
         * Determines whether or not SUPL ES mode supports a control-plane mechanism to get a user's
         * location in the event that data plane SUPL fails or is otherwise unavailable.
         * <p>
         * An integer value determines the support type of this carrier. If this carrier only
         * supports data plane SUPL ES, then the value will be
         * {@link #SUPL_EMERGENCY_MODE_TYPE_DP_ONLY}. If the carrier supports control plane fallback
         * for emergency SUPL, the value will be {@link #SUPL_EMERGENCY_MODE_TYPE_CP_FALLBACK}.
         * If the carrier does not support data plane SUPL using the framework, the value will be
         * {@link #SUPL_EMERGENCY_MODE_TYPE_CP_ONLY}.
         * <p>
         * The default value for this configuration is {@link #SUPL_EMERGENCY_MODE_TYPE_CP_ONLY}.
         * @hide
         */
        public static final String KEY_ES_SUPL_CONTROL_PLANE_SUPPORT_INT = KEY_PREFIX
                + "es_supl_control_plane_support_int";

        /**
         * A list of roaming PLMNs where SUPL ES mode does not support a control-plane mechanism to
         * get a user's location in the event that data plane SUPL fails or is otherwise
         * unavailable.
         * <p>
         * A string array of PLMNs that do not support a control-plane mechanism for getting a
         * user's location for SUPL ES.
         * @hide
         */
        public static final String KEY_ES_SUPL_DATA_PLANE_ONLY_ROAMING_PLMN_STRING_ARRAY =
                KEY_PREFIX + "es_supl_data_plane_only_roaming_plmn_string_array";

        private static PersistableBundle getDefaults() {
            PersistableBundle defaults = new PersistableBundle();
            defaults.putBoolean(KEY_PERSIST_LPP_MODE_BOOL, true);
            defaults.putString(KEY_SUPL_HOST_STRING, "supl.google.com");
            defaults.putString(KEY_SUPL_PORT_STRING, "7275");
            defaults.putString(KEY_SUPL_VER_STRING, "0x20000");
            defaults.putString(KEY_SUPL_MODE_STRING, "1");
            defaults.putString(KEY_SUPL_ES_STRING, "1");
            defaults.putString(KEY_LPP_PROFILE_STRING, "0");
            defaults.putString(KEY_USE_EMERGENCY_PDN_FOR_EMERGENCY_SUPL_STRING, "1");
            defaults.putString(KEY_A_GLONASS_POS_PROTOCOL_SELECT_STRING, "0");
            defaults.putString(KEY_GPS_LOCK_STRING, "3");
            defaults.putString(KEY_ES_EXTENSION_SEC_STRING, "0");
            defaults.putString(KEY_NFW_PROXY_APPS_STRING, "");
            defaults.putInt(KEY_ES_SUPL_CONTROL_PLANE_SUPPORT_INT,
                    SUPL_EMERGENCY_MODE_TYPE_CP_ONLY);
            defaults.putStringArray(KEY_ES_SUPL_DATA_PLANE_ONLY_ROAMING_PLMN_STRING_ARRAY, null);
            return defaults;
        }
    }

   /**
    * An int array containing CDMA enhanced roaming indicator values for Home (non-roaming) network.
    * The default values come from 3GPP2 C.R1001 table 8.1-1.
    * Enhanced Roaming Indicator Number Assignments
    *
    * @hide
    */
    public static final String KEY_CDMA_ENHANCED_ROAMING_INDICATOR_FOR_HOME_NETWORK_INT_ARRAY =
            "cdma_enhanced_roaming_indicator_for_home_network_int_array";

    /**
     * Determines whether wifi calling location privacy policy is shown.
     */
    public static final String KEY_SHOW_WFC_LOCATION_PRIVACY_POLICY_BOOL =
            "show_wfc_location_privacy_policy_bool";

    /**
     * Indicates use 3GPP application to replace 3GPP2 application even if it's a CDMA/CDMA-LTE
     * phone, becasue some carriers's CSIM application is present but not supported.
     * @hide
     */
    public static final String KEY_USE_USIM_BOOL = "use_usim_bool";

    /**
     * Determines whether the carrier wants to cancel the cs reject notification automatically
     * when the voice registration state changes.
     * If true, the notification will be automatically removed
     *          when the voice registration state changes.
     * If false, the notification will persist until the user dismisses it,
     *           the SIM is removed, or the device is rebooted.
     * @hide
     */
    public static final String KEY_AUTO_CANCEL_CS_REJECT_NOTIFICATION =
            "carrier_auto_cancel_cs_notification";

    /**
     * Passing this value as {@link KEY_SUBSCRIPTION_GROUP_UUID_STRING} will remove the
     * subscription from a group instead of adding it to a group.
     *
     * TODO: Expose in a future release.
     *
     * @hide
     */
    public static final String REMOVE_GROUP_UUID_STRING = "00000000-0000-0000-0000-000000000000";

    /**
     * The UUID of a Group of related subscriptions in which to place the current subscription.
     *
     * A grouped subscription will behave for billing purposes and other UI purposes as though it
     * is a transparent extension of other subscriptions in the group.
     *
     * <p>If set to {@link #REMOVE_GROUP_UUID_STRING}, then the subscription will be removed from
     * its current group.
     *
     * TODO: unhide this key.
     *
     * @hide
     */
    public static final String KEY_SUBSCRIPTION_GROUP_UUID_STRING =
            "subscription_group_uuid_string";

    /**
     * Data switch validation minimal gap time, in milliseconds.
     *
     * Which means, if the same subscription on the same network (based on MCC+MNC+TAC+subId)
     * was recently validated (within this time gap), and Telephony receives a request to switch to
     * it again, Telephony will skip the validation part and switch to it as soon as connection
     * is setup, as if it's already validated.
     *
     * If the network was validated within the gap but the latest validation result is false, the
     * validation will not be skipped.
     *
     * If not set or set to 0, validation will never be skipped.
     * The max acceptable value of this config is 24 hours.
     *
     * @hide
     */
    public static final String KEY_DATA_SWITCH_VALIDATION_MIN_GAP_LONG =
            "data_switch_validation_min_gap_long";

    /**
    * A boolean property indicating whether this subscription should be managed as an opportunistic
    * subscription.
    *
    * If true, then this subscription will be selected based on available coverage and will not be
    * available for a user in settings menus for selecting macro network providers. If unset,
    * defaults to “false”.
    *
    * TODO: unhide this key.
    *
    * @hide
    */
    public static final String KEY_IS_OPPORTUNISTIC_SUBSCRIPTION_BOOL =
            "is_opportunistic_subscription_bool";

    /**
     * Configs used by the IMS stack.
     */
    public static final class Ims {
        /** Prefix of all Ims.KEY_* constants. */
        public static final String KEY_PREFIX = "ims.";

        //TODO: Add configs related to IMS.

        private Ims() {}

        private static PersistableBundle getDefaults() {
            PersistableBundle defaults = new PersistableBundle();
            return defaults;
        }
    }

    /**
     * A list of 4 GSM RSSI thresholds above which a signal level is considered POOR,
     * MODERATE, GOOD, or EXCELLENT, to be used in SignalStrength reporting.
     *
     * Note that the min and max thresholds are fixed at -113 and -51, as set in 3GPP TS 27.007
     * section 8.5.
     * <p>
     * See CellSignalStrengthGsm#GSM_RSSI_MAX and CellSignalStrengthGsm#GSM_RSSI_MIN. Any signal
     * level outside these boundaries is considered invalid.
     * @hide
     */
    public static final String KEY_GSM_RSSI_THRESHOLDS_INT_ARRAY =
            "gsm_rssi_thresholds_int_array";

    /**
     * Determines whether Wireless Priority Service call is supported over IMS.
     *
     * See Wireless Priority Service from https://www.fcc.gov/general/wireless-priority-service-wps
     * @hide
     */
    public static final String KEY_SUPPORT_WPS_OVER_IMS_BOOL =
            "support_wps_over_ims_bool";

    /**
     * Holds the list of carrier certificate hashes.
     * Note that each carrier has its own certificates.
     */
    public static final String KEY_CARRIER_CERTIFICATE_STRING_ARRAY =
            "carrier_certificate_string_array";

    /**
     * Flag specifying whether the incoming call number should be formatted to national number
     * for Japan. @return {@code true} convert to the national format, {@code false} otherwise.
     * e.g. "+819012345678" -> "09012345678"
     * @hide
     */
    public static final String KEY_FORMAT_INCOMING_NUMBER_TO_NATIONAL_FOR_JP_BOOL =
            "format_incoming_number_to_national_for_jp_bool";

    /**
     * DisconnectCause array to play busy tone. Value should be array of
     * {@link android.telephony.DisconnectCause}.
     */
    public static final String KEY_DISCONNECT_CAUSE_PLAY_BUSYTONE_INT_ARRAY =
            "disconnect_cause_play_busytone_int_array";

    /**
     * Flag specifying whether to prevent sending CLIR activation("*31#") and deactivation("#31#")
     * code only without dialing number.
     * When {@code true}, these are prevented, {@code false} otherwise.
     */
    public static final String KEY_PREVENT_CLIR_ACTIVATION_AND_DEACTIVATION_CODE_BOOL =
            "prevent_clir_activation_and_deactivation_code_bool";

    /**
     * The list of originating address of missed incoming call SMS. If the SMS has originator
     * matched, the SMS will be treated as special SMS for notifying missed incoming call to the
     * user.
     *
     * @hide
     */
    public static final String KEY_MISSED_INCOMING_CALL_SMS_ORIGINATOR_STRING_ARRAY =
            "missed_incoming_call_sms_originator_string_array";


    /**
     * String array of Apn Type configurations.
     * The entries should be of form "APN_TYPE_NAME:priority".
     * priority is an integer that is sorted from highest to lowest.
     * example: cbs:5
     *
     * @hide
     */
    public static final String KEY_APN_PRIORITY_STRING_ARRAY = "apn_priority_string_array";

    /**
     * The patterns of missed incoming call sms. This is the regular expression used for
     * matching the missed incoming call's date, time, and caller id. The pattern should match
     * fields for at least month, day, hour, and minute. Year is optional although it is encouraged.
     *
     * An usable pattern should look like this:
     * ^(?<month>0[1-9]|1[012])\/(?<day>0[1-9]|1[0-9]|2[0-9]|3[0-1]) (?<hour>[0-1][0-9]|2[0-3]):
     * (?<minute>[0-5][0-9])\s*(?<callerId>[0-9]+)\s*$
     *
     * @hide
     */
    public static final String KEY_MISSED_INCOMING_CALL_SMS_PATTERN_STRING_ARRAY =
            "missed_incoming_call_sms_pattern_string_array";

    /**
     * Indicating whether DUN APN should be disabled when the device is roaming. In that case,
     * the default APN (i.e. internet) will be used for tethering.
     *
     * @hide
     */
    public static final String KEY_DISABLE_DUN_APN_WHILE_ROAMING =
            "disable_dun_apn_while_roaming";

    /** The default value for every variable. */
    private final static PersistableBundle sDefaults;

    static {
        sDefaults = new PersistableBundle();
        sDefaults.putString(KEY_CARRIER_CONFIG_VERSION_STRING, "");
        sDefaults.putBoolean(KEY_ALLOW_HOLD_IN_IMS_CALL_BOOL, true);
        sDefaults.putBoolean(KEY_CARRIER_ALLOW_DEFLECT_IMS_CALL_BOOL, false);
        sDefaults.putBoolean(KEY_CARRIER_ALLOW_TRANSFER_IMS_CALL_BOOL, false);
        sDefaults.putBoolean(KEY_ALWAYS_PLAY_REMOTE_HOLD_TONE_BOOL, false);
        sDefaults.putBoolean(KEY_AUTO_RETRY_FAILED_WIFI_EMERGENCY_CALL, false);
        sDefaults.putBoolean(KEY_ADDITIONAL_CALL_SETTING_BOOL, true);
        sDefaults.putBoolean(KEY_ALLOW_EMERGENCY_NUMBERS_IN_CALL_LOG_BOOL, false);
        sDefaults.putStringArray(KEY_UNLOGGABLE_NUMBERS_STRING_ARRAY, null);
        sDefaults.putBoolean(KEY_ALLOW_LOCAL_DTMF_TONES_BOOL, true);
        sDefaults.putBoolean(KEY_PLAY_CALL_RECORDING_TONE_BOOL, false);
        sDefaults.putBoolean(KEY_APN_EXPAND_BOOL, true);
        sDefaults.putBoolean(KEY_AUTO_RETRY_ENABLED_BOOL, false);
        sDefaults.putBoolean(KEY_CARRIER_SETTINGS_ENABLE_BOOL, false);
        sDefaults.putBoolean(KEY_CARRIER_VOLTE_AVAILABLE_BOOL, false);
        sDefaults.putBoolean(KEY_CARRIER_VT_AVAILABLE_BOOL, false);
        sDefaults.putBoolean(KEY_VOLTE_5G_LIMITED_ALERT_DIALOG_BOOL, false);
        sDefaults.putBoolean(KEY_NOTIFY_HANDOVER_VIDEO_FROM_WIFI_TO_LTE_BOOL, false);
        sDefaults.putBoolean(KEY_ALLOW_MERGING_RTT_CALLS_BOOL, false);
        sDefaults.putBoolean(KEY_NOTIFY_HANDOVER_VIDEO_FROM_LTE_TO_WIFI_BOOL, false);
        sDefaults.putBoolean(KEY_SUPPORT_DOWNGRADE_VT_TO_AUDIO_BOOL, true);
        sDefaults.putString(KEY_DEFAULT_VM_NUMBER_STRING, "");
        sDefaults.putString(KEY_DEFAULT_VM_NUMBER_ROAMING_STRING, "");
        sDefaults.putString(KEY_DEFAULT_VM_NUMBER_ROAMING_AND_IMS_UNREGISTERED_STRING, "");
        sDefaults.putBoolean(KEY_CONFIG_TELEPHONY_USE_OWN_NUMBER_FOR_VOICEMAIL_BOOL, false);
        sDefaults.putBoolean(KEY_IGNORE_DATA_ENABLED_CHANGED_FOR_VIDEO_CALLS, true);
        sDefaults.putBoolean(KEY_VILTE_DATA_IS_METERED_BOOL, true);
        sDefaults.putBoolean(KEY_CARRIER_WFC_IMS_AVAILABLE_BOOL, false);
        sDefaults.putBoolean(KEY_CARRIER_WFC_SUPPORTS_WIFI_ONLY_BOOL, false);
        sDefaults.putBoolean(KEY_CARRIER_DEFAULT_WFC_IMS_ENABLED_BOOL, false);
        sDefaults.putBoolean(KEY_CARRIER_DEFAULT_WFC_IMS_ROAMING_ENABLED_BOOL, false);
        sDefaults.putBoolean(KEY_CARRIER_PROMOTE_WFC_ON_CALL_FAIL_BOOL, false);
        sDefaults.putInt(KEY_CARRIER_DEFAULT_WFC_IMS_MODE_INT, 2);
        sDefaults.putInt(KEY_CARRIER_DEFAULT_WFC_IMS_ROAMING_MODE_INT, 2);
        sDefaults.putBoolean(KEY_CARRIER_FORCE_DISABLE_ETWS_CMAS_TEST_BOOL, false);
        sDefaults.putBoolean(KEY_CARRIER_RCS_PROVISIONING_REQUIRED_BOOL, true);
        sDefaults.putBoolean(KEY_CARRIER_VOLTE_PROVISIONING_REQUIRED_BOOL, false);
        sDefaults.putBoolean(KEY_CARRIER_UT_PROVISIONING_REQUIRED_BOOL, false);
        sDefaults.putBoolean(KEY_CARRIER_SUPPORTS_SS_OVER_UT_BOOL, false);
        sDefaults.putBoolean(KEY_CARRIER_VOLTE_OVERRIDE_WFC_PROVISIONING_BOOL, false);
        sDefaults.putBoolean(KEY_CARRIER_VOLTE_TTY_SUPPORTED_BOOL, true);
        sDefaults.putBoolean(KEY_CARRIER_ALLOW_TURNOFF_IMS_BOOL, true);
        sDefaults.putBoolean(KEY_CARRIER_IMS_GBA_REQUIRED_BOOL, false);
        sDefaults.putBoolean(KEY_CARRIER_INSTANT_LETTERING_AVAILABLE_BOOL, false);
        sDefaults.putBoolean(KEY_CARRIER_USE_IMS_FIRST_FOR_EMERGENCY_BOOL, true);
        sDefaults.putString(KEY_CARRIER_NETWORK_SERVICE_WWAN_PACKAGE_OVERRIDE_STRING, "");
        sDefaults.putString(KEY_CARRIER_NETWORK_SERVICE_WLAN_PACKAGE_OVERRIDE_STRING, "");
        sDefaults.putString(KEY_CARRIER_QUALIFIED_NETWORKS_SERVICE_PACKAGE_OVERRIDE_STRING, "");
        sDefaults.putString(KEY_CARRIER_DATA_SERVICE_WWAN_PACKAGE_OVERRIDE_STRING, "");
        sDefaults.putString(KEY_CARRIER_DATA_SERVICE_WLAN_PACKAGE_OVERRIDE_STRING, "");
        sDefaults.putString(KEY_CARRIER_INSTANT_LETTERING_INVALID_CHARS_STRING, "");
        sDefaults.putString(KEY_CARRIER_INSTANT_LETTERING_ESCAPED_CHARS_STRING, "");
        sDefaults.putString(KEY_CARRIER_INSTANT_LETTERING_ENCODING_STRING, "");
        sDefaults.putInt(KEY_CARRIER_INSTANT_LETTERING_LENGTH_LIMIT_INT, 64);
        sDefaults.putBoolean(KEY_DISABLE_CDMA_ACTIVATION_CODE_BOOL, false);
        sDefaults.putBoolean(KEY_DTMF_TYPE_ENABLED_BOOL, false);
        sDefaults.putBoolean(KEY_ENABLE_DIALER_KEY_VIBRATION_BOOL, true);
        sDefaults.putBoolean(KEY_HAS_IN_CALL_NOISE_SUPPRESSION_BOOL, false);
        sDefaults.putBoolean(KEY_HIDE_CARRIER_NETWORK_SETTINGS_BOOL, false);
        sDefaults.putBoolean(KEY_ONLY_AUTO_SELECT_IN_HOME_NETWORK_BOOL, false);
        sDefaults.putBoolean(KEY_SHOW_SINGLE_OPERATOR_ROW_IN_CHOOSE_NETWORK_SETTING_BOOL, true);
        sDefaults.putBoolean(KEY_SHOW_SPN_FOR_HOME_IN_CHOOSE_NETWORK_SETTING_BOOL, false);
        sDefaults.putBoolean(KEY_SIMPLIFIED_NETWORK_SETTINGS_BOOL, false);
        sDefaults.putBoolean(KEY_HIDE_SIM_LOCK_SETTINGS_BOOL, false);

        sDefaults.putBoolean(KEY_CARRIER_VOLTE_PROVISIONED_BOOL, false);
        sDefaults.putBoolean(KEY_CALL_BARRING_VISIBILITY_BOOL, false);
        sDefaults.putBoolean(KEY_CALL_BARRING_SUPPORTS_PASSWORD_CHANGE_BOOL, true);
        sDefaults.putBoolean(KEY_CALL_BARRING_SUPPORTS_DEACTIVATE_ALL_BOOL, true);
        sDefaults.putBoolean(KEY_CALL_FORWARDING_VISIBILITY_BOOL, true);
        sDefaults.putBoolean(KEY_CALL_FORWARDING_WHEN_UNREACHABLE_SUPPORTED_BOOL, true);
        sDefaults.putBoolean(KEY_CALL_FORWARDING_WHEN_UNANSWERED_SUPPORTED_BOOL, true);
        sDefaults.putBoolean(KEY_CALL_FORWARDING_WHEN_BUSY_SUPPORTED_BOOL, true);
        sDefaults.putBoolean(KEY_ADDITIONAL_SETTINGS_CALLER_ID_VISIBILITY_BOOL, true);
        sDefaults.putBoolean(KEY_ADDITIONAL_SETTINGS_CALL_WAITING_VISIBILITY_BOOL, true);
        sDefaults.putBoolean(KEY_DISABLE_SUPPLEMENTARY_SERVICES_IN_AIRPLANE_MODE_BOOL, false);
        sDefaults.putBoolean(KEY_IGNORE_SIM_NETWORK_LOCKED_EVENTS_BOOL, false);
        sDefaults.putBoolean(KEY_MDN_IS_ADDITIONAL_VOICEMAIL_NUMBER_BOOL, false);
        sDefaults.putBoolean(KEY_OPERATOR_SELECTION_EXPAND_BOOL, true);
        sDefaults.putBoolean(KEY_PREFER_2G_BOOL, true);
        sDefaults.putBoolean(KEY_SHOW_APN_SETTING_CDMA_BOOL, false);
        sDefaults.putBoolean(KEY_SHOW_CDMA_CHOICES_BOOL, false);
        sDefaults.putBoolean(KEY_SMS_REQUIRES_DESTINATION_NUMBER_CONVERSION_BOOL, false);
        sDefaults.putBoolean(KEY_SUPPORT_EMERGENCY_SMS_OVER_IMS_BOOL, false);
        sDefaults.putBoolean(KEY_SHOW_ONSCREEN_DIAL_BUTTON_BOOL, true);
        sDefaults.putBoolean(KEY_SIM_NETWORK_UNLOCK_ALLOW_DISMISS_BOOL, true);
        sDefaults.putBoolean(KEY_SUPPORT_PAUSE_IMS_VIDEO_CALLS_BOOL, false);
        sDefaults.putBoolean(KEY_SUPPORT_SWAP_AFTER_MERGE_BOOL, true);
        sDefaults.putBoolean(KEY_USE_HFA_FOR_PROVISIONING_BOOL, false);
        sDefaults.putBoolean(KEY_EDITABLE_VOICEMAIL_NUMBER_SETTING_BOOL, true);
        sDefaults.putBoolean(KEY_EDITABLE_VOICEMAIL_NUMBER_BOOL, false);
        sDefaults.putBoolean(KEY_USE_OTASP_FOR_PROVISIONING_BOOL, false);
        sDefaults.putBoolean(KEY_VOICEMAIL_NOTIFICATION_PERSISTENT_BOOL, false);
        sDefaults.putBoolean(KEY_VOICE_PRIVACY_DISABLE_UI_BOOL, false);
        sDefaults.putBoolean(KEY_WORLD_PHONE_BOOL, false);
        sDefaults.putBoolean(KEY_REQUIRE_ENTITLEMENT_CHECKS_BOOL, true);
        sDefaults.putBoolean(KEY_RESTART_RADIO_ON_PDP_FAIL_REGULAR_DEACTIVATION_BOOL, false);
        sDefaults.putIntArray(KEY_RADIO_RESTART_FAILURE_CAUSES_INT_ARRAY, new int[]{});
        sDefaults.putInt(KEY_VOLTE_REPLACEMENT_RAT_INT, 0);
        sDefaults.putString(KEY_DEFAULT_SIM_CALL_MANAGER_STRING, "");
        sDefaults.putString(KEY_VVM_DESTINATION_NUMBER_STRING, "");
        sDefaults.putInt(KEY_VVM_PORT_NUMBER_INT, 0);
        sDefaults.putString(KEY_VVM_TYPE_STRING, "");
        sDefaults.putBoolean(KEY_VVM_CELLULAR_DATA_REQUIRED_BOOL, false);
        sDefaults.putString(KEY_VVM_CLIENT_PREFIX_STRING,"//VVM");
        sDefaults.putBoolean(KEY_VVM_SSL_ENABLED_BOOL,false);
        sDefaults.putStringArray(KEY_VVM_DISABLED_CAPABILITIES_STRING_ARRAY, null);
        sDefaults.putBoolean(KEY_VVM_LEGACY_MODE_ENABLED_BOOL,false);
        sDefaults.putBoolean(KEY_VVM_PREFETCH_BOOL, true);
        sDefaults.putString(KEY_CARRIER_VVM_PACKAGE_NAME_STRING, "");
        sDefaults.putStringArray(KEY_CARRIER_VVM_PACKAGE_NAME_STRING_ARRAY, null);
        sDefaults.putBoolean(KEY_SHOW_ICCID_IN_SIM_STATUS_BOOL, false);
        sDefaults.putBoolean(KEY_SHOW_SIGNAL_STRENGTH_IN_SIM_STATUS_BOOL, true);
        sDefaults.putBoolean(KEY_INFLATE_SIGNAL_STRENGTH_BOOL, false);
        sDefaults.putBoolean(KEY_CI_ACTION_ON_SYS_UPDATE_BOOL, false);
        sDefaults.putString(KEY_CI_ACTION_ON_SYS_UPDATE_INTENT_STRING, "");
        sDefaults.putString(KEY_CI_ACTION_ON_SYS_UPDATE_EXTRA_STRING, "");
        sDefaults.putString(KEY_CI_ACTION_ON_SYS_UPDATE_EXTRA_VAL_STRING, "");
        sDefaults.putBoolean(KEY_CSP_ENABLED_BOOL, false);
        sDefaults.putBoolean(KEY_ALLOW_ADDING_APNS_BOOL, true);
        sDefaults.putStringArray(KEY_READ_ONLY_APN_TYPES_STRING_ARRAY, new String[] {"dun"});
        sDefaults.putStringArray(KEY_READ_ONLY_APN_FIELDS_STRING_ARRAY, null);
        sDefaults.putStringArray(KEY_APN_SETTINGS_DEFAULT_APN_TYPES_STRING_ARRAY, null);
        sDefaults.putBoolean(KEY_BROADCAST_EMERGENCY_CALL_STATE_CHANGES_BOOL, false);
        sDefaults.putBoolean(KEY_ALWAYS_SHOW_EMERGENCY_ALERT_ONOFF_BOOL, false);
        sDefaults.putStringArray(KEY_CARRIER_DATA_CALL_RETRY_CONFIG_STRINGS, new String[]{
                "default:default_randomization=2000,5000,10000,20000,40000,80000:5000,160000:5000,"
                        + "320000:5000,640000:5000,1280000:5000,1800000:5000",
                "mms:default_randomization=2000,5000,10000,20000,40000,80000:5000,160000:5000,"
                        + "320000:5000,640000:5000,1280000:5000,1800000:5000",
                "others:max_retries=3, 5000, 5000, 5000"});
        sDefaults.putLong(KEY_CARRIER_DATA_CALL_APN_DELAY_DEFAULT_LONG, 20000);
        sDefaults.putLong(KEY_CARRIER_DATA_CALL_APN_DELAY_FASTER_LONG, 3000);
        sDefaults.putLong(KEY_CARRIER_DATA_CALL_APN_RETRY_AFTER_DISCONNECT_LONG, 10000);
        sDefaults.putString(KEY_CARRIER_ERI_FILE_NAME_STRING, "eri.xml");
        sDefaults.putInt(KEY_DURATION_BLOCKING_DISABLED_AFTER_EMERGENCY_INT, 7200);
        sDefaults.putStringArray(KEY_CARRIER_METERED_APN_TYPES_STRINGS,
                new String[]{"default", "mms", "dun", "supl"});
        sDefaults.putStringArray(KEY_CARRIER_METERED_ROAMING_APN_TYPES_STRINGS,
                new String[]{"default", "mms", "dun", "supl"});
        sDefaults.putStringArray(KEY_CARRIER_WWAN_DISALLOWED_APN_TYPES_STRING_ARRAY,
                new String[]{""});
        sDefaults.putStringArray(KEY_CARRIER_WLAN_DISALLOWED_APN_TYPES_STRING_ARRAY,
                new String[]{""});
        sDefaults.putIntArray(KEY_ONLY_SINGLE_DC_ALLOWED_INT_ARRAY,
                new int[]{
                    4, /* IS95A */
                    5, /* IS95B */
                    6, /* 1xRTT */
                    7, /* EVDO_0 */
                    8, /* EVDO_A */
                    12 /* EVDO_B */
                });
        sDefaults.putStringArray(KEY_GSM_ROAMING_NETWORKS_STRING_ARRAY, null);
        sDefaults.putStringArray(KEY_GSM_NONROAMING_NETWORKS_STRING_ARRAY, null);
        sDefaults.putString(KEY_CONFIG_IMS_PACKAGE_OVERRIDE_STRING, null);
        sDefaults.putString(KEY_CONFIG_IMS_MMTEL_PACKAGE_OVERRIDE_STRING, null);
        sDefaults.putString(KEY_CONFIG_IMS_RCS_PACKAGE_OVERRIDE_STRING, null);
        sDefaults.putStringArray(KEY_CDMA_ROAMING_NETWORKS_STRING_ARRAY, null);
        sDefaults.putStringArray(KEY_CDMA_NONROAMING_NETWORKS_STRING_ARRAY, null);
        sDefaults.putStringArray(KEY_DIAL_STRING_REPLACE_STRING_ARRAY, null);
        sDefaults.putBoolean(KEY_FORCE_HOME_NETWORK_BOOL, false);
        sDefaults.putInt(KEY_GSM_DTMF_TONE_DELAY_INT, 0);
        sDefaults.putInt(KEY_IMS_DTMF_TONE_DELAY_INT, 0);
        sDefaults.putInt(KEY_CDMA_DTMF_TONE_DELAY_INT, 100);
        sDefaults.putBoolean(KEY_CALL_FORWARDING_MAP_NON_NUMBER_TO_VOICEMAIL_BOOL, false);
        sDefaults.putBoolean(KEY_IGNORE_RTT_MODE_SETTING_BOOL, true);
        sDefaults.putInt(KEY_CDMA_3WAYCALL_FLASH_DELAY_INT , 0);
        sDefaults.putBoolean(KEY_SUPPORT_ADHOC_CONFERENCE_CALLS_BOOL, false);
        sDefaults.putBoolean(KEY_SUPPORT_ADD_CONFERENCE_PARTICIPANTS_BOOL, false);
        sDefaults.putBoolean(KEY_SUPPORT_CONFERENCE_CALL_BOOL, true);
        sDefaults.putBoolean(KEY_SUPPORT_IMS_CONFERENCE_CALL_BOOL, true);
        sDefaults.putBoolean(KEY_LOCAL_DISCONNECT_EMPTY_IMS_CONFERENCE_BOOL, false);
        sDefaults.putBoolean(KEY_SUPPORT_MANAGE_IMS_CONFERENCE_CALL_BOOL, true);
        sDefaults.putBoolean(KEY_SUPPORT_IMS_CONFERENCE_EVENT_PACKAGE_BOOL, true);
        sDefaults.putBoolean(KEY_SUPPORT_IMS_CONFERENCE_EVENT_PACKAGE_ON_PEER_BOOL, true);
        sDefaults.putBoolean(KEY_SUPPORT_VIDEO_CONFERENCE_CALL_BOOL, false);
        sDefaults.putBoolean(KEY_IS_IMS_CONFERENCE_SIZE_ENFORCED_BOOL, false);
        sDefaults.putInt(KEY_IMS_CONFERENCE_SIZE_LIMIT_INT, 5);
        sDefaults.putBoolean(KEY_DISPLAY_HD_AUDIO_PROPERTY_BOOL, true);
        sDefaults.putBoolean(KEY_EDITABLE_ENHANCED_4G_LTE_BOOL, true);
        sDefaults.putBoolean(KEY_HIDE_ENHANCED_4G_LTE_BOOL, false);
        sDefaults.putBoolean(KEY_ENHANCED_4G_LTE_ON_BY_DEFAULT_BOOL, true);
        sDefaults.putBoolean(KEY_HIDE_IMS_APN_BOOL, false);
        sDefaults.putBoolean(KEY_HIDE_PREFERRED_NETWORK_TYPE_BOOL, false);
        sDefaults.putBoolean(KEY_ALLOW_EMERGENCY_VIDEO_CALLS_BOOL, false);
        sDefaults.putStringArray(KEY_ENABLE_APPS_STRING_ARRAY, null);
        sDefaults.putBoolean(KEY_EDITABLE_WFC_MODE_BOOL, true);
        sDefaults.putStringArray(KEY_WFC_OPERATOR_ERROR_CODES_STRING_ARRAY, null);
        sDefaults.putInt(KEY_WFC_SPN_FORMAT_IDX_INT, 0);
        sDefaults.putInt(KEY_WFC_DATA_SPN_FORMAT_IDX_INT, 0);
        sDefaults.putInt(KEY_WFC_FLIGHT_MODE_SPN_FORMAT_IDX_INT, -1);
        sDefaults.putBoolean(KEY_WFC_SPN_USE_ROOT_LOCALE, false);
        sDefaults.putString(KEY_WFC_EMERGENCY_ADDRESS_CARRIER_APP_STRING, "");
        sDefaults.putBoolean(KEY_CONFIG_WIFI_DISABLE_IN_ECBM, false);
        sDefaults.putBoolean(KEY_CARRIER_NAME_OVERRIDE_BOOL, false);
        sDefaults.putString(KEY_CARRIER_NAME_STRING, "");
        sDefaults.putBoolean(KEY_WFC_CARRIER_NAME_OVERRIDE_BY_PNN_BOOL, false);
        sDefaults.putInt(KEY_SPN_DISPLAY_CONDITION_OVERRIDE_INT, -1);
        sDefaults.putStringArray(KEY_SPDI_OVERRIDE_STRING_ARRAY, null);
        sDefaults.putStringArray(KEY_PNN_OVERRIDE_STRING_ARRAY, null);
        sDefaults.putStringArray(KEY_OPL_OVERRIDE_STRING_ARRAY, null);
        sDefaults.putStringArray(KEY_EHPLMN_OVERRIDE_STRING_ARRAY, null);
        sDefaults.putBoolean(KEY_ALLOW_ERI_BOOL, false);
        sDefaults.putBoolean(KEY_ENABLE_CARRIER_DISPLAY_NAME_RESOLVER_BOOL, false);
        sDefaults.putString(KEY_SIM_COUNTRY_ISO_OVERRIDE_STRING, "");
        sDefaults.putString(KEY_CARRIER_CALL_SCREENING_APP_STRING, "");
        sDefaults.putString(KEY_CALL_REDIRECTION_SERVICE_COMPONENT_NAME_STRING, null);
        sDefaults.putBoolean(KEY_CDMA_HOME_REGISTERED_PLMN_NAME_OVERRIDE_BOOL, false);
        sDefaults.putString(KEY_CDMA_HOME_REGISTERED_PLMN_NAME_STRING, "");
        sDefaults.putBoolean(KEY_SUPPORT_DIRECT_FDN_DIALING_BOOL, false);
        sDefaults.putInt(KEY_FDN_NUMBER_LENGTH_LIMIT_INT, 20);
        sDefaults.putBoolean(KEY_CARRIER_DEFAULT_DATA_ROAMING_ENABLED_BOOL, false);
        sDefaults.putBoolean(KEY_SKIP_CF_FAIL_TO_DISABLE_DIALOG_BOOL, false);
        sDefaults.putBoolean(KEY_SUPPORT_ENHANCED_CALL_BLOCKING_BOOL, true);

        // MMS defaults
        sDefaults.putBoolean(KEY_MMS_ALIAS_ENABLED_BOOL, false);
        sDefaults.putBoolean(KEY_MMS_ALLOW_ATTACH_AUDIO_BOOL, true);
        sDefaults.putBoolean(KEY_MMS_APPEND_TRANSACTION_ID_BOOL, false);
        sDefaults.putBoolean(KEY_MMS_GROUP_MMS_ENABLED_BOOL, true);
        sDefaults.putBoolean(KEY_MMS_MMS_DELIVERY_REPORT_ENABLED_BOOL, false);
        sDefaults.putBoolean(KEY_MMS_MMS_ENABLED_BOOL, true);
        sDefaults.putBoolean(KEY_MMS_MMS_READ_REPORT_ENABLED_BOOL, false);
        sDefaults.putBoolean(KEY_MMS_MULTIPART_SMS_ENABLED_BOOL, true);
        sDefaults.putBoolean(KEY_MMS_NOTIFY_WAP_MMSC_ENABLED_BOOL, false);
        sDefaults.putBoolean(KEY_MMS_SEND_MULTIPART_SMS_AS_SEPARATE_MESSAGES_BOOL, false);
        sDefaults.putBoolean(KEY_MMS_SHOW_CELL_BROADCAST_APP_LINKS_BOOL, true);
        sDefaults.putBoolean(KEY_MMS_SMS_DELIVERY_REPORT_ENABLED_BOOL, true);
        sDefaults.putBoolean(KEY_MMS_SUPPORT_HTTP_CHARSET_HEADER_BOOL, false);
        sDefaults.putBoolean(KEY_MMS_SUPPORT_MMS_CONTENT_DISPOSITION_BOOL, true);
        sDefaults.putBoolean(KEY_MMS_CLOSE_CONNECTION_BOOL, false);
        sDefaults.putInt(KEY_MMS_ALIAS_MAX_CHARS_INT, 48);
        sDefaults.putInt(KEY_MMS_ALIAS_MIN_CHARS_INT, 2);
        sDefaults.putInt(KEY_MMS_HTTP_SOCKET_TIMEOUT_INT, 60 * 1000);
        sDefaults.putInt(KEY_MMS_MAX_IMAGE_HEIGHT_INT, 480);
        sDefaults.putInt(KEY_MMS_MAX_IMAGE_WIDTH_INT, 640);
        sDefaults.putInt(KEY_MMS_MAX_MESSAGE_SIZE_INT, 300 * 1024);
        sDefaults.putInt(KEY_MMS_MESSAGE_TEXT_MAX_SIZE_INT, -1);
        sDefaults.putInt(KEY_MMS_RECIPIENT_LIMIT_INT, Integer.MAX_VALUE);
        sDefaults.putInt(KEY_MMS_SMS_TO_MMS_TEXT_LENGTH_THRESHOLD_INT, -1);
        sDefaults.putInt(KEY_MMS_SMS_TO_MMS_TEXT_THRESHOLD_INT, -1);
        sDefaults.putInt(KEY_MMS_SUBJECT_MAX_LENGTH_INT, 40);
        sDefaults.putString(KEY_MMS_EMAIL_GATEWAY_NUMBER_STRING, "");
        sDefaults.putString(KEY_MMS_HTTP_PARAMS_STRING, "");
        sDefaults.putString(KEY_MMS_NAI_SUFFIX_STRING, "");
        sDefaults.putString(KEY_MMS_UA_PROF_TAG_NAME_STRING, "x-wap-profile");
        sDefaults.putString(KEY_MMS_UA_PROF_URL_STRING, "");
        sDefaults.putString(KEY_MMS_USER_AGENT_STRING, "");
        sDefaults.putBoolean(KEY_ALLOW_NON_EMERGENCY_CALLS_IN_ECM_BOOL, true);
        sDefaults.putInt(KEY_EMERGENCY_SMS_MODE_TIMER_MS_INT, 0);
        sDefaults.putBoolean(KEY_ALLOW_HOLD_CALL_DURING_EMERGENCY_BOOL, true);
        sDefaults.putBoolean(KEY_USE_RCS_PRESENCE_BOOL, false);
        sDefaults.putBoolean(KEY_USE_RCS_SIP_OPTIONS_BOOL, false);
        sDefaults.putBoolean(KEY_FORCE_IMEI_BOOL, false);
        sDefaults.putInt(
                KEY_CDMA_ROAMING_MODE_INT, TelephonyManager.CDMA_ROAMING_MODE_RADIO_DEFAULT);
        sDefaults.putString(KEY_RCS_CONFIG_SERVER_URL_STRING, "");

        // Carrier Signalling Receivers
        sDefaults.putString(KEY_CARRIER_SETUP_APP_STRING, "");
        sDefaults.putStringArray(KEY_CARRIER_APP_WAKE_SIGNAL_CONFIG_STRING_ARRAY,
                new String[]{
                        "com.android.carrierdefaultapp/.CarrierDefaultBroadcastReceiver:"
                                + "com.android.internal.telephony.CARRIER_SIGNAL_RESET"
                });
        sDefaults.putStringArray(KEY_CARRIER_APP_NO_WAKE_SIGNAL_CONFIG_STRING_ARRAY, null);
        sDefaults.putBoolean(KEY_CARRIER_APP_REQUIRED_DURING_SIM_SETUP_BOOL, false);


        // Default carrier app configurations
        sDefaults.putStringArray(KEY_CARRIER_DEFAULT_ACTIONS_ON_REDIRECTION_STRING_ARRAY,
                new String[]{
                        "9, 4, 1"
                        //9: CARRIER_ACTION_REGISTER_NETWORK_AVAIL
                        //4: CARRIER_ACTION_DISABLE_METERED_APNS
                        //1: CARRIER_ACTION_SHOW_PORTAL_NOTIFICATION
                });
        sDefaults.putStringArray(KEY_CARRIER_DEFAULT_ACTIONS_ON_RESET, new String[]{
                "6, 8"
                //6: CARRIER_ACTION_CANCEL_ALL_NOTIFICATIONS
                //8: CARRIER_ACTION_DISABLE_DEFAULT_URL_HANDLER
                });
        sDefaults.putStringArray(KEY_CARRIER_DEFAULT_ACTIONS_ON_DEFAULT_NETWORK_AVAILABLE, new String[] {
                String.valueOf(false) + ": 7", //7: CARRIER_ACTION_ENABLE_DEFAULT_URL_HANDLER
                String.valueOf(true) + ": 8"  //8: CARRIER_ACTION_DISABLE_DEFAULT_URL_HANDLER
                });
        sDefaults.putStringArray(KEY_CARRIER_DEFAULT_REDIRECTION_URL_STRING_ARRAY, null);

        sDefaults.putInt(KEY_MONTHLY_DATA_CYCLE_DAY_INT, DATA_CYCLE_USE_PLATFORM_DEFAULT);
        sDefaults.putLong(KEY_DATA_WARNING_THRESHOLD_BYTES_LONG, DATA_CYCLE_USE_PLATFORM_DEFAULT);
        sDefaults.putBoolean(KEY_DATA_WARNING_NOTIFICATION_BOOL, true);
        sDefaults.putBoolean(KEY_LIMITED_SIM_FUNCTION_NOTIFICATION_FOR_DSDS_BOOL, false);
        sDefaults.putLong(KEY_DATA_LIMIT_THRESHOLD_BYTES_LONG, DATA_CYCLE_USE_PLATFORM_DEFAULT);
        sDefaults.putBoolean(KEY_DATA_LIMIT_NOTIFICATION_BOOL, true);
        sDefaults.putBoolean(KEY_DATA_RAPID_NOTIFICATION_BOOL, true);

        // Rat families: {GPRS, EDGE}, {EVDO, EVDO_A, EVDO_B}, {UMTS, HSPA, HSDPA, HSUPA, HSPAP},
        // {LTE, LTE_CA}
        // Order is important - lowest precidence first
        sDefaults.putStringArray(KEY_RATCHET_RAT_FAMILIES,
                new String[]{"1,2","7,8,12","3,11,9,10,15","14,19"});
        sDefaults.putBoolean(KEY_TREAT_DOWNGRADED_VIDEO_CALLS_AS_VIDEO_CALLS_BOOL, false);
        sDefaults.putBoolean(KEY_DROP_VIDEO_CALL_WHEN_ANSWERING_AUDIO_CALL_BOOL, false);
        sDefaults.putBoolean(KEY_ALLOW_MERGE_WIFI_CALLS_WHEN_VOWIFI_OFF_BOOL, true);
        sDefaults.putBoolean(KEY_ALLOW_ADD_CALL_DURING_VIDEO_CALL_BOOL, true);
        sDefaults.putBoolean(KEY_ALLOW_HOLD_VIDEO_CALL_BOOL, true);
        sDefaults.putBoolean(KEY_WIFI_CALLS_CAN_BE_HD_AUDIO, true);
        sDefaults.putBoolean(KEY_VIDEO_CALLS_CAN_BE_HD_AUDIO, true);
        sDefaults.putBoolean(KEY_GSM_CDMA_CALLS_CAN_BE_HD_AUDIO, false);
        sDefaults.putBoolean(KEY_ALLOW_VIDEO_CALLING_FALLBACK_BOOL, true);

        sDefaults.putStringArray(KEY_IMS_REASONINFO_MAPPING_STRING_ARRAY, null);
        sDefaults.putBoolean(KEY_ENHANCED_4G_LTE_TITLE_VARIANT_BOOL, false);
        sDefaults.putInt(KEY_ENHANCED_4G_LTE_TITLE_VARIANT_INT, 0);
        sDefaults.putBoolean(KEY_NOTIFY_VT_HANDOVER_TO_WIFI_FAILURE_BOOL, false);
        sDefaults.putStringArray(KEY_FILTERED_CNAP_NAMES_STRING_ARRAY, null);
        sDefaults.putBoolean(KEY_EDITABLE_WFC_ROAMING_MODE_BOOL, false);
        sDefaults.putBoolean(KEY_SHOW_BLOCKING_PAY_PHONE_OPTION_BOOL, false);
        sDefaults.putBoolean(KEY_USE_WFC_HOME_NETWORK_MODE_IN_ROAMING_NETWORK_BOOL, false);
        sDefaults.putBoolean(KEY_STK_DISABLE_LAUNCH_BROWSER_BOOL, false);
        sDefaults.putBoolean(KEY_ALLOW_METERED_NETWORK_FOR_CERT_DOWNLOAD_BOOL, false);
        sDefaults.putBoolean(KEY_HIDE_DIGITS_HELPER_TEXT_ON_STK_INPUT_SCREEN_BOOL, true);
        sDefaults.putStringArray(KEY_CARRIER_WIFI_STRING_ARRAY, null);
        sDefaults.putInt(KEY_PREF_NETWORK_NOTIFICATION_DELAY_INT, -1);
        sDefaults.putInt(KEY_EMERGENCY_NOTIFICATION_DELAY_INT, -1);
        sDefaults.putBoolean(KEY_ALLOW_USSD_REQUESTS_VIA_TELEPHONY_MANAGER_BOOL, true);
        sDefaults.putBoolean(KEY_SUPPORT_3GPP_CALL_FORWARDING_WHILE_ROAMING_BOOL, true);
        sDefaults.putBoolean(KEY_DISPLAY_VOICEMAIL_NUMBER_AS_DEFAULT_CALL_FORWARDING_NUMBER_BOOL,
                false);
        sDefaults.putBoolean(KEY_NOTIFY_INTERNATIONAL_CALL_ON_WFC_BOOL, false);
        sDefaults.putBoolean(KEY_HIDE_PRESET_APN_DETAILS_BOOL, false);
        sDefaults.putBoolean(KEY_SHOW_VIDEO_CALL_CHARGES_ALERT_DIALOG_BOOL, false);
        sDefaults.putStringArray(KEY_CALL_FORWARDING_BLOCKS_WHILE_ROAMING_STRING_ARRAY,
                null);
        sDefaults.putInt(KEY_LTE_EARFCNS_RSRP_BOOST_INT, 0);
        sDefaults.putStringArray(KEY_BOOSTED_LTE_EARFCNS_STRING_ARRAY, null);
        sDefaults.putBoolean(KEY_USE_ONLY_RSRP_FOR_LTE_SIGNAL_BAR_BOOL, false);
        sDefaults.putBoolean(KEY_DISABLE_VOICE_BARRING_NOTIFICATION_BOOL, false);
        sDefaults.putInt(IMSI_KEY_AVAILABILITY_INT, 0);
        sDefaults.putString(IMSI_KEY_DOWNLOAD_URL_STRING, null);
        sDefaults.putBoolean(KEY_CONVERT_CDMA_CALLER_ID_MMI_CODES_WHILE_ROAMING_ON_3GPP_BOOL,
                false);
        sDefaults.putStringArray(KEY_NON_ROAMING_OPERATOR_STRING_ARRAY, null);
        sDefaults.putStringArray(KEY_ROAMING_OPERATOR_STRING_ARRAY, null);
        sDefaults.putBoolean(KEY_SHOW_IMS_REGISTRATION_STATUS_BOOL, false);
        sDefaults.putBoolean(KEY_RTT_SUPPORTED_BOOL, false);
        sDefaults.putBoolean(KEY_TTY_SUPPORTED_BOOL, true);
        sDefaults.putBoolean(KEY_HIDE_TTY_HCO_VCO_WITH_RTT_BOOL, false);
        sDefaults.putBoolean(KEY_DISABLE_CHARGE_INDICATION_BOOL, false);
        sDefaults.putBoolean(KEY_SUPPORT_NO_REPLY_TIMER_FOR_CFNRY_BOOL, true);
        sDefaults.putStringArray(KEY_FEATURE_ACCESS_CODES_STRING_ARRAY, null);
        sDefaults.putBoolean(KEY_IDENTIFY_HIGH_DEFINITION_CALLS_IN_CALL_LOG_BOOL, false);
        sDefaults.putBoolean(KEY_SHOW_PRECISE_FAILED_CAUSE_BOOL, false);
        sDefaults.putBoolean(KEY_SPN_DISPLAY_RULE_USE_ROAMING_FROM_SERVICE_STATE_BOOL, false);
        sDefaults.putBoolean(KEY_ALWAYS_SHOW_DATA_RAT_ICON_BOOL, false);
        sDefaults.putBoolean(KEY_SHOW_4G_FOR_LTE_DATA_ICON_BOOL, false);
        sDefaults.putBoolean(KEY_SHOW_4G_FOR_3G_DATA_ICON_BOOL, false);
        sDefaults.putString(KEY_OPERATOR_NAME_FILTER_PATTERN_STRING, "");
        sDefaults.putString(KEY_SHOW_CARRIER_DATA_ICON_PATTERN_STRING, "");
        sDefaults.putBoolean(KEY_HIDE_LTE_PLUS_DATA_ICON_BOOL, true);
        sDefaults.putBoolean(KEY_NR_ENABLED_BOOL, true);
        sDefaults.putBoolean(KEY_LTE_ENABLED_BOOL, true);
        sDefaults.putBoolean(KEY_SUPPORT_TDSCDMA_BOOL, false);
        sDefaults.putStringArray(KEY_SUPPORT_TDSCDMA_ROAMING_NETWORKS_STRING_ARRAY, null);
        sDefaults.putBoolean(KEY_WORLD_MODE_ENABLED_BOOL, false);
        sDefaults.putString(KEY_CARRIER_SETTINGS_ACTIVITY_COMPONENT_NAME_STRING, "");
        sDefaults.putBoolean(KEY_CARRIER_CONFIG_APPLIED_BOOL, false);
        sDefaults.putBoolean(KEY_CHECK_PRICING_WITH_CARRIER_FOR_DATA_ROAMING_BOOL, false);
        sDefaults.putBoolean(KEY_SHOW_DATA_CONNECTED_ROAMING_NOTIFICATION_BOOL, false);
        sDefaults.putIntArray(KEY_LTE_RSRP_THRESHOLDS_INT_ARRAY,
                new int[] {
                        -128, /* SIGNAL_STRENGTH_POOR */
                        -118, /* SIGNAL_STRENGTH_MODERATE */
                        -108, /* SIGNAL_STRENGTH_GOOD */
                        -98,  /* SIGNAL_STRENGTH_GREAT */
                });
        sDefaults.putIntArray(KEY_LTE_RSRQ_THRESHOLDS_INT_ARRAY,
                new int[] {
                        -20, /* SIGNAL_STRENGTH_POOR */
                        -17, /* SIGNAL_STRENGTH_MODERATE */
                        -14, /* SIGNAL_STRENGTH_GOOD */
                        -11  /* SIGNAL_STRENGTH_GREAT */
                });
        sDefaults.putIntArray(KEY_LTE_RSSNR_THRESHOLDS_INT_ARRAY,
                new int[] {
                        -3, /* SIGNAL_STRENGTH_POOR */
                        1,  /* SIGNAL_STRENGTH_MODERATE */
                        5,  /* SIGNAL_STRENGTH_GOOD */
                        13  /* SIGNAL_STRENGTH_GREAT */
                });
        sDefaults.putIntArray(KEY_WCDMA_RSCP_THRESHOLDS_INT_ARRAY,
                new int[] {
                        -115,  /* SIGNAL_STRENGTH_POOR */
                        -105, /* SIGNAL_STRENGTH_MODERATE */
                        -95, /* SIGNAL_STRENGTH_GOOD */
                        -85  /* SIGNAL_STRENGTH_GREAT */
                });
        sDefaults.putIntArray(KEY_5G_NR_SSRSRP_THRESHOLDS_INT_ARRAY,
                // Boundaries: [-140 dB, -44 dB]
                new int[] {
                    -110, /* SIGNAL_STRENGTH_POOR */
                    -90, /* SIGNAL_STRENGTH_MODERATE */
                    -80, /* SIGNAL_STRENGTH_GOOD */
                    -65,  /* SIGNAL_STRENGTH_GREAT */
                });
        sDefaults.putIntArray(KEY_5G_NR_SSRSRQ_THRESHOLDS_INT_ARRAY,
                // Boundaries: [-43 dB, 20 dB]
                new int[] {
                    -31, /* SIGNAL_STRENGTH_POOR */
                    -19, /* SIGNAL_STRENGTH_MODERATE */
                    -7, /* SIGNAL_STRENGTH_GOOD */
                    6  /* SIGNAL_STRENGTH_GREAT */
                });
        sDefaults.putIntArray(KEY_5G_NR_SSSINR_THRESHOLDS_INT_ARRAY,
                // Boundaries: [-23 dB, 40 dB]
                new int[] {
                    -5, /* SIGNAL_STRENGTH_POOR */
                    5, /* SIGNAL_STRENGTH_MODERATE */
                    15, /* SIGNAL_STRENGTH_GOOD */
                    30  /* SIGNAL_STRENGTH_GREAT */
                });
        sDefaults.putInt(KEY_PARAMETERS_USE_FOR_5G_NR_SIGNAL_BAR_INT,
                CellSignalStrengthNr.USE_SSRSRP);
        sDefaults.putBoolean(KEY_SIGNAL_STRENGTH_NR_NSA_USE_LTE_AS_PRIMARY_BOOL, true);
        sDefaults.putStringArray(KEY_BANDWIDTH_STRING_ARRAY, new String[]{
                "GPRS:24,24", "EDGE:70,18", "UMTS:115,115", "CDMA-IS95A:14,14", "CDMA-IS95B:14,14",
                "1xRTT:30,30", "EvDo-rev.0:750,48", "EvDo-rev.A:950,550", "HSDPA:4300,620",
                "HSUPA:4300,1800", "HSPA:4300,1800", "EvDo-rev.B:1500,550", "eHRPD:750,48",
                "HSPAP:13000,3400", "TD-SCDMA:115,115", "LTE:30000,15000", "NR_NSA:47000,18000",
                "NR_NSA_MMWAVE:145000,60000", "NR_SA:145000,60000"});
        sDefaults.putBoolean(KEY_BANDWIDTH_NR_NSA_USE_LTE_VALUE_FOR_UPSTREAM_BOOL, false);
        sDefaults.putString(KEY_WCDMA_DEFAULT_SIGNAL_STRENGTH_MEASUREMENT_STRING, "rssi");
        sDefaults.putBoolean(KEY_CONFIG_SHOW_ORIG_DIAL_STRING_FOR_CDMA_BOOL, false);
        sDefaults.putBoolean(KEY_SHOW_CALL_BLOCKING_DISABLED_NOTIFICATION_ALWAYS_BOOL, false);
        sDefaults.putBoolean(KEY_CALL_FORWARDING_OVER_UT_WARNING_BOOL, false);
        sDefaults.putBoolean(KEY_CALL_BARRING_OVER_UT_WARNING_BOOL, false);
        sDefaults.putBoolean(KEY_CALLER_ID_OVER_UT_WARNING_BOOL, false);
        sDefaults.putBoolean(KEY_CALL_WAITING_OVER_UT_WARNING_BOOL, false);
        sDefaults.putBoolean(KEY_SUPPORT_CLIR_NETWORK_DEFAULT_BOOL, true);
        sDefaults.putBoolean(KEY_SUPPORT_EMERGENCY_DIALER_SHORTCUT_BOOL, true);
        sDefaults.putBoolean(KEY_USE_CALL_FORWARDING_USSD_BOOL, false);
        sDefaults.putBoolean(KEY_USE_CALLER_ID_USSD_BOOL, false);
        sDefaults.putInt(KEY_CALL_WAITING_SERVICE_CLASS_INT, 1 /* SERVICE_CLASS_VOICE */);
        sDefaults.putString(KEY_5G_ICON_CONFIGURATION_STRING,
                "connected_mmwave:5G,connected:5G,not_restricted_rrc_idle:5G,"
                        + "not_restricted_rrc_con:5G");
        sDefaults.putString(KEY_5G_ICON_DISPLAY_GRACE_PERIOD_STRING, "");
        sDefaults.putString(KEY_5G_ICON_DISPLAY_SECONDARY_GRACE_PERIOD_STRING, "");
        sDefaults.putBoolean(KEY_NR_TIMERS_RESET_IF_NON_ENDC_AND_RRC_IDLE_BOOL, false);
        /* Default value is 1 hour. */
        sDefaults.putLong(KEY_5G_WATCHDOG_TIME_MS_LONG, 3600000);
        sDefaults.putBoolean(KEY_UNMETERED_NR_NSA_BOOL, false);
        sDefaults.putBoolean(KEY_UNMETERED_NR_NSA_MMWAVE_BOOL, false);
        sDefaults.putBoolean(KEY_UNMETERED_NR_NSA_SUB6_BOOL, false);
        sDefaults.putBoolean(KEY_UNMETERED_NR_NSA_WHEN_ROAMING_BOOL, false);
        sDefaults.putBoolean(KEY_UNMETERED_NR_SA_BOOL, false);
        sDefaults.putBoolean(KEY_UNMETERED_NR_SA_MMWAVE_BOOL, false);
        sDefaults.putBoolean(KEY_UNMETERED_NR_SA_SUB6_BOOL, false);
        sDefaults.putBoolean(KEY_ASCII_7_BIT_SUPPORT_FOR_LONG_MESSAGE_BOOL, false);
        sDefaults.putBoolean(KEY_SHOW_WIFI_CALLING_ICON_IN_STATUS_BAR_BOOL, false);
        /* Default value is minimum RSRP level needed for SIGNAL_STRENGTH_GOOD */
        sDefaults.putInt(KEY_OPPORTUNISTIC_NETWORK_ENTRY_THRESHOLD_RSRP_INT, -108);
        /* Default value is minimum RSRP level needed for SIGNAL_STRENGTH_MODERATE */
        sDefaults.putInt(KEY_OPPORTUNISTIC_NETWORK_EXIT_THRESHOLD_RSRP_INT, -118);
        /* Default value is minimum RSSNR level needed for SIGNAL_STRENGTH_GOOD */
        sDefaults.putInt(KEY_OPPORTUNISTIC_NETWORK_ENTRY_THRESHOLD_RSSNR_INT, 45);
        /* Default value is minimum RSSNR level needed for SIGNAL_STRENGTH_MODERATE */
        sDefaults.putInt(KEY_OPPORTUNISTIC_NETWORK_EXIT_THRESHOLD_RSSNR_INT, 10);
        /* Default value is 1024 kbps */
        sDefaults.putInt(KEY_OPPORTUNISTIC_NETWORK_ENTRY_THRESHOLD_BANDWIDTH_INT, 1024);
        /* Default value is 10 seconds */
        sDefaults.putLong(KEY_OPPORTUNISTIC_NETWORK_ENTRY_OR_EXIT_HYSTERESIS_TIME_LONG, 10000);
        /* Default value is 10 seconds. */
        sDefaults.putLong(KEY_OPPORTUNISTIC_NETWORK_DATA_SWITCH_HYSTERESIS_TIME_LONG, 10000);
        /* Default value is 3 seconds. */
        sDefaults.putLong(KEY_OPPORTUNISTIC_NETWORK_DATA_SWITCH_EXIT_HYSTERESIS_TIME_LONG, 3000);
        sDefaults.putBoolean(KEY_PING_TEST_BEFORE_DATA_SWITCH_BOOL, true);
        sDefaults.putBoolean(KEY_SWITCH_DATA_TO_PRIMARY_IF_PRIMARY_IS_OOS_BOOL, true);
        /* Default value is 60 seconds. */
        sDefaults.putLong(KEY_OPPORTUNISTIC_NETWORK_PING_PONG_TIME_LONG, 60000);
        /* Default value is 10 seconds. */
        sDefaults.putLong(KEY_OPPORTUNISTIC_NETWORK_BACKOFF_TIME_LONG, 10000);
        /* Default value is 60 seconds. */
        sDefaults.putLong(KEY_OPPORTUNISTIC_NETWORK_MAX_BACKOFF_TIME_LONG, 60000);
        sDefaults.putAll(Gps.getDefaults());
        sDefaults.putIntArray(KEY_CDMA_ENHANCED_ROAMING_INDICATOR_FOR_HOME_NETWORK_INT_ARRAY,
                new int[] {
                        1 /* Roaming Indicator Off */
                });
        sDefaults.putStringArray(KEY_EMERGENCY_NUMBER_PREFIX_STRING_ARRAY, new String[0]);
        sDefaults.putBoolean(KEY_USE_USIM_BOOL, false);
        sDefaults.putBoolean(KEY_SHOW_WFC_LOCATION_PRIVACY_POLICY_BOOL, false);
        sDefaults.putBoolean(KEY_AUTO_CANCEL_CS_REJECT_NOTIFICATION, true);
        sDefaults.putString(KEY_SMART_FORWARDING_CONFIG_COMPONENT_NAME_STRING, "");
        sDefaults.putBoolean(KEY_ALWAYS_SHOW_PRIMARY_SIGNAL_BAR_IN_OPPORTUNISTIC_NETWORK_BOOLEAN,
                false);
        sDefaults.putString(KEY_SUBSCRIPTION_GROUP_UUID_STRING, "");
        sDefaults.putBoolean(KEY_IS_OPPORTUNISTIC_SUBSCRIPTION_BOOL, false);
        sDefaults.putIntArray(KEY_GSM_RSSI_THRESHOLDS_INT_ARRAY,
                new int[] {
                        -107, /* SIGNAL_STRENGTH_POOR */
                        -103, /* SIGNAL_STRENGTH_MODERATE */
                        -97, /* SIGNAL_STRENGTH_GOOD */
                        -89,  /* SIGNAL_STRENGTH_GREAT */
                });
        sDefaults.putBoolean(KEY_SUPPORT_WPS_OVER_IMS_BOOL, true);
        sDefaults.putAll(Ims.getDefaults());
        sDefaults.putStringArray(KEY_CARRIER_CERTIFICATE_STRING_ARRAY, null);
         sDefaults.putBoolean(KEY_FORMAT_INCOMING_NUMBER_TO_NATIONAL_FOR_JP_BOOL, false);
        sDefaults.putIntArray(KEY_DISCONNECT_CAUSE_PLAY_BUSYTONE_INT_ARRAY,
                new int[] {4 /* BUSY */});
        sDefaults.putBoolean(KEY_PREVENT_CLIR_ACTIVATION_AND_DEACTIVATION_CODE_BOOL, false);
        sDefaults.putLong(KEY_DATA_SWITCH_VALIDATION_TIMEOUT_LONG, 2000);
        sDefaults.putInt(KEY_PARAMETERS_USED_FOR_LTE_SIGNAL_BAR_INT,
                CellSignalStrengthLte.USE_RSRP);
        sDefaults.putLong(KEY_DATA_SWITCH_VALIDATION_MIN_GAP_LONG, TimeUnit.DAYS.toMillis(1));
        sDefaults.putStringArray(KEY_MISSED_INCOMING_CALL_SMS_ORIGINATOR_STRING_ARRAY,
                new String[0]);
        sDefaults.putStringArray(KEY_APN_PRIORITY_STRING_ARRAY, new String[] {
                "default:0", "mms:2", "supl:2", "dun:2", "hipri:3", "fota:2",
                "ims:2", "cbs:2", "ia:2", "emergency:2", "mcx:3", "xcap:3"
        });
        sDefaults.putStringArray(KEY_MISSED_INCOMING_CALL_SMS_PATTERN_STRING_ARRAY, new String[0]);
        sDefaults.putBoolean(KEY_DISABLE_DUN_APN_WHILE_ROAMING, false);
    }

    /**
     * Gets the configuration values for a particular subscription, which is associated with a
     * specific SIM card. If an invalid subId is used, the returned config will contain default
     * values. After using this method to get the configuration bundle,
     * {@link #isConfigForIdentifiedCarrier(PersistableBundle)} should be called to confirm whether
     * any carrier specific configuration has been applied.
     *
     * <p>Requires Permission:
     * {@link android.Manifest.permission#READ_PHONE_STATE READ_PHONE_STATE}
     *
     * @param subId the subscription ID, normally obtained from {@link SubscriptionManager}.
     * @return A {@link PersistableBundle} containing the config for the given subId, or default
     *         values for an invalid subId.
     */
    @Nullable
    public PersistableBundle getConfigForSubId(int subId) {
        try {
            ICarrierConfigLoader loader = getICarrierConfigLoader();
            if (loader == null) {
                Rlog.w(TAG, "Error getting config for subId " + subId
                        + " ICarrierConfigLoader is null");
                return null;
            }
            return loader.getConfigForSubIdWithFeature(subId, mContext.getOpPackageName(),
                    null);
        } catch (RemoteException ex) {
            Rlog.e(TAG, "Error getting config for subId " + subId + ": "
                    + ex.toString());
        }
        return null;
    }

    /**
     * Overrides the carrier config of the provided subscription ID with the provided values.
     *
     * Any further queries to carrier config from any process will return the overridden values
     * after this method returns. The overrides are effective for the lifetime of the phone process
     * until the user passes in {@code null} for {@code overrideValues}. This removes all previous
     * overrides and sets the carrier config back to production values.
     *
     * May throw an {@link IllegalArgumentException} if {@code overrideValues} contains invalid
     * values for the specified config keys.
     *
     * NOTE: This API is meant for testing purposes only.
     *
     * @param subscriptionId The subscription ID for which the override should be done.
     * @param overrideValues Key-value pairs of the values that are to be overridden. If set to
     *                       {@code null}, this will remove all previous overrides and set the
     *                       carrier configuration back to production values.
     * @hide
     */
    @RequiresPermission(Manifest.permission.MODIFY_PHONE_STATE)
    @SystemApi
    @TestApi
    public void overrideConfig(int subscriptionId, @Nullable PersistableBundle overrideValues) {
        overrideConfig(subscriptionId, overrideValues, false);
    }

    /**
     * Overrides the carrier config of the provided subscription ID with the provided values.
     *
     * Any further queries to carrier config from any process will return the overridden values
     * after this method returns. The overrides are effective until the user passes in {@code null}
     * for {@code overrideValues}. This removes all previous overrides and sets the carrier config
     * back to production values.
     *
     * The overrides is stored persistently and will survive a reboot if {@code persistent} is true.
     *
     * May throw an {@link IllegalArgumentException} if {@code overrideValues} contains invalid
     * values for the specified config keys.
     *
     * NOTE: This API is meant for testing purposes only.
     *
     * @param subscriptionId The subscription ID for which the override should be done.
     * @param overrideValues Key-value pairs of the values that are to be overridden. If set to
     *                       {@code null}, this will remove all previous overrides and set the
     *                       carrier configuration back to production values.
     * @param persistent     Determines whether the override should be persistent.
     * @hide
     */
    @RequiresPermission(Manifest.permission.MODIFY_PHONE_STATE)
    public void overrideConfig(int subscriptionId, @Nullable PersistableBundle overrideValues,
            boolean persistent) {
        try {
            ICarrierConfigLoader loader = getICarrierConfigLoader();
            if (loader == null) {
                Rlog.w(TAG, "Error setting config for subId " + subscriptionId
                        + " ICarrierConfigLoader is null");
                return;
            }
            loader.overrideConfig(subscriptionId, overrideValues, persistent);
        } catch (RemoteException ex) {
            Rlog.e(TAG, "Error setting config for subId " + subscriptionId + ": "
                    + ex.toString());
        }
    }

    /**
     * Gets the configuration values for the default subscription. After using this method to get
     * the configuration bundle, {@link #isConfigForIdentifiedCarrier(PersistableBundle)} should be
     * called to confirm whether any carrier specific configuration has been applied.
     *
     * <p>Requires Permission:
     * {@link android.Manifest.permission#READ_PHONE_STATE READ_PHONE_STATE}
     *
     * @see #getConfigForSubId
     */
    @Nullable
    public PersistableBundle getConfig() {
        return getConfigForSubId(SubscriptionManager.getDefaultSubscriptionId());
    }

    /**
     * Determines whether a configuration {@link PersistableBundle} obtained from
     * {@link #getConfig()} or {@link #getConfigForSubId(int)} corresponds to an identified carrier.
     * <p>
     * When an app receives the {@link CarrierConfigManager#ACTION_CARRIER_CONFIG_CHANGED}
     * broadcast which informs it that the carrier configuration has changed, it is possible
     * that another reload of the carrier configuration has begun since the intent was sent.
     * In this case, the carrier configuration the app fetches (e.g. via {@link #getConfig()})
     * may not represent the configuration for the current carrier. It should be noted that it
     * does not necessarily mean the configuration belongs to current carrier when this function
     * return true because it may belong to another previous identified carrier. Users should
     * always call {@link #getConfig()} or {@link #getConfigForSubId(int)} after receiving the
     * broadcast {@link #ACTION_CARRIER_CONFIG_CHANGED}.
     * </p>
     * <p>
     * After using {@link #getConfig()} or {@link #getConfigForSubId(int)} an app should always
     * use this method to confirm whether any carrier specific configuration has been applied.
     * Especially when an app misses the broadcast {@link #ACTION_CARRIER_CONFIG_CHANGED} but it
     * still needs to get the current configuration, it must use this method to verify whether the
     * configuration is default or carrier overridden.
     * </p>
     *
     * @param bundle the configuration bundle to be checked.
     * @return boolean true if any carrier specific configuration bundle has been applied, false
     * otherwise or the bundle is null.
     */
    public static boolean isConfigForIdentifiedCarrier(PersistableBundle bundle) {
        return bundle != null && bundle.getBoolean(KEY_CARRIER_CONFIG_APPLIED_BOOL);
    }

    /**
     * Calling this method triggers telephony services to fetch the current carrier configuration.
     * <p>
     * Normally this does not need to be called because the platform reloads config on its own.
     * This should be called by a carrier service app if it wants to update config at an arbitrary
     * moment.
     * </p>
     * <p>Requires that the calling app has carrier privileges.
     * <p>
     * This method returns before the reload has completed, and
     * {@link android.service.carrier.CarrierService#onLoadConfig} will be called from an
     * arbitrary thread.
     * </p>
     * @see TelephonyManager#hasCarrierPrivileges
     */
    public void notifyConfigChangedForSubId(int subId) {
        try {
            ICarrierConfigLoader loader = getICarrierConfigLoader();
            if (loader == null) {
                Rlog.w(TAG, "Error reloading config for subId=" + subId
                        + " ICarrierConfigLoader is null");
                return;
            }
            loader.notifyConfigChangedForSubId(subId);
        } catch (RemoteException ex) {
            Rlog.e(TAG, "Error reloading config for subId=" + subId + ": " + ex.toString());
        }
    }

    /**
     * Request the carrier config loader to update the cofig for phoneId.
     * <p>
     * Depending on simState, the config may be cleared or loaded from config app. This is only used
     * by SubscriptionInfoUpdater.
     * </p>
     *
     * @hide
     */
    @SystemApi
    @RequiresPermission(android.Manifest.permission.MODIFY_PHONE_STATE)
    public void updateConfigForPhoneId(int phoneId, String simState) {
        try {
            ICarrierConfigLoader loader = getICarrierConfigLoader();
            if (loader == null) {
                Rlog.w(TAG, "Error updating config for phoneId=" + phoneId
                        + " ICarrierConfigLoader is null");
                return;
            }
            loader.updateConfigForPhoneId(phoneId, simState);
        } catch (RemoteException ex) {
            Rlog.e(TAG, "Error updating config for phoneId=" + phoneId + ": " + ex.toString());
        }
    }

    /**
     * Gets the package name for a default carrier service.
     * @return the package name for a default carrier service; empty string if not available.
     *
     * @hide
     */
    @NonNull
    @SystemApi
    @RequiresPermission(android.Manifest.permission.READ_PRIVILEGED_PHONE_STATE)
    public String getDefaultCarrierServicePackageName() {
        try {
            ICarrierConfigLoader loader = getICarrierConfigLoader();
            if (loader == null) {
                Rlog.w(TAG, "getDefaultCarrierServicePackageName ICarrierConfigLoader is null");
                return "";
            }
            return loader.getDefaultCarrierServicePackageName();
        } catch (RemoteException ex) {
            Rlog.e(TAG, "getDefaultCarrierServicePackageName ICarrierConfigLoader is null"
                    + ex.toString());
            ex.rethrowAsRuntimeException();
        }
        return "";
    }

    /**
     * Returns a new bundle with the default value for every supported configuration variable.
     *
     * @hide
     */
    @NonNull
    @SystemApi
    @SuppressLint("Doclava125")
    public static PersistableBundle getDefaultConfig() {
        return new PersistableBundle(sDefaults);
    }

    /** @hide */
    @Nullable
    private ICarrierConfigLoader getICarrierConfigLoader() {
        return ICarrierConfigLoader.Stub
                .asInterface(ServiceManager.getService(Context.CARRIER_CONFIG_SERVICE));
    }

    /**
     * Gets the configuration values for a component using its prefix.
     *
     * <p>Requires Permission:
     * {@link android.Manifest.permission#READ_PHONE_STATE READ_PHONE_STATE}
     *
     * @param prefix prefix of the component.
     * @param subId the subscription ID, normally obtained from {@link SubscriptionManager}.
     *
     * @see #getConfigForSubId
     */
    @Nullable
    public PersistableBundle getConfigByComponentForSubId(@NonNull String prefix, int subId) {
        PersistableBundle configs = getConfigForSubId(subId);

        if (configs == null) {
            return null;
        }

        PersistableBundle ret = new PersistableBundle();
        for (String configKey : configs.keySet()) {
            if (configKey.startsWith(prefix)) {
                addConfig(configKey, configs.get(configKey), ret);
            }
        }

        return ret;
    }

    private void addConfig(String key, Object value, PersistableBundle configs) {
        if (value instanceof String) {
            configs.putString(key, (String) value);
        }

        if (value instanceof String[]) {
            configs.putStringArray(key, (String[]) value);
        }

        if (value instanceof Integer) {
            configs.putInt(key, (Integer) value);
        }

        if (value instanceof Long) {
            configs.putLong(key, (Long) value);
        }

        if (value instanceof Double) {
            configs.putDouble(key, (Double) value);
        }

        if (value instanceof Boolean) {
            configs.putBoolean(key, (Boolean) value);
        }

        if (value instanceof int[]) {
            configs.putIntArray(key, (int[]) value);
        }

        if (value instanceof double[]) {
            configs.putDoubleArray(key, (double[]) value);
        }

        if (value instanceof boolean[]) {
            configs.putBooleanArray(key, (boolean[]) value);
        }

        if (value instanceof long[]) {
            configs.putLongArray(key, (long[]) value);
        }
    }
}<|MERGE_RESOLUTION|>--- conflicted
+++ resolved
@@ -1087,11 +1087,7 @@
 
     /**
      * Flag specifying if we should interpret all signal strength as one bar higher
-<<<<<<< HEAD
-     * This is a replacement for the resource config_inflateSignalStrength
-=======
      * This is a replacement for the former resource config_inflateSignalStrength
->>>>>>> 922e9bfd
      * The default value is false.
      * @hide
      */
