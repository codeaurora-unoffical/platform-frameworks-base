--- conflicted
+++ resolved
@@ -3575,14 +3575,6 @@
     public static final String KEY_SHOW_FORWARDED_NUMBER_BOOL =
             "show_forwarded_number_bool";
 
-<<<<<<< HEAD
-    /**
-     * Configs used for epdg tunnel bring up.
-     *
-     * @see <a href="https://tools.ietf.org/html/rfc7296">RFC 7296, Internet Key Exchange
-     *        Protocol Version 2 (IKEv2)</a>
-     */
-
      /**
      * Flag indicating whether carrier supports multianchor conference.
      * In multianchor conference, a participant of a conference can add
@@ -3593,365 +3585,6 @@
     public static final String KEY_CARRIER_SUPPORTS_MULTIANCHOR_CONFERENCE =
             "carrier_supports_multianchor_conference";
 
-    public static final class Iwlan {
-        /** Prefix of all Epdg.KEY_* constants. */
-        public static final String KEY_PREFIX = "iwlan.";
-
-        /**
-         * Time in seconds after which the child security association session is terminated if
-         * rekey procedure is not successful. If not set or set to <= 0, the default value is
-         * 3600 seconds.
-         */
-        public static final String KEY_CHILD_SA_REKEY_HARD_TIMER_SEC_INT =
-                KEY_PREFIX + "child_sa_rekey_hard_timer_sec_int";
-
-        /**
-         * Time in seconds after which the child session rekey procedure is started. If not set or
-         * set to <= 0, default value is 3000 seconds.
-         */
-        public static final String KEY_CHILD_SA_REKEY_SOFT_TIMER_SEC_INT =
-                KEY_PREFIX + "child_sa_rekey_soft_timer_sec_int";
-
-        /** Supported DH groups for IKE negotiation.
-         * Possible values are {@link #DH_GROUP_NONE}, {@link #DH_GROUP_1024_BIT_MODP},
-         * {@link #DH_GROUP_2048_BIT_MODP}
-         */
-        public static final String KEY_DIFFIE_HELLMAN_GROUPS_INT_ARRAY =
-                KEY_PREFIX + "diffie_hellman_groups_int_array";
-
-        /**
-         * Time in seconds after which a dead peer detection (DPD) request is sent.
-         * If not set or set to <= 0, default value is 120 seconds.
-         */
-        public static final String KEY_DPD_TIMER_SEC_INT = KEY_PREFIX + "dpd_timer_sec_int";
-
-        /**
-         * Method used to authenticate epdg server.
-         * Possible values are {@link #AUTHENTICATION_METHOD_EAP_ONLY},
-         * {@link #AUTHENTICATION_METHOD_CERT}
-         */
-        public static final String KEY_EPDG_AUTHENTICATION_METHOD_INT =
-                KEY_PREFIX + "epdg_authentication_method_int";
-
-        /**
-         * A priority list of ePDG addresses to be used.
-         * Possible values are {@link #EPDG_ADDRESS_STATIC}, {@link #EPDG_ADDRESS_PLMN},
-         * {@link #EPDG_ADDRESS_PCO}
-         */
-        public static final String KEY_EPDG_ADDRESS_PRIORITY_INT_ARRAY =
-                KEY_PREFIX + "epdg_address_priority_int_array";
-
-        /** Epdg static IP address or FQDN */
-        public static final String KEY_EPDG_STATIC_ADDRESS_STRING =
-                KEY_PREFIX + "epdg_static_address_string";
-
-        /** Epdg static IP address or FQDN for roaming */
-        public static final String KEY_EPDG_STATIC_ADDRESS_ROAMING_STRING =
-                KEY_PREFIX + "epdg_static_address_roaming_string";
-
-        /**
-         * List of supported key sizes for AES Cipher Block Chaining (CBC) encryption mode of child
-         * session.
-         * Possible values are {@link #KEY_LEN_UNUSED}, {@link #KEY_LEN_AES_128},
-         * {@link #KEY_LEN_AES_192}, {@link #KEY_LEN_AES_256}
-         */
-        public static final String KEY_CHILD_SESSION_AES_CBC_KEY_SIZE_INT_ARRAY =
-                KEY_PREFIX + "child_session_aes_cbc_key_size_int_array";
-
-        /**
-         * List of supported key sizes for AES counter (CTR) encryption mode of child session.
-         * Possible values are {@link #KEY_LEN_UNUSED}, {@link #KEY_LEN_AES_128},
-         * {@link #KEY_LEN_AES_192}, {@link #KEY_LEN_AES_256}
-         */
-        public static final String KEY_CHILD_SESSION_AES_CTR_KEY_SIZE_INT_ARRAY =
-                KEY_PREFIX + "child_encryption_aes_ctr_key_size_int_array";
-
-        /**
-         * List of supported encryption algorithms for child session.
-         * Possible values are {@link #ENCRYPTION_ALGORITHM_3DES},
-         * {@link #ENCRYPTION_ALGORITHM_AES_CBC}, {@link #ENCRYPTION_ALGORITHM_AES_GCM_8},
-         * {@link #ENCRYPTION_ALGORITHM_AES_GCM_12}, {@link #ENCRYPTION_ALGORITHM_AES_GCM_16}
-         */
-        public static final String KEY_SUPPORTED_CHILD_SESSION_ENCRYPTION_ALGORITHMS_INT_ARRAY =
-                KEY_PREFIX + "supported_child_session_encryption_algorithms_int_array";
-
-        /** Controls if IKE message fragmentation is enabled. */
-        public static final String KEY_IKE_FRAGMENTATION_ENABLED_BOOL =
-                KEY_PREFIX + "ike_fragmentation_enabled_bool";
-
-        /**
-         * Time in seconds after which the IKE session is terminated if rekey procedure is not
-         * successful. If not set or set to <= 0, default value is 3600 seconds.
-         */
-        public static final String KEY_IKE_REKEY_HARD_TIMER_SEC_INT =
-                KEY_PREFIX + "ike_rekey_hard_timer_in_sec";
-
-        /**
-         * Time in seconds after which the IKE session rekey procedure is started. If not set or
-         * set to <= 0, default value is 3000 seconds.
-         */
-        public static final String KEY_IKE_REKEY_SOFT_TIMER_SEC_INT =
-                KEY_PREFIX + "ike_rekey_soft_timer_sec_int";
-
-        /**
-         * List of supported key sizes for AES Cipher Block Chaining (CBC) encryption mode of IKE
-         * session.
-         * Possible values - {@link #KEY_LEN_UNUSED}, {@link #KEY_LEN_AES_128},
-         *         {@link #KEY_LEN_AES_192}, {@link #KEY_LEN_AES_256}
-         */
-        public static final String KEY_IKE_SESSION_AES_CBC_KEY_SIZE_INT_ARRAY =
-                KEY_PREFIX + "ike_session_encryption_aes_cbc_key_size_int_array";
-
-        /**
-         * List of supported key sizes for AES counter (CTR) encryption mode of IKE session.
-         * Possible values - {@link #KEY_LEN_UNUSED}, {@link #KEY_LEN_AES_128},
-         *         {@link #KEY_LEN_AES_192}, {@link #KEY_LEN_AES_256}
-         */
-        public static final String KEY_IKE_SESSION_AES_CTR_KEY_SIZE_INT_ARRAY =
-                KEY_PREFIX + "ike_session_aes_ctr_key_size_int_array";
-
-        /**
-        * List of supported encryption algorithms for IKE session.
-        * Possible values are {@link #ENCRYPTION_ALGORITHM_3DES},
-         * {@link #ENCRYPTION_ALGORITHM_AES_CBC}, {@link #ENCRYPTION_ALGORITHM_AES_GCM_8},
-         * {@link #ENCRYPTION_ALGORITHM_AES_GCM_12}, {@link #ENCRYPTION_ALGORITHM_AES_GCM_16}
-        */
-        public static final String KEY_SUPPORTED_IKE_SESSION_ENCRYPTION_ALGORITHMS_INT_ARRAY =
-                KEY_PREFIX + "supported_ike_session_encryption_algorithms_int_array";
-
-        /**
-         * List of supported integrity algorithms for IKE session
-         * Possible values are {@link #INTEGRITY_ALGORITHM_NONE},
-         * {@link #INTEGRITY_ALGORITHM_HMAC_SHA1_96}, {@link #INTEGRITY_ALGORITHM_AES_XCBC_96},
-         * {@link #INTEGRITY_ALGORITHM_HMAC_SHA2_256_128},
-         * {@link #INTEGRITY_ALGORITHM_HMAC_SHA2_384_192},
-         * {@link #INTEGRITY_ALGORITHM_HMAC_SHA2_512_256}
-         */
-        public static final String KEY_SUPPORTED_INTEGRITY_ALGORITHMS_INT_ARRAY =
-                KEY_PREFIX + "supported_integrity_algorithms_int_array";
-
-        /** Maximum number of retries for tunnel establishment. */
-        public static final String KEY_MAX_RETRIES_INT = KEY_PREFIX + "max_retries_int";
-
-        /** Controls if nat traversal should be enabled. */
-        public static final String KEY_NATT_ENABLED_BOOL = KEY_PREFIX + "natt_enabled_bool";
-
-        /**
-         * Time in seconds after which a NATT keep alive message is sent. If not set or set to <= 0,
-         * default value is 20 seconds.
-         */
-        public static final String KEY_NATT_KEEP_ALIVE_TIMER_SEC_INT =
-                KEY_PREFIX + "natt_keep_alive_timer_sec_int";
-
-        /** List of comma separated MCC/MNCs used to create ePDG FQDN as per 3GPP TS 23.003 */
-        public static final String KEY_MCC_MNCS_STRING_ARRAY = KEY_PREFIX + "mcc_mncs_string_array";
-
-        /**
-         * List of supported pseudo random function algorithms for IKE session
-         * Possible values are {@link #PSEUDORANDOM_FUNCTION_HMAC_SHA1},
-         * {@link #PSEUDORANDOM_FUNCTION_AES128_XCBC}
-         */
-        public static final String KEY_SUPPORTED_PRF_ALGORITHMS_INT_ARRAY = KEY_PREFIX +
-                "supported_prf_algorithms_int_array";
-
-        /**
-         * Time in seconds after which IKE message is retransmitted. If not set or set to <= 0,
-         * default value is 2 seconds.
-         */
-        public static final String KEY_RETRANSMIT_TIMER_SEC_INT =
-                KEY_PREFIX + "retransmit_timer_sec_int";
-
-        /** @hide */
-        @IntDef({
-                AUTHENTICATION_METHOD_EAP_ONLY,
-                AUTHENTICATION_METHOD_CERT
-        })
-        public @interface AuthenticationMethodType {}
-
-        /**
-         * Certificate sent from the server is ignored. Only Extensible Authentication Protocol
-         * (EAP) is used to authenticate the server.
-         * EAP_ONLY_AUTH payload is added to IKE_AUTH request if supported.
-         * @see <a href="https://tools.ietf.org/html/rfc5998">RFC 5998</a>
-         */
-        public static final int AUTHENTICATION_METHOD_EAP_ONLY = 0;
-        /** Server is authenticated using its certificate. */
-        public static final int AUTHENTICATION_METHOD_CERT = 1;
-
-        /** @hide */
-        @IntDef({
-                EPDG_ADDRESS_STATIC,
-                EPDG_ADDRESS_PLMN,
-                EPDG_ADDRESS_PCO
-        })
-        public @interface EpdgAddressType {}
-
-        /** Use static epdg address. */
-        public static final int EPDG_ADDRESS_STATIC = 0;
-        /** Construct the epdg address using plmn. */
-        public static final int EPDG_ADDRESS_PLMN = 1;
-        /**
-         * Use the epdg address received in protocol configuration options (PCO) from the
-         * network.
-         */
-        public static final int EPDG_ADDRESS_PCO = 2;
-
-        /** @hide */
-        @IntDef({
-                KEY_LEN_UNUSED,
-                KEY_LEN_AES_128,
-                KEY_LEN_AES_192,
-                KEY_LEN_AES_256
-        })
-        public @interface EncrpytionKeyLengthType {}
-
-        public static final int KEY_LEN_UNUSED = SaProposal.KEY_LEN_UNUSED;
-        /** AES Encryption/Ciphering Algorithm key length 128 bits. */
-        public static final int KEY_LEN_AES_128 = SaProposal.KEY_LEN_AES_128;
-        /** AES Encryption/Ciphering Algorithm key length 192 bits. */
-        public static final int KEY_LEN_AES_192 = SaProposal.KEY_LEN_AES_192;
-        /** AES Encryption/Ciphering Algorithm key length 256 bits. */
-        public static final int KEY_LEN_AES_256 = SaProposal.KEY_LEN_AES_256;
-
-        /** @hide */
-        @IntDef({
-                DH_GROUP_NONE,
-                DH_GROUP_1024_BIT_MODP,
-                DH_GROUP_2048_BIT_MODP
-        })
-        public @interface DhGroup {}
-
-        /** None Diffie-Hellman Group. */
-        public static final int DH_GROUP_NONE = SaProposal.DH_GROUP_NONE;
-        /** 1024-bit MODP Diffie-Hellman Group. */
-        public static final int DH_GROUP_1024_BIT_MODP = SaProposal.DH_GROUP_1024_BIT_MODP;
-        /** 2048-bit MODP Diffie-Hellman Group. */
-        public static final int DH_GROUP_2048_BIT_MODP = SaProposal.DH_GROUP_2048_BIT_MODP;
-
-        /** @hide */
-        @IntDef({
-                ENCRYPTION_ALGORITHM_3DES,
-                ENCRYPTION_ALGORITHM_AES_CBC,
-                ENCRYPTION_ALGORITHM_AES_GCM_8,
-                ENCRYPTION_ALGORITHM_AES_GCM_12,
-                ENCRYPTION_ALGORITHM_AES_GCM_16
-        })
-        public @interface EncryptionAlgorithm {}
-
-        /** 3DES Encryption/Ciphering Algorithm. */
-        public static final int ENCRYPTION_ALGORITHM_3DES = SaProposal.ENCRYPTION_ALGORITHM_3DES;
-        /** AES-CBC Encryption/Ciphering Algorithm. */
-        public static final int ENCRYPTION_ALGORITHM_AES_CBC =
-                SaProposal.ENCRYPTION_ALGORITHM_AES_CBC;
-
-        /**
-         * AES-GCM Authentication/Integrity + Encryption/Ciphering Algorithm with 8-octet ICV
-         * (truncation).
-         */
-        public static final int ENCRYPTION_ALGORITHM_AES_GCM_8 =
-                SaProposal.ENCRYPTION_ALGORITHM_AES_GCM_8;
-        /**
-         * AES-GCM Authentication/Integrity + Encryption/Ciphering Algorithm with 12-octet ICV
-         * (truncation).
-         */
-        public static final int ENCRYPTION_ALGORITHM_AES_GCM_12 =
-                SaProposal.ENCRYPTION_ALGORITHM_AES_GCM_12;
-        /**
-         * AES-GCM Authentication/Integrity + Encryption/Ciphering Algorithm with 16-octet ICV
-         * (truncation).
-         */
-        public static final int ENCRYPTION_ALGORITHM_AES_GCM_16 =
-                SaProposal.ENCRYPTION_ALGORITHM_AES_GCM_16;
-
-        /** @hide */
-        @IntDef({
-                INTEGRITY_ALGORITHM_NONE,
-                INTEGRITY_ALGORITHM_HMAC_SHA1_96,
-                INTEGRITY_ALGORITHM_AES_XCBC_96,
-                INTEGRITY_ALGORITHM_HMAC_SHA2_256_128,
-                INTEGRITY_ALGORITHM_HMAC_SHA2_384_192,
-                INTEGRITY_ALGORITHM_HMAC_SHA2_512_256
-        })
-        public @interface IntegrityAlgorithm {}
-
-        /** None Authentication/Integrity Algorithm. */
-        public static final int INTEGRITY_ALGORITHM_NONE = SaProposal.INTEGRITY_ALGORITHM_NONE;
-        /** HMAC-SHA1 Authentication/Integrity Algorithm. */
-        public static final int INTEGRITY_ALGORITHM_HMAC_SHA1_96 =
-                SaProposal.INTEGRITY_ALGORITHM_HMAC_SHA1_96;
-        /** AES-XCBC-96 Authentication/Integrity Algorithm. */
-        public static final int INTEGRITY_ALGORITHM_AES_XCBC_96 =
-                SaProposal.INTEGRITY_ALGORITHM_AES_XCBC_96;
-        /** HMAC-SHA256 Authentication/Integrity Algorithm with 128-bit truncation. */
-        public static final int INTEGRITY_ALGORITHM_HMAC_SHA2_256_128 =
-                SaProposal.INTEGRITY_ALGORITHM_HMAC_SHA2_256_128;
-        /** HMAC-SHA384 Authentication/Integrity Algorithm with 192-bit truncation. */
-        public static final int INTEGRITY_ALGORITHM_HMAC_SHA2_384_192 =
-                SaProposal.INTEGRITY_ALGORITHM_HMAC_SHA2_384_192;
-        /** HMAC-SHA512 Authentication/Integrity Algorithm with 256-bit truncation. */
-        public static final int INTEGRITY_ALGORITHM_HMAC_SHA2_512_256 =
-                SaProposal.INTEGRITY_ALGORITHM_HMAC_SHA2_512_256;
-
-        /** @hide */
-        @IntDef({
-                PSEUDORANDOM_FUNCTION_HMAC_SHA1,
-                PSEUDORANDOM_FUNCTION_AES128_XCBC
-        })
-        public @interface PseudorandomFunction {}
-
-        /** HMAC-SHA1 Pseudorandom Function. */
-        public static final int PSEUDORANDOM_FUNCTION_HMAC_SHA1 =
-                SaProposal.PSEUDORANDOM_FUNCTION_HMAC_SHA1;
-        /** AES128-XCBC Pseudorandom Function. */
-        public static final int PSEUDORANDOM_FUNCTION_AES128_XCBC =
-                SaProposal.PSEUDORANDOM_FUNCTION_AES128_XCBC;
-
-        private Iwlan() {}
-
-        private static PersistableBundle getDefaults() {
-            PersistableBundle defaults = new PersistableBundle();
-            defaults.putInt(KEY_IKE_REKEY_SOFT_TIMER_SEC_INT, 3000);
-            defaults.putInt(KEY_IKE_REKEY_HARD_TIMER_SEC_INT, 3600);
-            defaults.putInt(KEY_CHILD_SA_REKEY_SOFT_TIMER_SEC_INT, 3000);
-            defaults.putInt(KEY_CHILD_SA_REKEY_HARD_TIMER_SEC_INT, 3600);
-            defaults.putInt(KEY_RETRANSMIT_TIMER_SEC_INT, 2);
-            defaults.putInt(KEY_DPD_TIMER_SEC_INT, 120);
-            defaults.putInt(KEY_MAX_RETRIES_INT, 3);
-            defaults.putIntArray(KEY_DIFFIE_HELLMAN_GROUPS_INT_ARRAY,
-                    new int[]{DH_GROUP_1024_BIT_MODP, DH_GROUP_2048_BIT_MODP});
-            defaults.putIntArray(KEY_SUPPORTED_IKE_SESSION_ENCRYPTION_ALGORITHMS_INT_ARRAY,
-                    new int[]{ENCRYPTION_ALGORITHM_3DES, ENCRYPTION_ALGORITHM_AES_CBC});
-            defaults.putIntArray(KEY_SUPPORTED_CHILD_SESSION_ENCRYPTION_ALGORITHMS_INT_ARRAY,
-                    new int[]{ENCRYPTION_ALGORITHM_3DES, ENCRYPTION_ALGORITHM_AES_CBC});
-            defaults.putIntArray(KEY_SUPPORTED_INTEGRITY_ALGORITHMS_INT_ARRAY,
-                    new int[]{INTEGRITY_ALGORITHM_AES_XCBC_96, INTEGRITY_ALGORITHM_HMAC_SHA1_96,
-                            INTEGRITY_ALGORITHM_HMAC_SHA2_256_128});
-            defaults.putIntArray(KEY_SUPPORTED_PRF_ALGORITHMS_INT_ARRAY,
-                    new int[]{PSEUDORANDOM_FUNCTION_HMAC_SHA1, PSEUDORANDOM_FUNCTION_AES128_XCBC});
-            defaults.putBoolean(KEY_NATT_ENABLED_BOOL, true);
-            defaults.putInt(KEY_EPDG_AUTHENTICATION_METHOD_INT, AUTHENTICATION_METHOD_CERT);
-            defaults.putString(KEY_EPDG_STATIC_ADDRESS_STRING, "");
-            defaults.putString(KEY_EPDG_STATIC_ADDRESS_ROAMING_STRING, "");
-            defaults.putInt(KEY_NATT_KEEP_ALIVE_TIMER_SEC_INT, 20);
-            defaults.putIntArray(KEY_IKE_SESSION_AES_CBC_KEY_SIZE_INT_ARRAY,
-                    new int[]{KEY_LEN_AES_128, KEY_LEN_AES_256});
-            defaults.putIntArray(KEY_IKE_SESSION_AES_CTR_KEY_SIZE_INT_ARRAY,
-                    new int[]{KEY_LEN_AES_128});
-            defaults.putIntArray(KEY_CHILD_SESSION_AES_CBC_KEY_SIZE_INT_ARRAY,
-                    new int[]{KEY_LEN_AES_128, KEY_LEN_AES_256});
-            defaults.putIntArray(KEY_CHILD_SESSION_AES_CTR_KEY_SIZE_INT_ARRAY,
-                    new int[]{KEY_LEN_AES_128});
-            defaults.putBoolean(KEY_IKE_FRAGMENTATION_ENABLED_BOOL, false);
-            defaults.putIntArray(KEY_EPDG_ADDRESS_PRIORITY_INT_ARRAY, new int[]{EPDG_ADDRESS_PLMN,
-                    EPDG_ADDRESS_STATIC});
-            defaults.putStringArray(KEY_MCC_MNCS_STRING_ARRAY, new String[]{});
-
-            return defaults;
-        }
-    }
-
-=======
->>>>>>> 2208fc9a
     /** The default value for every variable. */
     private final static PersistableBundle sDefaults;
 
@@ -4462,12 +4095,8 @@
         sDefaults.putAll(Wifi.getDefaults());
         sDefaults.putBoolean(ENABLE_EAP_METHOD_PREFIX_BOOL, false);
         sDefaults.putBoolean(KEY_SHOW_FORWARDED_NUMBER_BOOL, false);
-<<<<<<< HEAD
-        sDefaults.putAll(Iwlan.getDefaults());
+        sDefaults.putLong(KEY_DATA_SWITCH_VALIDATION_MIN_GAP_LONG, TimeUnit.DAYS.toMillis(1));
         sDefaults.putBoolean(KEY_CARRIER_SUPPORTS_MULTIANCHOR_CONFERENCE, false);
-=======
-        sDefaults.putLong(KEY_DATA_SWITCH_VALIDATION_MIN_GAP_LONG, TimeUnit.DAYS.toMillis(1));
->>>>>>> 2208fc9a
     }
 
     /**
