/*
 * Copyright (C) 2015 The Android Open Source Project
 *
 * Licensed under the Apache License, Version 2.0 (the "License");
 * you may not use this file except in compliance with the License.
 * You may obtain a copy of the License at
 *
 *      http://www.apache.org/licenses/LICENSE-2.0
 *
 * Unless required by applicable law or agreed to in writing, software
 * distributed under the License is distributed on an "AS IS" BASIS,
 * WITHOUT WARRANTIES OR CONDITIONS OF ANY KIND, either express or implied.
 * See the License for the specific language governing permissions and
 * limitations under the License.
 */

package android.telephony;

import android.Manifest;
import android.annotation.NonNull;
import android.annotation.Nullable;
import android.annotation.RequiresPermission;
import android.annotation.SuppressLint;
import android.annotation.SystemApi;
import android.annotation.SystemService;
import android.annotation.TestApi;
import android.compat.annotation.UnsupportedAppUsage;
import android.content.ComponentName;
import android.content.Context;
import android.os.PersistableBundle;
import android.os.RemoteException;
import android.service.carrier.CarrierService;
import android.telecom.TelecomManager;
import android.telephony.ims.ImsReasonInfo;

import com.android.internal.telephony.ICarrierConfigLoader;
import com.android.telephony.Rlog;

import java.util.concurrent.TimeUnit;

/**
 * Provides access to telephony configuration values that are carrier-specific.
 */
@SystemService(Context.CARRIER_CONFIG_SERVICE)
public class CarrierConfigManager {
    private final static String TAG = "CarrierConfigManager";

    /**
     * Extra included in {@link #ACTION_CARRIER_CONFIG_CHANGED} to indicate the slot index that the
     * broadcast is for.
     */
    public static final String EXTRA_SLOT_INDEX = "android.telephony.extra.SLOT_INDEX";

    /**
     * Extra included in {@link #ACTION_CARRIER_CONFIG_CHANGED} to indicate whether this is a
     * rebroadcast on unlock. Defaults to {@code false} if not specified.
     * @hide
     */
    public static final String EXTRA_REBROADCAST_ON_UNLOCK =
            "android.telephony.extra.REBROADCAST_ON_UNLOCK";

    /**
     * Optional extra included in {@link #ACTION_CARRIER_CONFIG_CHANGED} to indicate the
     * subscription index that the broadcast is for, if a valid one is available.
     */
    public static final String EXTRA_SUBSCRIPTION_INDEX =
            SubscriptionManager.EXTRA_SUBSCRIPTION_INDEX;

    private final Context mContext;

    /**
     * @hide
     */
    public CarrierConfigManager(Context context) {
        mContext = context;
    }

    /**
     * This intent is broadcast by the system when carrier config changes. An int is specified in
     * {@link #EXTRA_SLOT_INDEX} to indicate the slot index that this is for. An optional int extra
     * {@link #EXTRA_SUBSCRIPTION_INDEX} is included to indicate the subscription index if a valid
     * one is available for the slot index. An optional int extra
     * {@link TelephonyManager#EXTRA_CARRIER_ID} is included to indicate the carrier id for the
     * changed carrier configuration. An optional int extra
     * {@link TelephonyManager#EXTRA_SPECIFIC_CARRIER_ID} is included to indicate the precise
     * carrier id for the changed carrier configuration.
     * @see TelephonyManager#getSimCarrierId()
     * @see TelephonyManager#getSimSpecificCarrierId()
     */
    public static final String
            ACTION_CARRIER_CONFIG_CHANGED = "android.telephony.action.CARRIER_CONFIG_CHANGED";

    // Below are the keys used in carrier config bundles. To add a new variable, define the key and
    // give it a default value in sDefaults. If you need to ship a per-network override in the
    // system image, that can be added in packages/apps/CarrierConfig.

    /**
     * Specifies a value that identifies the version of the carrier configuration that is
     * currently in use. This string is displayed on the UI.
     * The format of the string is not specified.
     */
    public static final String KEY_CARRIER_CONFIG_VERSION_STRING =
            "carrier_config_version_string";

    /**
     * This flag specifies whether VoLTE availability is based on provisioning. By default this is
     * false.
     */
    public static final String
            KEY_CARRIER_VOLTE_PROVISIONED_BOOL = "carrier_volte_provisioned_bool";

    /**
     * Boolean indicating the Supplementary Services(SS) is disable when airplane mode on in the
     * Call Settings menu.
     * {@code true}: SS is disable when airplane mode on.
     * {@code false}: SS is enable when airplane mode on.
     * The default value for this key is {@code false}
     */
    public static final String KEY_DISABLE_SUPPLEMENTARY_SERVICES_IN_AIRPLANE_MODE_BOOL =
            "disable_supplementary_services_in_airplane_mode_bool";

    /**
     * Boolean indicating if the "Call forwarding" item is visible in the Call Settings menu.
     * true means visible. false means gone.
     * @hide
     */
    public static final String KEY_CALL_FORWARDING_VISIBILITY_BOOL =
            "call_forwarding_visibility_bool";

    /**
     * Boolean indicating if carrier supports call forwarding option "When unreachable".
     *
     * {@code true}: Call forwarding option "When unreachable" is supported.
     * {@code false}: Call forwarding option "When unreachable" is not supported. Option will be
     * removed in the UI.
     *
     * By default this value is true.
     * @hide
     */
    public static final String KEY_CALL_FORWARDING_WHEN_UNREACHABLE_SUPPORTED_BOOL =
            "call_forwarding_when_unreachable_supported_bool";

     /**
      * Boolean indicating if carrier supports call forwarding option "When unanswered".
      *
      * {@code true}: Call forwarding option "When unanswered" is supported.
      * {@code false}: Call forwarding option "When unanswered" is not supported. Option will be
      * removed in the UI.
      *
      * By default this value is true.
      * @hide
      */
    public static final String KEY_CALL_FORWARDING_WHEN_UNANSWERED_SUPPORTED_BOOL =
            "call_forwarding_when_unanswered_supported_bool";

     /**
      * Boolean indicating if carrier supports call forwarding option "When busy".
      *
      * {@code true}: Call forwarding option "When busy" is supported.
      * {@code false}: Call forwarding option "When busy" is not supported. Option will be
      * removed in the UI.
      *
      * By default this value is true.
      * @hide
      */
    public static final String KEY_CALL_FORWARDING_WHEN_BUSY_SUPPORTED_BOOL =
            "call_forwarding_when_busy_supported_bool";

    /**
     * Boolean indicating if the "Caller ID" item is visible in the Additional Settings menu.
     * true means visible. false means gone.
     * @hide
     */
    public static final String KEY_ADDITIONAL_SETTINGS_CALLER_ID_VISIBILITY_BOOL =
            "additional_settings_caller_id_visibility_bool";

    /**
     * Boolean indicating if the "Call Waiting" item is visible in the Additional Settings menu.
     * true means visible. false means gone.
     * @hide
     */
    public static final String KEY_ADDITIONAL_SETTINGS_CALL_WAITING_VISIBILITY_BOOL =
            "additional_settings_call_waiting_visibility_bool";

   /**
    * Boolean indicating if the "Call barring" item is visible in the Call Settings menu.
    * If true, the "Call Barring" menu will be visible. If false, the menu will be gone.
    *
    * Disabled by default.
    */
    public static final String KEY_CALL_BARRING_VISIBILITY_BOOL =
            "call_barring_visibility_bool";

    /**
     * Flag indicating whether or not changing the call barring password via the "Call Barring"
     * settings menu is supported. If true, the option will be visible in the "Call
     * Barring" settings menu. If false, the option will not be visible.
     *
     * Enabled by default.
     */
    public static final String KEY_CALL_BARRING_SUPPORTS_PASSWORD_CHANGE_BOOL =
            "call_barring_supports_password_change_bool";

    /**
     * Flag indicating whether or not deactivating all call barring features via the "Call Barring"
     * settings menu is supported. If true, the option will be visible in the "Call
     * Barring" settings menu. If false, the option will not be visible.
     *
     * Enabled by default.
     */
    public static final String KEY_CALL_BARRING_SUPPORTS_DEACTIVATE_ALL_BOOL =
            "call_barring_supports_deactivate_all_bool";

    /**
     * Flag indicating whether the Phone app should ignore EVENT_SIM_NETWORK_LOCKED
     * events from the Sim.
     * If true, this will prevent the IccNetworkDepersonalizationPanel from being shown, and
     * effectively disable the "Sim network lock" feature.
     */
    public static final String
            KEY_IGNORE_SIM_NETWORK_LOCKED_EVENTS_BOOL = "ignore_sim_network_locked_events_bool";

    /**
     * When checking if a given number is the voicemail number, if this flag is true
     * then in addition to comparing the given number to the voicemail number, we also compare it
     * to the mdn. If this flag is false, the given number is only compared to the voicemail number.
     * By default this value is false.
     */
    public static final String KEY_MDN_IS_ADDITIONAL_VOICEMAIL_NUMBER_BOOL =
            "mdn_is_additional_voicemail_number_bool";

    /**
     * Flag indicating whether the Phone app should provide a "Dismiss" button on the SIM network
     * unlock screen. The default value is true. If set to false, there will be *no way* to dismiss
     * the SIM network unlock screen if you don't enter the correct unlock code. (One important
     * consequence: there will be no way to make an Emergency Call if your SIM is network-locked and
     * you don't know the PIN.)
     */
    public static final String
            KEY_SIM_NETWORK_UNLOCK_ALLOW_DISMISS_BOOL = "sim_network_unlock_allow_dismiss_bool";

    /**
     * Flag indicating whether or not sending emergency SMS messages over IMS
     * is supported when in LTE/limited LTE (Emergency only) service mode..
     *
     */
    public static final String
            KEY_SUPPORT_EMERGENCY_SMS_OVER_IMS_BOOL = "support_emergency_sms_over_ims_bool";

    /** Flag indicating if the phone is a world phone */
    public static final String KEY_WORLD_PHONE_BOOL = "world_phone_bool";

    /**
     * Flag to require or skip entitlement checks.
     * If true, entitlement checks will be executed if device has been configured for it,
     * If false, entitlement checks will be skipped.
     */
    public static final String
            KEY_REQUIRE_ENTITLEMENT_CHECKS_BOOL = "require_entitlement_checks_bool";

    /**
     * Flag indicating whether radio is to be restarted on error PDP_FAIL_REGULAR_DEACTIVATION
     * This is false by default.
     *
     * @deprecated Use {@link #KEY_RADIO_RESTART_FAILURE_CAUSES_INT_ARRAY} instead
     */
    @Deprecated
    public static final String KEY_RESTART_RADIO_ON_PDP_FAIL_REGULAR_DEACTIVATION_BOOL =
            "restart_radio_on_pdp_fail_regular_deactivation_bool";

    /**
     * A list of failure cause codes that will trigger a modem restart when telephony receiving
     * one of those during data setup. The cause codes are defined in 3GPP TS 24.008 Annex I and
     * TS 24.301 Annex B.
     */
    public static final String KEY_RADIO_RESTART_FAILURE_CAUSES_INT_ARRAY =
            "radio_restart_failure_causes_int_array";

    /**
     * If true, enable vibration (haptic feedback) for key presses in the EmergencyDialer activity.
     * The pattern is set on a per-platform basis using config_virtualKeyVibePattern. To be
     * consistent with the regular Dialer, this value should agree with the corresponding values
     * from config.xml under apps/Contacts.
     */
    public static final String
            KEY_ENABLE_DIALER_KEY_VIBRATION_BOOL = "enable_dialer_key_vibration_bool";

    /** Flag indicating if dtmf tone type is enabled */
    public static final String KEY_DTMF_TYPE_ENABLED_BOOL = "dtmf_type_enabled_bool";

    /** Flag indicating if auto retry is enabled */
    public static final String KEY_AUTO_RETRY_ENABLED_BOOL = "auto_retry_enabled_bool";

    /**
     * Determine whether we want to play local DTMF tones in a call, or just let the radio/BP handle
     * playing of the tones.
     */
    public static final String KEY_ALLOW_LOCAL_DTMF_TONES_BOOL = "allow_local_dtmf_tones_bool";

    /**
     * Determines if the carrier requires that a tone be played to the remote party when an app is
     * recording audio during a call (e.g. using a call recording app).
     * <p>
     * Note: This requires the Telephony config_supports_telephony_audio_device overlay to be true
     * in order to work.
     * @hide
     */
    public static final String KEY_PLAY_CALL_RECORDING_TONE_BOOL = "play_call_recording_tone_bool";
    /**
     * Determines if the carrier requires converting the destination number before sending out an
     * SMS. Certain networks and numbering plans require different formats.
     */
    public static final String KEY_SMS_REQUIRES_DESTINATION_NUMBER_CONVERSION_BOOL=
            "sms_requires_destination_number_conversion_bool";

    /**
     * If true, show an onscreen "Dial" button in the dialer. In practice this is used on all
     * platforms, even the ones with hard SEND/END keys, but for maximum flexibility it's controlled
     * by a flag here (which can be overridden on a per-product basis.)
     */
    public static final String KEY_SHOW_ONSCREEN_DIAL_BUTTON_BOOL = "show_onscreen_dial_button_bool";

    /** Determines if device implements a noise suppression device for in call audio. */
    public static final String
            KEY_HAS_IN_CALL_NOISE_SUPPRESSION_BOOL = "has_in_call_noise_suppression_bool";

    /**
     * Determines if the current device should allow emergency numbers to be logged in the Call Log.
     * (Some carriers require that emergency calls *not* be logged, presumably to avoid the risk of
     * accidental redialing from the call log UI. This is a good idea, so the default here is
     * false.)
     */
    public static final String
            KEY_ALLOW_EMERGENCY_NUMBERS_IN_CALL_LOG_BOOL = "allow_emergency_numbers_in_call_log_bool";

    /**
     * A string array containing numbers that shouldn't be included in the call log.
     */
    public static final String KEY_UNLOGGABLE_NUMBERS_STRING_ARRAY =
            "unloggable_numbers_string_array";

    /** If true, removes the Voice Privacy option from Call Settings */
    public static final String KEY_VOICE_PRIVACY_DISABLE_UI_BOOL = "voice_privacy_disable_ui_bool";

    /** Control whether users can reach the carrier portions of Cellular Network Settings. */
    public static final String
            KEY_HIDE_CARRIER_NETWORK_SETTINGS_BOOL = "hide_carrier_network_settings_bool";

    /**
     * Only allow auto selection in Advanced Network Settings when in home network.
     * Manual selection is allowed when in roaming network.
     */
    public static final String KEY_ONLY_AUTO_SELECT_IN_HOME_NETWORK_BOOL =
            "only_auto_select_in_home_network";

    /**
     * Flag indicating whether to show single operator row in the choose network setting.
     *
     * The device configuration value {@code config_enableNewAutoSelectNetworkUI} ultimately
     * controls whether this carrier configuration option is used.  Where
     * {@code config_enableNewAutoSelectNetworkUI} is false, the value of the
     * {@link #KEY_SHOW_SINGLE_OPERATOR_ROW_IN_CHOOSE_NETWORK_SETTING_BOOL} carrier configuration
     * option is ignored.
     *
     * If {@code true}, default value, merge the duplicate networks which with the same plmn, keep
     * the one that with the higher signal strength level.
     * If {@code false}, show all operators without merging.
     * @hide
     */
    public static final String KEY_SHOW_SINGLE_OPERATOR_ROW_IN_CHOOSE_NETWORK_SETTING_BOOL =
            "show_single_operator_row_in_choose_network_setting_bool";

    /**
     * Flag indicating whether to display SPN as network name for home network in choose
     * network setting.
     *
     * If {@code true}, display SPN as network name in choose network setting.
     * If {@code false}, display PLMN in choose network setting.
     * @hide
     */
    public static final String KEY_SHOW_SPN_FOR_HOME_IN_CHOOSE_NETWORK_SETTING_BOOL =
            "show_spn_for_home_in_choose_network_setting_bool";

    /**
     * Control whether users receive a simplified network settings UI and improved network
     * selection.
     */
    public static final String
            KEY_SIMPLIFIED_NETWORK_SETTINGS_BOOL = "simplified_network_settings_bool";

    /** Control whether users can reach the SIM lock settings. */
    public static final String
            KEY_HIDE_SIM_LOCK_SETTINGS_BOOL = "hide_sim_lock_settings_bool";

    /** Control whether users can edit APNs in Settings. */
    public static final String KEY_APN_EXPAND_BOOL = "apn_expand_bool";

    /** Control whether users can choose a network operator. */
    public static final String KEY_OPERATOR_SELECTION_EXPAND_BOOL = "operator_selection_expand_bool";

    /** Used in Cellular Network Settings for preferred network type. */
    public static final String KEY_PREFER_2G_BOOL = "prefer_2g_bool";

    /** Show cdma network mode choices 1x, 3G, global etc. */
    public static final String KEY_SHOW_CDMA_CHOICES_BOOL = "show_cdma_choices_bool";

    /** CDMA activation goes through HFA */
    public static final String KEY_USE_HFA_FOR_PROVISIONING_BOOL = "use_hfa_for_provisioning_bool";

    /**
     * CDMA activation goes through OTASP.
     * <p>
     * TODO: This should be combined with config_use_hfa_for_provisioning and implemented as an enum
     * (NONE, HFA, OTASP).
     */
    public static final String KEY_USE_OTASP_FOR_PROVISIONING_BOOL = "use_otasp_for_provisioning_bool";

    /** Display carrier settings menu if true */
    public static final String KEY_CARRIER_SETTINGS_ENABLE_BOOL = "carrier_settings_enable_bool";

    /** Does not display additional call setting for IMS phone based on GSM Phone */
    public static final String KEY_ADDITIONAL_CALL_SETTING_BOOL = "additional_call_setting_bool";

    /** Show APN Settings for some CDMA carriers */
    public static final String KEY_SHOW_APN_SETTING_CDMA_BOOL = "show_apn_setting_cdma_bool";

    /** After a CDMA conference call is merged, the swap button should be displayed. */
    public static final String KEY_SUPPORT_SWAP_AFTER_MERGE_BOOL = "support_swap_after_merge_bool";

    /**
     * Determine whether user can edit voicemail number in Settings.
     */
    public static final String KEY_EDITABLE_VOICEMAIL_NUMBER_SETTING_BOOL =
            "editable_voicemail_number_setting_bool";

    /**
     * Since the default voicemail number is empty, if a SIM card does not have a voicemail number
     * available the user cannot use voicemail. This flag allows the user to edit the voicemail
     * number in such cases, and is false by default.
     */
    public static final String KEY_EDITABLE_VOICEMAIL_NUMBER_BOOL= "editable_voicemail_number_bool";

    /**
     * Determine whether the voicemail notification is persistent in the notification bar. If true,
     * the voicemail notifications cannot be dismissed from the notification bar.
     */
    public static final String
            KEY_VOICEMAIL_NOTIFICATION_PERSISTENT_BOOL = "voicemail_notification_persistent_bool";

    /** For IMS video over LTE calls, determines whether video pause signalling is supported. */
    public static final String
            KEY_SUPPORT_PAUSE_IMS_VIDEO_CALLS_BOOL = "support_pause_ims_video_calls_bool";

    /**
     * Disables dialing "*228" (OTASP provisioning) on CDMA carriers where it is not supported or is
     * potentially harmful by locking the SIM to 3G.
     */
    public static final String
            KEY_DISABLE_CDMA_ACTIVATION_CODE_BOOL = "disable_cdma_activation_code_bool";

    /**
     * List of RIL radio technologies (See {@link ServiceState} {@code RIL_RADIO_TECHNOLOGY_*}
     * constants) which support only a single data connection at a time. Some carriers do not
     * support multiple pdp on UMTS.
     */
    public static final String
            KEY_ONLY_SINGLE_DC_ALLOWED_INT_ARRAY = "only_single_dc_allowed_int_array";

    /**
     * Override the platform's notion of a network operator being considered roaming.
     * Value is string array of MCCMNCs to be considered roaming for 3GPP RATs.
     */
    public static final String
            KEY_GSM_ROAMING_NETWORKS_STRING_ARRAY = "gsm_roaming_networks_string_array";

    /**
     * Override the platform's notion of a network operator being considered not roaming.
     * Value is string array of MCCMNCs to be considered not roaming for 3GPP RATs.
     */
    public static final String
            KEY_GSM_NONROAMING_NETWORKS_STRING_ARRAY = "gsm_nonroaming_networks_string_array";

    /**
     * The package name containing the ImsService that will be bound to the telephony framework to
     * support both IMS MMTEL and RCS feature functionality instead of the device default
     * ImsService for this subscription.
     * @deprecated Use {@link #KEY_CONFIG_IMS_MMTEL_PACKAGE_OVERRIDE_STRING} and
     * {@link #KEY_CONFIG_IMS_RCS_PACKAGE_OVERRIDE_STRING} instead to configure these values
     * separately. If any of those values are not empty, they will override this value.
     */
    public static final String KEY_CONFIG_IMS_PACKAGE_OVERRIDE_STRING =
            "config_ims_package_override_string";

    /**
     * The package name containing the ImsService that will be bound to the telephony framework to
     * support IMS MMTEL feature functionality instead of the device default ImsService for this
     * subscription.
     */
    public static final String KEY_CONFIG_IMS_MMTEL_PACKAGE_OVERRIDE_STRING =
            "config_ims_mmtel_package_override_string";

    /**
     * The package name containing the ImsService that will be bound to the telephony framework to
     * support IMS RCS feature functionality instead of the device default ImsService for this
     * subscription.
     */
    public static final String KEY_CONFIG_IMS_RCS_PACKAGE_OVERRIDE_STRING =
            "config_ims_rcs_package_override_string";

    /**
     * Override the package that will manage {@link SubscriptionPlan}
     * information instead of the {@link CarrierService} that defines this
     * value.
     *
     * @see SubscriptionManager#getSubscriptionPlans(int)
     * @see SubscriptionManager#setSubscriptionPlans(int, java.util.List)
     */
    public static final String KEY_CONFIG_PLANS_PACKAGE_OVERRIDE_STRING =
            "config_plans_package_override_string";

    /**
     * Override the platform's notion of a network operator being considered roaming.
     * Value is string array of SIDs to be considered roaming for 3GPP2 RATs.
     */
    public static final String
            KEY_CDMA_ROAMING_NETWORKS_STRING_ARRAY = "cdma_roaming_networks_string_array";

    /**
     * Override the platform's notion of a network operator being considered non roaming.
     * Value is string array of SIDs to be considered not roaming for 3GPP2 RATs.
     */
    public static final String
            KEY_CDMA_NONROAMING_NETWORKS_STRING_ARRAY = "cdma_nonroaming_networks_string_array";

    /**
     * Override the platform's notion of a network operator being considered non roaming.
     * If true all networks are considered as home network a.k.a non-roaming.  When false,
     * the 2 pairs of CMDA and GSM roaming/non-roaming arrays are consulted.
     *
     * @see #KEY_GSM_ROAMING_NETWORKS_STRING_ARRAY
     * @see #KEY_GSM_NONROAMING_NETWORKS_STRING_ARRAY
     * @see #KEY_CDMA_ROAMING_NETWORKS_STRING_ARRAY
     * @see #KEY_CDMA_NONROAMING_NETWORKS_STRING_ARRAY
     */
    public static final String
            KEY_FORCE_HOME_NETWORK_BOOL = "force_home_network_bool";

    /**
     * Flag specifying whether VoLTE should be available for carrier, independent of carrier
     * provisioning. If false: hard disabled. If true: then depends on carrier provisioning,
     * availability, etc.
     */
    public static final String KEY_CARRIER_VOLTE_AVAILABLE_BOOL = "carrier_volte_available_bool";

    /**
     * Flag specifying whether video telephony is available for carrier. If false: hard disabled.
     * If true: then depends on carrier provisioning, availability, etc.
     */
    public static final String KEY_CARRIER_VT_AVAILABLE_BOOL = "carrier_vt_available_bool";

    /**
     * Flag specifying whether to show an alert dialog for 5G disable when the user disables VoLTE.
     * By default this value is {@code false}.
     *
     * @hide
     */
    public static final String KEY_VOLTE_5G_LIMITED_ALERT_DIALOG_BOOL =
            "volte_5g_limited_alert_dialog_bool";

    /**
     * Flag specifying whether the carrier wants to notify the user when a VT call has been handed
     * over from WIFI to LTE.
     * <p>
     * The handover notification is sent as a
     * {@link TelephonyManager#EVENT_HANDOVER_VIDEO_FROM_WIFI_TO_LTE}
     * {@link android.telecom.Connection} event, which an {@link android.telecom.InCallService}
     * should use to trigger the display of a user-facing message.
     * <p>
     * The Connection event is sent to the InCallService only once, the first time it occurs.
     * @hide
     */
    public static final String KEY_NOTIFY_HANDOVER_VIDEO_FROM_WIFI_TO_LTE_BOOL =
            "notify_handover_video_from_wifi_to_lte_bool";

    /**
     * Flag specifying whether the carrier supports merging a RTT call with a voice call,
     * downgrading the call in the process.
     * @hide
     */
    public static final String KEY_ALLOW_MERGING_RTT_CALLS_BOOL =
             "allow_merging_rtt_calls_bool";

    /**
     * Flag specifying whether the carrier wants to notify the user when a VT call has been handed
     * over from LTE to WIFI.
     * <p>
     * The handover notification is sent as a
     * {@link TelephonyManager#EVENT_HANDOVER_VIDEO_FROM_LTE_TO_WIFI}
     * {@link android.telecom.Connection} event, which an {@link android.telecom.InCallService}
     * should use to trigger the display of a user-facing message.
     * @hide
     */
    public static final String KEY_NOTIFY_HANDOVER_VIDEO_FROM_LTE_TO_WIFI_BOOL =
            "notify_handover_video_from_lte_to_wifi_bool";

    /**
     * Flag specifying whether the carrier supports downgrading a video call (tx, rx or tx/rx)
     * directly to an audio call.
     * @hide
     */
    public static final String KEY_SUPPORT_DOWNGRADE_VT_TO_AUDIO_BOOL =
            "support_downgrade_vt_to_audio_bool";

    /**
     * Where there is no preloaded voicemail number on a SIM card, specifies the carrier's default
     * voicemail number.
     * When empty string, no default voicemail number is specified.
     */
    public static final String KEY_DEFAULT_VM_NUMBER_STRING = "default_vm_number_string";

    /**
     * Where there is no preloaded voicemail number on a SIM card, specifies the carrier's default
     * voicemail number for roaming network.
     * When empty string, no default voicemail number is specified for roaming network.
     * @hide
     */
    public static final String KEY_DEFAULT_VM_NUMBER_ROAMING_STRING =
            "default_vm_number_roaming_string";

    /**
     * Where there is no preloaded voicemail number on a SIM card, specifies the carrier's default
     * voicemail number while the device is both roaming and not registered for IMS.
     * When empty string, no default voicemail number is specified for roaming network and
     * unregistered state in IMS.
     */
    public static final String KEY_DEFAULT_VM_NUMBER_ROAMING_AND_IMS_UNREGISTERED_STRING =
            "default_vm_number_roaming_and_ims_unregistered_string";

    /**
     * Flag that specifies to use the user's own phone number as the voicemail number when there is
     * no pre-loaded voicemail number on the SIM card.
     * <p>
     * {@link #KEY_DEFAULT_VM_NUMBER_STRING} takes precedence over this flag.
     * <p>
     * If false, the system default (*86) will be used instead.
     */
    public static final String KEY_CONFIG_TELEPHONY_USE_OWN_NUMBER_FOR_VOICEMAIL_BOOL =
            "config_telephony_use_own_number_for_voicemail_bool";

    /**
     * When {@code true}, changes to the mobile data enabled switch will not cause the VT
     * registration state to change.  That is, turning on or off mobile data will not cause VT to be
     * enabled or disabled.
     * When {@code false}, disabling mobile data will cause VT to be de-registered.
     */
    public static final String KEY_IGNORE_DATA_ENABLED_CHANGED_FOR_VIDEO_CALLS =
            "ignore_data_enabled_changed_for_video_calls";

    /**
     * Flag indicating whether data used for a video call over LTE is metered or not.
     * <p>
     * When {@code true}, if the device hits the data limit or data is disabled during a ViLTE call,
     * the call will be downgraded to audio-only (or paused if
     * {@link #KEY_SUPPORT_PAUSE_IMS_VIDEO_CALLS_BOOL} is {@code true}).
     *
     * @hide
     */
    public static final String KEY_VILTE_DATA_IS_METERED_BOOL = "vilte_data_is_metered_bool";

    /**
     * Flag specifying whether WFC over IMS should be available for carrier: independent of
     * carrier provisioning. If false: hard disabled. If true: then depends on carrier
     * provisioning, availability etc.
     */
    public static final String KEY_CARRIER_WFC_IMS_AVAILABLE_BOOL = "carrier_wfc_ims_available_bool";

    /**
     * Specifies a map from dialstrings to replacements for roaming network service numbers which
     * cannot be replaced on the carrier side.
     * <p>
     * Individual entries have the format:
     * [dialstring to replace]:[replacement]
     */
    public static final String KEY_DIAL_STRING_REPLACE_STRING_ARRAY =
            "dial_string_replace_string_array";

    /**
     * Flag specifying whether WFC over IMS supports the "wifi only" option.  If false, the wifi
     * calling settings will not include an option for "wifi only".  If true, the wifi calling
     * settings will include an option for "wifi only"
     * <p>
     * By default, it is assumed that WFC supports "wifi only".
     */
    public static final String KEY_CARRIER_WFC_SUPPORTS_WIFI_ONLY_BOOL =
            "carrier_wfc_supports_wifi_only_bool";

    /**
     * Default mode for WFC over IMS on home network:
     * <ul>
     *   <li>0: Wi-Fi only
     *   <li>1: prefer mobile network
     *   <li>2: prefer Wi-Fi
     * </ul>
     */
    public static final String KEY_CARRIER_DEFAULT_WFC_IMS_MODE_INT =
            "carrier_default_wfc_ims_mode_int";

    /**
     * Default mode for WFC over IMS on roaming network.
     * See {@link #KEY_CARRIER_DEFAULT_WFC_IMS_MODE_INT} for meaning of values.
     */
    public static final String KEY_CARRIER_DEFAULT_WFC_IMS_ROAMING_MODE_INT =
            "carrier_default_wfc_ims_roaming_mode_int";

    /**
     * Default WFC_IMS_enabled: true VoWiFi by default is on
     *                          false VoWiFi by default is off
     */
    public static final String KEY_CARRIER_DEFAULT_WFC_IMS_ENABLED_BOOL =
            "carrier_default_wfc_ims_enabled_bool";

    /**
     * Default WFC_IMS_roaming_enabled: true VoWiFi roaming by default is on
     *                                  false VoWiFi roaming by default is off
     * @hide
     */
    public static final String KEY_CARRIER_DEFAULT_WFC_IMS_ROAMING_ENABLED_BOOL =
            "carrier_default_wfc_ims_roaming_enabled_bool";

    /**
     * Flag indicating whether failed calls due to no service should prompt the user to enable
     * WIFI calling.  When {@code true}, if the user attempts to establish a call when there is no
     * service available, they are connected to WIFI, and WIFI calling is disabled, a different
     * call failure message will be used to encourage the user to enable WIFI calling.
     * @hide
     */
    public static final String KEY_CARRIER_PROMOTE_WFC_ON_CALL_FAIL_BOOL =
            "carrier_promote_wfc_on_call_fail_bool";

    /**
     * Flag specifying whether provisioning is required for RCS.
     */
    public static final String KEY_CARRIER_RCS_PROVISIONING_REQUIRED_BOOL =
            "carrier_rcs_provisioning_required_bool";

    /**
     * Flag specifying whether provisioning is required for VoLTE, Video Telephony, and WiFi
     * Calling.
     */
    public static final String KEY_CARRIER_VOLTE_PROVISIONING_REQUIRED_BOOL
            = "carrier_volte_provisioning_required_bool";

    /**
     * Flag indicating whether or not the IMS MmTel UT capability requires carrier provisioning
     * before it can be set as enabled.
     *
     * If true, the UT capability will be set to false for the newly loaded subscription
     * and will require the carrier provisioning app to set the persistent provisioning result.
     * If false, the platform will not wait for provisioning status updates for the UT capability
     * and enable the UT over IMS capability for the subscription when the subscription is loaded.
     *
     * The default value for this key is {@code false}.
     */
    public static final String KEY_CARRIER_UT_PROVISIONING_REQUIRED_BOOL =
            "carrier_ut_provisioning_required_bool";

    /**
     * Flag indicating whether or not the carrier supports Supplementary Services over the UT
     * interface for this subscription.
     *
     * If true, the device will use Supplementary Services over UT when provisioned (see
     * {@link #KEY_CARRIER_UT_PROVISIONING_REQUIRED_BOOL}). If false, this device will fallback to
     * circuit switch for supplementary services and will disable this capability for IMS entirely.
     *
     * The default value for this key is {@code false}.
     */
    public static final String KEY_CARRIER_SUPPORTS_SS_OVER_UT_BOOL =
            "carrier_supports_ss_over_ut_bool";

    /**
     * Flag specifying if WFC provisioning depends on VoLTE provisioning.
     *
     * {@code false}: default value; honor actual WFC provisioning state.
     * {@code true}: when VoLTE is not provisioned, treat WFC as not provisioned; when VoLTE is
     *               provisioned, honor actual WFC provisioning state.
     *
     * As of now, Verizon is the only carrier enforcing this dependency in their
     * WFC awareness and activation requirements.
     */
    public static final String KEY_CARRIER_VOLTE_OVERRIDE_WFC_PROVISIONING_BOOL
            = "carrier_volte_override_wfc_provisioning_bool";

    /**
     * Override the device's configuration for the cellular data service to use for this SIM card.
     * @hide
     */
    public static final String KEY_CARRIER_DATA_SERVICE_WWAN_PACKAGE_OVERRIDE_STRING
            = "carrier_data_service_wwan_package_override_string";

    /**
     * Override the device's configuration for the IWLAN data service to use for this SIM card.
     * @hide
     */
    public static final String KEY_CARRIER_DATA_SERVICE_WLAN_PACKAGE_OVERRIDE_STRING
            = "carrier_data_service_wlan_package_override_string";

    /**
     * Override the device's configuration for the cellular data service class to use
     * for this SIM card.
     * @hide
     */
    public static final String KEY_CARRIER_DATA_SERVICE_WWAN_CLASS_OVERRIDE_STRING =
            "carrier_data_service_wwan_class_override_string";

    /**
     * Override the device's configuration for the IWLAN data service class to use
     * for this SIM card.
     * @hide
     */
    public static final String KEY_CARRIER_DATA_SERVICE_WLAN_CLASS_OVERRIDE_STRING =
            "carrier_data_service_wlan_class_override_string";

    /** Flag specifying whether VoLTE TTY is supported. */
    public static final String KEY_CARRIER_VOLTE_TTY_SUPPORTED_BOOL
            = "carrier_volte_tty_supported_bool";

    /**
     * Flag specifying whether IMS service can be turned off. If false then the service will not be
     * turned-off completely, but individual features can be disabled.
     */
    public static final String KEY_CARRIER_ALLOW_TURNOFF_IMS_BOOL
            = "carrier_allow_turnoff_ims_bool";

    /**
     * Flag specifying whether Generic Bootstrapping Architecture capable SIM is required for IMS.
     */
    public static final String KEY_CARRIER_IMS_GBA_REQUIRED_BOOL
            = "carrier_ims_gba_required_bool";

    /**
     * Flag specifying whether IMS instant lettering is available for the carrier.  {@code True} if
     * instant lettering is available for the carrier, {@code false} otherwise.
     */
    public static final String KEY_CARRIER_INSTANT_LETTERING_AVAILABLE_BOOL =
            "carrier_instant_lettering_available_bool";

    /*
     * Flag specifying whether IMS should be the first phone attempted for E911 even if the
     * phone is not in service.
     */
    public static final String KEY_CARRIER_USE_IMS_FIRST_FOR_EMERGENCY_BOOL
            = "carrier_use_ims_first_for_emergency_bool";

    /**
     * When IMS instant lettering is available for a carrier (see
     * {@link #KEY_CARRIER_INSTANT_LETTERING_AVAILABLE_BOOL}), determines the list of characters
     * which may not be contained in messages.  Should be specified as a regular expression suitable
     * for use with {@link String#matches(String)}.
     */
    public static final String KEY_CARRIER_INSTANT_LETTERING_INVALID_CHARS_STRING =
            "carrier_instant_lettering_invalid_chars_string";

    /**
     * When IMS instant lettering is available for a carrier (see
     * {@link #KEY_CARRIER_INSTANT_LETTERING_AVAILABLE_BOOL}), determines a list of characters which
     * must be escaped with a backslash '\' character.  Should be specified as a string containing
     * the characters to be escaped.  For example to escape quote and backslash the string would be
     * a quote and a backslash.
     */
    public static final String KEY_CARRIER_INSTANT_LETTERING_ESCAPED_CHARS_STRING =
            "carrier_instant_lettering_escaped_chars_string";

    /**
     * When IMS instant lettering is available for a carrier (see
     * {@link #KEY_CARRIER_INSTANT_LETTERING_AVAILABLE_BOOL}), determines the character encoding
     * which will be used when determining the length of messages.  Used in the InCall UI to limit
     * the number of characters the user may type.  If empty-string, the instant lettering
     * message size limit will be enforced on a 1:1 basis.  That is, each character will count
     * towards the messages size limit as a single bye.  If a character encoding is specified, the
     * message size limit will be based on the number of bytes in the message per the specified
     * encoding.
     */
    public static final String KEY_CARRIER_INSTANT_LETTERING_ENCODING_STRING =
            "carrier_instant_lettering_encoding_string";

    /**
     * When IMS instant lettering is available for a carrier (see
     * {@link #KEY_CARRIER_INSTANT_LETTERING_AVAILABLE_BOOL}), the length limit for messages.  Used
     * in the InCall UI to ensure the user cannot enter more characters than allowed by the carrier.
     * See also {@link #KEY_CARRIER_INSTANT_LETTERING_ENCODING_STRING} for more information on how
     * the length of the message is calculated.
     */
    public static final String KEY_CARRIER_INSTANT_LETTERING_LENGTH_LIMIT_INT =
            "carrier_instant_lettering_length_limit_int";

    /**
     * If Voice Radio Technology is RIL_RADIO_TECHNOLOGY_LTE:14 or RIL_RADIO_TECHNOLOGY_UNKNOWN:0
     * this is the value that should be used instead. A configuration value of
     * RIL_RADIO_TECHNOLOGY_UNKNOWN:0 means there is no replacement value and that the default
     * assumption for phone type (GSM) should be used.
     */
    public static final String KEY_VOLTE_REPLACEMENT_RAT_INT = "volte_replacement_rat_int";

    /**
     * The default sim call manager to use when the default dialer doesn't implement one. A sim call
     * manager can control and route outgoing and incoming phone calls, even if they're placed
     * using another connection service (PSTN, for example).
     */
    public static final String KEY_DEFAULT_SIM_CALL_MANAGER_STRING = "default_sim_call_manager_string";

    /**
     * The default flag specifying whether ETWS/CMAS test setting is forcibly disabled in
     * Settings->More->Emergency broadcasts menu even though developer options is turned on.
     * @deprecated Use {@code com.android.cellbroadcastreceiver.CellBroadcastReceiver} resource
     * {@code show_test_settings} to control whether to show test alert settings or not.
     */
    @Deprecated
    public static final String KEY_CARRIER_FORCE_DISABLE_ETWS_CMAS_TEST_BOOL =
            "carrier_force_disable_etws_cmas_test_bool";

    /**
     * The default flag specifying whether "Allow alerts" option will be always shown in
     * emergency alerts settings regardless developer options is turned on or not.
     *
     * @deprecated The allow alerts option is always shown now. No longer need a config for that.
     */
    @Deprecated
    public static final String KEY_ALWAYS_SHOW_EMERGENCY_ALERT_ONOFF_BOOL =
            "always_show_emergency_alert_onoff_bool";

    /**
     * The data call retry configuration for different types of APN.
     * @hide
     */
    public static final String KEY_CARRIER_DATA_CALL_RETRY_CONFIG_STRINGS =
            "carrier_data_call_retry_config_strings";

    /**
     * Delay in milliseconds between trying APN from the pool
     * @hide
     */
    public static final String KEY_CARRIER_DATA_CALL_APN_DELAY_DEFAULT_LONG =
            "carrier_data_call_apn_delay_default_long";

    /**
     * Faster delay in milliseconds between trying APN from the pool
     * @hide
     */
    public static final String KEY_CARRIER_DATA_CALL_APN_DELAY_FASTER_LONG =
            "carrier_data_call_apn_delay_faster_long";

    /**
     * Delay in milliseconds for retrying APN after disconnect
     * @hide
     */
    public static final String KEY_CARRIER_DATA_CALL_APN_RETRY_AFTER_DISCONNECT_LONG =
            "carrier_data_call_apn_retry_after_disconnect_long";

    /**
     * Data call setup permanent failure causes by the carrier
     */
    public static final String KEY_CARRIER_DATA_CALL_PERMANENT_FAILURE_STRINGS =
            "carrier_data_call_permanent_failure_strings";

    /**
     * Default APN types that are metered by the carrier
     * @hide
     */
    public static final String KEY_CARRIER_METERED_APN_TYPES_STRINGS =
            "carrier_metered_apn_types_strings";
    /**
     * Default APN types that are roaming-metered by the carrier
     * @hide
     */
    public static final String KEY_CARRIER_METERED_ROAMING_APN_TYPES_STRINGS =
            "carrier_metered_roaming_apn_types_strings";

    /**
     * APN types that are not allowed on cellular
     * @hide
     */
    public static final String KEY_CARRIER_WWAN_DISALLOWED_APN_TYPES_STRING_ARRAY =
            "carrier_wwan_disallowed_apn_types_string_array";

    /**
     * APN types that are not allowed on IWLAN
     * @hide
     */
    public static final String KEY_CARRIER_WLAN_DISALLOWED_APN_TYPES_STRING_ARRAY =
            "carrier_wlan_disallowed_apn_types_string_array";
    /**
     * CDMA carrier ERI (Enhanced Roaming Indicator) file name
     * @hide
     */
    public static final String KEY_CARRIER_ERI_FILE_NAME_STRING =
            "carrier_eri_file_name_string";

    /* The following 3 fields are related to carrier visual voicemail. */

    /**
     * The carrier number mobile outgoing (MO) sms messages are sent to.
     */
    public static final String KEY_VVM_DESTINATION_NUMBER_STRING = "vvm_destination_number_string";

    /**
     * The port through which the mobile outgoing (MO) sms messages are sent through.
     */
    public static final String KEY_VVM_PORT_NUMBER_INT = "vvm_port_number_int";

    /**
     * The type of visual voicemail protocol the carrier adheres to. See {@link TelephonyManager}
     * for possible values. For example {@link TelephonyManager#VVM_TYPE_OMTP}.
     */
    public static final String KEY_VVM_TYPE_STRING = "vvm_type_string";

    /**
     * Whether cellular data is required to access visual voicemail.
     */
    public static final String KEY_VVM_CELLULAR_DATA_REQUIRED_BOOL =
        "vvm_cellular_data_required_bool";

    /**
     * The default OMTP visual voicemail client prefix to use. Defaulted to "//VVM"
     */
    public static final String KEY_VVM_CLIENT_PREFIX_STRING =
            "vvm_client_prefix_string";

    /**
     * Whether to use SSL to connect to the visual voicemail IMAP server. Defaulted to false.
     */
    public static final String KEY_VVM_SSL_ENABLED_BOOL = "vvm_ssl_enabled_bool";

    /**
     * A set of capabilities that should not be used even if it is reported by the visual voicemail
     * IMAP CAPABILITY command.
     */
    public static final String KEY_VVM_DISABLED_CAPABILITIES_STRING_ARRAY =
            "vvm_disabled_capabilities_string_array";

    /**
     * Whether legacy mode should be used when the visual voicemail client is disabled.
     *
     * <p>Legacy mode is a mode that on the carrier side visual voicemail is still activated, but on
     * the client side all network operations are disabled. SMSs are still monitored so a new
     * message SYNC SMS will be translated to show a message waiting indicator, like traditional
     * voicemails.
     *
     * <p>This is for carriers that does not support VVM deactivation so voicemail can continue to
     * function without the data cost.
     */
    public static final String KEY_VVM_LEGACY_MODE_ENABLED_BOOL =
            "vvm_legacy_mode_enabled_bool";

    /**
     * Whether to prefetch audio data on new voicemail arrival, defaulted to true.
     */
    public static final String KEY_VVM_PREFETCH_BOOL = "vvm_prefetch_bool";

    /**
     * The package name of the carrier's visual voicemail app to ensure that dialer visual voicemail
     * and carrier visual voicemail are not active at the same time.
     *
     * @deprecated use {@link #KEY_CARRIER_VVM_PACKAGE_NAME_STRING_ARRAY}.
     */
    @Deprecated
    public static final String KEY_CARRIER_VVM_PACKAGE_NAME_STRING = "carrier_vvm_package_name_string";

    /**
     * A list of the carrier's visual voicemail app package names to ensure that dialer visual
     * voicemail and carrier visual voicemail are not active at the same time.
     */
    public static final String KEY_CARRIER_VVM_PACKAGE_NAME_STRING_ARRAY =
            "carrier_vvm_package_name_string_array";

    /**
     * Flag specifying whether ICCID is showed in SIM Status screen, default to false.
     */
    public static final String KEY_SHOW_ICCID_IN_SIM_STATUS_BOOL = "show_iccid_in_sim_status_bool";

    /**
     * Flag specifying whether the {@link android.telephony.SignalStrength} is shown in the SIM
     * Status screen. The default value is true.
     */
    public static final String KEY_SHOW_SIGNAL_STRENGTH_IN_SIM_STATUS_BOOL =
        "show_signal_strength_in_sim_status_bool";

    /**
     * Flag specifying if we should interpret all signal strength as one bar higher
<<<<<<< HEAD
     * This is a replacement for the resource config_inflateSignalStrength
=======
     * This is a replacement for the former resource config_inflateSignalStrength
>>>>>>> 9da3d65f
     * The default value is false.
     * @hide
     */
    public static final String KEY_INFLATE_SIGNAL_STRENGTH_BOOL =
            "inflate_signal_strength_bool";

    /**
     * Flag specifying whether an additional (client initiated) intent needs to be sent on System
     * update
     */
    public static final String KEY_CI_ACTION_ON_SYS_UPDATE_BOOL = "ci_action_on_sys_update_bool";

    /**
     * Intent to be sent for the additional action on System update
     */
    public static final String KEY_CI_ACTION_ON_SYS_UPDATE_INTENT_STRING =
            "ci_action_on_sys_update_intent_string";

    /**
     * Extra to be included in the intent sent for additional action on System update
     */
    public static final String KEY_CI_ACTION_ON_SYS_UPDATE_EXTRA_STRING =
            "ci_action_on_sys_update_extra_string";

    /**
     * Value of extra included in intent sent for additional action on System update
     */
    public static final String KEY_CI_ACTION_ON_SYS_UPDATE_EXTRA_VAL_STRING =
            "ci_action_on_sys_update_extra_val_string";

    /**
     * Specifies the amount of gap to be added in millis between postdial DTMF tones. When a
     * non-zero value is specified, the UE shall wait for the specified amount of time before it
     * sends out successive DTMF tones on the network.
     */
    public static final String KEY_GSM_DTMF_TONE_DELAY_INT = "gsm_dtmf_tone_delay_int";

    /**
     * Specifies the amount of gap to be added in millis between DTMF tones. When a non-zero value
     * is specified, the UE shall wait for the specified amount of time before it sends out
     * successive DTMF tones on the network.
     */
    public static final String KEY_IMS_DTMF_TONE_DELAY_INT = "ims_dtmf_tone_delay_int";

    /**
     * Specifies the amount of gap to be added in millis between postdial DTMF tones. When a
     * non-zero value is specified, the UE shall wait for the specified amount of time before it
     * sends out successive DTMF tones on the network.
     */
    public static final String KEY_CDMA_DTMF_TONE_DELAY_INT = "cdma_dtmf_tone_delay_int";

    /**
     * Some carriers will send call forwarding responses for voicemail in a format that is not 3gpp
     * compliant, which causes issues during parsing. This causes the
     * {@link com.android.internal.telephony.CallForwardInfo#number} to contain non-numerical
     * characters instead of a number.
     *
     * If true, we will detect the non-numerical characters and replace them with "Voicemail".
     * @hide
     */
    public static final String KEY_CALL_FORWARDING_MAP_NON_NUMBER_TO_VOICEMAIL_BOOL =
            "call_forwarding_map_non_number_to_voicemail_bool";

    /**
     * When {@code true}, the phone will always tell the IMS stack to keep RTT enabled and
     * determine on a per-call basis (based on extras from the dialer app) whether a call should be
     * an RTT call or not.
     *
     * When {@code false}, the old behavior is used, where the toggle in accessibility settings is
     * used to set the IMS stack's RTT enabled state.
     */
    public static final String KEY_IGNORE_RTT_MODE_SETTING_BOOL =
            "ignore_rtt_mode_setting_bool";


    /**
     * Determines whether adhoc conference calls are supported by a carrier.  When {@code true},
     * adhoc conference calling is supported, {@code false otherwise}.
     */
    public static final String KEY_SUPPORT_ADHOC_CONFERENCE_CALLS_BOOL =
            "support_adhoc_conference_calls_bool";

    /**
     * Determines whether conference participants can be added to existing call to form an adhoc
     * conference call (in contrast to merging calls to form a conference).  When {@code true},
     * adding conference participants to existing call is supported, {@code false otherwise}.
     */
    public static final String KEY_SUPPORT_ADD_CONFERENCE_PARTICIPANTS_BOOL =
            "support_add_conference_participants_bool";

    /**
     * Determines whether conference calls are supported by a carrier.  When {@code true},
     * conference calling is supported, {@code false otherwise}.
     */
    public static final String KEY_SUPPORT_CONFERENCE_CALL_BOOL = "support_conference_call_bool";

    /**
     * Determines whether a maximum size limit for IMS conference calls is enforced on the device.
     * When {@code true}, IMS conference calls will be limited to at most
     * {@link #KEY_IMS_CONFERENCE_SIZE_LIMIT_INT} participants.  When {@code false}, no attempt is made
     * to limit the number of participants in a conference (the carrier will raise an error when an
     * attempt is made to merge too many participants into a conference).
     */
    public static final String KEY_IS_IMS_CONFERENCE_SIZE_ENFORCED_BOOL =
            "is_ims_conference_size_enforced_bool";

    /**
     * Determines the maximum number of participants the carrier supports for a conference call.
     * This number is exclusive of the current device.  A conference between 3 devices, for example,
     * would have a size limit of 2 participants.
     * Enforced when {@link #KEY_IS_IMS_CONFERENCE_SIZE_ENFORCED_BOOL} is {@code true}.
     */
    public static final String KEY_IMS_CONFERENCE_SIZE_LIMIT_INT = "ims_conference_size_limit_int";

    /**
     * Determines whether manage IMS conference calls is supported by a carrier.  When {@code true},
     * manage IMS conference call is supported, {@code false otherwise}.
     * @hide
     */
    public static final String KEY_SUPPORT_MANAGE_IMS_CONFERENCE_CALL_BOOL =
            "support_manage_ims_conference_call_bool";

    /**
     * Determines whether the IMS conference merge process supports and returns its participants
     * data. When {@code true}, on merge complete, conference call would have a list of its
     * participants returned in XML format, {@code false otherwise}.
     */
    public static final String KEY_SUPPORT_IMS_CONFERENCE_EVENT_PACKAGE_BOOL =
            "support_ims_conference_event_package_bool";

    /**
     * Determines whether processing of conference event package data received on a device other
     * than the conference host is supported.
     * <p>
     * When a device A merges calls B and C into a conference it is considered the conference host
     * and B and C are considered the conference peers.
     * <p>
     * When {@code true}, the conference peer will display the conference state if it receives
     * conference event package data from the network.  When {@code false}, the conference peer will
     * ignore conference event package data received from the network.
     * @hide
     */
    public static final String KEY_SUPPORT_IMS_CONFERENCE_EVENT_PACKAGE_ON_PEER_BOOL =
            "support_ims_conference_event_package_on_peer_bool";

    /**
     * Determines whether High Definition audio property is displayed in the dialer UI.
     * If {@code false}, remove the HD audio property from the connection so that HD audio related
     * UI is not displayed. If {@code true}, keep HD audio property as it is configured.
     */
    public static final String KEY_DISPLAY_HD_AUDIO_PROPERTY_BOOL =
            "display_hd_audio_property_bool";

    /**
     * Determines whether IMS conference calls are supported by a carrier.  When {@code true},
     * IMS conference calling is supported, {@code false} otherwise.
     * @hide
     */
    public static final String KEY_SUPPORT_IMS_CONFERENCE_CALL_BOOL =
            "support_ims_conference_call_bool";

    /**
     * Determines whether the device will locally disconnect an IMS conference when the participant
     * count drops to zero.  When {@code true}, it is assumed the carrier does NOT disconnect a
     * conference when the participant count drops to zero and that the device must do this by
     * disconnecting the conference locally.  When {@code false}, it is assumed that the carrier
     * is responsible for disconnecting the conference when there are no longer any participants
     * present.
     * <p>
     * Note: both {@link #KEY_SUPPORT_IMS_CONFERENCE_CALL_BOOL} and
     * {@link #KEY_SUPPORT_IMS_CONFERENCE_EVENT_PACKAGE_BOOL} must be true for this configuration to
     * have any effect.
     * <p>
     * Defaults to {@code false}, meaning the carrier network is responsible for disconnecting an
     * empty IMS conference.
     * @hide
     */
    public static final String KEY_LOCAL_DISCONNECT_EMPTY_IMS_CONFERENCE_BOOL =
            "local_disconnect_empty_ims_conference_bool";

    /**
     * Determines whether video conference calls are supported by a carrier.  When {@code true},
     * video calls can be merged into conference calls, {@code false} otherwiwse.
     * <p>
     * Note: even if video conference calls are not supported, audio calls may be merged into a
     * conference if {@link #KEY_SUPPORT_CONFERENCE_CALL_BOOL} is {@code true}.
     * @hide
     */
    public static final String KEY_SUPPORT_VIDEO_CONFERENCE_CALL_BOOL =
            "support_video_conference_call_bool";

    /**
     * Determine whether user can toggle Enhanced 4G LTE Mode in Settings.
     */
    public static final String KEY_EDITABLE_ENHANCED_4G_LTE_BOOL = "editable_enhanced_4g_lte_bool";

    /**
     * Determines whether the Enhanced 4G LTE toggle will be shown in the settings. When this
     * option is {@code true}, the toggle will be hidden regardless of whether the device and
     * carrier supports 4G LTE or not.
     */
    public static final String KEY_HIDE_ENHANCED_4G_LTE_BOOL = "hide_enhanced_4g_lte_bool";

    /**
     * Sets the default state for the "Enhanced 4G LTE" or "Advanced Calling" mode toggle set by the
     * user. When this is {@code true}, this mode by default is on, otherwise if {@code false},
     * this mode by default is off.
     */
    public static final String KEY_ENHANCED_4G_LTE_ON_BY_DEFAULT_BOOL =
            "enhanced_4g_lte_on_by_default_bool";

    /**
     * Determine whether IMS apn can be shown.
     */
    public static final String KEY_HIDE_IMS_APN_BOOL = "hide_ims_apn_bool";

    /**
     * Determine whether preferred network type can be shown.
     */
    public static final String KEY_HIDE_PREFERRED_NETWORK_TYPE_BOOL = "hide_preferred_network_type_bool";

    /**
     * String array for package names that need to be enabled for this carrier.
     * If user has explicitly disabled some packages in the list, won't re-enable.
     * Other carrier specific apps which are not in this list may be disabled for current carrier,
     * and only be re-enabled when this config for another carrier includes it.
     *
     * @hide
     */
    public static final String KEY_ENABLE_APPS_STRING_ARRAY = "enable_apps_string_array";

    /**
     * Determine whether user can switch Wi-Fi preferred or Cellular preferred
     * in calling preference.
     * Some operators support Wi-Fi Calling only, not VoLTE.
     * They don't need "Cellular preferred" option.
     * In this case, set uneditable attribute for preferred preference.
     */
    public static final String KEY_EDITABLE_WFC_MODE_BOOL = "editable_wfc_mode_bool";

    /**
     * Flag to indicate if Wi-Fi needs to be disabled in ECBM.
     */
    public static final String KEY_CONFIG_WIFI_DISABLE_IN_ECBM = "config_wifi_disable_in_ecbm";

    /**
     * List operator-specific error codes and indices of corresponding error strings in
     * wfcOperatorErrorAlertMessages and wfcOperatorErrorNotificationMessages.
     *
     * Example: "REG09|0" specifies error code "REG09" and index "0". This index will be
     * used to find alert and notification messages in wfcOperatorErrorAlertMessages and
     * wfcOperatorErrorNotificationMessages.
     *
     * @hide
     */
    public static final String KEY_WFC_OPERATOR_ERROR_CODES_STRING_ARRAY =
            "wfc_operator_error_codes_string_array";

    /**
     * Indexes of SPN format strings in wfcSpnFormats.
     *
     * <p>Available options are:
     * <ul>
     * <li>  0: %s</li>
     * <li>  1: %s Wi-Fi Calling</li>
     * <li>  2: WLAN Call</li>
     * <li>  3: %s WLAN Call</li>
     * <li>  4: %s Wi-Fi</li>
     * <li>  5: WiFi Calling | %s</li>
     * <li>  6: %s VoWifi</li>
     * <li>  7: Wi-Fi Calling</li>
     * <li>  8: Wi-Fi</li>
     * <li>  9: WiFi Calling</li>
     * <li> 10: VoWifi</li>
     * <li> 11: %s WiFi Calling</li>
     * @hide
     */
    public static final String KEY_WFC_SPN_FORMAT_IDX_INT = "wfc_spn_format_idx_int";

    /**
     * Indexes of data SPN format strings in wfcSpnFormats.
     *
     * @see KEY_WFC_SPN_FORMAT_IDX_INT for available options.
     * @hide
     */
    public static final String KEY_WFC_DATA_SPN_FORMAT_IDX_INT = "wfc_data_spn_format_idx_int";

    /**
     * Indexes of SPN format strings in wfcSpnFormats used during flight mode.
     *
     * Set to -1 to use the value from KEY_WFC_SPN_FORMAT_IDX_INT also in this case.
     * @see KEY_WFC_SPN_FORMAT_IDX_INT for other available options.
     * @hide
     */
    public static final String KEY_WFC_FLIGHT_MODE_SPN_FORMAT_IDX_INT =
            "wfc_flight_mode_spn_format_idx_int";

    /**
     * Use root locale when reading wfcSpnFormats.
     *
     * If true, then the root locale will always be used when reading wfcSpnFormats. This means the
     * non localized version of wfcSpnFormats will be used.
     * @hide
     */
    public static final String KEY_WFC_SPN_USE_ROOT_LOCALE = "wfc_spn_use_root_locale";

    /**
     * The Component Name of the activity that can setup the emergency address for WiFi Calling
     * as per carrier requirement.
     */
     public static final String KEY_WFC_EMERGENCY_ADDRESS_CARRIER_APP_STRING =
            "wfc_emergency_address_carrier_app_string";

    /**
     * Unconditionally override the carrier name string using #KEY_CARRIER_NAME_STRING.
     *
     * If true, then the carrier name string will be #KEY_CARRIER_NAME_STRING, unconditionally.
     *
     * <p>If false, then the override will be performed conditionally and the
     * #KEY_CARRIER_NAME_STRING will have the lowest-precedence; it will only be used in the event
     * that the name string would otherwise be empty, allowing it to serve as a last-resort. If
     * used, this value functions in place of the SPN on any/all ICC records for the corresponding
     * subscription.
     */
    public static final String KEY_CARRIER_NAME_OVERRIDE_BOOL = "carrier_name_override_bool";

    /**
     * String to identify carrier name in CarrierConfig app. This string overrides SPN if
     * #KEY_CARRIER_NAME_OVERRIDE_BOOL is true; otherwise, it will be used if its value is provided
     * and SPN is unavailable
     */
    public static final String KEY_CARRIER_NAME_STRING = "carrier_name_string";

    /**
     * To override wifi calling's carrier name string using ef_pnn from sim card when SPN in empty.
     *
     * @hide
     */
    public static final String KEY_WFC_CARRIER_NAME_OVERRIDE_BY_PNN_BOOL =
            "wfc_carrier_name_override_by_pnn_bool";

    /**
     * Override the SPN Display Condition 2 integer bits (lsb). B2, B1 is the last two bits of the
     * spn display condition coding.
     *
     * The default value -1 mean this field is not set.
     *
     * B1 = 0: display of registered PLMN name not required when registered PLMN is either HPLMN
     * or a PLMN in the service provider PLMN list (see EF_SPDI).
     * B1 = 1: display of registered PLMN name required when registered PLMN is either HPLMN or a
     * PLMN in the service provider PLMN list(see EF_SPDI).
     * B2 = 0: display of the service provider name is required when registered PLMN is neither
     * HPLMN nor a PLMN in the service provider PLMN list(see EF_SPDI).
     * B2 = 1: display of the service provider name is not required when registered PLMN is neither
     * HPLMN nor a PLMN in the service provider PLMN list(see EF_SPDI).
     *
     * Reference: 3GPP TS 31.102 v15.2.0 Section 4.2.12 EF_SPN.
     * @hide
     */
    public static final String KEY_SPN_DISPLAY_CONDITION_OVERRIDE_INT =
            "spn_display_condition_override_int";

    /**
     * Override the SPDI - an array of PLMN(MCC + MNC) strings.
     *
     * Reference: 3GPP TS 31.102 v15.2.0 Section 4.2.66 EF_SPDI.
     * @hide
     */
    public static final String KEY_SPDI_OVERRIDE_STRING_ARRAY = "spdi_override_string_array";

    /**
     * Override the EHPLMNs - an array of PLMN(MCC + MNC) strings.
     *
     * To allow provision for multiple HPLMN codes, PLMN codes that are present within this list
     * shall replace the HPLMN code derived from the IMSI for PLMN selection purposes.
     *
     * Reference: 3GPP TS 31.102 v15.2.0 Section 4.2.84 EF_EHPLMN
     * Reference: 3GPP TS 23.122 v15.6.0 Section 1.2 Equivalent HPLMN list
     * @hide
     */
    public static final String KEY_EHPLMN_OVERRIDE_STRING_ARRAY = "ehplmn_override_string_array";

    /**
     * Override the PNN - a string array of comma-separated alpha long and short names:
     * "alpha_long1,alpha_short1".
     *
     * Reference: 3GPP TS 31.102 v15.2.0 Section 4.2.58 EF_PNN.
     * @hide
     */
    public static final String KEY_PNN_OVERRIDE_STRING_ARRAY = "pnn_override_string_array";

    /**
     * A string array of OPL records, each with comma-delimited data fields as follows:
     * "plmn1,lactac_start,lactac_end,index".
     *
     * Reference: 3GPP TS 31.102 v15.2.0 Section 4.2.59 EF_OPL.
     * @hide
     */
    public static final String KEY_OPL_OVERRIDE_STRING_ARRAY = "opl_override_opl_string_array";

    /**
     * Allow ERI rules to select a carrier name display string when using 3gpp2 access technologies.
     * If this bit is not set, the carrier name display string will be selected from the carrier
     * display name resolver which doesn't apply the ERI rules.
     *
     * @hide
     */
    public static final String KEY_ALLOW_ERI_BOOL = "allow_cdma_eri_bool";

    /**
     * If true, use the carrier display name(SPN and PLMN) from the carrier display name resolver.
     *
     * @hide
     */
    public static final String KEY_ENABLE_CARRIER_DISPLAY_NAME_RESOLVER_BOOL =
            "enable_carrier_display_name_resolver_bool";

    /**
     * String to override sim country iso.
     * Sim country iso is based on sim MCC which is coarse and doesn't work with dual IMSI SIM where
     * a SIM can have multiple MCC from different countries.
     * Instead, each sim carrier should have a single country code, apply per carrier based iso
     * code as an override. The overridden value can be read from
     * {@link TelephonyManager#getSimCountryIso()} and {@link SubscriptionInfo#getCountryIso()}
     *
     * @hide
     */
    public static final String KEY_SIM_COUNTRY_ISO_OVERRIDE_STRING =
            "sim_country_iso_override_string";

   /**
    * The Component Name of a carrier-provided CallScreeningService implementation. Telecom will
    * bind to {@link android.telecom.CallScreeningService} for ALL incoming calls and provide
    * the carrier
    * CallScreeningService with the opportunity to allow or block calls.
    * <p>
    * The String includes the package name/the class name.
    * Example:
    * <item>com.android.carrier/com.android.carrier.callscreeningserviceimpl</item>
    * <p>
    * Using {@link ComponentName#flattenToString()} to convert a ComponentName object to String.
    * Using {@link ComponentName#unflattenFromString(String)} to convert a String object to a
    * ComponentName.
    */
    public static final String KEY_CARRIER_CALL_SCREENING_APP_STRING = "call_screening_app";

    /**
     * Override the registered PLMN name using #KEY_CDMA_HOME_REGISTERED_PLMN_NAME_STRING.
     *
     * If true, then the registered PLMN name (only for CDMA/CDMA-LTE and only when not roaming)
     * will be #KEY_CDMA_HOME_REGISTERED_PLMN_NAME_STRING. If false, or if phone type is not
     * CDMA/CDMA-LTE or if roaming, then #KEY_CDMA_HOME_REGISTERED_PLMN_NAME_STRING will be ignored.
     * @hide
     */
    public static final String KEY_CDMA_HOME_REGISTERED_PLMN_NAME_OVERRIDE_BOOL =
            "cdma_home_registered_plmn_name_override_bool";

    /**
     * String to identify registered PLMN name in CarrierConfig app. This string overrides
     * registered PLMN name if #KEY_CDMA_HOME_REGISTERED_PLMN_NAME_OVERRIDE_BOOL is true, phone type
     * is CDMA/CDMA-LTE and device is not in roaming state; otherwise, it will be ignored.
     * @hide
     */
    public static final String KEY_CDMA_HOME_REGISTERED_PLMN_NAME_STRING =
            "cdma_home_registered_plmn_name_string";

    /**
     * If this is true, the SIM card (through Customer Service Profile EF file) will be able to
     * prevent manual operator selection. If false, this SIM setting will be ignored and manual
     * operator selection will always be available. See CPHS4_2.WW6, CPHS B.4.7.1 for more
     * information
     */
    public static final String KEY_CSP_ENABLED_BOOL = "csp_enabled_bool";

    /**
     * Allow user to add APNs
     */
    public static final String KEY_ALLOW_ADDING_APNS_BOOL = "allow_adding_apns_bool";

    /**
     * APN types that user is not allowed to modify.
     */
    public static final String KEY_READ_ONLY_APN_TYPES_STRING_ARRAY =
            "read_only_apn_types_string_array";

    /**
     * APN fields that user is not allowed to modify.
     */
    public static final String KEY_READ_ONLY_APN_FIELDS_STRING_ARRAY =
            "read_only_apn_fields_string_array";

    /**
     * Default value of APN types field if not specified by user when adding/modifying an APN.
     */
    public static final String KEY_APN_SETTINGS_DEFAULT_APN_TYPES_STRING_ARRAY =
            "apn_settings_default_apn_types_string_array";

    /**
     * Configs used for APN setup.
     */
    public static final class Apn {
        /** Prefix of all Apn.KEY_* constants. */
        public static final String KEY_PREFIX = "apn.";

        /** IPv4 internet protocol */
        public static final String PROTOCOL_IPV4 = "IP";
        /** IPv6 internet protocol */
        public static final String PROTOCOL_IPV6 = "IPV6";
        /** IPv4 or IPv6 internet protocol */
        public static final String PROTOCOL_IPV4V6 = "IPV4V6";

        /**
         * Default value of APN protocol field if not specified by user when adding/modifying
         * an APN.
         *
         * Available options are: {@link #PROTOCOL_IPV4}, {@link #PROTOCOL_IPV6},
         * {@link #PROTOCOL_IPV4V6}
         */
        public static final String KEY_SETTINGS_DEFAULT_PROTOCOL_STRING =
                KEY_PREFIX + "settings_default_protocol_string";

        /**
         * Default value of APN roaming protocol field if not specified by user when
         * adding/modifying an APN.
         *
         * Available options are: {@link #PROTOCOL_IPV4}, {@link #PROTOCOL_IPV6},
         * {@link #PROTOCOL_IPV4V6}
         */
        public static final String KEY_SETTINGS_DEFAULT_ROAMING_PROTOCOL_STRING =
                KEY_PREFIX + "settings_default_roaming_protocol_string";

        private Apn() {}

        private static PersistableBundle getDefaults() {
            PersistableBundle defaults = new PersistableBundle();
            defaults.putString(KEY_SETTINGS_DEFAULT_PROTOCOL_STRING, "");
            defaults.putString(KEY_SETTINGS_DEFAULT_ROAMING_PROTOCOL_STRING, "");
            return defaults;
        }
    }

    /**
     * Boolean indicating if intent for emergency call state changes should be broadcast
     * @hide
     */
    public static final String KEY_BROADCAST_EMERGENCY_CALL_STATE_CHANGES_BOOL =
            "broadcast_emergency_call_state_changes_bool";

    /**
      * Indicates whether STK LAUNCH_BROWSER command is disabled.
      * If {@code true}, then the browser will not be launched
      * on UI for the LAUNCH_BROWSER STK command.
      * @hide
      */
    public static final String KEY_STK_DISABLE_LAUNCH_BROWSER_BOOL =
            "stk_disable_launch_browser_bool";

    /**
      * Boolean indicating if the helper text for STK GET INKEY/INPUT commands with the digit only
      * mode is displayed on the input screen.
      * The helper text is dispayed regardless of the input mode, if {@code false}.
      * @hide
      */
    public static final String KEY_HIDE_DIGITS_HELPER_TEXT_ON_STK_INPUT_SCREEN_BOOL =
            "hide_digits_helper_text_on_stk_input_screen_bool";

    /**
     * Boolean indicating if show data RAT icon on status bar even when data is disabled.
     */
    public static final String KEY_ALWAYS_SHOW_DATA_RAT_ICON_BOOL =
            "always_show_data_rat_icon_bool";

    /**
     * Boolean indicating if default data account should show LTE or 4G icon.
     */
    public static final String KEY_SHOW_4G_FOR_LTE_DATA_ICON_BOOL =
            "show_4g_for_lte_data_icon_bool";

    /**
     * Boolean indicating if default data account should show 4G icon when in 3G.
     */
    public static final String KEY_SHOW_4G_FOR_3G_DATA_ICON_BOOL =
            "show_4g_for_3g_data_icon_bool";

    /**
     * Boolean indicating if LTE+ icon should be shown if available.
     */
    public static final String KEY_HIDE_LTE_PLUS_DATA_ICON_BOOL =
            "hide_lte_plus_data_icon_bool";

    /**
     * The string is used to filter redundant string from PLMN Network Name that's supplied by
     * specific carrier.
     *
     * @hide
     */
    public static final String KEY_OPERATOR_NAME_FILTER_PATTERN_STRING =
            "operator_name_filter_pattern_string";

    /**
     * The string is used to compare with operator name.
     * If it matches the pattern then show specific data icon.
     * @hide
     */
    public static final String KEY_SHOW_CARRIER_DATA_ICON_PATTERN_STRING =
            "show_carrier_data_icon_pattern_string";

    /**
     * Boolean to decide whether to show precise call failed cause to user
     * @hide
     */
    public static final String KEY_SHOW_PRECISE_FAILED_CAUSE_BOOL =
            "show_precise_failed_cause_bool";

    /**
     * Boolean to decide whether NR is enabled.
     * @hide
     */
    public static final String KEY_NR_ENABLED_BOOL = "nr_enabled_bool";

    /**
     * Boolean to decide whether LTE is enabled.
     */
    public static final String KEY_LTE_ENABLED_BOOL = "lte_enabled_bool";

    /**
     * Boolean to decide whether TD-SCDMA is supported.
     */
    public static final String KEY_SUPPORT_TDSCDMA_BOOL = "support_tdscdma_bool";

    /**
     * A list of mcc/mnc that support TD-SCDMA for device when connect to the roaming network.
     */
    public static final String KEY_SUPPORT_TDSCDMA_ROAMING_NETWORKS_STRING_ARRAY =
            "support_tdscdma_roaming_networks_string_array";

    /**
     * Boolean to decide whether world mode is enabled.
     */
    public static final String KEY_WORLD_MODE_ENABLED_BOOL = "world_mode_enabled_bool";

    /**
     * Flatten {@link android.content.ComponentName} of the carrier's settings activity.
     */
    public static final String KEY_CARRIER_SETTINGS_ACTIVITY_COMPONENT_NAME_STRING =
            "carrier_settings_activity_component_name_string";

    // These variables are used by the MMS service and exposed through another API,
    // SmsManager. The variable names and string values are copied from there.
    public static final String KEY_MMS_ALIAS_ENABLED_BOOL = "aliasEnabled";
    public static final String KEY_MMS_ALLOW_ATTACH_AUDIO_BOOL = "allowAttachAudio";
    public static final String KEY_MMS_APPEND_TRANSACTION_ID_BOOL = "enabledTransID";
    public static final String KEY_MMS_GROUP_MMS_ENABLED_BOOL = "enableGroupMms";
    public static final String KEY_MMS_MMS_DELIVERY_REPORT_ENABLED_BOOL = "enableMMSDeliveryReports";
    public static final String KEY_MMS_MMS_ENABLED_BOOL = "enabledMMS";
    public static final String KEY_MMS_MMS_READ_REPORT_ENABLED_BOOL = "enableMMSReadReports";
    public static final String KEY_MMS_MULTIPART_SMS_ENABLED_BOOL = "enableMultipartSMS";
    public static final String KEY_MMS_NOTIFY_WAP_MMSC_ENABLED_BOOL = "enabledNotifyWapMMSC";
    public static final String KEY_MMS_SEND_MULTIPART_SMS_AS_SEPARATE_MESSAGES_BOOL = "sendMultipartSmsAsSeparateMessages";
    public static final String KEY_MMS_SHOW_CELL_BROADCAST_APP_LINKS_BOOL = "config_cellBroadcastAppLinks";
    public static final String KEY_MMS_SMS_DELIVERY_REPORT_ENABLED_BOOL = "enableSMSDeliveryReports";
    public static final String KEY_MMS_SUPPORT_HTTP_CHARSET_HEADER_BOOL = "supportHttpCharsetHeader";
    public static final String KEY_MMS_SUPPORT_MMS_CONTENT_DISPOSITION_BOOL = "supportMmsContentDisposition";
    public static final String KEY_MMS_ALIAS_MAX_CHARS_INT = "aliasMaxChars";
    public static final String KEY_MMS_ALIAS_MIN_CHARS_INT = "aliasMinChars";
    public static final String KEY_MMS_HTTP_SOCKET_TIMEOUT_INT = "httpSocketTimeout";
    public static final String KEY_MMS_MAX_IMAGE_HEIGHT_INT = "maxImageHeight";
    public static final String KEY_MMS_MAX_IMAGE_WIDTH_INT = "maxImageWidth";
    public static final String KEY_MMS_MAX_MESSAGE_SIZE_INT = "maxMessageSize";
    public static final String KEY_MMS_MESSAGE_TEXT_MAX_SIZE_INT = "maxMessageTextSize";
    public static final String KEY_MMS_RECIPIENT_LIMIT_INT = "recipientLimit";
    public static final String KEY_MMS_SMS_TO_MMS_TEXT_LENGTH_THRESHOLD_INT = "smsToMmsTextLengthThreshold";
    public static final String KEY_MMS_SMS_TO_MMS_TEXT_THRESHOLD_INT = "smsToMmsTextThreshold";
    public static final String KEY_MMS_SUBJECT_MAX_LENGTH_INT = "maxSubjectLength";
    public static final String KEY_MMS_EMAIL_GATEWAY_NUMBER_STRING = "emailGatewayNumber";
    public static final String KEY_MMS_HTTP_PARAMS_STRING = "httpParams";
    public static final String KEY_MMS_NAI_SUFFIX_STRING = "naiSuffix";
    public static final String KEY_MMS_UA_PROF_TAG_NAME_STRING = "uaProfTagName";
    public static final String KEY_MMS_UA_PROF_URL_STRING = "uaProfUrl";
    public static final String KEY_MMS_USER_AGENT_STRING = "userAgent";
    /**
     * If true, add "Connection: close" header to MMS HTTP requests so the connection
     * is immediately closed (disabling keep-alive).
     */
    public static final String KEY_MMS_CLOSE_CONNECTION_BOOL = "mmsCloseConnection";

    /**
     * The flatten {@link android.content.ComponentName componentName} of the activity that can
     * setup the device and activate with the network per carrier requirements.
     *
     * e.g, com.google.android.carrierPackageName/.CarrierActivityName
     * @hide
     */
    @SystemApi
    public static final String KEY_CARRIER_SETUP_APP_STRING = "carrier_setup_app_string";

    /**
     * Defines carrier-specific actions which act upon
     * com.android.internal.telephony.CARRIER_SIGNAL_REDIRECTED, used for customization of the
     * default carrier app.
     * Format: "CARRIER_ACTION_IDX, ..."
     * Where {@code CARRIER_ACTION_IDX} is an integer defined in
     * com.android.carrierdefaultapp.CarrierActionUtils
     * Example:
     * com.android.carrierdefaultapp.CarrierActionUtils#CARRIER_ACTION_DISABLE_METERED_APNS
     * disables metered APNs
     */
    @SuppressLint("IntentName")
    public static final String KEY_CARRIER_DEFAULT_ACTIONS_ON_REDIRECTION_STRING_ARRAY =
            "carrier_default_actions_on_redirection_string_array";

    /**
     * Defines carrier-specific actions which act upon CARRIER_SIGNAL_REQUEST_NETWORK_FAILED
     * and configured signal args:
     * android.telephony.TelephonyManager#EXTRA_APN_TYPE,
     * android.telephony.TelephonyManager#EXTRA_ERROR_CODE
     * used for customization of the default carrier app
     * Format:
     * {
     *     "APN_1, ERROR_CODE_1 : CARRIER_ACTION_IDX_1, CARRIER_ACTION_IDX_2...",
     *     "APN_1, ERROR_CODE_2 : CARRIER_ACTION_IDX_1 "
     * }
     * Where {@code APN_1} is a string defined in
     * com.android.internal.telephony.PhoneConstants
     * Example: "default"
     *
     * {@code ERROR_CODE_1} is an integer defined in android.telephony.DataFailCause
     * Example:
     * android.telephony.DataFailCause#MISSING_UNKNOWN_APN
     *
     * {@code CARRIER_ACTION_IDX_1} is an integer defined in
     * com.android.carrierdefaultapp.CarrierActionUtils
     * Example:
     * com.android.carrierdefaultapp.CarrierActionUtils#CARRIER_ACTION_DISABLE_METERED_APNS
     * disables metered APNs
     */
    @SuppressLint("IntentName")
    public static final String KEY_CARRIER_DEFAULT_ACTIONS_ON_DCFAILURE_STRING_ARRAY =
            "carrier_default_actions_on_dcfailure_string_array";

    /**
     * Defines carrier-specific actions which act upon CARRIER_SIGNAL_RESET,
     * used for customization of the default carrier app.
     * Format: "CARRIER_ACTION_IDX, ..."
     * Where {@code CARRIER_ACTION_IDX} is an integer defined in
     * com.android.carrierdefaultapp.CarrierActionUtils
     * Example:
     * com.android.carrierdefaultapp.CarrierActionUtils#CARRIER_ACTION_CANCEL_ALL_NOTIFICATIONS
     * clears all notifications on reset
     */
    @SuppressLint("IntentName")
    public static final String KEY_CARRIER_DEFAULT_ACTIONS_ON_RESET =
            "carrier_default_actions_on_reset_string_array";

    /**
     * Defines carrier-specific actions which act upon
     * com.android.internal.telephony.CARRIER_SIGNAL_DEFAULT_NETWORK_AVAILABLE,
     * used for customization of the default carrier app.
     * Format:
     * {
     *     "true : CARRIER_ACTION_IDX_1",
     *     "false: CARRIER_ACTION_IDX_2"
     * }
     * Where {@code true} is a boolean indicates default network available/unavailable
     * Where {@code CARRIER_ACTION_IDX} is an integer defined in
     * com.android.carrierdefaultapp.CarrierActionUtils CarrierActionUtils
     * Example:
     * com.android.carrierdefaultapp.CarrierActionUtils#CARRIER_ACTION_ENABLE_DEFAULT_URL_HANDLER
     * enables the app as the default URL handler
     */
    @SuppressLint("IntentName")
    public static final String KEY_CARRIER_DEFAULT_ACTIONS_ON_DEFAULT_NETWORK_AVAILABLE =
            "carrier_default_actions_on_default_network_available_string_array";

    /**
     * Defines a list of acceptable redirection url for default carrier app.
     */
    public static final String KEY_CARRIER_DEFAULT_REDIRECTION_URL_STRING_ARRAY =
            "carrier_default_redirection_url_string_array";

    /**
     * Each config includes the componentName of the carrier app, followed by a list of interesting
     * signals(declared in the manifest) which could wake up the app.
     * @see com.android.internal.telephony.TelephonyIntents
     * Example:
     * <item>com.google.android.carrierAPK/.CarrierSignalReceiverA:
     * com.android.internal.telephony.CARRIER_SIGNAL_REDIRECTED,
     * com.android.internal.telephony.CARRIER_SIGNAL_PCO_VALUE
     * </item>
     * <item>com.google.android.carrierAPK/.CarrierSignalReceiverB:
     * com.android.internal.telephony.CARRIER_SIGNAL_PCO_VALUE
     * </item>
     * @hide
     */
    public static final String KEY_CARRIER_APP_WAKE_SIGNAL_CONFIG_STRING_ARRAY =
            "carrier_app_wake_signal_config";

    /**
     * Each config includes the componentName of the carrier app, followed by a list of interesting
     * signals for the app during run-time. The list of signals(intents) are targeting on run-time
     * broadcast receivers only, aiming to avoid unnecessary wake-ups and should not be declared in
     * the app's manifest.
     * @see com.android.internal.telephony.TelephonyIntents
     * Example:
     * <item>com.google.android.carrierAPK/.CarrierSignalReceiverA:
     * com.android.internal.telephony.CARRIER_SIGNAL_REQUEST_NETWORK_FAILED,
     * com.android.internal.telephony.CARRIER_SIGNAL_PCO_VALUE
     * </item>
     * <item>com.google.android.carrierAPK/.CarrierSignalReceiverB:
     * com.android.internal.telephony.CARRIER_SIGNAL_REQUEST_NETWORK_FAILED
     * </item>
     * @hide
     */
    public static final String KEY_CARRIER_APP_NO_WAKE_SIGNAL_CONFIG_STRING_ARRAY =
            "carrier_app_no_wake_signal_config";

    /**
     * Determines whether the carrier app needed to be involved when users try to finish setting up
     * the SIM card to get network service.
     */
    public static final String KEY_CARRIER_APP_REQUIRED_DURING_SIM_SETUP_BOOL =
            "carrier_app_required_during_setup_bool";

    /**
     * Default value for {@link Settings.Global#DATA_ROAMING}
     * @hide
     */
    public static final String KEY_CARRIER_DEFAULT_DATA_ROAMING_ENABLED_BOOL =
            "carrier_default_data_roaming_enabled_bool";

    /**
     * Determines whether the carrier supports making non-emergency phone calls while the phone is
     * in emergency callback mode.  Default value is {@code true}, meaning that non-emergency calls
     * are allowed in emergency callback mode.
     */
    public static final String KEY_ALLOW_NON_EMERGENCY_CALLS_IN_ECM_BOOL =
            "allow_non_emergency_calls_in_ecm_bool";

    /**
     * Time that the telephony framework stays in "emergency SMS mode" after an emergency SMS is
     * sent to the network. This is used by carriers to configure the time
     * {@link TelephonyManager#isInEmergencySmsMode()} will be true after an emergency SMS is sent.
     * This is used by GNSS to override user location permissions so that the carrier network can
     * get the user's location for emergency services.
     *
     * The default is 0, which means that this feature is disabled. The maximum value for this timer
     * is 300000 mS (5 minutes).
     *
     * @hide
     */
    public static final String KEY_EMERGENCY_SMS_MODE_TIMER_MS_INT =
            "emergency_sms_mode_timer_ms_int";

    /**
     * Flag indicating whether to allow carrier video calls to emergency numbers.
     * When {@code true}, video calls to emergency numbers will be allowed.  When {@code false},
     * video calls to emergency numbers will be initiated as audio-only calls instead.
     */
    public static final String KEY_ALLOW_EMERGENCY_VIDEO_CALLS_BOOL =
            "allow_emergency_video_calls_bool";

    /**
     * Flag indicating whether or not an ongoing call will be held when an outgoing emergency call
     * is placed. If true, ongoing calls will be put on hold when an emergency call is placed. If
     * false, placing an emergency call will trigger the disconnect of all ongoing calls before
     * the emergency call is placed.
     */
    public static final String KEY_ALLOW_HOLD_CALL_DURING_EMERGENCY_BOOL =
            "allow_hold_call_during_emergency_bool";

    /**
     * Flag indicating whether the carrier supports RCS presence indication for
     * User Capability Exchange (UCE).  When presence is supported, the device should use the
     * {@link android.provider.ContactsContract.Data#CARRIER_PRESENCE} bit mask and set the
     * {@link android.provider.ContactsContract.Data#CARRIER_PRESENCE_VT_CAPABLE} bit to indicate
     * whether each contact supports video calling.  The UI is made aware that presence is enabled
     * via {@link android.telecom.PhoneAccount#CAPABILITY_VIDEO_CALLING_RELIES_ON_PRESENCE}
     * and can choose to hide or show the video calling icon based on whether a contact supports
     * video.
     */
    public static final String KEY_USE_RCS_PRESENCE_BOOL = "use_rcs_presence_bool";

    /**
     * Flag indicating whether the carrier supports RCS SIP OPTIONS indication for
     * User Capability Exchange (UCE).
     */
    public static final String KEY_USE_RCS_SIP_OPTIONS_BOOL = "use_rcs_sip_options_bool";

    /**
     * The duration in seconds that platform call and message blocking is disabled after the user
     * contacts emergency services. Platform considers values for below cases:
     *  1) 0 <= VALUE <= 604800(one week): the value will be used as the duration directly.
     *  2) VALUE > 604800(one week): will use the default value as duration instead.
     *  3) VALUE < 0: block will be disabled forever until user re-eanble block manually,
     *     the suggested value to disable forever is -1.
     * See {@code android.provider.BlockedNumberContract#notifyEmergencyContact(Context)}
     * See {@code android.provider.BlockedNumberContract#isBlocked(Context, String)}.
     */
    public static final String KEY_DURATION_BLOCKING_DISABLED_AFTER_EMERGENCY_INT =
            "duration_blocking_disabled_after_emergency_int";

    /**
     * Determines whether to enable enhanced call blocking feature on the device.
     * android.provider.BlockedNumberContract.SystemContract#ENHANCED_SETTING_KEY_BLOCK_UNREGISTERED
     * android.provider.BlockedNumberContract.SystemContract#ENHANCED_SETTING_KEY_BLOCK_PRIVATE
     * android.provider.BlockedNumberContract.SystemContract#ENHANCED_SETTING_KEY_BLOCK_PAYPHONE
     * android.provider.BlockedNumberContract.SystemContract#ENHANCED_SETTING_KEY_BLOCK_UNKNOWN
     *
     * <p>
     * 1. For Single SIM(SS) device, it can be customized in both carrier_config_mccmnc.xml
     *    and vendor.xml.
     * <p>
     * 2. For Dual SIM(DS) device, it should be customized in vendor.xml, since call blocking
     *    function is used regardless of SIM.
     * <p>
     * If {@code true} enable enhanced call blocking feature on the device, {@code false} otherwise.
     */
    public static final String KEY_SUPPORT_ENHANCED_CALL_BLOCKING_BOOL =
            "support_enhanced_call_blocking_bool";

    /**
     * For carriers which require an empty flash to be sent before sending the normal 3-way calling
     * flash, the duration in milliseconds of the empty flash to send.  When {@code 0}, no empty
     * flash is sent.
     */
    public static final String KEY_CDMA_3WAYCALL_FLASH_DELAY_INT = "cdma_3waycall_flash_delay_int";

    /**
     * The CDMA roaming mode (aka CDMA system select).
     *
     * <p>The value should be one of the CDMA_ROAMING_MODE_ constants in {@link TelephonyManager}.
     * Values other than {@link TelephonyManager#CDMA_ROAMING_MODE_RADIO_DEFAULT} (which is the
     * default) will take precedence over user selection.
     *
     * @see TelephonyManager#CDMA_ROAMING_MODE_RADIO_DEFAULT
     * @see TelephonyManager#CDMA_ROAMING_MODE_HOME
     * @see TelephonyManager#CDMA_ROAMING_MODE_AFFILIATED
     * @see TelephonyManager#CDMA_ROAMING_MODE_ANY
     */
    public static final String KEY_CDMA_ROAMING_MODE_INT = "cdma_roaming_mode_int";

    /**
     * Determines whether 1X voice calls is supported for some CDMA carriers.
     * Default value is true.
     * @hide
     */
    @SystemApi
    public static final String KEY_SUPPORT_CDMA_1X_VOICE_CALLS_BOOL =
            "support_cdma_1x_voice_calls_bool";

    /**
     * Boolean indicating if support is provided for directly dialing FDN number from FDN list.
     * If false, this feature is not supported.
     * @hide
     */
    public static final String KEY_SUPPORT_DIRECT_FDN_DIALING_BOOL =
            "support_direct_fdn_dialing_bool";

    /**
     * Int indicating the max number length for FDN
     * @hide
     */
    public static final String KEY_FDN_NUMBER_LENGTH_LIMIT_INT =
            "fdn_number_length_limit_int";

    /**
     * Report IMEI as device id even if it's a CDMA/LTE phone.
     *
     * @hide
     */
    public static final String KEY_FORCE_IMEI_BOOL = "force_imei_bool";

    /**
     * The families of Radio Access Technologies that will get clustered and ratcheted,
     * ie, we will report transitions up within the family, but not down until we change
     * cells.  This prevents flapping between base technologies and higher techs that are
     * granted on demand within the cell.
     * @hide
     */
    public static final String KEY_RATCHET_RAT_FAMILIES =
            "ratchet_rat_families";

    /**
     * Flag indicating whether some telephony logic will treat a call which was formerly a video
     * call as if it is still a video call.  When {@code true}:
     * <p>
     * Logic which will automatically drop a video call which takes place over WIFI when a
     * voice call is answered (see {@link #KEY_DROP_VIDEO_CALL_WHEN_ANSWERING_AUDIO_CALL_BOOL}.
     * <p>
     * Logic which determines whether the user can use TTY calling.
     */
    public static final String KEY_TREAT_DOWNGRADED_VIDEO_CALLS_AS_VIDEO_CALLS_BOOL =
            "treat_downgraded_video_calls_as_video_calls_bool";

    /**
     * When {@code true}, if the user is in an ongoing video call over WIFI and answers an incoming
     * audio call, the video call will be disconnected before the audio call is answered.  This is
     * in contrast to the usual expected behavior where a foreground video call would be put into
     * the background and held when an incoming audio call is answered.
     */
    public static final String KEY_DROP_VIDEO_CALL_WHEN_ANSWERING_AUDIO_CALL_BOOL =
            "drop_video_call_when_answering_audio_call_bool";

    /**
     * Flag indicating whether the carrier supports merging wifi calls when VoWIFI is disabled.
     * This can happen in the case of a carrier which allows offloading video calls to WIFI
     * separately of whether voice over wifi is enabled.  In such a scenario when two video calls
     * are downgraded to voice, they remain over wifi.  However, if VoWIFI is disabled, these calls
     * cannot be merged.
     */
    public static final String KEY_ALLOW_MERGE_WIFI_CALLS_WHEN_VOWIFI_OFF_BOOL =
            "allow_merge_wifi_calls_when_vowifi_off_bool";

    /**
     * Flag indicating whether the carrier supports the Hold command while in an IMS call.
     * <p>
     * The device configuration value {@code config_device_respects_hold_carrier_config} ultimately
     * controls whether this carrier configuration option is used.  Where
     * {@code config_device_respects_hold_carrier_config} is false, the value of the
     * {@link #KEY_ALLOW_HOLD_IN_IMS_CALL_BOOL} carrier configuration option is ignored.
     * @hide
     */
    public static final String KEY_ALLOW_HOLD_IN_IMS_CALL_BOOL = "allow_hold_in_ims_call";

    /**
     * Flag indicating whether the carrier supports call deflection for an incoming IMS call.
     */
    public static final String KEY_CARRIER_ALLOW_DEFLECT_IMS_CALL_BOOL =
            "carrier_allow_deflect_ims_call_bool";

    /**
     * Flag indicating whether the carrier supports explicit call transfer for an IMS call.
     * @hide
     */
    public static final String KEY_CARRIER_ALLOW_TRANSFER_IMS_CALL_BOOL =
            "carrier_allow_transfer_ims_call_bool";

    /**
     * Flag indicating whether the carrier always wants to play an "on-hold" tone when a call has
     * been remotely held.
     * <p>
     * When {@code true}, if the IMS stack indicates that the call session has been held, a signal
     * will be sent from Telephony to play an audible "on-hold" tone played to the user.
     * When {@code false}, a hold tone will only be played if the audio session becomes inactive.
     * @hide
     */
    public static final String KEY_ALWAYS_PLAY_REMOTE_HOLD_TONE_BOOL =
            "always_play_remote_hold_tone_bool";

    /**
     * When true, the Telephony stack will automatically turn off airplane mode and retry a wifi
     * emergency call over the cell network if the initial attempt at dialing was met with a SIP 308
     * error.
     * @hide
     */
    public static final String KEY_AUTO_RETRY_FAILED_WIFI_EMERGENCY_CALL =
            "auto_retry_failed_wifi_emergency_call";

    /**
     * When true, indicates that adding a call is disabled when there is an ongoing video call
     * or when there is an ongoing call on wifi which was downgraded from video and VoWifi is
     * turned off.
     */
    public static final String KEY_ALLOW_ADD_CALL_DURING_VIDEO_CALL_BOOL =
            "allow_add_call_during_video_call";

    /**
     * When {@code true}, indicates that video calls can be put on hold in order to swap to another
     * call (e.g. a new outgoing call).
     * When {@code false}, indicates that video calls will be disconnected when swapping to another
     * call.
     * <p>
     * This is {@code true} by default.
     */
    public static final String KEY_ALLOW_HOLD_VIDEO_CALL_BOOL =
            "allow_hold_video_call_bool";

    /**
     * When true, indicates that the HD audio icon in the in-call screen should not be shown for
     * VoWifi calls.
     * @hide
     */
    public static final String KEY_WIFI_CALLS_CAN_BE_HD_AUDIO = "wifi_calls_can_be_hd_audio";

    /**
     * When true, indicates that the HD audio icon in the in-call screen should not be shown for
     * video calls.
     * @hide
     */
    public static final String KEY_VIDEO_CALLS_CAN_BE_HD_AUDIO = "video_calls_can_be_hd_audio";

    /**
     * When true, indicates that the HD audio icon in the in-call screen should be shown for
     * GSM/CDMA calls.
     * @hide
     */
    public static final String KEY_GSM_CDMA_CALLS_CAN_BE_HD_AUDIO =
            "gsm_cdma_calls_can_be_hd_audio";

    /**
     * Whether system apps are allowed to use fallback if carrier video call is not available.
     * Defaults to {@code true}.
     */
    public static final String KEY_ALLOW_VIDEO_CALLING_FALLBACK_BOOL =
            "allow_video_calling_fallback_bool";

    /**
     * Defines operator-specific {@link ImsReasonInfo} mappings.
     *
     * Format: "ORIGINAL_CODE|MESSAGE|NEW_CODE"
     * Where {@code ORIGINAL_CODE} corresponds to a {@link ImsReasonInfo#getCode()} code,
     * {@code MESSAGE} corresponds to an expected {@link ImsReasonInfo#getExtraMessage()} string,
     * and {@code NEW_CODE} is the new {@code ImsReasonInfo#CODE_*} which this combination of
     * original code and message shall be remapped to.
     *
     * Note: If {@code *} is specified for the original code, any ImsReasonInfo with the matching
     * {@code MESSAGE} will be remapped to {@code NEW_CODE}.
     *
     * Example: "501|call completion elsewhere|1014"
     * When the {@link ImsReasonInfo#getCode()} is {@link ImsReasonInfo#CODE_USER_TERMINATED} and
     * the {@link ImsReasonInfo#getExtraMessage()} is {@code "call completion elsewhere"},
     * {@link ImsReasonInfo#CODE_ANSWERED_ELSEWHERE} shall be used as the {@link ImsReasonInfo}
     * code instead.
     * @hide
     */
    public static final String KEY_IMS_REASONINFO_MAPPING_STRING_ARRAY =
            "ims_reasoninfo_mapping_string_array";

    /**
     * When {@code false}, use default title for Enhanced 4G LTE Mode settings.
     * When {@code true}, use the variant.
     * @hide
     * @deprecated use {@link #KEY_ENHANCED_4G_LTE_TITLE_VARIANT_INT}.
     */
    @Deprecated
    public static final String KEY_ENHANCED_4G_LTE_TITLE_VARIANT_BOOL =
            "enhanced_4g_lte_title_variant_bool";

    /**
     * The index indicates the carrier specified title string of Enhanced 4G LTE Mode settings.
     * Default value is 0, which indicates the default title string.
     */
    public static final String KEY_ENHANCED_4G_LTE_TITLE_VARIANT_INT =
            "enhanced_4g_lte_title_variant_int";

    /**
     * Indicates whether the carrier wants to notify the user when handover of an LTE video call to
     * WIFI fails.
     * <p>
     * When {@code true}, if a video call starts on LTE and the modem reports a failure to handover
     * the call to WIFI or if no handover success is reported within 60 seconds of call initiation,
     * the {@link android.telephony.TelephonyManager#EVENT_HANDOVER_TO_WIFI_FAILED} event is raised
     * on the connection.
     * @hide
     */
    public static final String KEY_NOTIFY_VT_HANDOVER_TO_WIFI_FAILURE_BOOL =
            "notify_vt_handover_to_wifi_failure_bool";

    /**
     * A upper case list of CNAP names that are unhelpful to the user for distinguising calls and
     * should be filtered out of the CNAP information. This includes CNAP names such as "WIRELESS
     * CALLER" or "UNKNOWN NAME". By default, if there are no filtered names for this carrier, null
     * is returned.
     * @hide
     */
    public static final String KEY_FILTERED_CNAP_NAMES_STRING_ARRAY = "filtered_cnap_names_string_array";

    /**
     * The RCS configuration server URL. This URL is used to initiate RCS provisioning.
     */
    public static final String KEY_RCS_CONFIG_SERVER_URL_STRING = "rcs_config_server_url_string";

    /**
     * Determine whether user can change Wi-Fi Calling preference in roaming.
     * {@code false} - roaming preference cannot be changed by user independently. If
     *                 {@link #KEY_USE_WFC_HOME_NETWORK_MODE_IN_ROAMING_NETWORK_BOOL} is false,
     *                 {@link #KEY_CARRIER_DEFAULT_WFC_IMS_ROAMING_MODE_INT} is used as the default
     *                 value. If {@link #KEY_USE_WFC_HOME_NETWORK_MODE_IN_ROAMING_NETWORK_BOOL} is
     *                 true, roaming preference is the same as home preference and
     *                 {@link #KEY_CARRIER_DEFAULT_WFC_IMS_MODE_INT} is used as the default value.
     * {@code true}  - roaming preference can be changed by user independently if
     *                 {@link #KEY_USE_WFC_HOME_NETWORK_MODE_IN_ROAMING_NETWORK_BOOL} is false. If
     *                 {@link #KEY_USE_WFC_HOME_NETWORK_MODE_IN_ROAMING_NETWORK_BOOL} is true, this
     *                 configuration is ignored and roaming preference cannot be changed.
     */
    public static final String KEY_EDITABLE_WFC_ROAMING_MODE_BOOL =
            "editable_wfc_roaming_mode_bool";

    /**
     * Flag specifying whether to show blocking pay phone option in blocked numbers screen.
     * Only show the option if payphone call presentation is present in the carrier's region.
     */
    public static final java.lang.String KEY_SHOW_BLOCKING_PAY_PHONE_OPTION_BOOL =
            "show_blocking_pay_phone_option_bool";

    /**
     * Flag specifying whether the carrier will use the WFC home network mode in roaming network.
     * {@code false} - roaming preference can be selected separately from the home preference.
     * {@code true}  - roaming preference is the same as home preference and
     *                 {@link #KEY_CARRIER_DEFAULT_WFC_IMS_MODE_INT} is used as the default value.
     */
    public static final String KEY_USE_WFC_HOME_NETWORK_MODE_IN_ROAMING_NETWORK_BOOL =
            "use_wfc_home_network_mode_in_roaming_network_bool";

    /**
     * Flag specifying whether the carrier is allowed to use metered network to download a
     * certificate of Carrier-WiFi.
     * {@code false} - default value.
     *
     * @hide
     */
    public static final String KEY_ALLOW_METERED_NETWORK_FOR_CERT_DOWNLOAD_BOOL =
            "allow_metered_network_for_cert_download_bool";

    /**
     * Time delay (in ms) after which we show the notification to switch the preferred
     * network.
     * @hide
     */
    public static final String KEY_PREF_NETWORK_NOTIFICATION_DELAY_INT =
            "network_notification_delay_int";

    /**
     * Time delay (in ms) after which we show the notification for emergency calls,
     * while the device is registered over WFC. Default value is -1, which indicates
     * that this notification is not pertinent for a particular carrier. We've added a delay
     * to prevent false positives.
     */
    public static final String KEY_EMERGENCY_NOTIFICATION_DELAY_INT =
            "emergency_notification_delay_int";

    /**
     * When {@code true}, the carrier allows the user of the
     * {@link TelephonyManager#sendUssdRequest(String, TelephonyManager.UssdResponseCallback,
     * Handler)} API to perform USSD requests.  {@code True} by default.
     * @hide
     */
    public static final String KEY_ALLOW_USSD_REQUESTS_VIA_TELEPHONY_MANAGER_BOOL =
            "allow_ussd_requests_via_telephony_manager_bool";

    /**
     * Indicates whether the carrier supports 3gpp call forwarding MMI codes while roaming. If
     * false, the user will be notified that call forwarding is not available when the MMI code
     * fails.
     */
    public static final String KEY_SUPPORT_3GPP_CALL_FORWARDING_WHILE_ROAMING_BOOL =
        "support_3gpp_call_forwarding_while_roaming_bool";

    /**
     * Boolean indicating whether to display voicemail number as default call forwarding number in
     * call forwarding settings.
     * If true, display vm number when cf number is null.
     * If false, display the cf number from network.
     * By default this value is false.
     * @hide
     */
    public static final String KEY_DISPLAY_VOICEMAIL_NUMBER_AS_DEFAULT_CALL_FORWARDING_NUMBER_BOOL =
            "display_voicemail_number_as_default_call_forwarding_number";

    /**
     * When {@code true}, the user will be notified when they attempt to place an international call
     * when the call is placed using wifi calling.
     * @hide
     */
    public static final String KEY_NOTIFY_INTERNATIONAL_CALL_ON_WFC_BOOL =
            "notify_international_call_on_wfc_bool";

    /**
     * Flag to hide Preset APN details. If true, user cannot enter ApnEditor view of Preset APN,
     * and cannot view details of the APN. If false, user can enter ApnEditor view of Preset APN.
     * Default value is false.
     */
    public static final String KEY_HIDE_PRESET_APN_DETAILS_BOOL = "hide_preset_apn_details_bool";

    /**
     * Flag specifying whether to show an alert dialog for video call charges.
     * By default this value is {@code false}.
     */
    public static final String KEY_SHOW_VIDEO_CALL_CHARGES_ALERT_DIALOG_BOOL =
            "show_video_call_charges_alert_dialog_bool";

    /**
     * An array containing custom call forwarding number prefixes that will be blocked while the
     * device is reporting that it is roaming. By default, there are no custom call
     * forwarding prefixes and none of these numbers will be filtered. If one or more entries are
     * present, the system will not complete the call and display an error message.
     *
     * To display a message to the user when call forwarding fails for 3gpp MMI codes while roaming,
     * use the {@link #KEY_SUPPORT_3GPP_CALL_FORWARDING_WHILE_ROAMING_BOOL} option instead.
     */
    public static final String KEY_CALL_FORWARDING_BLOCKS_WHILE_ROAMING_STRING_ARRAY =
            "call_forwarding_blocks_while_roaming_string_array";

    /**
     * Call forwarding number prefixes defined by {@link
     * #KEY_CALL_FORWARDING_BLOCKS_WHILE_ROAMING_STRING_ARRAY} which will be allowed while the
     * device is reporting that it is roaming and IMS is registered over LTE or Wi-Fi.
     * By default this value is {@code true}.
     * @hide
     */
    public static final String KEY_SUPPORT_IMS_CALL_FORWARDING_WHILE_ROAMING_BOOL =
            "support_ims_call_forwarding_while_roaming_bool";

    /**
     * The day of the month (1-31) on which the data cycle rolls over.
     * <p>
     * If the current month does not have this day, the cycle will roll over at
     * the start of the next month.
     * <p>
     * This setting may be still overridden by explicit user choice. By default,
     * {@link #DATA_CYCLE_USE_PLATFORM_DEFAULT} will be used.
     */
    public static final String KEY_MONTHLY_DATA_CYCLE_DAY_INT =
            "monthly_data_cycle_day_int";

    /**
     * When {@link #KEY_MONTHLY_DATA_CYCLE_DAY_INT}, {@link #KEY_DATA_LIMIT_THRESHOLD_BYTES_LONG},
     * or {@link #KEY_DATA_WARNING_THRESHOLD_BYTES_LONG} are set to this value, the platform default
     * value will be used for that key.
     */
    public static final int DATA_CYCLE_USE_PLATFORM_DEFAULT = -1;

    /**
     * Flag indicating that a data cycle threshold should be disabled.
     * <p>
     * If {@link #KEY_DATA_WARNING_THRESHOLD_BYTES_LONG} is set to this value, the platform's
     * default data warning, if one exists, will be disabled. A user selected data warning will not
     * be overridden.
     * <p>
     * If {@link #KEY_DATA_LIMIT_THRESHOLD_BYTES_LONG} is set to this value, the platform's
     * default data limit, if one exists, will be disabled. A user selected data limit will not be
     * overridden.
     */
    public static final int DATA_CYCLE_THRESHOLD_DISABLED = -2;

    /**
     * Controls the data usage warning.
     * <p>
     * If the user uses more than this amount of data in their billing cycle, as defined by
     * {@link #KEY_MONTHLY_DATA_CYCLE_DAY_INT}, the user will be alerted about the usage.
     * If the value is set to {@link #DATA_CYCLE_THRESHOLD_DISABLED}, the data usage warning will
     * be disabled.
     * <p>
     * This setting may be overridden by explicit user choice. By default,
     * {@link #DATA_CYCLE_USE_PLATFORM_DEFAULT} will be used.
     */
    public static final String KEY_DATA_WARNING_THRESHOLD_BYTES_LONG =
            "data_warning_threshold_bytes_long";

    /**
     * Controls if the device should automatically notify the user as they reach
     * their cellular data warning. When set to {@code false} the carrier is
     * expected to have implemented their own notification mechanism. {@code true} by default.
     */
    public static final String KEY_DATA_WARNING_NOTIFICATION_BOOL =
            "data_warning_notification_bool";

    /**
     * Controls if the device should automatically warn the user that sim voice & data function
     * might be limited due to dual sim scenario. When set to {@true} display the notification,
     * {@code false} otherwise.
     * @hide
     */
    public static final String KEY_LIMITED_SIM_FUNCTION_NOTIFICATION_FOR_DSDS_BOOL =
            "limited_sim_function_notification_for_dsds_bool";

    /**
     * Controls the cellular data limit.
     * <p>
     * If the user uses more than this amount of data in their billing cycle, as defined by
     * {@link #KEY_MONTHLY_DATA_CYCLE_DAY_INT}, cellular data will be turned off by the user's
     * phone. If the value is set to {@link #DATA_CYCLE_THRESHOLD_DISABLED}, the data limit will be
     * disabled.
     * <p>
     * This setting may be overridden by explicit user choice. By default,
     * {@link #DATA_CYCLE_USE_PLATFORM_DEFAULT} will be used.
     */
    public static final String KEY_DATA_LIMIT_THRESHOLD_BYTES_LONG =
            "data_limit_threshold_bytes_long";

    /**
     * Controls if the device should automatically notify the user as they reach
     * their cellular data limit. When set to {@code false} the carrier is
     * expected to have implemented their own notification mechanism. {@code true} by default.
     */
    public static final String KEY_DATA_LIMIT_NOTIFICATION_BOOL =
            "data_limit_notification_bool";

    /**
     * Controls if the device should automatically notify the user when rapid
     * cellular data usage is observed. When set to {@code false} the carrier is
     * expected to have implemented their own notification mechanism.  {@code true} by default.
     */
    public static final String KEY_DATA_RAPID_NOTIFICATION_BOOL =
            "data_rapid_notification_bool";

    /**
     * Offset to be reduced from rsrp threshold while calculating signal strength level.
     * @hide
     */
    public static final String KEY_LTE_EARFCNS_RSRP_BOOST_INT = "lte_earfcns_rsrp_boost_int";

    /**
     * List of EARFCN (E-UTRA Absolute Radio Frequency Channel Number,
     * Reference: 3GPP TS 36.104 5.4.3) inclusive ranges on which lte_rsrp_boost_int
     * will be applied. Format of the String array is expected to be {"erafcn1_start-earfcn1_end",
     * "earfcn2_start-earfcn2_end" ... }
     * @hide
     */
    public static final String KEY_BOOSTED_LTE_EARFCNS_STRING_ARRAY =
            "boosted_lte_earfcns_string_array";

    /**
     * Determine whether to use only RSRP for the number of LTE signal bars.
     * @hide
     *
     * @deprecated use {@link #KEY_PARAMETERS_USED_FOR_LTE_SIGNAL_BAR_INT}.
     */
    // FIXME: this key and related keys must not be exposed without a consistent philosophy for
    // all RATs.
    @Deprecated
    public static final String KEY_USE_ONLY_RSRP_FOR_LTE_SIGNAL_BAR_BOOL =
            "use_only_rsrp_for_lte_signal_bar_bool";

    /**
     * Bit-field integer to determine whether to use Reference Signal Received Power (RSRP),
     * Reference Signal Received Quality (RSRQ), or/and Reference Signal Signal to Noise Ratio
     * (RSSNR) for the number of LTE signal bars and signal criteria reporting enabling.
     *
     * <p> If a measure is not set, signal criteria reporting from modem will not be triggered and
     * not be used for calculating signal level. If multiple measures are set bit, the parameter
     * whose value is smallest is used to indicate the signal level.
     * <UL>
     *  <LI>RSRP = 1 << 0</LI>
     *  <LI>RSRQ = 1 << 1</LI>
     *  <LI>RSSNR = 1 << 2</LI>
     * </UL>
     * <p> The value of this key must be bitwise OR of {@link CellSignalStrengthLte#USE_RSRP},
     * {@link CellSignalStrengthLte#USE_RSRQ}, {@link CellSignalStrengthLte#USE_RSSNR}.
     *
     * <p> For example, if both RSRP and RSRQ are used, the value of key is 3 (1 << 0 | 1 << 1).
     * If the key is invalid or not configured, a default value (RSRP = 1 << 0) will apply.
     *
     * @hide
     */
    public static final String KEY_PARAMETERS_USED_FOR_LTE_SIGNAL_BAR_INT =
            "parameters_used_for_lte_signal_bar_int";

    /**
     * List of 4 customized 5G SS reference signal received power (SSRSRP) thresholds.
     * <p>
     * Reference: 3GPP TS 38.215
     * <p>
     * 4 threshold integers must be within the boundaries [-140 dB, -44 dB], and the levels are:
     * <UL>
     *     <LI>"NONE: [-140, threshold1]"</LI>
     *     <LI>"POOR: (threshold1, threshold2]"</LI>
     *     <LI>"MODERATE: (threshold2, threshold3]"</LI>
     *     <LI>"GOOD:  (threshold3, threshold4]"</LI>
     *     <LI>"EXCELLENT:  (threshold4, -44]"</LI>
     * </UL>
     * <p>
     * This key is considered invalid if the format is violated. If the key is invalid or
     * not configured, a default value set will apply.
     */
    public static final String KEY_5G_NR_SSRSRP_THRESHOLDS_INT_ARRAY =
            "5g_nr_ssrsrp_thresholds_int_array";

    /**
     * List of 4 customized 5G SS reference signal received quality (SSRSRQ) thresholds.
     * <p>
     * Reference: 3GPP TS 38.215; 3GPP TS 38.133 section 10
     * <p>
     * 4 threshold integers must be within the boundaries [-43 dB, 20 dB], and the levels are:
     * <UL>
     *     <LI>"NONE: [-43, threshold1]"</LI>
     *     <LI>"POOR: (threshold1, threshold2]"</LI>
     *     <LI>"MODERATE: (threshold2, threshold3]"</LI>
     *     <LI>"GOOD:  (threshold3, threshold4]"</LI>
     *     <LI>"EXCELLENT:  (threshold4, 20]"</LI>
     * </UL>
     * <p>
     * This key is considered invalid if the format is violated. If the key is invalid or
     * not configured, a default value set will apply.
     */
    public static final String KEY_5G_NR_SSRSRQ_THRESHOLDS_INT_ARRAY =
            "5g_nr_ssrsrq_thresholds_int_array";

    /**
     * List of 4 customized 5G SS signal-to-noise and interference ratio (SSSINR) thresholds.
     * <p>
     * Reference: 3GPP TS 38.215,
     *            3GPP TS 38.133 10.1.16.1
     * <p>
     * 4 threshold integers must be within the boundaries [-23 dB, 40 dB], and the levels are:
     * <UL>
     *     <LI>"NONE: [-23, threshold1]"</LI>
     *     <LI>"POOR: (threshold1, threshold2]"</LI>
     *     <LI>"MODERATE: (threshold2, threshold3]"</LI>
     *     <LI>"GOOD:  (threshold3, threshold4]"</LI>
     *     <LI>"EXCELLENT:  (threshold4, 40]"</LI>
     * </UL>
     * <p>
     * This key is considered invalid if the format is violated. If the key is invalid or
     * not configured, a default value set will apply.
     */
    public static final String KEY_5G_NR_SSSINR_THRESHOLDS_INT_ARRAY =
            "5g_nr_sssinr_thresholds_int_array";

    /**
     * Bit-field integer to determine whether to use SS reference signal received power (SSRSRP),
     * SS reference signal received quality (SSRSRQ), or/and SS signal-to-noise and interference
     * ratio (SSSINR) for the number of 5G NR signal bars and signal criteria reporting enabling.
     *
     * <p> If a measure is not set, signal criteria reporting from modem will not be triggered and
     * not be used for calculating signal level. If multiple measures are set bit, the parameter
     * whose value is smallest is used to indicate the signal level.
     * <UL>
     *  <LI>SSRSRP = 1 << 0</LI>
     *  <LI>SSRSRQ = 1 << 1</LI>
     *  <LI>SSSINR = 1 << 2</LI>
     * </UL>
     *  The value of this key must be bitwise OR of {@link CellSignalStrengthNr#USE_SSRSRP},
     *  {@link CellSignalStrengthNr#USE_SSRSRQ}, {@link CellSignalStrengthNr#USE_SSSINR}.
     *
     * <p> For example, if both SSRSRP and SSSINR are used, the value of key is 5 (1 << 0 | 1 << 2).
     * If the key is invalid or not configured, a default value (SSRSRP = 1 << 0) will apply.
     *
     * <p> Reference: 3GPP TS 38.215,
     *                3GPP TS 38.133 10.1.16.1
     *
     * @hide
     */
    public static final String KEY_PARAMETERS_USE_FOR_5G_NR_SIGNAL_BAR_INT =
            "parameters_use_for_5g_nr_signal_bar_int";

    /**
     * There are two signal strengths, NR and LTE signal strength, during NR (non-standalone).
     * Boolean indicating whether to use LTE signal strength as primary during NR (non-standalone).
     * By default this value is true.
     *
     * @hide
     */
    public static final String KEY_SIGNAL_STRENGTH_NR_NSA_USE_LTE_AS_PRIMARY_BOOL =
            "signal_strength_nr_nsa_use_lte_as_primary_bool";

    /**
     * String array of default bandwidth values per network type.
     * The entries should be of form "network_name:downstream,upstream", with values in Kbps.
     * @hide
     */
    public static final String KEY_BANDWIDTH_STRING_ARRAY = "bandwidth_string_array";

    /**
     * For NR (non-standalone), whether to use the LTE value instead of NR value as the default for
     * upstream bandwidth. Downstream bandwidth will still use the NR value as the default.
     * @hide
     */
    public static final String KEY_BANDWIDTH_NR_NSA_USE_LTE_VALUE_FOR_UPSTREAM_BOOL =
            "bandwidth_nr_nsa_use_lte_value_for_upstream_bool";

    /**
     * Key identifying if voice call barring notification is required to be shown to the user.
     * @hide
     */
    @UnsupportedAppUsage
    public static final String KEY_DISABLE_VOICE_BARRING_NOTIFICATION_BOOL =
            "disable_voice_barring_notification_bool";

    /**
     * List of operators considered non-roaming which won't show roaming icon.
     * <p>
     * Can use mcc or mcc+mnc as item. For example, 302 or 21407.
     * If operators, 21404 and 21407, make roaming agreements, users of 21404 should not see
     * the roaming icon as using 21407 network.
     * @hide
     */
    public static final String KEY_NON_ROAMING_OPERATOR_STRING_ARRAY =
            "non_roaming_operator_string_array";

    /**
     * List of operators considered roaming with the roaming icon.
     * <p>
     * Can use mcc or mcc+mnc as item. For example, 302 or 21407.
     * If operators, 21404 and 21407, make roaming agreements, users of 21404 should see
     * the roaming icon as using 21407 network.
     * <p>
     * A match on this supersedes a match on {@link #KEY_NON_ROAMING_OPERATOR_STRING_ARRAY}.
     * @hide
     */
    public static final String KEY_ROAMING_OPERATOR_STRING_ARRAY =
            "roaming_operator_string_array";

    /**
     * URL from which the proto containing the public key of the Carrier used for
     * IMSI encryption will be downloaded.
     * @hide
     */
    public static final String IMSI_KEY_DOWNLOAD_URL_STRING = "imsi_key_download_url_string";

    /**
     * Identifies if the key is available for WLAN or EPDG or both. The value is a bitmask.
     * 0 indicates that neither EPDG or WLAN is enabled.
     * 1 indicates that key type TelephonyManager#KEY_TYPE_EPDG is enabled.
     * 2 indicates that key type TelephonyManager#KEY_TYPE_WLAN is enabled.
     * 3 indicates that both are enabled.
     */
    public static final String IMSI_KEY_AVAILABILITY_INT = "imsi_key_availability_int";

    /**
     * Key identifying if the CDMA Caller ID presentation and suppression MMI codes
     * should be converted to 3GPP CLIR codes when a multimode (CDMA+UMTS+LTE) device is roaming
     * on a 3GPP network. Specifically *67<number> will be converted to #31#<number> and
     * *82<number> will be converted to *31#<number> before dialing a call when this key is
     * set TRUE and device is roaming on a 3GPP network.
     * @hide
     */
    public static final String KEY_CONVERT_CDMA_CALLER_ID_MMI_CODES_WHILE_ROAMING_ON_3GPP_BOOL =
            "convert_cdma_caller_id_mmi_codes_while_roaming_on_3gpp_bool";

    /**
     * Flag specifying whether IMS registration state menu is shown in Status Info setting,
     * default to false.
     */
    public static final String KEY_SHOW_IMS_REGISTRATION_STATUS_BOOL =
            "show_ims_registration_status_bool";

    /**
     * Flag indicating whether the carrier supports RTT over IMS.
     */
    public static final String KEY_RTT_SUPPORTED_BOOL = "rtt_supported_bool";

    /**
     * Boolean flag indicating whether the carrier supports TTY.
     * <p>
     * Note that {@link #KEY_CARRIER_VOLTE_TTY_SUPPORTED_BOOL} controls availability of TTY over
     * VoLTE; if {@link #KEY_TTY_SUPPORTED_BOOL} is disabled, then
     * {@link #KEY_CARRIER_VOLTE_TTY_SUPPORTED_BOOL} is also implicitly disabled.
     * <p>
     * {@link TelecomManager#isTtySupported()} should be used to determine if a device supports TTY,
     * and this carrier config key should be used to see if the current carrier supports it.
     */
    public static final String KEY_TTY_SUPPORTED_BOOL = "tty_supported_bool";

    /**
     * Indicates if the carrier supports auto-upgrading a call to RTT when receiving a call from a
     * RTT-supported device.
     * @hide
     */
    public static final String KEY_RTT_AUTO_UPGRADE_BOOL = "rtt_auto_upgrade_bool";

    /**
     * Indicates if the carrier supports RTT during a video call.
     * @hide
     */
    public static final String KEY_RTT_SUPPORTED_FOR_VT_BOOL = "rtt_supported_for_vt_bool";

    /**
     * Indicates if the carrier supports upgrading a voice call to an RTT call during the call.
     * @hide
     */
    public static final String KEY_RTT_UPGRADE_SUPPORTED_BOOL = "rtt_upgrade_supported_bool";

    /**
     * Indicates if the carrier supports downgrading a RTT call to a voice call during the call.
     * @hide
     */
    public static final String KEY_RTT_DOWNGRADE_SUPPORTED_BOOL = "rtt_downgrade_supported_bool";

    /**
     * Indicates if the TTY HCO and VCO options should be hidden in the accessibility menu
     * if the device is capable of RTT.
     * @hide
     */
    public static final String KEY_HIDE_TTY_HCO_VCO_WITH_RTT_BOOL = "hide_tty_hco_vco_with_rtt";

    /**
     * The flag to disable the popup dialog which warns the user of data charges.
     */
    public static final String KEY_DISABLE_CHARGE_INDICATION_BOOL =
            "disable_charge_indication_bool";

    /**
     * Boolean indicating whether to skip the call forwarding (CF) fail-to-disable dialog.
     * The logic used to determine whether we succeeded in disabling is carrier specific,
     * so the dialog may not always be accurate.
     * {@code false} - show CF fail-to-disable dialog.
     * {@code true}  - skip showing CF fail-to-disable dialog.
     *
     * @hide
     */
    public static final String KEY_SKIP_CF_FAIL_TO_DISABLE_DIALOG_BOOL =
            "skip_cf_fail_to_disable_dialog_bool";

    /**
     * Flag specifying whether operator supports including no reply condition timer option on
     * CFNRy (3GPP TS 24.082 3: Call Forwarding on No Reply) in the call forwarding settings UI.
     * {@code true}  - include no reply condition timer option on CFNRy
     * {@code false} - don't include no reply condition timer option on CFNRy
     *
     * @hide
     */
    public static final String KEY_SUPPORT_NO_REPLY_TIMER_FOR_CFNRY_BOOL =
            "support_no_reply_timer_for_cfnry_bool";

    /**
     * List of the FAC (feature access codes) to dial as a normal call.
     * @hide
     */
    public static final String KEY_FEATURE_ACCESS_CODES_STRING_ARRAY =
            "feature_access_codes_string_array";

    /**
     * Determines if the carrier wants to identify high definition calls in the call log.
     * @hide
     */
    public static final String KEY_IDENTIFY_HIGH_DEFINITION_CALLS_IN_CALL_LOG_BOOL =
            "identify_high_definition_calls_in_call_log_bool";

    /**
     * Flag specifying whether to use the {@link ServiceState} roaming status, which can be
     * affected by other carrier configs (e.g.
     * {@link #KEY_GSM_NONROAMING_NETWORKS_STRING_ARRAY}), when setting the SPN display.
     * <p>
     * If {@code true}, the SPN display uses {@link ServiceState#getRoaming}.
     * If {@code false} the SPN display checks if the current MCC/MNC is different from the
     * SIM card's MCC/MNC.
     *
     * @see KEY_GSM_ROAMING_NETWORKS_STRING_ARRAY
     * @see KEY_GSM_NONROAMING_NETWORKS_STRING_ARRAY
     * @see KEY_NON_ROAMING_OPERATOR_STRING_ARRAY
     * @see KEY_ROAMING_OPERATOR_STRING_ARRAY
     * @see KEY_FORCE_HOME_NETWORK_BOOL
     *
     * @hide
     */
    public static final String KEY_SPN_DISPLAY_RULE_USE_ROAMING_FROM_SERVICE_STATE_BOOL =
            "spn_display_rule_use_roaming_from_service_state_bool";

    /**
     * Determines whether any carrier has been identified and its specific config has been applied,
     * default to false.
     */
    public static final String KEY_CARRIER_CONFIG_APPLIED_BOOL = "carrier_config_applied_bool";

    /**
     * Determines whether we should show a warning asking the user to check with their carrier
     * on pricing when the user enabled data roaming,
     * default to false.
     */
    public static final String KEY_CHECK_PRICING_WITH_CARRIER_FOR_DATA_ROAMING_BOOL =
            "check_pricing_with_carrier_data_roaming_bool";

     /**
      * Determines whether we should show a notification when the phone established a data
      * connection in roaming network, to warn users about possible roaming charges.
      * @hide
      */
    public static final String KEY_SHOW_DATA_CONNECTED_ROAMING_NOTIFICATION_BOOL =
            "show_data_connected_roaming_notification";

    /**
     * A list of 4 LTE RSRP thresholds above which a signal level is considered POOR,
     * MODERATE, GOOD, or EXCELLENT, to be used in SignalStrength reporting.
     *
     * Note that the min and max thresholds are fixed at -140 and -44, as explained in
     * TS 136.133 9.1.4 - RSRP Measurement Report Mapping.
     * <p>
     * See SignalStrength#MAX_LTE_RSRP and SignalStrength#MIN_LTE_RSRP. Any signal level outside
     * these boundaries is considered invalid.
     * @hide
     */
    public static final String KEY_LTE_RSRP_THRESHOLDS_INT_ARRAY =
            "lte_rsrp_thresholds_int_array";

    /**
     * A list of 4 customized LTE Reference Signal Received Quality (RSRQ) thresholds.
     *
     * Reference: TS 136.133 v12.6.0 section 9.1.7 - RSRQ Measurement Report Mapping.
     *
     * 4 threshold integers must be within the boundaries [-34 dB, 3 dB], and the levels are:
     *     "NONE: [-34, threshold1)"
     *     "POOR: [threshold1, threshold2)"
     *     "MODERATE: [threshold2, threshold3)"
     *     "GOOD:  [threshold3, threshold4)"
     *     "EXCELLENT:  [threshold4, 3]"
     *
     * This key is considered invalid if the format is violated. If the key is invalid or
     * not configured, a default value set will apply.
     */
    public static final String KEY_LTE_RSRQ_THRESHOLDS_INT_ARRAY =
            "lte_rsrq_thresholds_int_array";

    /**
     * A list of 4 customized LTE Reference Signal Signal to Noise Ratio (RSSNR) thresholds.
     *
     * 4 threshold integers must be within the boundaries [-20 dB, 30 dB], and the levels are:
     *     "NONE: [-20, threshold1)"
     *     "POOR: [threshold1, threshold2)"
     *     "MODERATE: [threshold2, threshold3)"
     *     "GOOD:  [threshold3, threshold4)"
     *     "EXCELLENT:  [threshold4, 30]"
     *
     * This key is considered invalid if the format is violated. If the key is invalid or
     * not configured, a default value set will apply.
     */
    public static final String KEY_LTE_RSSNR_THRESHOLDS_INT_ARRAY =
            "lte_rssnr_thresholds_int_array";

    /**
     * Decides when clients try to bind to iwlan network service, which package name will
     * the binding intent go to.
     * @hide
     */
    public static final String KEY_CARRIER_NETWORK_SERVICE_WLAN_PACKAGE_OVERRIDE_STRING =
            "carrier_network_service_wlan_package_override_string";

    /**
     * Decides when clients try to bind to iwlan network service, which class name will
     * the binding intent go to.
     * @hide
     */
    public static final String KEY_CARRIER_NETWORK_SERVICE_WLAN_CLASS_OVERRIDE_STRING =
            "carrier_network_service_wlan_class_override_string";

    /**
     * Decides when clients try to bind to wwan (cellular) network service, which package name will
     * the binding intent go to.
     * @hide
     */
    public static final String KEY_CARRIER_NETWORK_SERVICE_WWAN_PACKAGE_OVERRIDE_STRING =
            "carrier_network_service_wwan_package_override_string";

    /**
     * Decides when clients try to bind to wwan (cellular) network service, which class name will
     * the binding intent go to.
     * @hide
     */
    public static final String KEY_CARRIER_NETWORK_SERVICE_WWAN_CLASS_OVERRIDE_STRING =
            "carrier_network_service_wwan_class_override_string";

    /**
     * The package name of qualified networks service that telephony binds to.
     *
     * @hide
     */
    public static final String KEY_CARRIER_QUALIFIED_NETWORKS_SERVICE_PACKAGE_OVERRIDE_STRING =
            "carrier_qualified_networks_service_package_override_string";

    /**
     * The class name of qualified networks service that telephony binds to.
     *
     * @hide
     */
    public static final String KEY_CARRIER_QUALIFIED_NETWORKS_SERVICE_CLASS_OVERRIDE_STRING =
            "carrier_qualified_networks_service_class_override_string";
    /**
     * A list of 4 LTE RSCP thresholds above which a signal level is considered POOR,
     * MODERATE, GOOD, or EXCELLENT, to be used in SignalStrength reporting.
     *
     * Note that the min and max thresholds are fixed at -120 and -24, as set in 3GPP TS 27.007
     * section 8.69.
     * <p>
     * See SignalStrength#MAX_WCDMA_RSCP and SignalStrength#MIN_WDCMA_RSCP. Any signal level outside
     * these boundaries is considered invalid.
     * @hide
     */
    public static final String KEY_WCDMA_RSCP_THRESHOLDS_INT_ARRAY =
            "wcdma_rscp_thresholds_int_array";

    /**
     * The default measurement to use for signal strength reporting. If this is not specified, the
     * RSSI is used.
     * <p>
     * e.g.) To use RSCP by default, set the value to "rscp". The signal strength level will
     * then be determined by #KEY_WCDMA_RSCP_THRESHOLDS_INT_ARRAY
     * <p>
     * Currently this supports the value "rscp" and "rssi".
     * @hide
     */
    // FIXME: this key and related keys must not be exposed without a consistent philosophy for
    // all RATs.
    public static final String KEY_WCDMA_DEFAULT_SIGNAL_STRENGTH_MEASUREMENT_STRING =
            "wcdma_default_signal_strength_measurement_string";

    /**
     * When a partial sms / mms message stay in raw table for too long without being completed,
     * we expire them and delete them from the raw table. This carrier config defines the
     * expiration time.
     * @hide
     */
    public static final String KEY_UNDELIVERED_SMS_MESSAGE_EXPIRATION_TIME =
            "undelivered_sms_message_expiration_time";

    /**
     * Specifies a carrier-defined {@link android.telecom.CallRedirectionService} which Telecom
     * will bind to for outgoing calls.  An empty string indicates that no carrier-defined
     * {@link android.telecom.CallRedirectionService} is specified.
     */
    public static final String KEY_CALL_REDIRECTION_SERVICE_COMPONENT_NAME_STRING =
            "call_redirection_service_component_name_string";

    /**
     * Support for the original string display of CDMA MO call.
     * By default, it is disabled.
     * @hide
     */
    public static final String KEY_CONFIG_SHOW_ORIG_DIAL_STRING_FOR_CDMA_BOOL =
            "config_show_orig_dial_string_for_cdma";

    /**
     * Flag specifying whether to show notification(call blocking disabled) when Enhanced Call
     * Blocking(KEY_SUPPORT_ENHANCED_CALL_BLOCKING_BOOL) is enabled and making emergency call.
     * When true, notification is shown always.
     * When false, notification is shown only when any setting of "Enhanced Blocked number" is
     * enabled.
     */
    public static final String KEY_SHOW_CALL_BLOCKING_DISABLED_NOTIFICATION_ALWAYS_BOOL =
            "show_call_blocking_disabled_notification_always_bool";

    /**
     * Some carriers only support SS over UT via INTERNET PDN.
     * When mobile data is OFF or data roaming OFF during roaming,
     * UI should block the call forwarding operation and notify the user
     * that the function only works if data is available.
     * @hide
     */
    public static final String KEY_CALL_FORWARDING_OVER_UT_WARNING_BOOL =
            "call_forwarding_over_ut_warning_bool";

    /**
     * Some carriers only support SS over UT via INTERNET PDN.
     * When mobile data is OFF or data roaming OFF during roaming,
     * UI should block the call barring operation and notify the user
     * that the function only works if data is available.
     * @hide
     */
    public static final String KEY_CALL_BARRING_OVER_UT_WARNING_BOOL =
            "call_barring_over_ut_warning_bool";

    /**
     * Some carriers only support SS over UT via INTERNET PDN.
     * When mobile data is OFF or data roaming OFF during roaming,
     * UI should block the caller id operation and notify the user
     * that the function only works if data is available.
     * @hide
     */
    public static final String KEY_CALLER_ID_OVER_UT_WARNING_BOOL =
            "caller_id_over_ut_warning_bool";

    /**
     * Some carriers only support SS over UT via INTERNET PDN.
     * When mobile data is OFF or data roaming OFF during roaming,
     * UI should block the call waiting operation and notify the user
     * that the function only works if data is available.
     * @hide
     */
    public static final String KEY_CALL_WAITING_OVER_UT_WARNING_BOOL =
            "call_waiting_over_ut_warning_bool";

    /**
     * Flag indicating whether to support "Network default" option in Caller ID settings for Calling
     * Line Identification Restriction (CLIR).
     */
    public static final String KEY_SUPPORT_CLIR_NETWORK_DEFAULT_BOOL =
            "support_clir_network_default_bool";

    /**
     * Determines whether the carrier want to support emergency dialer shortcut.
     * @hide
     */
    public static final String KEY_SUPPORT_EMERGENCY_DIALER_SHORTCUT_BOOL =
            "support_emergency_dialer_shortcut_bool";

    /**
     * Call forwarding uses USSD command without SS command.
     * When {@code true}, the call forwarding query/set by ussd command and UI only display Call
     * Forwarding when unanswered.
     * When {@code false}, don't use USSD to query/set call forwarding.
     * @hide
     */
    public static final String KEY_USE_CALL_FORWARDING_USSD_BOOL = "use_call_forwarding_ussd_bool";

    /**
     * This flag specifies whether to support for the caller id set command by ussd.
     * When {@code true}, device shall sync caller id ussd result to ss command.
     * When {@code false}, caller id don't support ussd command.
     * @hide
     */
    public static final String KEY_USE_CALLER_ID_USSD_BOOL = "use_caller_id_ussd_bool";

    /**
     * Specifies the service class for call waiting service.
     * Default value is
     * {@link com.android.internal.telephony.CommandsInterface#SERVICE_CLASS_VOICE}.
     * <p>
     * See 27.007 +CCFC or +CLCK.
     * The value set as below:
     * {@link com.android.internal.telephony.CommandsInterface#SERVICE_CLASS_NONE}
     * {@link com.android.internal.telephony.CommandsInterface#SERVICE_CLASS_VOICE}
     * {@link com.android.internal.telephony.CommandsInterface#SERVICE_CLASS_DATA}
     * {@link com.android.internal.telephony.CommandsInterface#SERVICE_CLASS_FAX}
     * {@link com.android.internal.telephony.CommandsInterface#SERVICE_CLASS_SMS}
     * {@link com.android.internal.telephony.CommandsInterface#SERVICE_CLASS_DATA_SYNC}
     * {@link com.android.internal.telephony.CommandsInterface#SERVICE_CLASS_DATA_ASYNC}
     * {@link com.android.internal.telephony.CommandsInterface#SERVICE_CLASS_PACKET}
     * {@link com.android.internal.telephony.CommandsInterface#SERVICE_CLASS_PAD}
     * {@link com.android.internal.telephony.CommandsInterface#SERVICE_CLASS_MAX}
     * @hide
     */
    public static final String KEY_CALL_WAITING_SERVICE_CLASS_INT =
            "call_waiting_service_class_int";

    /**
     * This configuration allows the system UI to display different 5G icons for different 5G
     * scenarios.
     *
     * There are five 5G scenarios:
     * 1. connected_mmwave: device currently connected to 5G cell as the secondary cell and using
     *    millimeter wave.
     * 2. connected: device currently connected to 5G cell as the secondary cell but not using
     *    millimeter wave.
     * 3. not_restricted_rrc_idle: device camped on a network that has 5G capability(not necessary
     *    to connect a 5G cell as a secondary cell) and the use of 5G is not restricted and RRC
     *    currently in IDLE state.
     * 4. not_restricted_rrc_con: device camped on a network that has 5G capability(not necessary
     *    to connect a 5G cell as a secondary cell) and the use of 5G is not restricted and RRC
     *    currently in CONNECTED state.
     * 5. restricted: device camped on a network that has 5G capability(not necessary to connect a
     *    5G cell as a secondary cell) but the use of 5G is restricted.
     *
     * The configured string contains multiple key-value pairs separated by comma. For each pair,
     * the key and value are separated by a colon. The key corresponds to a 5G status above and
     * the value is the icon name. Use "None" as the icon name if no icon should be shown in a
     * specific 5G scenario. If the scenario is "None", config can skip this key and value.
     *
     * Icon name options: "5G_Plus", "5G".
     *
     * Here is an example:
     * UE wants to display 5G_Plus icon for scenario#1, and 5G icon for scenario#2; otherwise not
     * define.
     * The configuration is: "connected_mmwave:5G_Plus,connected:5G"
     * @hide
     */
    public static final String KEY_5G_ICON_CONFIGURATION_STRING = "5g_icon_configuration_string";

    /**
     * This configuration allows the system UI to determine how long to continue to display 5G icons
     * when the device switches between different 5G scenarios.
     *
     * There are seven 5G scenarios:
     * 1. connected_mmwave: device currently connected to 5G cell as the secondary cell and using
     *    millimeter wave.
     * 2. connected: device currently connected to 5G cell as the secondary cell but not using
     *    millimeter wave.
     * 3. not_restricted_rrc_idle: device camped on a network that has 5G capability (not necessary
     *    to connect a 5G cell as a secondary cell) and the use of 5G is not restricted and RRC
     *    currently in IDLE state.
     * 4. not_restricted_rrc_con: device camped on a network that has 5G capability (not necessary
     *    to connect a 5G cell as a secondary cell) and the use of 5G is not restricted and RRC
     *    currently in CONNECTED state.
     * 5. restricted: device camped on a network that has 5G capability (not necessary to connect a
     *    5G cell as a secondary cell) but the use of 5G is restricted.
     * 6. legacy: device is not camped on a network that has 5G capability
     * 7. any: any of the above scenarios
     *
     * The configured string contains various timer rules separated by a semicolon.
     * Each rule will have three items: prior 5G scenario, current 5G scenario, and grace period
     * in seconds before changing the icon. When the 5G state changes from the prior to the current
     * 5G scenario, the system UI will continue to show the icon for the prior 5G scenario (defined
     * in {@link #KEY_5G_ICON_CONFIGURATION_STRING}) for the amount of time specified by the grace
     * period. If the prior 5G scenario is reestablished, the timer will reset and start again if
     * the UE changes 5G scenarios again. Defined states (5G scenarios #1-5) take precedence over
     * 'any' (5G scenario #6), and unspecified transitions have a default grace period of 0.
     * The order of rules in the configuration determines the priority (the first applicable timer
     * rule will be used).
     *
     * Here is an example: "connected_mmwave,connected,30;connected_mmwave,any,10;connected,any,10"
     * This configuration defines 3 timers:
     * 1. When UE goes from 'connected_mmwave' to 'connected', system UI will continue to display
     *    the 5G icon for 'connected_mmwave' for 30 seconds.
     * 2. When UE goes from 'connected_mmwave' to any other state (except for connected, since
     *    rule 1 would be used instead), system UI will continue to display the 5G icon for
     *    'connected_mmwave' for 10 seconds.
     * 3. When UE goes from 'connected' to any other state, system UI will continue to display the
     *    5G icon for 'connected' for 10 seconds.
     *
     * @hide
     */
    public static final String KEY_5G_ICON_DISPLAY_GRACE_PERIOD_STRING =
            "5g_icon_display_grace_period_string";

    /**
     * This configuration extends {@link #KEY_5G_ICON_DISPLAY_GRACE_PERIOD_STRING} to allow the
     * system UI to continue displaying 5G icons after the initial timer expires.
     *
     * There are seven 5G scenarios:
     * 1. connected_mmwave: device currently connected to 5G cell as the secondary cell and using
     *    millimeter wave.
     * 2. connected: device currently connected to 5G cell as the secondary cell but not using
     *    millimeter wave.
     * 3. not_restricted_rrc_idle: device camped on a network that has 5G capability (not necessary
     *    to connect a 5G cell as a secondary cell) and the use of 5G is not restricted and RRC
     *    currently in IDLE state.
     * 4. not_restricted_rrc_con: device camped on a network that has 5G capability (not necessary
     *    to connect a 5G cell as a secondary cell) and the use of 5G is not restricted and RRC
     *    currently in CONNECTED state.
     * 5. restricted: device camped on a network that has 5G capability (not necessary to connect a
     *    5G cell as a secondary cell) but the use of 5G is restricted.
     * 6. legacy: device is not camped on a network that has 5G capability
     * 7. any: any of the above scenarios
     *
     * The configured string contains various timer rules separated by a semicolon.
     * Each rule will have three items: primary 5G scenario, secondary 5G scenario, and
     * grace period in seconds before changing the icon. When the timer for the primary 5G timer
     * expires, the system UI will continue to show the icon for the primary 5G scenario (defined
     * in {@link #KEY_5G_ICON_CONFIGURATION_STRING}) for the amount of time specified by the grace
     * period. If the primary 5G scenario is reestablished, the timers will reset and the system UI
     * will continue to display the icon for the primary 5G scenario without interruption. If the
     * secondary 5G scenario is lost, the timer will reset and the icon will reflect the true state.
     * Defined states (5G scenarios #1-5) take precedence over 'any' (5G scenario #6), and
     * unspecified transitions have a default grace period of 0. The order of rules in the
     * configuration determines the priority (the first applicable timer rule will be used).
     *
     * Here is an example: "connected,not_restricted_rrc_idle,30"
     * This configuration defines a secondary timer that extends the primary 'connected' timer.
     * When the primary 'connected' timer expires while the UE is in the 'not_restricted_rrc_idle'
     * 5G state, system UI will continue to display the 5G icon for 'connected' for 30 seconds.
     * If the 5G state returns to 'connected', the timer will be reset without change to the icon,
     * and if the 5G state changes to neither 'connected' not 'not_restricted_rrc_idle', the icon
     * will change to reflect the true state.
     *
     * @hide
     */
    public static final String KEY_5G_ICON_DISPLAY_SECONDARY_GRACE_PERIOD_STRING =
            "5g_icon_display_secondary_grace_period_string";

    /**
     * Whether device reset all of NR timers when device camped on a network that haven't 5G
     * capability and RRC currently in IDLE state.
     *
     * The default value is false;
     *
     * @hide
     */
    public static final String KEY_NR_TIMERS_RESET_IF_NON_ENDC_AND_RRC_IDLE_BOOL =
            "nr_timers_reset_if_non_endc_and_rrc_idle_bool";

    /**
     * Controls time in milliseconds until DcTracker reevaluates 5G connection state.
     * @hide
     */
    public static final String KEY_5G_WATCHDOG_TIME_MS_LONG = "5g_watchdog_time_ms_long";

    /**
     * Whether NR (non-standalone) should be unmetered for all frequencies.
     * If either {@link #KEY_UNMETERED_NR_NSA_MMWAVE_BOOL} or
     * {@link #KEY_UNMETERED_NR_NSA_SUB6_BOOL} are true, then this value will be ignored.
     * @hide
     */
    public static final String KEY_UNMETERED_NR_NSA_BOOL = "unmetered_nr_nsa_bool";

    /**
     * Whether NR (non-standalone) frequencies above 6GHz (millimeter wave) should be unmetered.
     * If this is true, then the value for {@link #KEY_UNMETERED_NR_NSA_BOOL} will be ignored.
     * @hide
     */
    public static final String KEY_UNMETERED_NR_NSA_MMWAVE_BOOL = "unmetered_nr_nsa_mmwave_bool";

    /**
     * Whether NR (non-standalone) frequencies below 6GHz (sub6) should be unmetered.
     * If this is true, then the value for {@link #KEY_UNMETERED_NR_NSA_BOOL} will be ignored.
     * @hide
     */
    public static final String KEY_UNMETERED_NR_NSA_SUB6_BOOL = "unmetered_nr_nsa_sub6_bool";

    /**
     * Whether NR (non-standalone) should be unmetered when the device is roaming.
     * If false, then the values for {@link #KEY_UNMETERED_NR_NSA_BOOL},
     * {@link #KEY_UNMETERED_NR_NSA_MMWAVE_BOOL}, {@link #KEY_UNMETERED_NR_NSA_SUB6_BOOL},
     * and unmetered {@link SubscriptionPlan} will be ignored.
     * @hide
     */
    public static final String KEY_UNMETERED_NR_NSA_WHEN_ROAMING_BOOL =
            "unmetered_nr_nsa_when_roaming_bool";

    /**
     * Whether NR (standalone) should be unmetered for all frequencies.
     * If either {@link #KEY_UNMETERED_NR_SA_MMWAVE_BOOL} or
     * {@link #KEY_UNMETERED_NR_SA_SUB6_BOOL} are true, then this value will be ignored.
     * @hide
     */
    public static final String KEY_UNMETERED_NR_SA_BOOL = "unmetered_nr_sa_bool";

    /**
     * Whether NR (standalone) frequencies above 6GHz (millimeter wave) should be unmetered.
     * If this is true, then the value for {@link #KEY_UNMETERED_NR_SA_BOOL} will be ignored.
     * @hide
     */
    public static final String KEY_UNMETERED_NR_SA_MMWAVE_BOOL = "unmetered_nr_sa_mmwave_bool";

    /**
     * Whether NR (standalone) frequencies below 6GHz (sub6) should be unmetered.
     * If this is true, then the value for {@link #KEY_UNMETERED_NR_SA_BOOL} will be ignored.
     * @hide
     */
    public static final String KEY_UNMETERED_NR_SA_SUB6_BOOL = "unmetered_nr_sa_sub6_bool";

    /**
     * Support ASCII 7-BIT encoding for long SMS. This carrier config is used to enable
     * this feature.
     * @hide
     */
    public static final String KEY_ASCII_7_BIT_SUPPORT_FOR_LONG_MESSAGE_BOOL =
            "ascii_7_bit_support_for_long_message_bool";

    /**
     * Controls whether to show wifi calling icon in statusbar when wifi calling is available.
     * @hide
     */
    public static final String KEY_SHOW_WIFI_CALLING_ICON_IN_STATUS_BAR_BOOL =
            "show_wifi_calling_icon_in_status_bar_bool";

    /**
     * Controls RSRP threshold at which OpportunisticNetworkService will decide whether
     * the opportunistic network is good enough for internet data.
     */
    public static final String KEY_OPPORTUNISTIC_NETWORK_ENTRY_THRESHOLD_RSRP_INT =
            "opportunistic_network_entry_threshold_rsrp_int";

    /**
     * Controls RSSNR threshold at which OpportunisticNetworkService will decide whether
     * the opportunistic network is good enough for internet data.
     */
    public static final String KEY_OPPORTUNISTIC_NETWORK_ENTRY_THRESHOLD_RSSNR_INT =
            "opportunistic_network_entry_threshold_rssnr_int";

    /**
     * Controls RSRP threshold below which OpportunisticNetworkService will decide whether
     * the opportunistic network available is not good enough for internet data.
     */
    public static final String KEY_OPPORTUNISTIC_NETWORK_EXIT_THRESHOLD_RSRP_INT =
            "opportunistic_network_exit_threshold_rsrp_int";

    /**
     * Controls RSSNR threshold below which OpportunisticNetworkService will decide whether
     * the opportunistic network available is not good enough for internet data.
     */
    public static final String KEY_OPPORTUNISTIC_NETWORK_EXIT_THRESHOLD_RSSNR_INT =
            "opportunistic_network_exit_threshold_rssnr_int";

    /**
     * Controls bandwidth threshold in Kbps at which OpportunisticNetworkService will decide whether
     * the opportunistic network is good enough for internet data.
     */
    public static final String KEY_OPPORTUNISTIC_NETWORK_ENTRY_THRESHOLD_BANDWIDTH_INT =
            "opportunistic_network_entry_threshold_bandwidth_int";

    /**
     * Controls hysteresis time in milli seconds for which OpportunisticNetworkService
     * will wait before attaching to a network.
     */
    public static final String KEY_OPPORTUNISTIC_NETWORK_ENTRY_OR_EXIT_HYSTERESIS_TIME_LONG =
            "opportunistic_network_entry_or_exit_hysteresis_time_long";

    /**
     * Controls hysteresis time in milli seconds for which OpportunisticNetworkService
     * will wait before switching data to an opportunistic network.
     */
    public static final String KEY_OPPORTUNISTIC_NETWORK_DATA_SWITCH_HYSTERESIS_TIME_LONG =
            "opportunistic_network_data_switch_hysteresis_time_long";

    /**
     * Controls hysteresis time in milli seconds for which OpportunisticNetworkService
     * will wait before switching data from opportunistic network to primary network.
     */
    public static final String KEY_OPPORTUNISTIC_NETWORK_DATA_SWITCH_EXIT_HYSTERESIS_TIME_LONG =
            "opportunistic_network_data_switch_exit_hysteresis_time_long";

    /**
     * Controls whether to do ping test before switching data to opportunistic network.
     * This carrier config is used to disable this feature.
     */
    public static final String KEY_PING_TEST_BEFORE_DATA_SWITCH_BOOL =
            "ping_test_before_data_switch_bool";

    /**
     * Controls whether to switch data to primary from opportunistic subscription
     * if primary is out of service. This control only affects system or 1st party app
     * initiated data switch, but will not override data switch initiated by privileged carrier apps
     * This carrier config is used to disable this feature.
     */
    public static final String KEY_SWITCH_DATA_TO_PRIMARY_IF_PRIMARY_IS_OOS_BOOL =
            "switch_data_to_primary_if_primary_is_oos_bool";

    /**
     * Controls the ping pong determination of opportunistic network.
     * If opportunistic network is determined as out of service or below
     * #KEY_OPPORTUNISTIC_NETWORK_EXIT_THRESHOLD_RSRP_INT or
     * #KEY_OPPORTUNISTIC_NETWORK_EXIT_THRESHOLD_RSSNR_INT within
     * #KEY_OPPORTUNISTIC_NETWORK_PING_PONG_TIME_LONG of switching to opportunistic network,
     * it will be determined as ping pong situation by system app or 1st party app.
     */
    public static final String KEY_OPPORTUNISTIC_NETWORK_PING_PONG_TIME_LONG =
            "opportunistic_network_ping_pong_time_long";
    /**
     * Controls back off time in milli seconds for switching back to
     * opportunistic subscription. This time will be added to
     * {@link CarrierConfigManager#KEY_OPPORTUNISTIC_NETWORK_DATA_SWITCH_HYSTERESIS_TIME_LONG} to
     * determine hysteresis time if there is ping pong situation
     * (determined by system app or 1st party app) between primary and opportunistic
     * subscription. Ping ping situation is defined in
     * #KEY_OPPORTUNISTIC_NETWORK_PING_PONG_TIME_LONG.
     * If ping pong situation continuous #KEY_OPPORTUNISTIC_NETWORK_BACKOFF_TIME_LONG
     * will be added to previously determined hysteresis time.
     */
    public static final String KEY_OPPORTUNISTIC_NETWORK_BACKOFF_TIME_LONG =
            "opportunistic_network_backoff_time_long";

    /**
     * Controls the max back off time in milli seconds for switching back to
     * opportunistic subscription.
     * This time will be the max hysteresis that can be determined irrespective of there is
     * continuous ping pong situation or not as described in
     * #KEY_OPPORTUNISTIC_NETWORK_PING_PONG_TIME_LONG and
     * #KEY_OPPORTUNISTIC_NETWORK_BACKOFF_TIME_LONG.
     */
    public static final String KEY_OPPORTUNISTIC_NETWORK_MAX_BACKOFF_TIME_LONG =
            "opportunistic_network_max_backoff_time_long";

    /**
     * Indicates zero or more emergency number prefix(es), because some carrier requires
     * if users dial an emergency number address with a specific prefix, the combination of the
     * prefix and the address is also a valid emergency number to dial. For example, an emergency
     * number prefix is 318, and the emergency number is 911. Both 318911 and 911 can be dialed by
     * users for emergency call. An empty array of string indicates that current carrier does not
     * have this requirement.
     */
    public static final String KEY_EMERGENCY_NUMBER_PREFIX_STRING_ARRAY =
            "emergency_number_prefix_string_array";

    /**
     * Smart forwarding config. Smart forwarding is a feature to configure call forwarding to a
     * different SIM in the device when one SIM is not reachable. The config here specifies a smart
     * forwarding component that will launch UI for changing the configuration. An empty string
     * indicates that no smart forwarding component is specified.
     *
     * Currently, only one non-empty configuration of smart forwarding component within system will
     * be used when multiple SIMs are inserted.
     *
     * Empty string by default.
     *
     * @hide
     */
    public static final String KEY_SMART_FORWARDING_CONFIG_COMPONENT_NAME_STRING =
            "smart_forwarding_config_component_name_string";

    /**
     * Indicates when a carrier has a primary subscription and an opportunistic subscription active,
     * and when Internet data is switched to opportunistic network, whether to still show
     * signal bar of primary network. By default it will be false, meaning whenever data
     * is going over opportunistic network, signal bar will reflect signal strength and rat
     * icon of that network.
     */
    public static final String KEY_ALWAYS_SHOW_PRIMARY_SIGNAL_BAR_IN_OPPORTUNISTIC_NETWORK_BOOLEAN =
            "always_show_primary_signal_bar_in_opportunistic_network_boolean";

    /**
     * Upon data switching between subscriptions within a carrier group, if switch depends on
     * validation result, this value defines customized value of how long we wait for validation
     * success before we fail and revoke the switch.
     * Time out is in milliseconds.
     */
    public static final String KEY_DATA_SWITCH_VALIDATION_TIMEOUT_LONG =
            "data_switch_validation_timeout_long";

    /**
     * Specifies whether the system should prefix the EAP method to the anonymous identity.
     * The following prefix will be added if this key is set to TRUE:
     *   EAP-AKA: "0"
     *   EAP-SIM: "1"
     *   EAP-AKA_PRIME: "6"
     */
    public static final String ENABLE_EAP_METHOD_PREFIX_BOOL = "enable_eap_method_prefix_bool";

    /**
     * GPS configs. See the GNSS HAL documentation for more details.
     */
    public static final class Gps {
        private Gps() {}

        /** Prefix of all Gps.KEY_* constants. */
        public static final String KEY_PREFIX = "gps.";

        /**
         * Location information during (and after) an emergency call is only provided over control
         * plane signaling from the network.
         * @hide
         */
        public static final int SUPL_EMERGENCY_MODE_TYPE_CP_ONLY = 0;

        /**
         * Location information during (and after) an emergency call is provided over the data
         * plane and serviced by the framework GNSS service, but if it fails, the carrier also
         * supports control plane backup signaling.
         * @hide
         */
        public static final int SUPL_EMERGENCY_MODE_TYPE_CP_FALLBACK = 1;

        /**
         * Location information during (and after) an emergency call is provided over the data plane
         * and serviced by the framework GNSS service only. There is no backup signalling over the
         * control plane if it fails.
         * @hide
         */
        public static final int SUPL_EMERGENCY_MODE_TYPE_DP_ONLY = 2;


        /**
         * Determine whether current lpp_mode used for E-911 needs to be kept persistently.
         * {@code false} - not keeping the lpp_mode means using default configuration of gps.conf
         *                 when sim is not presented.
         * {@code true}  - current lpp_profile of carrier will be kepted persistently
         *                 even after sim is removed. This is default.
         */
        public static final String KEY_PERSIST_LPP_MODE_BOOL = KEY_PREFIX + "persist_lpp_mode_bool";

        /**
         * SUPL server host for SET Initiated & non-ES Network-Initiated SUPL requests.
         * Default to supl.google.com
         * @hide
         */
        public static final String KEY_SUPL_HOST_STRING = KEY_PREFIX + "supl_host";

        /**
         * SUPL server port. Default to 7275.
         * @hide
         */
        public static final String KEY_SUPL_PORT_STRING = KEY_PREFIX + "supl_port";

        /**
         * The SUPL version requested by Carrier. This is a bit mask
         * with bits 0:7 representing a service indicator field, bits 8:15
         * representing the minor version and bits 16:23 representing the
         * major version. Default to 0x20000.
         * @hide
         */
        public static final String KEY_SUPL_VER_STRING = KEY_PREFIX + "supl_ver";

        /**
         * SUPL_MODE configuration bit mask
         * 1 - Mobile Station Based. This is default.
         * 2 - Mobile Station Assisted.
         * @hide
         */
        public static final String KEY_SUPL_MODE_STRING = KEY_PREFIX + "supl_mode";

        /**
         * Whether to limit responses to SUPL ES mode requests only during user emergency sessions
         * (e.g. E911), and SUPL non-ES requests to only outside of non user emergency sessions.
         * 0 - no.
         * 1 - yes. This is default.
         * @hide
         */
        public static final String KEY_SUPL_ES_STRING = KEY_PREFIX + "supl_es";

        /**
         * LTE Positioning Profile settings bit mask.
         * 0 - Radio Resource Location Protocol in user plane and control plane. This is default.
         * 1 - Enable LTE Positioning Protocol in user plane.
         * 2 - Enable LTE Positioning Protocol in control plane.
         * @hide
         */
        public static final String KEY_LPP_PROFILE_STRING = KEY_PREFIX + "lpp_profile";

        /**
         * Determine whether to use emergency PDN for emergency SUPL.
         * 0 - no.
         * 1 - yes. This is default.
         * @hide
         */
        public static final String KEY_USE_EMERGENCY_PDN_FOR_EMERGENCY_SUPL_STRING =
                KEY_PREFIX + "use_emergency_pdn_for_emergency_supl";

        /**
         * A_GLONASS_POS_PROTOCOL_SELECT bit mask.
         * 0 - Don't use A-GLONASS. This is default.
         * 1 - Use A-GLONASS in Radio Resource Control(RRC) control-plane.
         * 2 - Use A-GLONASS in Radio Resource Location user-plane.
         * 4 - Use A-GLONASS in LTE Positioning Protocol User plane.
         * @hide
         */
        public static final String KEY_A_GLONASS_POS_PROTOCOL_SELECT_STRING =
                KEY_PREFIX + "a_glonass_pos_protocol_select";

        /**
         * GPS_LOCK configuration bit mask to specify GPS device behavior toward other services,
         * when Location Settings are off.
         * "0" - No lock.
         * "1" - Lock Mobile Originated GPS functionalities.
         * "2" - Lock Network initiated GPS functionalities.
         * "3" - Lock both. This is default.
         * @hide
         */
        public static final String KEY_GPS_LOCK_STRING = KEY_PREFIX + "gps_lock";

        /**
         * Control Plane / SUPL NI emergency extension time in seconds. Default to "0".
         * @hide
         */
        public static final String KEY_ES_EXTENSION_SEC_STRING = KEY_PREFIX + "es_extension_sec";

        /**
         * Space separated list of Android package names of proxy applications representing
         * the non-framework entities requesting location directly from GNSS without involving
         * the framework, as managed by IGnssVisibilityControl.hal. For example,
         * "com.example.mdt com.example.ims".
         * @hide
         */
        public static final String KEY_NFW_PROXY_APPS_STRING = KEY_PREFIX + "nfw_proxy_apps";

        /**
         * Determines whether or not SUPL ES mode supports a control-plane mechanism to get a user's
         * location in the event that data plane SUPL fails or is otherwise unavailable.
         * <p>
         * An integer value determines the support type of this carrier. If this carrier only
         * supports data plane SUPL ES, then the value will be
         * {@link #SUPL_EMERGENCY_MODE_TYPE_DP_ONLY}. If the carrier supports control plane fallback
         * for emergency SUPL, the value will be {@link #SUPL_EMERGENCY_MODE_TYPE_CP_FALLBACK}.
         * If the carrier does not support data plane SUPL using the framework, the value will be
         * {@link #SUPL_EMERGENCY_MODE_TYPE_CP_ONLY}.
         * <p>
         * The default value for this configuration is {@link #SUPL_EMERGENCY_MODE_TYPE_CP_ONLY}.
         * @hide
         */
        public static final String KEY_ES_SUPL_CONTROL_PLANE_SUPPORT_INT = KEY_PREFIX
                + "es_supl_control_plane_support_int";

        /**
         * A list of roaming PLMNs where SUPL ES mode does not support a control-plane mechanism to
         * get a user's location in the event that data plane SUPL fails or is otherwise
         * unavailable.
         * <p>
         * A string array of PLMNs that do not support a control-plane mechanism for getting a
         * user's location for SUPL ES.
         * @hide
         */
        public static final String KEY_ES_SUPL_DATA_PLANE_ONLY_ROAMING_PLMN_STRING_ARRAY =
                KEY_PREFIX + "es_supl_data_plane_only_roaming_plmn_string_array";

        private static PersistableBundle getDefaults() {
            PersistableBundle defaults = new PersistableBundle();
            defaults.putBoolean(KEY_PERSIST_LPP_MODE_BOOL, true);
            defaults.putString(KEY_SUPL_HOST_STRING, "supl.google.com");
            defaults.putString(KEY_SUPL_PORT_STRING, "7275");
            defaults.putString(KEY_SUPL_VER_STRING, "0x20000");
            defaults.putString(KEY_SUPL_MODE_STRING, "1");
            defaults.putString(KEY_SUPL_ES_STRING, "1");
            defaults.putString(KEY_LPP_PROFILE_STRING, "2");
            defaults.putString(KEY_USE_EMERGENCY_PDN_FOR_EMERGENCY_SUPL_STRING, "1");
            defaults.putString(KEY_A_GLONASS_POS_PROTOCOL_SELECT_STRING, "0");
            defaults.putString(KEY_GPS_LOCK_STRING, "3");
            defaults.putString(KEY_ES_EXTENSION_SEC_STRING, "0");
            defaults.putString(KEY_NFW_PROXY_APPS_STRING, "");
            defaults.putInt(KEY_ES_SUPL_CONTROL_PLANE_SUPPORT_INT,
                    SUPL_EMERGENCY_MODE_TYPE_CP_ONLY);
            defaults.putStringArray(KEY_ES_SUPL_DATA_PLANE_ONLY_ROAMING_PLMN_STRING_ARRAY, null);
            return defaults;
        }
    }

   /**
    * An int array containing CDMA enhanced roaming indicator values for Home (non-roaming) network.
    * The default values come from 3GPP2 C.R1001 table 8.1-1.
    * Enhanced Roaming Indicator Number Assignments
    *
    * @hide
    */
    public static final String KEY_CDMA_ENHANCED_ROAMING_INDICATOR_FOR_HOME_NETWORK_INT_ARRAY =
            "cdma_enhanced_roaming_indicator_for_home_network_int_array";

    /**
     * Determines whether wifi calling location privacy policy is shown.
     */
    public static final String KEY_SHOW_WFC_LOCATION_PRIVACY_POLICY_BOOL =
            "show_wfc_location_privacy_policy_bool";

    /**
     * Indicates use 3GPP application to replace 3GPP2 application even if it's a CDMA/CDMA-LTE
     * phone, becasue some carriers's CSIM application is present but not supported.
     * @hide
     */
    public static final String KEY_USE_USIM_BOOL = "use_usim_bool";

    /**
     * Determines whether the carrier wants to cancel the cs reject notification automatically
     * when the voice registration state changes.
     * If true, the notification will be automatically removed
     *          when the voice registration state changes.
     * If false, the notification will persist until the user dismisses it,
     *           the SIM is removed, or the device is rebooted.
     * @hide
     */
    public static final String KEY_AUTO_CANCEL_CS_REJECT_NOTIFICATION =
            "carrier_auto_cancel_cs_notification";

    /**
     * Passing this value as {@link KEY_SUBSCRIPTION_GROUP_UUID_STRING} will remove the
     * subscription from a group instead of adding it to a group.
     *
     * TODO: Expose in a future release.
     *
     * @hide
     */
    public static final String REMOVE_GROUP_UUID_STRING = "00000000-0000-0000-0000-000000000000";

    /**
     * The UUID of a Group of related subscriptions in which to place the current subscription.
     *
     * A grouped subscription will behave for billing purposes and other UI purposes as though it
     * is a transparent extension of other subscriptions in the group.
     *
     * <p>If set to {@link #REMOVE_GROUP_UUID_STRING}, then the subscription will be removed from
     * its current group.
     *
     * TODO: unhide this key.
     *
     * @hide
     */
    public static final String KEY_SUBSCRIPTION_GROUP_UUID_STRING =
            "subscription_group_uuid_string";

    /**
     * Data switch validation minimal gap time, in milliseconds.
     *
     * Which means, if the same subscription on the same network (based on MCC+MNC+TAC+subId)
     * was recently validated (within this time gap), and Telephony receives a request to switch to
     * it again, Telephony will skip the validation part and switch to it as soon as connection
     * is setup, as if it's already validated.
     *
     * If the network was validated within the gap but the latest validation result is false, the
     * validation will not be skipped.
     *
     * If not set or set to 0, validation will never be skipped.
     * The max acceptable value of this config is 24 hours.
     *
     * @hide
     */
    public static final String KEY_DATA_SWITCH_VALIDATION_MIN_GAP_LONG =
            "data_switch_validation_min_gap_long";

    /**
    * A boolean property indicating whether this subscription should be managed as an opportunistic
    * subscription.
    *
    * If true, then this subscription will be selected based on available coverage and will not be
    * available for a user in settings menus for selecting macro network providers. If unset,
    * defaults to “false”.
    *
    * TODO: unhide this key.
    *
    * @hide
    */
    public static final String KEY_IS_OPPORTUNISTIC_SUBSCRIPTION_BOOL =
            "is_opportunistic_subscription_bool";

    /**
     * Configs used by the IMS stack.
     */
    public static final class Ims {
        /** Prefix of all Ims.KEY_* constants. */
        public static final String KEY_PREFIX = "ims.";

        /**
         * Delay in milliseconds to turn off wifi when IMS is registered over wifi.
         */
        public static final String KEY_WIFI_OFF_DEFERRING_TIME_MILLIS_INT =
                KEY_PREFIX + "wifi_off_deferring_time_millis_int";

        private Ims() {}

        private static PersistableBundle getDefaults() {
            PersistableBundle defaults = new PersistableBundle();
            defaults.putInt(KEY_WIFI_OFF_DEFERRING_TIME_MILLIS_INT, 4000);
            return defaults;
        }
    }

    /**
     * A list of 4 GSM RSSI thresholds above which a signal level is considered POOR,
     * MODERATE, GOOD, or EXCELLENT, to be used in SignalStrength reporting.
     *
     * Note that the min and max thresholds are fixed at -113 and -51, as set in 3GPP TS 27.007
     * section 8.5.
     * <p>
     * See CellSignalStrengthGsm#GSM_RSSI_MAX and CellSignalStrengthGsm#GSM_RSSI_MIN. Any signal
     * level outside these boundaries is considered invalid.
     * @hide
     */
    public static final String KEY_GSM_RSSI_THRESHOLDS_INT_ARRAY =
            "gsm_rssi_thresholds_int_array";

    /**
     * Determines whether Wireless Priority Service call is supported over IMS.
     *
     * See Wireless Priority Service from https://www.fcc.gov/general/wireless-priority-service-wps
     * @hide
     */
    public static final String KEY_SUPPORT_WPS_OVER_IMS_BOOL =
            "support_wps_over_ims_bool";

    /**
     * The two digital number pattern of MMI code which is defined by carrier.
     * If the dial number matches this pattern, it will be dialed out normally not USSD.
     *
     * @hide
     */
    public static final String KEY_MMI_TWO_DIGIT_NUMBER_PATTERN_STRING_ARRAY =
            "mmi_two_digit_number_pattern_string_array";

    /**
     * Holds the list of carrier certificate hashes.
     * Note that each carrier has its own certificates.
     */
    public static final String KEY_CARRIER_CERTIFICATE_STRING_ARRAY =
            "carrier_certificate_string_array";

    /**
     * Flag specifying whether the incoming call number should be formatted to national number
     * for Japan. @return {@code true} convert to the national format, {@code false} otherwise.
     * e.g. "+819012345678" -> "09012345678"
     * @hide
     */
    public static final String KEY_FORMAT_INCOMING_NUMBER_TO_NATIONAL_FOR_JP_BOOL =
            "format_incoming_number_to_national_for_jp_bool";

    /**
     * DisconnectCause array to play busy tone. Value should be array of
     * {@link android.telephony.DisconnectCause}.
     */
    public static final String KEY_DISCONNECT_CAUSE_PLAY_BUSYTONE_INT_ARRAY =
            "disconnect_cause_play_busytone_int_array";

    /**
     * Flag specifying whether to prevent sending CLIR activation("*31#") and deactivation("#31#")
     * code only without dialing number.
     * When {@code true}, these are prevented, {@code false} otherwise.
     */
    public static final String KEY_PREVENT_CLIR_ACTIVATION_AND_DEACTIVATION_CODE_BOOL =
            "prevent_clir_activation_and_deactivation_code_bool";

    /**
     * Flag specifying whether to show forwarded number on call-in-progress screen.
     * When true, forwarded number is shown.
     * When false, forwarded number is not shown.
     */
    public static final String KEY_SHOW_FORWARDED_NUMBER_BOOL =
            "show_forwarded_number_bool";

    /**
     * The list of originating address of missed incoming call SMS. If the SMS has originator
     * matched, the SMS will be treated as special SMS for notifying missed incoming call to the
     * user.
     *
     * @hide
     */
    public static final String KEY_MISSED_INCOMING_CALL_SMS_ORIGINATOR_STRING_ARRAY =
            "missed_incoming_call_sms_originator_string_array";


    /**
     * String array of Apn Type configurations.
     * The entries should be of form "APN_TYPE_NAME:priority".
     * priority is an integer that is sorted from highest to lowest.
     * example: cbs:5
     *
     * @hide
     */
    public static final String KEY_APN_PRIORITY_STRING_ARRAY = "apn_priority_string_array";

    /**
     * The patterns of missed incoming call sms. This is the regular expression used for
     * matching the missed incoming call's date, time, and caller id. The pattern should match
     * fields for at least month, day, hour, and minute. Year is optional although it is encouraged.
     *
     * An usable pattern should look like this:
     * ^(?<month>0[1-9]|1[012])\/(?<day>0[1-9]|1[0-9]|2[0-9]|3[0-1]) (?<hour>[0-1][0-9]|2[0-3]):
     * (?<minute>[0-5][0-9])\s*(?<callerId>[0-9]+)\s*$
     *
     * @hide
     */
    public static final String KEY_MISSED_INCOMING_CALL_SMS_PATTERN_STRING_ARRAY =
            "missed_incoming_call_sms_pattern_string_array";

    /**
     * Indicating whether DUN APN should be disabled when the device is roaming. In that case,
     * the default APN (i.e. internet) will be used for tethering.
     *
     * @hide
     */
    public static final String KEY_DISABLE_DUN_APN_WHILE_ROAMING =
            "disable_dun_apn_while_roaming";

    /** The default value for every variable. */
    private final static PersistableBundle sDefaults;

    static {
        sDefaults = new PersistableBundle();
        sDefaults.putString(KEY_CARRIER_CONFIG_VERSION_STRING, "");
        sDefaults.putBoolean(KEY_ALLOW_HOLD_IN_IMS_CALL_BOOL, true);
        sDefaults.putBoolean(KEY_CARRIER_ALLOW_DEFLECT_IMS_CALL_BOOL, false);
        sDefaults.putBoolean(KEY_CARRIER_ALLOW_TRANSFER_IMS_CALL_BOOL, false);
        sDefaults.putBoolean(KEY_ALWAYS_PLAY_REMOTE_HOLD_TONE_BOOL, false);
        sDefaults.putBoolean(KEY_AUTO_RETRY_FAILED_WIFI_EMERGENCY_CALL, false);
        sDefaults.putBoolean(KEY_ADDITIONAL_CALL_SETTING_BOOL, true);
        sDefaults.putBoolean(KEY_ALLOW_EMERGENCY_NUMBERS_IN_CALL_LOG_BOOL, false);
        sDefaults.putStringArray(KEY_UNLOGGABLE_NUMBERS_STRING_ARRAY, null);
        sDefaults.putBoolean(KEY_ALLOW_LOCAL_DTMF_TONES_BOOL, true);
        sDefaults.putBoolean(KEY_PLAY_CALL_RECORDING_TONE_BOOL, false);
        sDefaults.putBoolean(KEY_APN_EXPAND_BOOL, true);
        sDefaults.putBoolean(KEY_AUTO_RETRY_ENABLED_BOOL, false);
        sDefaults.putBoolean(KEY_CARRIER_SETTINGS_ENABLE_BOOL, false);
        sDefaults.putBoolean(KEY_CARRIER_VOLTE_AVAILABLE_BOOL, false);
        sDefaults.putBoolean(KEY_CARRIER_VT_AVAILABLE_BOOL, false);
        sDefaults.putBoolean(KEY_VOLTE_5G_LIMITED_ALERT_DIALOG_BOOL, false);
        sDefaults.putBoolean(KEY_NOTIFY_HANDOVER_VIDEO_FROM_WIFI_TO_LTE_BOOL, false);
        sDefaults.putBoolean(KEY_ALLOW_MERGING_RTT_CALLS_BOOL, false);
        sDefaults.putBoolean(KEY_NOTIFY_HANDOVER_VIDEO_FROM_LTE_TO_WIFI_BOOL, false);
        sDefaults.putBoolean(KEY_SUPPORT_DOWNGRADE_VT_TO_AUDIO_BOOL, true);
        sDefaults.putString(KEY_DEFAULT_VM_NUMBER_STRING, "");
        sDefaults.putString(KEY_DEFAULT_VM_NUMBER_ROAMING_STRING, "");
        sDefaults.putString(KEY_DEFAULT_VM_NUMBER_ROAMING_AND_IMS_UNREGISTERED_STRING, "");
        sDefaults.putBoolean(KEY_CONFIG_TELEPHONY_USE_OWN_NUMBER_FOR_VOICEMAIL_BOOL, false);
        sDefaults.putBoolean(KEY_IGNORE_DATA_ENABLED_CHANGED_FOR_VIDEO_CALLS, true);
        sDefaults.putBoolean(KEY_VILTE_DATA_IS_METERED_BOOL, true);
        sDefaults.putBoolean(KEY_CARRIER_WFC_IMS_AVAILABLE_BOOL, false);
        sDefaults.putBoolean(KEY_CARRIER_WFC_SUPPORTS_WIFI_ONLY_BOOL, false);
        sDefaults.putBoolean(KEY_CARRIER_DEFAULT_WFC_IMS_ENABLED_BOOL, false);
        sDefaults.putBoolean(KEY_CARRIER_DEFAULT_WFC_IMS_ROAMING_ENABLED_BOOL, false);
        sDefaults.putBoolean(KEY_CARRIER_PROMOTE_WFC_ON_CALL_FAIL_BOOL, false);
        sDefaults.putInt(KEY_CARRIER_DEFAULT_WFC_IMS_MODE_INT, 2);
        sDefaults.putInt(KEY_CARRIER_DEFAULT_WFC_IMS_ROAMING_MODE_INT, 2);
        sDefaults.putBoolean(KEY_CARRIER_FORCE_DISABLE_ETWS_CMAS_TEST_BOOL, false);
        sDefaults.putBoolean(KEY_CARRIER_RCS_PROVISIONING_REQUIRED_BOOL, true);
        sDefaults.putBoolean(KEY_CARRIER_VOLTE_PROVISIONING_REQUIRED_BOOL, false);
        sDefaults.putBoolean(KEY_CARRIER_UT_PROVISIONING_REQUIRED_BOOL, false);
        sDefaults.putBoolean(KEY_CARRIER_SUPPORTS_SS_OVER_UT_BOOL, false);
        sDefaults.putBoolean(KEY_CARRIER_VOLTE_OVERRIDE_WFC_PROVISIONING_BOOL, false);
        sDefaults.putBoolean(KEY_CARRIER_VOLTE_TTY_SUPPORTED_BOOL, true);
        sDefaults.putBoolean(KEY_CARRIER_ALLOW_TURNOFF_IMS_BOOL, true);
        sDefaults.putBoolean(KEY_CARRIER_IMS_GBA_REQUIRED_BOOL, false);
        sDefaults.putBoolean(KEY_CARRIER_INSTANT_LETTERING_AVAILABLE_BOOL, false);
        sDefaults.putBoolean(KEY_CARRIER_USE_IMS_FIRST_FOR_EMERGENCY_BOOL, true);
        sDefaults.putString(KEY_CARRIER_NETWORK_SERVICE_WWAN_PACKAGE_OVERRIDE_STRING, "");
        sDefaults.putString(KEY_CARRIER_NETWORK_SERVICE_WLAN_PACKAGE_OVERRIDE_STRING, "");
        sDefaults.putString(KEY_CARRIER_QUALIFIED_NETWORKS_SERVICE_PACKAGE_OVERRIDE_STRING, "");
        sDefaults.putString(KEY_CARRIER_DATA_SERVICE_WWAN_PACKAGE_OVERRIDE_STRING, "");
        sDefaults.putString(KEY_CARRIER_DATA_SERVICE_WLAN_PACKAGE_OVERRIDE_STRING, "");
        sDefaults.putString(KEY_CARRIER_INSTANT_LETTERING_INVALID_CHARS_STRING, "");
        sDefaults.putString(KEY_CARRIER_INSTANT_LETTERING_ESCAPED_CHARS_STRING, "");
        sDefaults.putString(KEY_CARRIER_INSTANT_LETTERING_ENCODING_STRING, "");
        sDefaults.putInt(KEY_CARRIER_INSTANT_LETTERING_LENGTH_LIMIT_INT, 64);
        sDefaults.putBoolean(KEY_DISABLE_CDMA_ACTIVATION_CODE_BOOL, false);
        sDefaults.putBoolean(KEY_DTMF_TYPE_ENABLED_BOOL, false);
        sDefaults.putBoolean(KEY_ENABLE_DIALER_KEY_VIBRATION_BOOL, true);
        sDefaults.putBoolean(KEY_HAS_IN_CALL_NOISE_SUPPRESSION_BOOL, false);
        sDefaults.putBoolean(KEY_HIDE_CARRIER_NETWORK_SETTINGS_BOOL, false);
        sDefaults.putBoolean(KEY_ONLY_AUTO_SELECT_IN_HOME_NETWORK_BOOL, false);
        sDefaults.putBoolean(KEY_SHOW_SINGLE_OPERATOR_ROW_IN_CHOOSE_NETWORK_SETTING_BOOL, true);
        sDefaults.putBoolean(KEY_SHOW_SPN_FOR_HOME_IN_CHOOSE_NETWORK_SETTING_BOOL, false);
        sDefaults.putBoolean(KEY_SIMPLIFIED_NETWORK_SETTINGS_BOOL, false);
        sDefaults.putBoolean(KEY_HIDE_SIM_LOCK_SETTINGS_BOOL, false);

        sDefaults.putBoolean(KEY_CARRIER_VOLTE_PROVISIONED_BOOL, false);
        sDefaults.putBoolean(KEY_CALL_BARRING_VISIBILITY_BOOL, false);
        sDefaults.putBoolean(KEY_CALL_BARRING_SUPPORTS_PASSWORD_CHANGE_BOOL, true);
        sDefaults.putBoolean(KEY_CALL_BARRING_SUPPORTS_DEACTIVATE_ALL_BOOL, true);
        sDefaults.putBoolean(KEY_CALL_FORWARDING_VISIBILITY_BOOL, true);
        sDefaults.putBoolean(KEY_CALL_FORWARDING_WHEN_UNREACHABLE_SUPPORTED_BOOL, true);
        sDefaults.putBoolean(KEY_CALL_FORWARDING_WHEN_UNANSWERED_SUPPORTED_BOOL, true);
        sDefaults.putBoolean(KEY_CALL_FORWARDING_WHEN_BUSY_SUPPORTED_BOOL, true);
        sDefaults.putBoolean(KEY_ADDITIONAL_SETTINGS_CALLER_ID_VISIBILITY_BOOL, true);
        sDefaults.putBoolean(KEY_ADDITIONAL_SETTINGS_CALL_WAITING_VISIBILITY_BOOL, true);
        sDefaults.putBoolean(KEY_DISABLE_SUPPLEMENTARY_SERVICES_IN_AIRPLANE_MODE_BOOL, false);
        sDefaults.putBoolean(KEY_IGNORE_SIM_NETWORK_LOCKED_EVENTS_BOOL, false);
        sDefaults.putBoolean(KEY_MDN_IS_ADDITIONAL_VOICEMAIL_NUMBER_BOOL, false);
        sDefaults.putBoolean(KEY_OPERATOR_SELECTION_EXPAND_BOOL, true);
        sDefaults.putBoolean(KEY_PREFER_2G_BOOL, true);
        sDefaults.putBoolean(KEY_SHOW_APN_SETTING_CDMA_BOOL, false);
        sDefaults.putBoolean(KEY_SHOW_CDMA_CHOICES_BOOL, false);
        sDefaults.putBoolean(KEY_SMS_REQUIRES_DESTINATION_NUMBER_CONVERSION_BOOL, false);
        sDefaults.putBoolean(KEY_SUPPORT_EMERGENCY_SMS_OVER_IMS_BOOL, false);
        sDefaults.putBoolean(KEY_SHOW_ONSCREEN_DIAL_BUTTON_BOOL, true);
        sDefaults.putBoolean(KEY_SIM_NETWORK_UNLOCK_ALLOW_DISMISS_BOOL, true);
        sDefaults.putBoolean(KEY_SUPPORT_PAUSE_IMS_VIDEO_CALLS_BOOL, false);
        sDefaults.putBoolean(KEY_SUPPORT_SWAP_AFTER_MERGE_BOOL, true);
        sDefaults.putBoolean(KEY_USE_HFA_FOR_PROVISIONING_BOOL, false);
        sDefaults.putBoolean(KEY_EDITABLE_VOICEMAIL_NUMBER_SETTING_BOOL, true);
        sDefaults.putBoolean(KEY_EDITABLE_VOICEMAIL_NUMBER_BOOL, false);
        sDefaults.putBoolean(KEY_USE_OTASP_FOR_PROVISIONING_BOOL, false);
        sDefaults.putBoolean(KEY_VOICEMAIL_NOTIFICATION_PERSISTENT_BOOL, false);
        sDefaults.putBoolean(KEY_VOICE_PRIVACY_DISABLE_UI_BOOL, false);
        sDefaults.putBoolean(KEY_WORLD_PHONE_BOOL, false);
        sDefaults.putBoolean(KEY_REQUIRE_ENTITLEMENT_CHECKS_BOOL, true);
        sDefaults.putBoolean(KEY_RESTART_RADIO_ON_PDP_FAIL_REGULAR_DEACTIVATION_BOOL, false);
        sDefaults.putIntArray(KEY_RADIO_RESTART_FAILURE_CAUSES_INT_ARRAY, new int[]{});
        sDefaults.putInt(KEY_VOLTE_REPLACEMENT_RAT_INT, 0);
        sDefaults.putString(KEY_DEFAULT_SIM_CALL_MANAGER_STRING, "");
        sDefaults.putString(KEY_VVM_DESTINATION_NUMBER_STRING, "");
        sDefaults.putInt(KEY_VVM_PORT_NUMBER_INT, 0);
        sDefaults.putString(KEY_VVM_TYPE_STRING, "");
        sDefaults.putBoolean(KEY_VVM_CELLULAR_DATA_REQUIRED_BOOL, false);
        sDefaults.putString(KEY_VVM_CLIENT_PREFIX_STRING,"//VVM");
        sDefaults.putBoolean(KEY_VVM_SSL_ENABLED_BOOL,false);
        sDefaults.putStringArray(KEY_VVM_DISABLED_CAPABILITIES_STRING_ARRAY, null);
        sDefaults.putBoolean(KEY_VVM_LEGACY_MODE_ENABLED_BOOL,false);
        sDefaults.putBoolean(KEY_VVM_PREFETCH_BOOL, true);
        sDefaults.putString(KEY_CARRIER_VVM_PACKAGE_NAME_STRING, "");
        sDefaults.putStringArray(KEY_CARRIER_VVM_PACKAGE_NAME_STRING_ARRAY, null);
        sDefaults.putBoolean(KEY_SHOW_ICCID_IN_SIM_STATUS_BOOL, false);
        sDefaults.putBoolean(KEY_SHOW_SIGNAL_STRENGTH_IN_SIM_STATUS_BOOL, true);
        sDefaults.putBoolean(KEY_INFLATE_SIGNAL_STRENGTH_BOOL, false);
        sDefaults.putBoolean(KEY_CI_ACTION_ON_SYS_UPDATE_BOOL, false);
        sDefaults.putString(KEY_CI_ACTION_ON_SYS_UPDATE_INTENT_STRING, "");
        sDefaults.putString(KEY_CI_ACTION_ON_SYS_UPDATE_EXTRA_STRING, "");
        sDefaults.putString(KEY_CI_ACTION_ON_SYS_UPDATE_EXTRA_VAL_STRING, "");
        sDefaults.putBoolean(KEY_CSP_ENABLED_BOOL, false);
        sDefaults.putBoolean(KEY_ALLOW_ADDING_APNS_BOOL, true);
        sDefaults.putStringArray(KEY_READ_ONLY_APN_TYPES_STRING_ARRAY, new String[] {"dun"});
        sDefaults.putStringArray(KEY_READ_ONLY_APN_FIELDS_STRING_ARRAY, null);
        sDefaults.putStringArray(KEY_APN_SETTINGS_DEFAULT_APN_TYPES_STRING_ARRAY, null);
        sDefaults.putAll(Apn.getDefaults());

        sDefaults.putBoolean(KEY_BROADCAST_EMERGENCY_CALL_STATE_CHANGES_BOOL, false);
        sDefaults.putBoolean(KEY_ALWAYS_SHOW_EMERGENCY_ALERT_ONOFF_BOOL, false);
        sDefaults.putStringArray(KEY_CARRIER_DATA_CALL_RETRY_CONFIG_STRINGS, new String[]{
                "default:default_randomization=2000,5000,10000,20000,40000,80000:5000,160000:5000,"
                        + "320000:5000,640000:5000,1280000:5000,1800000:5000",
                "mms:default_randomization=2000,5000,10000,20000,40000,80000:5000,160000:5000,"
                        + "320000:5000,640000:5000,1280000:5000,1800000:5000",
                "others:max_retries=3, 5000, 5000, 5000"});
        sDefaults.putLong(KEY_CARRIER_DATA_CALL_APN_DELAY_DEFAULT_LONG, 20000);
        sDefaults.putLong(KEY_CARRIER_DATA_CALL_APN_DELAY_FASTER_LONG, 3000);
        sDefaults.putLong(KEY_CARRIER_DATA_CALL_APN_RETRY_AFTER_DISCONNECT_LONG, 10000);
        sDefaults.putString(KEY_CARRIER_ERI_FILE_NAME_STRING, "eri.xml");
        sDefaults.putInt(KEY_DURATION_BLOCKING_DISABLED_AFTER_EMERGENCY_INT, 7200);
        sDefaults.putStringArray(KEY_CARRIER_METERED_APN_TYPES_STRINGS,
                new String[]{"default", "mms", "dun", "supl"});
        sDefaults.putStringArray(KEY_CARRIER_METERED_ROAMING_APN_TYPES_STRINGS,
                new String[]{"default", "mms", "dun", "supl"});
        sDefaults.putStringArray(KEY_CARRIER_WWAN_DISALLOWED_APN_TYPES_STRING_ARRAY,
                new String[]{""});
        sDefaults.putStringArray(KEY_CARRIER_WLAN_DISALLOWED_APN_TYPES_STRING_ARRAY,
                new String[]{""});
        sDefaults.putIntArray(KEY_ONLY_SINGLE_DC_ALLOWED_INT_ARRAY,
                new int[]{
                    4, /* IS95A */
                    5, /* IS95B */
                    6, /* 1xRTT */
                    7, /* EVDO_0 */
                    8, /* EVDO_A */
                    12 /* EVDO_B */
                });
        sDefaults.putStringArray(KEY_GSM_ROAMING_NETWORKS_STRING_ARRAY, null);
        sDefaults.putStringArray(KEY_GSM_NONROAMING_NETWORKS_STRING_ARRAY, null);
        sDefaults.putString(KEY_CONFIG_IMS_PACKAGE_OVERRIDE_STRING, null);
        sDefaults.putString(KEY_CONFIG_IMS_MMTEL_PACKAGE_OVERRIDE_STRING, null);
        sDefaults.putString(KEY_CONFIG_IMS_RCS_PACKAGE_OVERRIDE_STRING, null);
        sDefaults.putStringArray(KEY_CDMA_ROAMING_NETWORKS_STRING_ARRAY, null);
        sDefaults.putStringArray(KEY_CDMA_NONROAMING_NETWORKS_STRING_ARRAY, null);
        sDefaults.putStringArray(KEY_DIAL_STRING_REPLACE_STRING_ARRAY, null);
        sDefaults.putBoolean(KEY_FORCE_HOME_NETWORK_BOOL, false);
        sDefaults.putInt(KEY_GSM_DTMF_TONE_DELAY_INT, 0);
        sDefaults.putInt(KEY_IMS_DTMF_TONE_DELAY_INT, 0);
        sDefaults.putInt(KEY_CDMA_DTMF_TONE_DELAY_INT, 100);
        sDefaults.putBoolean(KEY_CALL_FORWARDING_MAP_NON_NUMBER_TO_VOICEMAIL_BOOL, false);
        sDefaults.putBoolean(KEY_IGNORE_RTT_MODE_SETTING_BOOL, true);
        sDefaults.putInt(KEY_CDMA_3WAYCALL_FLASH_DELAY_INT , 0);
        sDefaults.putBoolean(KEY_SUPPORT_ADHOC_CONFERENCE_CALLS_BOOL, false);
        sDefaults.putBoolean(KEY_SUPPORT_ADD_CONFERENCE_PARTICIPANTS_BOOL, false);
        sDefaults.putBoolean(KEY_SUPPORT_CONFERENCE_CALL_BOOL, true);
        sDefaults.putBoolean(KEY_SUPPORT_IMS_CONFERENCE_CALL_BOOL, true);
        sDefaults.putBoolean(KEY_LOCAL_DISCONNECT_EMPTY_IMS_CONFERENCE_BOOL, false);
        sDefaults.putBoolean(KEY_SUPPORT_MANAGE_IMS_CONFERENCE_CALL_BOOL, true);
        sDefaults.putBoolean(KEY_SUPPORT_IMS_CONFERENCE_EVENT_PACKAGE_BOOL, true);
        sDefaults.putBoolean(KEY_SUPPORT_IMS_CONFERENCE_EVENT_PACKAGE_ON_PEER_BOOL, true);
        sDefaults.putBoolean(KEY_SUPPORT_VIDEO_CONFERENCE_CALL_BOOL, false);
        sDefaults.putBoolean(KEY_IS_IMS_CONFERENCE_SIZE_ENFORCED_BOOL, false);
        sDefaults.putInt(KEY_IMS_CONFERENCE_SIZE_LIMIT_INT, 5);
        sDefaults.putBoolean(KEY_DISPLAY_HD_AUDIO_PROPERTY_BOOL, true);
        sDefaults.putBoolean(KEY_EDITABLE_ENHANCED_4G_LTE_BOOL, true);
        sDefaults.putBoolean(KEY_HIDE_ENHANCED_4G_LTE_BOOL, false);
        sDefaults.putBoolean(KEY_ENHANCED_4G_LTE_ON_BY_DEFAULT_BOOL, true);
        sDefaults.putBoolean(KEY_HIDE_IMS_APN_BOOL, false);
        sDefaults.putBoolean(KEY_HIDE_PREFERRED_NETWORK_TYPE_BOOL, false);
        sDefaults.putBoolean(KEY_ALLOW_EMERGENCY_VIDEO_CALLS_BOOL, false);
        sDefaults.putStringArray(KEY_ENABLE_APPS_STRING_ARRAY, null);
        sDefaults.putBoolean(KEY_EDITABLE_WFC_MODE_BOOL, true);
        sDefaults.putStringArray(KEY_WFC_OPERATOR_ERROR_CODES_STRING_ARRAY, null);
        sDefaults.putInt(KEY_WFC_SPN_FORMAT_IDX_INT, 0);
        sDefaults.putInt(KEY_WFC_DATA_SPN_FORMAT_IDX_INT, 0);
        sDefaults.putInt(KEY_WFC_FLIGHT_MODE_SPN_FORMAT_IDX_INT, -1);
        sDefaults.putBoolean(KEY_WFC_SPN_USE_ROOT_LOCALE, false);
        sDefaults.putString(KEY_WFC_EMERGENCY_ADDRESS_CARRIER_APP_STRING, "");
        sDefaults.putBoolean(KEY_CONFIG_WIFI_DISABLE_IN_ECBM, false);
        sDefaults.putBoolean(KEY_CARRIER_NAME_OVERRIDE_BOOL, false);
        sDefaults.putString(KEY_CARRIER_NAME_STRING, "");
        sDefaults.putBoolean(KEY_WFC_CARRIER_NAME_OVERRIDE_BY_PNN_BOOL, false);
        sDefaults.putInt(KEY_SPN_DISPLAY_CONDITION_OVERRIDE_INT, -1);
        sDefaults.putStringArray(KEY_SPDI_OVERRIDE_STRING_ARRAY, null);
        sDefaults.putStringArray(KEY_PNN_OVERRIDE_STRING_ARRAY, null);
        sDefaults.putStringArray(KEY_OPL_OVERRIDE_STRING_ARRAY, null);
        sDefaults.putStringArray(KEY_EHPLMN_OVERRIDE_STRING_ARRAY, null);
        sDefaults.putBoolean(KEY_ALLOW_ERI_BOOL, false);
        sDefaults.putBoolean(KEY_ENABLE_CARRIER_DISPLAY_NAME_RESOLVER_BOOL, false);
        sDefaults.putString(KEY_SIM_COUNTRY_ISO_OVERRIDE_STRING, "");
        sDefaults.putString(KEY_CARRIER_CALL_SCREENING_APP_STRING, "");
        sDefaults.putString(KEY_CALL_REDIRECTION_SERVICE_COMPONENT_NAME_STRING, null);
        sDefaults.putBoolean(KEY_CDMA_HOME_REGISTERED_PLMN_NAME_OVERRIDE_BOOL, false);
        sDefaults.putString(KEY_CDMA_HOME_REGISTERED_PLMN_NAME_STRING, "");
        sDefaults.putBoolean(KEY_SUPPORT_DIRECT_FDN_DIALING_BOOL, false);
        sDefaults.putInt(KEY_FDN_NUMBER_LENGTH_LIMIT_INT, 20);
        sDefaults.putBoolean(KEY_CARRIER_DEFAULT_DATA_ROAMING_ENABLED_BOOL, false);
        sDefaults.putBoolean(KEY_SKIP_CF_FAIL_TO_DISABLE_DIALOG_BOOL, false);
        sDefaults.putBoolean(KEY_SUPPORT_ENHANCED_CALL_BLOCKING_BOOL, true);

        // MMS defaults
        sDefaults.putBoolean(KEY_MMS_ALIAS_ENABLED_BOOL, false);
        sDefaults.putBoolean(KEY_MMS_ALLOW_ATTACH_AUDIO_BOOL, true);
        sDefaults.putBoolean(KEY_MMS_APPEND_TRANSACTION_ID_BOOL, false);
        sDefaults.putBoolean(KEY_MMS_GROUP_MMS_ENABLED_BOOL, true);
        sDefaults.putBoolean(KEY_MMS_MMS_DELIVERY_REPORT_ENABLED_BOOL, false);
        sDefaults.putBoolean(KEY_MMS_MMS_ENABLED_BOOL, true);
        sDefaults.putBoolean(KEY_MMS_MMS_READ_REPORT_ENABLED_BOOL, false);
        sDefaults.putBoolean(KEY_MMS_MULTIPART_SMS_ENABLED_BOOL, true);
        sDefaults.putBoolean(KEY_MMS_NOTIFY_WAP_MMSC_ENABLED_BOOL, false);
        sDefaults.putBoolean(KEY_MMS_SEND_MULTIPART_SMS_AS_SEPARATE_MESSAGES_BOOL, false);
        sDefaults.putBoolean(KEY_MMS_SHOW_CELL_BROADCAST_APP_LINKS_BOOL, true);
        sDefaults.putBoolean(KEY_MMS_SMS_DELIVERY_REPORT_ENABLED_BOOL, true);
        sDefaults.putBoolean(KEY_MMS_SUPPORT_HTTP_CHARSET_HEADER_BOOL, false);
        sDefaults.putBoolean(KEY_MMS_SUPPORT_MMS_CONTENT_DISPOSITION_BOOL, true);
        sDefaults.putBoolean(KEY_MMS_CLOSE_CONNECTION_BOOL, false);
        sDefaults.putInt(KEY_MMS_ALIAS_MAX_CHARS_INT, 48);
        sDefaults.putInt(KEY_MMS_ALIAS_MIN_CHARS_INT, 2);
        sDefaults.putInt(KEY_MMS_HTTP_SOCKET_TIMEOUT_INT, 60 * 1000);
        sDefaults.putInt(KEY_MMS_MAX_IMAGE_HEIGHT_INT, 480);
        sDefaults.putInt(KEY_MMS_MAX_IMAGE_WIDTH_INT, 640);
        sDefaults.putInt(KEY_MMS_MAX_MESSAGE_SIZE_INT, 300 * 1024);
        sDefaults.putInt(KEY_MMS_MESSAGE_TEXT_MAX_SIZE_INT, -1);
        sDefaults.putInt(KEY_MMS_RECIPIENT_LIMIT_INT, Integer.MAX_VALUE);
        sDefaults.putInt(KEY_MMS_SMS_TO_MMS_TEXT_LENGTH_THRESHOLD_INT, -1);
        sDefaults.putInt(KEY_MMS_SMS_TO_MMS_TEXT_THRESHOLD_INT, -1);
        sDefaults.putInt(KEY_MMS_SUBJECT_MAX_LENGTH_INT, 40);
        sDefaults.putString(KEY_MMS_EMAIL_GATEWAY_NUMBER_STRING, "");
        sDefaults.putString(KEY_MMS_HTTP_PARAMS_STRING, "");
        sDefaults.putString(KEY_MMS_NAI_SUFFIX_STRING, "");
        sDefaults.putString(KEY_MMS_UA_PROF_TAG_NAME_STRING, "x-wap-profile");
        sDefaults.putString(KEY_MMS_UA_PROF_URL_STRING, "");
        sDefaults.putString(KEY_MMS_USER_AGENT_STRING, "");
        sDefaults.putBoolean(KEY_ALLOW_NON_EMERGENCY_CALLS_IN_ECM_BOOL, true);
        sDefaults.putInt(KEY_EMERGENCY_SMS_MODE_TIMER_MS_INT, 0);
        sDefaults.putBoolean(KEY_ALLOW_HOLD_CALL_DURING_EMERGENCY_BOOL, true);
        sDefaults.putBoolean(KEY_USE_RCS_PRESENCE_BOOL, false);
        sDefaults.putBoolean(KEY_USE_RCS_SIP_OPTIONS_BOOL, false);
        sDefaults.putBoolean(KEY_FORCE_IMEI_BOOL, false);
        sDefaults.putInt(
                KEY_CDMA_ROAMING_MODE_INT, TelephonyManager.CDMA_ROAMING_MODE_RADIO_DEFAULT);
        sDefaults.putBoolean(KEY_SUPPORT_CDMA_1X_VOICE_CALLS_BOOL, true);
        sDefaults.putString(KEY_RCS_CONFIG_SERVER_URL_STRING, "");

        // Carrier Signalling Receivers
        sDefaults.putString(KEY_CARRIER_SETUP_APP_STRING, "");
        sDefaults.putStringArray(KEY_CARRIER_APP_WAKE_SIGNAL_CONFIG_STRING_ARRAY,
                new String[]{
                        "com.android.carrierdefaultapp/.CarrierDefaultBroadcastReceiver:"
                                + "com.android.internal.telephony.CARRIER_SIGNAL_RESET"
                });
        sDefaults.putStringArray(KEY_CARRIER_APP_NO_WAKE_SIGNAL_CONFIG_STRING_ARRAY, null);
        sDefaults.putBoolean(KEY_CARRIER_APP_REQUIRED_DURING_SIM_SETUP_BOOL, false);


        // Default carrier app configurations
        sDefaults.putStringArray(KEY_CARRIER_DEFAULT_ACTIONS_ON_REDIRECTION_STRING_ARRAY,
                new String[]{
                        "9, 4, 1"
                        //9: CARRIER_ACTION_REGISTER_NETWORK_AVAIL
                        //4: CARRIER_ACTION_DISABLE_METERED_APNS
                        //1: CARRIER_ACTION_SHOW_PORTAL_NOTIFICATION
                });
        sDefaults.putStringArray(KEY_CARRIER_DEFAULT_ACTIONS_ON_RESET, new String[]{
                "6, 8"
                //6: CARRIER_ACTION_CANCEL_ALL_NOTIFICATIONS
                //8: CARRIER_ACTION_DISABLE_DEFAULT_URL_HANDLER
                });
        sDefaults.putStringArray(KEY_CARRIER_DEFAULT_ACTIONS_ON_DEFAULT_NETWORK_AVAILABLE, new String[] {
                String.valueOf(false) + ": 7", //7: CARRIER_ACTION_ENABLE_DEFAULT_URL_HANDLER
                String.valueOf(true) + ": 8"  //8: CARRIER_ACTION_DISABLE_DEFAULT_URL_HANDLER
                });
        sDefaults.putStringArray(KEY_CARRIER_DEFAULT_REDIRECTION_URL_STRING_ARRAY, null);

        sDefaults.putInt(KEY_MONTHLY_DATA_CYCLE_DAY_INT, DATA_CYCLE_USE_PLATFORM_DEFAULT);
        sDefaults.putLong(KEY_DATA_WARNING_THRESHOLD_BYTES_LONG, DATA_CYCLE_USE_PLATFORM_DEFAULT);
        sDefaults.putBoolean(KEY_DATA_WARNING_NOTIFICATION_BOOL, true);
        sDefaults.putBoolean(KEY_LIMITED_SIM_FUNCTION_NOTIFICATION_FOR_DSDS_BOOL, false);
        sDefaults.putLong(KEY_DATA_LIMIT_THRESHOLD_BYTES_LONG, DATA_CYCLE_USE_PLATFORM_DEFAULT);
        sDefaults.putBoolean(KEY_DATA_LIMIT_NOTIFICATION_BOOL, true);
        sDefaults.putBoolean(KEY_DATA_RAPID_NOTIFICATION_BOOL, true);

        // Rat families: {GPRS, EDGE}, {EVDO, EVDO_A, EVDO_B}, {UMTS, HSPA, HSDPA, HSUPA, HSPAP},
        // {LTE, LTE_CA}
        // Order is important - lowest precidence first
        sDefaults.putStringArray(KEY_RATCHET_RAT_FAMILIES,
                new String[]{"1,2","7,8,12","3,11,9,10,15","14,19"});
        sDefaults.putBoolean(KEY_TREAT_DOWNGRADED_VIDEO_CALLS_AS_VIDEO_CALLS_BOOL, false);
        sDefaults.putBoolean(KEY_DROP_VIDEO_CALL_WHEN_ANSWERING_AUDIO_CALL_BOOL, false);
        sDefaults.putBoolean(KEY_ALLOW_MERGE_WIFI_CALLS_WHEN_VOWIFI_OFF_BOOL, true);
        sDefaults.putBoolean(KEY_ALLOW_ADD_CALL_DURING_VIDEO_CALL_BOOL, true);
        sDefaults.putBoolean(KEY_ALLOW_HOLD_VIDEO_CALL_BOOL, true);
        sDefaults.putBoolean(KEY_WIFI_CALLS_CAN_BE_HD_AUDIO, true);
        sDefaults.putBoolean(KEY_VIDEO_CALLS_CAN_BE_HD_AUDIO, true);
        sDefaults.putBoolean(KEY_GSM_CDMA_CALLS_CAN_BE_HD_AUDIO, false);
        sDefaults.putBoolean(KEY_ALLOW_VIDEO_CALLING_FALLBACK_BOOL, true);

        sDefaults.putStringArray(KEY_IMS_REASONINFO_MAPPING_STRING_ARRAY, null);
        sDefaults.putBoolean(KEY_ENHANCED_4G_LTE_TITLE_VARIANT_BOOL, false);
        sDefaults.putInt(KEY_ENHANCED_4G_LTE_TITLE_VARIANT_INT, 0);
        sDefaults.putBoolean(KEY_NOTIFY_VT_HANDOVER_TO_WIFI_FAILURE_BOOL, false);
        sDefaults.putStringArray(KEY_FILTERED_CNAP_NAMES_STRING_ARRAY, null);
        sDefaults.putBoolean(KEY_EDITABLE_WFC_ROAMING_MODE_BOOL, false);
        sDefaults.putBoolean(KEY_SHOW_BLOCKING_PAY_PHONE_OPTION_BOOL, false);
        sDefaults.putBoolean(KEY_USE_WFC_HOME_NETWORK_MODE_IN_ROAMING_NETWORK_BOOL, false);
        sDefaults.putBoolean(KEY_STK_DISABLE_LAUNCH_BROWSER_BOOL, false);
        sDefaults.putBoolean(KEY_ALLOW_METERED_NETWORK_FOR_CERT_DOWNLOAD_BOOL, false);
        sDefaults.putBoolean(KEY_HIDE_DIGITS_HELPER_TEXT_ON_STK_INPUT_SCREEN_BOOL, true);
        sDefaults.putInt(KEY_PREF_NETWORK_NOTIFICATION_DELAY_INT, -1);
        sDefaults.putInt(KEY_EMERGENCY_NOTIFICATION_DELAY_INT, -1);
        sDefaults.putBoolean(KEY_ALLOW_USSD_REQUESTS_VIA_TELEPHONY_MANAGER_BOOL, true);
        sDefaults.putBoolean(KEY_SUPPORT_3GPP_CALL_FORWARDING_WHILE_ROAMING_BOOL, true);
        sDefaults.putBoolean(KEY_DISPLAY_VOICEMAIL_NUMBER_AS_DEFAULT_CALL_FORWARDING_NUMBER_BOOL,
                false);
        sDefaults.putBoolean(KEY_NOTIFY_INTERNATIONAL_CALL_ON_WFC_BOOL, false);
        sDefaults.putBoolean(KEY_HIDE_PRESET_APN_DETAILS_BOOL, false);
        sDefaults.putBoolean(KEY_SHOW_VIDEO_CALL_CHARGES_ALERT_DIALOG_BOOL, false);
        sDefaults.putStringArray(KEY_CALL_FORWARDING_BLOCKS_WHILE_ROAMING_STRING_ARRAY,
                null);
        sDefaults.putBoolean(KEY_SUPPORT_IMS_CALL_FORWARDING_WHILE_ROAMING_BOOL, true);
        sDefaults.putInt(KEY_LTE_EARFCNS_RSRP_BOOST_INT, 0);
        sDefaults.putStringArray(KEY_BOOSTED_LTE_EARFCNS_STRING_ARRAY, null);
        sDefaults.putBoolean(KEY_USE_ONLY_RSRP_FOR_LTE_SIGNAL_BAR_BOOL, false);
        sDefaults.putBoolean(KEY_DISABLE_VOICE_BARRING_NOTIFICATION_BOOL, false);
        sDefaults.putInt(IMSI_KEY_AVAILABILITY_INT, 0);
        sDefaults.putString(IMSI_KEY_DOWNLOAD_URL_STRING, null);
        sDefaults.putBoolean(KEY_CONVERT_CDMA_CALLER_ID_MMI_CODES_WHILE_ROAMING_ON_3GPP_BOOL,
                false);
        sDefaults.putStringArray(KEY_NON_ROAMING_OPERATOR_STRING_ARRAY, null);
        sDefaults.putStringArray(KEY_ROAMING_OPERATOR_STRING_ARRAY, null);
        sDefaults.putBoolean(KEY_SHOW_IMS_REGISTRATION_STATUS_BOOL, false);
        sDefaults.putBoolean(KEY_RTT_SUPPORTED_BOOL, false);
        sDefaults.putBoolean(KEY_TTY_SUPPORTED_BOOL, true);
        sDefaults.putBoolean(KEY_HIDE_TTY_HCO_VCO_WITH_RTT_BOOL, false);
        sDefaults.putBoolean(KEY_DISABLE_CHARGE_INDICATION_BOOL, false);
        sDefaults.putBoolean(KEY_SUPPORT_NO_REPLY_TIMER_FOR_CFNRY_BOOL, true);
        sDefaults.putStringArray(KEY_FEATURE_ACCESS_CODES_STRING_ARRAY, null);
        sDefaults.putBoolean(KEY_IDENTIFY_HIGH_DEFINITION_CALLS_IN_CALL_LOG_BOOL, false);
        sDefaults.putBoolean(KEY_SHOW_PRECISE_FAILED_CAUSE_BOOL, false);
        sDefaults.putBoolean(KEY_SPN_DISPLAY_RULE_USE_ROAMING_FROM_SERVICE_STATE_BOOL, false);
        sDefaults.putBoolean(KEY_ALWAYS_SHOW_DATA_RAT_ICON_BOOL, false);
        sDefaults.putBoolean(KEY_SHOW_4G_FOR_LTE_DATA_ICON_BOOL, false);
        sDefaults.putBoolean(KEY_SHOW_4G_FOR_3G_DATA_ICON_BOOL, false);
        sDefaults.putString(KEY_OPERATOR_NAME_FILTER_PATTERN_STRING, "");
        sDefaults.putString(KEY_SHOW_CARRIER_DATA_ICON_PATTERN_STRING, "");
        sDefaults.putBoolean(KEY_HIDE_LTE_PLUS_DATA_ICON_BOOL, true);
        sDefaults.putBoolean(KEY_NR_ENABLED_BOOL, true);
        sDefaults.putBoolean(KEY_LTE_ENABLED_BOOL, true);
        sDefaults.putBoolean(KEY_SUPPORT_TDSCDMA_BOOL, false);
        sDefaults.putStringArray(KEY_SUPPORT_TDSCDMA_ROAMING_NETWORKS_STRING_ARRAY, null);
        sDefaults.putBoolean(KEY_WORLD_MODE_ENABLED_BOOL, false);
        sDefaults.putString(KEY_CARRIER_SETTINGS_ACTIVITY_COMPONENT_NAME_STRING, "");
        sDefaults.putBoolean(KEY_CARRIER_CONFIG_APPLIED_BOOL, false);
        sDefaults.putBoolean(KEY_CHECK_PRICING_WITH_CARRIER_FOR_DATA_ROAMING_BOOL, false);
        sDefaults.putBoolean(KEY_SHOW_DATA_CONNECTED_ROAMING_NOTIFICATION_BOOL, false);
        sDefaults.putIntArray(KEY_LTE_RSRP_THRESHOLDS_INT_ARRAY,
                new int[] {
                        -128, /* SIGNAL_STRENGTH_POOR */
                        -118, /* SIGNAL_STRENGTH_MODERATE */
                        -108, /* SIGNAL_STRENGTH_GOOD */
                        -98,  /* SIGNAL_STRENGTH_GREAT */
                });
        sDefaults.putIntArray(KEY_LTE_RSRQ_THRESHOLDS_INT_ARRAY,
                new int[] {
                        -20, /* SIGNAL_STRENGTH_POOR */
                        -17, /* SIGNAL_STRENGTH_MODERATE */
                        -14, /* SIGNAL_STRENGTH_GOOD */
                        -11  /* SIGNAL_STRENGTH_GREAT */
                });
        sDefaults.putIntArray(KEY_LTE_RSSNR_THRESHOLDS_INT_ARRAY,
                new int[] {
                        -3, /* SIGNAL_STRENGTH_POOR */
                        1,  /* SIGNAL_STRENGTH_MODERATE */
                        5,  /* SIGNAL_STRENGTH_GOOD */
                        13  /* SIGNAL_STRENGTH_GREAT */
                });
        sDefaults.putIntArray(KEY_WCDMA_RSCP_THRESHOLDS_INT_ARRAY,
                new int[] {
                        -115,  /* SIGNAL_STRENGTH_POOR */
                        -105, /* SIGNAL_STRENGTH_MODERATE */
                        -95, /* SIGNAL_STRENGTH_GOOD */
                        -85  /* SIGNAL_STRENGTH_GREAT */
                });
        sDefaults.putIntArray(KEY_5G_NR_SSRSRP_THRESHOLDS_INT_ARRAY,
                // Boundaries: [-140 dB, -44 dB]
                new int[] {
                    -110, /* SIGNAL_STRENGTH_POOR */
                    -90, /* SIGNAL_STRENGTH_MODERATE */
                    -80, /* SIGNAL_STRENGTH_GOOD */
                    -65,  /* SIGNAL_STRENGTH_GREAT */
                });
        sDefaults.putIntArray(KEY_5G_NR_SSRSRQ_THRESHOLDS_INT_ARRAY,
                // Boundaries: [-43 dB, 20 dB]
                new int[] {
                    -31, /* SIGNAL_STRENGTH_POOR */
                    -19, /* SIGNAL_STRENGTH_MODERATE */
                    -7, /* SIGNAL_STRENGTH_GOOD */
                    6  /* SIGNAL_STRENGTH_GREAT */
                });
        sDefaults.putIntArray(KEY_5G_NR_SSSINR_THRESHOLDS_INT_ARRAY,
                // Boundaries: [-23 dB, 40 dB]
                new int[] {
                    -5, /* SIGNAL_STRENGTH_POOR */
                    5, /* SIGNAL_STRENGTH_MODERATE */
                    15, /* SIGNAL_STRENGTH_GOOD */
                    30  /* SIGNAL_STRENGTH_GREAT */
                });
        sDefaults.putInt(KEY_PARAMETERS_USE_FOR_5G_NR_SIGNAL_BAR_INT,
                CellSignalStrengthNr.USE_SSRSRP);
        sDefaults.putBoolean(KEY_SIGNAL_STRENGTH_NR_NSA_USE_LTE_AS_PRIMARY_BOOL, true);
        sDefaults.putStringArray(KEY_BANDWIDTH_STRING_ARRAY, new String[]{
                "GPRS:24,24", "EDGE:70,18", "UMTS:115,115", "CDMA-IS95A:14,14", "CDMA-IS95B:14,14",
                "1xRTT:30,30", "EvDo-rev.0:750,48", "EvDo-rev.A:950,550", "HSDPA:4300,620",
                "HSUPA:4300,1800", "HSPA:4300,1800", "EvDo-rev.B:1500,550", "eHRPD:750,48",
                "HSPAP:13000,3400", "TD-SCDMA:115,115", "LTE:30000,15000", "NR_NSA:47000,18000",
                "NR_NSA_MMWAVE:145000,60000", "NR_SA:145000,60000"});
        sDefaults.putBoolean(KEY_BANDWIDTH_NR_NSA_USE_LTE_VALUE_FOR_UPSTREAM_BOOL, false);
        sDefaults.putString(KEY_WCDMA_DEFAULT_SIGNAL_STRENGTH_MEASUREMENT_STRING, "rssi");
        sDefaults.putBoolean(KEY_CONFIG_SHOW_ORIG_DIAL_STRING_FOR_CDMA_BOOL, false);
        sDefaults.putBoolean(KEY_SHOW_CALL_BLOCKING_DISABLED_NOTIFICATION_ALWAYS_BOOL, false);
        sDefaults.putBoolean(KEY_CALL_FORWARDING_OVER_UT_WARNING_BOOL, false);
        sDefaults.putBoolean(KEY_CALL_BARRING_OVER_UT_WARNING_BOOL, false);
        sDefaults.putBoolean(KEY_CALLER_ID_OVER_UT_WARNING_BOOL, false);
        sDefaults.putBoolean(KEY_CALL_WAITING_OVER_UT_WARNING_BOOL, false);
        sDefaults.putBoolean(KEY_SUPPORT_CLIR_NETWORK_DEFAULT_BOOL, true);
        sDefaults.putBoolean(KEY_SUPPORT_EMERGENCY_DIALER_SHORTCUT_BOOL, true);
        sDefaults.putBoolean(KEY_USE_CALL_FORWARDING_USSD_BOOL, false);
        sDefaults.putBoolean(KEY_USE_CALLER_ID_USSD_BOOL, false);
        sDefaults.putInt(KEY_CALL_WAITING_SERVICE_CLASS_INT, 1 /* SERVICE_CLASS_VOICE */);
        sDefaults.putString(KEY_5G_ICON_CONFIGURATION_STRING,
                "connected_mmwave:5G,connected:5G,not_restricted_rrc_idle:5G,"
                        + "not_restricted_rrc_con:5G");
        sDefaults.putString(KEY_5G_ICON_DISPLAY_GRACE_PERIOD_STRING, "");
        sDefaults.putString(KEY_5G_ICON_DISPLAY_SECONDARY_GRACE_PERIOD_STRING, "");
        sDefaults.putBoolean(KEY_NR_TIMERS_RESET_IF_NON_ENDC_AND_RRC_IDLE_BOOL, false);
        /* Default value is 1 hour. */
        sDefaults.putLong(KEY_5G_WATCHDOG_TIME_MS_LONG, 3600000);
        sDefaults.putBoolean(KEY_UNMETERED_NR_NSA_BOOL, false);
        sDefaults.putBoolean(KEY_UNMETERED_NR_NSA_MMWAVE_BOOL, false);
        sDefaults.putBoolean(KEY_UNMETERED_NR_NSA_SUB6_BOOL, false);
        sDefaults.putBoolean(KEY_UNMETERED_NR_NSA_WHEN_ROAMING_BOOL, false);
        sDefaults.putBoolean(KEY_UNMETERED_NR_SA_BOOL, false);
        sDefaults.putBoolean(KEY_UNMETERED_NR_SA_MMWAVE_BOOL, false);
        sDefaults.putBoolean(KEY_UNMETERED_NR_SA_SUB6_BOOL, false);
        sDefaults.putBoolean(KEY_ASCII_7_BIT_SUPPORT_FOR_LONG_MESSAGE_BOOL, false);
        sDefaults.putBoolean(KEY_SHOW_WIFI_CALLING_ICON_IN_STATUS_BAR_BOOL, false);
        /* Default value is minimum RSRP level needed for SIGNAL_STRENGTH_GOOD */
        sDefaults.putInt(KEY_OPPORTUNISTIC_NETWORK_ENTRY_THRESHOLD_RSRP_INT, -108);
        /* Default value is minimum RSRP level needed for SIGNAL_STRENGTH_MODERATE */
        sDefaults.putInt(KEY_OPPORTUNISTIC_NETWORK_EXIT_THRESHOLD_RSRP_INT, -118);
        /* Default value is minimum RSSNR level needed for SIGNAL_STRENGTH_GOOD */
        sDefaults.putInt(KEY_OPPORTUNISTIC_NETWORK_ENTRY_THRESHOLD_RSSNR_INT, 45);
        /* Default value is minimum RSSNR level needed for SIGNAL_STRENGTH_MODERATE */
        sDefaults.putInt(KEY_OPPORTUNISTIC_NETWORK_EXIT_THRESHOLD_RSSNR_INT, 10);
        /* Default value is 1024 kbps */
        sDefaults.putInt(KEY_OPPORTUNISTIC_NETWORK_ENTRY_THRESHOLD_BANDWIDTH_INT, 1024);
        /* Default value is 10 seconds */
        sDefaults.putLong(KEY_OPPORTUNISTIC_NETWORK_ENTRY_OR_EXIT_HYSTERESIS_TIME_LONG, 10000);
        /* Default value is 10 seconds. */
        sDefaults.putLong(KEY_OPPORTUNISTIC_NETWORK_DATA_SWITCH_HYSTERESIS_TIME_LONG, 10000);
        /* Default value is 3 seconds. */
        sDefaults.putLong(KEY_OPPORTUNISTIC_NETWORK_DATA_SWITCH_EXIT_HYSTERESIS_TIME_LONG, 3000);
        sDefaults.putBoolean(KEY_PING_TEST_BEFORE_DATA_SWITCH_BOOL, true);
        sDefaults.putBoolean(KEY_SWITCH_DATA_TO_PRIMARY_IF_PRIMARY_IS_OOS_BOOL, true);
        /* Default value is 60 seconds. */
        sDefaults.putLong(KEY_OPPORTUNISTIC_NETWORK_PING_PONG_TIME_LONG, 60000);
        /* Default value is 10 seconds. */
        sDefaults.putLong(KEY_OPPORTUNISTIC_NETWORK_BACKOFF_TIME_LONG, 10000);
        /* Default value is 60 seconds. */
        sDefaults.putLong(KEY_OPPORTUNISTIC_NETWORK_MAX_BACKOFF_TIME_LONG, 60000);
        sDefaults.putAll(Gps.getDefaults());
        sDefaults.putIntArray(KEY_CDMA_ENHANCED_ROAMING_INDICATOR_FOR_HOME_NETWORK_INT_ARRAY,
                new int[] {
                        1 /* Roaming Indicator Off */
                });
        sDefaults.putStringArray(KEY_EMERGENCY_NUMBER_PREFIX_STRING_ARRAY, new String[0]);
        sDefaults.putBoolean(KEY_USE_USIM_BOOL, false);
        sDefaults.putBoolean(KEY_SHOW_WFC_LOCATION_PRIVACY_POLICY_BOOL, false);
        sDefaults.putBoolean(KEY_AUTO_CANCEL_CS_REJECT_NOTIFICATION, true);
        sDefaults.putString(KEY_SMART_FORWARDING_CONFIG_COMPONENT_NAME_STRING, "");
        sDefaults.putBoolean(KEY_ALWAYS_SHOW_PRIMARY_SIGNAL_BAR_IN_OPPORTUNISTIC_NETWORK_BOOLEAN,
                false);
        sDefaults.putString(KEY_SUBSCRIPTION_GROUP_UUID_STRING, "");
        sDefaults.putBoolean(KEY_IS_OPPORTUNISTIC_SUBSCRIPTION_BOOL, false);
        sDefaults.putIntArray(KEY_GSM_RSSI_THRESHOLDS_INT_ARRAY,
                new int[] {
                        -107, /* SIGNAL_STRENGTH_POOR */
                        -103, /* SIGNAL_STRENGTH_MODERATE */
                        -97, /* SIGNAL_STRENGTH_GOOD */
                        -89,  /* SIGNAL_STRENGTH_GREAT */
                });
        sDefaults.putBoolean(KEY_SUPPORT_WPS_OVER_IMS_BOOL, true);
        sDefaults.putAll(Ims.getDefaults());
        sDefaults.putStringArray(KEY_CARRIER_CERTIFICATE_STRING_ARRAY, null);
         sDefaults.putBoolean(KEY_FORMAT_INCOMING_NUMBER_TO_NATIONAL_FOR_JP_BOOL, false);
        sDefaults.putIntArray(KEY_DISCONNECT_CAUSE_PLAY_BUSYTONE_INT_ARRAY,
                new int[] {4 /* BUSY */});
        sDefaults.putBoolean(KEY_PREVENT_CLIR_ACTIVATION_AND_DEACTIVATION_CODE_BOOL, false);
        sDefaults.putLong(KEY_DATA_SWITCH_VALIDATION_TIMEOUT_LONG, 2000);
        sDefaults.putStringArray(KEY_MMI_TWO_DIGIT_NUMBER_PATTERN_STRING_ARRAY, new String[0]);
        sDefaults.putInt(KEY_PARAMETERS_USED_FOR_LTE_SIGNAL_BAR_INT,
                CellSignalStrengthLte.USE_RSRP);
        // Default wifi configurations.
        sDefaults.putAll(Wifi.getDefaults());
        sDefaults.putBoolean(ENABLE_EAP_METHOD_PREFIX_BOOL, false);
        sDefaults.putBoolean(KEY_SHOW_FORWARDED_NUMBER_BOOL, false);
        sDefaults.putLong(KEY_DATA_SWITCH_VALIDATION_MIN_GAP_LONG, TimeUnit.DAYS.toMillis(1));
        sDefaults.putStringArray(KEY_MISSED_INCOMING_CALL_SMS_ORIGINATOR_STRING_ARRAY,
                new String[0]);
        sDefaults.putStringArray(KEY_APN_PRIORITY_STRING_ARRAY, new String[] {
                "default:0", "mms:2", "supl:2", "dun:2", "hipri:3", "fota:2",
                "ims:2", "cbs:2", "ia:2", "emergency:2", "mcx:3", "xcap:3"
        });
        sDefaults.putStringArray(KEY_MISSED_INCOMING_CALL_SMS_PATTERN_STRING_ARRAY, new String[0]);
        sDefaults.putBoolean(KEY_DISABLE_DUN_APN_WHILE_ROAMING, false);
    }

    /**
     * Wi-Fi configs used in WiFi Module.
     *
     * @hide
     */
    @SystemApi
    public static final class Wifi {
        /** Prefix of all Wifi.KEY_* constants. */
        public static final String KEY_PREFIX = "wifi.";
        /**
        * It contains the maximum client count definition that the carrier sets.
        * The default is 0, which means that the carrier hasn't set a requirement.
        */
        public static final String KEY_HOTSPOT_MAX_CLIENT_COUNT =
                KEY_PREFIX + "hotspot_maximum_client_count";

        private static PersistableBundle getDefaults() {
            PersistableBundle defaults = new PersistableBundle();
            defaults.putInt(KEY_HOTSPOT_MAX_CLIENT_COUNT, 0);
            return defaults;
        }

        private Wifi() {}
    }

    /**
     * Gets the configuration values for a particular subscription, which is associated with a
     * specific SIM card. If an invalid subId is used, the returned config will contain default
     * values. After using this method to get the configuration bundle,
     * {@link #isConfigForIdentifiedCarrier(PersistableBundle)} should be called to confirm whether
     * any carrier specific configuration has been applied.
     *
     * <p>Requires Permission:
     * {@link android.Manifest.permission#READ_PHONE_STATE READ_PHONE_STATE}
     *
     * @param subId the subscription ID, normally obtained from {@link SubscriptionManager}.
     * @return A {@link PersistableBundle} containing the config for the given subId, or default
     *         values for an invalid subId.
     */
    @Nullable
    public PersistableBundle getConfigForSubId(int subId) {
        try {
            ICarrierConfigLoader loader = getICarrierConfigLoader();
            if (loader == null) {
                Rlog.w(TAG, "Error getting config for subId " + subId
                        + " ICarrierConfigLoader is null");
                return null;
            }
            return loader.getConfigForSubIdWithFeature(subId, mContext.getOpPackageName(),
                    mContext.getAttributionTag());
        } catch (RemoteException ex) {
            Rlog.e(TAG, "Error getting config for subId " + subId + ": "
                    + ex.toString());
        }
        return null;
    }

    /**
     * Overrides the carrier config of the provided subscription ID with the provided values.
     *
     * Any further queries to carrier config from any process will return the overridden values
     * after this method returns. The overrides are effective for the lifetime of the phone process
     * until the user passes in {@code null} for {@code overrideValues}. This removes all previous
     * overrides and sets the carrier config back to production values.
     *
     * May throw an {@link IllegalArgumentException} if {@code overrideValues} contains invalid
     * values for the specified config keys.
     *
     * NOTE: This API is meant for testing purposes only.
     *
     * @param subscriptionId The subscription ID for which the override should be done.
     * @param overrideValues Key-value pairs of the values that are to be overridden. If set to
     *                       {@code null}, this will remove all previous overrides and set the
     *                       carrier configuration back to production values.
     * @hide
     */
    @RequiresPermission(Manifest.permission.MODIFY_PHONE_STATE)
    @SystemApi
    @TestApi
    public void overrideConfig(int subscriptionId, @Nullable PersistableBundle overrideValues) {
        overrideConfig(subscriptionId, overrideValues, false);
    }

    /**
     * Overrides the carrier config of the provided subscription ID with the provided values.
     *
     * Any further queries to carrier config from any process will return the overridden values
     * after this method returns. The overrides are effective until the user passes in {@code null}
     * for {@code overrideValues}. This removes all previous overrides and sets the carrier config
     * back to production values.
     *
     * The overrides is stored persistently and will survive a reboot if {@code persistent} is true.
     *
     * May throw an {@link IllegalArgumentException} if {@code overrideValues} contains invalid
     * values for the specified config keys.
     *
     * NOTE: This API is meant for testing purposes only.
     *
     * @param subscriptionId The subscription ID for which the override should be done.
     * @param overrideValues Key-value pairs of the values that are to be overridden. If set to
     *                       {@code null}, this will remove all previous overrides and set the
     *                       carrier configuration back to production values.
     * @param persistent     Determines whether the override should be persistent.
     * @hide
     */
    @RequiresPermission(Manifest.permission.MODIFY_PHONE_STATE)
    public void overrideConfig(int subscriptionId, @Nullable PersistableBundle overrideValues,
            boolean persistent) {
        try {
            ICarrierConfigLoader loader = getICarrierConfigLoader();
            if (loader == null) {
                Rlog.w(TAG, "Error setting config for subId " + subscriptionId
                        + " ICarrierConfigLoader is null");
                return;
            }
            loader.overrideConfig(subscriptionId, overrideValues, persistent);
        } catch (RemoteException ex) {
            Rlog.e(TAG, "Error setting config for subId " + subscriptionId + ": "
                    + ex.toString());
        }
    }

    /**
     * Gets the configuration values for the default subscription. After using this method to get
     * the configuration bundle, {@link #isConfigForIdentifiedCarrier(PersistableBundle)} should be
     * called to confirm whether any carrier specific configuration has been applied.
     *
     * <p>Requires Permission:
     * {@link android.Manifest.permission#READ_PHONE_STATE READ_PHONE_STATE}
     *
     * @see #getConfigForSubId
     */
    @Nullable
    public PersistableBundle getConfig() {
        return getConfigForSubId(SubscriptionManager.getDefaultSubscriptionId());
    }

    /**
     * Determines whether a configuration {@link PersistableBundle} obtained from
     * {@link #getConfig()} or {@link #getConfigForSubId(int)} corresponds to an identified carrier.
     * <p>
     * When an app receives the {@link CarrierConfigManager#ACTION_CARRIER_CONFIG_CHANGED}
     * broadcast which informs it that the carrier configuration has changed, it is possible
     * that another reload of the carrier configuration has begun since the intent was sent.
     * In this case, the carrier configuration the app fetches (e.g. via {@link #getConfig()})
     * may not represent the configuration for the current carrier. It should be noted that it
     * does not necessarily mean the configuration belongs to current carrier when this function
     * return true because it may belong to another previous identified carrier. Users should
     * always call {@link #getConfig()} or {@link #getConfigForSubId(int)} after receiving the
     * broadcast {@link #ACTION_CARRIER_CONFIG_CHANGED}.
     * </p>
     * <p>
     * After using {@link #getConfig()} or {@link #getConfigForSubId(int)} an app should always
     * use this method to confirm whether any carrier specific configuration has been applied.
     * Especially when an app misses the broadcast {@link #ACTION_CARRIER_CONFIG_CHANGED} but it
     * still needs to get the current configuration, it must use this method to verify whether the
     * configuration is default or carrier overridden.
     * </p>
     *
     * @param bundle the configuration bundle to be checked.
     * @return boolean true if any carrier specific configuration bundle has been applied, false
     * otherwise or the bundle is null.
     */
    public static boolean isConfigForIdentifiedCarrier(PersistableBundle bundle) {
        return bundle != null && bundle.getBoolean(KEY_CARRIER_CONFIG_APPLIED_BOOL);
    }

    /**
     * Calling this method triggers telephony services to fetch the current carrier configuration.
     * <p>
     * Normally this does not need to be called because the platform reloads config on its own.
     * This should be called by a carrier service app if it wants to update config at an arbitrary
     * moment.
     * </p>
     * <p>Requires that the calling app has carrier privileges.
     * <p>
     * This method returns before the reload has completed, and
     * {@link android.service.carrier.CarrierService#onLoadConfig} will be called from an
     * arbitrary thread.
     * </p>
     * @see TelephonyManager#hasCarrierPrivileges
     */
    public void notifyConfigChangedForSubId(int subId) {
        try {
            ICarrierConfigLoader loader = getICarrierConfigLoader();
            if (loader == null) {
                Rlog.w(TAG, "Error reloading config for subId=" + subId
                        + " ICarrierConfigLoader is null");
                return;
            }
            loader.notifyConfigChangedForSubId(subId);
        } catch (RemoteException ex) {
            Rlog.e(TAG, "Error reloading config for subId=" + subId + ": " + ex.toString());
        }
    }

    /**
     * Request the carrier config loader to update the cofig for phoneId.
     * <p>
     * Depending on simState, the config may be cleared or loaded from config app. This is only used
     * by SubscriptionInfoUpdater.
     * </p>
     *
     * @hide
     */
    @SystemApi
    @RequiresPermission(android.Manifest.permission.MODIFY_PHONE_STATE)
    public void updateConfigForPhoneId(int phoneId, String simState) {
        try {
            ICarrierConfigLoader loader = getICarrierConfigLoader();
            if (loader == null) {
                Rlog.w(TAG, "Error updating config for phoneId=" + phoneId
                        + " ICarrierConfigLoader is null");
                return;
            }
            loader.updateConfigForPhoneId(phoneId, simState);
        } catch (RemoteException ex) {
            Rlog.e(TAG, "Error updating config for phoneId=" + phoneId + ": " + ex.toString());
        }
    }

    /**
     * Gets the package name for a default carrier service.
     * @return the package name for a default carrier service; empty string if not available.
     *
     * @hide
     */
    @NonNull
    @SystemApi
    @RequiresPermission(android.Manifest.permission.READ_PRIVILEGED_PHONE_STATE)
    public String getDefaultCarrierServicePackageName() {
        try {
            ICarrierConfigLoader loader = getICarrierConfigLoader();
            if (loader == null) {
                Rlog.w(TAG, "getDefaultCarrierServicePackageName ICarrierConfigLoader is null");
                return "";
            }
            return loader.getDefaultCarrierServicePackageName();
        } catch (RemoteException ex) {
            Rlog.e(TAG, "getDefaultCarrierServicePackageName ICarrierConfigLoader is null"
                    + ex.toString());
            ex.rethrowAsRuntimeException();
        }
        return "";
    }

    /**
     * Returns a new bundle with the default value for every supported configuration variable.
     *
     * @hide
     */
    @NonNull
    @SystemApi
    @SuppressLint("Doclava125")
    public static PersistableBundle getDefaultConfig() {
        return new PersistableBundle(sDefaults);
    }

    /** @hide */
    @Nullable
    private ICarrierConfigLoader getICarrierConfigLoader() {
        return ICarrierConfigLoader.Stub.asInterface(
                TelephonyFrameworkInitializer
                        .getTelephonyServiceManager()
                        .getCarrierConfigServiceRegisterer()
                        .get());
    }

    /**
     * Gets the configuration values for a component using its prefix.
     *
     * <p>Requires Permission:
     * {@link android.Manifest.permission#READ_PHONE_STATE READ_PHONE_STATE}
     *
     * @param prefix prefix of the component.
     * @param subId the subscription ID, normally obtained from {@link SubscriptionManager}.
     *
     * @see #getConfigForSubId
     */
    @Nullable
    public PersistableBundle getConfigByComponentForSubId(@NonNull String prefix, int subId) {
        PersistableBundle configs = getConfigForSubId(subId);

        if (configs == null) {
            return null;
        }

        PersistableBundle ret = new PersistableBundle();
        for (String configKey : configs.keySet()) {
            if (configKey.startsWith(prefix)) {
                addConfig(configKey, configs.get(configKey), ret);
            }
        }

        return ret;
    }

    private void addConfig(String key, Object value, PersistableBundle configs) {
        if (value instanceof String) {
            configs.putString(key, (String) value);
        }

        if (value instanceof String[]) {
            configs.putStringArray(key, (String[]) value);
        }

        if (value instanceof Integer) {
            configs.putInt(key, (Integer) value);
        }

        if (value instanceof Long) {
            configs.putLong(key, (Long) value);
        }

        if (value instanceof Double) {
            configs.putDouble(key, (Double) value);
        }

        if (value instanceof Boolean) {
            configs.putBoolean(key, (Boolean) value);
        }

        if (value instanceof int[]) {
            configs.putIntArray(key, (int[]) value);
        }

        if (value instanceof double[]) {
            configs.putDoubleArray(key, (double[]) value);
        }

        if (value instanceof boolean[]) {
            configs.putBooleanArray(key, (boolean[]) value);
        }

        if (value instanceof long[]) {
            configs.putLongArray(key, (long[]) value);
        }
    }
}<|MERGE_RESOLUTION|>--- conflicted
+++ resolved
@@ -1086,11 +1086,7 @@
 
     /**
      * Flag specifying if we should interpret all signal strength as one bar higher
-<<<<<<< HEAD
-     * This is a replacement for the resource config_inflateSignalStrength
-=======
      * This is a replacement for the former resource config_inflateSignalStrength
->>>>>>> 9da3d65f
      * The default value is false.
      * @hide
      */
