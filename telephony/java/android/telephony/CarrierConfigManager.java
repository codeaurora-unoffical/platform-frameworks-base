/*
 * Copyright (C) 2015 The Android Open Source Project
 *
 * Licensed under the Apache License, Version 2.0 (the "License");
 * you may not use this file except in compliance with the License.
 * You may obtain a copy of the License at
 *
 *      http://www.apache.org/licenses/LICENSE-2.0
 *
 * Unless required by applicable law or agreed to in writing, software
 * distributed under the License is distributed on an "AS IS" BASIS,
 * WITHOUT WARRANTIES OR CONDITIONS OF ANY KIND, either express or implied.
 * See the License for the specific language governing permissions and
 * limitations under the License.
 */

package android.telephony;

import android.annotation.NonNull;
import android.annotation.Nullable;
import android.annotation.SystemApi;
import android.content.Context;
import android.os.PersistableBundle;
import android.os.RemoteException;
import android.os.ServiceManager;

import com.android.ims.ImsReasonInfo;
import com.android.internal.telephony.ICarrierConfigLoader;

/**
 * Provides access to telephony configuration values that are carrier-specific.
 * <p>
 * Users should obtain an instance of this class by calling
 * {@code mContext.getSystemService(Context.CARRIER_CONFIG_SERVICE);}
 * </p>
 *
 * @see Context#getSystemService
 * @see Context#CARRIER_CONFIG_SERVICE
 */
public class CarrierConfigManager {
    private final static String TAG = "CarrierConfigManager";

    /**
     * @hide
     */
    public CarrierConfigManager() {
    }

    /**
     * This intent is broadcast by the system when carrier config changes.
     */
    public static final String
            ACTION_CARRIER_CONFIG_CHANGED = "android.telephony.action.CARRIER_CONFIG_CHANGED";

    // Below are the keys used in carrier config bundles. To add a new variable, define the key and
    // give it a default value in sDefaults. If you need to ship a per-network override in the
    // system image, that can be added in packages/apps/CarrierConfig.

    /**
     * Flag indicating whether the Phone app should ignore EVENT_SIM_NETWORK_LOCKED
     * events from the Sim.
     * If true, this will prevent the IccNetworkDepersonalizationPanel from being shown, and
     * effectively disable the "Sim network lock" feature.
     */
    public static final String
            KEY_IGNORE_SIM_NETWORK_LOCKED_EVENTS_BOOL = "ignore_sim_network_locked_events_bool";

    /**
     * When checking if a given number is the voicemail number, if this flag is true
     * then in addition to comparing the given number to the voicemail number, we also compare it
     * to the mdn. If this flag is false, the given number is only compared to the voicemail number.
     * By default this value is false.
     * @hide
     */
    public static final String KEY_MDN_IS_ADDITIONAL_VOICEMAIL_NUMBER_BOOL =
            "mdn_is_additional_voicemail_number_bool";

    /**
     * Flag indicating whether the Phone app should provide a "Dismiss" button on the SIM network
     * unlock screen. The default value is true. If set to false, there will be *no way* to dismiss
     * the SIM network unlock screen if you don't enter the correct unlock code. (One important
     * consequence: there will be no way to make an Emergency Call if your SIM is network-locked and
     * you don't know the PIN.)
     */
    public static final String
            KEY_SIM_NETWORK_UNLOCK_ALLOW_DISMISS_BOOL = "sim_network_unlock_allow_dismiss_bool";

    /** Flag indicating if the phone is a world phone */
    public static final String KEY_WORLD_PHONE_BOOL = "world_phone_bool";

    /**
     * Flag to require or skip entitlement checks.
     * If true, entitlement checks will be executed if device has been configured for it,
     * If false, entitlement checks will be skipped.
     */
    public static final String
            KEY_REQUIRE_ENTITLEMENT_CHECKS_BOOL = "require_entitlement_checks_bool";

    /**
     * If true, enable vibration (haptic feedback) for key presses in the EmergencyDialer activity.
     * The pattern is set on a per-platform basis using config_virtualKeyVibePattern. To be
     * consistent with the regular Dialer, this value should agree with the corresponding values
     * from config.xml under apps/Contacts.
     */
    public static final String
            KEY_ENABLE_DIALER_KEY_VIBRATION_BOOL = "enable_dialer_key_vibration_bool";

    /** Flag indicating if dtmf tone type is enabled */
    public static final String KEY_DTMF_TYPE_ENABLED_BOOL = "dtmf_type_enabled_bool";

    /** Flag indicating if auto retry is enabled */
    public static final String KEY_AUTO_RETRY_ENABLED_BOOL = "auto_retry_enabled_bool";

    /**
     * Determine whether we want to play local DTMF tones in a call, or just let the radio/BP handle
     * playing of the tones.
     */
    public static final String KEY_ALLOW_LOCAL_DTMF_TONES_BOOL = "allow_local_dtmf_tones_bool";

    /**
     * If true, show an onscreen "Dial" button in the dialer. In practice this is used on all
     * platforms, even the ones with hard SEND/END keys, but for maximum flexibility it's controlled
     * by a flag here (which can be overridden on a per-product basis.)
     */
    public static final String KEY_SHOW_ONSCREEN_DIAL_BUTTON_BOOL = "show_onscreen_dial_button_bool";

    /** Determines if device implements a noise suppression device for in call audio. */
    public static final String
            KEY_HAS_IN_CALL_NOISE_SUPPRESSION_BOOL = "has_in_call_noise_suppression_bool";

    /**
     * Determines if the current device should allow emergency numbers to be logged in the Call Log.
     * (Some carriers require that emergency calls *not* be logged, presumably to avoid the risk of
     * accidental redialing from the call log UI. This is a good idea, so the default here is
     * false.)
     */
    public static final String
            KEY_ALLOW_EMERGENCY_NUMBERS_IN_CALL_LOG_BOOL = "allow_emergency_numbers_in_call_log_bool";

    /** If true, removes the Voice Privacy option from Call Settings */
    public static final String KEY_VOICE_PRIVACY_DISABLE_UI_BOOL = "voice_privacy_disable_ui_bool";

    /** Control whether users can reach the carrier portions of Cellular Network Settings. */
    public static final String
            KEY_HIDE_CARRIER_NETWORK_SETTINGS_BOOL = "hide_carrier_network_settings_bool";

    /** Control whether users can reach the SIM lock settings. */
    public static final String
            KEY_HIDE_SIM_LOCK_SETTINGS_BOOL = "hide_sim_lock_settings_bool";

    /** Control whether users can edit APNs in Settings. */
    public static final String KEY_APN_EXPAND_BOOL = "apn_expand_bool";

    /** Control whether users can choose a network operator. */
    public static final String KEY_OPERATOR_SELECTION_EXPAND_BOOL = "operator_selection_expand_bool";

    /** Used in Cellular Network Settings for preferred network type. */
    public static final String KEY_PREFER_2G_BOOL = "prefer_2g_bool";

    /** Show cdma network mode choices 1x, 3G, global etc. */
    public static final String KEY_SHOW_CDMA_CHOICES_BOOL = "show_cdma_choices_bool";

    /** CDMA activation goes through HFA */
    public static final String KEY_USE_HFA_FOR_PROVISIONING_BOOL = "use_hfa_for_provisioning_bool";

    /**
     * CDMA activation goes through OTASP.
     * <p>
     * TODO: This should be combined with config_use_hfa_for_provisioning and implemented as an enum
     * (NONE, HFA, OTASP).
     */
    public static final String KEY_USE_OTASP_FOR_PROVISIONING_BOOL = "use_otasp_for_provisioning_bool";

    /** Display carrier settings menu if true */
    public static final String KEY_CARRIER_SETTINGS_ENABLE_BOOL = "carrier_settings_enable_bool";

    /** Does not display additional call seting for IMS phone based on GSM Phone */
    public static final String KEY_ADDITIONAL_CALL_SETTING_BOOL = "additional_call_setting_bool";

    /** Show APN Settings for some CDMA carriers */
    public static final String KEY_SHOW_APN_SETTING_CDMA_BOOL = "show_apn_setting_cdma_bool";

    /** After a CDMA conference call is merged, the swap button should be displayed. */
    public static final String KEY_SUPPORT_SWAP_AFTER_MERGE_BOOL = "support_swap_after_merge_bool";

    /**
     * Determine whether the voicemail notification is persistent in the notification bar. If true,
     * the voicemail notifications cannot be dismissed from the notification bar.
     */
    public static final String
            KEY_VOICEMAIL_NOTIFICATION_PERSISTENT_BOOL = "voicemail_notification_persistent_bool";

    /** For IMS video over LTE calls, determines whether video pause signalling is supported. */
    public static final String
            KEY_SUPPORT_PAUSE_IMS_VIDEO_CALLS_BOOL = "support_pause_ims_video_calls_bool";

    /**
     * Disables dialing "*228" (OTASP provisioning) on CDMA carriers where it is not supported or is
     * potentially harmful by locking the SIM to 3G.
     */
    public static final String
            KEY_DISABLE_CDMA_ACTIVATION_CODE_BOOL = "disable_cdma_activation_code_bool";

    /**
     * Override the platform's notion of a network operator being considered roaming.
     * Value is string array of MCCMNCs to be considered roaming for 3GPP RATs.
     */
    public static final String
            KEY_GSM_ROAMING_NETWORKS_STRING_ARRAY = "gsm_roaming_networks_string_array";

    /**
     * Override the platform's notion of a network operator being considered not roaming.
     * Value is string array of MCCMNCs to be considered not roaming for 3GPP RATs.
     */
    public static final String
            KEY_GSM_NONROAMING_NETWORKS_STRING_ARRAY = "gsm_nonroaming_networks_string_array";

    /**
     * Override the platform's notion of a network operator being considered roaming.
     * Value is string array of SIDs to be considered roaming for 3GPP2 RATs.
     */
    public static final String
            KEY_CDMA_ROAMING_NETWORKS_STRING_ARRAY = "cdma_roaming_networks_string_array";

    /**
     * Override the platform's notion of a network operator being considered non roaming.
     * Value is string array of SIDs to be considered not roaming for 3GPP2 RATs.
     */
    public static final String
            KEY_CDMA_NONROAMING_NETWORKS_STRING_ARRAY = "cdma_nonroaming_networks_string_array";

    /**
     * Override the platform's notion of a network operator being considered non roaming.
     * If true all networks are considered as home network a.k.a non-roaming.  When false,
     * the 2 pairs of CMDA and GSM roaming/non-roaming arrays are consulted.
     *
     * @see KEY_GSM_ROAMING_NETWORKS_STRING_ARRAY
     * @see KEY_GSM_NONROAMING_NETWORKS_STRING_ARRAY
     * @see KEY_CDMA_ROAMING_NETWORKS_STRING_ARRAY
     * @see KEY_CDMA_NONROAMING_NETWORKS_STRING_ARRAY
     */
    public static final String
            KEY_FORCE_HOME_NETWORK_BOOL = "force_home_network_bool";

    /**
     * Flag specifying whether VoLTE should be available for carrier, independent of carrier
     * provisioning. If false: hard disabled. If true: then depends on carrier provisioning,
     * availability, etc.
     */
    public static final String KEY_CARRIER_VOLTE_AVAILABLE_BOOL = "carrier_volte_available_bool";

    /**
     * Flag specifying whether video telephony is available for carrier. If false: hard disabled.
     * If true: then depends on carrier provisioning, availability, etc.
     */
    public static final String KEY_CARRIER_VT_AVAILABLE_BOOL = "carrier_vt_available_bool";

    /**
     * Flag specifying whether the carrier wants to notify the user when a VT call has been handed
     * over from WIFI to LTE.
     * <p>
     * The handover notification is sent as a
     * {@link TelephonyManager#EVENT_HANDOVER_VIDEO_FROM_WIFI_TO_LTE}
     * {@link android.telecom.Connection} event, which an {@link android.telecom.InCallService}
     * should use to trigger the display of a user-facing message.
     * <p>
     * The Connection event is sent to the InCallService only once, the first time it occurs.
     * @hide
     */
    public static final String KEY_NOTIFY_HANDOVER_VIDEO_FROM_WIFI_TO_LTE_BOOL =
            "notify_handover_video_from_wifi_to_lte_bool";

    /**
     * Flag specifying whether the carrier supports downgrading a video call (tx, rx or tx/rx)
     * directly to an audio call.
     * @hide
     */
    public static final String KEY_SUPPORT_DOWNGRADE_VT_TO_AUDIO_BOOL =
            "support_downgrade_vt_to_audio_bool";

    /**
     * Flag indicating whether we should downgrade/terminate VT calls and disable VT when
     * data enabled changed (e.g. reach data limit or turn off data).
     * @hide
     */
    public static final String KEY_IGNORE_DATA_ENABLED_CHANGED_FOR_VIDEO_CALLS =
            "ignore_data_enabled_changed_for_video_calls";

    /**
     * Flag specifying whether WFC over IMS should be available for carrier: independent of
     * carrier provisioning. If false: hard disabled. If true: then depends on carrier
     * provisioning, availability etc.
     */
    public static final String KEY_CARRIER_WFC_IMS_AVAILABLE_BOOL = "carrier_wfc_ims_available_bool";

    /**
     * Flag specifying whether WFC over IMS supports the "wifi only" option.  If false, the wifi
     * calling settings will not include an option for "wifi only".  If true, the wifi calling
     * settings will include an option for "wifi only"
     * <p>
     * By default, it is assumed that WFC supports "wifi only".
     */
    public static final String KEY_CARRIER_WFC_SUPPORTS_WIFI_ONLY_BOOL =
            "carrier_wfc_supports_wifi_only_bool";

    /**
     * Default WFC_IMS_MODE for home network   0: WIFI_ONLY
     *                                         1: CELLULAR_PREFERRED
     *                                         2: WIFI_PREFERRED
     * @hide
     */
    public static final String KEY_CARRIER_DEFAULT_WFC_IMS_MODE_INT =
            "carrier_default_wfc_ims_mode_int";

    /**
     * Default WFC_IMS_MODE for roaming
     * See {@link KEY_CARRIER_DEFAULT_WFC_IMS_MODE_INT} for valid values.
     *
     * @hide
     */
    public static final String KEY_CARRIER_DEFAULT_WFC_IMS_ROAMING_MODE_INT =
            "carrier_default_wfc_ims_roaming_mode_int";

    /**
     * Default WFC_IMS_enabled: true VoWiFi by default is on
     *                          false VoWiFi by default is off
     * @hide
     */
    public static final String KEY_CARRIER_DEFAULT_WFC_IMS_ENABLED_BOOL =
            "carrier_default_wfc_ims_enabled_bool";

    /**
     * Default WFC_IMS_roaming_enabled: true VoWiFi roaming by default is on
     *                                  false VoWiFi roaming by default is off
     * @hide
     */
    public static final String KEY_CARRIER_DEFAULT_WFC_IMS_ROAMING_ENABLED_BOOL =
            "carrier_default_wfc_ims_roaming_enabled_bool";

    /**
     * Flag indicating whether failed calls due to no service should prompt the user to enable
     * WIFI calling.  When {@code true}, if the user attempts to establish a call when there is no
     * service available, they are connected to WIFI, and WIFI calling is disabled, a different
     * call failure message will be used to encourage the user to enable WIFI calling.
     * @hide
     */
    public static final String KEY_CARRIER_PROMOTE_WFC_ON_CALL_FAIL_BOOL =
            "carrier_promote_wfc_on_call_fail_bool";

    /** Flag specifying whether provisioning is required for VOLTE. */
    public static final String KEY_CARRIER_VOLTE_PROVISIONING_REQUIRED_BOOL
            = "carrier_volte_provisioning_required_bool";

    /**
     * Flag specifying if WFC provisioning depends on VoLTE provisioning.
     *
     * {@code false}: default value; honor actual WFC provisioning state.
     * {@code true}: when VoLTE is not provisioned, treat WFC as not provisioned; when VoLTE is
     *               provisioned, honor actual WFC provisioning state.
     *
     * As of now, Verizon is the only carrier enforcing this dependency in their
     * WFC awareness and activation requirements.
     *
     * @hide
     *  */
    public static final String KEY_CARRIER_VOLTE_OVERRIDE_WFC_PROVISIONING_BOOL
            = "carrier_volte_override_wfc_provisioning_bool";

    /** Flag specifying whether VoLTE TTY is supported. */
    public static final String KEY_CARRIER_VOLTE_TTY_SUPPORTED_BOOL
            = "carrier_volte_tty_supported_bool";

    /**
     * Flag specifying whether IMS service can be turned off. If false then the service will not be
     * turned-off completely, but individual features can be disabled.
     */
    public static final String KEY_CARRIER_ALLOW_TURNOFF_IMS_BOOL
            = "carrier_allow_turnoff_ims_bool";

    /**
     * Flag specifying whether Generic Bootstrapping Architecture capable SIM is required for IMS.
     */
    public static final String KEY_CARRIER_IMS_GBA_REQUIRED_BOOL
            = "carrier_ims_gba_required_bool";

    /**
     * Flag specifying whether IMS instant lettering is available for the carrier.  {@code True} if
     * instant lettering is available for the carrier, {@code false} otherwise.
     */
    public static final String KEY_CARRIER_INSTANT_LETTERING_AVAILABLE_BOOL =
            "carrier_instant_lettering_available_bool";

    /*
     * Flag specifying whether IMS should be the first phone attempted for E911 even if the
     * phone is not in service.
     */
    public static final String KEY_CARRIER_USE_IMS_FIRST_FOR_EMERGENCY_BOOL
            = "carrier_use_ims_first_for_emergency_bool";

    /**
     * When IMS instant lettering is available for a carrier (see
     * {@link #KEY_CARRIER_INSTANT_LETTERING_AVAILABLE_BOOL}), determines the list of characters
     * which may not be contained in messages.  Should be specified as a regular expression suitable
     * for use with {@link String#matches(String)}.
     */
    public static final String KEY_CARRIER_INSTANT_LETTERING_INVALID_CHARS_STRING =
            "carrier_instant_lettering_invalid_chars_string";

    /**
     * When IMS instant lettering is available for a carrier (see
     * {@link #KEY_CARRIER_INSTANT_LETTERING_AVAILABLE_BOOL}), determines a list of characters which
     * must be escaped with a backslash '\' character.  Should be specified as a string containing
     * the characters to be escaped.  For example to escape quote and backslash the string would be
     * a quote and a backslash.
     */
    public static final String KEY_CARRIER_INSTANT_LETTERING_ESCAPED_CHARS_STRING =
            "carrier_instant_lettering_escaped_chars_string";

    /**
     * When IMS instant lettering is available for a carrier (see
     * {@link #KEY_CARRIER_INSTANT_LETTERING_AVAILABLE_BOOL}), determines the character encoding
     * which will be used when determining the length of messages.  Used in the InCall UI to limit
     * the number of characters the user may type.  If empty-string, the instant lettering
     * message size limit will be enforced on a 1:1 basis.  That is, each character will count
     * towards the messages size limit as a single bye.  If a character encoding is specified, the
     * message size limit will be based on the number of bytes in the message per the specified
     * encoding.
     */
    public static final String KEY_CARRIER_INSTANT_LETTERING_ENCODING_STRING =
            "carrier_instant_lettering_encoding_string";

    /**
     * When IMS instant lettering is available for a carrier (see
     * {@link #KEY_CARRIER_INSTANT_LETTERING_AVAILABLE_BOOL}), the length limit for messages.  Used
     * in the InCall UI to ensure the user cannot enter more characters than allowed by the carrier.
     * See also {@link #KEY_CARRIER_INSTANT_LETTERING_ENCODING_STRING} for more information on how
     * the length of the message is calculated.
     */
    public static final String KEY_CARRIER_INSTANT_LETTERING_LENGTH_LIMIT_INT =
            "carrier_instant_lettering_length_limit_int";

    /**
     * If Voice Radio Technology is RIL_RADIO_TECHNOLOGY_LTE:14 or RIL_RADIO_TECHNOLOGY_UNKNOWN:0
     * this is the value that should be used instead. A configuration value of
     * RIL_RADIO_TECHNOLOGY_UNKNOWN:0 means there is no replacement value and that the default
     * assumption for phone type (GSM) should be used.
     */
    public static final String KEY_VOLTE_REPLACEMENT_RAT_INT = "volte_replacement_rat_int";

    /**
     * The default sim call manager to use when the default dialer doesn't implement one. A sim call
     * manager can control and route outgoing and incoming phone calls, even if they're placed
     * using another connection service (PSTN, for example).
     */
    public static final String KEY_DEFAULT_SIM_CALL_MANAGER_STRING = "default_sim_call_manager_string";

    /**
     * The default flag specifying whether ETWS/CMAS test setting is forcibly disabled in
     * Settings->More->Emergency broadcasts menu even though developer options is turned on.
     */
    public static final String KEY_CARRIER_FORCE_DISABLE_ETWS_CMAS_TEST_BOOL =
            "carrier_force_disable_etws_cmas_test_bool";

    /**
     * The default flag specifying whether "Turn on Notifications" option will be always shown in
     * Settings->More->Emergency broadcasts menu regardless developer options is turned on or not.
     */
    public static final String KEY_ALWAYS_SHOW_EMERGENCY_ALERT_ONOFF_BOOL =
            "always_show_emergency_alert_onoff_bool";

    /**
     * The flag to disable cell broadcast severe alert when extreme alert is disabled.
     * @hide
     */
    public static final String KEY_DISABLE_SEVERE_WHEN_EXTREME_DISABLED_BOOL =
            "disable_severe_when_extreme_disabled_bool";

    /**
     * The message expiration time in milliseconds for duplicate detection purposes.
     * @hide
     */
    public static final String KEY_MESSAGE_EXPIRATION_TIME_LONG =
            "message_expiration_time_long";

    /**
     * The data call retry configuration for different types of APN.
     * @hide
     */
    public static final String KEY_CARRIER_DATA_CALL_RETRY_CONFIG_STRINGS =
            "carrier_data_call_retry_config_strings";

    /**
     * Delay between trying APN from the pool
     * @hide
     */
    public static final String KEY_CARRIER_DATA_CALL_APN_DELAY_DEFAULT_LONG =
            "carrier_data_call_apn_delay_default_long";

    /**
     * Faster delay between trying APN from the pool
     * @hide
     */
    public static final String KEY_CARRIER_DATA_CALL_APN_DELAY_FASTER_LONG =
            "carrier_data_call_apn_delay_faster_long";

    /**
     * Default APN types that are metered by the carrier
     * @hide
     */
    public static final String KEY_CARRIER_METERED_APN_TYPES_STRINGS =
            "carrier_metered_apn_types_strings";
    /**
     * Default APN types that are roamig-metered by the carrier
     * @hide
     */
    public static final String KEY_CARRIER_METERED_ROAMING_APN_TYPES_STRINGS =
            "carrier_metered_roaming_apn_types_strings";
    /**
     * CDMA carrier ERI (Enhanced Roaming Indicator) file name
     * @hide
     */
    public static final String KEY_CARRIER_ERI_FILE_NAME_STRING =
            "carrier_eri_file_name_string";

    /* The following 3 fields are related to carrier visual voicemail. */

    /**
     * The carrier number mobile outgoing (MO) sms messages are sent to.
     */
    public static final String KEY_VVM_DESTINATION_NUMBER_STRING = "vvm_destination_number_string";

    /**
     * The port through which the mobile outgoing (MO) sms messages are sent through.
     */
    public static final String KEY_VVM_PORT_NUMBER_INT = "vvm_port_number_int";

    /**
     * The type of visual voicemail protocol the carrier adheres to. See {@link TelephonyManager}
     * for possible values. For example {@link TelephonyManager#VVM_TYPE_OMTP}.
     */
    public static final String KEY_VVM_TYPE_STRING = "vvm_type_string";

    /**
     * Whether cellular data is required to access visual voicemail.
     */
    public static final String KEY_VVM_CELLULAR_DATA_REQUIRED_BOOL =
        "vvm_cellular_data_required_bool";

    /**
     * Whether to prefetch audio data on new voicemail arrival, defaulted to true.
     */
    public static final String KEY_VVM_PREFETCH_BOOL = "vvm_prefetch_bool";

    /**
     * The package name of the carrier's visual voicemail app to ensure that dialer visual voicemail
     * and carrier visual voicemail are not active at the same time.
     */
    public static final String KEY_CARRIER_VVM_PACKAGE_NAME_STRING = "carrier_vvm_package_name_string";

    /**
     * Flag specifying whether ICCID is showed in SIM Status screen, default to false.
     */
    public static final String KEY_SHOW_ICCID_IN_SIM_STATUS_BOOL = "show_iccid_in_sim_status_bool";

    /**
     * Flag specifying whether an additional (client initiated) intent needs to be sent on System
     * update
     */
    public static final String KEY_CI_ACTION_ON_SYS_UPDATE_BOOL = "ci_action_on_sys_update_bool";

    /**
     * Intent to be sent for the additional action on System update
     */
    public static final String KEY_CI_ACTION_ON_SYS_UPDATE_INTENT_STRING =
            "ci_action_on_sys_update_intent_string";

    /**
     * Extra to be included in the intent sent for additional action on System update
     */
    public static final String KEY_CI_ACTION_ON_SYS_UPDATE_EXTRA_STRING =
            "ci_action_on_sys_update_extra_string";

    /**
     * Value of extra included in intent sent for additional action on System update
     */
    public static final String KEY_CI_ACTION_ON_SYS_UPDATE_EXTRA_VAL_STRING =
            "ci_action_on_sys_update_extra_val_string";

    /**
     * Specifies the amount of gap to be added in millis between postdial DTMF tones. When a
     * non-zero value is specified, the UE shall wait for the specified amount of time before it
     * sends out successive DTMF tones on the network.
     */
    public static final String KEY_GSM_DTMF_TONE_DELAY_INT = "gsm_dtmf_tone_delay_int";

    /**
     * Specifies the amount of gap to be added in millis between DTMF tones. When a non-zero value
     * is specified, the UE shall wait for the specified amount of time before it sends out
     * successive DTMF tones on the network.
     */
    public static final String KEY_IMS_DTMF_TONE_DELAY_INT = "ims_dtmf_tone_delay_int";

    /**
     * Specifies the amount of gap to be added in millis between postdial DTMF tones. When a
     * non-zero value is specified, the UE shall wait for the specified amount of time before it
     * sends out successive DTMF tones on the network.
     */
    public static final String KEY_CDMA_DTMF_TONE_DELAY_INT = "cdma_dtmf_tone_delay_int";

    /**
     * Determines whether conference calls are supported by a carrier.  When {@code true},
     * conference calling is supported, {@code false otherwise}.
     */
    public static final String KEY_SUPPORT_CONFERENCE_CALL_BOOL = "support_conference_call_bool";

    /**
     * Determines whether High Definition audio property is displayed in the dialer UI.
     * If {@code false}, remove the HD audio property from the connection so that HD audio related
     * UI is not displayed. If {@code true}, keep HD audio property as it is configured.
     * @hide
     */
    public static final String KEY_DISPLAY_HD_AUDIO_PROPERTY_BOOL =
            "display_hd_audio_property_bool";

    /**
     * Determines whether video conference calls are supported by a carrier.  When {@code true},
     * video calls can be merged into conference calls, {@code false} otherwiwse.
     * <p>
     * Note: even if video conference calls are not supported, audio calls may be merged into a
     * conference if {@link #KEY_SUPPORT_CONFERENCE_CALL_BOOL} is {@code true}.
     * @hide
     */
    public static final String KEY_SUPPORT_VIDEO_CONFERENCE_CALL_BOOL =
            "support_video_conference_call_bool";

    /**
     * Determine whether user can toggle Enhanced 4G LTE Mode in Settings.
     */
    public static final String KEY_EDITABLE_ENHANCED_4G_LTE_BOOL = "editable_enhanced_4g_lte_bool";

    /**
     * Determine whether IMS apn can be shown.
     */
    public static final String KEY_HIDE_IMS_APN_BOOL = "hide_ims_apn_bool";

    /**
     * Determine whether preferred network type can be shown.
     */
    public static final String KEY_HIDE_PREFERRED_NETWORK_TYPE_BOOL = "hide_preferred_network_type_bool";

    /**
     * Determine whether user can switch Wi-Fi preferred or Cellular preferred in calling preference.
     * Some operators support Wi-Fi Calling only, not VoLTE.
     * They don't need "Cellular preferred" option.
     * In this case, set uneditalbe attribute for preferred preference.
     * @hide
     */
    public static final String KEY_EDITABLE_WFC_MODE_BOOL = "editable_wfc_mode_bool";

     /**
      * Flag to indicate if Wi-Fi needs to be disabled in ECBM
      * @hide
      **/
     public static final String
              KEY_CONFIG_WIFI_DISABLE_IN_ECBM = "config_wifi_disable_in_ecbm";

    /**
     * List operator-specific error codes and indices of corresponding error strings in
     * wfcOperatorErrorAlertMessages and wfcOperatorErrorNotificationMessages.
     *
     * Example: "REG09|0" specifies error code "REG09" and index "0". This index will be
     * used to find alert and notification messages in wfcOperatorErrorAlertMessages and
     * wfcOperatorErrorNotificationMessages.
     *
     * @hide
     */
    public static final String KEY_WFC_OPERATOR_ERROR_CODES_STRING_ARRAY =
            "wfc_operator_error_codes_string_array";

    /**
     * Indexes of SPN format strings in wfcSpnFormats and wfcDataSpnFormats.
     * @hide
     */
    public static final String KEY_WFC_SPN_FORMAT_IDX_INT = "wfc_spn_format_idx_int";
    /** @hide */
    public static final String KEY_WFC_DATA_SPN_FORMAT_IDX_INT = "wfc_data_spn_format_idx_int";

    /**
     * The Component Name of the activity that can setup the emergency addrees for WiFi Calling
     * as per carrier requirement.
     * @hide
     */
     public static final String KEY_WFC_EMERGENCY_ADDRESS_CARRIER_APP_STRING =
            "wfc_emergency_address_carrier_app_string";

    /**
     * Boolean to decide whether to use #KEY_CARRIER_NAME_STRING from CarrierConfig app.
     * @hide
     */
    public static final String KEY_CARRIER_NAME_OVERRIDE_BOOL = "carrier_name_override_bool";

    /**
     * String to identify carrier name in CarrierConfig app. This string is used only if
     * #KEY_CARRIER_NAME_OVERRIDE_BOOL is true
     * @hide
     */
    public static final String KEY_CARRIER_NAME_STRING = "carrier_name_string";

    /**
     * If this is true, the SIM card (through Customer Service Profile EF file) will be able to
     * prevent manual operator selection. If false, this SIM setting will be ignored and manual
     * operator selection will always be available. See CPHS4_2.WW6, CPHS B.4.7.1 for more
     * information
     */
    public static final String KEY_CSP_ENABLED_BOOL = "csp_enabled_bool";

    /**
     * Allow user to add APNs
     */
    public static final String KEY_ALLOW_ADDING_APNS_BOOL = "allow_adding_apns_bool";

    /**
     * APN types that user is not allowed to modify
     * @hide
     */
    public static final String KEY_READ_ONLY_APN_TYPES_STRING_ARRAY =
            "read_only_apn_types_string_array";

    /**
     * APN fields that user is not allowed to modify
     * @hide
     */
    public static final String KEY_READ_ONLY_APN_FIELDS_STRING_ARRAY =
            "read_only_apn_fields_string_array";

    /**
     * Boolean indicating if intent for emergency call state changes should be broadcast
     * @hide
     */
    public static final String KEY_BROADCAST_EMERGENCY_CALL_STATE_CHANGES_BOOL =
            "broadcast_emergency_call_state_changes_bool";

    /**
     * Flag specifying whether CDMA call waiting and call forwarding are enabled
     * @hide
     */
    public static final String KEY_CDMA_CW_CF_ENABLED_BOOL = "cdma_cw_cf_enabled_bool";

    /**
     * Cell broadcast additional channels enbled by the carrier
     * @hide
     */
    public static final String KEY_CARRIER_ADDITIONAL_CBS_CHANNELS_STRINGS =
            "carrier_additional_cbs_channels_strings";

    /**
      * Indicates whether STK LAUNCH_BROWSER command is disabled.
      * If {@code true}, then the browser will not be launched
      * on UI for the LAUNCH_BROWSER STK command.
      * @hide
      */
    public static final String KEY_STK_DISABLE_LAUNCH_BROWSER_BOOL =
            "stk_disable_launch_browser_bool";

    // These variables are used by the MMS service and exposed through another API, {@link
    // SmsManager}. The variable names and string values are copied from there.
    public static final String KEY_MMS_ALIAS_ENABLED_BOOL = "aliasEnabled";
    public static final String KEY_MMS_ALLOW_ATTACH_AUDIO_BOOL = "allowAttachAudio";
    public static final String KEY_MMS_APPEND_TRANSACTION_ID_BOOL = "enabledTransID";
    public static final String KEY_MMS_GROUP_MMS_ENABLED_BOOL = "enableGroupMms";
    public static final String KEY_MMS_MMS_DELIVERY_REPORT_ENABLED_BOOL = "enableMMSDeliveryReports";
    public static final String KEY_MMS_MMS_ENABLED_BOOL = "enabledMMS";
    public static final String KEY_MMS_MMS_READ_REPORT_ENABLED_BOOL = "enableMMSReadReports";
    public static final String KEY_MMS_MULTIPART_SMS_ENABLED_BOOL = "enableMultipartSMS";
    public static final String KEY_MMS_NOTIFY_WAP_MMSC_ENABLED_BOOL = "enabledNotifyWapMMSC";
    public static final String KEY_MMS_SEND_MULTIPART_SMS_AS_SEPARATE_MESSAGES_BOOL = "sendMultipartSmsAsSeparateMessages";
    public static final String KEY_MMS_SHOW_CELL_BROADCAST_APP_LINKS_BOOL = "config_cellBroadcastAppLinks";
    public static final String KEY_MMS_SMS_DELIVERY_REPORT_ENABLED_BOOL = "enableSMSDeliveryReports";
    public static final String KEY_MMS_SUPPORT_HTTP_CHARSET_HEADER_BOOL = "supportHttpCharsetHeader";
    public static final String KEY_MMS_SUPPORT_MMS_CONTENT_DISPOSITION_BOOL = "supportMmsContentDisposition";
    public static final String KEY_MMS_ALIAS_MAX_CHARS_INT = "aliasMaxChars";
    public static final String KEY_MMS_ALIAS_MIN_CHARS_INT = "aliasMinChars";
    public static final String KEY_MMS_HTTP_SOCKET_TIMEOUT_INT = "httpSocketTimeout";
    public static final String KEY_MMS_MAX_IMAGE_HEIGHT_INT = "maxImageHeight";
    public static final String KEY_MMS_MAX_IMAGE_WIDTH_INT = "maxImageWidth";
    public static final String KEY_MMS_MAX_MESSAGE_SIZE_INT = "maxMessageSize";
    public static final String KEY_MMS_MESSAGE_TEXT_MAX_SIZE_INT = "maxMessageTextSize";
    public static final String KEY_MMS_RECIPIENT_LIMIT_INT = "recipientLimit";
    public static final String KEY_MMS_SMS_TO_MMS_TEXT_LENGTH_THRESHOLD_INT = "smsToMmsTextLengthThreshold";
    public static final String KEY_MMS_SMS_TO_MMS_TEXT_THRESHOLD_INT = "smsToMmsTextThreshold";
    public static final String KEY_MMS_SUBJECT_MAX_LENGTH_INT = "maxSubjectLength";
    public static final String KEY_MMS_EMAIL_GATEWAY_NUMBER_STRING = "emailGatewayNumber";
    public static final String KEY_MMS_HTTP_PARAMS_STRING = "httpParams";
    public static final String KEY_MMS_NAI_SUFFIX_STRING = "naiSuffix";
    public static final String KEY_MMS_UA_PROF_TAG_NAME_STRING = "uaProfTagName";
    public static final String KEY_MMS_UA_PROF_URL_STRING = "uaProfUrl";
    public static final String KEY_MMS_USER_AGENT_STRING = "userAgent";
    /** @hide */
    public static final String KEY_MMS_CLOSE_CONNECTION_BOOL = "mmsCloseConnection";

    /**
     * If carriers require differentiate un-provisioned status: cold sim or out of credit sim
     * a package name and activity name can be provided to launch a supported carrier application
     * that check the sim provisioning status
     * The first element is the package name and the second element is the activity name
     * of the provisioning app
     * example:
     * <item>com.google.android.carrierPackageName</item>
     * <item>com.google.android.carrierPackageName.CarrierActivityName</item>
     * The ComponentName of the carrier activity that can setup the device and activate with the
     * network as part of the Setup Wizard flow.
     * @hide
     */
     public static final String KEY_CARRIER_SETUP_APP_STRING = "carrier_setup_app_string";

    /**
     * A list of component name of carrier signalling receivers which are interested in intent
     * android.intent.action.CARRIER_SIGNAL_REDIRECTED.
     * Example:
     * <item>com.google.android.carrierPackageName/.CarrierSignalReceiverNameA</item>
     * <item>com.google.android.carrierPackageName/.CarrierSignalReceiverNameB</item>
     * @hide
     */
    public static final String KEY_SIGNAL_REDIRECTION_RECEIVER_STRING_ARRAY =
            "signal_redirection_receiver_string_array";

    /**
     * A list of component name of carrier signalling receivers which are interested in intent
     * android.intent.action.CARRIER_SIGNAL_REQUEST_NETWORK_FAILED.
     * Example:
     * <item>com.google.android.carrierPackageName/.CarrierSignalReceiverNameA</item>
     * <item>com.google.android.carrierPackageName/.CarrierSignalReceiverNameB</item>
     * @hide
     */
    public static final String KEY_SIGNAL_DCFAILURE_RECEIVER_STRING_ARRAY =
            "signal_dcfailure_receiver_string_array";

    /**
     * A list of component name of carrier signalling receivers which are interested in intent
     * android.intent.action.CARRIER_SIGNAL_PCO_VALUE.
     * Example:
     * <item>com.google.android.carrierPackageName/.CarrierSignalReceiverNameA</item>
     * <item>com.google.android.carrierPackageName/.CarrierSignalReceiverNameB</item>
     * @hide
     */
    public static final String KEY_SIGNAL_PCO_RECEIVER_STRING_ARRAY =
            "signal_pco_receiver_string_array";

    /**
     * Determines whether the carrier supports making non-emergency phone calls while the phone is
     * in emergency callback mode.  Default value is {@code true}, meaning that non-emergency calls
     * are allowed in emergency callback mode.
     */
    public static final String KEY_ALLOW_NON_EMERGENCY_CALLS_IN_ECM_BOOL =
            "allow_non_emergency_calls_in_ecm_bool";

    /**
     * Flag indicating whether to allow carrier video calls to emergency numbers.
     * When {@code true}, video calls to emergency numbers will be allowed.  When {@code false},
     * video calls to emergency numbers will be initiated as audio-only calls instead.
     */
    public static final String KEY_ALLOW_EMERGENCY_VIDEO_CALLS_BOOL =
            "allow_emergency_video_calls_bool";

    /**
     * Flag indicating whether the carrier supports RCS presence indication for video calls.  When
     * {@code true}, the carrier supports RCS presence indication for video calls.  When presence
     * is supported, the device should use the
     * {@link android.provider.ContactsContract.Data#CARRIER_PRESENCE} bit mask and set the
     * {@link android.provider.ContactsContract.Data#CARRIER_PRESENCE_VT_CAPABLE} bit to indicate
     * whether each contact supports video calling.  The UI is made aware that presence is enabled
     * via {@link android.telecom.PhoneAccount#CAPABILITY_VIDEO_CALLING_RELIES_ON_PRESENCE}
     * and can choose to hide or show the video calling icon based on whether a contact supports
     * video.
     */
    public static final String KEY_USE_RCS_PRESENCE_BOOL = "use_rcs_presence_bool";

    /**
     * The duration in seconds that platform call and message blocking is disabled after the user
     * contacts emergency services. Platform considers values in the range 0 to 604800 (one week) as
     * valid. See {@link android.provider.BlockedNumberContract#isBlocked(Context, String)}).
     */
    public static final String KEY_DURATION_BLOCKING_DISABLED_AFTER_EMERGENCY_INT =
            "duration_blocking_disabled_after_emergency_int";

    /**
     * @hide
     * The default value for preferred CDMA roaming mode (aka CDMA system select.)
     *          CDMA_ROAMING_MODE_RADIO_DEFAULT = the default roaming mode from the radio
     *          CDMA_ROAMING_MODE_HOME = Home Networks
     *          CDMA_ROAMING_MODE_AFFILIATED = Roaming on Affiliated networks
     *          CDMA_ROAMING_MODE_ANY = Roaming on any networks
     */
    public static final String KEY_CDMA_ROAMING_MODE_INT = "cdma_roaming_mode_int";
    /** @hide */
    public static final int CDMA_ROAMING_MODE_RADIO_DEFAULT = -1;
    /** @hide */
    public static final int CDMA_ROAMING_MODE_HOME = 0;
    /** @hide */
    public static final int CDMA_ROAMING_MODE_AFFILIATED = 1;
    /** @hide */
    public static final int CDMA_ROAMING_MODE_ANY = 2;

     /**
     * Key that determines if ACTIVATE_REJECT_GGSN is to be treated as a permanent error.
     * @hide
     */
    public static final String KEY_REJECT_GGSN_PERM_FAILURE = "reject_ggsn_perm_failure";

    /**
     * Key that determines if PROTOCOL_ERRORS is  treated as permanent error.
     * @hide
     */
    public static final String KEY_PROTOCOL_ERRORS_PERM_FAILURE = "protocol_errors_perm_failure";

    /**
     * Key that determines if anonymous users to be mapped to presentation restricted
     * @hide
     */
    public static final String KEY_MAP_ANONYMOUS_TO_RESTRICTED_BOOL =
            "carrier_map_anonymous_to_restricted";

    /**
     * Configuration to play sms ringtone during MO/MT call.
     * @hide
     */
    public static final String KEY_CONFIG_SMS_RINGTONE_INCALL = "config_sms_ringtone_incall";

    /**
     * Report IMEI as device id even if it's a CDMA/LTE phone.
     *
     * @hide
     */
    public static final String KEY_FORCE_IMEI_BOOL = "force_imei_bool";

    /**
     * The families of Radio Access Technologies that will get clustered and ratcheted,
     * ie, we will report transitions up within the family, but not down until we change
     * cells.  This prevents flapping between base technologies and higher techs that are
     * granted on demand within the cell.
     * @hide
     */
    public static final String KEY_RATCHET_RAT_FAMILIES =
            "ratchet_rat_families";

    /**
     * Flag indicating whether some telephony logic will treat a call which was formerly a video
     * call as if it is still a video call.  When {@code true}:
     * <p>
     * Logic which will automatically drop a video call which takes place over WIFI when a
     * voice call is answered (see {@link #KEY_DROP_VIDEO_CALL_WHEN_ANSWERING_AUDIO_CALL_BOOL}.
     * <p>
     * Logic which determines whether the user can use TTY calling.
     */
    public static final String KEY_TREAT_DOWNGRADED_VIDEO_CALLS_AS_VIDEO_CALLS_BOOL =
            "treat_downgraded_video_calls_as_video_calls_bool";

    /**
     * When {@code true}, if the user is in an ongoing video call over WIFI and answers an incoming
     * audio call, the video call will be disconnected before the audio call is answered.  This is
     * in contrast to the usual expected behavior where a foreground video call would be put into
     * the background and held when an incoming audio call is answered.
     */
    public static final String KEY_DROP_VIDEO_CALL_WHEN_ANSWERING_AUDIO_CALL_BOOL =
            "drop_video_call_when_answering_audio_call_bool";

    /**
     * Flag indicating whether the carrier supports merging wifi calls when VoWIFI is disabled.
     * This can happen in the case of a carrier which allows offloading video calls to WIFI
     * separately of whether voice over wifi is enabled.  In such a scenario when two video calls
     * are downgraded to voice, they remain over wifi.  However, if VoWIFI is disabled, these calls
     * cannot be merged.
     */
    public static final String KEY_ALLOW_MERGE_WIFI_CALLS_WHEN_VOWIFI_OFF_BOOL =
            "allow_merge_wifi_calls_when_vowifi_off_bool";

    /**
     * Flag indicating whether the carrier supports the Hold command while in an IMS call.
     * <p>
     * The device configuration value {@code config_device_respects_hold_carrier_config} ultimately
     * controls whether this carrier configuration option is used.  Where
     * {@code config_device_respects_hold_carrier_config} is false, the value of the
     * {@link #KEY_ALLOW_HOLD_IN_IMS_CALL_BOOL} carrier configuration option is ignored.
     * @hide
     */
    public static final String KEY_ALLOW_HOLD_IN_IMS_CALL_BOOL = "allow_hold_in_ims_call";

    /**
     * When true, indicates that adding a call is disabled when there is an ongoing video call
     * or when there is an ongoing call on wifi which was downgraded from video and VoWifi is
     * turned off.
     */
    public static final String KEY_ALLOW_ADD_CALL_DURING_VIDEO_CALL_BOOL =
            "allow_add_call_during_video_call";

    /**
     * When true, indicates that the HD audio icon in the in-call screen should not be shown for
     * VoWifi calls.
     * @hide
     */
    public static final String KEY_WIFI_CALLS_CAN_BE_HD_AUDIO = "wifi_calls_can_be_hd_audio";

    /**
     * When true, indicates that the HD audio icon in the in-call screen should not be shown for
     * video calls.
     * @hide
     */
    public static final String KEY_VIDEO_CALLS_CAN_BE_HD_AUDIO = "video_calls_can_be_hd_audio";

    /**
     * Defines operator-specific {@link com.android.ims.ImsReasonInfo} mappings.
     *
     * Format: "ORIGINAL_CODE|MESSAGE|NEW_CODE"
     * Where {@code ORIGINAL_CODE} corresponds to a {@link ImsReasonInfo#getCode()} code,
     * {@code MESSAGE} corresponds to an expected {@link ImsReasonInfo#getExtraMessage()} string,
     * and {@code NEW_CODE} is the new {@code ImsReasonInfo#CODE_*} which this combination of
     * original code and message shall be remapped to.
     *
     * Example: "501|call completion elsewhere|1014"
     * When the {@link ImsReasonInfo#getCode()} is {@link ImsReasonInfo#CODE_USER_TERMINATED} and
     * the {@link ImsReasonInfo#getExtraMessage()} is {@code "call completion elsewhere"},
     * {@link ImsReasonInfo#CODE_ANSWERED_ELSEWHERE} shall be used as the {@link ImsReasonInfo}
     * code instead.
     * @hide
     */
    public static final String KEY_IMS_REASONINFO_MAPPING_STRING_ARRAY =
            "ims_reasoninfo_mapping_string_array";

    /**
     * When {@code false}, use default title for Enhanced 4G LTE Mode settings.
     * When {@code true}, use the variant.
     * @hide
     */
    public static final String KEY_ENHANCED_4G_LTE_TITLE_VARIANT_BOOL =
            "enhanced_4g_lte_title_variant_bool";

    /**
     * Indicates whether the carrier wants to notify the user when handover of an LTE video call to
     * WIFI fails.
     * <p>
     * When {@code true}, if a video call starts on LTE and the modem reports a failure to handover
     * the call to WIFI or if no handover success is reported within 60 seconds of call initiation,
     * the {@link android.telephony.TelephonyManager#EVENT_HANDOVER_TO_WIFI_FAILED} event is raised
     * on the connection.
     * @hide
     */
    public static final String KEY_NOTIFY_VT_HANDOVER_TO_WIFI_FAILURE_BOOL =
            "notify_vt_handover_to_wifi_failure_bool";

    /**
     * A upper case list of CNAP names that are unhelpful to the user for distinguising calls and
     * should be filtered out of the CNAP information. This includes CNAP names such as "WIRELESS
     * CALLER" or "UNKNOWN NAME". By default, if there are no filtered names for this carrier, null
     * is returned.
     * @hide
     */
    public static final String FILTERED_CNAP_NAMES_STRING_ARRAY = "filtered_cnap_names_string_array";

    /**
     * Determine whether user can change Wi-Fi Calling preference in roaming.
     * {@code false} - roaming preference {@link KEY_CARRIER_DEFAULT_WFC_IMS_ROAMING_MODE_INT} is
     *                 the same as home preference {@link KEY_CARRIER_DEFAULT_WFC_IMS_MODE_INT}
     *                 and cannot be changed.
     * {@code true}  - roaming preference can be changed by user independently.
     *
     * @hide
     */
    public static final String KEY_EDITABLE_WFC_ROAMING_MODE_BOOL =
            "editable_wfc_roaming_mode_bool";

    /**
     * Carrier specified WiFi networks.
     * @hide
     */
    public static final String KEY_CARRIER_WIFI_STRING_ARRAY = "carrier_wifi_string_array";

    /**
     * Time delay (in ms) after which we show the notification to switch the preferred network.
     * @hide
     */
    public static final String KEY_PREF_NETWORK_NOTIFICATION_DELAY_INT =
            "network_notification_delay_int";

    /**
     * Determine whether user edited tether APN (type dun) has effect
     * {@code false} - Default. APN with dun type in telephony database has no effect.
     *
     * {@code true}  - DUN APN added/edited in ApnEditor will be used for tethering data call.
     *
     * @hide
     */
    public static final String KEY_EDITABLE_TETHER_APN_BOOL =
            "editable_tether_apn_bool";

    /**
     * Indicates whether the carrier supports 3gpp call forwarding MMI codes while roaming. If
     * false, the user will be notified that call forwarding is not available when the MMI code
     * fails.
     * @hide
     */
    public static final String KEY_SUPPORT_3GPP_CALL_FORWARDING_WHILE_ROAMING_BOOL =
        "support_3gpp_call_forwarding_while_roaming_bool";

    /**
     * An array containing custom call forwarding number prefixes that will be blocked while the
     * device is reporting that it is roaming. By default, there are no custom call
     * forwarding prefixes and none of these numbers will be filtered. If one or more entries are
     * present, the system will not complete the call and display an error message.
     *
     * To display a message to the user when call forwarding fails for 3gpp MMI codes while roaming,
     * use the {@link #KEY_SUPPORT_3GPP_CALL_FORWARDING_WHILE_ROAMING_BOOL} option instead.
     * @hide
     */
    public static final String KEY_CALL_FORWARDING_BLOCKS_WHILE_ROAMING_STRING_ARRAY =
            "call_forwarding_blocks_while_roaming_string_array";

    /** The default value for every variable. */
    private final static PersistableBundle sDefaults;

    static {
        sDefaults = new PersistableBundle();
        sDefaults.putBoolean(KEY_ALLOW_HOLD_IN_IMS_CALL_BOOL, true);
        sDefaults.putBoolean(KEY_ADDITIONAL_CALL_SETTING_BOOL, true);
        sDefaults.putBoolean(KEY_ALLOW_EMERGENCY_NUMBERS_IN_CALL_LOG_BOOL, false);
        sDefaults.putBoolean(KEY_ALLOW_LOCAL_DTMF_TONES_BOOL, true);
        sDefaults.putBoolean(KEY_APN_EXPAND_BOOL, true);
        sDefaults.putBoolean(KEY_AUTO_RETRY_ENABLED_BOOL, false);
        sDefaults.putBoolean(KEY_CARRIER_SETTINGS_ENABLE_BOOL, false);
        sDefaults.putBoolean(KEY_CARRIER_VOLTE_AVAILABLE_BOOL, false);
        sDefaults.putBoolean(KEY_CARRIER_VT_AVAILABLE_BOOL, false);
        sDefaults.putBoolean(KEY_NOTIFY_HANDOVER_VIDEO_FROM_WIFI_TO_LTE_BOOL, false);
        sDefaults.putBoolean(KEY_SUPPORT_DOWNGRADE_VT_TO_AUDIO_BOOL, true);
        sDefaults.putBoolean(KEY_IGNORE_DATA_ENABLED_CHANGED_FOR_VIDEO_CALLS, false);
        sDefaults.putBoolean(KEY_CARRIER_WFC_IMS_AVAILABLE_BOOL, false);
        sDefaults.putBoolean(KEY_CARRIER_WFC_SUPPORTS_WIFI_ONLY_BOOL, false);
        sDefaults.putBoolean(KEY_CARRIER_DEFAULT_WFC_IMS_ENABLED_BOOL, false);
        sDefaults.putBoolean(KEY_CARRIER_DEFAULT_WFC_IMS_ROAMING_ENABLED_BOOL, false);
        sDefaults.putBoolean(KEY_CARRIER_PROMOTE_WFC_ON_CALL_FAIL_BOOL, false);
        sDefaults.putInt(KEY_CARRIER_DEFAULT_WFC_IMS_MODE_INT, 2);
        sDefaults.putInt(KEY_CARRIER_DEFAULT_WFC_IMS_ROAMING_MODE_INT, 2);
        sDefaults.putBoolean(KEY_CARRIER_FORCE_DISABLE_ETWS_CMAS_TEST_BOOL, false);
        sDefaults.putBoolean(KEY_CARRIER_VOLTE_PROVISIONING_REQUIRED_BOOL, false);
        sDefaults.putBoolean(KEY_CARRIER_VOLTE_OVERRIDE_WFC_PROVISIONING_BOOL, false);
        sDefaults.putBoolean(KEY_CARRIER_VOLTE_TTY_SUPPORTED_BOOL, true);
        sDefaults.putBoolean(KEY_CARRIER_ALLOW_TURNOFF_IMS_BOOL, true);
        sDefaults.putBoolean(KEY_CARRIER_IMS_GBA_REQUIRED_BOOL, false);
        sDefaults.putBoolean(KEY_CARRIER_INSTANT_LETTERING_AVAILABLE_BOOL, false);
        sDefaults.putBoolean(KEY_CARRIER_USE_IMS_FIRST_FOR_EMERGENCY_BOOL, true);
        sDefaults.putString(KEY_CARRIER_INSTANT_LETTERING_INVALID_CHARS_STRING, "");
        sDefaults.putString(KEY_CARRIER_INSTANT_LETTERING_ESCAPED_CHARS_STRING, "");
        sDefaults.putString(KEY_CARRIER_INSTANT_LETTERING_ENCODING_STRING, "");
        sDefaults.putInt(KEY_CARRIER_INSTANT_LETTERING_LENGTH_LIMIT_INT, 64);
        sDefaults.putBoolean(KEY_DISABLE_CDMA_ACTIVATION_CODE_BOOL, false);
        sDefaults.putBoolean(KEY_DTMF_TYPE_ENABLED_BOOL, false);
        sDefaults.putBoolean(KEY_ENABLE_DIALER_KEY_VIBRATION_BOOL, true);
        sDefaults.putBoolean(KEY_HAS_IN_CALL_NOISE_SUPPRESSION_BOOL, false);
        sDefaults.putBoolean(KEY_HIDE_CARRIER_NETWORK_SETTINGS_BOOL, false);
        sDefaults.putBoolean(KEY_HIDE_SIM_LOCK_SETTINGS_BOOL, false);
        sDefaults.putBoolean(KEY_IGNORE_SIM_NETWORK_LOCKED_EVENTS_BOOL, false);
        sDefaults.putBoolean(KEY_MDN_IS_ADDITIONAL_VOICEMAIL_NUMBER_BOOL, false);
        sDefaults.putBoolean(KEY_OPERATOR_SELECTION_EXPAND_BOOL, true);
        sDefaults.putBoolean(KEY_PREFER_2G_BOOL, true);
        sDefaults.putBoolean(KEY_SHOW_APN_SETTING_CDMA_BOOL, true);
        sDefaults.putBoolean(KEY_SHOW_CDMA_CHOICES_BOOL, true);
        sDefaults.putBoolean(KEY_SHOW_ONSCREEN_DIAL_BUTTON_BOOL, true);
        sDefaults.putBoolean(KEY_SIM_NETWORK_UNLOCK_ALLOW_DISMISS_BOOL, true);
        sDefaults.putBoolean(KEY_SUPPORT_PAUSE_IMS_VIDEO_CALLS_BOOL, false);
        sDefaults.putBoolean(KEY_SUPPORT_SWAP_AFTER_MERGE_BOOL, true);
        sDefaults.putBoolean(KEY_USE_HFA_FOR_PROVISIONING_BOOL, false);
        sDefaults.putBoolean(KEY_USE_OTASP_FOR_PROVISIONING_BOOL, false);
        sDefaults.putBoolean(KEY_VOICEMAIL_NOTIFICATION_PERSISTENT_BOOL, false);
        sDefaults.putBoolean(KEY_VOICE_PRIVACY_DISABLE_UI_BOOL, false);
        sDefaults.putBoolean(KEY_WORLD_PHONE_BOOL, true);
        sDefaults.putBoolean(KEY_REQUIRE_ENTITLEMENT_CHECKS_BOOL, true);
        sDefaults.putInt(KEY_VOLTE_REPLACEMENT_RAT_INT, 0);
        sDefaults.putString(KEY_DEFAULT_SIM_CALL_MANAGER_STRING, "");
        sDefaults.putString(KEY_VVM_DESTINATION_NUMBER_STRING, "");
        sDefaults.putInt(KEY_VVM_PORT_NUMBER_INT, 0);
        sDefaults.putString(KEY_VVM_TYPE_STRING, "");
        sDefaults.putBoolean(KEY_VVM_CELLULAR_DATA_REQUIRED_BOOL, false);
        sDefaults.putBoolean(KEY_VVM_PREFETCH_BOOL, true);
        sDefaults.putString(KEY_CARRIER_VVM_PACKAGE_NAME_STRING, "");
        sDefaults.putBoolean(KEY_SHOW_ICCID_IN_SIM_STATUS_BOOL, false);
        sDefaults.putBoolean(KEY_CI_ACTION_ON_SYS_UPDATE_BOOL, false);
        sDefaults.putString(KEY_CI_ACTION_ON_SYS_UPDATE_INTENT_STRING, "");
        sDefaults.putString(KEY_CI_ACTION_ON_SYS_UPDATE_EXTRA_STRING, "");
        sDefaults.putString(KEY_CI_ACTION_ON_SYS_UPDATE_EXTRA_VAL_STRING, "");
        sDefaults.putBoolean(KEY_CSP_ENABLED_BOOL, false);
        sDefaults.putBoolean(KEY_ALLOW_ADDING_APNS_BOOL, true);
        sDefaults.putStringArray(KEY_READ_ONLY_APN_TYPES_STRING_ARRAY, null);
        sDefaults.putStringArray(KEY_READ_ONLY_APN_FIELDS_STRING_ARRAY, null);
        sDefaults.putBoolean(KEY_BROADCAST_EMERGENCY_CALL_STATE_CHANGES_BOOL, false);
        sDefaults.putBoolean(KEY_ALWAYS_SHOW_EMERGENCY_ALERT_ONOFF_BOOL, false);
        sDefaults.putBoolean(KEY_DISABLE_SEVERE_WHEN_EXTREME_DISABLED_BOOL, true);
        sDefaults.putLong(KEY_MESSAGE_EXPIRATION_TIME_LONG, 86400000L);
        sDefaults.putStringArray(KEY_CARRIER_DATA_CALL_RETRY_CONFIG_STRINGS, new String[]{
                "default:default_randomization=2000,5000,10000,20000,40000,80000:5000,160000:5000,"
                        + "320000:5000,640000:5000,1280000:5000,1800000:5000",
                "mms:default_randomization=2000,5000,10000,20000,40000,80000:5000,160000:5000,"
                        + "320000:5000,640000:5000,1280000:5000,1800000:5000",
                "others:max_retries=3, 5000, 5000, 5000"});
        sDefaults.putLong(KEY_CARRIER_DATA_CALL_APN_DELAY_DEFAULT_LONG, 20000);
        sDefaults.putLong(KEY_CARRIER_DATA_CALL_APN_DELAY_FASTER_LONG, 3000);
        sDefaults.putString(KEY_CARRIER_ERI_FILE_NAME_STRING, "eri.xml");
        sDefaults.putInt(KEY_DURATION_BLOCKING_DISABLED_AFTER_EMERGENCY_INT, 7200);
        sDefaults.putStringArray(KEY_CARRIER_METERED_APN_TYPES_STRINGS,
                new String[]{"default", "mms", "dun", "supl"});
        sDefaults.putStringArray(KEY_CARRIER_METERED_ROAMING_APN_TYPES_STRINGS,
                new String[]{"default", "mms", "dun", "supl"});
        sDefaults.putBoolean(KEY_CDMA_CW_CF_ENABLED_BOOL, false);

        sDefaults.putStringArray(KEY_GSM_ROAMING_NETWORKS_STRING_ARRAY, null);
        sDefaults.putStringArray(KEY_GSM_NONROAMING_NETWORKS_STRING_ARRAY, null);
        sDefaults.putStringArray(KEY_CDMA_ROAMING_NETWORKS_STRING_ARRAY, null);
        sDefaults.putStringArray(KEY_CDMA_NONROAMING_NETWORKS_STRING_ARRAY, null);
        sDefaults.putBoolean(KEY_FORCE_HOME_NETWORK_BOOL, false);
        sDefaults.putInt(KEY_GSM_DTMF_TONE_DELAY_INT, 0);
        sDefaults.putInt(KEY_IMS_DTMF_TONE_DELAY_INT, 0);
        sDefaults.putInt(KEY_CDMA_DTMF_TONE_DELAY_INT, 100);
        sDefaults.putBoolean(KEY_SUPPORT_CONFERENCE_CALL_BOOL, true);
        sDefaults.putBoolean(KEY_SUPPORT_VIDEO_CONFERENCE_CALL_BOOL, false);
        sDefaults.putBoolean(KEY_DISPLAY_HD_AUDIO_PROPERTY_BOOL, true);
        sDefaults.putBoolean(KEY_EDITABLE_ENHANCED_4G_LTE_BOOL, true);
        sDefaults.putBoolean(KEY_HIDE_IMS_APN_BOOL, false);
        sDefaults.putBoolean(KEY_HIDE_PREFERRED_NETWORK_TYPE_BOOL, false);
        sDefaults.putBoolean(KEY_ALLOW_EMERGENCY_VIDEO_CALLS_BOOL, false);
        sDefaults.putBoolean(KEY_EDITABLE_WFC_MODE_BOOL, true);
        sDefaults.putStringArray(KEY_WFC_OPERATOR_ERROR_CODES_STRING_ARRAY, null);
        sDefaults.putInt(KEY_WFC_SPN_FORMAT_IDX_INT, 0);
        sDefaults.putInt(KEY_WFC_DATA_SPN_FORMAT_IDX_INT, 0);
        sDefaults.putString(KEY_WFC_EMERGENCY_ADDRESS_CARRIER_APP_STRING, "");
        sDefaults.putBoolean(KEY_CONFIG_WIFI_DISABLE_IN_ECBM, false);
        sDefaults.putBoolean(KEY_CARRIER_NAME_OVERRIDE_BOOL, false);
        sDefaults.putString(KEY_CARRIER_NAME_STRING, "");
        sDefaults.putBoolean(KEY_REJECT_GGSN_PERM_FAILURE,true);
        sDefaults.putBoolean(KEY_PROTOCOL_ERRORS_PERM_FAILURE,true);

        // MMS defaults
        sDefaults.putBoolean(KEY_MMS_ALIAS_ENABLED_BOOL, false);
        sDefaults.putBoolean(KEY_MMS_ALLOW_ATTACH_AUDIO_BOOL, true);
        sDefaults.putBoolean(KEY_MMS_APPEND_TRANSACTION_ID_BOOL, false);
        sDefaults.putBoolean(KEY_MMS_GROUP_MMS_ENABLED_BOOL, true);
        sDefaults.putBoolean(KEY_MMS_MMS_DELIVERY_REPORT_ENABLED_BOOL, false);
        sDefaults.putBoolean(KEY_MMS_MMS_ENABLED_BOOL, true);
        sDefaults.putBoolean(KEY_MMS_MMS_READ_REPORT_ENABLED_BOOL, false);
        sDefaults.putBoolean(KEY_MMS_MULTIPART_SMS_ENABLED_BOOL, true);
        sDefaults.putBoolean(KEY_MMS_NOTIFY_WAP_MMSC_ENABLED_BOOL, false);
        sDefaults.putBoolean(KEY_MMS_SEND_MULTIPART_SMS_AS_SEPARATE_MESSAGES_BOOL, false);
        sDefaults.putBoolean(KEY_MMS_SHOW_CELL_BROADCAST_APP_LINKS_BOOL, true);
        sDefaults.putBoolean(KEY_MMS_SMS_DELIVERY_REPORT_ENABLED_BOOL, true);
        sDefaults.putBoolean(KEY_MMS_SUPPORT_HTTP_CHARSET_HEADER_BOOL, false);
        sDefaults.putBoolean(KEY_MMS_SUPPORT_MMS_CONTENT_DISPOSITION_BOOL, true);
        sDefaults.putBoolean(KEY_MMS_CLOSE_CONNECTION_BOOL, false);
        sDefaults.putInt(KEY_MMS_ALIAS_MAX_CHARS_INT, 48);
        sDefaults.putInt(KEY_MMS_ALIAS_MIN_CHARS_INT, 2);
        sDefaults.putInt(KEY_MMS_HTTP_SOCKET_TIMEOUT_INT, 60 * 1000);
        sDefaults.putInt(KEY_MMS_MAX_IMAGE_HEIGHT_INT, 480);
        sDefaults.putInt(KEY_MMS_MAX_IMAGE_WIDTH_INT, 640);
        sDefaults.putInt(KEY_MMS_MAX_MESSAGE_SIZE_INT, 300 * 1024);
        sDefaults.putInt(KEY_MMS_MESSAGE_TEXT_MAX_SIZE_INT, -1);
        sDefaults.putInt(KEY_MMS_RECIPIENT_LIMIT_INT, Integer.MAX_VALUE);
        sDefaults.putInt(KEY_MMS_SMS_TO_MMS_TEXT_LENGTH_THRESHOLD_INT, -1);
        sDefaults.putInt(KEY_MMS_SMS_TO_MMS_TEXT_THRESHOLD_INT, -1);
        sDefaults.putInt(KEY_MMS_SUBJECT_MAX_LENGTH_INT, 40);
        sDefaults.putString(KEY_MMS_EMAIL_GATEWAY_NUMBER_STRING, "");
        sDefaults.putString(KEY_MMS_HTTP_PARAMS_STRING, "");
        sDefaults.putString(KEY_MMS_NAI_SUFFIX_STRING, "");
        sDefaults.putString(KEY_MMS_UA_PROF_TAG_NAME_STRING, "x-wap-profile");
        sDefaults.putString(KEY_MMS_UA_PROF_URL_STRING, "");
        sDefaults.putString(KEY_MMS_USER_AGENT_STRING, "");
        sDefaults.putBoolean(KEY_ALLOW_NON_EMERGENCY_CALLS_IN_ECM_BOOL, true);
        sDefaults.putBoolean(KEY_USE_RCS_PRESENCE_BOOL, false);
        sDefaults.putBoolean(KEY_FORCE_IMEI_BOOL, false);
        sDefaults.putInt(KEY_CDMA_ROAMING_MODE_INT, CDMA_ROAMING_MODE_RADIO_DEFAULT);

        // Carrier Signalling Receivers
        sDefaults.putStringArray(KEY_SIGNAL_REDIRECTION_RECEIVER_STRING_ARRAY, null);
        sDefaults.putStringArray(KEY_SIGNAL_DCFAILURE_RECEIVER_STRING_ARRAY, null);
        sDefaults.putStringArray(KEY_SIGNAL_PCO_RECEIVER_STRING_ARRAY, null);
        sDefaults.putString(KEY_CARRIER_SETUP_APP_STRING, "");

        // Rat families: {GPRS, EDGE}, {EVDO, EVDO_A, EVDO_B}, {UMTS, HSPA, HSDPA, HSUPA, HSPAP},
        // {LTE, LTE_CA}
        // Order is important - lowest precidence first
        sDefaults.putStringArray(KEY_RATCHET_RAT_FAMILIES,
                new String[]{"1,2","7,8,12","3,11,9,10,15","14,19"});
        sDefaults.putBoolean(KEY_TREAT_DOWNGRADED_VIDEO_CALLS_AS_VIDEO_CALLS_BOOL, false);
        sDefaults.putBoolean(KEY_DROP_VIDEO_CALL_WHEN_ANSWERING_AUDIO_CALL_BOOL, false);
        sDefaults.putBoolean(KEY_ALLOW_MERGE_WIFI_CALLS_WHEN_VOWIFI_OFF_BOOL, true);
        sDefaults.putBoolean(KEY_ALLOW_ADD_CALL_DURING_VIDEO_CALL_BOOL, true);
        sDefaults.putBoolean(KEY_WIFI_CALLS_CAN_BE_HD_AUDIO, true);
        sDefaults.putBoolean(KEY_VIDEO_CALLS_CAN_BE_HD_AUDIO, true);

        sDefaults.putStringArray(KEY_IMS_REASONINFO_MAPPING_STRING_ARRAY, null);
        sDefaults.putBoolean(KEY_ENHANCED_4G_LTE_TITLE_VARIANT_BOOL, false);
        sDefaults.putBoolean(KEY_NOTIFY_VT_HANDOVER_TO_WIFI_FAILURE_BOOL, false);
        sDefaults.putStringArray(FILTERED_CNAP_NAMES_STRING_ARRAY, null);
        sDefaults.putBoolean(KEY_EDITABLE_WFC_ROAMING_MODE_BOOL, false);
        sDefaults.putBoolean(KEY_STK_DISABLE_LAUNCH_BROWSER_BOOL, false);
<<<<<<< HEAD
        sDefaults.putBoolean(KEY_MAP_ANONYMOUS_TO_RESTRICTED_BOOL, true);
        sDefaults.putBoolean(KEY_CONFIG_SMS_RINGTONE_INCALL, true);
=======
        sDefaults.putStringArray(KEY_CARRIER_WIFI_STRING_ARRAY, null);
        sDefaults.putInt(KEY_PREF_NETWORK_NOTIFICATION_DELAY_INT, -1);
        sDefaults.putBoolean(KEY_EDITABLE_TETHER_APN_BOOL, false);
        sDefaults.putBoolean(KEY_SUPPORT_3GPP_CALL_FORWARDING_WHILE_ROAMING_BOOL, true);
        sDefaults.putStringArray(KEY_CALL_FORWARDING_BLOCKS_WHILE_ROAMING_STRING_ARRAY, null);
>>>>>>> 6422e8fb
    }

    /**
     * Gets the configuration values for a particular subscription, which is associated with a
     * specific SIM card. If an invalid subId is used, the returned config will contain default
     * values.
     *
     * <p>Requires Permission:
     * {@link android.Manifest.permission#READ_PHONE_STATE READ_PHONE_STATE}
     *
     * @param subId the subscription ID, normally obtained from {@link SubscriptionManager}.
     * @return A {@link PersistableBundle} containing the config for the given subId, or default
     *         values for an invalid subId.
     */
    @Nullable
    public PersistableBundle getConfigForSubId(int subId) {
        try {
            ICarrierConfigLoader loader = getICarrierConfigLoader();
            if (loader == null) {
                Rlog.w(TAG, "Error getting config for subId " + subId
                        + " ICarrierConfigLoader is null");
                return null;
            }
            return loader.getConfigForSubId(subId);
        } catch (RemoteException ex) {
            Rlog.e(TAG, "Error getting config for subId " + subId + ": "
                    + ex.toString());
        }
        return null;
    }

    /**
     * Gets the configuration values for the default subscription.
     *
     * <p>Requires Permission:
     * {@link android.Manifest.permission#READ_PHONE_STATE READ_PHONE_STATE}
     *
     * @see #getConfigForSubId
     */
    @Nullable
    public PersistableBundle getConfig() {
        return getConfigForSubId(SubscriptionManager.getDefaultSubscriptionId());
    }

    /**
     * Calling this method triggers telephony services to fetch the current carrier configuration.
     * <p>
     * Normally this does not need to be called because the platform reloads config on its own.
     * This should be called by a carrier service app if it wants to update config at an arbitrary
     * moment.
     * </p>
     * <p>Requires that the calling app has carrier privileges.
     * <p>
     * This method returns before the reload has completed, and
     * {@link android.service.carrier.CarrierService#onLoadConfig} will be called from an
     * arbitrary thread.
     * </p>
     * @see #hasCarrierPrivileges
     */
    public void notifyConfigChangedForSubId(int subId) {
        try {
            ICarrierConfigLoader loader = getICarrierConfigLoader();
            if (loader == null) {
                Rlog.w(TAG, "Error reloading config for subId=" + subId
                        + " ICarrierConfigLoader is null");
                return;
            }
            loader.notifyConfigChangedForSubId(subId);
        } catch (RemoteException ex) {
            Rlog.e(TAG, "Error reloading config for subId=" + subId + ": " + ex.toString());
        }
    }

    /**
     * Request the carrier config loader to update the cofig for phoneId.
     * <p>
     * Depending on simState, the config may be cleared or loaded from config app. This is only used
     * by SubscriptionInfoUpdater.
     * </p>
     *
     * @hide
     */
    @SystemApi
    public void updateConfigForPhoneId(int phoneId, String simState) {
        try {
            ICarrierConfigLoader loader = getICarrierConfigLoader();
            if (loader == null) {
                Rlog.w(TAG, "Error updating config for phoneId=" + phoneId
                        + " ICarrierConfigLoader is null");
                return;
            }
            loader.updateConfigForPhoneId(phoneId, simState);
        } catch (RemoteException ex) {
            Rlog.e(TAG, "Error updating config for phoneId=" + phoneId + ": " + ex.toString());
        }
    }

    /**
     * Returns a new bundle with the default value for every supported configuration variable.
     *
     * @hide
     */
    @NonNull
    @SystemApi
    public static PersistableBundle getDefaultConfig() {
        return new PersistableBundle(sDefaults);
    }

    /** @hide */
    @Nullable
    private ICarrierConfigLoader getICarrierConfigLoader() {
        return ICarrierConfigLoader.Stub
                .asInterface(ServiceManager.getService(Context.CARRIER_CONFIG_SERVICE));
    }
}<|MERGE_RESOLUTION|>--- conflicted
+++ resolved
@@ -1297,16 +1297,13 @@
         sDefaults.putStringArray(FILTERED_CNAP_NAMES_STRING_ARRAY, null);
         sDefaults.putBoolean(KEY_EDITABLE_WFC_ROAMING_MODE_BOOL, false);
         sDefaults.putBoolean(KEY_STK_DISABLE_LAUNCH_BROWSER_BOOL, false);
-<<<<<<< HEAD
         sDefaults.putBoolean(KEY_MAP_ANONYMOUS_TO_RESTRICTED_BOOL, true);
         sDefaults.putBoolean(KEY_CONFIG_SMS_RINGTONE_INCALL, true);
-=======
         sDefaults.putStringArray(KEY_CARRIER_WIFI_STRING_ARRAY, null);
         sDefaults.putInt(KEY_PREF_NETWORK_NOTIFICATION_DELAY_INT, -1);
         sDefaults.putBoolean(KEY_EDITABLE_TETHER_APN_BOOL, false);
         sDefaults.putBoolean(KEY_SUPPORT_3GPP_CALL_FORWARDING_WHILE_ROAMING_BOOL, true);
         sDefaults.putStringArray(KEY_CALL_FORWARDING_BLOCKS_WHILE_ROAMING_STRING_ARRAY, null);
->>>>>>> 6422e8fb
     }
 
     /**
