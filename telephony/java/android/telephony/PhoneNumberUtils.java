--- conflicted
+++ resolved
@@ -28,11 +28,7 @@
 import android.content.Intent;
 import android.content.res.Resources;
 import android.database.Cursor;
-<<<<<<< HEAD
 import android.location.Country;
-import android.location.CountryDetector;
-=======
->>>>>>> db0ac397
 import android.net.Uri;
 import android.os.PersistableBundle;
 import android.provider.Contacts;
@@ -2199,19 +2195,7 @@
     private static boolean isLocalEmergencyNumberInternal(int subId, String number,
                                                           Context context,
                                                           boolean useExactMatch) {
-<<<<<<< HEAD
-        String countryIso = getCountryIso(context);
-        Rlog.w(LOG_TAG, "isLocalEmergencyNumberInternal" + countryIso);
-        if (countryIso == null) {
-            Locale locale = context.getResources().getConfiguration().locale;
-            countryIso = locale.getCountry();
-            Rlog.w(LOG_TAG, "No CountryDetector; falling back to countryIso based on locale: "
-                    + countryIso);
-        }
-        return isEmergencyNumberInternal(subId, number, countryIso, useExactMatch);
-=======
         return isEmergencyNumberInternal(subId, number, null /* unused */, useExactMatch);
->>>>>>> db0ac397
     }
 
     private static String getCountryIso(Context context) {
