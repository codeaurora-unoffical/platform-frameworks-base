/*
 * Copyright 2017 The Android Open Source Project
 *
 * Licensed under the Apache License, Version 2.0 (the "License");
 * you may not use this file except in compliance with the License.
 * You may obtain a copy of the License at
 *
 *      http://www.apache.org/licenses/LICENSE-2.0
 *
 * Unless required by applicable law or agreed to in writing, software
 * distributed under the License is distributed on an "AS IS" BASIS,
 * WITHOUT WARRANTIES OR CONDITIONS OF ANY KIND, either express or implied.
 * See the License for the specific language governing permissions and
 * limitations under the License.
 */

package android.telephony;

import android.annotation.IntDef;
import android.annotation.Nullable;
import android.annotation.SystemApi;
import android.os.Parcel;
import android.os.Parcelable;
import android.telephony.AccessNetworkConstants.TransportType;

import java.lang.annotation.Retention;
import java.lang.annotation.RetentionPolicy;
import java.util.Arrays;
import java.util.Objects;

/**
 * Description of a mobile network registration state
 * @hide
 */
@SystemApi
public class NetworkRegistrationState implements Parcelable {
    /**
     * Network domain
     * @hide
     */
    @Retention(RetentionPolicy.SOURCE)
    @IntDef(prefix = "DOMAIN_", value = {DOMAIN_CS, DOMAIN_PS})
    public @interface Domain {}

    /** Circuit switching domain */
    public static final int DOMAIN_CS = 1;
    /** Packet switching domain */
    public static final int DOMAIN_PS = 2;

    /**
     * Registration state
     * @hide
     */
    @Retention(RetentionPolicy.SOURCE)
    @IntDef(prefix = "REG_STATE_",
            value = {REG_STATE_NOT_REG_NOT_SEARCHING, REG_STATE_HOME, REG_STATE_NOT_REG_SEARCHING,
                    REG_STATE_DENIED, REG_STATE_UNKNOWN, REG_STATE_ROAMING})
    public @interface RegState {}

    /** Not registered. The device is not currently searching a new operator to register */
    public static final int REG_STATE_NOT_REG_NOT_SEARCHING = 0;
    /** Registered on home network */
    public static final int REG_STATE_HOME                  = 1;
    /** Not registered. The device is currently searching a new operator to register */
    public static final int REG_STATE_NOT_REG_SEARCHING     = 2;
    /** Registration denied */
    public static final int REG_STATE_DENIED                = 3;
    /** Registration state is unknown */
    public static final int REG_STATE_UNKNOWN               = 4;
    /** Registered on roaming network */
    public static final int REG_STATE_ROAMING               = 5;

    /** @hide */
    @Retention(RetentionPolicy.SOURCE)
    @IntDef(prefix = "NR_STATUS_",
            value = {NR_STATUS_NONE, NR_STATUS_RESTRICTED, NR_STATUS_NOT_RESTRICTED,
                    NR_STATUS_CONNECTED})
    public @interface NRStatus {}

    /**
     * The device isn't camped on an LTE cell or the LTE cell doesn't support E-UTRA-NR
     * Dual Connectivity(EN-DC).
     * @hide
     */
    public static final int NR_STATUS_NONE = -1;

    /**
     * The device is camped on an LTE cell that supports E-UTRA-NR Dual Connectivity(EN-DC) but
     * either the use of dual connectivity with NR(DCNR) is restricted or NR is not supported by
     * the selected PLMN.
     * @hide
     */
    public static final int NR_STATUS_RESTRICTED = 1;

    /**
     * The device is camped on an LTE cell that supports E-UTRA-NR Dual Connectivity(EN-DC) and both
     * the use of dual connectivity with NR(DCNR) is not restricted and NR is supported by the
     * selected PLMN.
     * @hide
     */
    public static final int NR_STATUS_NOT_RESTRICTED = 2;

    /**
     * The device is camped on an LTE cell that supports E-UTRA-NR Dual Connectivity(EN-DC) and
     * also connected to at least one 5G cell as a secondary serving cell.
     * @hide
     */
    public static final int NR_STATUS_CONNECTED = 3;

    /**
     * Supported service type
     * @hide
     */
    @Retention(RetentionPolicy.SOURCE)
    @IntDef(prefix = "SERVICE_TYPE_",
            value = {SERVICE_TYPE_VOICE, SERVICE_TYPE_DATA, SERVICE_TYPE_SMS, SERVICE_TYPE_VIDEO,
                    SERVICE_TYPE_EMERGENCY})
    public @interface ServiceType {}

    public static final int SERVICE_TYPE_VOICE      = 1;
    public static final int SERVICE_TYPE_DATA       = 2;
    public static final int SERVICE_TYPE_SMS        = 3;
    public static final int SERVICE_TYPE_VIDEO      = 4;
    public static final int SERVICE_TYPE_EMERGENCY  = 5;

    @Domain
    private final int mDomain;

    /** {@link TransportType} */
    private final int mTransportType;

    @RegState
    private final int mRegState;

    /**
     * Save the {@link ServiceState.RoamingType roaming type}. it can be overridden roaming type
     * from resource overlay or carrier config.
     */
    @ServiceState.RoamingType
    private int mRoamingType;
<<<<<<< HEAD

    private int mAccessNetworkTechnology;

    @NRStatus
    private int mNrStatus;

=======

    private int mAccessNetworkTechnology;

    @NRStatus
    private int mNrStatus;

>>>>>>> de843449
    private final int mRejectCause;

    private final boolean mEmergencyOnly;

    private final int[] mAvailableServices;

    @Nullable
    private final CellIdentity mCellIdentity;

    @Nullable
    private VoiceSpecificRegistrationStates mVoiceSpecificStates;

    @Nullable
    private DataSpecificRegistrationStates mDataSpecificStates;

    /**
     * @param domain Network domain. Must be a {@link Domain}. For {@link TransportType#WLAN}
     * transport, this must set to {@link #DOMAIN_PS}.
     * @param transportType Transport type. Must be one of the{@link TransportType}.
     * @param regState Network registration state. Must be one of the {@link RegState}. For
     * {@link TransportType#WLAN} transport, only {@link #REG_STATE_HOME} and
     * {@link #REG_STATE_NOT_REG_NOT_SEARCHING} are valid states.
     * @param accessNetworkTechnology Access network technology. Must be one of TelephonyManager
     * NETWORK_TYPE_XXXX. For {@link TransportType#WLAN} transport, set to
     * {@link TelephonyManager#NETWORK_TYPE_IWLAN}.
     * @param rejectCause Reason for denial if the registration state is {@link #REG_STATE_DENIED}.
     * Depending on {@code accessNetworkTechnology}, the values are defined in 3GPP TS 24.008
     * 10.5.3.6 for UMTS, 3GPP TS 24.301 9.9.3.9 for LTE, and 3GPP2 A.S0001 6.2.2.44 for CDMA. If
     * the reject cause is not supported or unknown, set it to 0.
     * // TODO: Add IWLAN reject cause reference
     * @param emergencyOnly True if this registration is for emergency only.
     * @param availableServices The list of the supported services. Each element must be one of
     * the {@link ServiceType}.
     * @param cellIdentity The identity representing a unique cell or wifi AP. Set to null if the
     * information is not available.
     */
    public NetworkRegistrationState(@Domain int domain, int transportType, @RegState int regState,
                                    int accessNetworkTechnology, int rejectCause,
                                    boolean emergencyOnly, int[] availableServices,
                                    @Nullable CellIdentity cellIdentity) {
        mDomain = domain;
        mTransportType = transportType;
        mRegState = regState;
        mRoamingType = (regState == REG_STATE_ROAMING)
                ? ServiceState.ROAMING_TYPE_UNKNOWN : ServiceState.ROAMING_TYPE_NOT_ROAMING;
        mAccessNetworkTechnology = accessNetworkTechnology;
        mRejectCause = rejectCause;
        mAvailableServices = availableServices;
        mCellIdentity = cellIdentity;
        mEmergencyOnly = emergencyOnly;
        mNrStatus = NR_STATUS_NONE;
    }

    /**
     * Constructor for voice network registration states.
     * @hide
     */
    public NetworkRegistrationState(int domain, int transportType, int regState,
            int accessNetworkTechnology, int rejectCause, boolean emergencyOnly,
            int[] availableServices, @Nullable CellIdentity cellIdentity, boolean cssSupported,
            int roamingIndicator, int systemIsInPrl, int defaultRoamingIndicator) {
        this(domain, transportType, regState, accessNetworkTechnology, rejectCause, emergencyOnly,
                availableServices, cellIdentity);

        mVoiceSpecificStates = new VoiceSpecificRegistrationStates(cssSupported, roamingIndicator,
                systemIsInPrl, defaultRoamingIndicator);
    }

    /**
     * Constructor for data network registration states.
     * @hide
     */
    public NetworkRegistrationState(int domain, int transportType, int regState,
            int accessNetworkTechnology, int rejectCause, boolean emergencyOnly,
            int[] availableServices, @Nullable CellIdentity cellIdentity, int maxDataCalls,
<<<<<<< HEAD
            boolean isDcNrRestricted, boolean isNrAvailable) {
=======
            boolean isDcNrRestricted, boolean isNrAvailable, boolean isEndcAvailable) {
>>>>>>> de843449
        this(domain, transportType, regState, accessNetworkTechnology, rejectCause, emergencyOnly,
                availableServices, cellIdentity);

        mDataSpecificStates = new DataSpecificRegistrationStates(
<<<<<<< HEAD
                maxDataCalls, isDcNrRestricted, isNrAvailable);
=======
                maxDataCalls, isDcNrRestricted, isNrAvailable, isEndcAvailable);
        updateNrStatus(mDataSpecificStates);
>>>>>>> de843449
    }

    protected NetworkRegistrationState(Parcel source) {
        mDomain = source.readInt();
        mTransportType = source.readInt();
        mRegState = source.readInt();
        mRoamingType = source.readInt();
        mAccessNetworkTechnology = source.readInt();
        mRejectCause = source.readInt();
        mEmergencyOnly = source.readBoolean();
        mAvailableServices = source.createIntArray();
        mCellIdentity = source.readParcelable(CellIdentity.class.getClassLoader());
        mVoiceSpecificStates = source.readParcelable(
                VoiceSpecificRegistrationStates.class.getClassLoader());
        mDataSpecificStates = source.readParcelable(
                DataSpecificRegistrationStates.class.getClassLoader());
        mNrStatus = source.readInt();
    }

    /**
     * @return The transport type.
     */
    public int getTransportType() { return mTransportType; }

    /**
     * @return The network domain.
     */
    public @Domain int getDomain() { return mDomain; }

    /**
     * @return the 5G NR connection status.
     * @hide
     */
    public @NRStatus int getNrStatus() {
        return mNrStatus;
    }

    /** @hide */
    public void setNrStatus(@NRStatus int nrStatus) {
        mNrStatus = nrStatus;
    }

    /**
     * @return The registration state.
     */
    public @RegState int getRegState() {
        return mRegState;
    }

    /**
     * @return {@code true} if registered on roaming network, {@code false} otherwise.
     */
    public boolean isRoaming() {
        return mRoamingType != ServiceState.ROAMING_TYPE_NOT_ROAMING;
    }

    /**
     * Set {@link ServiceState.RoamingType roaming type}. This could override
     * roaming type based on resource overlay or carrier config.
     * @hide
     */
    public void setRoamingType(@ServiceState.RoamingType int roamingType) {
        mRoamingType = roamingType;
    }

    /**
     * @return the current network roaming type.
     */

    public @ServiceState.RoamingType int getRoamingType() {
        return mRoamingType;
    }

    /**
     * @return Whether emergency is enabled.
     */
    public boolean isEmergencyEnabled() { return mEmergencyOnly; }

    /**
     * @return List of available service types.
     */
    public int[] getAvailableServices() { return mAvailableServices; }

    /**
     * @return The access network technology {@link TelephonyManager.NetworkType}.
     */
    public @TelephonyManager.NetworkType int getAccessNetworkTechnology() {
        return mAccessNetworkTechnology;
    }

    /**
     * override the access network technology {@link TelephonyManager.NetworkType} e.g, rat ratchet.
     * @hide
<<<<<<< HEAD
     */
    public void setAccessNetworkTechnology(@TelephonyManager.NetworkType int tech) {
        mAccessNetworkTechnology = tech;
    }

    /**
     * @return Network reject cause
     */
=======
     */
    public void setAccessNetworkTechnology(@TelephonyManager.NetworkType int tech) {
        mAccessNetworkTechnology = tech;
    }

    /**
     * @return Network reject cause
     */
>>>>>>> de843449
    public int getRejectCause() {
        return mRejectCause;
    }

    /**
     * @return The cell information.
     */
    public CellIdentity getCellIdentity() {
        return mCellIdentity;
    }

    /**
     * @hide
     */
    @Nullable
    public VoiceSpecificRegistrationStates getVoiceSpecificStates() {
        return mVoiceSpecificStates;
    }

    /**
     * @hide
     */
    @Nullable
    public DataSpecificRegistrationStates getDataSpecificStates() {
        return mDataSpecificStates;
    }

    @Override
    public int describeContents() {
        return 0;
    }

    private static String regStateToString(int regState) {
        switch (regState) {
            case REG_STATE_NOT_REG_NOT_SEARCHING: return "NOT_REG_NOT_SEARCHING";
            case REG_STATE_HOME: return "HOME";
            case REG_STATE_NOT_REG_SEARCHING: return "NOT_REG_SEARCHING";
            case REG_STATE_DENIED: return "DENIED";
            case REG_STATE_UNKNOWN: return "UNKNOWN";
            case REG_STATE_ROAMING: return "ROAMING";
        }
        return "Unknown reg state " + regState;
    }

    private static String nrStatusToString(@NRStatus int nrStatus) {
        switch (nrStatus) {
            case NR_STATUS_RESTRICTED:
                return "RESTRICTED";
            case NR_STATUS_NOT_RESTRICTED:
                return "NOT_RESTRICTED";
            case NR_STATUS_CONNECTED:
                return "CONNECTED";
            default:
                return "NONE";
        }
    }

    @Override
    public String toString() {
        return new StringBuilder("NetworkRegistrationState{")
                .append(" domain=").append((mDomain == DOMAIN_CS) ? "CS" : "PS")
                .append("transportType=").append(mTransportType)
                .append(" regState=").append(regStateToString(mRegState))
                .append(" roamingType=").append(mRoamingType)
                .append(" accessNetworkTechnology=")
                .append(TelephonyManager.getNetworkTypeName(mAccessNetworkTechnology))
                .append(" rejectCause=").append(mRejectCause)
                .append(" emergencyEnabled=").append(mEmergencyOnly)
                .append(" supportedServices=").append(mAvailableServices)
                .append(" cellIdentity=").append(mCellIdentity)
                .append(" voiceSpecificStates=").append(mVoiceSpecificStates)
                .append(" dataSpecificStates=").append(mDataSpecificStates)
                .append(" nrStatus=").append(nrStatusToString(mNrStatus))
                .append("}").toString();
    }

    @Override
    public int hashCode() {
        return Objects.hash(mDomain, mTransportType, mRegState, mRoamingType,
                mAccessNetworkTechnology, mRejectCause, mEmergencyOnly, mAvailableServices,
                mCellIdentity, mVoiceSpecificStates, mDataSpecificStates, mNrStatus);
    }

    @Override
    public boolean equals(Object o) {
        if (this == o) return true;

        if (!(o instanceof NetworkRegistrationState)) {
            return false;
        }

        NetworkRegistrationState other = (NetworkRegistrationState) o;
        return mDomain == other.mDomain
                && mTransportType == other.mTransportType
                && mRegState == other.mRegState
                && mRoamingType == other.mRoamingType
                && mAccessNetworkTechnology == other.mAccessNetworkTechnology
                && mRejectCause == other.mRejectCause
                && mEmergencyOnly == other.mEmergencyOnly
                && Arrays.equals(mAvailableServices, other.mAvailableServices)
                && Objects.equals(mCellIdentity, other.mCellIdentity)
                && Objects.equals(mVoiceSpecificStates, other.mVoiceSpecificStates)
                && Objects.equals(mDataSpecificStates, other.mDataSpecificStates)
                && mNrStatus == other.mNrStatus;
    }

    @Override
    public void writeToParcel(Parcel dest, int flags) {
        dest.writeInt(mDomain);
        dest.writeInt(mTransportType);
        dest.writeInt(mRegState);
        dest.writeInt(mRoamingType);
        dest.writeInt(mAccessNetworkTechnology);
        dest.writeInt(mRejectCause);
        dest.writeBoolean(mEmergencyOnly);
        dest.writeIntArray(mAvailableServices);
        dest.writeParcelable(mCellIdentity, 0);
        dest.writeParcelable(mVoiceSpecificStates, 0);
        dest.writeParcelable(mDataSpecificStates, 0);
        dest.writeInt(mNrStatus);
<<<<<<< HEAD
=======
    }

    /**
     * Use the 5G NR Non-Standalone indicators from the network registration state to update the
     * NR status. There are 3 indicators in the network registration state:
     *
     * 1. if E-UTRA-NR Dual Connectivity (EN-DC) is supported by the primary serving cell.
     * 2. if NR is supported by the selected PLMN.
     * 3. if the use of dual connectivity with NR is restricted.
     *
     * The network has 5G NR capability if E-UTRA-NR Dual Connectivity is supported by the primary
     * serving cell.
     *
     * The use of NR 5G is not restricted If the network has 5G NR capability and both the use of
     * DCNR is not restricted and NR is supported by the selected PLMN. Otherwise the use of 5G
     * NR is restricted.
     *
     * @param state data specific registration state contains the 5G NR indicators.
     */
    private void updateNrStatus(DataSpecificRegistrationStates state) {
        mNrStatus = NR_STATUS_NONE;
        if (state.isEnDcAvailable) {
            if (!state.isDcNrRestricted && state.isNrAvailable) {
                mNrStatus = NR_STATUS_NOT_RESTRICTED;
            } else {
                mNrStatus = NR_STATUS_RESTRICTED;
            }
        }
>>>>>>> de843449
    }

    public static final Parcelable.Creator<NetworkRegistrationState> CREATOR =
            new Parcelable.Creator<NetworkRegistrationState>() {
        @Override
        public NetworkRegistrationState createFromParcel(Parcel source) {
            return new NetworkRegistrationState(source);
        }

        @Override
        public NetworkRegistrationState[] newArray(int size) {
            return new NetworkRegistrationState[size];
        }
    };
}<|MERGE_RESOLUTION|>--- conflicted
+++ resolved
@@ -138,21 +138,12 @@
      */
     @ServiceState.RoamingType
     private int mRoamingType;
-<<<<<<< HEAD
 
     private int mAccessNetworkTechnology;
 
     @NRStatus
     private int mNrStatus;
 
-=======
-
-    private int mAccessNetworkTechnology;
-
-    @NRStatus
-    private int mNrStatus;
-
->>>>>>> de843449
     private final int mRejectCause;
 
     private final boolean mEmergencyOnly;
@@ -228,21 +219,13 @@
     public NetworkRegistrationState(int domain, int transportType, int regState,
             int accessNetworkTechnology, int rejectCause, boolean emergencyOnly,
             int[] availableServices, @Nullable CellIdentity cellIdentity, int maxDataCalls,
-<<<<<<< HEAD
-            boolean isDcNrRestricted, boolean isNrAvailable) {
-=======
             boolean isDcNrRestricted, boolean isNrAvailable, boolean isEndcAvailable) {
->>>>>>> de843449
         this(domain, transportType, regState, accessNetworkTechnology, rejectCause, emergencyOnly,
                 availableServices, cellIdentity);
 
         mDataSpecificStates = new DataSpecificRegistrationStates(
-<<<<<<< HEAD
-                maxDataCalls, isDcNrRestricted, isNrAvailable);
-=======
                 maxDataCalls, isDcNrRestricted, isNrAvailable, isEndcAvailable);
         updateNrStatus(mDataSpecificStates);
->>>>>>> de843449
     }
 
     protected NetworkRegistrationState(Parcel source) {
@@ -336,7 +319,6 @@
     /**
      * override the access network technology {@link TelephonyManager.NetworkType} e.g, rat ratchet.
      * @hide
-<<<<<<< HEAD
      */
     public void setAccessNetworkTechnology(@TelephonyManager.NetworkType int tech) {
         mAccessNetworkTechnology = tech;
@@ -345,16 +327,6 @@
     /**
      * @return Network reject cause
      */
-=======
-     */
-    public void setAccessNetworkTechnology(@TelephonyManager.NetworkType int tech) {
-        mAccessNetworkTechnology = tech;
-    }
-
-    /**
-     * @return Network reject cause
-     */
->>>>>>> de843449
     public int getRejectCause() {
         return mRejectCause;
     }
@@ -475,8 +447,6 @@
         dest.writeParcelable(mVoiceSpecificStates, 0);
         dest.writeParcelable(mDataSpecificStates, 0);
         dest.writeInt(mNrStatus);
-<<<<<<< HEAD
-=======
     }
 
     /**
@@ -505,7 +475,6 @@
                 mNrStatus = NR_STATUS_RESTRICTED;
             }
         }
->>>>>>> de843449
     }
 
     public static final Parcelable.Creator<NetworkRegistrationState> CREATOR =
