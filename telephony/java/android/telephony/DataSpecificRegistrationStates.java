--- conflicted
+++ resolved
@@ -33,13 +33,6 @@
      */
     public final boolean isNrAvailable;
 
-<<<<<<< HEAD
-    DataSpecificRegistrationStates(
-            int maxDataCalls, boolean isDcNrRestricted, boolean isNrAvailable) {
-        this.maxDataCalls = maxDataCalls;
-        this.isDcNrRestricted = isDcNrRestricted;
-        this.isNrAvailable = isNrAvailable;
-=======
     /**
      * Indicates that if E-UTRA-NR Dual Connectivity (EN-DC) is supported by the primary serving
      * cell.
@@ -58,17 +51,13 @@
         this.isDcNrRestricted = isDcNrRestricted;
         this.isNrAvailable = isNrAvailable;
         this.isEnDcAvailable = isEnDcAvailable;
->>>>>>> de843449
     }
 
     private DataSpecificRegistrationStates(Parcel source) {
         maxDataCalls = source.readInt();
         isDcNrRestricted = source.readBoolean();
         isNrAvailable = source.readBoolean();
-<<<<<<< HEAD
-=======
         isEnDcAvailable = source.readBoolean();
->>>>>>> de843449
     }
 
     @Override
@@ -76,10 +65,7 @@
         dest.writeInt(maxDataCalls);
         dest.writeBoolean(isDcNrRestricted);
         dest.writeBoolean(isNrAvailable);
-<<<<<<< HEAD
-=======
         dest.writeBoolean(isEnDcAvailable);
->>>>>>> de843449
     }
 
     @Override
@@ -94,21 +80,14 @@
                 .append(" maxDataCalls = " + maxDataCalls)
                 .append(" isDcNrRestricted = " + isDcNrRestricted)
                 .append(" isNrAvailable = " + isNrAvailable)
-<<<<<<< HEAD
-=======
                 .append(" isEnDcAvailable = " + isEnDcAvailable)
->>>>>>> de843449
                 .append(" }")
                 .toString();
     }
 
     @Override
     public int hashCode() {
-<<<<<<< HEAD
-        return Objects.hash(maxDataCalls, isDcNrRestricted, isNrAvailable);
-=======
         return Objects.hash(maxDataCalls, isDcNrRestricted, isNrAvailable, isEnDcAvailable);
->>>>>>> de843449
     }
 
     @Override
@@ -120,12 +99,8 @@
         DataSpecificRegistrationStates other = (DataSpecificRegistrationStates) o;
         return this.maxDataCalls == other.maxDataCalls
                 && this.isDcNrRestricted == other.isDcNrRestricted
-<<<<<<< HEAD
-                && this.isNrAvailable == other.isNrAvailable;
-=======
                 && this.isNrAvailable == other.isNrAvailable
                 && this.isEnDcAvailable == other.isEnDcAvailable;
->>>>>>> de843449
     }
 
     public static final Parcelable.Creator<DataSpecificRegistrationStates> CREATOR =
