/*
 * Copyright (C) 2016 The Android Open Source Project
 *
 * Licensed under the Apache License, Version 2.0 (the "License");
 * you may not use this file except in compliance with the License.
 * You may obtain a copy of the License at
 *
 *      http://www.apache.org/licenses/LICENSE-2.0
 *
 * Unless required by applicable law or agreed to in writing, software
 * distributed under the License is distributed on an "AS IS" BASIS,
 * WITHOUT WARRANTIES OR CONDITIONS OF ANY KIND, either express or implied.
 * See the License for the specific language governing permissions and
 * limitations under the License.
 */

package com.android.server.notification;

import static android.app.ActivityManager.RunningAppProcessInfo.IMPORTANCE_FOREGROUND;
import static android.app.ActivityManager.RunningAppProcessInfo.IMPORTANCE_GONE;
import static android.app.Notification.FLAG_FOREGROUND_SERVICE;
import static android.app.NotificationManager.EXTRA_BLOCKED_STATE;
import static android.app.NotificationManager.IMPORTANCE_DEFAULT;
import static android.app.NotificationManager.IMPORTANCE_HIGH;
import static android.app.NotificationManager.IMPORTANCE_LOW;
import static android.app.NotificationManager.IMPORTANCE_MAX;
import static android.app.NotificationManager.IMPORTANCE_NONE;
import static android.app.NotificationManager.IMPORTANCE_UNSPECIFIED;
import static android.app.NotificationManager.Policy.SUPPRESSED_EFFECT_AMBIENT;
import static android.app.NotificationManager.Policy.SUPPRESSED_EFFECT_BADGE;
import static android.app.NotificationManager.Policy.SUPPRESSED_EFFECT_FULL_SCREEN_INTENT;
import static android.app.NotificationManager.Policy.SUPPRESSED_EFFECT_LIGHTS;
import static android.app.NotificationManager.Policy.SUPPRESSED_EFFECT_NOTIFICATION_LIST;
import static android.app.NotificationManager.Policy.SUPPRESSED_EFFECT_PEEK;
import static android.app.NotificationManager.Policy.SUPPRESSED_EFFECT_SCREEN_OFF;
import static android.app.NotificationManager.Policy.SUPPRESSED_EFFECT_SCREEN_ON;
import static android.app.NotificationManager.Policy.SUPPRESSED_EFFECT_STATUS_BAR;
import static android.content.pm.PackageManager.FEATURE_WATCH;
import static android.content.pm.PackageManager.PERMISSION_DENIED;
import static android.os.Build.VERSION_CODES.O_MR1;
import static android.os.Build.VERSION_CODES.P;
import static android.service.notification.NotificationListenerService.Ranking.USER_SENTIMENT_NEGATIVE;
import static android.service.notification.NotificationListenerService.Ranking.USER_SENTIMENT_NEUTRAL;

import static junit.framework.Assert.assertEquals;
import static junit.framework.Assert.assertFalse;
import static junit.framework.Assert.assertNotNull;
import static junit.framework.Assert.assertNull;
import static junit.framework.Assert.assertTrue;
import static junit.framework.Assert.fail;

import static org.mockito.Matchers.anyBoolean;
import static org.mockito.Matchers.anyLong;
import static org.mockito.Matchers.anyString;
import static org.mockito.Matchers.eq;
import static org.mockito.Mockito.any;
import static org.mockito.Mockito.anyInt;
import static org.mockito.Mockito.doAnswer;
import static org.mockito.Mockito.mock;
import static org.mockito.Mockito.never;
import static org.mockito.Mockito.reset;
import static org.mockito.Mockito.spy;
import static org.mockito.Mockito.timeout;
import static org.mockito.Mockito.times;
import static org.mockito.Mockito.verify;
import static org.mockito.Mockito.when;

import android.app.ActivityManager;
import android.app.AppOpsManager;
import android.app.IActivityManager;
import android.app.INotificationManager;
import android.app.ITransientNotification;
import android.app.IUriGrantsManager;
import android.app.Notification;
import android.app.Notification.MessagingStyle.Message;
import android.app.NotificationChannel;
import android.app.NotificationChannelGroup;
import android.app.NotificationManager;
import android.app.admin.DevicePolicyManagerInternal;
import android.app.usage.UsageStatsManagerInternal;
import android.companion.ICompanionDeviceManager;
import android.content.ComponentName;
import android.content.ContentUris;
import android.content.Context;
import android.content.Intent;
import android.content.pm.ApplicationInfo;
import android.content.pm.IPackageManager;
import android.content.pm.PackageManager;
import android.content.pm.ParceledListSlice;
import android.content.res.Resources;
import android.graphics.Color;
import android.media.AudioManager;
import android.net.Uri;
import android.os.Binder;
import android.os.Build;
import android.os.Bundle;
import android.os.IBinder;
import android.os.Process;
import android.os.RemoteException;
import android.os.UserHandle;
import android.provider.MediaStore;
import android.provider.Settings.Secure;
import android.service.notification.Adjustment;
import android.service.notification.NotificationListenerService;
import android.service.notification.NotificationStats;
import android.service.notification.NotifyingApp;
import android.service.notification.StatusBarNotification;
import android.test.suitebuilder.annotation.SmallTest;
import android.testing.AndroidTestingRunner;
import android.testing.TestableContext;
import android.testing.TestableLooper;
import android.testing.TestableLooper.RunWithLooper;
import android.text.Html;
import android.util.ArrayMap;
import android.util.AtomicFile;

import com.android.internal.R;
import com.android.internal.statusbar.NotificationVisibility;
import com.android.server.LocalServices;
import com.android.server.SystemService;
import com.android.server.UiServiceTestCase;
import com.android.server.lights.Light;
import com.android.server.lights.LightsManager;
import com.android.server.notification.NotificationManagerService.NotificationAssistants;
import com.android.server.notification.NotificationManagerService.NotificationListeners;
import com.android.server.uri.UriGrantsManagerInternal;
import com.android.server.wm.WindowManagerInternal;

import org.junit.After;
import org.junit.Before;
import org.junit.Test;
import org.junit.runner.RunWith;
import org.mockito.ArgumentCaptor;
import org.mockito.Mock;
import org.mockito.MockitoAnnotations;
import org.mockito.stubbing.Answer;

import java.io.BufferedInputStream;
import java.io.ByteArrayInputStream;
import java.io.File;
import java.io.FileInputStream;
import java.io.FileOutputStream;
import java.util.ArrayList;
import java.util.Arrays;
import java.util.HashSet;
import java.util.List;
import java.util.Map;
import java.util.Set;
import java.util.function.Consumer;

@SmallTest
@RunWith(AndroidTestingRunner.class)
@RunWithLooper
public class NotificationManagerServiceTest extends UiServiceTestCase {
    private static final String TEST_CHANNEL_ID = "NotificationManagerServiceTestChannelId";
    private final int mUid = Binder.getCallingUid();
    private TestableNotificationManagerService mService;
    private INotificationManager mBinderService;
    private NotificationManagerInternal mInternalService;
    @Mock
    private IPackageManager mPackageManager;
    @Mock
    private PackageManager mPackageManagerClient;
    @Mock
    private WindowManagerInternal mWindowManagerInternal;
    private TestableContext mContext = spy(getContext());
    private final String PKG = mContext.getPackageName();
    private TestableLooper mTestableLooper;
    @Mock
    private RankingHelper mRankingHelper;
    @Mock private PreferencesHelper mPreferencesHelper;
    AtomicFile mPolicyFile;
    File mFile;
    @Mock
    private NotificationUsageStats mUsageStats;
    @Mock
    private UsageStatsManagerInternal mAppUsageStats;
    @Mock
    private AudioManager mAudioManager;
    @Mock
    ActivityManager mActivityManager;
    NotificationManagerService.WorkerHandler mHandler;
    @Mock
    Resources mResources;

    private NotificationChannel mTestNotificationChannel = new NotificationChannel(
            TEST_CHANNEL_ID, TEST_CHANNEL_ID, IMPORTANCE_DEFAULT);
    @Mock
    private NotificationListeners mListeners;
    @Mock private NotificationAssistants mAssistants;
    @Mock private ConditionProviders mConditionProviders;
    private ManagedServices.ManagedServiceInfo mListener;
    @Mock private ICompanionDeviceManager mCompanionMgr;
    @Mock SnoozeHelper mSnoozeHelper;
    @Mock GroupHelper mGroupHelper;
    @Mock
    IBinder mPermOwner;
    @Mock
    IActivityManager mAm;
    @Mock
    IUriGrantsManager mUgm;
    @Mock
    UriGrantsManagerInternal mUgmInternal;
    @Mock
    AppOpsManager mAppOpsManager;

    // Use a Testable subclass so we can simulate calls from the system without failing.
    private static class TestableNotificationManagerService extends NotificationManagerService {
        int countSystemChecks = 0;
        boolean isSystemUid = true;
<<<<<<< HEAD
=======
        int countLogSmartSuggestionsVisible = 0;
>>>>>>> de843449

        public TestableNotificationManagerService(Context context) {
            super(context);
        }

        @Override
        protected boolean isCallingUidSystem() {
            countSystemChecks++;
            return isSystemUid;
        }

        @Override
        protected boolean isCallerSystemOrPhone() {
            countSystemChecks++;
            return isSystemUid;
        }

        @Override
        protected ICompanionDeviceManager getCompanionManager() {
            return null;
        }

        @Override
        protected void reportUserInteraction(NotificationRecord r) {
            return;
        }

        @Override
        protected void handleSavePolicyFile() {
            return;
        }

        @Override
        void logSmartSuggestionsVisible(NotificationRecord r) {
            super.logSmartSuggestionsVisible(r);
            countLogSmartSuggestionsVisible++;
        }


    }

    private class TestableToastCallback extends ITransientNotification.Stub {
        @Override
        public void show(IBinder windowToken) {
        }

        @Override
        public void hide() {
        }
    }

    private class TestableToastCallback extends ITransientNotification.Stub {
        @Override
        public void show(IBinder windowToken) {
        }

        @Override
        public void hide() {
        }
    }

    @Before
    public void setUp() throws Exception {
        MockitoAnnotations.initMocks(this);

        // most tests assume badging is enabled
        Secure.putIntForUser(getContext().getContentResolver(),
                Secure.NOTIFICATION_BADGING, 1,
                UserHandle.getUserHandleForUid(mUid).getIdentifier());

        LocalServices.removeServiceForTest(UriGrantsManagerInternal.class);
        LocalServices.addService(UriGrantsManagerInternal.class, mUgmInternal);
        LocalServices.removeServiceForTest(WindowManagerInternal.class);
        LocalServices.addService(WindowManagerInternal.class, mWindowManagerInternal);

        mService = new TestableNotificationManagerService(mContext);

        // Use this testable looper.
        mTestableLooper = TestableLooper.get(this);
        mHandler = mService.new WorkerHandler(mTestableLooper.getLooper());
        // MockPackageManager - default returns ApplicationInfo with matching calling UID
        mContext.setMockPackageManager(mPackageManagerClient);
        final ApplicationInfo applicationInfo = new ApplicationInfo();
        applicationInfo.uid = mUid;
        when(mPackageManager.getApplicationInfo(anyString(), anyInt(), anyInt()))
                .thenReturn(applicationInfo);
        when(mPackageManagerClient.getApplicationInfoAsUser(anyString(), anyInt(), anyInt()))
                .thenReturn(applicationInfo);
        when(mPackageManagerClient.getPackageUidAsUser(any(), anyInt())).thenReturn(mUid);
        final LightsManager mockLightsManager = mock(LightsManager.class);
        when(mockLightsManager.getLight(anyInt())).thenReturn(mock(Light.class));
        when(mAudioManager.getRingerModeInternal()).thenReturn(AudioManager.RINGER_MODE_NORMAL);
        when(mPackageManagerClient.hasSystemFeature(FEATURE_WATCH)).thenReturn(false);
        when(mUgmInternal.newUriPermissionOwner(anyString())).thenReturn(mPermOwner);
        when(mPackageManager.getPackagesForUid(mUid)).thenReturn(new String[]{PKG});

        // write to a test file; the system file isn't readable from tests
        mFile = new File(mContext.getCacheDir(), "test.xml");
        mFile.createNewFile();
        final String preupgradeXml = "<notification-policy></notification-policy>";
        mPolicyFile = new AtomicFile(mFile);
        FileOutputStream fos = mPolicyFile.startWrite();
        fos.write(preupgradeXml.getBytes());
        mPolicyFile.finishWrite(fos);
        FileInputStream fStream = new FileInputStream(mFile);

        // Setup managed services
        mListener = mListeners.new ManagedServiceInfo(
                null, new ComponentName(PKG, "test_class"), mUid, true, null, 0);
        when(mListeners.checkServiceTokenLocked(any())).thenReturn(mListener);
        ManagedServices.Config listenerConfig = new ManagedServices.Config();
        listenerConfig.xmlTag = NotificationListeners.TAG_ENABLED_NOTIFICATION_LISTENERS;
        when(mListeners.getConfig()).thenReturn(listenerConfig);
        ManagedServices.Config assistantConfig = new ManagedServices.Config();
        assistantConfig.xmlTag = NotificationAssistants.TAG_ENABLED_NOTIFICATION_ASSISTANTS;
        when(mAssistants.getConfig()).thenReturn(assistantConfig);
        ManagedServices.Config dndConfig = new ManagedServices.Config();
        dndConfig.xmlTag = ConditionProviders.TAG_ENABLED_DND_APPS;
        when(mConditionProviders.getConfig()).thenReturn(dndConfig);

        try {
            mService.init(mTestableLooper.getLooper(),
                    mPackageManager, mPackageManagerClient, mockLightsManager,
                    mListeners, mAssistants, mConditionProviders,
                    mCompanionMgr, mSnoozeHelper, mUsageStats, mPolicyFile, mActivityManager,
                    mGroupHelper, mAm, mAppUsageStats,
                    mock(DevicePolicyManagerInternal.class), mUgm, mUgmInternal,
                    mAppOpsManager);
            mService.onBootPhase(SystemService.PHASE_SYSTEM_SERVICES_READY);
        } catch (SecurityException e) {
            if (!e.getMessage().contains("Permission Denial: not allowed to send broadcast")) {
                throw e;
            }
        }
        mService.setAudioManager(mAudioManager);

        // Tests call directly into the Binder.
        mBinderService = mService.getBinderService();
        mInternalService = mService.getInternalService();

        mBinderService.createNotificationChannels(
                PKG, new ParceledListSlice(Arrays.asList(mTestNotificationChannel)));
        assertNotNull(mBinderService.getNotificationChannel(PKG, TEST_CHANNEL_ID));
    }

    @After
    public void tearDown() throws Exception {
        mFile.delete();
    }

    public void waitForIdle() {
        mTestableLooper.processAllMessages();
    }

    private StatusBarNotification generateSbn(String pkg, int uid, long postTime, int userId) {
        Notification.Builder nb = new Notification.Builder(mContext, "a")
                .setContentTitle("foo")
                .setSmallIcon(android.R.drawable.sym_def_app_icon);
        StatusBarNotification sbn = new StatusBarNotification(pkg, pkg, uid, "tag", uid, 0,
                nb.build(), new UserHandle(userId), null, postTime);
        return sbn;
    }

    private NotificationRecord generateNotificationRecord(NotificationChannel channel, int id,
            String groupKey, boolean isSummary) {
        Notification.Builder nb = new Notification.Builder(mContext, channel.getId())
                .setContentTitle("foo")
                .setSmallIcon(android.R.drawable.sym_def_app_icon)
                .setGroup(groupKey)
                .setGroupSummary(isSummary);

        StatusBarNotification sbn = new StatusBarNotification(PKG, PKG, id, "tag", mUid, 0,
                nb.build(), new UserHandle(mUid), null, 0);
        return new NotificationRecord(mContext, sbn, channel);
    }

    private NotificationRecord generateNotificationRecord(NotificationChannel channel) {
        return generateNotificationRecord(channel, null);
    }

    private NotificationRecord generateNotificationRecord(NotificationChannel channel,
            Notification.TvExtender extender) {
        if (channel == null) {
            channel = mTestNotificationChannel;
        }
        Notification.Builder nb = new Notification.Builder(mContext, channel.getId())
                .setContentTitle("foo")
                .setSmallIcon(android.R.drawable.sym_def_app_icon);
        if (extender != null) {
            nb.extend(extender);
        }
        StatusBarNotification sbn = new StatusBarNotification(PKG, PKG, 1, "tag", mUid, 0,
                nb.build(), new UserHandle(mUid), null, 0);
        return new NotificationRecord(mContext, sbn, channel);
    }

    private Map<String, Answer> getSignalExtractorSideEffects() {
        Map<String, Answer> answers = new ArrayMap<>();

        answers.put("override group key", invocationOnMock -> {
            ((NotificationRecord) invocationOnMock.getArguments()[0])
                    .setOverrideGroupKey("bananas");
            return null;
        });
        answers.put("override people", invocationOnMock -> {
            ((NotificationRecord) invocationOnMock.getArguments()[0])
                    .setPeopleOverride(new ArrayList<>());
            return null;
        });
        answers.put("snooze criteria", invocationOnMock -> {
            ((NotificationRecord) invocationOnMock.getArguments()[0])
                    .setSnoozeCriteria(new ArrayList<>());
            return null;
        });
        answers.put("notification channel", invocationOnMock -> {
            ((NotificationRecord) invocationOnMock.getArguments()[0])
                    .updateNotificationChannel(new NotificationChannel("a", "", IMPORTANCE_LOW));
            return null;
        });
        answers.put("badging", invocationOnMock -> {
            NotificationRecord r = (NotificationRecord) invocationOnMock.getArguments()[0];
            r.setShowBadge(!r.canShowBadge());
            return null;
        });
        answers.put("package visibility", invocationOnMock -> {
            ((NotificationRecord) invocationOnMock.getArguments()[0]).setPackageVisibilityOverride(
                    Notification.VISIBILITY_SECRET);
            return null;
        });

        return answers;
    }

    @Test
    public void testCreateNotificationChannels_SingleChannel() throws Exception {
        final NotificationChannel channel =
                new NotificationChannel("id", "name", IMPORTANCE_DEFAULT);
        mBinderService.createNotificationChannels(PKG,
                new ParceledListSlice(Arrays.asList(channel)));
        final NotificationChannel createdChannel =
                mBinderService.getNotificationChannel(PKG, "id");
        assertTrue(createdChannel != null);
    }

    @Test
    public void testCreateNotificationChannels_NullChannelThrowsException() throws Exception {
        try {
            mBinderService.createNotificationChannels(PKG,
                    new ParceledListSlice(Arrays.asList((Object[])null)));
            fail("Exception should be thrown immediately.");
        } catch (NullPointerException e) {
            // pass
        }
    }

    @Test
    public void testCreateNotificationChannels_TwoChannels() throws Exception {
        final NotificationChannel channel1 =
                new NotificationChannel("id1", "name", IMPORTANCE_DEFAULT);
        final NotificationChannel channel2 =
                new NotificationChannel("id2", "name", IMPORTANCE_DEFAULT);
        mBinderService.createNotificationChannels(PKG,
                new ParceledListSlice(Arrays.asList(channel1, channel2)));
        assertTrue(mBinderService.getNotificationChannel(PKG, "id1") != null);
        assertTrue(mBinderService.getNotificationChannel(PKG, "id2") != null);
    }

    @Test
    public void testCreateNotificationChannels_SecondCreateDoesNotChangeImportance()
            throws Exception {
        final NotificationChannel channel =
                new NotificationChannel("id", "name", IMPORTANCE_DEFAULT);
        mBinderService.createNotificationChannels(PKG,
                new ParceledListSlice(Arrays.asList(channel)));

        // Recreating the channel doesn't throw, but ignores importance.
        final NotificationChannel dupeChannel =
                new NotificationChannel("id", "name", IMPORTANCE_HIGH);
        mBinderService.createNotificationChannels(PKG,
                new ParceledListSlice(Arrays.asList(dupeChannel)));
        final NotificationChannel createdChannel =
                mBinderService.getNotificationChannel(PKG, "id");
        assertEquals(IMPORTANCE_DEFAULT, createdChannel.getImportance());
    }

    @Test
    public void testCreateNotificationChannels_SecondCreateAllowedToDowngradeImportance()
            throws Exception {
        final NotificationChannel channel =
                new NotificationChannel("id", "name", IMPORTANCE_DEFAULT);
        mBinderService.createNotificationChannels(PKG,
                new ParceledListSlice(Arrays.asList(channel)));

        // Recreating with a lower importance is allowed to modify the channel.
        final NotificationChannel dupeChannel =
                new NotificationChannel("id", "name", NotificationManager.IMPORTANCE_LOW);
        mBinderService.createNotificationChannels(PKG,
                new ParceledListSlice(Arrays.asList(dupeChannel)));
        final NotificationChannel createdChannel =
                mBinderService.getNotificationChannel(PKG, "id");
        assertEquals(NotificationManager.IMPORTANCE_LOW, createdChannel.getImportance());
    }

    @Test
    public void testCreateNotificationChannels_CannotDowngradeImportanceIfAlreadyUpdated()
            throws Exception {
        final NotificationChannel channel =
                new NotificationChannel("id", "name", IMPORTANCE_DEFAULT);
        mBinderService.createNotificationChannels(PKG,
                new ParceledListSlice(Arrays.asList(channel)));

        // The user modifies importance directly, can no longer be changed by the app.
        final NotificationChannel updatedChannel =
                new NotificationChannel("id", "name", IMPORTANCE_HIGH);
        mBinderService.updateNotificationChannelForPackage(PKG, mUid, updatedChannel);

        // Recreating with a lower importance leaves channel unchanged.
        final NotificationChannel dupeChannel =
                new NotificationChannel("id", "name", NotificationManager.IMPORTANCE_LOW);
        mBinderService.createNotificationChannels(PKG,
                new ParceledListSlice(Arrays.asList(dupeChannel)));
        final NotificationChannel createdChannel =
                mBinderService.getNotificationChannel(PKG, "id");
        assertEquals(IMPORTANCE_HIGH, createdChannel.getImportance());
    }

    @Test
    public void testCreateNotificationChannels_IdenticalChannelsInListIgnoresSecond()
            throws Exception {
        final NotificationChannel channel1 =
                new NotificationChannel("id", "name", IMPORTANCE_DEFAULT);
        final NotificationChannel channel2 =
                new NotificationChannel("id", "name", IMPORTANCE_HIGH);
        mBinderService.createNotificationChannels(PKG,
                new ParceledListSlice(Arrays.asList(channel1, channel2)));
        final NotificationChannel createdChannel =
                mBinderService.getNotificationChannel(PKG, "id");
        assertEquals(IMPORTANCE_DEFAULT, createdChannel.getImportance());
    }

    @Test
    public void testBlockedNotifications_suspended() throws Exception {
        when(mPackageManager.isPackageSuspendedForUser(anyString(), anyInt())).thenReturn(true);

        NotificationChannel channel = new NotificationChannel("id", "name",
                IMPORTANCE_HIGH);
        NotificationRecord r = generateNotificationRecord(channel);

        // isBlocked is only used for user blocking, not app suspension
        assertFalse(mService.isBlocked(r, mUsageStats));
    }

    @Test
    public void testBlockedNotifications_blockedChannel() throws Exception {
        when(mPackageManager.isPackageSuspendedForUser(anyString(), anyInt())).thenReturn(false);

        NotificationChannel channel = new NotificationChannel("id", "name",
                NotificationManager.IMPORTANCE_NONE);
        NotificationRecord r = generateNotificationRecord(channel);
        assertTrue(mService.isBlocked(r, mUsageStats));
        verify(mUsageStats, times(1)).registerBlocked(eq(r));

        mBinderService.createNotificationChannels(
                PKG, new ParceledListSlice(Arrays.asList(channel)));
        final StatusBarNotification sbn = generateNotificationRecord(channel).sbn;
        mBinderService.enqueueNotificationWithTag(PKG, PKG, "tag",
                sbn.getId(), sbn.getNotification(), sbn.getUserId());
        waitForIdle();
        assertEquals(0, mBinderService.getActiveNotifications(sbn.getPackageName()).length);
    }

    @Test
    public void testEnqueuedBlockedNotifications_appBlockedChannelForegroundService()
            throws Exception {
        when(mPackageManager.isPackageSuspendedForUser(anyString(), anyInt())).thenReturn(false);

        NotificationChannel channel = new NotificationChannel("blocked", "name",
                NotificationManager.IMPORTANCE_NONE);
        mBinderService.createNotificationChannels(
                PKG, new ParceledListSlice(Arrays.asList(channel)));

        final StatusBarNotification sbn = generateNotificationRecord(channel).sbn;
        sbn.getNotification().flags |= FLAG_FOREGROUND_SERVICE;
        mBinderService.enqueueNotificationWithTag(PKG, PKG, "tag",
                sbn.getId(), sbn.getNotification(), sbn.getUserId());
        waitForIdle();
        assertEquals(1, mBinderService.getActiveNotifications(sbn.getPackageName()).length);
        assertEquals(IMPORTANCE_LOW,
                mService.getNotificationRecord(sbn.getKey()).getImportance());
        assertEquals(IMPORTANCE_LOW,
                mBinderService.getNotificationChannel(PKG, channel.getId()).getImportance());
    }

    @Test
    public void testEnqueuedBlockedNotifications_userBlockedChannelForegroundService()
            throws Exception {
        when(mPackageManager.isPackageSuspendedForUser(anyString(), anyInt())).thenReturn(false);

        NotificationChannel channel =
                new NotificationChannel("blockedbyuser", "name", IMPORTANCE_HIGH);
        mBinderService.createNotificationChannels(
                PKG, new ParceledListSlice(Arrays.asList(channel)));

        NotificationChannel update =
                new NotificationChannel("blockedbyuser", "name", IMPORTANCE_NONE);
        mBinderService.updateNotificationChannelForPackage(PKG, mUid, update);
        waitForIdle();
        assertEquals(IMPORTANCE_NONE,
                mBinderService.getNotificationChannel(PKG, channel.getId()).getImportance());

        StatusBarNotification sbn = generateNotificationRecord(channel).sbn;
        sbn.getNotification().flags |= FLAG_FOREGROUND_SERVICE;
        mBinderService.enqueueNotificationWithTag(PKG, PKG, "tag",
                sbn.getId(), sbn.getNotification(), sbn.getUserId());
        waitForIdle();
        // The first time a foreground service notification is shown, we allow the channel
        // to be updated to allow it to be seen.
        assertEquals(1, mBinderService.getActiveNotifications(sbn.getPackageName()).length);
        assertEquals(IMPORTANCE_LOW,
                mService.getNotificationRecord(sbn.getKey()).getImportance());
        assertEquals(IMPORTANCE_LOW,
                mBinderService.getNotificationChannel(PKG, channel.getId()).getImportance());
        mBinderService.cancelNotificationWithTag(PKG, "tag", sbn.getId(), sbn.getUserId());
        waitForIdle();

        update = new NotificationChannel("blockedbyuser", "name", IMPORTANCE_NONE);
        update.setFgServiceShown(true);
        mBinderService.updateNotificationChannelForPackage(PKG, mUid, update);
        waitForIdle();
        assertEquals(IMPORTANCE_NONE,
                mBinderService.getNotificationChannel(PKG, channel.getId()).getImportance());

        sbn = generateNotificationRecord(channel).sbn;
        sbn.getNotification().flags |= FLAG_FOREGROUND_SERVICE;
        mBinderService.enqueueNotificationWithTag(PKG, PKG, "tag",
                sbn.getId(), sbn.getNotification(), sbn.getUserId());
        waitForIdle();
        // The second time it is shown, we keep the user's preference.
        assertEquals(0, mBinderService.getActiveNotifications(sbn.getPackageName()).length);
        assertNull(mService.getNotificationRecord(sbn.getKey()));
        assertEquals(IMPORTANCE_NONE,
                mBinderService.getNotificationChannel(PKG, channel.getId()).getImportance());
    }

    @Test
    public void testBlockedNotifications_blockedChannelGroup() throws Exception {
        when(mPackageManager.isPackageSuspendedForUser(anyString(), anyInt())).thenReturn(false);
        mService.setPreferencesHelper(mPreferencesHelper);
        when(mPreferencesHelper.isGroupBlocked(anyString(), anyInt(), anyString())).thenReturn(true);

        NotificationChannel channel = new NotificationChannel("id", "name",
                NotificationManager.IMPORTANCE_HIGH);
        channel.setGroup("something");
        NotificationRecord r = generateNotificationRecord(channel);
        assertTrue(mService.isBlocked(r, mUsageStats));
        verify(mUsageStats, times(1)).registerBlocked(eq(r));
    }

    @Test
    public void testEnqueuedBlockedNotifications_blockedApp() throws Exception {
        when(mPackageManager.isPackageSuspendedForUser(anyString(), anyInt())).thenReturn(false);

        mBinderService.setNotificationsEnabledForPackage(PKG, mUid, false);

        final StatusBarNotification sbn = generateNotificationRecord(null).sbn;
        mBinderService.enqueueNotificationWithTag(PKG, PKG, "tag",
                sbn.getId(), sbn.getNotification(), sbn.getUserId());
        waitForIdle();
        assertEquals(0, mBinderService.getActiveNotifications(sbn.getPackageName()).length);
    }

    @Test
    public void testEnqueuedBlockedNotifications_blockedAppForegroundService() throws Exception {
        when(mPackageManager.isPackageSuspendedForUser(anyString(), anyInt())).thenReturn(false);

        mBinderService.setNotificationsEnabledForPackage(PKG, mUid, false);

        final StatusBarNotification sbn = generateNotificationRecord(null).sbn;
        sbn.getNotification().flags |= FLAG_FOREGROUND_SERVICE;
        mBinderService.enqueueNotificationWithTag(PKG, PKG, "tag",
                sbn.getId(), sbn.getNotification(), sbn.getUserId());
        waitForIdle();
        assertEquals(0, mBinderService.getActiveNotifications(sbn.getPackageName()).length);
        assertNull(mService.getNotificationRecord(sbn.getKey()));
    }

    /**
     * Confirm the system user on automotive devices can use car categories
     */
    @Test
    public void testEnqueuedRestrictedNotifications_asSystem() throws Exception {
        when(mPackageManager.hasSystemFeature(PackageManager.FEATURE_AUTOMOTIVE, 0))
                .thenReturn(true);
        List<String> categories = Arrays.asList(Notification.CATEGORY_CAR_EMERGENCY,
                Notification.CATEGORY_CAR_WARNING,
                Notification.CATEGORY_CAR_INFORMATION);
        int id = 0;
        for (String category: categories) {
            final StatusBarNotification sbn =
                    generateNotificationRecord(mTestNotificationChannel, ++id, "", false).sbn;
            sbn.getNotification().category = category;
            mBinderService.enqueueNotificationWithTag(PKG, PKG, "tag",
                    sbn.getId(), sbn.getNotification(), sbn.getUserId());
        }
        waitForIdle();
        assertEquals(categories.size(), mBinderService.getActiveNotifications(PKG).length);
    }


    /**
     * Confirm restricted notification categories only apply to automotive.
     */
    @Test
    public void testEnqueuedRestrictedNotifications_notAutomotive() throws Exception {
        mService.isSystemUid = false;
        when(mPackageManager.hasSystemFeature(PackageManager.FEATURE_AUTOMOTIVE, 0))
                .thenReturn(false);
        List<String> categories = Arrays.asList(Notification.CATEGORY_CAR_EMERGENCY,
                Notification.CATEGORY_CAR_WARNING,
                Notification.CATEGORY_CAR_INFORMATION);
        int id = 0;
        for (String category: categories) {
            final StatusBarNotification sbn =
                    generateNotificationRecord(mTestNotificationChannel, ++id, "", false).sbn;
            sbn.getNotification().category = category;
            mBinderService.enqueueNotificationWithTag(PKG, PKG, "tag",
                    sbn.getId(), sbn.getNotification(), sbn.getUserId());
        }
        waitForIdle();
        assertEquals(categories.size(), mBinderService.getActiveNotifications(PKG).length);
    }

    /**
     * Confirm if a non-system user tries to use the car categories on a automotive device that
     * they will get a security exception
     */
    @Test
    public void testEnqueuedRestrictedNotifications_badUser() throws Exception {
        mService.isSystemUid = false;
        when(mPackageManager.hasSystemFeature(PackageManager.FEATURE_AUTOMOTIVE, 0))
                .thenReturn(true);
        List<String> categories = Arrays.asList(Notification.CATEGORY_CAR_EMERGENCY,
                Notification.CATEGORY_CAR_WARNING,
                Notification.CATEGORY_CAR_INFORMATION);
        for (String category: categories) {
            final StatusBarNotification sbn = generateNotificationRecord(null).sbn;
            sbn.getNotification().category = category;
            try {
                mBinderService.enqueueNotificationWithTag(PKG, PKG, "tag",
                        sbn.getId(), sbn.getNotification(), sbn.getUserId());
                fail("Calls from non system apps should not allow use of restricted categories");
            } catch (SecurityException e) {
                // pass
            }
        }
        waitForIdle();
        assertEquals(0, mBinderService.getActiveNotifications(PKG).length);
    }

    @Test
    public void testBlockedNotifications_blockedByAssistant() throws Exception {
        when(mPackageManager.isPackageSuspendedForUser(anyString(), anyInt())).thenReturn(false);
<<<<<<< HEAD
=======
        when(mAssistants.isSameUser(any(), anyInt())).thenReturn(true);
>>>>>>> de843449

        NotificationChannel channel = new NotificationChannel("id", "name",
                NotificationManager.IMPORTANCE_HIGH);
        NotificationRecord r = generateNotificationRecord(channel);
        mService.addEnqueuedNotification(r);

<<<<<<< HEAD
        r.setAssistantImportance(IMPORTANCE_NONE);
=======
        Bundle bundle = new Bundle();
        bundle.putInt(Adjustment.KEY_IMPORTANCE, IMPORTANCE_NONE);
        Adjustment adjustment = new Adjustment(
                r.sbn.getPackageName(), r.getKey(), bundle, "", r.getUser().getIdentifier());
        mBinderService.applyEnqueuedAdjustmentFromAssistant(null, adjustment);
>>>>>>> de843449

        NotificationManagerService.PostNotificationRunnable runnable =
                mService.new PostNotificationRunnable(r.getKey());
        runnable.run();
        waitForIdle();

        verify(mUsageStats, never()).registerPostedByApp(any());
    }

    @Test
    public void testEnqueueNotificationWithTag_PopulatesGetActiveNotifications() throws Exception {
        mBinderService.enqueueNotificationWithTag(PKG, PKG, "tag", 0,
                generateNotificationRecord(null).getNotification(), 0);
        waitForIdle();
        StatusBarNotification[] notifs = mBinderService.getActiveNotifications(PKG);
        assertEquals(1, notifs.length);
        assertEquals(1, mService.getNotificationRecordCount());
    }

    @Test
    public void testCancelNotificationImmediatelyAfterEnqueue() throws Exception {
        mBinderService.enqueueNotificationWithTag(PKG, PKG, "tag", 0,
                generateNotificationRecord(null).getNotification(), 0);
        mBinderService.cancelNotificationWithTag(PKG, "tag", 0, 0);
        waitForIdle();
        StatusBarNotification[] notifs =
                mBinderService.getActiveNotifications(PKG);
        assertEquals(0, notifs.length);
        assertEquals(0, mService.getNotificationRecordCount());
    }

    @Test
    public void testCancelNotificationWhilePostedAndEnqueued() throws Exception {
        mBinderService.enqueueNotificationWithTag(PKG, PKG, "tag", 0,
                generateNotificationRecord(null).getNotification(), 0);
        waitForIdle();
        mBinderService.enqueueNotificationWithTag(PKG, PKG, "tag", 0,
                generateNotificationRecord(null).getNotification(), 0);
        mBinderService.cancelNotificationWithTag(PKG, "tag", 0, 0);
        waitForIdle();
        StatusBarNotification[] notifs =
                mBinderService.getActiveNotifications(PKG);
        assertEquals(0, notifs.length);
        assertEquals(0, mService.getNotificationRecordCount());
        ArgumentCaptor<NotificationStats> captor = ArgumentCaptor.forClass(NotificationStats.class);
        verify(mListeners, times(1)).notifyRemovedLocked(any(), anyInt(), captor.capture());
        assertEquals(NotificationStats.DISMISSAL_OTHER, captor.getValue().getDismissalSurface());
    }

    @Test
    public void testCancelNotificationsFromListenerImmediatelyAfterEnqueue() throws Exception {
        NotificationRecord r = generateNotificationRecord(null);
        final StatusBarNotification sbn = r.sbn;
        mBinderService.enqueueNotificationWithTag(PKG, PKG, "tag",
                sbn.getId(), sbn.getNotification(), sbn.getUserId());
        mBinderService.cancelNotificationsFromListener(null, null);
        waitForIdle();
        StatusBarNotification[] notifs =
                mBinderService.getActiveNotifications(sbn.getPackageName());
        assertEquals(0, notifs.length);
        assertEquals(0, mService.getNotificationRecordCount());
    }

    @Test
    public void testCancelAllNotificationsImmediatelyAfterEnqueue() throws Exception {
        final StatusBarNotification sbn = generateNotificationRecord(null).sbn;
        mBinderService.enqueueNotificationWithTag(PKG, PKG, "tag",
                sbn.getId(), sbn.getNotification(), sbn.getUserId());
        mBinderService.cancelAllNotifications(PKG, sbn.getUserId());
        waitForIdle();
        StatusBarNotification[] notifs =
                mBinderService.getActiveNotifications(sbn.getPackageName());
        assertEquals(0, notifs.length);
        assertEquals(0, mService.getNotificationRecordCount());
    }

    @Test
    public void testUserInitiatedClearAll_noLeak() throws Exception {
        final NotificationRecord n = generateNotificationRecord(
                mTestNotificationChannel, 1, "group", true);

        mBinderService.enqueueNotificationWithTag(PKG, PKG, "tag",
                n.sbn.getId(), n.sbn.getNotification(), n.sbn.getUserId());
        waitForIdle();

        mService.mNotificationDelegate.onClearAll(mUid, Binder.getCallingPid(),
                n.getUserId());
        waitForIdle();
        StatusBarNotification[] notifs =
                mBinderService.getActiveNotifications(n.sbn.getPackageName());
        assertEquals(0, notifs.length);
        assertEquals(0, mService.getNotificationRecordCount());
        ArgumentCaptor<NotificationStats> captor = ArgumentCaptor.forClass(NotificationStats.class);
        verify(mListeners, times(1)).notifyRemovedLocked(any(), anyInt(), captor.capture());
        assertEquals(NotificationStats.DISMISSAL_OTHER, captor.getValue().getDismissalSurface());
    }

    @Test
    public void testCancelAllNotificationsCancelsChildren() throws Exception {
        final NotificationRecord parent = generateNotificationRecord(
                mTestNotificationChannel, 1, "group1", true);
        final NotificationRecord child = generateNotificationRecord(
                mTestNotificationChannel, 2, "group1", false);

        mBinderService.enqueueNotificationWithTag(PKG, PKG, "tag",
                parent.sbn.getId(), parent.sbn.getNotification(), parent.sbn.getUserId());
        mBinderService.enqueueNotificationWithTag(PKG, PKG, "tag",
                child.sbn.getId(), child.sbn.getNotification(), child.sbn.getUserId());
        waitForIdle();

        mBinderService.cancelAllNotifications(PKG, parent.sbn.getUserId());
        waitForIdle();
        assertEquals(0, mService.getNotificationRecordCount());
    }

    @Test
    public void testCancelAllNotificationsMultipleEnqueuedDoesNotCrash() throws Exception {
        final StatusBarNotification sbn = generateNotificationRecord(null).sbn;
        for (int i = 0; i < 10; i++) {
            mBinderService.enqueueNotificationWithTag(PKG, PKG, "tag",
                    sbn.getId(), sbn.getNotification(), sbn.getUserId());
        }
        mBinderService.cancelAllNotifications(PKG, sbn.getUserId());
        waitForIdle();

        assertEquals(0, mService.getNotificationRecordCount());
    }

    @Test
    public void testCancelGroupSummaryMultipleEnqueuedChildrenDoesNotCrash() throws Exception {
        final NotificationRecord parent = generateNotificationRecord(
                mTestNotificationChannel, 1, "group1", true);
        final NotificationRecord parentAsChild = generateNotificationRecord(
                mTestNotificationChannel, 1, "group1", false);
        final NotificationRecord child = generateNotificationRecord(
                mTestNotificationChannel, 2, "group1", false);

        // fully post parent notification
        mBinderService.enqueueNotificationWithTag(PKG, PKG, "tag",
                parent.sbn.getId(), parent.sbn.getNotification(), parent.sbn.getUserId());
        waitForIdle();

        // enqueue the child several times
        for (int i = 0; i < 10; i++) {
            mBinderService.enqueueNotificationWithTag(PKG, PKG, "tag",
                    child.sbn.getId(), child.sbn.getNotification(), child.sbn.getUserId());
        }
        // make the parent a child, which will cancel the child notification
        mBinderService.enqueueNotificationWithTag(PKG, PKG, "tag",
                parentAsChild.sbn.getId(), parentAsChild.sbn.getNotification(),
                parentAsChild.sbn.getUserId());
        waitForIdle();

        assertEquals(0, mService.getNotificationRecordCount());
    }

    @Test
    public void testCancelAllNotifications_IgnoreForegroundService() throws Exception {
        final StatusBarNotification sbn = generateNotificationRecord(null).sbn;
        sbn.getNotification().flags |= FLAG_FOREGROUND_SERVICE;
        mBinderService.enqueueNotificationWithTag(PKG, PKG, "tag",
                sbn.getId(), sbn.getNotification(), sbn.getUserId());
        mBinderService.cancelAllNotifications(PKG, sbn.getUserId());
        waitForIdle();
        StatusBarNotification[] notifs =
                mBinderService.getActiveNotifications(sbn.getPackageName());
        assertEquals(1, notifs.length);
        assertEquals(1, mService.getNotificationRecordCount());
    }

    @Test
    public void testCancelAllNotifications_IgnoreOtherPackages() throws Exception {
        final StatusBarNotification sbn = generateNotificationRecord(null).sbn;
        sbn.getNotification().flags |= FLAG_FOREGROUND_SERVICE;
        mBinderService.enqueueNotificationWithTag(PKG, PKG, "tag",
                sbn.getId(), sbn.getNotification(), sbn.getUserId());
        mBinderService.cancelAllNotifications("other_pkg_name", sbn.getUserId());
        waitForIdle();
        StatusBarNotification[] notifs =
                mBinderService.getActiveNotifications(sbn.getPackageName());
        assertEquals(1, notifs.length);
        assertEquals(1, mService.getNotificationRecordCount());
    }

    @Test
    public void testCancelAllNotifications_NullPkgRemovesAll() throws Exception {
        final StatusBarNotification sbn = generateNotificationRecord(null).sbn;
        mBinderService.enqueueNotificationWithTag(PKG, PKG, "tag",
                sbn.getId(), sbn.getNotification(), sbn.getUserId());
        mBinderService.cancelAllNotifications(null, sbn.getUserId());
        waitForIdle();
        StatusBarNotification[] notifs =
                mBinderService.getActiveNotifications(sbn.getPackageName());
        assertEquals(0, notifs.length);
        assertEquals(0, mService.getNotificationRecordCount());
    }

    @Test
    public void testCancelAllNotifications_NullPkgIgnoresUserAllNotifications() throws Exception {
        final StatusBarNotification sbn = generateNotificationRecord(null).sbn;
        mBinderService.enqueueNotificationWithTag(PKG, PKG, "tag",
                sbn.getId(), sbn.getNotification(), UserHandle.USER_ALL);
        // Null pkg is how we signal a user switch.
        mBinderService.cancelAllNotifications(null, sbn.getUserId());
        waitForIdle();
        StatusBarNotification[] notifs =
                mBinderService.getActiveNotifications(sbn.getPackageName());
        assertEquals(1, notifs.length);
        assertEquals(1, mService.getNotificationRecordCount());
    }

    @Test
    public void testAppInitiatedCancelAllNotifications_CancelsNoClearFlag() throws Exception {
        final StatusBarNotification sbn = generateNotificationRecord(null).sbn;
        sbn.getNotification().flags |= Notification.FLAG_NO_CLEAR;
        mBinderService.enqueueNotificationWithTag(PKG, PKG, "tag",
                sbn.getId(), sbn.getNotification(), sbn.getUserId());
        mBinderService.cancelAllNotifications(PKG, sbn.getUserId());
        waitForIdle();
        StatusBarNotification[] notifs =
                mBinderService.getActiveNotifications(sbn.getPackageName());
        assertEquals(0, notifs.length);
    }

    @Test
    public void testCancelAllNotifications_CancelsNoClearFlag() throws Exception {
        final NotificationRecord notif = generateNotificationRecord(
                mTestNotificationChannel, 1, "group", true);
        notif.getNotification().flags |= Notification.FLAG_NO_CLEAR;
        mService.addNotification(notif);
        mService.cancelAllNotificationsInt(mUid, 0, PKG, null, 0, 0, true,
                notif.getUserId(), 0, null);
        waitForIdle();
        StatusBarNotification[] notifs =
                mBinderService.getActiveNotifications(notif.sbn.getPackageName());
        assertEquals(0, notifs.length);
    }

    @Test
    public void testUserInitiatedCancelAllOnClearAll_NoClearFlag() throws Exception {
        final NotificationRecord notif = generateNotificationRecord(
                mTestNotificationChannel, 1, "group", true);
        notif.getNotification().flags |= Notification.FLAG_NO_CLEAR;
        mService.addNotification(notif);

        mService.mNotificationDelegate.onClearAll(mUid, Binder.getCallingPid(),
                notif.getUserId());
        waitForIdle();
        StatusBarNotification[] notifs =
                mBinderService.getActiveNotifications(notif.sbn.getPackageName());
        assertEquals(1, notifs.length);
    }

    @Test
    public void testCancelAllCancelNotificationsFromListener_NoClearFlag() throws Exception {
        final NotificationRecord parent = generateNotificationRecord(
                mTestNotificationChannel, 1, "group", true);
        final NotificationRecord child = generateNotificationRecord(
                mTestNotificationChannel, 2, "group", false);
        final NotificationRecord child2 = generateNotificationRecord(
                mTestNotificationChannel, 3, "group", false);
        child2.getNotification().flags |= Notification.FLAG_NO_CLEAR;
        final NotificationRecord newGroup = generateNotificationRecord(
                mTestNotificationChannel, 4, "group2", false);
        mService.addNotification(parent);
        mService.addNotification(child);
        mService.addNotification(child2);
        mService.addNotification(newGroup);
        mService.getBinderService().cancelNotificationsFromListener(null, null);
        waitForIdle();
        StatusBarNotification[] notifs =
                mBinderService.getActiveNotifications(parent.sbn.getPackageName());
        assertEquals(1, notifs.length);
    }

    @Test
    public void testUserInitiatedCancelAllWithGroup_NoClearFlag() throws Exception {
        final NotificationRecord parent = generateNotificationRecord(
                mTestNotificationChannel, 1, "group", true);
        final NotificationRecord child = generateNotificationRecord(
                mTestNotificationChannel, 2, "group", false);
        final NotificationRecord child2 = generateNotificationRecord(
                mTestNotificationChannel, 3, "group", false);
        child2.getNotification().flags |= Notification.FLAG_NO_CLEAR;
        final NotificationRecord newGroup = generateNotificationRecord(
                mTestNotificationChannel, 4, "group2", false);
        mService.addNotification(parent);
        mService.addNotification(child);
        mService.addNotification(child2);
        mService.addNotification(newGroup);
        mService.mNotificationDelegate.onClearAll(mUid, Binder.getCallingPid(),
                parent.getUserId());
        waitForIdle();
        StatusBarNotification[] notifs =
                mBinderService.getActiveNotifications(parent.sbn.getPackageName());
        assertEquals(1, notifs.length);
    }

    @Test
    public void testRemoveForegroundServiceFlag_ImmediatelyAfterEnqueue() throws Exception {
        final StatusBarNotification sbn = generateNotificationRecord(null).sbn;
        sbn.getNotification().flags |= FLAG_FOREGROUND_SERVICE;
        mBinderService.enqueueNotificationWithTag(PKG, PKG, null,
                sbn.getId(), sbn.getNotification(), sbn.getUserId());
        mInternalService.removeForegroundServiceFlagFromNotification(PKG, sbn.getId(),
                sbn.getUserId());
        waitForIdle();
        StatusBarNotification[] notifs =
                mBinderService.getActiveNotifications(sbn.getPackageName());
        assertEquals(0, notifs[0].getNotification().flags & FLAG_FOREGROUND_SERVICE);
    }

    @Test
    public void testCancelAfterSecondEnqueueDoesNotSpecifyForegroundFlag() throws Exception {
        final StatusBarNotification sbn = generateNotificationRecord(null).sbn;
        sbn.getNotification().flags =
                Notification.FLAG_ONGOING_EVENT | FLAG_FOREGROUND_SERVICE;
        mBinderService.enqueueNotificationWithTag(PKG, PKG, "tag",
                sbn.getId(), sbn.getNotification(), sbn.getUserId());
        sbn.getNotification().flags = Notification.FLAG_ONGOING_EVENT;
        mBinderService.enqueueNotificationWithTag(PKG, PKG, "tag",
                sbn.getId(), sbn.getNotification(), sbn.getUserId());
        mBinderService.cancelNotificationWithTag(PKG, "tag", sbn.getId(), sbn.getUserId());
        waitForIdle();
        assertEquals(0, mBinderService.getActiveNotifications(sbn.getPackageName()).length);
        assertEquals(0, mService.getNotificationRecordCount());
    }

    @Test
    public void testCancelAllCancelNotificationsFromListener_ForegroundServiceFlag()
            throws Exception {
        final NotificationRecord parent = generateNotificationRecord(
                mTestNotificationChannel, 1, "group", true);
        final NotificationRecord child = generateNotificationRecord(
                mTestNotificationChannel, 2, "group", false);
        final NotificationRecord child2 = generateNotificationRecord(
                mTestNotificationChannel, 3, "group", false);
        child2.getNotification().flags |= FLAG_FOREGROUND_SERVICE;
        final NotificationRecord newGroup = generateNotificationRecord(
                mTestNotificationChannel, 4, "group2", false);
        mService.addNotification(parent);
        mService.addNotification(child);
        mService.addNotification(child2);
        mService.addNotification(newGroup);
        mService.getBinderService().cancelNotificationsFromListener(null, null);
        waitForIdle();
        StatusBarNotification[] notifs =
                mBinderService.getActiveNotifications(parent.sbn.getPackageName());
        assertEquals(0, notifs.length);
    }

    @Test
    public void testCancelAllCancelNotificationsFromListener_ForegroundServiceFlagWithParameter()
            throws Exception {
        final NotificationRecord parent = generateNotificationRecord(
                mTestNotificationChannel, 1, "group", true);
        final NotificationRecord child = generateNotificationRecord(
                mTestNotificationChannel, 2, "group", false);
        final NotificationRecord child2 = generateNotificationRecord(
                mTestNotificationChannel, 3, "group", false);
        child2.getNotification().flags |= FLAG_FOREGROUND_SERVICE;
        final NotificationRecord newGroup = generateNotificationRecord(
                mTestNotificationChannel, 4, "group2", false);
        mService.addNotification(parent);
        mService.addNotification(child);
        mService.addNotification(child2);
        mService.addNotification(newGroup);
        String[] keys = {parent.sbn.getKey(), child.sbn.getKey(),
                child2.sbn.getKey(), newGroup.sbn.getKey()};
        mService.getBinderService().cancelNotificationsFromListener(null, keys);
        waitForIdle();
        StatusBarNotification[] notifs =
                mBinderService.getActiveNotifications(parent.sbn.getPackageName());
        assertEquals(1, notifs.length);
    }

    @Test
    public void testUserInitiatedCancelAllWithGroup_ForegroundServiceFlag() throws Exception {
        final NotificationRecord parent = generateNotificationRecord(
                mTestNotificationChannel, 1, "group", true);
        final NotificationRecord child = generateNotificationRecord(
                mTestNotificationChannel, 2, "group", false);
        final NotificationRecord child2 = generateNotificationRecord(
                mTestNotificationChannel, 3, "group", false);
        child2.getNotification().flags |= FLAG_FOREGROUND_SERVICE;
        final NotificationRecord newGroup = generateNotificationRecord(
                mTestNotificationChannel, 4, "group2", false);
        mService.addNotification(parent);
        mService.addNotification(child);
        mService.addNotification(child2);
        mService.addNotification(newGroup);
        mService.mNotificationDelegate.onClearAll(mUid, Binder.getCallingPid(),
                parent.getUserId());
        waitForIdle();
        StatusBarNotification[] notifs =
                mBinderService.getActiveNotifications(parent.sbn.getPackageName());
        assertEquals(0, notifs.length);
    }

    @Test
    public void testFindGroupNotificationsLocked() throws Exception {
        // make sure the same notification can be found in both lists and returned
        final NotificationRecord group1 = generateNotificationRecord(
                mTestNotificationChannel, 1, "group1", true);
        mService.addEnqueuedNotification(group1);
        mService.addNotification(group1);

        // should not be returned
        final NotificationRecord group2 = generateNotificationRecord(
                mTestNotificationChannel, 2, "group2", true);
        mBinderService.enqueueNotificationWithTag(PKG, PKG, null,
                group2.sbn.getId(), group2.sbn.getNotification(), group2.sbn.getUserId());
        waitForIdle();

        // should not be returned
        final NotificationRecord nonGroup = generateNotificationRecord(
                mTestNotificationChannel, 3, null, false);
        mBinderService.enqueueNotificationWithTag(PKG, PKG, null,
                nonGroup.sbn.getId(), nonGroup.sbn.getNotification(), nonGroup.sbn.getUserId());
        waitForIdle();

        // same group, child, should be returned
        final NotificationRecord group1Child = generateNotificationRecord(
                mTestNotificationChannel, 4, "group1", false);
        mBinderService.enqueueNotificationWithTag(PKG, PKG, null, group1Child.sbn.getId(),
                group1Child.sbn.getNotification(), group1Child.sbn.getUserId());
        waitForIdle();

        List<NotificationRecord> inGroup1 =
                mService.findGroupNotificationsLocked(PKG, group1.getGroupKey(),
                        group1.sbn.getUserId());
        assertEquals(3, inGroup1.size());
        for (NotificationRecord record : inGroup1) {
            assertTrue(record.getGroupKey().equals(group1.getGroupKey()));
            assertTrue(record.sbn.getId() == 1 || record.sbn.getId() == 4);
        }
    }

    @Test
    public void testCancelAllNotifications_CancelsNoClearFlagOnGoing() throws Exception {
        final NotificationRecord notif = generateNotificationRecord(
                mTestNotificationChannel, 1, "group", true);
        notif.getNotification().flags |= Notification.FLAG_NO_CLEAR;
        mService.addNotification(notif);
        mService.cancelAllNotificationsInt(mUid, 0, PKG, null, 0,
                Notification.FLAG_ONGOING_EVENT, true, notif.getUserId(), 0, null);
        waitForIdle();
        StatusBarNotification[] notifs =
                mBinderService.getActiveNotifications(notif.sbn.getPackageName());
        assertEquals(0, notifs.length);
    }

    @Test
    public void testCancelAllCancelNotificationsFromListener_NoClearFlagWithParameter()
            throws Exception {
        final NotificationRecord parent = generateNotificationRecord(
                mTestNotificationChannel, 1, "group", true);
        final NotificationRecord child = generateNotificationRecord(
                mTestNotificationChannel, 2, "group", false);
        final NotificationRecord child2 = generateNotificationRecord(
                mTestNotificationChannel, 3, "group", false);
        child2.getNotification().flags |= Notification.FLAG_NO_CLEAR;
        final NotificationRecord newGroup = generateNotificationRecord(
                mTestNotificationChannel, 4, "group2", false);
        mService.addNotification(parent);
        mService.addNotification(child);
        mService.addNotification(child2);
        mService.addNotification(newGroup);
        String[] keys = {parent.sbn.getKey(), child.sbn.getKey(),
                child2.sbn.getKey(), newGroup.sbn.getKey()};
        mService.getBinderService().cancelNotificationsFromListener(null, keys);
        waitForIdle();
        StatusBarNotification[] notifs =
                mBinderService.getActiveNotifications(parent.sbn.getPackageName());
        assertEquals(0, notifs.length);
    }

    @Test
    public void testAppInitiatedCancelAllNotifications_CancelsOnGoingFlag() throws Exception {
        final StatusBarNotification sbn = generateNotificationRecord(null).sbn;
        sbn.getNotification().flags |= Notification.FLAG_ONGOING_EVENT;
        mBinderService.enqueueNotificationWithTag(PKG, PKG, "tag",
                sbn.getId(), sbn.getNotification(), sbn.getUserId());
        mBinderService.cancelAllNotifications(PKG, sbn.getUserId());
        waitForIdle();
        StatusBarNotification[] notifs =
                mBinderService.getActiveNotifications(sbn.getPackageName());
        assertEquals(0, notifs.length);
    }

    @Test
    public void testCancelAllNotifications_CancelsOnGoingFlag() throws Exception {
        final NotificationRecord notif = generateNotificationRecord(
                mTestNotificationChannel, 1, "group", true);
        notif.getNotification().flags |= Notification.FLAG_ONGOING_EVENT;
        mService.addNotification(notif);
        mService.cancelAllNotificationsInt(mUid, 0, PKG, null, 0, 0, true,
                notif.getUserId(), 0, null);
        waitForIdle();
        StatusBarNotification[] notifs =
                mBinderService.getActiveNotifications(notif.sbn.getPackageName());
        assertEquals(0, notifs.length);
    }

    @Test
    public void testUserInitiatedCancelAllOnClearAll_OnGoingFlag() throws Exception {
        final NotificationRecord notif = generateNotificationRecord(
                mTestNotificationChannel, 1, "group", true);
        notif.getNotification().flags |= Notification.FLAG_ONGOING_EVENT;
        mService.addNotification(notif);

        mService.mNotificationDelegate.onClearAll(mUid, Binder.getCallingPid(),
                notif.getUserId());
        waitForIdle();
        StatusBarNotification[] notifs =
                mBinderService.getActiveNotifications(notif.sbn.getPackageName());
        assertEquals(1, notifs.length);
    }

    @Test
    public void testCancelAllCancelNotificationsFromListener_OnGoingFlag() throws Exception {
        final NotificationRecord parent = generateNotificationRecord(
                mTestNotificationChannel, 1, "group", true);
        final NotificationRecord child = generateNotificationRecord(
                mTestNotificationChannel, 2, "group", false);
        final NotificationRecord child2 = generateNotificationRecord(
                mTestNotificationChannel, 3, "group", false);
        child2.getNotification().flags |= Notification.FLAG_ONGOING_EVENT;
        final NotificationRecord newGroup = generateNotificationRecord(
                mTestNotificationChannel, 4, "group2", false);
        mService.addNotification(parent);
        mService.addNotification(child);
        mService.addNotification(child2);
        mService.addNotification(newGroup);
        mService.getBinderService().cancelNotificationsFromListener(null, null);
        waitForIdle();
        StatusBarNotification[] notifs =
                mBinderService.getActiveNotifications(parent.sbn.getPackageName());
        assertEquals(1, notifs.length);
    }

    @Test
    public void testCancelAllCancelNotificationsFromListener_OnGoingFlagWithParameter()
            throws Exception {
        final NotificationRecord parent = generateNotificationRecord(
                mTestNotificationChannel, 1, "group", true);
        final NotificationRecord child = generateNotificationRecord(
                mTestNotificationChannel, 2, "group", false);
        final NotificationRecord child2 = generateNotificationRecord(
                mTestNotificationChannel, 3, "group", false);
        child2.getNotification().flags |= Notification.FLAG_ONGOING_EVENT;
        final NotificationRecord newGroup = generateNotificationRecord(
                mTestNotificationChannel, 4, "group2", false);
        mService.addNotification(parent);
        mService.addNotification(child);
        mService.addNotification(child2);
        mService.addNotification(newGroup);
        String[] keys = {parent.sbn.getKey(), child.sbn.getKey(),
                child2.sbn.getKey(), newGroup.sbn.getKey()};
        mService.getBinderService().cancelNotificationsFromListener(null, keys);
        waitForIdle();
        StatusBarNotification[] notifs =
                mBinderService.getActiveNotifications(parent.sbn.getPackageName());
        assertEquals(0, notifs.length);
    }

    @Test
    public void testUserInitiatedCancelAllWithGroup_OnGoingFlag() throws Exception {
        final NotificationRecord parent = generateNotificationRecord(
                mTestNotificationChannel, 1, "group", true);
        final NotificationRecord child = generateNotificationRecord(
                mTestNotificationChannel, 2, "group", false);
        final NotificationRecord child2 = generateNotificationRecord(
                mTestNotificationChannel, 3, "group", false);
        child2.getNotification().flags |= Notification.FLAG_ONGOING_EVENT;
        final NotificationRecord newGroup = generateNotificationRecord(
                mTestNotificationChannel, 4, "group2", false);
        mService.addNotification(parent);
        mService.addNotification(child);
        mService.addNotification(child2);
        mService.addNotification(newGroup);
        mService.mNotificationDelegate.onClearAll(mUid, Binder.getCallingPid(),
                parent.getUserId());
        waitForIdle();
        StatusBarNotification[] notifs =
                mBinderService.getActiveNotifications(parent.sbn.getPackageName());
        assertEquals(1, notifs.length);
    }

    @Test
    public void testTvExtenderChannelOverride_onTv() throws Exception {
        mService.setIsTelevision(true);
        mService.setPreferencesHelper(mPreferencesHelper);
        when(mPreferencesHelper.getNotificationChannel(
                anyString(), anyInt(), eq("foo"), anyBoolean())).thenReturn(
                        new NotificationChannel("foo", "foo", IMPORTANCE_HIGH));

        Notification.TvExtender tv = new Notification.TvExtender().setChannelId("foo");
        mBinderService.enqueueNotificationWithTag(PKG, PKG, "tag", 0,
                generateNotificationRecord(null, tv).getNotification(), 0);
        verify(mPreferencesHelper, times(1)).getNotificationChannel(
                anyString(), anyInt(), eq("foo"), anyBoolean());
    }

    @Test
    public void testTvExtenderChannelOverride_notOnTv() throws Exception {
        mService.setIsTelevision(false);
        mService.setPreferencesHelper(mPreferencesHelper);
        when(mPreferencesHelper.getNotificationChannel(
                anyString(), anyInt(), anyString(), anyBoolean())).thenReturn(
                mTestNotificationChannel);

        Notification.TvExtender tv = new Notification.TvExtender().setChannelId("foo");
        mBinderService.enqueueNotificationWithTag(PKG, PKG, "tag", 0,
                generateNotificationRecord(null, tv).getNotification(), 0);
        verify(mPreferencesHelper, times(1)).getNotificationChannel(
                anyString(), anyInt(), eq(mTestNotificationChannel.getId()), anyBoolean());
    }

    @Test
    public void testUpdateAppNotifyCreatorBlock() throws Exception {
        mService.setPreferencesHelper(mPreferencesHelper);

        mBinderService.setNotificationsEnabledForPackage(PKG, 0, false);
        ArgumentCaptor<Intent> captor = ArgumentCaptor.forClass(Intent.class);
        verify(mContext, times(1)).sendBroadcastAsUser(captor.capture(), any(), eq(null));

        assertEquals(NotificationManager.ACTION_APP_BLOCK_STATE_CHANGED,
                captor.getValue().getAction());
        assertEquals(PKG, captor.getValue().getPackage());
        assertTrue(captor.getValue().getBooleanExtra(EXTRA_BLOCKED_STATE, false));
    }

    @Test
    public void testUpdateAppNotifyCreatorUnblock() throws Exception {
        mService.setPreferencesHelper(mPreferencesHelper);

        mBinderService.setNotificationsEnabledForPackage(PKG, 0, true);
        ArgumentCaptor<Intent> captor = ArgumentCaptor.forClass(Intent.class);
        verify(mContext, times(1)).sendBroadcastAsUser(captor.capture(), any(), eq(null));

        assertEquals(NotificationManager.ACTION_APP_BLOCK_STATE_CHANGED,
                captor.getValue().getAction());
        assertEquals(PKG, captor.getValue().getPackage());
        assertFalse(captor.getValue().getBooleanExtra(EXTRA_BLOCKED_STATE, true));
    }

    @Test
    public void testUpdateChannelNotifyCreatorBlock() throws Exception {
        mService.setPreferencesHelper(mPreferencesHelper);
        when(mPreferencesHelper.getNotificationChannel(eq(PKG), anyInt(),
                eq(mTestNotificationChannel.getId()), anyBoolean()))
                .thenReturn(mTestNotificationChannel);

        NotificationChannel updatedChannel =
                new NotificationChannel(mTestNotificationChannel.getId(),
                        mTestNotificationChannel.getName(), IMPORTANCE_NONE);

        mBinderService.updateNotificationChannelForPackage(PKG, 0, updatedChannel);
        ArgumentCaptor<Intent> captor = ArgumentCaptor.forClass(Intent.class);
        verify(mContext, times(1)).sendBroadcastAsUser(captor.capture(), any(), eq(null));

        assertEquals(NotificationManager.ACTION_NOTIFICATION_CHANNEL_BLOCK_STATE_CHANGED,
                captor.getValue().getAction());
        assertEquals(PKG, captor.getValue().getPackage());
        assertEquals(mTestNotificationChannel.getId(), captor.getValue().getStringExtra(
                        NotificationManager.EXTRA_NOTIFICATION_CHANNEL_ID));
        assertTrue(captor.getValue().getBooleanExtra(EXTRA_BLOCKED_STATE, false));
    }

    @Test
    public void testUpdateChannelNotifyCreatorUnblock() throws Exception {
        NotificationChannel existingChannel =
                new NotificationChannel(mTestNotificationChannel.getId(),
                        mTestNotificationChannel.getName(), IMPORTANCE_NONE);
        mService.setPreferencesHelper(mPreferencesHelper);
        when(mPreferencesHelper.getNotificationChannel(eq(PKG), anyInt(),
                eq(mTestNotificationChannel.getId()), anyBoolean()))
                .thenReturn(existingChannel);

        mBinderService.updateNotificationChannelForPackage(PKG, 0, mTestNotificationChannel);
        ArgumentCaptor<Intent> captor = ArgumentCaptor.forClass(Intent.class);
        verify(mContext, times(1)).sendBroadcastAsUser(captor.capture(), any(), eq(null));

        assertEquals(NotificationManager.ACTION_NOTIFICATION_CHANNEL_BLOCK_STATE_CHANGED,
                captor.getValue().getAction());
        assertEquals(PKG, captor.getValue().getPackage());
        assertEquals(mTestNotificationChannel.getId(), captor.getValue().getStringExtra(
                NotificationManager.EXTRA_NOTIFICATION_CHANNEL_ID));
        assertFalse(captor.getValue().getBooleanExtra(EXTRA_BLOCKED_STATE, false));
    }

    @Test
    public void testUpdateChannelNoNotifyCreatorOtherChanges() throws Exception {
        NotificationChannel existingChannel =
                new NotificationChannel(mTestNotificationChannel.getId(),
                        mTestNotificationChannel.getName(), IMPORTANCE_MAX);
        mService.setPreferencesHelper(mPreferencesHelper);
        when(mPreferencesHelper.getNotificationChannel(eq(PKG), anyInt(),
                eq(mTestNotificationChannel.getId()), anyBoolean()))
                .thenReturn(existingChannel);

        mBinderService.updateNotificationChannelForPackage(PKG, 0, mTestNotificationChannel);
        verify(mContext, never()).sendBroadcastAsUser(any(), any(), eq(null));
    }

    @Test
    public void testUpdateGroupNotifyCreatorBlock() throws Exception {
        NotificationChannelGroup existing = new NotificationChannelGroup("id", "name");
        mService.setPreferencesHelper(mPreferencesHelper);
        when(mPreferencesHelper.getNotificationChannelGroup(eq(existing.getId()), eq(PKG), anyInt()))
                .thenReturn(existing);

        NotificationChannelGroup updated = new NotificationChannelGroup("id", "name");
        updated.setBlocked(true);

        mBinderService.updateNotificationChannelGroupForPackage(PKG, 0, updated);
        ArgumentCaptor<Intent> captor = ArgumentCaptor.forClass(Intent.class);
        verify(mContext, times(1)).sendBroadcastAsUser(captor.capture(), any(), eq(null));

        assertEquals(NotificationManager.ACTION_NOTIFICATION_CHANNEL_GROUP_BLOCK_STATE_CHANGED,
                captor.getValue().getAction());
        assertEquals(PKG, captor.getValue().getPackage());
        assertEquals(existing.getId(), captor.getValue().getStringExtra(
                NotificationManager.EXTRA_NOTIFICATION_CHANNEL_GROUP_ID));
        assertTrue(captor.getValue().getBooleanExtra(EXTRA_BLOCKED_STATE, false));
    }

    @Test
    public void testUpdateGroupNotifyCreatorUnblock() throws Exception {
        NotificationChannelGroup existing = new NotificationChannelGroup("id", "name");
        existing.setBlocked(true);
        mService.setPreferencesHelper(mPreferencesHelper);
        when(mPreferencesHelper.getNotificationChannelGroup(eq(existing.getId()), eq(PKG), anyInt()))
                .thenReturn(existing);

        mBinderService.updateNotificationChannelGroupForPackage(
                PKG, 0, new NotificationChannelGroup("id", "name"));
        ArgumentCaptor<Intent> captor = ArgumentCaptor.forClass(Intent.class);
        verify(mContext, times(1)).sendBroadcastAsUser(captor.capture(), any(), eq(null));

        assertEquals(NotificationManager.ACTION_NOTIFICATION_CHANNEL_GROUP_BLOCK_STATE_CHANGED,
                captor.getValue().getAction());
        assertEquals(PKG, captor.getValue().getPackage());
        assertEquals(existing.getId(), captor.getValue().getStringExtra(
                NotificationManager.EXTRA_NOTIFICATION_CHANNEL_GROUP_ID));
        assertFalse(captor.getValue().getBooleanExtra(EXTRA_BLOCKED_STATE, false));
    }

    @Test
    public void testUpdateGroupNoNotifyCreatorOtherChanges() throws Exception {
        NotificationChannelGroup existing = new NotificationChannelGroup("id", "name");
        mService.setPreferencesHelper(mPreferencesHelper);
        when(mPreferencesHelper.getNotificationChannelGroup(eq(existing.getId()), eq(PKG), anyInt()))
                .thenReturn(existing);

        mBinderService.updateNotificationChannelGroupForPackage(
                PKG, 0, new NotificationChannelGroup("id", "new name"));
        verify(mContext, never()).sendBroadcastAsUser(any(), any(), eq(null));
    }

    @Test
    public void testCreateChannelNotifyListener() throws Exception {
        List<String> associations = new ArrayList<>();
        associations.add("a");
        when(mCompanionMgr.getAssociations(PKG, mUid)).thenReturn(associations);
        mService.setPreferencesHelper(mPreferencesHelper);
        when(mPreferencesHelper.getNotificationChannel(eq(PKG), anyInt(),
                eq(mTestNotificationChannel.getId()), anyBoolean()))
                .thenReturn(mTestNotificationChannel);
        NotificationChannel channel2 = new NotificationChannel("a", "b", IMPORTANCE_LOW);
        when(mPreferencesHelper.getNotificationChannel(eq(PKG), anyInt(),
                eq(channel2.getId()), anyBoolean()))
                .thenReturn(channel2);

        reset(mListeners);
        mBinderService.createNotificationChannels(PKG,
                new ParceledListSlice(Arrays.asList(mTestNotificationChannel, channel2)));
        verify(mListeners, times(1)).notifyNotificationChannelChanged(eq(PKG),
                eq(Process.myUserHandle()), eq(mTestNotificationChannel),
                eq(NotificationListenerService.NOTIFICATION_CHANNEL_OR_GROUP_ADDED));
        verify(mListeners, times(1)).notifyNotificationChannelChanged(eq(PKG),
                eq(Process.myUserHandle()), eq(channel2),
                eq(NotificationListenerService.NOTIFICATION_CHANNEL_OR_GROUP_ADDED));
    }

    @Test
    public void testCreateChannelGroupNotifyListener() throws Exception {
        List<String> associations = new ArrayList<>();
        associations.add("a");
        when(mCompanionMgr.getAssociations(PKG, mUid)).thenReturn(associations);
        mService.setPreferencesHelper(mPreferencesHelper);
        NotificationChannelGroup group1 = new NotificationChannelGroup("a", "b");
        NotificationChannelGroup group2 = new NotificationChannelGroup("n", "m");

        reset(mListeners);
        mBinderService.createNotificationChannelGroups(PKG,
                new ParceledListSlice(Arrays.asList(group1, group2)));
        verify(mListeners, times(1)).notifyNotificationChannelGroupChanged(eq(PKG),
                eq(Process.myUserHandle()), eq(group1),
                eq(NotificationListenerService.NOTIFICATION_CHANNEL_OR_GROUP_ADDED));
        verify(mListeners, times(1)).notifyNotificationChannelGroupChanged(eq(PKG),
                eq(Process.myUserHandle()), eq(group2),
                eq(NotificationListenerService.NOTIFICATION_CHANNEL_OR_GROUP_ADDED));
    }

    @Test
    public void testUpdateChannelNotifyListener() throws Exception {
        List<String> associations = new ArrayList<>();
        associations.add("a");
        when(mCompanionMgr.getAssociations(PKG, mUid)).thenReturn(associations);
        mService.setPreferencesHelper(mPreferencesHelper);
        mTestNotificationChannel.setLightColor(Color.CYAN);
        when(mPreferencesHelper.getNotificationChannel(eq(PKG), anyInt(),
                eq(mTestNotificationChannel.getId()), anyBoolean()))
                .thenReturn(mTestNotificationChannel);

        reset(mListeners);
        mBinderService.updateNotificationChannelForPackage(PKG, 0, mTestNotificationChannel);
        verify(mListeners, times(1)).notifyNotificationChannelChanged(eq(PKG),
                eq(Process.myUserHandle()), eq(mTestNotificationChannel),
                eq(NotificationListenerService.NOTIFICATION_CHANNEL_OR_GROUP_UPDATED));
    }

    @Test
    public void testDeleteChannelNotifyListener() throws Exception {
        List<String> associations = new ArrayList<>();
        associations.add("a");
        when(mCompanionMgr.getAssociations(PKG, mUid)).thenReturn(associations);
        mService.setPreferencesHelper(mPreferencesHelper);
        when(mPreferencesHelper.getNotificationChannel(eq(PKG), anyInt(),
                eq(mTestNotificationChannel.getId()), anyBoolean()))
                .thenReturn(mTestNotificationChannel);
        reset(mListeners);
        mBinderService.deleteNotificationChannel(PKG, mTestNotificationChannel.getId());
        verify(mListeners, times(1)).notifyNotificationChannelChanged(eq(PKG),
                eq(Process.myUserHandle()), eq(mTestNotificationChannel),
                eq(NotificationListenerService.NOTIFICATION_CHANNEL_OR_GROUP_DELETED));
    }

    @Test
    public void testDeleteChannelGroupNotifyListener() throws Exception {
        List<String> associations = new ArrayList<>();
        associations.add("a");
        when(mCompanionMgr.getAssociations(PKG, mUid)).thenReturn(associations);
        NotificationChannelGroup ncg = new NotificationChannelGroup("a", "b/c");
        mService.setPreferencesHelper(mPreferencesHelper);
        when(mPreferencesHelper.getNotificationChannelGroup(eq(ncg.getId()), eq(PKG), anyInt()))
                .thenReturn(ncg);
        reset(mListeners);
        mBinderService.deleteNotificationChannelGroup(PKG, ncg.getId());
        verify(mListeners, times(1)).notifyNotificationChannelGroupChanged(eq(PKG),
                eq(Process.myUserHandle()), eq(ncg),
                eq(NotificationListenerService.NOTIFICATION_CHANNEL_OR_GROUP_DELETED));
    }

    @Test
    public void testUpdateNotificationChannelFromPrivilegedListener_success() throws Exception {
        mService.setPreferencesHelper(mPreferencesHelper);
        List<String> associations = new ArrayList<>();
        associations.add("a");
        when(mCompanionMgr.getAssociations(PKG, mUid)).thenReturn(associations);
        when(mPreferencesHelper.getNotificationChannel(eq(PKG), anyInt(),
                eq(mTestNotificationChannel.getId()), anyBoolean()))
                .thenReturn(mTestNotificationChannel);

        mBinderService.updateNotificationChannelFromPrivilegedListener(
                null, PKG, Process.myUserHandle(), mTestNotificationChannel);

        verify(mPreferencesHelper, times(1)).updateNotificationChannel(
                anyString(), anyInt(), any(), anyBoolean());

        verify(mListeners, never()).notifyNotificationChannelChanged(eq(PKG),
                eq(Process.myUserHandle()), eq(mTestNotificationChannel),
                eq(NotificationListenerService.NOTIFICATION_CHANNEL_OR_GROUP_UPDATED));
    }

    @Test
    public void testUpdateNotificationChannelFromPrivilegedListener_noAccess() throws Exception {
        mService.setPreferencesHelper(mPreferencesHelper);
        List<String> associations = new ArrayList<>();
        when(mCompanionMgr.getAssociations(PKG, mUid)).thenReturn(associations);

        try {
            mBinderService.updateNotificationChannelFromPrivilegedListener(
                    null, PKG, Process.myUserHandle(), mTestNotificationChannel);
            fail("listeners that don't have a companion device shouldn't be able to call this");
        } catch (SecurityException e) {
            // pass
        }

        verify(mPreferencesHelper, never()).updateNotificationChannel(
                anyString(), anyInt(), any(), anyBoolean());

        verify(mListeners, never()).notifyNotificationChannelChanged(eq(PKG),
                eq(Process.myUserHandle()), eq(mTestNotificationChannel),
                eq(NotificationListenerService.NOTIFICATION_CHANNEL_OR_GROUP_UPDATED));
    }

    @Test
    public void testUpdateNotificationChannelFromPrivilegedListener_badUser() throws Exception {
        mService.setPreferencesHelper(mPreferencesHelper);
        List<String> associations = new ArrayList<>();
        associations.add("a");
        when(mCompanionMgr.getAssociations(PKG, mUid)).thenReturn(associations);
        mListener = mock(ManagedServices.ManagedServiceInfo.class);
        mListener.component = new ComponentName(PKG, PKG);
        when(mListener.enabledAndUserMatches(anyInt())).thenReturn(false);
        when(mListeners.checkServiceTokenLocked(any())).thenReturn(mListener);

        try {
            mBinderService.updateNotificationChannelFromPrivilegedListener(
                    null, PKG, UserHandle.ALL, mTestNotificationChannel);
            fail("incorrectly allowed a change to a user listener cannot see");
        } catch (SecurityException e) {
            // pass
        }

        verify(mPreferencesHelper, never()).updateNotificationChannel(
                anyString(), anyInt(), any(), anyBoolean());

        verify(mListeners, never()).notifyNotificationChannelChanged(eq(PKG),
                eq(Process.myUserHandle()), eq(mTestNotificationChannel),
                eq(NotificationListenerService.NOTIFICATION_CHANNEL_OR_GROUP_UPDATED));
    }

    @Test
    public void testGetNotificationChannelFromPrivilegedListener_cdm_success() throws Exception {
        mService.setPreferencesHelper(mPreferencesHelper);
        List<String> associations = new ArrayList<>();
        associations.add("a");
        when(mCompanionMgr.getAssociations(PKG, mUid)).thenReturn(associations);

        mBinderService.getNotificationChannelsFromPrivilegedListener(
                null, PKG, Process.myUserHandle());

        verify(mPreferencesHelper, times(1)).getNotificationChannels(
                anyString(), anyInt(), anyBoolean());
    }

    @Test
    public void testGetNotificationChannelFromPrivilegedListener_cdm_noAccess() throws Exception {
        mService.setPreferencesHelper(mPreferencesHelper);
        List<String> associations = new ArrayList<>();
        when(mCompanionMgr.getAssociations(PKG, mUid)).thenReturn(associations);

        try {
            mBinderService.getNotificationChannelsFromPrivilegedListener(
                    null, PKG, Process.myUserHandle());
            fail("listeners that don't have a companion device shouldn't be able to call this");
        } catch (SecurityException e) {
            // pass
        }

        verify(mPreferencesHelper, never()).getNotificationChannels(
                anyString(), anyInt(), anyBoolean());
    }

    @Test
    public void testGetNotificationChannelFromPrivilegedListener_assistant_success()
            throws Exception {
        mService.setPreferencesHelper(mPreferencesHelper);
        when(mCompanionMgr.getAssociations(PKG, mUid)).thenReturn(new ArrayList<>());
        when(mAssistants.isServiceTokenValidLocked(any())).thenReturn(true);

        mBinderService.getNotificationChannelsFromPrivilegedListener(
                null, PKG, Process.myUserHandle());

        verify(mPreferencesHelper, times(1)).getNotificationChannels(
                anyString(), anyInt(), anyBoolean());
    }

    @Test
    public void testGetNotificationChannelFromPrivilegedListener_assistant_noAccess()
            throws Exception {
        mService.setPreferencesHelper(mPreferencesHelper);
        when(mCompanionMgr.getAssociations(PKG, mUid)).thenReturn(new ArrayList<>());
        when(mAssistants.isServiceTokenValidLocked(any())).thenReturn(false);

        try {
            mBinderService.getNotificationChannelsFromPrivilegedListener(
                    null, PKG, Process.myUserHandle());
            fail("listeners that don't have a companion device shouldn't be able to call this");
        } catch (SecurityException e) {
            // pass
        }

        verify(mPreferencesHelper, never()).getNotificationChannels(
                anyString(), anyInt(), anyBoolean());
    }

    @Test
    public void testGetNotificationChannelFromPrivilegedListener_badUser() throws Exception {
        mService.setPreferencesHelper(mPreferencesHelper);
        List<String> associations = new ArrayList<>();
        associations.add("a");
        when(mCompanionMgr.getAssociations(PKG, mUid)).thenReturn(associations);
        mListener = mock(ManagedServices.ManagedServiceInfo.class);
        when(mListener.enabledAndUserMatches(anyInt())).thenReturn(false);
        when(mListeners.checkServiceTokenLocked(any())).thenReturn(mListener);

        try {
            mBinderService.getNotificationChannelsFromPrivilegedListener(
                    null, PKG, Process.myUserHandle());
            fail("listener getting channels from a user they cannot see");
        } catch (SecurityException e) {
            // pass
        }

        verify(mPreferencesHelper, never()).getNotificationChannels(
                anyString(), anyInt(), anyBoolean());
    }

    @Test
    public void testGetNotificationChannelGroupsFromPrivilegedListener_success() throws Exception {
        mService.setPreferencesHelper(mPreferencesHelper);
        List<String> associations = new ArrayList<>();
        associations.add("a");
        when(mCompanionMgr.getAssociations(PKG, mUid)).thenReturn(associations);

        mBinderService.getNotificationChannelGroupsFromPrivilegedListener(
                null, PKG, Process.myUserHandle());

        verify(mPreferencesHelper, times(1)).getNotificationChannelGroups(anyString(), anyInt());
    }

    @Test
    public void testGetNotificationChannelGroupsFromPrivilegedListener_noAccess() throws Exception {
        mService.setPreferencesHelper(mPreferencesHelper);
        List<String> associations = new ArrayList<>();
        when(mCompanionMgr.getAssociations(PKG, mUid)).thenReturn(associations);

        try {
            mBinderService.getNotificationChannelGroupsFromPrivilegedListener(
                    null, PKG, Process.myUserHandle());
            fail("listeners that don't have a companion device shouldn't be able to call this");
        } catch (SecurityException e) {
            // pass
        }

        verify(mPreferencesHelper, never()).getNotificationChannelGroups(anyString(), anyInt());
    }

    @Test
    public void testGetNotificationChannelGroupsFromPrivilegedListener_badUser() throws Exception {
        mService.setPreferencesHelper(mPreferencesHelper);
        List<String> associations = new ArrayList<>();
        when(mCompanionMgr.getAssociations(PKG, mUid)).thenReturn(associations);
        mListener = mock(ManagedServices.ManagedServiceInfo.class);
        when(mListener.enabledAndUserMatches(anyInt())).thenReturn(false);
        when(mListeners.checkServiceTokenLocked(any())).thenReturn(mListener);
        try {
            mBinderService.getNotificationChannelGroupsFromPrivilegedListener(
                    null, PKG, Process.myUserHandle());
            fail("listeners that don't have a companion device shouldn't be able to call this");
        } catch (SecurityException e) {
            // pass
        }

        verify(mPreferencesHelper, never()).getNotificationChannelGroups(anyString(), anyInt());
    }

    @Test
    public void testHasCompanionDevice_failure() throws Exception {
        when(mCompanionMgr.getAssociations(anyString(), anyInt())).thenThrow(
                new IllegalArgumentException());
        mService.hasCompanionDevice(mListener);
    }

    @Test
    public void testHasCompanionDevice_noService() throws Exception {
        mService = new TestableNotificationManagerService(mContext);

        assertFalse(mService.hasCompanionDevice(mListener));
    }

    @Test
    public void testSnoozeRunnable_snoozeNonGrouped() throws Exception {
        final NotificationRecord nonGrouped = generateNotificationRecord(
                mTestNotificationChannel, 1, null, false);
        final NotificationRecord grouped = generateNotificationRecord(
                mTestNotificationChannel, 2, "group", false);
        mService.addNotification(grouped);
        mService.addNotification(nonGrouped);

        NotificationManagerService.SnoozeNotificationRunnable snoozeNotificationRunnable =
                mService.new SnoozeNotificationRunnable(
                        nonGrouped.getKey(), 100, null);
        snoozeNotificationRunnable.run();

        // only snooze the one notification
        verify(mSnoozeHelper, times(1)).snooze(any(NotificationRecord.class), anyLong());
        assertTrue(nonGrouped.getStats().hasSnoozed());
    }

    @Test
    public void testSnoozeRunnable_snoozeSummary_withChildren() throws Exception {
        final NotificationRecord parent = generateNotificationRecord(
                mTestNotificationChannel, 1, "group", true);
        final NotificationRecord child = generateNotificationRecord(
                mTestNotificationChannel, 2, "group", false);
        final NotificationRecord child2 = generateNotificationRecord(
                mTestNotificationChannel, 3, "group", false);
        mService.addNotification(parent);
        mService.addNotification(child);
        mService.addNotification(child2);

        NotificationManagerService.SnoozeNotificationRunnable snoozeNotificationRunnable =
                mService.new SnoozeNotificationRunnable(
                        parent.getKey(), 100, null);
        snoozeNotificationRunnable.run();

        // snooze parent and children
        verify(mSnoozeHelper, times(3)).snooze(any(NotificationRecord.class), anyLong());
    }

    @Test
    public void testSnoozeRunnable_snoozeGroupChild_fellowChildren() throws Exception {
        final NotificationRecord parent = generateNotificationRecord(
                mTestNotificationChannel, 1, "group", true);
        final NotificationRecord child = generateNotificationRecord(
                mTestNotificationChannel, 2, "group", false);
        final NotificationRecord child2 = generateNotificationRecord(
                mTestNotificationChannel, 3, "group", false);
        mService.addNotification(parent);
        mService.addNotification(child);
        mService.addNotification(child2);

        NotificationManagerService.SnoozeNotificationRunnable snoozeNotificationRunnable =
                mService.new SnoozeNotificationRunnable(
                        child2.getKey(), 100, null);
        snoozeNotificationRunnable.run();

        // only snooze the one child
        verify(mSnoozeHelper, times(1)).snooze(any(NotificationRecord.class), anyLong());
    }

    @Test
    public void testSnoozeRunnable_snoozeGroupChild_onlyChildOfSummary() throws Exception {
        final NotificationRecord parent = generateNotificationRecord(
                mTestNotificationChannel, 1, "group", true);
        assertTrue(parent.sbn.getNotification().isGroupSummary());
        final NotificationRecord child = generateNotificationRecord(
                mTestNotificationChannel, 2, "group", false);
        mService.addNotification(parent);
        mService.addNotification(child);

        NotificationManagerService.SnoozeNotificationRunnable snoozeNotificationRunnable =
                mService.new SnoozeNotificationRunnable(
                        child.getKey(), 100, null);
        snoozeNotificationRunnable.run();

        // snooze child and summary
        verify(mSnoozeHelper, times(2)).snooze(any(NotificationRecord.class), anyLong());
    }

    @Test
    public void testSnoozeRunnable_snoozeGroupChild_noOthersInGroup() throws Exception {
        final NotificationRecord child = generateNotificationRecord(
                mTestNotificationChannel, 2, "group", false);
        mService.addNotification(child);

        NotificationManagerService.SnoozeNotificationRunnable snoozeNotificationRunnable =
                mService.new SnoozeNotificationRunnable(
                        child.getKey(), 100, null);
        snoozeNotificationRunnable.run();

        // snooze child only
        verify(mSnoozeHelper, times(1)).snooze(any(NotificationRecord.class), anyLong());
    }

    @Test
    public void testPostGroupChild_unsnoozeParent() throws Exception {
        final NotificationRecord child = generateNotificationRecord(
                mTestNotificationChannel, 2, "group", false);

        mBinderService.enqueueNotificationWithTag(PKG, PKG, null,
                child.sbn.getId(), child.sbn.getNotification(), child.sbn.getUserId());
        waitForIdle();

        verify(mSnoozeHelper, times(1)).repostGroupSummary(
                anyString(), anyInt(), eq(child.getGroupKey()));
    }

    @Test
    public void testPostNonGroup_noUnsnoozing() throws Exception {
        final NotificationRecord record = generateNotificationRecord(
                mTestNotificationChannel, 2, null, false);

        mBinderService.enqueueNotificationWithTag(PKG, PKG, null,
                record.sbn.getId(), record.sbn.getNotification(), record.sbn.getUserId());
        waitForIdle();

        verify(mSnoozeHelper, never()).repostGroupSummary(anyString(), anyInt(), anyString());
    }

    @Test
    public void testPostGroupSummary_noUnsnoozing() throws Exception {
        final NotificationRecord parent = generateNotificationRecord(
                mTestNotificationChannel, 2, "group", true);

        mBinderService.enqueueNotificationWithTag(PKG, PKG, null,
                parent.sbn.getId(), parent.sbn.getNotification(), parent.sbn.getUserId());
        waitForIdle();

        verify(mSnoozeHelper, never()).repostGroupSummary(anyString(), anyInt(), anyString());
    }

    @Test
    public void testSetListenerAccessForUser() throws Exception {
        UserHandle user = UserHandle.of(10);
        ComponentName c = ComponentName.unflattenFromString("package/Component");
        try {
            mBinderService.setNotificationListenerAccessGrantedForUser(
                    c, user.getIdentifier(), true);
        } catch (SecurityException e) {
            if (!e.getMessage().contains("Permission Denial: not allowed to send broadcast")) {
                throw e;
            }
        }

        verify(mContext, times(1)).sendBroadcastAsUser(any(), eq(user), any());
        verify(mListeners, times(1)).setPackageOrComponentEnabled(
                c.flattenToString(), user.getIdentifier(), true, true);
        verify(mConditionProviders, times(1)).setPackageOrComponentEnabled(
                c.flattenToString(), user.getIdentifier(), false, true);
        verify(mAssistants, never()).setPackageOrComponentEnabled(
                any(), anyInt(), anyBoolean(), anyBoolean());
    }

    @Test
    public void testSetAssistantAccessForUser() throws Exception {
        UserHandle user = UserHandle.of(10);
        ComponentName c = ComponentName.unflattenFromString("package/Component");
        try {
            mBinderService.setNotificationAssistantAccessGrantedForUser(
                    c, user.getIdentifier(), true);
        } catch (SecurityException e) {
            if (!e.getMessage().contains("Permission Denial: not allowed to send broadcast")) {
                throw e;
            }
        }

        verify(mContext, times(1)).sendBroadcastAsUser(any(), eq(user), any());
        verify(mAssistants, times(1)).setPackageOrComponentEnabled(
                c.flattenToString(), user.getIdentifier(), true, true);
        verify(mConditionProviders, times(1)).setPackageOrComponentEnabled(
                c.flattenToString(), user.getIdentifier(), false, true);
        verify(mListeners, never()).setPackageOrComponentEnabled(
                any(), anyInt(), anyBoolean(), anyBoolean());
    }

    @Test
    public void testSetDndAccessForUser() throws Exception {
        UserHandle user = UserHandle.of(10);
        ComponentName c = ComponentName.unflattenFromString("package/Component");
        try {
            mBinderService.setNotificationPolicyAccessGrantedForUser(
                    c.getPackageName(), user.getIdentifier(), true);
        } catch (SecurityException e) {
            if (!e.getMessage().contains("Permission Denial: not allowed to send broadcast")) {
                throw e;
            }
        }

        verify(mContext, times(1)).sendBroadcastAsUser(any(), eq(user), any());
        verify(mConditionProviders, times(1)).setPackageOrComponentEnabled(
                c.getPackageName(), user.getIdentifier(), true, true);
        verify(mAssistants, never()).setPackageOrComponentEnabled(
                any(), anyInt(), anyBoolean(), anyBoolean());
        verify(mListeners, never()).setPackageOrComponentEnabled(
                any(), anyInt(), anyBoolean(), anyBoolean());
    }

    @Test
    public void testSetListenerAccess() throws Exception {
        ComponentName c = ComponentName.unflattenFromString("package/Component");
        try {
            mBinderService.setNotificationListenerAccessGranted(c, true);
        } catch (SecurityException e) {
            if (!e.getMessage().contains("Permission Denial: not allowed to send broadcast")) {
                throw e;
            }
        }

        verify(mListeners, times(1)).setPackageOrComponentEnabled(
                c.flattenToString(), 0, true, true);
        verify(mConditionProviders, times(1)).setPackageOrComponentEnabled(
                c.flattenToString(), 0, false, true);
        verify(mAssistants, never()).setPackageOrComponentEnabled(
                any(), anyInt(), anyBoolean(), anyBoolean());
    }

    @Test
    public void testSetAssistantAccess() throws Exception {
        ComponentName c = ComponentName.unflattenFromString("package/Component");
        try {
            mBinderService.setNotificationAssistantAccessGranted(c, true);
        } catch (SecurityException e) {
            if (!e.getMessage().contains("Permission Denial: not allowed to send broadcast")) {
                throw e;
            }
        }

        verify(mAssistants, times(1)).setPackageOrComponentEnabled(
                c.flattenToString(), 0, true, true);
        verify(mConditionProviders, times(1)).setPackageOrComponentEnabled(
                c.flattenToString(), 0, false, true);
        verify(mListeners, never()).setPackageOrComponentEnabled(
                any(), anyInt(), anyBoolean(), anyBoolean());
    }

    @Test
    public void testSetDndAccess() throws Exception {
        ComponentName c = ComponentName.unflattenFromString("package/Component");
        try {
            mBinderService.setNotificationPolicyAccessGranted(c.getPackageName(), true);
        } catch (SecurityException e) {
            if (!e.getMessage().contains("Permission Denial: not allowed to send broadcast")) {
                throw e;
            }
        }

        verify(mConditionProviders, times(1)).setPackageOrComponentEnabled(
                c.getPackageName(), 0, true, true);
        verify(mAssistants, never()).setPackageOrComponentEnabled(
                any(), anyInt(), anyBoolean(), anyBoolean());
        verify(mListeners, never()).setPackageOrComponentEnabled(
                any(), anyInt(), anyBoolean(), anyBoolean());
    }

    @Test
    public void testSetListenerAccess_doesNothingOnLowRam() throws Exception {
        when(mActivityManager.isLowRamDevice()).thenReturn(true);
        ComponentName c = ComponentName.unflattenFromString("package/Component");
        mBinderService.setNotificationListenerAccessGranted(c, true);

        verify(mListeners, never()).setPackageOrComponentEnabled(
                anyString(), anyInt(), anyBoolean(), anyBoolean());
        verify(mConditionProviders, never()).setPackageOrComponentEnabled(
                anyString(), anyInt(), anyBoolean(), anyBoolean());
        verify(mAssistants, never()).setPackageOrComponentEnabled(
                any(), anyInt(), anyBoolean(), anyBoolean());
    }

    @Test
    public void testSetAssistantAccess_doesNothingOnLowRam() throws Exception {
        when(mActivityManager.isLowRamDevice()).thenReturn(true);
        ComponentName c = ComponentName.unflattenFromString("package/Component");
        mBinderService.setNotificationAssistantAccessGranted(c, true);

        verify(mListeners, never()).setPackageOrComponentEnabled(
                anyString(), anyInt(), anyBoolean(), anyBoolean());
        verify(mConditionProviders, never()).setPackageOrComponentEnabled(
                anyString(), anyInt(), anyBoolean(), anyBoolean());
        verify(mAssistants, never()).setPackageOrComponentEnabled(
                any(), anyInt(), anyBoolean(), anyBoolean());
    }

    @Test
    public void testSetDndAccess_doesNothingOnLowRam() throws Exception {
        when(mActivityManager.isLowRamDevice()).thenReturn(true);
        ComponentName c = ComponentName.unflattenFromString("package/Component");
        mBinderService.setNotificationPolicyAccessGranted(c.getPackageName(), true);

        verify(mListeners, never()).setPackageOrComponentEnabled(
                anyString(), anyInt(), anyBoolean(), anyBoolean());
        verify(mConditionProviders, never()).setPackageOrComponentEnabled(
                anyString(), anyInt(), anyBoolean(), anyBoolean());
        verify(mAssistants, never()).setPackageOrComponentEnabled(
                any(), anyInt(), anyBoolean(), anyBoolean());
    }

    @Test
    public void testSetListenerAccess_doesNothingOnLowRam_exceptWatch() throws Exception {
        when(mPackageManagerClient.hasSystemFeature(FEATURE_WATCH)).thenReturn(true);
        when(mActivityManager.isLowRamDevice()).thenReturn(true);
        ComponentName c = ComponentName.unflattenFromString("package/Component");
        try {
            mBinderService.setNotificationListenerAccessGranted(c, true);
        } catch (SecurityException e) {
            if (!e.getMessage().contains("Permission Denial: not allowed to send broadcast")) {
                throw e;
            }
        }

        verify(mListeners, times(1)).setPackageOrComponentEnabled(
                c.flattenToString(), 0, true, true);
        verify(mConditionProviders, times(1)).setPackageOrComponentEnabled(
                c.flattenToString(), 0, false, true);
        verify(mAssistants, never()).setPackageOrComponentEnabled(
                any(), anyInt(), anyBoolean(), anyBoolean());
    }

    @Test
    public void testSetAssistantAccess_doesNothingOnLowRam_exceptWatch() throws Exception {
        when(mPackageManagerClient.hasSystemFeature(FEATURE_WATCH)).thenReturn(true);
        when(mActivityManager.isLowRamDevice()).thenReturn(true);
        ComponentName c = ComponentName.unflattenFromString("package/Component");
        try {
            mBinderService.setNotificationAssistantAccessGranted(c, true);
        } catch (SecurityException e) {
            if (!e.getMessage().contains("Permission Denial: not allowed to send broadcast")) {
                throw e;
            }
        }

        verify(mListeners, never()).setPackageOrComponentEnabled(
                anyString(), anyInt(), anyBoolean(), anyBoolean());
        verify(mConditionProviders, times(1)).setPackageOrComponentEnabled(
                c.flattenToString(), 0, false, true);
        verify(mAssistants, times(1)).setPackageOrComponentEnabled(
                c.flattenToString(), 0, true, true);
    }

    @Test
    public void testSetDndAccess_doesNothingOnLowRam_exceptWatch() throws Exception {
        when(mPackageManagerClient.hasSystemFeature(FEATURE_WATCH)).thenReturn(true);
        when(mActivityManager.isLowRamDevice()).thenReturn(true);
        ComponentName c = ComponentName.unflattenFromString("package/Component");
        try {
            mBinderService.setNotificationPolicyAccessGranted(c.getPackageName(), true);
        } catch (SecurityException e) {
            if (!e.getMessage().contains("Permission Denial: not allowed to send broadcast")) {
                throw e;
            }
        }

        verify(mListeners, never()).setPackageOrComponentEnabled(
                anyString(), anyInt(), anyBoolean(), anyBoolean());
        verify(mConditionProviders, times(1)).setPackageOrComponentEnabled(
                c.getPackageName(), 0, true, true);
        verify(mAssistants, never()).setPackageOrComponentEnabled(
                any(), anyInt(), anyBoolean(), anyBoolean());
    }

    @Test
    public void testOnlyAutogroupIfGroupChanged_noPriorNoti_autogroups() throws Exception {
        NotificationRecord r = generateNotificationRecord(mTestNotificationChannel, 0, null, false);
        mService.addEnqueuedNotification(r);
        NotificationManagerService.PostNotificationRunnable runnable =
                mService.new PostNotificationRunnable(r.getKey());
        runnable.run();
        waitForIdle();

        verify(mGroupHelper, times(1)).onNotificationPosted(any(), anyBoolean());
    }

    @Test
    public void testOnlyAutogroupIfGroupChanged_groupChanged_autogroups()
            throws Exception {
        NotificationRecord r =
                generateNotificationRecord(mTestNotificationChannel, 0, "group", false);
        mService.addNotification(r);

        r = generateNotificationRecord(mTestNotificationChannel, 0, null, false);
        mService.addEnqueuedNotification(r);
        NotificationManagerService.PostNotificationRunnable runnable =
                mService.new PostNotificationRunnable(r.getKey());
        runnable.run();
        waitForIdle();

        verify(mGroupHelper, times(1)).onNotificationPosted(any(), anyBoolean());
    }

    @Test
    public void testOnlyAutogroupIfGroupChanged_noGroupChanged_autogroups()
            throws Exception {
        NotificationRecord r = generateNotificationRecord(mTestNotificationChannel, 0, "group",
                false);
        mService.addNotification(r);
        mService.addEnqueuedNotification(r);

        NotificationManagerService.PostNotificationRunnable runnable =
                mService.new PostNotificationRunnable(r.getKey());
        runnable.run();
        waitForIdle();

        verify(mGroupHelper, never()).onNotificationPosted(any(), anyBoolean());
    }

    @Test
    public void testDontAutogroupIfCritical() throws Exception {
        NotificationRecord r = generateNotificationRecord(mTestNotificationChannel, 0, null, false);
        r.setCriticality(CriticalNotificationExtractor.CRITICAL_LOW);
        mService.addEnqueuedNotification(r);
        NotificationManagerService.PostNotificationRunnable runnable =
                mService.new PostNotificationRunnable(r.getKey());
        runnable.run();

        r = generateNotificationRecord(mTestNotificationChannel, 1, null, false);
        r.setCriticality(CriticalNotificationExtractor.CRITICAL);
        runnable = mService.new PostNotificationRunnable(r.getKey());
        mService.addEnqueuedNotification(r);

        runnable.run();
        waitForIdle();

        verify(mGroupHelper, never()).onNotificationPosted(any(), anyBoolean());
    }

    @Test
    public void testNoFakeColorizedPermission() throws Exception {
        when(mPackageManagerClient.checkPermission(any(), any())).thenReturn(PERMISSION_DENIED);
        Notification.Builder nb = new Notification.Builder(mContext,
                mTestNotificationChannel.getId())
                .setContentTitle("foo")
                .setColorized(true)
                .setFlag(Notification.FLAG_CAN_COLORIZE, true)
                .setSmallIcon(android.R.drawable.sym_def_app_icon);
        StatusBarNotification sbn = new StatusBarNotification(PKG, PKG, 1, "tag", mUid, 0,
                nb.build(), new UserHandle(mUid), null, 0);
        NotificationRecord nr = new NotificationRecord(mContext, sbn, mTestNotificationChannel);

        mBinderService.enqueueNotificationWithTag(PKG, PKG, null,
                nr.sbn.getId(), nr.sbn.getNotification(), nr.sbn.getUserId());
        waitForIdle();

        NotificationRecord posted = mService.findNotificationLocked(
                PKG, null, nr.sbn.getId(), nr.sbn.getUserId());

        assertFalse(posted.getNotification().isColorized());
    }

    @Test
    public void testGetNotificationCountLocked() throws Exception {
        for (int i = 0; i < 20; i++) {
            NotificationRecord r =
                    generateNotificationRecord(mTestNotificationChannel, i, null, false);
            mService.addEnqueuedNotification(r);
        }
        for (int i = 0; i < 20; i++) {
            NotificationRecord r =
                    generateNotificationRecord(mTestNotificationChannel, i, null, false);
            mService.addNotification(r);
        }

        // another package
        Notification n =
                new Notification.Builder(mContext, mTestNotificationChannel.getId())
                .setSmallIcon(android.R.drawable.sym_def_app_icon)
                .build();

        StatusBarNotification sbn = new StatusBarNotification("a", "a", 0, "tag", mUid, 0,
                n, new UserHandle(mUid), null, 0);
        NotificationRecord otherPackage =
                new NotificationRecord(mContext, sbn, mTestNotificationChannel);
        mService.addEnqueuedNotification(otherPackage);
        mService.addNotification(otherPackage);

        // Same notifications are enqueued as posted, everything counts b/c id and tag don't match
        int userId = new UserHandle(mUid).getIdentifier();
        assertEquals(40,
                mService.getNotificationCountLocked(PKG, userId, 0, null));
        assertEquals(40,
                mService.getNotificationCountLocked(PKG, userId, 0, "tag2"));
        assertEquals(2,
                mService.getNotificationCountLocked("a", userId, 0, "banana"));

        // exclude a known notification - it's excluded from only the posted list, not enqueued
        assertEquals(39,
                mService.getNotificationCountLocked(PKG, userId, 0, "tag"));
    }

    @Test
    public void testAddAutogroup_requestsSort() throws Exception {
        RankingHandler rh = mock(RankingHandler.class);
        mService.setRankingHandler(rh);

        final NotificationRecord r = generateNotificationRecord(mTestNotificationChannel);
        mService.addNotification(r);
        mService.addAutogroupKeyLocked(r.getKey());

        verify(rh, times(1)).requestSort();
    }

    @Test
    public void testRemoveAutogroup_requestsSort() throws Exception {
        RankingHandler rh = mock(RankingHandler.class);
        mService.setRankingHandler(rh);

        final NotificationRecord r = generateNotificationRecord(mTestNotificationChannel);
        r.setOverrideGroupKey("TEST");
        mService.addNotification(r);
        mService.removeAutogroupKeyLocked(r.getKey());

        verify(rh, times(1)).requestSort();
    }

    @Test
    public void testReaddAutogroup_noSort() throws Exception {
        RankingHandler rh = mock(RankingHandler.class);
        mService.setRankingHandler(rh);

        final NotificationRecord r = generateNotificationRecord(mTestNotificationChannel);
        r.setOverrideGroupKey("TEST");
        mService.addNotification(r);
        mService.addAutogroupKeyLocked(r.getKey());

        verify(rh, never()).requestSort();
    }

    @Test
    public void testHandleRankingSort_sendsUpdateOnSignalExtractorChange() throws Exception {
        mService.setPreferencesHelper(mPreferencesHelper);
        NotificationManagerService.WorkerHandler handler = mock(
                NotificationManagerService.WorkerHandler.class);
        mService.setHandler(handler);

        Map<String, Answer> answers = getSignalExtractorSideEffects();
        for (String message : answers.keySet()) {
            mService.clearNotifications();
            final NotificationRecord r = generateNotificationRecord(mTestNotificationChannel);
            mService.addNotification(r);

            doAnswer(answers.get(message)).when(mRankingHelper).extractSignals(r);

            mService.handleRankingSort();
        }
        verify(handler, times(answers.size())).scheduleSendRankingUpdate();
    }

    @Test
    public void testHandleRankingSort_noUpdateWhenNoSignalChange() throws Exception {
        mService.setRankingHelper(mRankingHelper);
        NotificationManagerService.WorkerHandler handler = mock(
                NotificationManagerService.WorkerHandler.class);
        mService.setHandler(handler);

        final NotificationRecord r = generateNotificationRecord(mTestNotificationChannel);
        mService.addNotification(r);

        mService.handleRankingSort();
        verify(handler, never()).scheduleSendRankingUpdate();
    }

    @Test
    public void testReadPolicyXml_readApprovedServicesFromXml() throws Exception {
        final String upgradeXml = "<notification-policy version=\"1\">"
                + "<ranking></ranking>"
                + "<enabled_listeners>"
                + "<service_listing approved=\"test\" user=\"0\" primary=\"true\" />"
                + "</enabled_listeners>"
                + "<enabled_assistants>"
                + "<service_listing approved=\"test\" user=\"0\" primary=\"true\" />"
                + "</enabled_assistants>"
                + "<dnd_apps>"
                + "<service_listing approved=\"test\" user=\"0\" primary=\"true\" />"
                + "</dnd_apps>"
                + "</notification-policy>";
        mService.readPolicyXml(
                new BufferedInputStream(new ByteArrayInputStream(upgradeXml.getBytes())), false);
        verify(mListeners, times(1)).readXml(any(), any());
        verify(mConditionProviders, times(1)).readXml(any(), any());
        verify(mAssistants, times(1)).readXml(any(), any());

        // numbers are inflated for setup
        verify(mListeners, times(1)).migrateToXml();
        verify(mConditionProviders, times(1)).migrateToXml();
        verify(mAssistants, times(1)).migrateToXml();
        verify(mAssistants, times(2)).ensureAssistant();
    }

    @Test
    public void testReadPolicyXml_readApprovedServicesFromSettings() throws Exception {
        final String preupgradeXml = "<notification-policy version=\"1\">"
                + "<ranking></ranking>"
                + "</notification-policy>";
        mService.readPolicyXml(
                new BufferedInputStream(new ByteArrayInputStream(preupgradeXml.getBytes())), false);
        verify(mListeners, never()).readXml(any(), any());
        verify(mConditionProviders, never()).readXml(any(), any());
        verify(mAssistants, never()).readXml(any(), any());

        // numbers are inflated for setup
        verify(mListeners, times(2)).migrateToXml();
        verify(mConditionProviders, times(2)).migrateToXml();
        verify(mAssistants, times(2)).migrateToXml();
        verify(mAssistants, times(2)).ensureAssistant();
    }


    @Test
    public void testLocaleChangedCallsUpdateDefaultZenModeRules() throws Exception {
        ZenModeHelper mZenModeHelper = mock(ZenModeHelper.class);
        mService.mZenModeHelper = mZenModeHelper;
        mService.mLocaleChangeReceiver.onReceive(mContext,
                new Intent(Intent.ACTION_LOCALE_CHANGED));

        verify(mZenModeHelper, times(1)).updateDefaultZenRules();
    }

    @Test
    public void testBumpFGImportance_noChannelChangePreOApp() throws Exception {
        String preOPkg = PKG_N_MR1;
        final ApplicationInfo legacy = new ApplicationInfo();
        legacy.targetSdkVersion = Build.VERSION_CODES.N_MR1;
        when(mPackageManagerClient.getApplicationInfoAsUser(eq(preOPkg), anyInt(), anyInt()))
                .thenReturn(legacy);
        when(mPackageManagerClient.getPackageUidAsUser(eq(preOPkg), anyInt()))
                .thenReturn(Binder.getCallingUid());
        getContext().setMockPackageManager(mPackageManagerClient);

        Notification.Builder nb = new Notification.Builder(mContext,
                NotificationChannel.DEFAULT_CHANNEL_ID)
                .setContentTitle("foo")
                .setSmallIcon(android.R.drawable.sym_def_app_icon)
                .setFlag(FLAG_FOREGROUND_SERVICE, true)
                .setPriority(Notification.PRIORITY_MIN);

        StatusBarNotification sbn = new StatusBarNotification(preOPkg, preOPkg, 9, "tag",
                Binder.getCallingUid(), 0, nb.build(), new UserHandle(Binder.getCallingUid()), null, 0);

        mBinderService.enqueueNotificationWithTag(sbn.getPackageName(), sbn.getOpPkg(),
                sbn.getTag(), sbn.getId(), sbn.getNotification(), sbn.getUserId());
        waitForIdle();

        assertEquals(IMPORTANCE_LOW,
                mService.getNotificationRecord(sbn.getKey()).getImportance());

        nb = new Notification.Builder(mContext)
                .setContentTitle("foo")
                .setSmallIcon(android.R.drawable.sym_def_app_icon)
                .setFlag(FLAG_FOREGROUND_SERVICE, true)
                .setPriority(Notification.PRIORITY_MIN);

        sbn = new StatusBarNotification(preOPkg, preOPkg, 9, "tag", Binder.getCallingUid(),
                0, nb.build(), new UserHandle(Binder.getCallingUid()), null, 0);

        mBinderService.enqueueNotificationWithTag(preOPkg, preOPkg, "tag",
                sbn.getId(), sbn.getNotification(), sbn.getUserId());
        waitForIdle();
        assertEquals(IMPORTANCE_LOW,
                mService.getNotificationRecord(sbn.getKey()).getImportance());

        NotificationChannel defaultChannel = mBinderService.getNotificationChannel(
                preOPkg, NotificationChannel.DEFAULT_CHANNEL_ID);
        assertEquals(IMPORTANCE_UNSPECIFIED, defaultChannel.getImportance());
    }

    @Test
    public void testStats_updatedOnDirectReply() throws Exception {
        final NotificationRecord r = generateNotificationRecord(mTestNotificationChannel);
        mService.addNotification(r);

        mService.mNotificationDelegate.onNotificationDirectReplied(r.getKey());
        assertTrue(mService.getNotificationRecord(r.getKey()).getStats().hasDirectReplied());
        verify(mAssistants).notifyAssistantNotificationDirectReplyLocked(eq(r.sbn));
    }

    @Test
    public void testStats_updatedOnUserExpansion() throws Exception {
        NotificationRecord r = generateNotificationRecord(mTestNotificationChannel);
        mService.addNotification(r);

        mService.mNotificationDelegate.onNotificationExpansionChanged(r.getKey(), true, true);
        verify(mAssistants).notifyAssistantExpansionChangedLocked(eq(r.sbn), eq(true), eq((true)));
        assertTrue(mService.getNotificationRecord(r.getKey()).getStats().hasExpanded());

        mService.mNotificationDelegate.onNotificationExpansionChanged(r.getKey(), true, false);
        verify(mAssistants).notifyAssistantExpansionChangedLocked(eq(r.sbn), eq(true), eq((false)));
        assertTrue(mService.getNotificationRecord(r.getKey()).getStats().hasExpanded());
    }

    @Test
    public void testStats_notUpdatedOnAutoExpansion() throws Exception {
        NotificationRecord r = generateNotificationRecord(mTestNotificationChannel);
        mService.addNotification(r);

        mService.mNotificationDelegate.onNotificationExpansionChanged(r.getKey(), false, true);
        assertFalse(mService.getNotificationRecord(r.getKey()).getStats().hasExpanded());
        verify(mAssistants).notifyAssistantExpansionChangedLocked(eq(r.sbn), eq(false), eq((true)));

        mService.mNotificationDelegate.onNotificationExpansionChanged(r.getKey(), false, false);
        assertFalse(mService.getNotificationRecord(r.getKey()).getStats().hasExpanded());
        verify(mAssistants).notifyAssistantExpansionChangedLocked(
                eq(r.sbn), eq(false), eq((false)));
    }

    @Test
    public void testStats_updatedOnViewSettings() throws Exception {
        final NotificationRecord r = generateNotificationRecord(mTestNotificationChannel);
        mService.addNotification(r);

        mService.mNotificationDelegate.onNotificationSettingsViewed(r.getKey());
        assertTrue(mService.getNotificationRecord(r.getKey()).getStats().hasViewedSettings());
    }

    @Test
    public void testStats_updatedOnVisibilityChanged() throws Exception {
        final NotificationRecord r = generateNotificationRecord(mTestNotificationChannel);
        mService.addNotification(r);

        final NotificationVisibility nv = NotificationVisibility.obtain(r.getKey(), 1, 2, true);
        mService.mNotificationDelegate.onNotificationVisibilityChanged(
                new NotificationVisibility[] {nv}, new NotificationVisibility[]{});
        assertTrue(mService.getNotificationRecord(r.getKey()).getStats().hasSeen());
        mService.mNotificationDelegate.onNotificationVisibilityChanged(
                new NotificationVisibility[] {}, new NotificationVisibility[]{nv});
        assertTrue(mService.getNotificationRecord(r.getKey()).getStats().hasSeen());
    }

    @Test
    public void testStats_dismissalSurface() throws Exception {
        final NotificationRecord r = generateNotificationRecord(mTestNotificationChannel);
        mService.addNotification(r);

        final NotificationVisibility nv = NotificationVisibility.obtain(r.getKey(), 0, 1, true);
        mService.mNotificationDelegate.onNotificationClear(mUid, 0, PKG, r.sbn.getTag(),
                r.sbn.getId(), r.getUserId(), r.getKey(), NotificationStats.DISMISSAL_AOD,
                NotificationStats.DISMISS_SENTIMENT_POSITIVE, nv);
        waitForIdle();

        assertEquals(NotificationStats.DISMISSAL_AOD, r.getStats().getDismissalSurface());
    }

    @Test
    public void testStats_dismissalSentiment() throws Exception {
        final NotificationRecord r = generateNotificationRecord(mTestNotificationChannel);
        mService.addNotification(r);

        final NotificationVisibility nv = NotificationVisibility.obtain(r.getKey(), 0, 1, true);
        mService.mNotificationDelegate.onNotificationClear(mUid, 0, PKG, r.sbn.getTag(),
                r.sbn.getId(), r.getUserId(), r.getKey(), NotificationStats.DISMISSAL_AOD,
                NotificationStats.DISMISS_SENTIMENT_NEGATIVE, nv);
        waitForIdle();

        assertEquals(NotificationStats.DISMISS_SENTIMENT_NEGATIVE,
                r.getStats().getDismissalSentiment());
    }

    @Test
    public void testApplyAdjustmentMultiUser() throws Exception {
        final NotificationRecord r = generateNotificationRecord(mTestNotificationChannel);
        mService.addNotification(r);
        NotificationManagerService.WorkerHandler handler = mock(
                NotificationManagerService.WorkerHandler.class);
        mService.setHandler(handler);

        when(mAssistants.isSameUser(eq(null), anyInt())).thenReturn(false);

        Bundle signals = new Bundle();
        signals.putInt(Adjustment.KEY_USER_SENTIMENT,
                USER_SENTIMENT_NEGATIVE);
        Adjustment adjustment = new Adjustment(
                r.sbn.getPackageName(), r.getKey(), signals, "", r.getUser().getIdentifier());
        mBinderService.applyAdjustmentFromAssistant(null, adjustment);

        waitForIdle();

        verify(handler, timeout(300).times(0)).scheduleSendRankingUpdate();
    }

    @Test
<<<<<<< HEAD
    public void testAssistantIBlockingTriggersCancel() throws Exception {
=======
    public void testAssistantBlockingTriggersCancel() throws Exception {
>>>>>>> de843449
        final NotificationRecord r = generateNotificationRecord(mTestNotificationChannel);
        mService.addNotification(r);
        NotificationManagerService.WorkerHandler handler = mock(
                NotificationManagerService.WorkerHandler.class);
        mService.setHandler(handler);

        Bundle signals = new Bundle();
        signals.putInt(Adjustment.KEY_IMPORTANCE, IMPORTANCE_NONE);
        Adjustment adjustment = new Adjustment(
                r.sbn.getPackageName(), r.getKey(), signals, "", r.getUser().getIdentifier());
        when(mAssistants.isSameUser(any(), anyInt())).thenReturn(true);
        mBinderService.applyAdjustmentFromAssistant(null, adjustment);

        waitForIdle();

        verify(handler, timeout(300).times(0)).scheduleSendRankingUpdate();
        verify(handler, times(1)).scheduleCancelNotification(any());
    }

    @Test
    public void testApplyEnqueuedAdjustmentFromAssistant_singleUser() throws Exception {
        final NotificationRecord r = generateNotificationRecord(mTestNotificationChannel);
        mService.addEnqueuedNotification(r);
        NotificationManagerService.WorkerHandler handler = mock(
                NotificationManagerService.WorkerHandler.class);
        mService.setHandler(handler);
        when(mAssistants.isSameUser(eq(null), anyInt())).thenReturn(true);

        Bundle signals = new Bundle();
        signals.putInt(Adjustment.KEY_USER_SENTIMENT,
                USER_SENTIMENT_NEGATIVE);
        Adjustment adjustment = new Adjustment(
                r.sbn.getPackageName(), r.getKey(), signals, "", r.getUser().getIdentifier());
        mBinderService.applyEnqueuedAdjustmentFromAssistant(null, adjustment);

        assertEquals(USER_SENTIMENT_NEGATIVE, r.getUserSentiment());
    }

    @Test
<<<<<<< HEAD
=======
    public void testApplyEnqueuedAdjustmentFromAssistant_importance_onTime() throws Exception {
        final NotificationRecord r = generateNotificationRecord(mTestNotificationChannel);
        mService.addEnqueuedNotification(r);
        NotificationManagerService.WorkerHandler handler = mock(
                NotificationManagerService.WorkerHandler.class);
        mService.setHandler(handler);
        when(mAssistants.isSameUser(eq(null), anyInt())).thenReturn(true);

        Bundle signals = new Bundle();
        signals.putInt(Adjustment.KEY_IMPORTANCE, IMPORTANCE_LOW);
        Adjustment adjustment = new Adjustment(
                r.sbn.getPackageName(), r.getKey(), signals, "", r.getUser().getIdentifier());
        mBinderService.applyEnqueuedAdjustmentFromAssistant(null, adjustment);

        assertEquals(IMPORTANCE_LOW, r.getImportance());
    }

    @Test
    public void testApplyEnqueuedAdjustmentFromAssistant_importance_tooLate() throws Exception {
        final NotificationRecord r = generateNotificationRecord(mTestNotificationChannel);
        mService.addNotification(r);
        NotificationManagerService.WorkerHandler handler = mock(
                NotificationManagerService.WorkerHandler.class);
        mService.setHandler(handler);
        when(mAssistants.isSameUser(eq(null), anyInt())).thenReturn(true);

        Bundle signals = new Bundle();
        signals.putInt(Adjustment.KEY_IMPORTANCE, IMPORTANCE_LOW);
        Adjustment adjustment = new Adjustment(
                r.sbn.getPackageName(), r.getKey(), signals, "", r.getUser().getIdentifier());
        mBinderService.applyEnqueuedAdjustmentFromAssistant(null, adjustment);

        assertEquals(IMPORTANCE_DEFAULT, r.getImportance());
        assertFalse(r.hasAdjustment(Adjustment.KEY_IMPORTANCE));
    }

    @Test
>>>>>>> de843449
    public void testApplyEnqueuedAdjustmentFromAssistant_crossUser() throws Exception {
        final NotificationRecord r = generateNotificationRecord(mTestNotificationChannel);
        mService.addEnqueuedNotification(r);
        NotificationManagerService.WorkerHandler handler = mock(
                NotificationManagerService.WorkerHandler.class);
        mService.setHandler(handler);
        when(mAssistants.isSameUser(eq(null), anyInt())).thenReturn(false);

        Bundle signals = new Bundle();
        signals.putInt(Adjustment.KEY_USER_SENTIMENT,
                USER_SENTIMENT_NEGATIVE);
        Adjustment adjustment = new Adjustment(
                r.sbn.getPackageName(), r.getKey(), signals, "", r.getUser().getIdentifier());
        mBinderService.applyEnqueuedAdjustmentFromAssistant(null, adjustment);

        assertEquals(USER_SENTIMENT_NEUTRAL, r.getUserSentiment());

        waitForIdle();

        verify(handler, timeout(300).times(0)).scheduleSendRankingUpdate();
    }

    @Test
    public void testUserSentimentChangeTriggersUpdate() throws Exception {
        final NotificationRecord r = generateNotificationRecord(mTestNotificationChannel);
        mService.addNotification(r);
        NotificationManagerService.WorkerHandler handler = mock(
                NotificationManagerService.WorkerHandler.class);
        mService.setHandler(handler);
        when(mAssistants.isSameUser(eq(null), anyInt())).thenReturn(true);

        Bundle signals = new Bundle();
        signals.putInt(Adjustment.KEY_USER_SENTIMENT,
                USER_SENTIMENT_NEGATIVE);
        Adjustment adjustment = new Adjustment(
                r.sbn.getPackageName(), r.getKey(), signals, "", r.getUser().getIdentifier());
        mBinderService.applyAdjustmentFromAssistant(null, adjustment);

        waitForIdle();

        verify(handler, timeout(300).times(1)).scheduleSendRankingUpdate();
    }

    @Test
    public void testTooLateAdjustmentTriggersUpdate() throws Exception {
        final NotificationRecord r = generateNotificationRecord(mTestNotificationChannel);
        mService.addNotification(r);
        NotificationManagerService.WorkerHandler handler = mock(
                NotificationManagerService.WorkerHandler.class);
        mService.setHandler(handler);
        when(mAssistants.isSameUser(eq(null), anyInt())).thenReturn(true);

        Bundle signals = new Bundle();
        signals.putInt(Adjustment.KEY_USER_SENTIMENT,
                USER_SENTIMENT_NEGATIVE);
        Adjustment adjustment = new Adjustment(
                r.sbn.getPackageName(), r.getKey(), signals, "", r.getUser().getIdentifier());
        mBinderService.applyEnqueuedAdjustmentFromAssistant(null, adjustment);

        waitForIdle();

        verify(handler, timeout(300).times(1)).scheduleSendRankingUpdate();
    }

    @Test
    public void testEnqueuedAdjustmentAppliesAdjustments() throws Exception {
        final NotificationRecord r = generateNotificationRecord(mTestNotificationChannel);
        mService.addEnqueuedNotification(r);
        NotificationManagerService.WorkerHandler handler = mock(
                NotificationManagerService.WorkerHandler.class);
        mService.setHandler(handler);
        when(mAssistants.isSameUser(eq(null), anyInt())).thenReturn(true);

        Bundle signals = new Bundle();
        signals.putInt(Adjustment.KEY_USER_SENTIMENT,
                USER_SENTIMENT_NEGATIVE);
        Adjustment adjustment = new Adjustment(
                r.sbn.getPackageName(), r.getKey(), signals, "", r.getUser().getIdentifier());
        mBinderService.applyEnqueuedAdjustmentFromAssistant(null, adjustment);

        assertEquals(USER_SENTIMENT_NEGATIVE,
                r.getUserSentiment());
    }

    @Test
    public void testRecents() throws Exception {
        Set<NotifyingApp> expected = new HashSet<>();

        final NotificationRecord oldest = new NotificationRecord(mContext,
                generateSbn("p", 1000, 9, 0), mTestNotificationChannel);
        mService.logRecentLocked(oldest);
        for (int i = 1; i <= 5; i++) {
            NotificationRecord r = new NotificationRecord(mContext,
                    generateSbn("p" + i, i, i*100, 0), mTestNotificationChannel);
            expected.add(new NotifyingApp()
                    .setPackage(r.sbn.getPackageName())
                    .setUid(r.sbn.getUid())
                    .setLastNotified(r.sbn.getPostTime()));
            mService.logRecentLocked(r);
        }

        List<NotifyingApp> apps = mBinderService.getRecentNotifyingAppsForUser(0).getList();
        assertTrue(apps.size() == 5);
        for (NotifyingApp actual : apps) {
            assertTrue("got unexpected result: " + actual, expected.contains(actual));
        }
    }

    @Test
    public void testRecentsNoDuplicatePackages() throws Exception {
        final NotificationRecord p1 = new NotificationRecord(mContext, generateSbn("p", 1, 1000, 0),
                mTestNotificationChannel);
        final NotificationRecord p2 = new NotificationRecord(mContext, generateSbn("p", 1, 2000, 0),
                mTestNotificationChannel);

        mService.logRecentLocked(p1);
        mService.logRecentLocked(p2);

        List<NotifyingApp> apps = mBinderService.getRecentNotifyingAppsForUser(0).getList();
        assertTrue(apps.size() == 1);
        NotifyingApp expected = new NotifyingApp().setPackage("p").setUid(1).setLastNotified(2000);
        assertEquals(expected, apps.get(0));
    }

    @Test
    public void testRecentsWithDuplicatePackage() throws Exception {
        Set<NotifyingApp> expected = new HashSet<>();

        final NotificationRecord oldest = new NotificationRecord(mContext,
                generateSbn("p", 1000, 9, 0), mTestNotificationChannel);
        mService.logRecentLocked(oldest);
        for (int i = 1; i <= 5; i++) {
            NotificationRecord r = new NotificationRecord(mContext,
                    generateSbn("p" + i, i, i*100, 0), mTestNotificationChannel);
            expected.add(new NotifyingApp()
                    .setPackage(r.sbn.getPackageName())
                    .setUid(r.sbn.getUid())
                    .setLastNotified(r.sbn.getPostTime()));
            mService.logRecentLocked(r);
        }
        NotificationRecord r = new NotificationRecord(mContext,
                generateSbn("p" + 3, 3, 300000, 0), mTestNotificationChannel);
        expected.remove(new NotifyingApp()
                .setPackage(r.sbn.getPackageName())
                .setUid(3)
                .setLastNotified(300));
        NotifyingApp newest = new NotifyingApp()
                .setPackage(r.sbn.getPackageName())
                .setUid(r.sbn.getUid())
                .setLastNotified(r.sbn.getPostTime());
        expected.add(newest);
        mService.logRecentLocked(r);

        List<NotifyingApp> apps = mBinderService.getRecentNotifyingAppsForUser(0).getList();
        assertTrue(apps.size() == 5);
        for (NotifyingApp actual : apps) {
            assertTrue("got unexpected result: " + actual, expected.contains(actual));
        }
        assertEquals(newest, apps.get(0));
    }

    @Test
    public void testRecentsMultiuser() throws Exception {
        final NotificationRecord user1 = new NotificationRecord(mContext,
                generateSbn("p", 1000, 9, 1), mTestNotificationChannel);
        mService.logRecentLocked(user1);

        final NotificationRecord user2 = new NotificationRecord(mContext,
                generateSbn("p2", 100000, 9999, 2), mTestNotificationChannel);
        mService.logRecentLocked(user2);

        assertEquals(0, mBinderService.getRecentNotifyingAppsForUser(0).getList().size());
        assertEquals(1, mBinderService.getRecentNotifyingAppsForUser(1).getList().size());
        assertEquals(1, mBinderService.getRecentNotifyingAppsForUser(2).getList().size());

        assertTrue(mBinderService.getRecentNotifyingAppsForUser(2).getList().contains(
                new NotifyingApp()
                        .setPackage(user2.sbn.getPackageName())
                        .setUid(user2.sbn.getUid())
                        .setLastNotified(user2.sbn.getPostTime())));
    }

    @Test
    public void testRestore() throws Exception {
        int systemChecks = mService.countSystemChecks;
        mBinderService.applyRestore(null, UserHandle.USER_SYSTEM);
        assertEquals(1, mService.countSystemChecks - systemChecks);
    }

    @Test
    public void testBackup() throws Exception {
        int systemChecks = mService.countSystemChecks;
        mBinderService.getBackupPayload(1);
        assertEquals(1, mService.countSystemChecks - systemChecks);
    }

    @Test
    public void updateUriPermissions_update() throws Exception {
        NotificationChannel c = new NotificationChannel(
                TEST_CHANNEL_ID, TEST_CHANNEL_ID, IMPORTANCE_DEFAULT);
        c.setSound(null, Notification.AUDIO_ATTRIBUTES_DEFAULT);
        Message message1 = new Message("", 0, "");
        message1.setData("",
                ContentUris.withAppendedId(MediaStore.Images.Media.EXTERNAL_CONTENT_URI, 1));
        Message message2 = new Message("", 1, "");
        message2.setData("",
                ContentUris.withAppendedId(MediaStore.Images.Media.EXTERNAL_CONTENT_URI, 2));

        Notification.Builder nbA = new Notification.Builder(mContext, c.getId())
                .setContentTitle("foo")
                .setSmallIcon(android.R.drawable.sym_def_app_icon)
                .setStyle(new Notification.MessagingStyle("")
                        .addMessage(message1)
                        .addMessage(message2));
        NotificationRecord recordA = new NotificationRecord(mContext, new StatusBarNotification(
                PKG, PKG, 0, "tag", mUid, 0, nbA.build(), new UserHandle(mUid), null, 0), c);

        // First post means we grant access to both
        reset(mUgm);
        reset(mUgmInternal);
        when(mUgmInternal.newUriPermissionOwner(any())).thenReturn(new Binder());
        mService.updateUriPermissions(recordA, null, mContext.getPackageName(),
                UserHandle.USER_SYSTEM);
        verify(mUgm, times(1)).grantUriPermissionFromOwner(any(), anyInt(), any(),
                eq(message1.getDataUri()), anyInt(), anyInt(), anyInt());
        verify(mUgm, times(1)).grantUriPermissionFromOwner(any(), anyInt(), any(),
                eq(message2.getDataUri()), anyInt(), anyInt(), anyInt());

        Notification.Builder nbB = new Notification.Builder(mContext, c.getId())
                .setContentTitle("foo")
                .setSmallIcon(android.R.drawable.sym_def_app_icon)
                .setStyle(new Notification.MessagingStyle("").addMessage(message2));
        NotificationRecord recordB = new NotificationRecord(mContext, new StatusBarNotification(PKG,
                PKG, 0, "tag", mUid, 0, nbB.build(), new UserHandle(mUid), null, 0), c);

        // Update means we drop access to first
        reset(mUgmInternal);
        mService.updateUriPermissions(recordB, recordA, mContext.getPackageName(),
                UserHandle.USER_SYSTEM);
        verify(mUgmInternal, times(1)).revokeUriPermissionFromOwner(any(),
                eq(message1.getDataUri()), anyInt(), anyInt());

        // Update back means we grant access to first again
        reset(mUgm);
        mService.updateUriPermissions(recordA, recordB, mContext.getPackageName(),
                UserHandle.USER_SYSTEM);
        verify(mUgm, times(1)).grantUriPermissionFromOwner(any(), anyInt(), any(),
                eq(message1.getDataUri()), anyInt(), anyInt(), anyInt());

        // And update to empty means we drop everything
        reset(mUgmInternal);
        mService.updateUriPermissions(null, recordB, mContext.getPackageName(),
                UserHandle.USER_SYSTEM);
        verify(mUgmInternal, times(1)).revokeUriPermissionFromOwner(any(), eq(null),
                anyInt(), anyInt());
    }

    @Test
    public void testVisitUris() throws Exception {
        final Uri audioContents = Uri.parse("content://com.example/audio");
        final Uri backgroundImage = Uri.parse("content://com.example/background");

        Bundle extras = new Bundle();
        extras.putParcelable(Notification.EXTRA_AUDIO_CONTENTS_URI, audioContents);
        extras.putString(Notification.EXTRA_BACKGROUND_IMAGE_URI, backgroundImage.toString());

        Notification n = new Notification.Builder(mContext, "a")
                .setContentTitle("notification with uris")
                .setSmallIcon(android.R.drawable.sym_def_app_icon)
                .addExtras(extras)
                .build();

        Consumer<Uri> visitor = (Consumer<Uri>) spy(Consumer.class);
        n.visitUris(visitor);
        verify(visitor, times(1)).accept(eq(audioContents));
        verify(visitor, times(1)).accept(eq(backgroundImage));
    }

    @Test
    public void testSetNotificationPolicy_preP_setOldFields() {
        ZenModeHelper mZenModeHelper = mock(ZenModeHelper.class);
        mService.mZenModeHelper = mZenModeHelper;
        NotificationManager.Policy userPolicy =
                new NotificationManager.Policy(0, 0, 0, SUPPRESSED_EFFECT_BADGE);
        when(mZenModeHelper.getNotificationPolicy()).thenReturn(userPolicy);

        NotificationManager.Policy appPolicy = new NotificationManager.Policy(0, 0, 0,
                SUPPRESSED_EFFECT_SCREEN_ON | SUPPRESSED_EFFECT_SCREEN_OFF);

        int expected = SUPPRESSED_EFFECT_BADGE
                | SUPPRESSED_EFFECT_SCREEN_ON | SUPPRESSED_EFFECT_SCREEN_OFF
                | SUPPRESSED_EFFECT_PEEK | SUPPRESSED_EFFECT_LIGHTS
                | SUPPRESSED_EFFECT_FULL_SCREEN_INTENT;
        int actual = mService.calculateSuppressedVisualEffects(appPolicy, userPolicy, O_MR1);

        assertEquals(expected, actual);
    }

    @Test
    public void testSetNotificationPolicy_preP_setNewFields() {
        ZenModeHelper mZenModeHelper = mock(ZenModeHelper.class);
        mService.mZenModeHelper = mZenModeHelper;
        NotificationManager.Policy userPolicy =
                new NotificationManager.Policy(0, 0, 0, SUPPRESSED_EFFECT_BADGE);
        when(mZenModeHelper.getNotificationPolicy()).thenReturn(userPolicy);

        NotificationManager.Policy appPolicy = new NotificationManager.Policy(0, 0, 0,
                SUPPRESSED_EFFECT_NOTIFICATION_LIST);

        int expected = SUPPRESSED_EFFECT_BADGE;
        int actual = mService.calculateSuppressedVisualEffects(appPolicy, userPolicy, O_MR1);

        assertEquals(expected, actual);
    }

    @Test
    public void testSetNotificationPolicy_preP_setOldNewFields() {
        ZenModeHelper mZenModeHelper = mock(ZenModeHelper.class);
        mService.mZenModeHelper = mZenModeHelper;
        NotificationManager.Policy userPolicy =
                new NotificationManager.Policy(0, 0, 0, SUPPRESSED_EFFECT_BADGE);
        when(mZenModeHelper.getNotificationPolicy()).thenReturn(userPolicy);

        NotificationManager.Policy appPolicy = new NotificationManager.Policy(0, 0, 0,
                SUPPRESSED_EFFECT_SCREEN_ON | SUPPRESSED_EFFECT_STATUS_BAR);

        int expected =
                SUPPRESSED_EFFECT_BADGE | SUPPRESSED_EFFECT_SCREEN_ON | SUPPRESSED_EFFECT_PEEK;
        int actual = mService.calculateSuppressedVisualEffects(appPolicy, userPolicy, O_MR1);

        assertEquals(expected, actual);
    }

    @Test
    public void testSetNotificationPolicy_P_setOldFields() {
        ZenModeHelper mZenModeHelper = mock(ZenModeHelper.class);
        mService.mZenModeHelper = mZenModeHelper;
        NotificationManager.Policy userPolicy =
                new NotificationManager.Policy(0, 0, 0, SUPPRESSED_EFFECT_BADGE);
        when(mZenModeHelper.getNotificationPolicy()).thenReturn(userPolicy);

        NotificationManager.Policy appPolicy = new NotificationManager.Policy(0, 0, 0,
                SUPPRESSED_EFFECT_SCREEN_ON | SUPPRESSED_EFFECT_SCREEN_OFF);

        int expected = SUPPRESSED_EFFECT_SCREEN_ON | SUPPRESSED_EFFECT_SCREEN_OFF
                | SUPPRESSED_EFFECT_PEEK | SUPPRESSED_EFFECT_AMBIENT
                | SUPPRESSED_EFFECT_LIGHTS | SUPPRESSED_EFFECT_FULL_SCREEN_INTENT;
        int actual = mService.calculateSuppressedVisualEffects(appPolicy, userPolicy, P);

        assertEquals(expected, actual);
    }

    @Test
    public void testSetNotificationPolicy_P_setNewFields() {
        ZenModeHelper mZenModeHelper = mock(ZenModeHelper.class);
        mService.mZenModeHelper = mZenModeHelper;
        NotificationManager.Policy userPolicy =
                new NotificationManager.Policy(0, 0, 0, SUPPRESSED_EFFECT_BADGE);
        when(mZenModeHelper.getNotificationPolicy()).thenReturn(userPolicy);

        NotificationManager.Policy appPolicy = new NotificationManager.Policy(0, 0, 0,
                SUPPRESSED_EFFECT_NOTIFICATION_LIST | SUPPRESSED_EFFECT_AMBIENT
                        | SUPPRESSED_EFFECT_LIGHTS | SUPPRESSED_EFFECT_FULL_SCREEN_INTENT);

        int expected = SUPPRESSED_EFFECT_NOTIFICATION_LIST | SUPPRESSED_EFFECT_SCREEN_OFF
                | SUPPRESSED_EFFECT_AMBIENT | SUPPRESSED_EFFECT_LIGHTS
                | SUPPRESSED_EFFECT_FULL_SCREEN_INTENT;
        int actual = mService.calculateSuppressedVisualEffects(appPolicy, userPolicy, P);

        assertEquals(expected, actual);
    }

    @Test
    public void testSetNotificationPolicy_P_setOldNewFields() {
        ZenModeHelper mZenModeHelper = mock(ZenModeHelper.class);
        mService.mZenModeHelper = mZenModeHelper;
        NotificationManager.Policy userPolicy =
                new NotificationManager.Policy(0, 0, 0, SUPPRESSED_EFFECT_BADGE);
        when(mZenModeHelper.getNotificationPolicy()).thenReturn(userPolicy);

        NotificationManager.Policy appPolicy = new NotificationManager.Policy(0, 0, 0,
                SUPPRESSED_EFFECT_SCREEN_ON | SUPPRESSED_EFFECT_STATUS_BAR);

        int expected =  SUPPRESSED_EFFECT_STATUS_BAR;
        int actual = mService.calculateSuppressedVisualEffects(appPolicy, userPolicy, P);

        assertEquals(expected, actual);

        appPolicy = new NotificationManager.Policy(0, 0, 0,
                SUPPRESSED_EFFECT_SCREEN_ON | SUPPRESSED_EFFECT_AMBIENT
                        | SUPPRESSED_EFFECT_LIGHTS | SUPPRESSED_EFFECT_FULL_SCREEN_INTENT);

        expected =  SUPPRESSED_EFFECT_SCREEN_OFF | SUPPRESSED_EFFECT_AMBIENT
                | SUPPRESSED_EFFECT_LIGHTS | SUPPRESSED_EFFECT_FULL_SCREEN_INTENT;
        actual = mService.calculateSuppressedVisualEffects(appPolicy, userPolicy, P);

        assertEquals(expected, actual);
    }

    @Test
    public void testVisualDifference_foreground() {
        Notification.Builder nb1 = new Notification.Builder(mContext, "")
                .setContentTitle("foo");
        StatusBarNotification sbn1 = new StatusBarNotification(PKG, PKG, 0, "tag", mUid, 0,
                nb1.build(), new UserHandle(mUid), null, 0);
        NotificationRecord r1 =
                new NotificationRecord(mContext, sbn1, mock(NotificationChannel.class));

        Notification.Builder nb2 = new Notification.Builder(mContext, "")
                .setFlag(FLAG_FOREGROUND_SERVICE, true)
                .setContentTitle("bar");
        StatusBarNotification sbn2 = new StatusBarNotification(PKG, PKG, 0, "tag", mUid, 0,
                nb2.build(), new UserHandle(mUid), null, 0);
        NotificationRecord r2 =
                new NotificationRecord(mContext, sbn2, mock(NotificationChannel.class));

        assertFalse(mService.isVisuallyInterruptive(r1, r2));
    }

    @Test
    public void testVisualDifference_diffTitle() {
        Notification.Builder nb1 = new Notification.Builder(mContext, "")
                .setContentTitle("foo");
        StatusBarNotification sbn1 = new StatusBarNotification(PKG, PKG, 0, "tag", mUid, 0,
                nb1.build(), new UserHandle(mUid), null, 0);
        NotificationRecord r1 =
                new NotificationRecord(mContext, sbn1, mock(NotificationChannel.class));

        Notification.Builder nb2 = new Notification.Builder(mContext, "")
                .setContentTitle("bar");
        StatusBarNotification sbn2 = new StatusBarNotification(PKG, PKG, 0, "tag", mUid, 0,
                nb2.build(), new UserHandle(mUid), null, 0);
        NotificationRecord r2 =
                new NotificationRecord(mContext, sbn2, mock(NotificationChannel.class));

        assertTrue(mService.isVisuallyInterruptive(r1, r2));
    }

    @Test
    public void testVisualDifference_inboxStyle() {
        Notification.Builder nb1 = new Notification.Builder(mContext, "")
                .setStyle(new Notification.InboxStyle()
                    .addLine("line1").addLine("line2"));
        StatusBarNotification sbn1 = new StatusBarNotification(PKG, PKG, 0, "tag", mUid, 0,
                nb1.build(), new UserHandle(mUid), null, 0);
        NotificationRecord r1 =
                new NotificationRecord(mContext, sbn1, mock(NotificationChannel.class));

        Notification.Builder nb2 = new Notification.Builder(mContext, "")
                .setStyle(new Notification.InboxStyle()
                        .addLine("line1").addLine("line2_changed"));
        StatusBarNotification sbn2 = new StatusBarNotification(PKG, PKG, 0, "tag", mUid, 0,
                nb2.build(), new UserHandle(mUid), null, 0);
        NotificationRecord r2 =
                new NotificationRecord(mContext, sbn2, mock(NotificationChannel.class));

        assertTrue(mService.isVisuallyInterruptive(r1, r2)); // line 2 changed unnoticed

        Notification.Builder nb3 = new Notification.Builder(mContext, "")
                .setStyle(new Notification.InboxStyle()
                        .addLine("line1"));
        StatusBarNotification sbn3 = new StatusBarNotification(PKG, PKG, 0, "tag", mUid, 0,
                nb3.build(), new UserHandle(mUid), null, 0);
        NotificationRecord r3 =
                new NotificationRecord(mContext, sbn3, mock(NotificationChannel.class));

        assertTrue(mService.isVisuallyInterruptive(r1, r3)); // line 2 removed unnoticed

        Notification.Builder nb4 = new Notification.Builder(mContext, "")
                .setStyle(new Notification.InboxStyle()
                        .addLine("line1").addLine("line2").addLine("line3"));
        StatusBarNotification sbn4 = new StatusBarNotification(PKG, PKG, 0, "tag", mUid, 0,
                nb4.build(), new UserHandle(mUid), null, 0);
        NotificationRecord r4 =
                new NotificationRecord(mContext, sbn4, mock(NotificationChannel.class));

        assertTrue(mService.isVisuallyInterruptive(r1, r4)); // line 3 added unnoticed

        Notification.Builder nb5 = new Notification.Builder(mContext, "")
            .setContentText("not an inbox");
        StatusBarNotification sbn5 = new StatusBarNotification(PKG, PKG, 0, "tag", mUid, 0,
                nb5.build(), new UserHandle(mUid), null, 0);
        NotificationRecord r5 =
                new NotificationRecord(mContext, sbn5, mock(NotificationChannel.class));

        assertTrue(mService.isVisuallyInterruptive(r1, r5)); // changed Styles, went unnoticed
    }

    @Test
    public void testVisualDifference_diffText() {
        Notification.Builder nb1 = new Notification.Builder(mContext, "")
                .setContentText("foo");
        StatusBarNotification sbn1 = new StatusBarNotification(PKG, PKG, 0, "tag", mUid, 0,
                nb1.build(), new UserHandle(mUid), null, 0);
        NotificationRecord r1 =
                new NotificationRecord(mContext, sbn1, mock(NotificationChannel.class));

        Notification.Builder nb2 = new Notification.Builder(mContext, "")
                .setContentText("bar");
        StatusBarNotification sbn2 = new StatusBarNotification(PKG, PKG, 0, "tag", mUid, 0,
                nb2.build(), new UserHandle(mUid), null, 0);
        NotificationRecord r2 =
                new NotificationRecord(mContext, sbn2, mock(NotificationChannel.class));

        assertTrue(mService.isVisuallyInterruptive(r1, r2));
    }

    @Test
    public void testVisualDifference_sameText() {
        Notification.Builder nb1 = new Notification.Builder(mContext, "")
                .setContentText("foo");
        StatusBarNotification sbn1 = new StatusBarNotification(PKG, PKG, 0, "tag", mUid, 0,
                nb1.build(), new UserHandle(mUid), null, 0);
        NotificationRecord r1 =
                new NotificationRecord(mContext, sbn1, mock(NotificationChannel.class));

        Notification.Builder nb2 = new Notification.Builder(mContext, "")
                .setContentText("foo");
        StatusBarNotification sbn2 = new StatusBarNotification(PKG, PKG, 0, "tag", mUid, 0,
                nb2.build(), new UserHandle(mUid), null, 0);
        NotificationRecord r2 =
                new NotificationRecord(mContext, sbn2, mock(NotificationChannel.class));

        assertFalse(mService.isVisuallyInterruptive(r1, r2));
    }

    @Test
    public void testVisualDifference_sameTextButStyled() {
        Notification.Builder nb1 = new Notification.Builder(mContext, "")
                .setContentText(Html.fromHtml("<b>foo</b>"));
        StatusBarNotification sbn1 = new StatusBarNotification(PKG, PKG, 0, "tag", mUid, 0,
                nb1.build(), new UserHandle(mUid), null, 0);
        NotificationRecord r1 =
                new NotificationRecord(mContext, sbn1, mock(NotificationChannel.class));

        Notification.Builder nb2 = new Notification.Builder(mContext, "")
                .setContentText(Html.fromHtml("<b>foo</b>"));
        StatusBarNotification sbn2 = new StatusBarNotification(PKG, PKG, 0, "tag", mUid, 0,
                nb2.build(), new UserHandle(mUid), null, 0);
        NotificationRecord r2 =
                new NotificationRecord(mContext, sbn2, mock(NotificationChannel.class));

        assertFalse(mService.isVisuallyInterruptive(r1, r2));
    }

    @Test
    public void testVisualDifference_diffTextButStyled() {
        Notification.Builder nb1 = new Notification.Builder(mContext, "")
                .setContentText(Html.fromHtml("<b>foo</b>"));
        StatusBarNotification sbn1 = new StatusBarNotification(PKG, PKG, 0, "tag", mUid, 0,
                nb1.build(), new UserHandle(mUid), null, 0);
        NotificationRecord r1 =
                new NotificationRecord(mContext, sbn1, mock(NotificationChannel.class));

        Notification.Builder nb2 = new Notification.Builder(mContext, "")
                .setContentText(Html.fromHtml("<b>bar</b>"));
        StatusBarNotification sbn2 = new StatusBarNotification(PKG, PKG, 0, "tag", mUid, 0,
                nb2.build(), new UserHandle(mUid), null, 0);
        NotificationRecord r2 =
                new NotificationRecord(mContext, sbn2, mock(NotificationChannel.class));

        assertTrue(mService.isVisuallyInterruptive(r1, r2));
    }

    @Test
    public void testVisualDifference_diffProgress() {
        Notification.Builder nb1 = new Notification.Builder(mContext, "")
                .setProgress(100, 90, false);
        StatusBarNotification sbn1 = new StatusBarNotification(PKG, PKG, 0, "tag", mUid, 0,
                nb1.build(), new UserHandle(mUid), null, 0);
        NotificationRecord r1 =
                new NotificationRecord(mContext, sbn1, mock(NotificationChannel.class));

        Notification.Builder nb2 = new Notification.Builder(mContext, "")
                .setProgress(100, 100, false);
        StatusBarNotification sbn2 = new StatusBarNotification(PKG, PKG, 0, "tag", mUid, 0,
                nb2.build(), new UserHandle(mUid), null, 0);
        NotificationRecord r2 =
                new NotificationRecord(mContext, sbn2, mock(NotificationChannel.class));

        assertTrue(mService.isVisuallyInterruptive(r1, r2));
    }

    @Test
    public void testVisualDifference_diffProgressNotDone() {
        Notification.Builder nb1 = new Notification.Builder(mContext, "")
                .setProgress(100, 90, false);
        StatusBarNotification sbn1 = new StatusBarNotification(PKG, PKG, 0, "tag", mUid, 0,
                nb1.build(), new UserHandle(mUid), null, 0);
        NotificationRecord r1 =
                new NotificationRecord(mContext, sbn1, mock(NotificationChannel.class));

        Notification.Builder nb2 = new Notification.Builder(mContext, "")
                .setProgress(100, 91, false);
        StatusBarNotification sbn2 = new StatusBarNotification(PKG, PKG, 0, "tag", mUid, 0,
                nb2.build(), new UserHandle(mUid), null, 0);
        NotificationRecord r2 =
                new NotificationRecord(mContext, sbn2, mock(NotificationChannel.class));

        assertFalse(mService.isVisuallyInterruptive(r1, r2));
    }

    @Test
    public void testVisualDifference_sameProgressStillDone() {
        Notification.Builder nb1 = new Notification.Builder(mContext, "")
                .setProgress(100, 100, false);
        StatusBarNotification sbn1 = new StatusBarNotification(PKG, PKG, 0, "tag", mUid, 0,
                nb1.build(), new UserHandle(mUid), null, 0);
        NotificationRecord r1 =
                new NotificationRecord(mContext, sbn1, mock(NotificationChannel.class));

        Notification.Builder nb2 = new Notification.Builder(mContext, "")
                .setProgress(100, 100, false);
        StatusBarNotification sbn2 = new StatusBarNotification(PKG, PKG, 0, "tag", mUid, 0,
                nb2.build(), new UserHandle(mUid), null, 0);
        NotificationRecord r2 =
                new NotificationRecord(mContext, sbn2, mock(NotificationChannel.class));

        assertFalse(mService.isVisuallyInterruptive(r1, r2));
    }

    @Test
    public void testVisualDifference_summary() {
        Notification.Builder nb1 = new Notification.Builder(mContext, "")
                .setGroup("bananas")
                .setFlag(Notification.FLAG_GROUP_SUMMARY, true)
                .setContentText("foo");
        StatusBarNotification sbn1 = new StatusBarNotification(PKG, PKG, 0, "tag", mUid, 0,
                nb1.build(), new UserHandle(mUid), null, 0);
        NotificationRecord r1 =
                new NotificationRecord(mContext, sbn1, mock(NotificationChannel.class));

        Notification.Builder nb2 = new Notification.Builder(mContext, "")
                .setGroup("bananas")
                .setFlag(Notification.FLAG_GROUP_SUMMARY, true)
                .setContentText("bar");
        StatusBarNotification sbn2 = new StatusBarNotification(PKG, PKG, 0, "tag", mUid, 0,
                nb2.build(), new UserHandle(mUid), null, 0);
        NotificationRecord r2 =
                new NotificationRecord(mContext, sbn2, mock(NotificationChannel.class));

        assertFalse(mService.isVisuallyInterruptive(r1, r2));
    }

    @Test
    public void testVisualDifference_summaryNewNotification() {
        Notification.Builder nb2 = new Notification.Builder(mContext, "")
                .setGroup("bananas")
                .setFlag(Notification.FLAG_GROUP_SUMMARY, true)
                .setContentText("bar");
        StatusBarNotification sbn2 = new StatusBarNotification(PKG, PKG, 0, "tag", mUid, 0,
                nb2.build(), new UserHandle(mUid), null, 0);
        NotificationRecord r2 =
                new NotificationRecord(mContext, sbn2, mock(NotificationChannel.class));

        assertFalse(mService.isVisuallyInterruptive(null, r2));
    }

    @Test
    public void testHideAndUnhideNotificationsOnSuspendedPackageBroadcast() {
        // post 2 notification from this package
        final NotificationRecord notif1 = generateNotificationRecord(
                mTestNotificationChannel, 1, null, true);
        final NotificationRecord notif2 = generateNotificationRecord(
                mTestNotificationChannel, 2, null, false);
        mService.addNotification(notif1);
        mService.addNotification(notif2);

        // on broadcast, hide the 2 notifications
        mService.simulatePackageSuspendBroadcast(true, PKG);
        ArgumentCaptor<List> captorHide = ArgumentCaptor.forClass(List.class);
        verify(mListeners, times(1)).notifyHiddenLocked(captorHide.capture());
        assertEquals(2, captorHide.getValue().size());

        // on broadcast, unhide the 2 notifications
        mService.simulatePackageSuspendBroadcast(false, PKG);
        ArgumentCaptor<List> captorUnhide = ArgumentCaptor.forClass(List.class);
        verify(mListeners, times(1)).notifyUnhiddenLocked(captorUnhide.capture());
        assertEquals(2, captorUnhide.getValue().size());
    }

    @Test
    public void testNoNotificationsHiddenOnSuspendedPackageBroadcast() {
        // post 2 notification from this package
        final NotificationRecord notif1 = generateNotificationRecord(
                mTestNotificationChannel, 1, null, true);
        final NotificationRecord notif2 = generateNotificationRecord(
                mTestNotificationChannel, 2, null, false);
        mService.addNotification(notif1);
        mService.addNotification(notif2);

        // on broadcast, nothing is hidden since no notifications are of package "test_package"
        mService.simulatePackageSuspendBroadcast(true, "test_package");
        ArgumentCaptor<List> captor = ArgumentCaptor.forClass(List.class);
        verify(mListeners, times(1)).notifyHiddenLocked(captor.capture());
        assertEquals(0, captor.getValue().size());
    }

    @Test
    public void testCanUseManagedServicesLowRamNoWatchNullPkg() {
        when(mPackageManagerClient.hasSystemFeature(FEATURE_WATCH)).thenReturn(false);
        when(mActivityManager.isLowRamDevice()).thenReturn(true);
        when(mResources.getStringArray(R.array.config_allowedManagedServicesOnLowRamDevices))
                .thenReturn(new String[] {"a", "b", "c"});
        when(mContext.getResources()).thenReturn(mResources);

        assertEquals(false, mService.canUseManagedServices(null));
    }

    @Test
    public void testCanUseManagedServicesLowRamNoWatchValidPkg() {
        when(mPackageManagerClient.hasSystemFeature(FEATURE_WATCH)).thenReturn(false);
        when(mActivityManager.isLowRamDevice()).thenReturn(true);
        when(mResources.getStringArray(R.array.config_allowedManagedServicesOnLowRamDevices))
                .thenReturn(new String[] {"a", "b", "c"});
        when(mContext.getResources()).thenReturn(mResources);

        assertEquals(true, mService.canUseManagedServices("b"));
    }

    @Test
    public void testCanUseManagedServicesLowRamNoWatchNoValidPkg() {
        when(mPackageManagerClient.hasSystemFeature(FEATURE_WATCH)).thenReturn(false);
        when(mActivityManager.isLowRamDevice()).thenReturn(true);
        when(mResources.getStringArray(R.array.config_allowedManagedServicesOnLowRamDevices))
                .thenReturn(new String[] {"a", "b", "c"});
        when(mContext.getResources()).thenReturn(mResources);

        assertEquals(false, mService.canUseManagedServices("d"));
    }

    @Test
    public void testCanUseManagedServicesLowRamWatchNoValidPkg() {
        when(mPackageManagerClient.hasSystemFeature(FEATURE_WATCH)).thenReturn(true);
        when(mActivityManager.isLowRamDevice()).thenReturn(true);
        when(mResources.getStringArray(R.array.config_allowedManagedServicesOnLowRamDevices))
                .thenReturn(new String[] {"a", "b", "c"});
        when(mContext.getResources()).thenReturn(mResources);

        assertEquals(true, mService.canUseManagedServices("d"));
    }

    @Test
    public void testCanUseManagedServicesNoLowRamNoWatchValidPkg() {
        when(mPackageManagerClient.hasSystemFeature(FEATURE_WATCH)).thenReturn(false);
        when(mActivityManager.isLowRamDevice()).thenReturn(false);
        when(mResources.getStringArray(R.array.config_allowedManagedServicesOnLowRamDevices))
                .thenReturn(new String[] {"a", "b", "c"});
        when(mContext.getResources()).thenReturn(mResources);

        assertEquals(true, mService.canUseManagedServices("d"));
    }

    @Test
    public void testCanUseManagedServicesNoLowRamWatchValidPkg() {
        when(mPackageManagerClient.hasSystemFeature(FEATURE_WATCH)).thenReturn(true);
        when(mActivityManager.isLowRamDevice()).thenReturn(false);
        when(mResources.getStringArray(R.array.config_allowedManagedServicesOnLowRamDevices))
                .thenReturn(new String[] {"a", "b", "c"});
        when(mContext.getResources()).thenReturn(mResources);

        assertEquals(true, mService.canUseManagedServices("d"));
    }

    @Test
    public void testOnNotificationVisibilityChanged_triggersInterruptionUsageStat() {
        final NotificationRecord r = generateNotificationRecord(
                mTestNotificationChannel, 1, null, true);
        r.setTextChanged(true);
        mService.addNotification(r);

        mService.mNotificationDelegate.onNotificationVisibilityChanged(new NotificationVisibility[]
                {NotificationVisibility.obtain(r.getKey(), 1, 1, true)},
                new NotificationVisibility[]{});

        verify(mAppUsageStats).reportInterruptiveNotification(anyString(), anyString(), anyInt());
    }

    @Test
    public void testSetNotificationsShownFromListener_triggersInterruptionUsageStat()
            throws RemoteException {
        final NotificationRecord r = generateNotificationRecord(
                mTestNotificationChannel, 1, null, true);
        r.setTextChanged(true);
        mService.addNotification(r);

        mBinderService.setNotificationsShownFromListener(null, new String[] {r.getKey()});

        verify(mAppUsageStats).reportInterruptiveNotification(anyString(), anyString(), anyInt());
    }

    @Test
    public void testMaybeRecordInterruptionLocked_doesNotRecordTwice()
            throws RemoteException {
        final NotificationRecord r = generateNotificationRecord(
                mTestNotificationChannel, 1, null, true);
        r.setInterruptive(true);
        mService.addNotification(r);

        mService.maybeRecordInterruptionLocked(r);
        mService.maybeRecordInterruptionLocked(r);

        verify(mAppUsageStats, times(1)).reportInterruptiveNotification(
                anyString(), anyString(), anyInt());
    }

    @Test
<<<<<<< HEAD
=======
    public void testAppOverlay() throws Exception {
        mBinderService.setAppOverlaysAllowed(PKG, mUid, false);
        assertFalse(mBinderService.areAppOverlaysAllowedForPackage(PKG, mUid));
    }

    @Test
>>>>>>> de843449
    public void testIsCallerInstantApp_primaryUser() throws Exception {
        ApplicationInfo info = new ApplicationInfo();
        info.privateFlags = ApplicationInfo.PRIVATE_FLAG_INSTANT;
        when(mPackageManager.getApplicationInfo(anyString(), anyInt(), eq(0))).thenReturn(info);
        when(mPackageManager.getPackagesForUid(anyInt())).thenReturn(new String[]{"any"});

        assertTrue(mService.isCallerInstantApp(45770, 0));

        info.privateFlags = 0;
        assertFalse(mService.isCallerInstantApp(575370, 0));
    }

    @Test
    public void testIsCallerInstantApp_secondaryUser() throws Exception {
        ApplicationInfo info = new ApplicationInfo();
        info.privateFlags = ApplicationInfo.PRIVATE_FLAG_INSTANT;
        when(mPackageManager.getApplicationInfo(anyString(), anyInt(), eq(10))).thenReturn(info);
        when(mPackageManager.getApplicationInfo(anyString(), anyInt(), eq(0))).thenReturn(null);
        when(mPackageManager.getPackagesForUid(anyInt())).thenReturn(new String[]{"any"});

        assertTrue(mService.isCallerInstantApp(68638450, 10));
    }

    @Test
    public void testResolveNotificationUid_sameApp_nonSystemUser() throws Exception {
        ApplicationInfo info = new ApplicationInfo();
        info.uid = Binder.getCallingUid();
        when(mPackageManager.getApplicationInfo(anyString(), anyInt(), eq(10))).thenReturn(info);
        when(mPackageManager.getApplicationInfo(anyString(), anyInt(), eq(0))).thenReturn(null);

        int actualUid = mService.resolveNotificationUid("caller", "caller", info.uid, 10);

        assertEquals(info.uid, actualUid);
    }

    @Test
    public void testResolveNotificationUid_sameApp() throws Exception {
        ApplicationInfo info = new ApplicationInfo();
        info.uid = Binder.getCallingUid();
        when(mPackageManager.getApplicationInfo(anyString(), anyInt(), eq(0))).thenReturn(info);

        int actualUid = mService.resolveNotificationUid("caller", "caller", info.uid, 0);

        assertEquals(info.uid, actualUid);
    }

    @Test
    public void testResolveNotificationUid_sameAppDiffPackage() throws Exception {
        ApplicationInfo info = new ApplicationInfo();
        info.uid = Binder.getCallingUid();
        when(mPackageManager.getApplicationInfo(anyString(), anyInt(), eq(0))).thenReturn(info);

        int actualUid = mService.resolveNotificationUid("caller", "callerAlso", info.uid, 0);

        assertEquals(info.uid, actualUid);
    }

    @Test
    public void testResolveNotificationUid_sameAppWrongUid() throws Exception {
        ApplicationInfo info = new ApplicationInfo();
        info.uid = 1356347;
        when(mPackageManager.getApplicationInfo(anyString(), anyInt(), anyInt())).thenReturn(info);

        try {
            mService.resolveNotificationUid("caller", "caller", 9, 0);
            fail("Incorrect uid didn't throw security exception");
        } catch (SecurityException e) {
            // yay
        }
    }

    @Test
    public void testResolveNotificationUid_delegateAllowed() throws Exception {
        int expectedUid = 123;

        when(mPackageManagerClient.getPackageUidAsUser("target", 0)).thenReturn(expectedUid);
        mService.setPreferencesHelper(mPreferencesHelper);
        when(mPreferencesHelper.isDelegateAllowed(anyString(), anyInt(), anyString(), anyInt()))
                .thenReturn(true);

        assertEquals(expectedUid, mService.resolveNotificationUid("caller", "target", 9, 0));
    }

    @Test
    public void testResolveNotificationUid_androidAllowed() throws Exception {
        int expectedUid = 123;

        when(mPackageManagerClient.getPackageUidAsUser("target", 0)).thenReturn(expectedUid);
        // no delegate

        assertEquals(expectedUid, mService.resolveNotificationUid("android", "target", 0, 0));
    }

    @Test
    public void testResolveNotificationUid_delegateNotAllowed() throws Exception {
        when(mPackageManagerClient.getPackageUidAsUser("target", 0)).thenReturn(123);
        // no delegate

        try {
            mService.resolveNotificationUid("caller", "target", 9, 0);
            fail("Incorrect uid didn't throw security exception");
        } catch (SecurityException e) {
            // yay
        }
    }

    @Test
    public void testRemoveForegroundServiceFlagFromNotification_enqueued() {
        Notification n = new Notification.Builder(mContext, "").build();
        n.flags |= FLAG_FOREGROUND_SERVICE;

        StatusBarNotification sbn = new StatusBarNotification(PKG, PKG, 9, null, mUid, 0,
                n, new UserHandle(mUid), null, 0);
        NotificationRecord r = new NotificationRecord(mContext, sbn, mTestNotificationChannel);

        mService.addEnqueuedNotification(r);

        mInternalService.removeForegroundServiceFlagFromNotification(
                PKG, r.sbn.getId(), r.sbn.getUserId());

        waitForIdle();

        verify(mListeners, timeout(200).times(0)).notifyPostedLocked(any(), any());
    }

    @Test
    public void testRemoveForegroundServiceFlagFromNotification_posted() {
        Notification n = new Notification.Builder(mContext, "").build();
        n.flags |= FLAG_FOREGROUND_SERVICE;

        StatusBarNotification sbn = new StatusBarNotification(PKG, PKG, 9, null, mUid, 0,
                n, new UserHandle(mUid), null, 0);
        NotificationRecord r = new NotificationRecord(mContext, sbn, mTestNotificationChannel);

        mService.addNotification(r);

        mInternalService.removeForegroundServiceFlagFromNotification(
                PKG, r.sbn.getId(), r.sbn.getUserId());

        waitForIdle();

        ArgumentCaptor<NotificationRecord> captor =
                ArgumentCaptor.forClass(NotificationRecord.class);
        verify(mListeners, times(1)).notifyPostedLocked(captor.capture(), any());

        assertEquals(0, captor.getValue().getNotification().flags);
    }

    @Test
    public void testAllowForegroundToasts() throws Exception {
        final String testPackage = "testPackageName";
        assertEquals(0, mService.mToastQueue.size());
        mService.isSystemUid = false;

        // package is not suspended
        when(mPackageManager.isPackageSuspendedForUser(testPackage, UserHandle.getUserId(mUid)))
                .thenReturn(false);

        // notifications from this package are blocked by the user
        mService.setPreferencesHelper(mPreferencesHelper);
        when(mPreferencesHelper.getImportance(testPackage, mUid)).thenReturn(IMPORTANCE_NONE);

        // this app is in the foreground
        when(mActivityManager.getUidImportance(mUid)).thenReturn(IMPORTANCE_FOREGROUND);

        // enqueue toast -> toast should still enqueue
        ((INotificationManager)mService.mService).enqueueToast(testPackage,
                new TestableToastCallback(), 2000, 0);
        assertEquals(1, mService.mToastQueue.size());
    }

    @Test
    public void testDisallowToastsFromSuspendedPackages() throws Exception {
        final String testPackage = "testPackageName";
        assertEquals(0, mService.mToastQueue.size());
        mService.isSystemUid = false;

        // package is suspended
        when(mPackageManager.isPackageSuspendedForUser(testPackage, UserHandle.getUserId(mUid)))
                .thenReturn(true);

        // notifications from this package are NOT blocked by the user
        mService.setPreferencesHelper(mPreferencesHelper);
        when(mPreferencesHelper.getImportance(testPackage, mUid)).thenReturn(IMPORTANCE_LOW);

        // enqueue toast -> no toasts enqueued
        ((INotificationManager)mService.mService).enqueueToast(testPackage,
                new TestableToastCallback(), 2000, 0);
        assertEquals(0, mService.mToastQueue.size());
    }

    @Test
    public void testDisallowToastsFromBlockedApps() throws Exception {
        final String testPackage = "testPackageName";
        assertEquals(0, mService.mToastQueue.size());
        mService.isSystemUid = false;

        // package is not suspended
        when(mPackageManager.isPackageSuspendedForUser(testPackage, UserHandle.getUserId(mUid)))
                .thenReturn(false);

        // notifications from this package are blocked by the user
        mService.setPreferencesHelper(mPreferencesHelper);
        when(mPreferencesHelper.getImportance(testPackage, mUid)).thenReturn(IMPORTANCE_NONE);

        // this app is NOT in the foreground
        when(mActivityManager.getUidImportance(mUid)).thenReturn(IMPORTANCE_GONE);

        // enqueue toast -> no toasts enqueued
        ((INotificationManager)mService.mService).enqueueToast(testPackage,
                new TestableToastCallback(), 2000, 0);
        assertEquals(0, mService.mToastQueue.size());
    }

    @Test
    public void testAlwaysAllowSystemToasts() throws Exception {
        final String testPackage = "testPackageName";
        assertEquals(0, mService.mToastQueue.size());
        mService.isSystemUid = true;

        // package is suspended
        when(mPackageManager.isPackageSuspendedForUser(testPackage, UserHandle.getUserId(mUid)))
                .thenReturn(true);

        // notifications from this package ARE blocked by the user
        mService.setPreferencesHelper(mPreferencesHelper);
        when(mPreferencesHelper.getImportance(testPackage, mUid)).thenReturn(IMPORTANCE_NONE);

        // this app is NOT in the foreground
        when(mActivityManager.getUidImportance(mUid)).thenReturn(IMPORTANCE_GONE);

        // enqueue toast -> system toast can still be enqueued
        ((INotificationManager)mService.mService).enqueueToast(testPackage,
                new TestableToastCallback(), 2000, 0);
        assertEquals(1, mService.mToastQueue.size());
    }

    @Test
    public void testOnNotificationSmartReplySent() {
        final int replyIndex = 2;
        final String reply = "Hello";
        final boolean generatedByAssistant = true;

        NotificationRecord r = generateNotificationRecord(mTestNotificationChannel);
        mService.addNotification(r);

        mService.mNotificationDelegate.onNotificationSmartReplySent(
                r.getKey(), replyIndex, reply, generatedByAssistant);
        verify(mAssistants).notifyAssistantSuggestedReplySent(
                eq(r.sbn), eq(reply), eq(generatedByAssistant));
    }

    @Test
    public void testOnNotificationActionClick() {
        final int actionIndex = 2;
        final Notification.Action action =
                new Notification.Action.Builder(null, "text", null).build();
        final boolean generatedByAssistant = false;

        NotificationRecord r = generateNotificationRecord(mTestNotificationChannel);
        mService.addNotification(r);

        NotificationVisibility notificationVisibility =
                NotificationVisibility.obtain(r.getKey(), 1, 2, true);
        mService.mNotificationDelegate.onNotificationActionClick(
                10, 10, r.getKey(), actionIndex, action, notificationVisibility,
                generatedByAssistant);
        verify(mAssistants).notifyAssistantActionClicked(
                eq(r.sbn), eq(actionIndex), eq(action), eq(generatedByAssistant));
    }
<<<<<<< HEAD
=======

    @Test
    public void testLogSmartSuggestionsVisible_triggerOnExpandAndVisible() {
        NotificationRecord r = generateNotificationRecord(mTestNotificationChannel);
        mService.addNotification(r);

        mService.mNotificationDelegate.onNotificationExpansionChanged(r.getKey(), false, true);
        NotificationVisibility[] notificationVisibility = new NotificationVisibility[] {
                NotificationVisibility.obtain(r.getKey(), 0, 0, true)
        };
        mService.mNotificationDelegate.onNotificationVisibilityChanged(notificationVisibility,
                new NotificationVisibility[0]);

        assertEquals(1, mService.countLogSmartSuggestionsVisible);
    }

    @Test
    public void testLogSmartSuggestionsVisible_noTriggerOnExpand() {
        NotificationRecord r = generateNotificationRecord(mTestNotificationChannel);
        mService.addNotification(r);

        mService.mNotificationDelegate.onNotificationExpansionChanged(r.getKey(), false, true);

        assertEquals(0, mService.countLogSmartSuggestionsVisible);
    }

    @Test
    public void testLogSmartSuggestionsVisible_noTriggerOnVisible() {
        NotificationRecord r = generateNotificationRecord(mTestNotificationChannel);
        mService.addNotification(r);

        NotificationVisibility[] notificationVisibility = new NotificationVisibility[]{
                NotificationVisibility.obtain(r.getKey(), 0, 0, true)
        };
        mService.mNotificationDelegate.onNotificationVisibilityChanged(notificationVisibility,
                new NotificationVisibility[0]);

        assertEquals(0, mService.countLogSmartSuggestionsVisible);
    }

    public void testReportSeen_delegated() {
        Notification.Builder nb =
                new Notification.Builder(mContext, mTestNotificationChannel.getId())
                        .setContentTitle("foo")
                        .setSmallIcon(android.R.drawable.sym_def_app_icon);

        StatusBarNotification sbn = new StatusBarNotification(PKG, "opPkg", 0, "tag", mUid, 0,
                nb.build(), new UserHandle(mUid), null, 0);
        NotificationRecord r =  new NotificationRecord(mContext, sbn, mTestNotificationChannel);

        mService.reportSeen(r);
        verify(mAppUsageStats, never()).reportEvent(anyString(), anyInt(), anyInt());

    }

    @Test
    public void testReportSeen_notDelegated() {
        NotificationRecord r = generateNotificationRecord(mTestNotificationChannel);

        mService.reportSeen(r);
        verify(mAppUsageStats, times(1)).reportEvent(anyString(), anyInt(), anyInt());
    }

    @Test
    public void testNotificationStats_notificationError() {
        NotificationRecord r = generateNotificationRecord(mTestNotificationChannel);
        mService.addNotification(r);

        StatusBarNotification sbn = new StatusBarNotification(PKG, PKG, 1, "tag", mUid, 0,
                new Notification.Builder(mContext, mTestNotificationChannel.getId()).build(),
                new UserHandle(mUid), null, 0);
        NotificationRecord update = new NotificationRecord(mContext, sbn, mTestNotificationChannel);
        mService.addEnqueuedNotification(update);
        assertNull(update.sbn.getNotification().getSmallIcon());

        NotificationManagerService.PostNotificationRunnable runnable =
                mService.new PostNotificationRunnable(update.getKey());
        runnable.run();
        waitForIdle();

        ArgumentCaptor<NotificationStats> captor = ArgumentCaptor.forClass(NotificationStats.class);
        verify(mListeners).notifyRemovedLocked(any(), anyInt(), captor.capture());
        assertNotNull(captor.getValue());
    }
>>>>>>> de843449
}<|MERGE_RESOLUTION|>--- conflicted
+++ resolved
@@ -208,10 +208,7 @@
     private static class TestableNotificationManagerService extends NotificationManagerService {
         int countSystemChecks = 0;
         boolean isSystemUid = true;
-<<<<<<< HEAD
-=======
         int countLogSmartSuggestionsVisible = 0;
->>>>>>> de843449
 
         public TestableNotificationManagerService(Context context) {
             super(context);
@@ -251,16 +248,6 @@
         }
 
 
-    }
-
-    private class TestableToastCallback extends ITransientNotification.Stub {
-        @Override
-        public void show(IBinder windowToken) {
-        }
-
-        @Override
-        public void hide() {
-        }
     }
 
     private class TestableToastCallback extends ITransientNotification.Stub {
@@ -774,25 +761,18 @@
     @Test
     public void testBlockedNotifications_blockedByAssistant() throws Exception {
         when(mPackageManager.isPackageSuspendedForUser(anyString(), anyInt())).thenReturn(false);
-<<<<<<< HEAD
-=======
         when(mAssistants.isSameUser(any(), anyInt())).thenReturn(true);
->>>>>>> de843449
 
         NotificationChannel channel = new NotificationChannel("id", "name",
                 NotificationManager.IMPORTANCE_HIGH);
         NotificationRecord r = generateNotificationRecord(channel);
         mService.addEnqueuedNotification(r);
 
-<<<<<<< HEAD
-        r.setAssistantImportance(IMPORTANCE_NONE);
-=======
         Bundle bundle = new Bundle();
         bundle.putInt(Adjustment.KEY_IMPORTANCE, IMPORTANCE_NONE);
         Adjustment adjustment = new Adjustment(
                 r.sbn.getPackageName(), r.getKey(), bundle, "", r.getUser().getIdentifier());
         mBinderService.applyEnqueuedAdjustmentFromAssistant(null, adjustment);
->>>>>>> de843449
 
         NotificationManagerService.PostNotificationRunnable runnable =
                 mService.new PostNotificationRunnable(r.getKey());
@@ -2647,11 +2627,7 @@
     }
 
     @Test
-<<<<<<< HEAD
-    public void testAssistantIBlockingTriggersCancel() throws Exception {
-=======
     public void testAssistantBlockingTriggersCancel() throws Exception {
->>>>>>> de843449
         final NotificationRecord r = generateNotificationRecord(mTestNotificationChannel);
         mService.addNotification(r);
         NotificationManagerService.WorkerHandler handler = mock(
@@ -2691,8 +2667,6 @@
     }
 
     @Test
-<<<<<<< HEAD
-=======
     public void testApplyEnqueuedAdjustmentFromAssistant_importance_onTime() throws Exception {
         final NotificationRecord r = generateNotificationRecord(mTestNotificationChannel);
         mService.addEnqueuedNotification(r);
@@ -2730,7 +2704,6 @@
     }
 
     @Test
->>>>>>> de843449
     public void testApplyEnqueuedAdjustmentFromAssistant_crossUser() throws Exception {
         final NotificationRecord r = generateNotificationRecord(mTestNotificationChannel);
         mService.addEnqueuedNotification(r);
@@ -3538,15 +3511,12 @@
     }
 
     @Test
-<<<<<<< HEAD
-=======
     public void testAppOverlay() throws Exception {
         mBinderService.setAppOverlaysAllowed(PKG, mUid, false);
         assertFalse(mBinderService.areAppOverlaysAllowedForPackage(PKG, mUid));
     }
 
     @Test
->>>>>>> de843449
     public void testIsCallerInstantApp_primaryUser() throws Exception {
         ApplicationInfo info = new ApplicationInfo();
         info.privateFlags = ApplicationInfo.PRIVATE_FLAG_INSTANT;
@@ -3817,8 +3787,6 @@
         verify(mAssistants).notifyAssistantActionClicked(
                 eq(r.sbn), eq(actionIndex), eq(action), eq(generatedByAssistant));
     }
-<<<<<<< HEAD
-=======
 
     @Test
     public void testLogSmartSuggestionsVisible_triggerOnExpandAndVisible() {
@@ -3903,5 +3871,4 @@
         verify(mListeners).notifyRemovedLocked(any(), anyInt(), captor.capture());
         assertNotNull(captor.getValue());
     }
->>>>>>> de843449
 }