--- conflicted
+++ resolved
@@ -79,7 +79,6 @@
                 InstrumentationRegistry.getTargetContext().getCacheDir());
 
         setSystemInputMethods();
-        setIsPerProfileModeEnabled(false);
         setRequiredAppsManagedDevice();
         setVendorRequiredAppsManagedDevice();
         setDisallowedAppsManagedDevice();
@@ -161,15 +160,6 @@
         setSystemInputMethods("app.a");
 
         verifyAppsAreNonRequired(ACTION_PROVISION_MANAGED_PROFILE, "app.a", "app.b");
-    }
-
-    @Test
-    public void testProfileOwnerImesAreRequiredForPerProfileImeMode() {
-        setSystemAppsWithLauncher("app.a", "app.b");
-        setSystemInputMethods("app.a");
-        setIsPerProfileModeEnabled(true);
-
-        verifyAppsAreNonRequired(ACTION_PROVISION_MANAGED_PROFILE, "app.b");
     }
 
     @Test
@@ -342,13 +332,6 @@
             inputMethods.add(inputMethodInfo);
         }
         when(mInjector.getInputMethodListAsUser(eq(TEST_USER_ID))).thenReturn(inputMethods);
-<<<<<<< HEAD
-    }
-
-    private void setIsPerProfileModeEnabled(boolean enabled) {
-        when(mInjector.isPerProfileImeEnabled()).thenReturn(enabled);
-=======
->>>>>>> dbf9e87c
     }
 
     private void setSystemAppsWithLauncher(String... apps) {
