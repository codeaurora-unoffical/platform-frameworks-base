/*
 * Copyright (C) 2019 The Android Open Source Project
 *
 * Licensed under the Apache License, Version 2.0 (the "License");
 * you may not use this file except in compliance with the License.
 * You may obtain a copy of the License at
 *
 *      http://www.apache.org/licenses/LICENSE-2.0
 *
 * Unless required by applicable law or agreed to in writing, software
 * distributed under the License is distributed on an "AS IS" BASIS,
 * WITHOUT WARRANTIES OR CONDITIONS OF ANY KIND, either express or implied.
 * See the License for the specific language governing permissions and
 * limitations under the License.
 */

package com.android.server.power;

import static android.os.BatteryStats.Uid.NUM_USER_ACTIVITY_TYPES;
import static android.provider.DeviceConfig.NAMESPACE_ATTENTION_MANAGER_SERVICE;

import static com.android.server.power.AttentionDetector.DEFAULT_POST_DIM_CHECK_DURATION_MILLIS;
import static com.android.server.power.AttentionDetector.DEFAULT_PRE_DIM_CHECK_DURATION_MILLIS;
<<<<<<< HEAD
=======
import static com.android.server.power.AttentionDetector.KEY_MAX_EXTENSION_MILLIS;
>>>>>>> 539d92be
import static com.android.server.power.AttentionDetector.KEY_POST_DIM_CHECK_DURATION_MILLIS;
import static com.android.server.power.AttentionDetector.KEY_PRE_DIM_CHECK_DURATION_MILLIS;

import static com.google.common.truth.Truth.assertThat;

import static org.mockito.ArgumentMatchers.any;
import static org.mockito.ArgumentMatchers.anyLong;
import static org.mockito.Mockito.atMost;
import static org.mockito.Mockito.clearInvocations;
import static org.mockito.Mockito.doAnswer;
import static org.mockito.Mockito.never;
import static org.mockito.Mockito.reset;
import static org.mockito.Mockito.verify;
import static org.mockito.Mockito.when;

import android.attention.AttentionManagerInternal;
import android.attention.AttentionManagerInternal.AttentionCallbackInternal;
import android.content.pm.PackageManager;
import android.os.PowerManager;
import android.os.PowerManagerInternal;
import android.os.SystemClock;
import android.os.UserHandle;
import android.provider.DeviceConfig;
import android.provider.Settings;
import android.service.attention.AttentionService;
import android.test.AndroidTestCase;
import android.test.suitebuilder.annotation.SmallTest;

import com.android.server.wm.WindowManagerInternal;

import org.junit.After;
import org.junit.Before;
import org.junit.Test;
import org.mockito.ArgumentCaptor;
import org.mockito.Mock;
import org.mockito.MockitoAnnotations;

@SmallTest
public class AttentionDetectorTest extends AndroidTestCase {
    private static final long DEFAULT_DIM_DURATION_MILLIS = 6_000L;

    @Mock
    private PackageManager mPackageManager;
    @Mock
    private AttentionManagerInternal mAttentionManagerInternal;
    @Mock
    private WindowManagerInternal mWindowManagerInternal;
    @Mock
    private Runnable mOnUserAttention;
    private TestableAttentionDetector mAttentionDetector;
    private AttentionDetector mRealAttentionDetector;
    private long mPreDimCheckDuration;
    private long mNextDimming;
    private int mIsSettingEnabled;

    @Before
    public void setUp() {
        MockitoAnnotations.initMocks(this);
        when(mPackageManager.getAttentionServicePackageName()).thenReturn("com.google.android.as");
        when(mPackageManager.checkPermission(any(), any())).thenReturn(
                PackageManager.PERMISSION_GRANTED);
        when(mAttentionManagerInternal.checkAttention(anyLong(), any()))
                .thenReturn(true);
        when(mWindowManagerInternal.isKeyguardShowingAndNotOccluded()).thenReturn(false);
        mAttentionDetector = new TestableAttentionDetector();
        mRealAttentionDetector = new AttentionDetector(mOnUserAttention, new Object());
<<<<<<< HEAD
=======
        mRealAttentionDetector.mDefaultMaximumExtensionMillis = 900_000L;
>>>>>>> 539d92be
        mAttentionDetector.onWakefulnessChangeStarted(PowerManagerInternal.WAKEFULNESS_AWAKE);
        mAttentionDetector.setAttentionServiceSupported(true);
        mNextDimming = SystemClock.uptimeMillis() + 3000L;

        // Save the existing state.
        mIsSettingEnabled = Settings.Secure.getIntForUser(getContext().getContentResolver(),
                Settings.Secure.ADAPTIVE_SLEEP, 0, UserHandle.USER_CURRENT);

        Settings.Secure.putIntForUser(getContext().getContentResolver(),
                Settings.Secure.ADAPTIVE_SLEEP, 1, UserHandle.USER_CURRENT);
        mAttentionDetector.updateEnabledFromSettings(getContext());

        DeviceConfig.setProperty(NAMESPACE_ATTENTION_MANAGER_SERVICE,
                KEY_MAX_EXTENSION_MILLIS,
                Long.toString(10_000L), false);
    }

    @After
    public void tearDown() {
        Settings.Secure.putIntForUser(getContext().getContentResolver(),
                Settings.Secure.ADAPTIVE_SLEEP, mIsSettingEnabled, UserHandle.USER_CURRENT);

        DeviceConfig.setProperty(NAMESPACE_ATTENTION_MANAGER_SERVICE,
                KEY_PRE_DIM_CHECK_DURATION_MILLIS,
                Long.toString(DEFAULT_PRE_DIM_CHECK_DURATION_MILLIS), false);
        DeviceConfig.setProperty(NAMESPACE_ATTENTION_MANAGER_SERVICE,
                KEY_POST_DIM_CHECK_DURATION_MILLIS,
                Long.toString(DEFAULT_POST_DIM_CHECK_DURATION_MILLIS), false);
<<<<<<< HEAD
=======
        DeviceConfig.setProperty(NAMESPACE_ATTENTION_MANAGER_SERVICE,
                KEY_MAX_EXTENSION_MILLIS,
                Long.toString(mRealAttentionDetector.mDefaultMaximumExtensionMillis), false);
>>>>>>> 539d92be
    }

    @Test
    public void testOnUserActivity_checksAttention() {
        long when = registerAttention();
        verify(mAttentionManagerInternal).checkAttention(anyLong(), any());
        assertThat(when).isLessThan(mNextDimming);
    }

    @Test
    public void testOnUserActivity_doesntCheckIfNotEnabled() {
        Settings.Secure.putIntForUser(getContext().getContentResolver(),
                Settings.Secure.ADAPTIVE_SLEEP, 0, UserHandle.USER_CURRENT);
        mAttentionDetector.updateEnabledFromSettings(getContext());
        long when = registerAttention();
        verify(mAttentionManagerInternal, never()).checkAttention(anyLong(), any());
        assertThat(mNextDimming).isEqualTo(when);
    }

    @Test
    public void testOnUserActivity_doesntCheckIfNotSupported() {
        mAttentionDetector.setAttentionServiceSupported(false);
        long when = registerAttention();
        verify(mAttentionManagerInternal, never()).checkAttention(anyLong(), any());
        assertThat(mNextDimming).isEqualTo(when);
    }

    @Test
    public void testOnUserActivity_doesntCheckIfInLockscreen() {
        when(mWindowManagerInternal.isKeyguardShowingAndNotOccluded()).thenReturn(true);

        long when = registerAttention();
        verify(mAttentionManagerInternal, never()).checkAttention(anyLong(), any());
        assertThat(mNextDimming).isEqualTo(when);
    }

    @Test
    public void testOnUserActivity_doesntCheckIfNotSufficientPermissions() {
        when(mPackageManager.checkPermission(any(), any())).thenReturn(
                PackageManager.PERMISSION_DENIED);

        long when = registerAttention();
        verify(mAttentionManagerInternal, never()).checkAttention(anyLong(), any());
        assertThat(mNextDimming).isEqualTo(when);
    }

    @Test
    public void testOnUserActivity_doesntCrashIfNoAttentionService() {
        mAttentionManagerInternal = null;
        registerAttention();
        // Does not crash.
    }

    @Test
    public void onUserActivity_ignoresWhiteListedActivityTypes() {
        for (int i = 0; i < NUM_USER_ACTIVITY_TYPES; i++) {
            int result = mAttentionDetector.onUserActivity(SystemClock.uptimeMillis(), i);
            if (result == -1) {
                throw new AssertionError("User activity " + i + " isn't listed in"
                        + " AttentionDetector#onUserActivity. Please consider how this new activity"
                        + " type affects the attention service.");
            }
        }
    }

    @Test
    public void testUpdateUserActivity_ignoresWhenItsNotTimeYet() {
        long now = SystemClock.uptimeMillis();
        mNextDimming = now;
        mAttentionDetector.onUserActivity(now, PowerManager.USER_ACTIVITY_EVENT_TOUCH);
        mAttentionDetector.updateUserActivity(mNextDimming + 5000L, DEFAULT_DIM_DURATION_MILLIS);
        verify(mAttentionManagerInternal, never()).checkAttention(anyLong(), any());
    }

    @Test
    public void testUpdateUserActivity_schedulesTheNextCheck() {
        long now = SystemClock.uptimeMillis();
        mNextDimming = now;
        mAttentionDetector.onUserActivity(now, PowerManager.USER_ACTIVITY_EVENT_TOUCH);
        long nextTimeout = mAttentionDetector.updateUserActivity(mNextDimming + 5000L,
                DEFAULT_DIM_DURATION_MILLIS);
        assertThat(nextTimeout).isEqualTo(mNextDimming + 5000L);
    }

    @Test
    public void testOnUserActivity_ignoresAfterMaximumExtension() {
        long now = SystemClock.uptimeMillis();
        mAttentionDetector.onUserActivity(now - 15000L, PowerManager.USER_ACTIVITY_EVENT_TOUCH);
        mAttentionDetector.updateUserActivity(now + 2000L, DEFAULT_DIM_DURATION_MILLIS);
        verify(mAttentionManagerInternal, never()).checkAttention(anyLong(), any());
    }

    @Test
    public void testOnUserActivity_ignoresIfAlreadyDoneForThatNextScreenDimming() {
        long when = registerAttention();
        verify(mAttentionManagerInternal).checkAttention(anyLong(), any());
        assertThat(when).isLessThan(mNextDimming);
        clearInvocations(mAttentionManagerInternal);

        long redundantWhen = mAttentionDetector.updateUserActivity(mNextDimming,
                DEFAULT_DIM_DURATION_MILLIS);
        assertThat(redundantWhen).isEqualTo(mNextDimming);
        verify(mAttentionManagerInternal, never()).checkAttention(anyLong(), any());
    }

    @Test
    public void testOnUserActivity_skipsIfAlreadyScheduled() {
        registerAttention();
        reset(mAttentionManagerInternal);
        long when = mAttentionDetector.updateUserActivity(mNextDimming + 1,
                DEFAULT_DIM_DURATION_MILLIS);
        verify(mAttentionManagerInternal, never()).checkAttention(anyLong(), any());
        assertThat(when).isLessThan(mNextDimming);
    }

    @Test
    public void testOnWakefulnessChangeStarted_cancelsRequestWhenNotAwake() {
        registerAttention();
        mAttentionDetector.onWakefulnessChangeStarted(PowerManagerInternal.WAKEFULNESS_ASLEEP);

        ArgumentCaptor<AttentionCallbackInternal> callbackCaptor = ArgumentCaptor.forClass(
                AttentionCallbackInternal.class);
        verify(mAttentionManagerInternal).cancelAttentionCheck(callbackCaptor.capture());
        assertEquals(callbackCaptor.getValue(), mAttentionDetector.mCallback);
    }

    @Test
    public void testCallbackOnSuccess_ignoresIfNoAttention() {
        registerAttention();
        mAttentionDetector.mCallback.onSuccess(AttentionService.ATTENTION_SUCCESS_ABSENT,
                SystemClock.uptimeMillis());
        verify(mOnUserAttention, never()).run();
    }

    @Test
    public void testCallbackOnSuccess_callsCallback() {
        registerAttention();
        mAttentionDetector.mCallback.onSuccess(AttentionService.ATTENTION_SUCCESS_PRESENT,
                SystemClock.uptimeMillis());
        verify(mOnUserAttention).run();
    }

    @Test
    public void testCallbackOnSuccess_doesNotCallNonCurrentCallback() {
        mAttentionDetector.mRequestId = 5;
        registerAttention(); // mRequestId = 6;
        mAttentionDetector.mRequestId = 55;

        mAttentionDetector.mCallback.onSuccess(AttentionService.ATTENTION_SUCCESS_PRESENT,
                SystemClock.uptimeMillis());
        verify(mOnUserAttention, never()).run();
    }

    @Test
    public void testCallbackOnSuccess_callsCallbackAfterOldCallbackCame() {
        mAttentionDetector.mRequestId = 5;
        registerAttention(); // mRequestId = 6;
        mAttentionDetector.mRequestId = 55;

        mAttentionDetector.mCallback.onSuccess(AttentionService.ATTENTION_SUCCESS_PRESENT,
                SystemClock.uptimeMillis()); // old callback came
        mAttentionDetector.mRequestId = 6; // now back to current
        mAttentionDetector.mCallback.onSuccess(AttentionService.ATTENTION_SUCCESS_PRESENT,
                SystemClock.uptimeMillis());
        verify(mOnUserAttention).run();
    }

    @Test
    public void testCallbackOnSuccess_DoesNotGoIntoInfiniteLoop() {
        // Mimic real behavior
        doAnswer((invocation) -> {
            // Mimic a cache hit: calling onSuccess() immediately
            registerAttention();
            mAttentionDetector.mRequestId++;
            mAttentionDetector.mCallback.onSuccess(AttentionService.ATTENTION_SUCCESS_PRESENT,
                    SystemClock.uptimeMillis());
            return null;
        }).when(mOnUserAttention).run();

        registerAttention();
        // This test fails with literal stack overflow:
        // e.g. java.lang.StackOverflowError: stack size 1039KB
        mAttentionDetector.mCallback.onSuccess(AttentionService.ATTENTION_SUCCESS_PRESENT,
                SystemClock.uptimeMillis());

        // We don't actually get here when the test fails
        verify(mOnUserAttention, atMost(1)).run();
    }

    @Test
    public void testCallbackOnFailure_unregistersCurrentRequestCode() {
        registerAttention();
        mAttentionDetector.mCallback.onFailure(AttentionService.ATTENTION_FAILURE_UNKNOWN);
        mAttentionDetector.mCallback.onSuccess(AttentionService.ATTENTION_SUCCESS_PRESENT,
                SystemClock.uptimeMillis());
        verify(mOnUserAttention, never()).run();
    }

    @Test
    public void testGetPreDimCheckDurationMillis_handlesGoodFlagValue() {
        DeviceConfig.setProperty(NAMESPACE_ATTENTION_MANAGER_SERVICE,
                KEY_PRE_DIM_CHECK_DURATION_MILLIS, "555", false);
        assertThat(mRealAttentionDetector.getPreDimCheckDurationMillis()).isEqualTo(555);
    }

    @Test
    public void testGetPreDimCheckDurationMillis_rejectsNegativeValue() {
        DeviceConfig.setProperty(NAMESPACE_ATTENTION_MANAGER_SERVICE,
                KEY_PRE_DIM_CHECK_DURATION_MILLIS, "-50", false);
        assertThat(mRealAttentionDetector.getPreDimCheckDurationMillis()).isEqualTo(
                DEFAULT_PRE_DIM_CHECK_DURATION_MILLIS);
    }

    @Test
    public void testGetPreDimCheckDurationMillis_rejectsTooBigValue() {
        DeviceConfig.setProperty(NAMESPACE_ATTENTION_MANAGER_SERVICE,
                KEY_PRE_DIM_CHECK_DURATION_MILLIS, "20000", false);
        assertThat(mRealAttentionDetector.getPreDimCheckDurationMillis()).isEqualTo(
                DEFAULT_PRE_DIM_CHECK_DURATION_MILLIS);
    }

    @Test
    public void testGetPreDimCheckDurationMillis_handlesBadFlagValue() {
        DeviceConfig.setProperty(NAMESPACE_ATTENTION_MANAGER_SERVICE,
                KEY_PRE_DIM_CHECK_DURATION_MILLIS, "20000k", false);
        assertThat(mRealAttentionDetector.getPreDimCheckDurationMillis()).isEqualTo(
                DEFAULT_PRE_DIM_CHECK_DURATION_MILLIS);

        DeviceConfig.setProperty(NAMESPACE_ATTENTION_MANAGER_SERVICE,
                KEY_PRE_DIM_CHECK_DURATION_MILLIS, "0.25", false);
        assertThat(mRealAttentionDetector.getPreDimCheckDurationMillis()).isEqualTo(
                DEFAULT_PRE_DIM_CHECK_DURATION_MILLIS);
    }

    @Test
    public void testGetPostDimCheckDurationMillis_handlesGoodFlagValue() {
        DeviceConfig.setProperty(NAMESPACE_ATTENTION_MANAGER_SERVICE,
                KEY_POST_DIM_CHECK_DURATION_MILLIS, "333", false);
        assertThat(mRealAttentionDetector.getPostDimCheckDurationMillis(
                DEFAULT_DIM_DURATION_MILLIS)).isEqualTo(333);
    }

    @Test
    public void testGetPostDimCheckDurationMillis_capsGoodFlagValueByMaxDimDuration() {
        DeviceConfig.setProperty(NAMESPACE_ATTENTION_MANAGER_SERVICE,
                KEY_POST_DIM_CHECK_DURATION_MILLIS, "7000", false);
        assertThat(mRealAttentionDetector.getPostDimCheckDurationMillis(6500)).isEqualTo(6500);
    }

    @Test
    public void testGetPostDimCheckDurationMillis_rejectsNegativeValue() {
        DeviceConfig.setProperty(NAMESPACE_ATTENTION_MANAGER_SERVICE,
                KEY_POST_DIM_CHECK_DURATION_MILLIS, "-50", false);
        assertThat(mRealAttentionDetector.getPostDimCheckDurationMillis(
                DEFAULT_DIM_DURATION_MILLIS)).isEqualTo(
                DEFAULT_POST_DIM_CHECK_DURATION_MILLIS);
    }

    @Test
    public void testGetPostDimCheckDurationMillis_rejectsTooBigValue() {
        DeviceConfig.setProperty(NAMESPACE_ATTENTION_MANAGER_SERVICE,
                KEY_POST_DIM_CHECK_DURATION_MILLIS, "20000", false);
        assertThat(mRealAttentionDetector.getPostDimCheckDurationMillis(
                DEFAULT_DIM_DURATION_MILLIS)).isEqualTo(
                DEFAULT_POST_DIM_CHECK_DURATION_MILLIS);
    }

    @Test
    public void testGetPostDimCheckDurationMillis_handlesBadFlagValue() {
        DeviceConfig.setProperty(NAMESPACE_ATTENTION_MANAGER_SERVICE,
                KEY_POST_DIM_CHECK_DURATION_MILLIS, "20000k", false);
        assertThat(mRealAttentionDetector.getPostDimCheckDurationMillis(
                DEFAULT_DIM_DURATION_MILLIS)).isEqualTo(
                DEFAULT_POST_DIM_CHECK_DURATION_MILLIS);

        DeviceConfig.setProperty(NAMESPACE_ATTENTION_MANAGER_SERVICE,
                KEY_POST_DIM_CHECK_DURATION_MILLIS, "0.25", false);
        assertThat(mRealAttentionDetector.getPostDimCheckDurationMillis(
                DEFAULT_DIM_DURATION_MILLIS)).isEqualTo(
                DEFAULT_POST_DIM_CHECK_DURATION_MILLIS);
    }

<<<<<<< HEAD
=======
    @Test
    public void testGetMaxExtensionMillis_handlesGoodFlagValue() {
        DeviceConfig.setProperty(NAMESPACE_ATTENTION_MANAGER_SERVICE,
                KEY_MAX_EXTENSION_MILLIS, "123", false);
        assertThat(mRealAttentionDetector.getMaxExtensionMillis()).isEqualTo(123);
    }

    @Test
    public void testGetMaxExtensionMillis_rejectsNegativeValue() {
        DeviceConfig.setProperty(NAMESPACE_ATTENTION_MANAGER_SERVICE,
                KEY_MAX_EXTENSION_MILLIS, "-50", false);
        assertThat(mRealAttentionDetector.getMaxExtensionMillis()).isEqualTo(
                mRealAttentionDetector.mDefaultMaximumExtensionMillis);
    }

    @Test
    public void testGetMaxExtensionMillis_rejectsTooBigValue() {
        DeviceConfig.setProperty(NAMESPACE_ATTENTION_MANAGER_SERVICE,
                KEY_MAX_EXTENSION_MILLIS, "9900000", false);
        assertThat(mRealAttentionDetector.getMaxExtensionMillis()).isEqualTo(
                mRealAttentionDetector.mDefaultMaximumExtensionMillis);
    }

    @Test
    public void testGetMaxExtensionMillis_handlesBadFlagValue() {
        DeviceConfig.setProperty(NAMESPACE_ATTENTION_MANAGER_SERVICE,
                KEY_MAX_EXTENSION_MILLIS, "20000k", false);
        assertThat(mRealAttentionDetector.getMaxExtensionMillis()).isEqualTo(
                mRealAttentionDetector.mDefaultMaximumExtensionMillis);

        DeviceConfig.setProperty(NAMESPACE_ATTENTION_MANAGER_SERVICE,
                KEY_MAX_EXTENSION_MILLIS, "0.25", false);
        assertThat(mRealAttentionDetector.getMaxExtensionMillis()).isEqualTo(
                mRealAttentionDetector.mDefaultMaximumExtensionMillis);
    }

>>>>>>> 539d92be
    private long registerAttention() {
        mPreDimCheckDuration = 4000L;
        mAttentionDetector.onUserActivity(SystemClock.uptimeMillis(),
                PowerManager.USER_ACTIVITY_EVENT_TOUCH);
        return mAttentionDetector.updateUserActivity(mNextDimming, DEFAULT_DIM_DURATION_MILLIS);
    }

    private class TestableAttentionDetector extends AttentionDetector {
        private boolean mAttentionServiceSupported;

        TestableAttentionDetector() {
            super(AttentionDetectorTest.this.mOnUserAttention, new Object());
            mAttentionManager = mAttentionManagerInternal;
            mWindowManager = mWindowManagerInternal;
            mPackageManager = AttentionDetectorTest.this.mPackageManager;
            mContentResolver = getContext().getContentResolver();
        }

        void setAttentionServiceSupported(boolean supported) {
            mAttentionServiceSupported = supported;
        }

        @Override
        public boolean isAttentionServiceSupported() {
            return mAttentionServiceSupported;
        }

        @Override
        public long getPreDimCheckDurationMillis() {
            return mPreDimCheckDuration;
        }
    }
}<|MERGE_RESOLUTION|>--- conflicted
+++ resolved
@@ -21,10 +21,7 @@
 
 import static com.android.server.power.AttentionDetector.DEFAULT_POST_DIM_CHECK_DURATION_MILLIS;
 import static com.android.server.power.AttentionDetector.DEFAULT_PRE_DIM_CHECK_DURATION_MILLIS;
-<<<<<<< HEAD
-=======
 import static com.android.server.power.AttentionDetector.KEY_MAX_EXTENSION_MILLIS;
->>>>>>> 539d92be
 import static com.android.server.power.AttentionDetector.KEY_POST_DIM_CHECK_DURATION_MILLIS;
 import static com.android.server.power.AttentionDetector.KEY_PRE_DIM_CHECK_DURATION_MILLIS;
 
@@ -91,10 +88,7 @@
         when(mWindowManagerInternal.isKeyguardShowingAndNotOccluded()).thenReturn(false);
         mAttentionDetector = new TestableAttentionDetector();
         mRealAttentionDetector = new AttentionDetector(mOnUserAttention, new Object());
-<<<<<<< HEAD
-=======
         mRealAttentionDetector.mDefaultMaximumExtensionMillis = 900_000L;
->>>>>>> 539d92be
         mAttentionDetector.onWakefulnessChangeStarted(PowerManagerInternal.WAKEFULNESS_AWAKE);
         mAttentionDetector.setAttentionServiceSupported(true);
         mNextDimming = SystemClock.uptimeMillis() + 3000L;
@@ -123,12 +117,9 @@
         DeviceConfig.setProperty(NAMESPACE_ATTENTION_MANAGER_SERVICE,
                 KEY_POST_DIM_CHECK_DURATION_MILLIS,
                 Long.toString(DEFAULT_POST_DIM_CHECK_DURATION_MILLIS), false);
-<<<<<<< HEAD
-=======
         DeviceConfig.setProperty(NAMESPACE_ATTENTION_MANAGER_SERVICE,
                 KEY_MAX_EXTENSION_MILLIS,
                 Long.toString(mRealAttentionDetector.mDefaultMaximumExtensionMillis), false);
->>>>>>> 539d92be
     }
 
     @Test
@@ -411,8 +402,6 @@
                 DEFAULT_POST_DIM_CHECK_DURATION_MILLIS);
     }
 
-<<<<<<< HEAD
-=======
     @Test
     public void testGetMaxExtensionMillis_handlesGoodFlagValue() {
         DeviceConfig.setProperty(NAMESPACE_ATTENTION_MANAGER_SERVICE,
@@ -449,7 +438,6 @@
                 mRealAttentionDetector.mDefaultMaximumExtensionMillis);
     }
 
->>>>>>> 539d92be
     private long registerAttention() {
         mPreDimCheckDuration = 4000L;
         mAttentionDetector.onUserActivity(SystemClock.uptimeMillis(),
