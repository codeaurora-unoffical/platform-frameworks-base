/*
 ** Copyright 2017, The Android Open Source Project
 **
 ** Licensed under the Apache License, Version 2.0 (the "License");
 ** you may not use this file except in compliance with the License.
 ** You may obtain a copy of the License at
 **
 **     http://www.apache.org/licenses/LICENSE-2.0
 **
 ** Unless required by applicable law or agreed to in writing, software
 ** distributed under the License is distributed on an "AS IS" BASIS,
 ** WITHOUT WARRANTIES OR CONDITIONS OF ANY KIND, either express or implied.
 ** See the License for the specific language governing permissions and
 ** limitations under the License.
 */

package com.android.server.accessibility;

import android.accessibilityservice.AccessibilityServiceInfo;
import android.accessibilityservice.IAccessibilityServiceClient;
import android.annotation.Nullable;
import android.app.UiAutomation;
import android.content.ComponentName;
import android.content.Context;
import android.os.Handler;
import android.os.IBinder;
import android.os.IBinder.DeathRecipient;
import android.os.RemoteException;
import android.util.Slog;
import android.view.Display;
import android.view.accessibility.AccessibilityEvent;

import com.android.internal.util.DumpUtils;
import com.android.server.wm.WindowManagerInternal;

import java.io.FileDescriptor;
import java.io.PrintWriter;

/**
 * Class to manage UiAutomation.
 */
class UiAutomationManager {
    private static final ComponentName COMPONENT_NAME =
            new ComponentName("com.android.server.accessibility", "UiAutomation");
    private static final String LOG_TAG = "UiAutomationManager";

    private final Object mLock;

    private UiAutomationService mUiAutomationService;

    private AccessibilityServiceInfo mUiAutomationServiceInfo;

    private AbstractAccessibilityServiceConnection.SystemSupport mSystemSupport;

    private int mUiAutomationFlags;

    UiAutomationManager(Object lock) {
        mLock = lock;
    }

    private IBinder mUiAutomationServiceOwner;
    private final DeathRecipient mUiAutomationServiceOwnerDeathRecipient =
            new DeathRecipient() {
                @Override
                public void binderDied() {
                    mUiAutomationServiceOwner.unlinkToDeath(this, 0);
                    mUiAutomationServiceOwner = null;
                    destroyUiAutomationService();
<<<<<<< HEAD
=======
                    Slog.v(LOG_TAG, "UiAutomation service owner died");
>>>>>>> dbf9e87c
                }
            };

    /**
     * Register a UiAutomation. Only one may be registered at a time.
     *
     * @param owner A binder object owned by the process that owns the UiAutomation to be
     *              registered.
     * @param serviceClient The UiAutomation's service interface.
     * @param accessibilityServiceInfo The UiAutomation's service info
     * @param flags The UiAutomation's flags
     * @param id The id for the service connection
     */
    void registerUiTestAutomationServiceLocked(IBinder owner,
            IAccessibilityServiceClient serviceClient,
            Context context, AccessibilityServiceInfo accessibilityServiceInfo,
            int id, Handler mainHandler,
            AccessibilitySecurityPolicy securityPolicy,
            AbstractAccessibilityServiceConnection.SystemSupport systemSupport,
            WindowManagerInternal windowManagerInternal,
            GlobalActionPerformer globalActionPerfomer,
            AccessibilityWindowManager awm, int flags) {
        synchronized (mLock) {
            accessibilityServiceInfo.setComponentName(COMPONENT_NAME);

            if (mUiAutomationService != null) {
                throw new IllegalStateException("UiAutomationService " + serviceClient
                        + "already registered!");
            }

            try {
                owner.linkToDeath(mUiAutomationServiceOwnerDeathRecipient, 0);
            } catch (RemoteException re) {
                Slog.e(LOG_TAG, "Couldn't register for the death of a UiTestAutomationService!",
                        re);
                return;
            }

            mSystemSupport = systemSupport;
            mUiAutomationService = new UiAutomationService(context, accessibilityServiceInfo, id,
                    mainHandler, mLock, securityPolicy, systemSupport, windowManagerInternal,
                    globalActionPerfomer, awm);
            mUiAutomationServiceOwner = owner;
            mUiAutomationFlags = flags;
            mUiAutomationServiceInfo = accessibilityServiceInfo;
            mUiAutomationService.mServiceInterface = serviceClient;
            mUiAutomationService.onAdded();
            try {
                mUiAutomationService.mServiceInterface.asBinder().linkToDeath(mUiAutomationService,
                        0);
            } catch (RemoteException re) {
                Slog.e(LOG_TAG, "Failed registering death link: " + re);
                destroyUiAutomationService();
                return;
            }

            mUiAutomationService.connectServiceUnknownThread();
        }
    }

    void unregisterUiTestAutomationServiceLocked(IAccessibilityServiceClient serviceClient) {
        synchronized (mLock) {
            if ((mUiAutomationService == null)
                    || (serviceClient == null)
                    || (mUiAutomationService.mServiceInterface == null)
                    || (serviceClient.asBinder()
                    != mUiAutomationService.mServiceInterface.asBinder())) {
                throw new IllegalStateException("UiAutomationService " + serviceClient
                        + " not registered!");
            }

            destroyUiAutomationService();
        }
    }

    void sendAccessibilityEventLocked(AccessibilityEvent event) {
        if (mUiAutomationService != null) {
            mUiAutomationService.notifyAccessibilityEvent(event);
        }
    }

    boolean isUiAutomationRunningLocked() {
        return (mUiAutomationService != null);
    }

    boolean suppressingAccessibilityServicesLocked() {
        return (mUiAutomationService != null) && ((mUiAutomationFlags
                & UiAutomation.FLAG_DONT_SUPPRESS_ACCESSIBILITY_SERVICES) == 0);
    }

    boolean isTouchExplorationEnabledLocked() {
        return (mUiAutomationService != null)
                && mUiAutomationService.mRequestTouchExplorationMode;
    }

    boolean canRetrieveInteractiveWindowsLocked() {
        return (mUiAutomationService != null) && mUiAutomationService.mRetrieveInteractiveWindows;
    }

    int getRequestedEventMaskLocked() {
        if (mUiAutomationService == null) return 0;
        return mUiAutomationService.mEventTypes;
    }

    int getRelevantEventTypes() {
        UiAutomationService uiAutomationService;
        synchronized (mLock) {
            uiAutomationService = mUiAutomationService;
        }
        if (uiAutomationService == null) return 0;
        return uiAutomationService.getRelevantEventTypes();
    }

    @Nullable
    AccessibilityServiceInfo getServiceInfo() {
        UiAutomationService uiAutomationService;
        synchronized (mLock) {
            uiAutomationService = mUiAutomationService;
        }
        if (uiAutomationService == null) return null;
        return uiAutomationService.getServiceInfo();
    }

    void dumpUiAutomationService(FileDescriptor fd, final PrintWriter pw, String[] args) {
        UiAutomationService uiAutomationService;
        synchronized (mLock) {
            uiAutomationService = mUiAutomationService;
        }
        if (uiAutomationService != null) {
            uiAutomationService.dump(fd, pw, args);
        }
    }

    private void destroyUiAutomationService() {
        synchronized (mLock) {
            if (mUiAutomationService != null) {
                mUiAutomationService.mServiceInterface.asBinder().unlinkToDeath(
                        mUiAutomationService, 0);
                mUiAutomationService.onRemoved();
                mUiAutomationService.resetLocked();
                mUiAutomationService = null;
                mUiAutomationFlags = 0;
                if (mUiAutomationServiceOwner != null) {
                    mUiAutomationServiceOwner.unlinkToDeath(
                            mUiAutomationServiceOwnerDeathRecipient, 0);
                    mUiAutomationServiceOwner = null;
                }
                mSystemSupport.onClientChangeLocked(false);
            }
        }
    }

    private class UiAutomationService extends AbstractAccessibilityServiceConnection {
        private final Handler mMainHandler;

        UiAutomationService(Context context, AccessibilityServiceInfo accessibilityServiceInfo,
                int id, Handler mainHandler, Object lock,
                AccessibilitySecurityPolicy securityPolicy,
                SystemSupport systemSupport, WindowManagerInternal windowManagerInternal,
                GlobalActionPerformer globalActionPerfomer, AccessibilityWindowManager awm) {
            super(context, COMPONENT_NAME, accessibilityServiceInfo, id, mainHandler, lock,
                    securityPolicy, systemSupport, windowManagerInternal, globalActionPerfomer,
                    awm);
            mMainHandler = mainHandler;
        }

        void connectServiceUnknownThread() {
            // This needs to be done on the main thread
            mMainHandler.post(() -> {
                try {
                    final IAccessibilityServiceClient serviceInterface;
                    final IBinder service;
                    synchronized (mLock) {
                        serviceInterface = mServiceInterface;
                        mService = (serviceInterface == null) ? null : mServiceInterface.asBinder();
                        service = mService;
                    }
                    // If the serviceInterface is null, the UiAutomation has been shut down on
                    // another thread.
                    if (serviceInterface != null) {
                        service.linkToDeath(this, 0);
                        serviceInterface.init(this, mId,
                                mOverlayWindowTokens.get(Display.DEFAULT_DISPLAY));
                    }
                } catch (RemoteException re) {
                    Slog.w(LOG_TAG, "Error initialized connection", re);
                    destroyUiAutomationService();
                }
            });
        }

        @Override
        public void binderDied() {
            destroyUiAutomationService();
        }

        @Override
        protected boolean hasRightsToCurrentUserLocked() {
            // Allow UiAutomation to work for any user
            return true;
        }

        @Override
        protected boolean supportsFlagForNotImportantViews(AccessibilityServiceInfo info) {
            return true;
        }

        @Override
        public void dump(FileDescriptor fd, final PrintWriter pw, String[] args) {
            if (!DumpUtils.checkDumpPermission(mContext, LOG_TAG, pw)) return;
            synchronized (mLock) {
                pw.append("Ui Automation[eventTypes="
                        + AccessibilityEvent.eventTypeToString(mEventTypes));
                pw.append(", notificationTimeout=" + mNotificationTimeout);
                pw.append("]");
            }
        }

        // Since this isn't really an accessibility service, several methods are just stubbed here.
        @Override
        public boolean setSoftKeyboardShowMode(int mode) {
            return false;
        }

        @Override
        public int getSoftKeyboardShowMode() {
            return 0;
        }

        @Override
        public boolean isAccessibilityButtonAvailable() {
            return false;
        }

        @Override
        public void disableSelf() {}

        @Override
        public void onServiceConnected(ComponentName componentName, IBinder service) {}

        @Override
        public void onServiceDisconnected(ComponentName componentName) {}

        @Override
        public boolean isCapturingFingerprintGestures() {
            return false;
        }

        @Override
        public void onFingerprintGestureDetectionActiveChanged(boolean active) {}

        @Override
        public void onFingerprintGesture(int gesture) {}
    }
}<|MERGE_RESOLUTION|>--- conflicted
+++ resolved
@@ -66,10 +66,7 @@
                     mUiAutomationServiceOwner.unlinkToDeath(this, 0);
                     mUiAutomationServiceOwner = null;
                     destroyUiAutomationService();
-<<<<<<< HEAD
-=======
                     Slog.v(LOG_TAG, "UiAutomation service owner died");
->>>>>>> dbf9e87c
                 }
             };
 
