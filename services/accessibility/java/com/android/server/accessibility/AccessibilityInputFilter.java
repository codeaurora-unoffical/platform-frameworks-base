--- conflicted
+++ resolved
@@ -115,11 +115,7 @@
     private final SparseArray<MagnificationGestureHandler> mMagnificationGestureHandler =
             new SparseArray<>(0);
 
-<<<<<<< HEAD
-    private final SparseArray<MotionEventInjector> mMotionEventInjector = new SparseArray<>(0);
-=======
     private final SparseArray<MotionEventInjector> mMotionEventInjectors = new SparseArray<>(0);
->>>>>>> dbf9e87c
 
     private AutoclickController mAutoclickController;
 
@@ -390,16 +386,10 @@
 
         for (int i = displaysList.size() - 1; i >= 0; i--) {
             final int displayId = displaysList.get(i).getDisplayId();
-<<<<<<< HEAD
-
-            if ((mEnabledFeatures & FLAG_FEATURE_TOUCH_EXPLORATION) != 0) {
-                TouchExplorer explorer = new TouchExplorer(mContext, mAms);
-=======
             final Context displayContext = mContext.createDisplayContext(displaysList.get(i));
 
             if ((mEnabledFeatures & FLAG_FEATURE_TOUCH_EXPLORATION) != 0) {
                 TouchExplorer explorer = new TouchExplorer(displayContext, mAms);
->>>>>>> dbf9e87c
                 addFirstEventHandler(displayId, explorer);
                 mTouchExplorer.put(displayId, explorer);
             }
@@ -412,27 +402,12 @@
                 final boolean triggerable = (mEnabledFeatures
                         & FLAG_FEATURE_TRIGGERED_SCREEN_MAGNIFIER) != 0;
                 MagnificationGestureHandler magnificationGestureHandler =
-<<<<<<< HEAD
-                        new MagnificationGestureHandler(mContext,
-=======
                         new MagnificationGestureHandler(displayContext,
->>>>>>> dbf9e87c
                                 mAms.getMagnificationController(),
                                 detectControlGestures, triggerable, displayId);
                 addFirstEventHandler(displayId, magnificationGestureHandler);
                 mMagnificationGestureHandler.put(displayId, magnificationGestureHandler);
             }
-<<<<<<< HEAD
-
-            if ((mEnabledFeatures & FLAG_FEATURE_INJECT_MOTION_EVENTS) != 0) {
-                MotionEventInjector injector = new MotionEventInjector(
-                        mContext.getMainLooper());
-                addFirstEventHandler(displayId, injector);
-                // TODO: Need to set MotionEventInjector per display.
-                mAms.setMotionEventInjector(injector);
-                mMotionEventInjector.put(displayId, injector);
-            }
-=======
 
             if ((mEnabledFeatures & FLAG_FEATURE_INJECT_MOTION_EVENTS) != 0) {
                 MotionEventInjector injector = new MotionEventInjector(
@@ -444,7 +419,6 @@
 
         if ((mEnabledFeatures & FLAG_FEATURE_INJECT_MOTION_EVENTS) != 0) {
             mAms.setMotionEventInjectors(mMotionEventInjectors);
->>>>>>> dbf9e87c
         }
 
         if ((mEnabledFeatures & FLAG_FEATURE_FILTER_KEY_EVENTS) != 0) {
@@ -491,25 +465,14 @@
     }
 
     private void disableFeatures() {
-<<<<<<< HEAD
-        for (int i = mMotionEventInjector.size() - 1; i >= 0; i--) {
-            final MotionEventInjector injector = mMotionEventInjector.valueAt(i);
-            // TODO: Need to set MotionEventInjector per display.
-            mAms.setMotionEventInjector(null);
-=======
         for (int i = mMotionEventInjectors.size() - 1; i >= 0; i--) {
             final MotionEventInjector injector = mMotionEventInjectors.valueAt(i);
->>>>>>> dbf9e87c
             if (injector != null) {
                 injector.onDestroy();
             }
         }
-<<<<<<< HEAD
-        mMotionEventInjector.clear();
-=======
         mAms.setMotionEventInjectors(null);
         mMotionEventInjectors.clear();
->>>>>>> dbf9e87c
         if (mAutoclickController != null) {
             mAutoclickController.onDestroy();
             mAutoclickController = null;
