--- conflicted
+++ resolved
@@ -91,12 +91,8 @@
         if (userState == null) return;
         final long identity = Binder.clearCallingIdentity();
         try {
-<<<<<<< HEAD
-            int flags = Context.BIND_AUTO_CREATE | Context.BIND_FOREGROUND_SERVICE_WHILE_AWAKE;
-=======
             int flags = Context.BIND_AUTO_CREATE | Context.BIND_FOREGROUND_SERVICE_WHILE_AWAKE
                     | Context.BIND_ALLOW_BACKGROUND_ACTIVITY_STARTS;
->>>>>>> 825827da
             if (userState.getBindInstantServiceAllowed()) {
                 flags |= Context.BIND_ALLOW_INSTANT;
             }
