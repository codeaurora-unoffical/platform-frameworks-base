--- conflicted
+++ resolved
@@ -109,8 +109,6 @@
                     + "implementation.");
             pw.println("    To reset, call with just the USER_ID argument.");
             pw.println("");
-<<<<<<< HEAD
-=======
             pw.println("  set default-augmented-service-enabled USER_ID [true|false]");
             pw.println("    Enable / disable the default augmented autofill service for the user.");
             pw.println("");
@@ -118,7 +116,6 @@
             pw.println("    Checks whether the default augmented autofill service is enabled for "
                     + "the user.");
             pw.println("");
->>>>>>> 825827da
             pw.println("  list sessions [--user USER_ID]");
             pw.println("    Lists all pending sessions.");
             pw.println("");
@@ -170,11 +167,8 @@
                 return setBindInstantService(pw);
             case "temporary-augmented-service":
                 return setTemporaryAugmentedService(pw);
-<<<<<<< HEAD
-=======
             case "default-augmented-service-enabled":
                 return setDefaultAugmentedServiceEnabled(pw);
->>>>>>> 825827da
             default:
                 pw.println("Invalid set: " + what);
                 return -1;
@@ -331,8 +325,6 @@
         return 0;
     }
 
-<<<<<<< HEAD
-=======
     private int getDefaultAugmentedServiceEnabled(PrintWriter pw) {
         final int userId = getNextIntArgRequired();
         final boolean enabled = mService.isDefaultAugmentedServiceEnabled(userId);
@@ -350,7 +342,6 @@
         return 0;
     }
 
->>>>>>> 825827da
     private int requestDestroy(PrintWriter pw) {
         if (!isNextArgSessions(pw)) {
             return -1;
