--- conflicted
+++ resolved
@@ -411,7 +411,6 @@
     void setLogLevel(int level) {
         Slog.i(TAG, "setLogLevel(): " + level);
         enforceCallingPermissionForManagement();
-<<<<<<< HEAD
 
         final long token = Binder.clearCallingIdentity();
         try {
@@ -422,18 +421,6 @@
         }
     }
 
-=======
-
-        final long token = Binder.clearCallingIdentity();
-        try {
-            Settings.Global.putInt(getContext().getContentResolver(),
-                    Settings.Global.AUTOFILL_LOGGING_LEVEL, level);
-        } finally {
-            Binder.restoreCallingIdentity(token);
-        }
-    }
-
->>>>>>> dbf9e87c
     private void setLogLevelFromSettings() {
         final int level = Settings.Global.getInt(
                 getContext().getContentResolver(),
@@ -820,20 +807,6 @@
                     packageName, versionCode, userId);
             final AutofillOptions options = new AutofillOptions(loggingLevel, compatModeEnabled);
             mAugmentedAutofillState.injectAugmentedAutofillInfo(options, userId, packageName);
-<<<<<<< HEAD
-            return options;
-        }
-
-        @Override
-        public boolean isAugmentedAutofillServiceForUser(int callingUid, int userId) {
-            synchronized (mLock) {
-                final AutofillManagerServiceImpl service = peekServiceForUserLocked(userId);
-                if (service != null) {
-                    return service.isAugmentedAutofillServiceForUserLocked(callingUid);
-                }
-            }
-            return false;
-=======
             injectDisableAppInfo(options, userId, packageName);
             return options;
         }
@@ -860,7 +833,6 @@
                             packageName);
                 }
             }
->>>>>>> dbf9e87c
         }
     }
 
