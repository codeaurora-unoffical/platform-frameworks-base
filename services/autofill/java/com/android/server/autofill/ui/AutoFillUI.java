--- conflicted
+++ resolved
@@ -340,8 +340,6 @@
                     }
                     mMetricsLogger.write(log);
                 }
-<<<<<<< HEAD
-=======
 
                 @Override
                 public void startIntentSender(IntentSender intentSender, Intent intent) {
@@ -349,7 +347,6 @@
                         mCallback.startIntentSender(intentSender, intent);
                     }
                 }
->>>>>>> dbf9e87c
             }, mUiModeMgr.isNightMode(), isUpdate, compatMode);
         });
     }
