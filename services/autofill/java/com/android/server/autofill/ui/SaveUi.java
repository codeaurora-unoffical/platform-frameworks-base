--- conflicted
+++ resolved
@@ -174,9 +174,6 @@
         mComponentName = componentName;
         mCompatMode = compatMode;
 
-<<<<<<< HEAD
-        context = new ContextThemeWrapper(context, mThemeId);
-=======
         context = new ContextThemeWrapper(context, mThemeId) {
             @Override
             public void startActivity(Intent intent) {
@@ -184,7 +181,6 @@
                 mListener.startIntentSender(p.getIntentSender(), intent);
             }
         };
->>>>>>> dbf9e87c
         final LayoutInflater inflater = LayoutInflater.from(context);
         final View view = inflater.inflate(R.layout.autofill_save, null);
 
@@ -338,27 +334,6 @@
                 log.setType(MetricsEvent.TYPE_UNKNOWN);
                 mMetricsLogger.write(log);
                 return false;
-<<<<<<< HEAD
-            }
-            if (sVerbose) Slog.v(TAG, "Intercepting custom description intent");
-            final IBinder token = mPendingUi.getToken();
-            intent.putExtra(AutofillManager.EXTRA_RESTORE_SESSION_TOKEN, token);
-            try {
-                mPendingUi.client.startIntentSender(pendingIntent.getIntentSender(),
-                        intent);
-                mPendingUi.setState(PendingUi.STATE_PENDING);
-                if (sDebug) Slog.d(TAG, "hiding UI until restored with token " + token);
-                hide();
-                log.setType(MetricsEvent.TYPE_OPEN);
-                mMetricsLogger.write(log);
-                return true;
-            } catch (RemoteException e) {
-                Slog.w(TAG, "error triggering pending intent: " + intent);
-                log.setType(MetricsEvent.TYPE_FAILURE);
-                mMetricsLogger.write(log);
-                return false;
-=======
->>>>>>> dbf9e87c
             }
             if (sVerbose) Slog.v(TAG, "Intercepting custom description intent");
             final IBinder token = mPendingUi.getToken();
