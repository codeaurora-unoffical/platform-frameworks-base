--- conflicted
+++ resolved
@@ -26,10 +26,7 @@
 import static android.view.autofill.AutofillManager.ACTION_VIEW_EXITED;
 import static android.view.autofill.AutofillManager.FLAG_SMART_SUGGESTION_SYSTEM;
 import static android.view.autofill.AutofillManager.getSmartSuggestionModeToString;
-<<<<<<< HEAD
-=======
 import static android.view.autofill.Helper.toList;
->>>>>>> 825827da
 
 import static com.android.internal.util.function.pooled.PooledLambda.obtainMessage;
 import static com.android.server.autofill.Helper.getNumericValue;
@@ -141,15 +138,11 @@
 
     private static AtomicInteger sIdCounter = new AtomicInteger();
 
-<<<<<<< HEAD
-    /** ID of the session */
-=======
     /**
      * ID of the session.
      *
      * <p>It's always a positive number, to make it easier to embed it in a long.
      */
->>>>>>> 825827da
     public final int id;
 
     /** uid the session is for */
@@ -284,8 +277,6 @@
     @GuardedBy("mLock")
     private ArrayList<LogMaker> mAugmentedRequestsLogs;
 
-<<<<<<< HEAD
-=======
 
     /**
      * List of autofill ids of autofillable fields present in the AssistStructure that can be used
@@ -302,7 +293,6 @@
     @GuardedBy("mLock")
     private boolean mForAugmentedAutofillOnly;
 
->>>>>>> 825827da
     /**
      * Receiver of assist data from the app's {@link Activity}.
      */
@@ -575,20 +565,12 @@
      */
     @GuardedBy("mLock")
     private void requestNewFillResponseLocked(int flags) {
-<<<<<<< HEAD
-
-        if ((flags & FLAG_AUGMENTED_AUTOFILL_REQUEST) != 0) {
-            // TODO(b/122858578): log metrics
-            if (sVerbose) {
-                Slog.v(TAG, "requestNewFillResponse(): triggering augmented autofill instead");
-=======
         if (mForAugmentedAutofillOnly || (flags & FLAG_AUGMENTED_AUTOFILL_REQUEST) != 0) {
             // TODO(b/122858578): log metrics
             if (sVerbose) {
                 Slog.v(TAG, "requestNewFillResponse(): triggering augmented autofill instead "
                         + "(mForAugmentedAutofillOnly=" + mForAugmentedAutofillOnly
                         + ", flags=" + flags + ")");
->>>>>>> 825827da
             }
             triggerAugmentedAutofillLocked();
             return;
@@ -642,18 +624,12 @@
             @NonNull Context context, @NonNull Handler handler, int userId, @NonNull Object lock,
             int sessionId, int taskId, int uid, @NonNull IBinder activityToken,
             @NonNull IBinder client, boolean hasCallback, @NonNull LocalLog uiLatencyHistory,
-<<<<<<< HEAD
-            @NonNull LocalLog wtfHistory, @NonNull ComponentName serviceComponentName,
-            @NonNull ComponentName componentName, boolean compatMode,
-            boolean bindInstantServiceAllowed, int flags) {
-=======
             @NonNull LocalLog wtfHistory, @Nullable ComponentName serviceComponentName,
             @NonNull ComponentName componentName, boolean compatMode,
             boolean bindInstantServiceAllowed, boolean forAugmentedAutofillOnly, int flags) {
         if (sessionId < 0) {
             wtf(null, "Non-positive sessionId: %s", sessionId);
         }
->>>>>>> 825827da
         id = sessionId;
         mFlags = flags;
         this.taskId = taskId;
@@ -878,12 +854,8 @@
                 }
             }
         }
-<<<<<<< HEAD
-        notifyUnavailableToClient(AutofillManager.STATE_UNKNOWN_FAILED);
-=======
         notifyUnavailableToClient(AutofillManager.STATE_UNKNOWN_FAILED,
                 /* autofillableIds= */ null);
->>>>>>> 825827da
         if (showMessage) {
             getUiForShowing().showError(message, this);
         }
@@ -2080,14 +2052,11 @@
                     + id + " destroyed");
             return;
         }
-<<<<<<< HEAD
-=======
         if (mRemoteFillService == null) {
             wtf(null, "callSaveLocked() called without a remote service. "
                     + "mForAugmentedAutofillOnly: %s", mForAugmentedAutofillOnly);
             return;
         }
->>>>>>> 825827da
 
         if (sVerbose) Slog.v(TAG, "callSaveLocked(): mViewStates=" + mViewStates);
 
@@ -2444,11 +2413,7 @@
                 break;
             case ACTION_VIEW_EXITED:
                 if (Objects.equals(mCurrentViewId, viewState.id)) {
-<<<<<<< HEAD
-                    if (sVerbose) Slog.d(TAG, "Exiting view " + id);
-=======
                     if (sVerbose) Slog.v(TAG, "Exiting view " + id);
->>>>>>> 825827da
                     mUi.hideFillUi(this);
                     hideAugmentedAutofillLocked(viewState);
                     mCurrentViewId = null;
@@ -2671,11 +2636,7 @@
     }
 
     @GuardedBy("mLock")
-<<<<<<< HEAD
-    private void processNullResponseLocked(int flags) {
-=======
     private void processNullResponseLocked(int requestId, int flags) {
->>>>>>> 825827da
         if ((flags & FLAG_MANUAL_REQUEST) != 0) {
             getUiForShowing().showError(R.string.autofill_error_cannot_autofill, this);
         }
@@ -2698,22 +2659,6 @@
         mAugmentedAutofillDestroyer = triggerAugmentedAutofillLocked();
         if (mAugmentedAutofillDestroyer == null) {
             if (sVerbose) {
-<<<<<<< HEAD
-                Slog.v(TAG, "canceling session " + id + " when server returned null and there is no"
-                        + " AugmentedAutofill for user");
-            }
-            // Nothing to be done, but need to notify client.
-            notifyUnavailableToClient(AutofillManager.STATE_FINISHED);
-            removeSelf();
-        } else {
-            // TODO(b/123099468, b/119638958): must set internal state so when user focus other
-            // fields it does not generate a new call to the standard autofill service (right now
-            // it does). Must also add CTS tests to exercise this scenario.
-            if (sVerbose) {
-                Slog.v(TAG, "keeping session " + id + " when server returned null but "
-                        + "there is an AugmentedAutofill for user");
-            }
-=======
                 Slog.v(TAG, "canceling session " + id + " when service returned null and it cannot "
                         + "be augmented. AutofillableIds: " + autofillableIds);
             }
@@ -2726,7 +2671,6 @@
                         + "it can be augmented. AutofillableIds: " + autofillableIds);
             }
             mAugmentedAutofillableIds = autofillableIds;
->>>>>>> 825827da
         }
     }
 
@@ -2742,14 +2686,10 @@
         // Check if Smart Suggestions is supported...
         final @SmartSuggestionMode int supportedModes = mService
                 .getSupportedSmartSuggestionModesLocked();
-<<<<<<< HEAD
-        if (supportedModes == 0) return null;
-=======
         if (supportedModes == 0) {
             if (sVerbose) Slog.v(TAG, "triggerAugmentedAutofillLocked(): no supported modes");
             return null;
         }
->>>>>>> 825827da
 
         // ...then if the service is set for the user
 
@@ -2774,17 +2714,6 @@
             return null;
         }
 
-<<<<<<< HEAD
-        if (sVerbose) {
-            Slog.v(TAG, "calling Augmented Autofill Service ("
-                    + remoteService.getComponentName().toShortString() + ") on view "
-                    + mCurrentViewId + " using suggestion mode "
-                    + getSmartSuggestionModeToString(mode)
-                    + " when server returned null for session " + this.id);
-        }
-
-=======
->>>>>>> 825827da
         final boolean isWhitelisted = mService
                 .isWhitelistedForAugmentedAutofillLocked(mComponentName);
 
@@ -2798,20 +2727,12 @@
 
         if (!isWhitelisted) {
             if (sVerbose) {
-<<<<<<< HEAD
-                Slog.v(TAG, mComponentName.toShortString() + " is not whitelisted for "
-                        + "augmented autofill");
-=======
                 Slog.v(TAG, "triggerAugmentedAutofillLocked(): "
                         + ComponentName.flattenToShortString(mComponentName) + " not whitelisted ");
->>>>>>> 825827da
             }
             return null;
         }
 
-<<<<<<< HEAD
-        final AutofillValue currentValue = mViewStates.get(mCurrentViewId).getCurrentValue();
-=======
         if (sVerbose) {
             Slog.v(TAG, "calling Augmented Autofill Service ("
                     + ComponentName.flattenToShortString(remoteService.getComponentName())
@@ -2823,7 +2744,6 @@
         final ViewState viewState = mViewStates.get(mCurrentViewId);
         viewState.setState(ViewState.STATE_TRIGGERED_AUGMENTED_AUTOFILL);
         final AutofillValue currentValue = viewState.getCurrentValue();
->>>>>>> 825827da
 
         // TODO(b/111330312): we might need to add a new state in the AutofillManager to optimize
         // further AFM -> AFMS calls.
@@ -2842,8 +2762,6 @@
             mAugmentedAutofillDestroyer = () -> remoteService.onDestroyAutofillWindowsRequest();
         }
         return mAugmentedAutofillDestroyer;
-<<<<<<< HEAD
-=======
     }
 
     @GuardedBy("mLock")
@@ -2856,7 +2774,6 @@
         }
         if (sVerbose) Slog.v(TAG, "cancelAugmentedAutofillLocked() on " + mCurrentViewId);
         remoteService.onDestroyAutofillWindowsRequest();
->>>>>>> 825827da
     }
 
     @GuardedBy("mLock")
@@ -3137,12 +3054,9 @@
         pw.print(prefix); pw.print("mSaveOnAllViewsInvisible: "); pw.println(
                 mSaveOnAllViewsInvisible);
         pw.print(prefix); pw.print("mSelectedDatasetIds: "); pw.println(mSelectedDatasetIds);
-<<<<<<< HEAD
-=======
         if (mForAugmentedAutofillOnly) {
             pw.print(prefix); pw.println("For Augmented Autofill Only");
         }
->>>>>>> 825827da
         if (mAugmentedAutofillDestroyer != null) {
             pw.print(prefix); pw.println("has mAugmentedAutofillDestroyer");
         }
@@ -3151,9 +3065,6 @@
             pw.println(mAugmentedRequestsLogs.size());
         }
 
-<<<<<<< HEAD
-        mRemoteFillService.dump(prefix, pw);
-=======
         if (mAugmentedAutofillableIds != null) {
             pw.print(prefix); pw.print("mAugmentedAutofillableIds: ");
             pw.println(mAugmentedAutofillableIds);
@@ -3161,7 +3072,6 @@
         if (mRemoteFillService != null) {
             mRemoteFillService.dump(prefix, pw);
         }
->>>>>>> 825827da
     }
 
     private static void dumpRequestLog(@NonNull PrintWriter pw, @NonNull LogMaker log) {
