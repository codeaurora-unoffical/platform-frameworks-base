/**
 * Copyright (C) 2014 The Android Open Source Project
 *
 * Licensed under the Apache License, Version 2.0 (the "License"); you may not
 * use this file except in compliance with the License. You may obtain a copy
 * of the License at
 *
 * http://www.apache.org/licenses/LICENSE-2.0
 *
 * Unless required by applicable law or agreed to in writing, software
 * distributed under the License is distributed on an "AS IS" BASIS, WITHOUT
 * WARRANTIES OR CONDITIONS OF ANY KIND, either express or implied. See the
 * License for the specific language governing permissions and limitations
 * under the License.
 */

package com.android.server.usage;

import static android.app.usage.UsageEvents.Event.CHOOSER_ACTION;
import static android.app.usage.UsageEvents.Event.CONFIGURATION_CHANGE;
import static android.app.usage.UsageEvents.Event.DEVICE_SHUTDOWN;
import static android.app.usage.UsageEvents.Event.FLUSH_TO_DISK;
import static android.app.usage.UsageEvents.Event.NOTIFICATION_INTERRUPTION;
import static android.app.usage.UsageEvents.Event.SHORTCUT_INVOCATION;
import static android.app.usage.UsageStatsManager.USAGE_SOURCE_CURRENT_ACTIVITY;
import static android.app.usage.UsageStatsManager.USAGE_SOURCE_TASK_ROOT_ACTIVITY;

import android.Manifest;
import android.app.ActivityManager;
import android.app.AppOpsManager;
import android.app.IUidObserver;
import android.app.PendingIntent;
import android.app.admin.DeviceAdminInfo;
import android.app.admin.DevicePolicyManagerInternal;
import android.app.usage.AppStandbyInfo;
import android.app.usage.ConfigurationStats;
import android.app.usage.EventStats;
import android.app.usage.IUsageStatsManager;
import android.app.usage.UsageEvents;
import android.app.usage.UsageEvents.Event;
import android.app.usage.UsageStats;
import android.app.usage.UsageStatsManager;
import android.app.usage.UsageStatsManager.StandbyBuckets;
import android.app.usage.UsageStatsManager.UsageSource;
import android.app.usage.UsageStatsManagerInternal;
import android.content.BroadcastReceiver;
import android.content.ComponentName;
import android.content.Context;
import android.content.Intent;
import android.content.IntentFilter;
import android.content.pm.PackageManager;
import android.content.pm.PackageManagerInternal;
import android.content.pm.ParceledListSlice;
import android.content.pm.UserInfo;
import android.content.res.Configuration;
import android.os.Binder;
import android.os.Environment;
import android.os.FileUtils;
import android.os.Handler;
import android.os.IBinder;
import android.os.IDeviceIdleController;
import android.os.Looper;
import android.os.Message;
import android.os.Process;
import android.os.RemoteException;
import android.os.ServiceManager;
import android.os.SystemClock;
import android.os.SystemProperties;
import android.os.UserHandle;
import android.os.UserManager;
import android.provider.Settings;
import android.util.ArraySet;
import android.util.Slog;
import android.util.SparseArray;
import android.util.SparseIntArray;

import com.android.internal.content.PackageMonitor;
import com.android.internal.os.BackgroundThread;
import com.android.internal.util.DumpUtils;
import com.android.internal.util.IndentingPrintWriter;
import com.android.server.LocalServices;
import com.android.server.SystemService;

import java.io.File;
import java.io.FileDescriptor;
import java.io.IOException;
import java.io.PrintWriter;
import java.util.Arrays;
import java.util.List;
import java.util.Set;

/**
 * A service that collects, aggregates, and persists application usage data.
 * This data can be queried by apps that have been granted permission by AppOps.
 */
public class UsageStatsService extends SystemService implements
        UserUsageStatsService.StatsUpdatedListener {

    static final String TAG = "UsageStatsService";
    public static final boolean ENABLE_TIME_CHANGE_CORRECTION
            = SystemProperties.getBoolean("persist.debug.time_correction", true);

    static final boolean DEBUG = false; // Never submit with true
    static final boolean COMPRESS_TIME = false;

    private static final long TEN_SECONDS = 10 * 1000;
    private static final long TWENTY_MINUTES = 20 * 60 * 1000;
    private static final long FLUSH_INTERVAL = COMPRESS_TIME ? TEN_SECONDS : TWENTY_MINUTES;
    private static final long TIME_CHANGE_THRESHOLD_MILLIS = 2 * 1000; // Two seconds.

    private static final boolean ENABLE_KERNEL_UPDATES = true;
    private static final File KERNEL_COUNTER_FILE = new File("/proc/uid_procstat/set");

    private static final char TOKEN_DELIMITER = '/';

    // Handler message types.
    static final int MSG_REPORT_EVENT = 0;
    static final int MSG_FLUSH_TO_DISK = 1;
    static final int MSG_REMOVE_USER = 2;
    static final int MSG_UID_STATE_CHANGED = 3;
    static final int MSG_REPORT_EVENT_TO_ALL_USERID = 4;

    private final Object mLock = new Object();
    Handler mHandler;
    AppOpsManager mAppOps;
    UserManager mUserManager;
    PackageManager mPackageManager;
    PackageManagerInternal mPackageManagerInternal;
    PackageMonitor mPackageMonitor;
    IDeviceIdleController mDeviceIdleController;
    // Do not use directly. Call getDpmInternal() instead
    DevicePolicyManagerInternal mDpmInternal;

    private final SparseArray<UserUsageStatsService> mUserState = new SparseArray<>();
    private final SparseIntArray mUidToKernelCounter = new SparseIntArray();
    private File mUsageStatsDir;
    long mRealTimeSnapshot;
    long mSystemTimeSnapshot;
    int mUsageSource;

    /** Manages the standby state of apps. */
    AppStandbyController mAppStandby;

    /** Manages app time limit observers */
    AppTimeLimitController mAppTimeLimit;

    final SparseArray<ArraySet<String>> mUsageReporters = new SparseArray();
    final SparseArray<ActivityData> mVisibleActivities = new SparseArray();

    private static class ActivityData {
        private final String mTaskRootPackage;
        private final String mTaskRootClass;
        private ActivityData(String taskRootPackage, String taskRootClass) {
            mTaskRootPackage = taskRootPackage;
            mTaskRootClass = taskRootClass;
        }
    }

    private UsageStatsManagerInternal.AppIdleStateChangeListener mStandbyChangeListener =
            new UsageStatsManagerInternal.AppIdleStateChangeListener() {
                @Override
                public void onAppIdleStateChanged(String packageName, int userId, boolean idle,
                        int bucket, int reason) {
                    Event event = new Event(Event.STANDBY_BUCKET_CHANGED,
                            SystemClock.elapsedRealtime());
                    event.mBucketAndReason = (bucket << 16) | (reason & 0xFFFF);
                    event.mPackage = packageName;
                    mHandler.obtainMessage(MSG_REPORT_EVENT, userId, 0, event).sendToTarget();
                }

                @Override
                public void onParoleStateChanged(boolean isParoleOn) {

                }
            };

    public UsageStatsService(Context context) {
        super(context);
    }

    @Override
    public void onStart() {
        mAppOps = (AppOpsManager) getContext().getSystemService(Context.APP_OPS_SERVICE);
        mUserManager = (UserManager) getContext().getSystemService(Context.USER_SERVICE);
        mPackageManager = getContext().getPackageManager();
        mPackageManagerInternal = LocalServices.getService(PackageManagerInternal.class);
        mHandler = new H(BackgroundThread.get().getLooper());

        mAppStandby = new AppStandbyController(getContext(), BackgroundThread.get().getLooper());

        mAppTimeLimit = new AppTimeLimitController(
                new AppTimeLimitController.TimeLimitCallbackListener() {
                    @Override
                    public void onLimitReached(int observerId, int userId, long timeLimit,
                            long timeElapsed, PendingIntent callbackIntent) {
                        if (callbackIntent == null) return;
                        Intent intent = new Intent();
                        intent.putExtra(UsageStatsManager.EXTRA_OBSERVER_ID, observerId);
                        intent.putExtra(UsageStatsManager.EXTRA_TIME_LIMIT, timeLimit);
                        intent.putExtra(UsageStatsManager.EXTRA_TIME_USED, timeElapsed);
                        try {
                            callbackIntent.send(getContext(), 0, intent);
                        } catch (PendingIntent.CanceledException e) {
                            Slog.w(TAG, "Couldn't deliver callback: "
                                    + callbackIntent);
                        }
                    }

                    @Override
                    public void onSessionEnd(int observerId, int userId, long timeElapsed,
                            PendingIntent callbackIntent) {
                        if (callbackIntent == null) return;
                        Intent intent = new Intent();
                        intent.putExtra(UsageStatsManager.EXTRA_OBSERVER_ID, observerId);
                        intent.putExtra(UsageStatsManager.EXTRA_TIME_USED, timeElapsed);
                        try {
                            callbackIntent.send(getContext(), 0, intent);
                        } catch (PendingIntent.CanceledException e) {
                            Slog.w(TAG, "Couldn't deliver callback: "
                                    + callbackIntent);
                        }
                    }
                }, mHandler.getLooper());

        mAppStandby.addListener(mStandbyChangeListener);
        File systemDataDir = new File(Environment.getDataDirectory(), "system");
        mUsageStatsDir = new File(systemDataDir, "usagestats");
        mUsageStatsDir.mkdirs();
        if (!mUsageStatsDir.exists()) {
            throw new IllegalStateException("Usage stats directory does not exist: "
                    + mUsageStatsDir.getAbsolutePath());
        }

        IntentFilter filter = new IntentFilter(Intent.ACTION_USER_REMOVED);
        filter.addAction(Intent.ACTION_USER_STARTED);
        getContext().registerReceiverAsUser(new UserActionsReceiver(), UserHandle.ALL, filter,
                null, mHandler);

        synchronized (mLock) {
            cleanUpRemovedUsersLocked();
        }

        mRealTimeSnapshot = SystemClock.elapsedRealtime();
        mSystemTimeSnapshot = System.currentTimeMillis();

        publishLocalService(UsageStatsManagerInternal.class, new LocalService());
        publishBinderService(Context.USAGE_STATS_SERVICE, new BinderService());
        // Make sure we initialize the data, in case job scheduler needs it early.
        getUserDataAndInitializeIfNeededLocked(UserHandle.USER_SYSTEM, mSystemTimeSnapshot);
    }

    @Override
    public void onBootPhase(int phase) {
        mAppStandby.onBootPhase(phase);
        if (phase == PHASE_SYSTEM_SERVICES_READY) {
            // initialize mDpmInternal
            getDpmInternal();

            mDeviceIdleController = IDeviceIdleController.Stub.asInterface(
                    ServiceManager.getService(Context.DEVICE_IDLE_CONTROLLER));

            if (ENABLE_KERNEL_UPDATES && KERNEL_COUNTER_FILE.exists()) {
                try {
                    ActivityManager.getService().registerUidObserver(mUidObserver,
                            ActivityManager.UID_OBSERVER_PROCSTATE
                                    | ActivityManager.UID_OBSERVER_GONE,
                            ActivityManager.PROCESS_STATE_UNKNOWN, null);
                } catch (RemoteException e) {
                    throw new RuntimeException(e);
                }
            } else {
                Slog.w(TAG, "Missing procfs interface: " + KERNEL_COUNTER_FILE);
            }
            readUsageSourceSetting();
        }
    }

    private DevicePolicyManagerInternal getDpmInternal() {
        if (mDpmInternal == null) {
            mDpmInternal = LocalServices.getService(DevicePolicyManagerInternal.class);
        }
        return mDpmInternal;
    }

    private void readUsageSourceSetting() {
        synchronized (mLock) {
            mUsageSource = Settings.Global.getInt(getContext().getContentResolver(),
                    Settings.Global.APP_TIME_LIMIT_USAGE_SOURCE, USAGE_SOURCE_TASK_ROOT_ACTIVITY);
        }
    }

    private class UserActionsReceiver extends BroadcastReceiver {
        @Override
        public void onReceive(Context context, Intent intent) {
            final int userId = intent.getIntExtra(Intent.EXTRA_USER_HANDLE, -1);
            final String action = intent.getAction();
            if (Intent.ACTION_USER_REMOVED.equals(action)) {
                if (userId >= 0) {
                    mHandler.obtainMessage(MSG_REMOVE_USER, userId, 0).sendToTarget();
                }
            } else if (Intent.ACTION_USER_STARTED.equals(action)) {
                if (userId >= 0) {
                    mAppStandby.postCheckIdleStates(userId);
                }
            }
        }
    }

    private final IUidObserver mUidObserver = new IUidObserver.Stub() {
        @Override
        public void onUidStateChanged(int uid, int procState, long procStateSeq) {
            mHandler.obtainMessage(MSG_UID_STATE_CHANGED, uid, procState).sendToTarget();
        }

        @Override
        public void onUidIdle(int uid, boolean disabled) {
            // Ignored
        }

        @Override
        public void onUidGone(int uid, boolean disabled) {
            onUidStateChanged(uid, ActivityManager.PROCESS_STATE_NONEXISTENT, 0);
        }

        @Override
        public void onUidActive(int uid) {
            // Ignored
        }

        @Override public void onUidCachedChanged(int uid, boolean cached) {
        }
    };

    @Override
    public void onStatsUpdated() {
        mHandler.sendEmptyMessageDelayed(MSG_FLUSH_TO_DISK, FLUSH_INTERVAL);
    }

    @Override
    public void onStatsReloaded() {
        mAppStandby.postOneTimeCheckIdleStates();
    }

    @Override
    public void onNewUpdate(int userId) {
        mAppStandby.initializeDefaultsForSystemApps(userId);
    }

    private boolean shouldObfuscateInstantAppsForCaller(int callingUid, int userId) {
        return !mPackageManagerInternal.canAccessInstantApps(callingUid, userId);
    }

    private void cleanUpRemovedUsersLocked() {
        final List<UserInfo> users = mUserManager.getUsers(true);
        if (users == null || users.size() == 0) {
            throw new IllegalStateException("There can't be no users");
        }

        ArraySet<String> toDelete = new ArraySet<>();
        String[] fileNames = mUsageStatsDir.list();
        if (fileNames == null) {
            // No users to delete.
            return;
        }

        toDelete.addAll(Arrays.asList(fileNames));

        final int userCount = users.size();
        for (int i = 0; i < userCount; i++) {
            final UserInfo userInfo = users.get(i);
            toDelete.remove(Integer.toString(userInfo.id));
        }

        final int deleteCount = toDelete.size();
        for (int i = 0; i < deleteCount; i++) {
            deleteRecursively(new File(mUsageStatsDir, toDelete.valueAt(i)));
        }
    }

    private static void deleteRecursively(File f) {
        File[] files = f.listFiles();
        if (files != null) {
            for (File subFile : files) {
                deleteRecursively(subFile);
            }
        }

        if (!f.delete()) {
            Slog.e(TAG, "Failed to delete " + f);
        }
    }

    private UserUsageStatsService getUserDataAndInitializeIfNeededLocked(int userId,
            long currentTimeMillis) {
        UserUsageStatsService service = mUserState.get(userId);
        if (service == null) {
            service = new UserUsageStatsService(getContext(), userId,
                    new File(mUsageStatsDir, Integer.toString(userId)), this);
            service.init(currentTimeMillis);
            mUserState.put(userId, service);
        }
        return service;
    }

    /**
     * This should be the only way to get the time from the system.
     */
    private long checkAndGetTimeLocked() {
        final long actualSystemTime = System.currentTimeMillis();
        final long actualRealtime = SystemClock.elapsedRealtime();
        final long expectedSystemTime = (actualRealtime - mRealTimeSnapshot) + mSystemTimeSnapshot;
        final long diffSystemTime = actualSystemTime - expectedSystemTime;
        if (Math.abs(diffSystemTime) > TIME_CHANGE_THRESHOLD_MILLIS
                && ENABLE_TIME_CHANGE_CORRECTION) {
            // The time has changed.
            Slog.i(TAG, "Time changed in UsageStats by " + (diffSystemTime / 1000) + " seconds");
            final int userCount = mUserState.size();
            for (int i = 0; i < userCount; i++) {
                final UserUsageStatsService service = mUserState.valueAt(i);
                service.onTimeChanged(expectedSystemTime, actualSystemTime);
            }
            mRealTimeSnapshot = actualRealtime;
            mSystemTimeSnapshot = actualSystemTime;
        }
        return actualSystemTime;
    }

    /**
     * Assuming the event's timestamp is measured in milliseconds since boot,
     * convert it to a system wall time.
     */
    private void convertToSystemTimeLocked(Event event) {
        event.mTimeStamp = Math.max(0, event.mTimeStamp - mRealTimeSnapshot) + mSystemTimeSnapshot;
    }

    /**
     * Called by the Binder stub
     */
    void shutdown() {
        synchronized (mLock) {
            mHandler.removeMessages(MSG_REPORT_EVENT);
            Event event = new Event(DEVICE_SHUTDOWN, SystemClock.elapsedRealtime());
            event.mPackage = Event.DEVICE_EVENT_PACKAGE_NAME;
            // orderly shutdown, the last event is DEVICE_SHUTDOWN.
            reportEventToAllUserId(event);
            flushToDiskLocked();
        }
    }

    /**
     * After power button is pressed for 3.5 seconds
     * (as defined in {@link com.android.internal.R.integer#config_veryLongPressTimeout}),
     * report DEVICE_SHUTDOWN event and persist the database. If the power button is pressed for 10
     * seconds and the device is shutdown, the database is already persisted and we are not losing
     * data.
     * This method is called from PhoneWindowManager, do not synchronize on mLock otherwise
     * PhoneWindowManager may be blocked.
     */
    void prepareForPossibleShutdown() {
        Event event = new Event(DEVICE_SHUTDOWN, SystemClock.elapsedRealtime());
        event.mPackage = Event.DEVICE_EVENT_PACKAGE_NAME;
        mHandler.obtainMessage(MSG_REPORT_EVENT_TO_ALL_USERID, event).sendToTarget();
        mHandler.sendEmptyMessage(MSG_FLUSH_TO_DISK);
    }

    /**
     * Called by the Binder stub.
     */
    void reportEvent(Event event, int userId) {
        synchronized (mLock) {
            final long timeNow = checkAndGetTimeLocked();
            final long elapsedRealtime = SystemClock.elapsedRealtime();
            convertToSystemTimeLocked(event);

            if (event.mPackage != null
                    && mPackageManagerInternal.isPackageEphemeral(userId, event.mPackage)) {
                event.mFlags |= Event.FLAG_IS_PACKAGE_INSTANT_APP;
            }

            switch (event.mEventType) {
                case Event.ACTIVITY_RESUMED:
                    // check if this activity has already been resumed
                    if (mVisibleActivities.get(event.mInstanceId) != null) break;
                    mVisibleActivities.put(event.mInstanceId,
                            new ActivityData(event.mTaskRootPackage, event.mTaskRootClass));
                    try {
                        switch(mUsageSource) {
                            case USAGE_SOURCE_CURRENT_ACTIVITY:
                                mAppTimeLimit.noteUsageStart(event.mPackage, userId);
                                break;
                            case USAGE_SOURCE_TASK_ROOT_ACTIVITY:
                            default:
                                mAppTimeLimit.noteUsageStart(event.mTaskRootPackage, userId);
                                break;
                        }
                    } catch (IllegalArgumentException iae) {
                        Slog.e(TAG, "Failed to note usage start", iae);
                    }
                    break;
                case Event.ACTIVITY_PAUSED:
                    if (event.mTaskRootPackage == null) {
                        // Task Root info is missing. Repair the event based on previous data
                        final ActivityData prevData = mVisibleActivities.get(event.mInstanceId);
                        if (prevData == null) {
                            Slog.w(TAG, "Unexpected activity event reported! (" + event.mPackage
                                    + "/" + event.mClass + " event : " + event.mEventType
                                    + " instanceId : " + event.mInstanceId + ")");
                        } else {
                            event.mTaskRootPackage = prevData.mTaskRootPackage;
                            event.mTaskRootClass = prevData.mTaskRootClass;
                        }
                    }
                    break;
                case Event.ACTIVITY_DESTROYED:
                    // Treat activity destroys like activity stops.
                    event.mEventType = Event.ACTIVITY_STOPPED;
                    // Fallthrough
                case Event.ACTIVITY_STOPPED:
                    final ActivityData prevData =
                            mVisibleActivities.removeReturnOld(event.mInstanceId);
                    if (prevData == null) {
                        // The activity stop was already handled.
                        return;
                    }

                    ArraySet<String> tokens;
                    synchronized (mUsageReporters) {
                        tokens = mUsageReporters.removeReturnOld(event.mInstanceId);
                    }
                    if (tokens != null) {
                        synchronized (tokens) {
                            final int size = tokens.size();
                            // Stop usage on behalf of a UsageReporter that stopped
                            for (int i = 0; i < size; i++) {
                                final String token = tokens.valueAt(i);
                                try {
                                    mAppTimeLimit.noteUsageStop(
                                            buildFullToken(event.mPackage, token), userId);
                                } catch (IllegalArgumentException iae) {
                                    Slog.w(TAG, "Failed to stop usage for during reporter death: "
                                            + iae);
                                }
                            }
                        }
                    }
                    if (event.mTaskRootPackage == null) {
                        // Task Root info is missing. Repair the event based on previous data
                        event.mTaskRootPackage = prevData.mTaskRootPackage;
                        event.mTaskRootClass = prevData.mTaskRootClass;
                    }
                    try {
                        switch(mUsageSource) {
                            case USAGE_SOURCE_CURRENT_ACTIVITY:
                                mAppTimeLimit.noteUsageStop(event.mPackage, userId);
                                break;
                            case USAGE_SOURCE_TASK_ROOT_ACTIVITY:
                            default:
                                mAppTimeLimit.noteUsageStop(event.mTaskRootPackage, userId);
                                break;
                        }
                    } catch (IllegalArgumentException iae) {
                        Slog.w(TAG, "Failed to note usage stop", iae);
                    }
                    break;
            }

            final UserUsageStatsService service =
                    getUserDataAndInitializeIfNeededLocked(userId, timeNow);
            service.reportEvent(event);

            mAppStandby.reportEvent(event, elapsedRealtime, userId);
        }
    }

    /**
     * Some events like FLUSH_TO_DISK need to be sent to all userId.
     * @param event
     */
    void reportEventToAllUserId(Event event) {
        synchronized (mLock) {
            final int userCount = mUserState.size();
            for (int i = 0; i < userCount; i++) {
                Event copy = new Event(event);
                reportEvent(copy, mUserState.keyAt(i));
            }
        }
    }

    /**
     * Called by the Handler for message MSG_FLUSH_TO_DISK.
     */
    void flushToDisk() {
        synchronized (mLock) {
            // Before flush to disk, report FLUSH_TO_DISK event to signal UsageStats to update app
            // usage. In case of abrupt power shutdown like battery drain or cold temperature,
            // all UsageStats has correct data up to last flush to disk.
            // The FLUSH_TO_DISK event is an internal event, it will not show up in IntervalStats'
            // EventList.
            Event event = new Event(FLUSH_TO_DISK, SystemClock.elapsedRealtime());
            reportEventToAllUserId(event);
            flushToDiskLocked();
        }
    }

    /**
     * Called by the Binder stub.
     */
    void onUserRemoved(int userId) {
        synchronized (mLock) {
            Slog.i(TAG, "Removing user " + userId + " and all data.");
            mUserState.remove(userId);
            mAppStandby.onUserRemoved(userId);
            mAppTimeLimit.onUserRemoved(userId);
            cleanUpRemovedUsersLocked();
        }
    }

    /**
     * Called by the Binder stub.
     */
    List<UsageStats> queryUsageStats(int userId, int bucketType, long beginTime, long endTime,
            boolean obfuscateInstantApps) {
        synchronized (mLock) {
            final long timeNow = checkAndGetTimeLocked();
            if (!validRange(timeNow, beginTime, endTime)) {
                return null;
            }

            final UserUsageStatsService service =
                    getUserDataAndInitializeIfNeededLocked(userId, timeNow);
            List<UsageStats> list = service.queryUsageStats(bucketType, beginTime, endTime);
            if (list == null) {
                return null;
            }

            // Mangle instant app names *using their current state (not whether they were ephemeral
            // when the data was recorded)*.
            if (obfuscateInstantApps) {
                for (int i = list.size() - 1; i >= 0; i--) {
                    final UsageStats stats = list.get(i);
                    if (mPackageManagerInternal.isPackageEphemeral(userId, stats.mPackageName)) {
                        list.set(i, stats.getObfuscatedForInstantApp());
                    }
                }
            }

            return list;
        }
    }

    /**
     * Called by the Binder stub.
     */
    List<ConfigurationStats> queryConfigurationStats(int userId, int bucketType, long beginTime,
            long endTime) {
        synchronized (mLock) {
            final long timeNow = checkAndGetTimeLocked();
            if (!validRange(timeNow, beginTime, endTime)) {
                return null;
            }

            final UserUsageStatsService service =
                    getUserDataAndInitializeIfNeededLocked(userId, timeNow);
            return service.queryConfigurationStats(bucketType, beginTime, endTime);
        }
    }

    /**
     * Called by the Binder stub.
     */
    List<EventStats> queryEventStats(int userId, int bucketType, long beginTime,
            long endTime) {
        synchronized (mLock) {
            final long timeNow = checkAndGetTimeLocked();
            if (!validRange(timeNow, beginTime, endTime)) {
                return null;
            }

            final UserUsageStatsService service =
                    getUserDataAndInitializeIfNeededLocked(userId, timeNow);
            return service.queryEventStats(bucketType, beginTime, endTime);
        }
    }

    /**
     * Called by the Binder stub.
     */
    UsageEvents queryEvents(int userId, long beginTime, long endTime,
            boolean shouldObfuscateInstantApps) {
        synchronized (mLock) {
            final long timeNow = checkAndGetTimeLocked();
            if (!validRange(timeNow, beginTime, endTime)) {
                return null;
            }

            final UserUsageStatsService service =
                    getUserDataAndInitializeIfNeededLocked(userId, timeNow);
            return service.queryEvents(beginTime, endTime, shouldObfuscateInstantApps);
        }
    }

    /**
     * Called by the Binder stub.
     */
    UsageEvents queryEventsForPackage(int userId, long beginTime, long endTime,
            String packageName, boolean includeTaskRoot) {
        synchronized (mLock) {
            final long timeNow = checkAndGetTimeLocked();
            if (!validRange(timeNow, beginTime, endTime)) {
                return null;
            }

            final UserUsageStatsService service =
                    getUserDataAndInitializeIfNeededLocked(userId, timeNow);
            return service.queryEventsForPackage(beginTime, endTime, packageName, includeTaskRoot);
        }
    }

    private static boolean validRange(long currentTime, long beginTime, long endTime) {
        return beginTime <= currentTime && beginTime < endTime;
    }

    private String buildFullToken(String packageName, String token) {
        final StringBuilder sb = new StringBuilder(packageName.length() + token.length() + 1);
        sb.append(packageName);
        sb.append(TOKEN_DELIMITER);
        sb.append(token);
        return sb.toString();
    }

    private void flushToDiskLocked() {
        final int userCount = mUserState.size();
        for (int i = 0; i < userCount; i++) {
            UserUsageStatsService service = mUserState.valueAt(i);
            service.persistActiveStats();
            mAppStandby.flushToDisk(mUserState.keyAt(i));
        }
        mAppStandby.flushDurationsToDisk();

        mHandler.removeMessages(MSG_FLUSH_TO_DISK);
    }

    /**
     * Called by the Binder stub.
     */
    void dump(String[] args, PrintWriter pw) {
        synchronized (mLock) {
            IndentingPrintWriter idpw = new IndentingPrintWriter(pw, "  ");

            boolean checkin = false;
            boolean compact = false;
            String pkg = null;

            if (args != null) {
                for (int i = 0; i < args.length; i++) {
                    String arg = args[i];
                    if ("--checkin".equals(arg)) {
                        checkin = true;
                    } else if ("-c".equals(arg)) {
                        compact = true;
                    } else if ("flush".equals(arg)) {
                        flushToDiskLocked();
                        pw.println("Flushed stats to disk");
                        return;
                    } else if ("is-app-standby-enabled".equals(arg)) {
                        pw.println(mAppStandby.mAppIdleEnabled);
                        return;
                    } else if ("apptimelimit".equals(arg)) {
                        if (i + 1 >= args.length) {
                            mAppTimeLimit.dump(null, pw);
                        } else {
                            final String[] remainingArgs =
                                    Arrays.copyOfRange(args, i + 1, args.length);
                            mAppTimeLimit.dump(remainingArgs, pw);
                        }
                        return;
                    } else if ("file".equals(arg)) {
                        final IndentingPrintWriter ipw = new IndentingPrintWriter(pw, "  ");
                        if (i + 1 >= args.length) {
                            // dump everything for all users
                            final int numUsers = mUserState.size();
                            for (int user = 0; user < numUsers; user++) {
                                ipw.println("user=" + mUserState.keyAt(user));
                                ipw.increaseIndent();
                                mUserState.valueAt(user).dumpFile(ipw, null);
                                ipw.decreaseIndent();
                            }
                        } else {
                            final int user;
                            try {
                                user = Integer.valueOf(args[i + 1]);
                            } catch (NumberFormatException nfe) {
                                ipw.println("invalid user specified.");
                                return;
                            }
                            if (mUserState.indexOfKey(user) < 0) {
                                ipw.println("the specified user does not exist.");
                                return;
                            }
                            final String[] remainingArgs = Arrays.copyOfRange(
                                    args, i + 2, args.length);
                            // dump everything for the specified user
                            mUserState.get(user).dumpFile(ipw, remainingArgs);
                        }
                        return;
                    } else if ("database-info".equals(arg)) {
                        final IndentingPrintWriter ipw = new IndentingPrintWriter(pw, "  ");
                        if (i + 1 >= args.length) {
                            // dump info for all users
                            final int numUsers = mUserState.size();
                            for (int user = 0; user < numUsers; user++) {
                                ipw.println("user=" + mUserState.keyAt(user));
                                ipw.increaseIndent();
                                mUserState.valueAt(user).dumpDatabaseInfo(ipw);
                                ipw.decreaseIndent();
                            }
                        } else {
                            final int user;
                            try {
                                user = Integer.valueOf(args[i + 1]);
                            } catch (NumberFormatException nfe) {
                                ipw.println("invalid user specified.");
                                return;
                            }
                            if (mUserState.indexOfKey(user) < 0) {
                                ipw.println("the specified user does not exist.");
                                return;
                            }
                            // dump info only for the specified user
                            mUserState.get(user).dumpDatabaseInfo(ipw);
                        }
                        return;
<<<<<<< HEAD
=======
                    } else if ("appstandby".equals(arg)) {
                        mAppStandby.dumpState(args, pw);
                        return;
>>>>>>> dbf9e87c
                    } else if (arg != null && !arg.startsWith("-")) {
                        // Anything else that doesn't start with '-' is a pkg to filter
                        pkg = arg;
                        break;
                    }
                }
            }

            final int userCount = mUserState.size();
            for (int i = 0; i < userCount; i++) {
                int userId = mUserState.keyAt(i);
                idpw.printPair("user", userId);
                idpw.println();
                idpw.increaseIndent();
                if (checkin) {
                    mUserState.valueAt(i).checkin(idpw);
                } else {
                    mUserState.valueAt(i).dump(idpw, pkg, compact);
                    idpw.println();
                }
                mAppStandby.dumpUser(idpw, userId, pkg);
                idpw.decreaseIndent();
            }

            if (pkg == null) {
                pw.println();
                mAppStandby.dumpState(args, pw);
            }

            idpw.println();
            idpw.printPair("Usage Source", UsageStatsManager.usageSourceToString(mUsageSource));
            idpw.println();

            mAppTimeLimit.dump(null, pw);
        }
    }

    class H extends Handler {
        public H(Looper looper) {
            super(looper);
        }

        @Override
        public void handleMessage(Message msg) {
            switch (msg.what) {
                case MSG_REPORT_EVENT:
                    reportEvent((Event) msg.obj, msg.arg1);
                    break;
                case MSG_REPORT_EVENT_TO_ALL_USERID:
                    reportEventToAllUserId((Event) msg.obj);
                    break;
                case MSG_FLUSH_TO_DISK:
                    flushToDisk();
                    break;

                case MSG_REMOVE_USER:
                    onUserRemoved(msg.arg1);
                    break;

                case MSG_UID_STATE_CHANGED: {
                    final int uid = msg.arg1;
                    final int procState = msg.arg2;

                    final int newCounter = (procState <= ActivityManager.PROCESS_STATE_TOP) ? 0 : 1;
                    synchronized (mUidToKernelCounter) {
                        final int oldCounter = mUidToKernelCounter.get(uid, 0);
                        if (newCounter != oldCounter) {
                            mUidToKernelCounter.put(uid, newCounter);
                            try {
                                FileUtils.stringToFile(KERNEL_COUNTER_FILE, uid + " " + newCounter);
                            } catch (IOException e) {
                                Slog.w(TAG, "Failed to update counter set: " + e);
                            }
                        }
                    }
                    break;
                }

                default:
                    super.handleMessage(msg);
                    break;
            }
        }
    }

    private final class BinderService extends IUsageStatsManager.Stub {

        private boolean hasPermission(String callingPackage) {
            final int callingUid = Binder.getCallingUid();
            if (callingUid == Process.SYSTEM_UID) {
                return true;
            }
            final int mode = mAppOps.noteOp(AppOpsManager.OP_GET_USAGE_STATS,
                    callingUid, callingPackage);
            if (mode == AppOpsManager.MODE_DEFAULT) {
                // The default behavior here is to check if PackageManager has given the app
                // permission.
                return getContext().checkCallingPermission(Manifest.permission.PACKAGE_USAGE_STATS)
                        == PackageManager.PERMISSION_GRANTED;
            }
            return mode == AppOpsManager.MODE_ALLOWED;
        }

        private boolean hasObserverPermission() {
            final int callingUid = Binder.getCallingUid();
            DevicePolicyManagerInternal dpmInternal = getDpmInternal();
            if (callingUid == Process.SYSTEM_UID
                    || (dpmInternal != null
                        && dpmInternal.isActiveAdminWithPolicy(callingUid,
                            DeviceAdminInfo.USES_POLICY_PROFILE_OWNER))) {
                // Caller is the system or the profile owner, so proceed.
                return true;
            }
            return getContext().checkCallingPermission(Manifest.permission.OBSERVE_APP_USAGE)
                    == PackageManager.PERMISSION_GRANTED;
        }

        private boolean hasPermissions(String callingPackage, String... permissions) {
            final int callingUid = Binder.getCallingUid();
            if (callingUid == Process.SYSTEM_UID) {
                // Caller is the system, so proceed.
                return true;
            }

            boolean hasPermissions = true;
            final Context context = getContext();
            for (int i = 0; i < permissions.length; i++) {
                hasPermissions = hasPermissions && (context.checkCallingPermission(permissions[i])
                        == PackageManager.PERMISSION_GRANTED);
            }
            return hasPermissions;
        }

        private void checkCallerIsSystemOrSameApp(String pkg) {
            if (isCallingUidSystem()) {
                return;
            }
            checkCallerIsSameApp(pkg);
        }

        private void checkCallerIsSameApp(String pkg) {
            final int callingUid = Binder.getCallingUid();
            final int callingUserId = UserHandle.getUserId(callingUid);

            if (mPackageManagerInternal.getPackageUid(pkg, /*flags=*/ 0,
                    callingUserId) != callingUid) {
                throw new SecurityException("Calling uid " + callingUid + " cannot query events"
                        + "for package " + pkg);
            }
        }

        private boolean isCallingUidSystem() {
            final int uid = UserHandle.getAppId(Binder.getCallingUid()); // ignores user
            return uid == Process.SYSTEM_UID;
        }

        @Override
        public ParceledListSlice<UsageStats> queryUsageStats(int bucketType, long beginTime,
                long endTime, String callingPackage) {
            if (!hasPermission(callingPackage)) {
                return null;
            }

            final boolean obfuscateInstantApps = shouldObfuscateInstantAppsForCaller(
                    Binder.getCallingUid(), UserHandle.getCallingUserId());

            final int userId = UserHandle.getCallingUserId();
            final long token = Binder.clearCallingIdentity();
            try {
                final List<UsageStats> results = UsageStatsService.this.queryUsageStats(
                        userId, bucketType, beginTime, endTime, obfuscateInstantApps);
                if (results != null) {
                    return new ParceledListSlice<>(results);
                }
            } finally {
                Binder.restoreCallingIdentity(token);
            }
            return null;
        }

        @Override
        public ParceledListSlice<ConfigurationStats> queryConfigurationStats(int bucketType,
                long beginTime, long endTime, String callingPackage) throws RemoteException {
            if (!hasPermission(callingPackage)) {
                return null;
            }

            final int userId = UserHandle.getCallingUserId();
            final long token = Binder.clearCallingIdentity();
            try {
                final List<ConfigurationStats> results =
                        UsageStatsService.this.queryConfigurationStats(userId, bucketType,
                                beginTime, endTime);
                if (results != null) {
                    return new ParceledListSlice<>(results);
                }
            } finally {
                Binder.restoreCallingIdentity(token);
            }
            return null;
        }

        @Override
        public ParceledListSlice<EventStats> queryEventStats(int bucketType,
                long beginTime, long endTime, String callingPackage) throws RemoteException {
            if (!hasPermission(callingPackage)) {
                return null;
            }

            final int userId = UserHandle.getCallingUserId();
            final long token = Binder.clearCallingIdentity();
            try {
                final List<EventStats> results =
                        UsageStatsService.this.queryEventStats(userId, bucketType,
                                beginTime, endTime);
                if (results != null) {
                    return new ParceledListSlice<>(results);
                }
            } finally {
                Binder.restoreCallingIdentity(token);
            }
            return null;
        }

        @Override
        public UsageEvents queryEvents(long beginTime, long endTime, String callingPackage) {
            if (!hasPermission(callingPackage)) {
                return null;
            }

            final boolean obfuscateInstantApps = shouldObfuscateInstantAppsForCaller(
                    Binder.getCallingUid(), UserHandle.getCallingUserId());

            final int userId = UserHandle.getCallingUserId();
            final long token = Binder.clearCallingIdentity();
            try {
                return UsageStatsService.this.queryEvents(userId, beginTime, endTime,
                        obfuscateInstantApps);
            } finally {
                Binder.restoreCallingIdentity(token);
            }
        }

        @Override
        public UsageEvents queryEventsForPackage(long beginTime, long endTime,
                String callingPackage) {
            final int callingUid = Binder.getCallingUid();
            final int callingUserId = UserHandle.getUserId(callingUid);

            checkCallerIsSameApp(callingPackage);
            final boolean includeTaskRoot = hasPermission(callingPackage);

            final long token = Binder.clearCallingIdentity();
            try {
                return UsageStatsService.this.queryEventsForPackage(callingUserId, beginTime,
                        endTime, callingPackage, includeTaskRoot);
            } finally {
                Binder.restoreCallingIdentity(token);
            }
        }

        @Override
        public UsageEvents queryEventsForUser(long beginTime, long endTime, int userId,
                String callingPackage) {
            if (!hasPermission(callingPackage)) {
                return null;
            }

            if (userId != UserHandle.getCallingUserId()) {
                getContext().enforceCallingPermission(
                        Manifest.permission.INTERACT_ACROSS_USERS_FULL,
                        "No permission to query usage stats for this user");
            }

            final boolean obfuscateInstantApps = shouldObfuscateInstantAppsForCaller(
                    Binder.getCallingUid(), UserHandle.getCallingUserId());

            final long token = Binder.clearCallingIdentity();
            try {
                return UsageStatsService.this.queryEvents(userId, beginTime, endTime,
                        obfuscateInstantApps);
            } finally {
                Binder.restoreCallingIdentity(token);
            }
        }

        @Override
        public UsageEvents queryEventsForPackageForUser(long beginTime, long endTime,
                int userId, String pkg, String callingPackage) {
            if (!hasPermission(callingPackage)) {
                return null;
            }
            if (userId != UserHandle.getCallingUserId()) {
                getContext().enforceCallingPermission(
                        Manifest.permission.INTERACT_ACROSS_USERS_FULL,
                        "No permission to query usage stats for this user");
            }
            checkCallerIsSystemOrSameApp(pkg);

            final long token = Binder.clearCallingIdentity();
            try {
                return UsageStatsService.this.queryEventsForPackage(userId, beginTime,
                        endTime, pkg, true);
            } finally {
                Binder.restoreCallingIdentity(token);
            }
        }

        @Override
        public boolean isAppInactive(String packageName, int userId) {
            try {
                userId = ActivityManager.getService().handleIncomingUser(Binder.getCallingPid(),
                        Binder.getCallingUid(), userId, false, false, "isAppInactive", null);
            } catch (RemoteException re) {
                throw re.rethrowFromSystemServer();
            }
            final boolean obfuscateInstantApps = shouldObfuscateInstantAppsForCaller(
                    Binder.getCallingUid(), userId);
            final long token = Binder.clearCallingIdentity();
            try {
                return mAppStandby.isAppIdleFilteredOrParoled(
                        packageName, userId,
                        SystemClock.elapsedRealtime(), obfuscateInstantApps);
            } finally {
                Binder.restoreCallingIdentity(token);
            }
        }

        @Override
        public void setAppInactive(String packageName, boolean idle, int userId) {
            final int callingUid = Binder.getCallingUid();
            try {
                userId = ActivityManager.getService().handleIncomingUser(
                        Binder.getCallingPid(), callingUid, userId, false, true,
                        "setAppInactive", null);
            } catch (RemoteException re) {
                throw re.rethrowFromSystemServer();
            }
            getContext().enforceCallingPermission(Manifest.permission.CHANGE_APP_IDLE_STATE,
                    "No permission to change app idle state");
            final long token = Binder.clearCallingIdentity();
            try {
                final int appId = mAppStandby.getAppId(packageName);
                if (appId < 0) return;
                mAppStandby.setAppIdleAsync(packageName, idle, userId);
            } finally {
                Binder.restoreCallingIdentity(token);
            }
        }

        @Override
        public int getAppStandbyBucket(String packageName, String callingPackage, int userId) {
            final int callingUid = Binder.getCallingUid();
            try {
                userId = ActivityManager.getService().handleIncomingUser(
                        Binder.getCallingPid(), callingUid, userId, false, false,
                        "getAppStandbyBucket", null);
            } catch (RemoteException re) {
                throw re.rethrowFromSystemServer();
            }
            final int packageUid = mPackageManagerInternal.getPackageUid(packageName, 0, userId);
            // If the calling app is asking about itself, continue, else check for permission.
            if (packageUid != callingUid) {
                if (!hasPermission(callingPackage)) {
                    throw new SecurityException(
                            "Don't have permission to query app standby bucket");
                }
            }
            if (packageUid < 0) {
                throw new IllegalArgumentException(
                        "Cannot get standby bucket for non existent package (" + packageName + ")");
            }
            final boolean obfuscateInstantApps = shouldObfuscateInstantAppsForCaller(callingUid,
                    userId);
            final long token = Binder.clearCallingIdentity();
            try {
                return mAppStandby.getAppStandbyBucket(packageName, userId,
                        SystemClock.elapsedRealtime(), obfuscateInstantApps);
            } finally {
                Binder.restoreCallingIdentity(token);
            }
        }

        @Override
        public void setAppStandbyBucket(String packageName,
                int bucket, int userId) {
            getContext().enforceCallingPermission(Manifest.permission.CHANGE_APP_IDLE_STATE,
                    "No permission to change app standby state");

            if (bucket < UsageStatsManager.STANDBY_BUCKET_ACTIVE
                    || bucket > UsageStatsManager.STANDBY_BUCKET_NEVER) {
                throw new IllegalArgumentException("Cannot set the standby bucket to " + bucket);
            }
            final int callingUid = Binder.getCallingUid();
            try {
                userId = ActivityManager.getService().handleIncomingUser(
                        Binder.getCallingPid(), callingUid, userId, false, true,
                        "setAppStandbyBucket", null);
            } catch (RemoteException re) {
                throw re.rethrowFromSystemServer();
            }
            final boolean shellCaller = callingUid == 0 || callingUid == Process.SHELL_UID;
            final boolean systemCaller = UserHandle.isCore(callingUid);
            final int reason = systemCaller
                    ? UsageStatsManager.REASON_MAIN_FORCED
                    : UsageStatsManager.REASON_MAIN_PREDICTED;
            final long token = Binder.clearCallingIdentity();
            try {
                final int packageUid = mPackageManagerInternal.getPackageUid(packageName,
                        PackageManager.MATCH_ANY_USER | PackageManager.MATCH_DIRECT_BOOT_UNAWARE
                        | PackageManager.MATCH_DIRECT_BOOT_AWARE, userId);
                // Caller cannot set their own standby state
                if (packageUid == callingUid) {
                    throw new IllegalArgumentException("Cannot set your own standby bucket");
                }
                if (packageUid < 0) {
                    throw new IllegalArgumentException(
                            "Cannot set standby bucket for non existent package (" + packageName
                                    + ")");
                }
                mAppStandby.setAppStandbyBucket(packageName, userId, bucket, reason,
                        SystemClock.elapsedRealtime(), shellCaller);
            } finally {
                Binder.restoreCallingIdentity(token);
            }
        }

        @Override
        public ParceledListSlice<AppStandbyInfo> getAppStandbyBuckets(String callingPackageName,
                int userId) {
            final int callingUid = Binder.getCallingUid();
            try {
                userId = ActivityManager.getService().handleIncomingUser(
                        Binder.getCallingPid(), callingUid, userId, false, false,
                        "getAppStandbyBucket", null);
            } catch (RemoteException re) {
                throw re.rethrowFromSystemServer();
            }
            if (!hasPermission(callingPackageName)) {
                throw new SecurityException(
                        "Don't have permission to query app standby bucket");
            }
            final long token = Binder.clearCallingIdentity();
            try {
                final List<AppStandbyInfo> standbyBucketList =
                        mAppStandby.getAppStandbyBuckets(userId);
                return (standbyBucketList == null) ? ParceledListSlice.emptyList()
                        : new ParceledListSlice<>(standbyBucketList);
            } finally {
                Binder.restoreCallingIdentity(token);
            }
        }

        @Override
        public void setAppStandbyBuckets(ParceledListSlice appBuckets, int userId) {
            getContext().enforceCallingPermission(Manifest.permission.CHANGE_APP_IDLE_STATE,
                    "No permission to change app standby state");

            final int callingUid = Binder.getCallingUid();
            try {
                userId = ActivityManager.getService().handleIncomingUser(
                        Binder.getCallingPid(), callingUid, userId, false, true,
                        "setAppStandbyBucket", null);
            } catch (RemoteException re) {
                throw re.rethrowFromSystemServer();
            }
            final boolean shellCaller = callingUid == 0 || callingUid == Process.SHELL_UID;
            final int reason = shellCaller
                    ? UsageStatsManager.REASON_MAIN_FORCED
                    : UsageStatsManager.REASON_MAIN_PREDICTED;
            final long token = Binder.clearCallingIdentity();
            try {
                final long elapsedRealtime = SystemClock.elapsedRealtime();
                List<AppStandbyInfo> bucketList = appBuckets.getList();
                for (AppStandbyInfo bucketInfo : bucketList) {
                    final String packageName = bucketInfo.mPackageName;
                    final int bucket = bucketInfo.mStandbyBucket;
                    if (bucket < UsageStatsManager.STANDBY_BUCKET_ACTIVE
                            || bucket > UsageStatsManager.STANDBY_BUCKET_NEVER) {
                        throw new IllegalArgumentException(
                                "Cannot set the standby bucket to " + bucket);
                    }
                    // Caller cannot set their own standby state
                    if (mPackageManagerInternal.getPackageUid(packageName,
                            PackageManager.MATCH_ANY_USER, userId) == callingUid) {
                        throw new IllegalArgumentException("Cannot set your own standby bucket");
                    }
                    mAppStandby.setAppStandbyBucket(packageName, userId, bucket, reason,
                            elapsedRealtime, shellCaller);
                }
            } finally {
                Binder.restoreCallingIdentity(token);
            }
        }

        @Override
        public void whitelistAppTemporarily(String packageName, long duration, int userId)
                throws RemoteException {
            StringBuilder reason = new StringBuilder(32);
            reason.append("from:");
            UserHandle.formatUid(reason, Binder.getCallingUid());
            mDeviceIdleController.addPowerSaveTempWhitelistApp(packageName, duration, userId,
                    reason.toString());
        }

        @Override
        public void onCarrierPrivilegedAppsChanged() {
            if (DEBUG) {
                Slog.i(TAG, "Carrier privileged apps changed");
            }
            getContext().enforceCallingOrSelfPermission(
                    android.Manifest.permission.BIND_CARRIER_SERVICES,
                    "onCarrierPrivilegedAppsChanged can only be called by privileged apps.");
            mAppStandby.clearCarrierPrivilegedApps();
        }

        @Override
        protected void dump(FileDescriptor fd, PrintWriter pw, String[] args) {
            if (!DumpUtils.checkDumpAndUsageStatsPermission(getContext(), TAG, pw)) return;
            UsageStatsService.this.dump(args, pw);
        }

        @Override
        public void reportChooserSelection(String packageName, int userId, String contentType,
                                           String[] annotations, String action) {
            if (packageName == null) {
                Slog.w(TAG, "Event report user selecting a null package");
                return;
            }

            Event event = new Event(CHOOSER_ACTION, SystemClock.elapsedRealtime());
            event.mPackage = packageName;
            event.mAction = action;
            event.mContentType = contentType;
            event.mContentAnnotations = annotations;
            mHandler.obtainMessage(MSG_REPORT_EVENT, userId, 0, event).sendToTarget();
        }

        @Override
        public void registerAppUsageObserver(int observerId,
                String[] packages, long timeLimitMs, PendingIntent
                callbackIntent, String callingPackage) {
            if (!hasObserverPermission()) {
                throw new SecurityException("Caller doesn't have OBSERVE_APP_USAGE permission");
            }

            if (packages == null || packages.length == 0) {
                throw new IllegalArgumentException("Must specify at least one package");
            }
            if (callbackIntent == null) {
                throw new NullPointerException("callbackIntent can't be null");
            }
            final int callingUid = Binder.getCallingUid();
            final int userId = UserHandle.getUserId(callingUid);
            final long token = Binder.clearCallingIdentity();
            try {
                UsageStatsService.this.registerAppUsageObserver(callingUid, observerId,
                        packages, timeLimitMs, callbackIntent, userId);
            } finally {
                Binder.restoreCallingIdentity(token);
            }
        }

        @Override
        public void unregisterAppUsageObserver(int observerId, String callingPackage) {
            if (!hasObserverPermission()) {
                throw new SecurityException("Caller doesn't have OBSERVE_APP_USAGE permission");
            }

            final int callingUid = Binder.getCallingUid();
            final int userId = UserHandle.getUserId(callingUid);
            final long token = Binder.clearCallingIdentity();
            try {
                UsageStatsService.this.unregisterAppUsageObserver(callingUid, observerId, userId);
            } finally {
                Binder.restoreCallingIdentity(token);
            }
        }

        @Override
        public void registerUsageSessionObserver(int sessionObserverId, String[] observed,
                long timeLimitMs, long sessionThresholdTimeMs,
                PendingIntent limitReachedCallbackIntent, PendingIntent sessionEndCallbackIntent,
                String callingPackage) {
            if (!hasObserverPermission()) {
                throw new SecurityException("Caller doesn't have OBSERVE_APP_USAGE permission");
            }

            if (observed == null || observed.length == 0) {
                throw new IllegalArgumentException("Must specify at least one observed entity");
            }
            if (limitReachedCallbackIntent == null) {
                throw new NullPointerException("limitReachedCallbackIntent can't be null");
            }
            final int callingUid = Binder.getCallingUid();
            final int userId = UserHandle.getUserId(callingUid);
            final long token = Binder.clearCallingIdentity();
            try {
                UsageStatsService.this.registerUsageSessionObserver(callingUid, sessionObserverId,
                        observed, timeLimitMs, sessionThresholdTimeMs, limitReachedCallbackIntent,
                        sessionEndCallbackIntent, userId);
            } finally {
                Binder.restoreCallingIdentity(token);
            }
        }

        @Override
        public void unregisterUsageSessionObserver(int sessionObserverId, String callingPackage) {
            if (!hasObserverPermission()) {
                throw new SecurityException("Caller doesn't have OBSERVE_APP_USAGE permission");
            }

            final int callingUid = Binder.getCallingUid();
            final int userId = UserHandle.getUserId(callingUid);
            final long token = Binder.clearCallingIdentity();
            try {
                UsageStatsService.this.unregisterUsageSessionObserver(callingUid, sessionObserverId,
                        userId);
            } finally {
                Binder.restoreCallingIdentity(token);
            }
        }

        @Override
        public void registerAppUsageLimitObserver(int observerId, String[] packages,
                long timeLimitMs, long timeUsedMs, PendingIntent callbackIntent,
                String callingPackage) {
            if (!hasPermissions(callingPackage,
                    Manifest.permission.SUSPEND_APPS, Manifest.permission.OBSERVE_APP_USAGE)) {
                throw new SecurityException("Caller doesn't have both SUSPEND_APPS and "
                        + "OBSERVE_APP_USAGE permissions");
            }

            if (packages == null || packages.length == 0) {
                throw new IllegalArgumentException("Must specify at least one package");
            }
            if (callbackIntent == null && timeUsedMs < timeLimitMs) {
                throw new NullPointerException("callbackIntent can't be null");
            }
            final int callingUid = Binder.getCallingUid();
            final int userId = UserHandle.getUserId(callingUid);
            final long token = Binder.clearCallingIdentity();
            try {
                UsageStatsService.this.registerAppUsageLimitObserver(callingUid, observerId,
                        packages, timeLimitMs, timeUsedMs, callbackIntent, userId);
            } finally {
                Binder.restoreCallingIdentity(token);
            }
        }

        @Override
        public void unregisterAppUsageLimitObserver(int observerId, String callingPackage) {
            if (!hasPermissions(callingPackage,
                    Manifest.permission.SUSPEND_APPS, Manifest.permission.OBSERVE_APP_USAGE)) {
                throw new SecurityException("Caller doesn't have both SUSPEND_APPS and "
                        + "OBSERVE_APP_USAGE permissions");
            }

            final int callingUid = Binder.getCallingUid();
            final int userId = UserHandle.getUserId(callingUid);
            final long token = Binder.clearCallingIdentity();
            try {
                UsageStatsService.this.unregisterAppUsageLimitObserver(
                        callingUid, observerId, userId);
            } finally {
                Binder.restoreCallingIdentity(token);
            }
        }

        @Override
        public void reportUsageStart(IBinder activity, String token, String callingPackage) {
            reportPastUsageStart(activity, token, 0, callingPackage);
        }

        @Override
        public void reportPastUsageStart(IBinder activity, String token, long timeAgoMs,
                String callingPackage) {

            final int callingUid = Binder.getCallingUid();
            final int userId = UserHandle.getUserId(callingUid);
            final long binderToken = Binder.clearCallingIdentity();
            try {
                ArraySet<String> tokens;
                synchronized (mUsageReporters) {
                    tokens = mUsageReporters.get(activity.hashCode());
                    if (tokens == null) {
                        tokens = new ArraySet();
                        mUsageReporters.put(activity.hashCode(), tokens);
                    }
                }

                synchronized (tokens) {
                    if (!tokens.add(token)) {
                        throw new IllegalArgumentException(token + " for " + callingPackage
                                + " is already reported as started for this activity");
                    }
                }

                mAppTimeLimit.noteUsageStart(buildFullToken(callingPackage, token),
                        userId, timeAgoMs);
            } finally {
                Binder.restoreCallingIdentity(binderToken);
            }
        }

        @Override
        public void reportUsageStop(IBinder activity, String token, String callingPackage) {
            final int callingUid = Binder.getCallingUid();
            final int userId = UserHandle.getUserId(callingUid);
            final long binderToken = Binder.clearCallingIdentity();
            try {
                ArraySet<String> tokens;
                synchronized (mUsageReporters) {
                    tokens = mUsageReporters.get(activity.hashCode());
                    if (tokens == null) {
                        throw new IllegalArgumentException(
                                "Unknown reporter trying to stop token " + token + " for "
                                        + callingPackage);
                    }
                }

                synchronized (tokens) {
                    if (!tokens.remove(token)) {
                        throw new IllegalArgumentException(token + " for " + callingPackage
                                + " is already reported as stopped for this activity");
                    }
                }
                mAppTimeLimit.noteUsageStop(buildFullToken(callingPackage, token), userId);
            } finally {
                Binder.restoreCallingIdentity(binderToken);
            }
        }

        @Override
        public @UsageSource int getUsageSource() {
            if (!hasObserverPermission()) {
                throw new SecurityException("Caller doesn't have OBSERVE_APP_USAGE permission");
            }
            synchronized (mLock) {
                return mUsageSource;
            }
        }

        @Override
        public void forceUsageSourceSettingRead() {
            readUsageSourceSetting();
        }
    }

    void registerAppUsageObserver(int callingUid, int observerId, String[] packages,
            long timeLimitMs, PendingIntent callbackIntent, int userId) {
        mAppTimeLimit.addAppUsageObserver(callingUid, observerId, packages, timeLimitMs,
                callbackIntent,
                userId);
    }

    void unregisterAppUsageObserver(int callingUid, int observerId, int userId) {
        mAppTimeLimit.removeAppUsageObserver(callingUid, observerId, userId);
    }

    void registerUsageSessionObserver(int callingUid, int observerId, String[] observed,
            long timeLimitMs, long sessionThresholdTime, PendingIntent limitReachedCallbackIntent,
            PendingIntent sessionEndCallbackIntent, int userId) {
        mAppTimeLimit.addUsageSessionObserver(callingUid, observerId, observed, timeLimitMs,
                sessionThresholdTime, limitReachedCallbackIntent, sessionEndCallbackIntent, userId);
    }

    void unregisterUsageSessionObserver(int callingUid, int sessionObserverId, int userId) {
        mAppTimeLimit.removeUsageSessionObserver(callingUid, sessionObserverId, userId);
    }

    void registerAppUsageLimitObserver(int callingUid, int observerId, String[] packages,
            long timeLimitMs, long timeUsedMs, PendingIntent callbackIntent, int userId) {
        mAppTimeLimit.addAppUsageLimitObserver(callingUid, observerId, packages,
                timeLimitMs, timeUsedMs, callbackIntent, userId);
    }

    void unregisterAppUsageLimitObserver(int callingUid, int observerId, int userId) {
        mAppTimeLimit.removeAppUsageLimitObserver(callingUid, observerId, userId);
    }

    /**
     * This local service implementation is primarily used by ActivityManagerService.
     * ActivityManagerService will call these methods holding the 'am' lock, which means we
     * shouldn't be doing any IO work or other long running tasks in these methods.
     */
    private final class LocalService extends UsageStatsManagerInternal {

        @Override
        public void reportEvent(ComponentName component, int userId, int eventType,
                int instanceId, ComponentName taskRoot) {
            if (component == null) {
                Slog.w(TAG, "Event reported without a component name");
                return;
            }

            Event event = new Event(eventType, SystemClock.elapsedRealtime());
            event.mPackage = component.getPackageName();
            event.mClass = component.getClassName();
            event.mInstanceId = instanceId;
            if (taskRoot == null) {
                event.mTaskRootPackage = null;
                event.mTaskRootClass = null;
            } else {
                event.mTaskRootPackage = taskRoot.getPackageName();
                event.mTaskRootClass = taskRoot.getClassName();
            }
            mHandler.obtainMessage(MSG_REPORT_EVENT, userId, 0, event).sendToTarget();
        }

        @Override
        public void reportEvent(String packageName, int userId, int eventType) {
            if (packageName == null) {
                Slog.w(TAG, "Event reported without a package name, eventType:" + eventType);
                return;
            }

            Event event = new Event(eventType, SystemClock.elapsedRealtime());
            event.mPackage = packageName;
            mHandler.obtainMessage(MSG_REPORT_EVENT, userId, 0, event).sendToTarget();
        }

        @Override
        public void reportConfigurationChange(Configuration config, int userId) {
            if (config == null) {
                Slog.w(TAG, "Configuration event reported with a null config");
                return;
            }

            Event event = new Event(CONFIGURATION_CHANGE, SystemClock.elapsedRealtime());
            event.mPackage = "android";
            event.mConfiguration = new Configuration(config);
            mHandler.obtainMessage(MSG_REPORT_EVENT, userId, 0, event).sendToTarget();
        }

        @Override
        public void reportInterruptiveNotification(String packageName, String channelId,
                int userId) {
            if (packageName == null || channelId == null) {
                Slog.w(TAG, "Event reported without a package name or a channel ID");
                return;
            }

            Event event = new Event(NOTIFICATION_INTERRUPTION, SystemClock.elapsedRealtime());
            event.mPackage = packageName.intern();
            event.mNotificationChannelId = channelId.intern();
            mHandler.obtainMessage(MSG_REPORT_EVENT, userId, 0, event).sendToTarget();
        }

        @Override
        public void reportShortcutUsage(String packageName, String shortcutId, int userId) {
            if (packageName == null || shortcutId == null) {
                Slog.w(TAG, "Event reported without a package name or a shortcut ID");
                return;
            }

            Event event = new Event(SHORTCUT_INVOCATION, SystemClock.elapsedRealtime());
            event.mPackage = packageName.intern();
            event.mShortcutId = shortcutId.intern();
            mHandler.obtainMessage(MSG_REPORT_EVENT, userId, 0, event).sendToTarget();
        }

        @Override
        public void reportContentProviderUsage(String name, String packageName, int userId) {
            mAppStandby.postReportContentProviderUsage(name, packageName, userId);
        }

        @Override
        public boolean isAppIdle(String packageName, int uidForAppId, int userId) {
            return mAppStandby.isAppIdleFiltered(packageName, uidForAppId,
                    userId, SystemClock.elapsedRealtime());
        }

        @Override
        @StandbyBuckets public int getAppStandbyBucket(String packageName, int userId,
                long nowElapsed) {
            return mAppStandby.getAppStandbyBucket(packageName, userId, nowElapsed, false);
        }

        @Override
        public int[] getIdleUidsForUser(int userId) {
            return mAppStandby.getIdleUidsForUser(userId);
        }

        @Override
        public boolean isAppIdleParoleOn() {
            return mAppStandby.isParoledOrCharging();
        }

        @Override
        public void prepareShutdown() {
            // This method *WILL* do IO work, but we must block until it is finished or else
            // we might not shutdown cleanly. This is ok to do with the 'am' lock held, because
            // we are shutting down.
            UsageStatsService.this.shutdown();
        }

        @Override
        public void prepareForPossibleShutdown() {
            UsageStatsService.this.prepareForPossibleShutdown();
        }

        @Override
        public void addAppIdleStateChangeListener(AppIdleStateChangeListener listener) {
            mAppStandby.addListener(listener);
            listener.onParoleStateChanged(isAppIdleParoleOn());
        }

        @Override
        public void removeAppIdleStateChangeListener(
                AppIdleStateChangeListener listener) {
            mAppStandby.removeListener(listener);
        }

        @Override
        public byte[] getBackupPayload(int user, String key) {
            // Check to ensure that only user 0's data is b/r for now
            synchronized (mLock) {
                if (user == UserHandle.USER_SYSTEM) {
                    final UserUsageStatsService userStats =
                            getUserDataAndInitializeIfNeededLocked(user, checkAndGetTimeLocked());
                    return userStats.getBackupPayload(key);
                } else {
                    return null;
                }
            }
        }

        @Override
        public void applyRestoredPayload(int user, String key, byte[] payload) {
            synchronized (mLock) {
                if (user == UserHandle.USER_SYSTEM) {
                    final UserUsageStatsService userStats =
                            getUserDataAndInitializeIfNeededLocked(user, checkAndGetTimeLocked());
                    userStats.applyRestoredPayload(key, payload);
                }
            }
        }

        @Override
        public List<UsageStats> queryUsageStatsForUser(
                int userId, int intervalType, long beginTime, long endTime,
                boolean obfuscateInstantApps) {
            return UsageStatsService.this.queryUsageStats(
                    userId, intervalType, beginTime, endTime, obfuscateInstantApps);
        }

        @Override
        public void setLastJobRunTime(String packageName, int userId, long elapsedRealtime) {
            mAppStandby.setLastJobRunTime(packageName, userId, elapsedRealtime);
        }

        @Override
        public long getTimeSinceLastJobRun(String packageName, int userId) {
            return mAppStandby.getTimeSinceLastJobRun(packageName, userId);
        }

        @Override
        public void reportAppJobState(String packageName, int userId,
                int numDeferredJobs, long timeSinceLastJobRun) {
        }

        @Override
        public void onActiveAdminAdded(String packageName, int userId) {
            mAppStandby.addActiveDeviceAdmin(packageName, userId);
        }

        @Override
        public void setActiveAdminApps(Set<String> packageNames, int userId) {
            mAppStandby.setActiveAdminApps(packageNames, userId);
        }

        @Override
        public void onAdminDataAvailable() {
            mAppStandby.onAdminDataAvailable();
        }

        @Override
        public void reportSyncScheduled(String packageName, int userId, boolean exempted) {
            mAppStandby.postReportSyncScheduled(packageName, userId, exempted);
        }

        @Override
        public void reportExemptedSyncStart(String packageName, int userId) {
            mAppStandby.postReportExemptedSyncStart(packageName, userId);
        }

        @Override
        public AppUsageLimitData getAppUsageLimit(String packageName, UserHandle user) {
            return mAppTimeLimit.getAppUsageLimit(packageName, user);
        }
    }
}<|MERGE_RESOLUTION|>--- conflicted
+++ resolved
@@ -830,12 +830,9 @@
                             mUserState.get(user).dumpDatabaseInfo(ipw);
                         }
                         return;
-<<<<<<< HEAD
-=======
                     } else if ("appstandby".equals(arg)) {
                         mAppStandby.dumpState(args, pw);
                         return;
->>>>>>> dbf9e87c
                     } else if (arg != null && !arg.startsWith("-")) {
                         // Anything else that doesn't start with '-' is a pkg to filter
                         pkg = arg;
