/*
 * Copyright (C) 2009 The Android Open Source Project
 *
 * Licensed under the Apache License, Version 2.0 (the "License");
 * you may not use this file except in compliance with the License.
 * You may obtain a copy of the License at
 *
 *      http://www.apache.org/licenses/LICENSE-2.0
 *
 * Unless required by applicable law or agreed to in writing, software
 * distributed under the License is distributed on an "AS IS" BASIS,
 * WITHOUT WARRANTIES OR CONDITIONS OF ANY KIND, either express or implied.
 * See the License for the specific language governing permissions and
 * limitations under the License.
 */

#define LOG_TAG "AudioPolicyManagerBase"
//#define LOG_NDEBUG 0
#include <utils/Log.h>
#include <hardware_legacy/AudioPolicyManagerBase.h>
#include <media/mediarecorder.h>
#include <cutils/properties.h>
#include <math.h>

namespace android {


// ----------------------------------------------------------------------------
// AudioPolicyInterface implementation
// ----------------------------------------------------------------------------


status_t AudioPolicyManagerBase::setDeviceConnectionState(AudioSystem::audio_devices device,
                                                  AudioSystem::device_connection_state state,
                                                  const char *device_address)
{

    LOGV("setDeviceConnectionState() device: %x, state %d, address %s", device, state, device_address);

    // connect/disconnect only 1 device at a time
    if (AudioSystem::popCount(device) != 1) return BAD_VALUE;

    if (strlen(device_address) >= MAX_DEVICE_ADDRESS_LEN) {
        LOGE("setDeviceConnectionState() invalid address: %s", device_address);
        return BAD_VALUE;
    }

    // handle output devices
    if (AudioSystem::isOutputDevice(device)) {

#ifndef WITH_A2DP
        if (AudioSystem::isA2dpDevice(device)) {
            LOGE("setDeviceConnectionState() invalid device: %x", device);
            return BAD_VALUE;
        }
#endif

        switch (state)
        {
        // handle output device connection
        case AudioSystem::DEVICE_STATE_AVAILABLE:
            if (mAvailableOutputDevices & device) {
                LOGW("setDeviceConnectionState() device already connected: %x", device);
                return INVALID_OPERATION;
            }
            LOGV("setDeviceConnectionState() connecting device %x", device);

            // register new device as available
            mAvailableOutputDevices |= device;

#ifdef WITH_A2DP
            // handle A2DP device connection
            if (AudioSystem::isA2dpDevice(device)) {
                status_t status = handleA2dpConnection(device, device_address);
                if (status != NO_ERROR) {
                    mAvailableOutputDevices &= ~device;
                    return status;
                }
            } else
#endif
            {
                if (AudioSystem::isBluetoothScoDevice(device)) {
                    LOGV("setDeviceConnectionState() BT SCO  device, address %s", device_address);
                    // keep track of SCO device address
                    mScoDeviceAddress = String8(device_address, MAX_DEVICE_ADDRESS_LEN);
                }
            }
#ifdef HAVE_FM_RADIO
            if (AudioSystem::isFmDevice(device)) {
                AudioOutputDescriptor *hwOutputDesc = mOutputs.valueFor(mHardwareOutput);
                hwOutputDesc->mRefCount[AudioSystem::FM] = 1;
                AudioParameter param = AudioParameter();
                param.addInt(String8(AudioParameter::keyFmOn), mAvailableOutputDevices);
                mpClientInterface->setParameters(mHardwareOutput, param.toString());
            }
#endif
            break;
        // handle output device disconnection
        case AudioSystem::DEVICE_STATE_UNAVAILABLE: {
            if (!(mAvailableOutputDevices & device)) {
                LOGW("setDeviceConnectionState() device not connected: %x", device);
                return INVALID_OPERATION;
            }

            LOGV("setDeviceConnectionState() disconnecting device %x", device);
            // remove device from available output devices
            mAvailableOutputDevices &= ~device;

#ifdef WITH_A2DP
            // handle A2DP device disconnection
            if (AudioSystem::isA2dpDevice(device)) {
                status_t status = handleA2dpDisconnection(device, device_address);
                if (status != NO_ERROR) {
                    mAvailableOutputDevices |= device;
                    return status;
                }
            } else
#endif
            {
                if (AudioSystem::isBluetoothScoDevice(device)) {
                    mScoDeviceAddress = "";
                }
            }
#ifdef HAVE_FM_RADIO
            if (AudioSystem::isFmDevice(device)) {
                AudioOutputDescriptor *hwOutputDesc = mOutputs.valueFor(mHardwareOutput);
                hwOutputDesc->mRefCount[AudioSystem::FM] = 0;
                AudioParameter param = AudioParameter();
                param.addInt(String8(AudioParameter::keyFmOff), mAvailableOutputDevices);
                mpClientInterface->setParameters(mHardwareOutput, param.toString());
            }
#endif
            } break;

        default:
            LOGE("setDeviceConnectionState() invalid state: %x", state);
            return BAD_VALUE;
        }

        // request routing change if necessary
        uint32_t newDevice = getNewDevice(mHardwareOutput, false);
#ifdef WITH_A2DP
        checkOutputForAllStrategies();
        // A2DP outputs must be closed after checkOutputForAllStrategies() is executed
        if (state == AudioSystem::DEVICE_STATE_UNAVAILABLE && AudioSystem::isA2dpDevice(device)) {
            closeA2dpOutputs();
        }
        checkA2dpSuspend();
#endif
        updateDeviceForStrategy();
        setOutputDevice(mHardwareOutput, newDevice);

        if (device == AudioSystem::DEVICE_OUT_WIRED_HEADSET) {
            device = AudioSystem::DEVICE_IN_WIRED_HEADSET;
        } else if (device == AudioSystem::DEVICE_OUT_BLUETOOTH_SCO ||
                   device == AudioSystem::DEVICE_OUT_BLUETOOTH_SCO_HEADSET ||
                   device == AudioSystem::DEVICE_OUT_BLUETOOTH_SCO_CARKIT) {
            device = AudioSystem::DEVICE_IN_BLUETOOTH_SCO_HEADSET;
        } else {
            return NO_ERROR;
        }
    }
    // handle input devices
    if (AudioSystem::isInputDevice(device)) {

        switch (state)
        {
        // handle input device connection
        case AudioSystem::DEVICE_STATE_AVAILABLE: {
            if (mAvailableInputDevices & device) {
                LOGW("setDeviceConnectionState() device already connected: %d", device);
                return INVALID_OPERATION;
            }
            mAvailableInputDevices |= device;
            }
            break;

        // handle input device disconnection
        case AudioSystem::DEVICE_STATE_UNAVAILABLE: {
            if (!(mAvailableInputDevices & device)) {
                LOGW("setDeviceConnectionState() device not connected: %d", device);
                return INVALID_OPERATION;
            }
            mAvailableInputDevices &= ~device;
            } break;

        default:
            LOGE("setDeviceConnectionState() invalid state: %x", state);
            return BAD_VALUE;
        }

        audio_io_handle_t activeInput = getActiveInput();
        if (activeInput != 0) {
            AudioInputDescriptor *inputDesc = mInputs.valueFor(activeInput);
            uint32_t newDevice = getDeviceForInputSource(inputDesc->mInputSource);
            if (newDevice != inputDesc->mDevice) {
                LOGV("setDeviceConnectionState() changing device from %x to %x for input %d",
                        inputDesc->mDevice, newDevice, activeInput);
                inputDesc->mDevice = newDevice;
                AudioParameter param = AudioParameter();
                param.addInt(String8(AudioParameter::keyRouting), (int)newDevice);
                mpClientInterface->setParameters(activeInput, param.toString());
            }
        }

        return NO_ERROR;
    }

    LOGW("setDeviceConnectionState() invalid device: %x", device);
    return BAD_VALUE;
}

AudioSystem::device_connection_state AudioPolicyManagerBase::getDeviceConnectionState(AudioSystem::audio_devices device,
                                                  const char *device_address)
{
    AudioSystem::device_connection_state state = AudioSystem::DEVICE_STATE_UNAVAILABLE;
    String8 address = String8(device_address);
    if (AudioSystem::isOutputDevice(device)) {
        if (device & mAvailableOutputDevices) {
#ifdef WITH_A2DP
            if (AudioSystem::isA2dpDevice(device) &&
                address != "" && mA2dpDeviceAddress != address) {
                return state;
            }
#endif
            if (AudioSystem::isBluetoothScoDevice(device) &&
                address != "" && mScoDeviceAddress != address) {
                return state;
            }
            state = AudioSystem::DEVICE_STATE_AVAILABLE;
        }
    } else if (AudioSystem::isInputDevice(device)) {
        if (device & mAvailableInputDevices) {
            state = AudioSystem::DEVICE_STATE_AVAILABLE;
        }
    }

    return state;
}

void AudioPolicyManagerBase::setPhoneState(int state)
{
    LOGV("setPhoneState() state %d", state);
    uint32_t newDevice = 0;
    if (state < 0 || state >= AudioSystem::NUM_MODES) {
        LOGW("setPhoneState() invalid state %d", state);
        return;
    }

    if (state == mPhoneState ) {
        LOGW("setPhoneState() setting same state %d", state);
        return;
    }

    // if leaving call state, handle special case of active streams
    // pertaining to sonification strategy see handleIncallSonification()
    if (isInCall()) {
        LOGV("setPhoneState() in call state management: new state is %d", state);
        for (int stream = 0; stream < AudioSystem::NUM_STREAM_TYPES; stream++) {
            handleIncallSonification(stream, false, true);
        }
    }

    // store previous phone state for management of sonification strategy below
    int oldState = mPhoneState;
    mPhoneState = state;
    bool force = false;

    // are we entering or starting a call
    if (!isStateInCall(oldState) && isStateInCall(state)) {
        LOGV("  Entering call in setPhoneState()");
        // force routing command to audio hardware when starting a call
        // even if no device change is needed
        force = true;
    } else if (isStateInCall(oldState) && !isStateInCall(state)) {
        LOGV("  Exiting call in setPhoneState()");
        // force routing command to audio hardware when exiting a call
        // even if no device change is needed
        force = true;
    } else if (isStateInCall(state) && (state != oldState)) {
        LOGV("  Switching between telephony and VoIP in setPhoneState()");
        // force routing command to audio hardware when switching between telephony and VoIP
        // even if no device change is needed
        force = true;
    }

    // check for device and output changes triggered by new phone state
    newDevice = getNewDevice(mHardwareOutput, false);
#ifdef WITH_A2DP
    checkOutputForAllStrategies();
    checkA2dpSuspend();
#endif
    updateDeviceForStrategy();

    AudioOutputDescriptor *hwOutputDesc = mOutputs.valueFor(mHardwareOutput);

    // force routing command to audio hardware when ending call
    // even if no device change is needed
    if (isStateInCall(oldState) && newDevice == 0) {
        newDevice = hwOutputDesc->device();
    }

    // when changing from ring tone to in call mode, mute the ringing tone
    // immediately and delay the route change to avoid sending the ring tone
    // tail into the earpiece or headset.
    int delayMs = 0;
    if (isStateInCall(state) && oldState == AudioSystem::MODE_RINGTONE) {
        // delay the device change command by twice the output latency to have some margin
        // and be sure that audio buffers not yet affected by the mute are out when
        // we actually apply the route change
        delayMs = hwOutputDesc->mLatency*2;
        setStreamMute(AudioSystem::RING, true, mHardwareOutput);
    }

    // change routing is necessary
    setOutputDevice(mHardwareOutput, newDevice, force, delayMs);

    // if entering in call state, handle special case of active streams
    // pertaining to sonification strategy see handleIncallSonification()
    if (isStateInCall(state)) {
        LOGV("setPhoneState() in call state management: new state is %d", state);
        // unmute the ringing tone after a sufficient delay if it was muted before
        // setting output device above
        if (oldState == AudioSystem::MODE_RINGTONE) {
            setStreamMute(AudioSystem::RING, false, mHardwareOutput, MUTE_TIME_MS);
        }
        for (int stream = 0; stream < AudioSystem::NUM_STREAM_TYPES; stream++) {
            handleIncallSonification(stream, true, true);
        }
    }

    // Flag that ringtone volume must be limited to music volume until we exit MODE_RINGTONE
    if (state == AudioSystem::MODE_RINGTONE &&
        (hwOutputDesc->mRefCount[AudioSystem::MUSIC] ||
        (systemTime() - mMusicStopTime) < seconds(SONIFICATION_HEADSET_MUSIC_DELAY))) {
        mLimitRingtoneVolume = true;
    } else {
        mLimitRingtoneVolume = false;
    }
}

void AudioPolicyManagerBase::setRingerMode(uint32_t mode, uint32_t mask)
{
    LOGV("setRingerMode() mode %x, mask %x", mode, mask);

    mRingerMode = mode;
}

void AudioPolicyManagerBase::setForceUse(AudioSystem::force_use usage, AudioSystem::forced_config config)
{
    LOGV("setForceUse() usage %d, config %d, mPhoneState %d", usage, config, mPhoneState);

    bool forceVolumeReeval = false;
    switch(usage) {
    case AudioSystem::FOR_COMMUNICATION:
        if (config != AudioSystem::FORCE_SPEAKER && config != AudioSystem::FORCE_BT_SCO &&
            config != AudioSystem::FORCE_NONE) {
            LOGW("setForceUse() invalid config %d for FOR_COMMUNICATION", config);
            return;
        }
        mForceUse[usage] = config;
        break;
    case AudioSystem::FOR_MEDIA:
        if (config != AudioSystem::FORCE_HEADPHONES && config != AudioSystem::FORCE_BT_A2DP &&
#ifdef HAVE_FM_RADIO
            config != AudioSystem::FORCE_WIRED_ACCESSORY && config != AudioSystem::FORCE_SPEAKER &&
            config != AudioSystem::FORCE_NONE) {
#else
            config != AudioSystem::FORCE_WIRED_ACCESSORY && config != AudioSystem::FORCE_NONE) {
#endif
            LOGW("setForceUse() invalid config %d for FOR_MEDIA", config);
            return;
        }
        mForceUse[usage] = config;
        break;
    case AudioSystem::FOR_RECORD:
        if (config != AudioSystem::FORCE_BT_SCO && config != AudioSystem::FORCE_WIRED_ACCESSORY &&
            config != AudioSystem::FORCE_NONE) {
            LOGW("setForceUse() invalid config %d for FOR_RECORD", config);
            return;
        }
        mForceUse[usage] = config;
        break;
    case AudioSystem::FOR_DOCK:
        if (config != AudioSystem::FORCE_NONE && config != AudioSystem::FORCE_BT_CAR_DOCK &&
            config != AudioSystem::FORCE_BT_DESK_DOCK && config != AudioSystem::FORCE_WIRED_ACCESSORY) {
            LOGW("setForceUse() invalid config %d for FOR_DOCK", config);
        }
        forceVolumeReeval = true;
        mForceUse[usage] = config;
        break;
    default:
        LOGW("setForceUse() invalid usage %d", usage);
        break;
    }

    // check for device and output changes triggered by new phone state
    uint32_t newDevice = getNewDevice(mHardwareOutput, false);
#ifdef WITH_A2DP
    checkOutputForAllStrategies();
    checkA2dpSuspend();
#endif
    updateDeviceForStrategy();
    setOutputDevice(mHardwareOutput, newDevice);
    if (forceVolumeReeval) {
        applyStreamVolumes(mHardwareOutput, newDevice);
    }

    audio_io_handle_t activeInput = getActiveInput();
    if (activeInput != 0) {
        AudioInputDescriptor *inputDesc = mInputs.valueFor(activeInput);
        newDevice = getDeviceForInputSource(inputDesc->mInputSource);
        if (newDevice != inputDesc->mDevice) {
            LOGV("setForceUse() changing device from %x to %x for input %d",
                    inputDesc->mDevice, newDevice, activeInput);
            inputDesc->mDevice = newDevice;
            AudioParameter param = AudioParameter();
            param.addInt(String8(AudioParameter::keyRouting), (int)newDevice);
            mpClientInterface->setParameters(activeInput, param.toString());
        }
    }

}

AudioSystem::forced_config AudioPolicyManagerBase::getForceUse(AudioSystem::force_use usage)
{
    return mForceUse[usage];
}

void AudioPolicyManagerBase::setSystemProperty(const char* property, const char* value)
{
    LOGV("setSystemProperty() property %s, value %s", property, value);
    if (strcmp(property, "ro.camera.sound.forced") == 0) {
        if (atoi(value)) {
            LOGV("ENFORCED_AUDIBLE cannot be muted");
            mStreams[AudioSystem::ENFORCED_AUDIBLE].mCanBeMuted = false;
        } else {
            LOGV("ENFORCED_AUDIBLE can be muted");
            mStreams[AudioSystem::ENFORCED_AUDIBLE].mCanBeMuted = true;
        }
    }
}

audio_io_handle_t AudioPolicyManagerBase::getOutput(AudioSystem::stream_type stream,
                                    uint32_t samplingRate,
                                    uint32_t format,
                                    uint32_t channels,
                                    AudioSystem::output_flags flags)
{
    audio_io_handle_t output = 0;
    uint32_t latency = 0;
    routing_strategy strategy = getStrategy((AudioSystem::stream_type)stream);
    uint32_t device = getDeviceForStrategy(strategy);
    LOGV("getOutput() stream %d, samplingRate %d, format %d, channels %x, flags %x", stream, samplingRate, format, channels, flags);

#ifdef AUDIO_POLICY_TEST
    if (mCurOutput != 0) {
        LOGV("getOutput() test output mCurOutput %d, samplingRate %d, format %d, channels %x, mDirectOutput %d",
                mCurOutput, mTestSamplingRate, mTestFormat, mTestChannels, mDirectOutput);

        if (mTestOutputs[mCurOutput] == 0) {
            LOGV("getOutput() opening test output");
            AudioOutputDescriptor *outputDesc = new AudioOutputDescriptor();
            outputDesc->mDevice = mTestDevice;
            outputDesc->mSamplingRate = mTestSamplingRate;
            outputDesc->mFormat = mTestFormat;
            outputDesc->mChannels = mTestChannels;
            outputDesc->mLatency = mTestLatencyMs;
            outputDesc->mFlags = (AudioSystem::output_flags)(mDirectOutput ? AudioSystem::OUTPUT_FLAG_DIRECT : 0);
            outputDesc->mRefCount[stream] = 0;
            mTestOutputs[mCurOutput] = mpClientInterface->openOutput(&outputDesc->mDevice,
                                            &outputDesc->mSamplingRate,
                                            &outputDesc->mFormat,
                                            &outputDesc->mChannels,
                                            &outputDesc->mLatency,
                                            outputDesc->mFlags);
            if (mTestOutputs[mCurOutput]) {
                AudioParameter outputCmd = AudioParameter();
                outputCmd.addInt(String8("set_id"),mCurOutput);
                mpClientInterface->setParameters(mTestOutputs[mCurOutput],outputCmd.toString());
                addOutput(mTestOutputs[mCurOutput], outputDesc);
            }
        }
        return mTestOutputs[mCurOutput];
    }
#endif //AUDIO_POLICY_TEST

    // open a direct output if required by specified parameters
    if (needsDirectOuput(stream, samplingRate, format, channels, flags, device)) {

        LOGV("getOutput() opening direct output device %x", device);
        AudioOutputDescriptor *outputDesc = new AudioOutputDescriptor();
        outputDesc->mDevice = device;
        outputDesc->mSamplingRate = samplingRate;
        outputDesc->mFormat = format;
        outputDesc->mChannels = channels;
        outputDesc->mLatency = 0;
        outputDesc->mFlags = (AudioSystem::output_flags)(flags | AudioSystem::OUTPUT_FLAG_DIRECT);
        outputDesc->mRefCount[stream] = 0;
        output = mpClientInterface->openOutput(&outputDesc->mDevice,
                                        &outputDesc->mSamplingRate,
                                        &outputDesc->mFormat,
                                        &outputDesc->mChannels,
                                        &outputDesc->mLatency,
                                        outputDesc->mFlags);

        // only accept an output with the requeted parameters
        if (output == 0 ||
            (samplingRate != 0 && samplingRate != outputDesc->mSamplingRate) ||
            (format != 0 && format != outputDesc->mFormat) ||
            (channels != 0 && channels != outputDesc->mChannels)) {
            LOGV("getOutput() failed opening direct output: samplingRate %d, format %d, channels %d",
                    samplingRate, format, channels);
            if (output != 0) {
                mpClientInterface->closeOutput(output);
            }
            delete outputDesc;
            return 0;
        }
        addOutput(output, outputDesc);
        return output;
    }

    if (channels != 0 && channels != AudioSystem::CHANNEL_OUT_MONO &&
        channels != AudioSystem::CHANNEL_OUT_STEREO) {
        return 0;
    }
    // open a non direct output

    // get which output is suitable for the specified stream. The actual routing change will happen
    // when startOutput() will be called
    uint32_t a2dpDevice = device & AudioSystem::DEVICE_OUT_ALL_A2DP;
    if (AudioSystem::popCount((AudioSystem::audio_devices)device) == 2) {
#ifdef WITH_A2DP
        if (a2dpUsedForSonification() && a2dpDevice != 0) {
            // if playing on 2 devices among which one is A2DP, use duplicated output
            LOGV("getOutput() using duplicated output");
            LOGW_IF((mA2dpOutput == 0), "getOutput() A2DP device in multiple %x selected but A2DP output not opened", device);
            output = mDuplicatedOutput;
        } else
#endif
        {
            // if playing on 2 devices among which none is A2DP, use hardware output
            output = mHardwareOutput;
        }
        LOGV("getOutput() using output %d for 2 devices %x", output, device);
    } else {
#ifdef WITH_A2DP
        if (a2dpDevice != 0) {
            // if playing on A2DP device, use a2dp output
            LOGW_IF((mA2dpOutput == 0), "getOutput() A2DP device %x selected but A2DP output not opened", device);
            output = mA2dpOutput;
        } else
#endif
        {
            // if playing on not A2DP device, use hardware output
            output = mHardwareOutput;
        }
    }


    LOGW_IF((output ==0), "getOutput() could not find output for stream %d, samplingRate %d, format %d, channels %x, flags %x",
                stream, samplingRate, format, channels, flags);

    return output;
}

status_t AudioPolicyManagerBase::startOutput(audio_io_handle_t output,
                                             AudioSystem::stream_type stream,
                                             int session)
{
    LOGV("startOutput() output %d, stream %d, session %d", output, stream, session);
    ssize_t index = mOutputs.indexOfKey(output);
    if (index < 0) {
        LOGW("startOutput() unknow output %d", output);
        return BAD_VALUE;
    }

    AudioOutputDescriptor *outputDesc = mOutputs.valueAt(index);
    routing_strategy strategy = getStrategy((AudioSystem::stream_type)stream);

#ifdef WITH_A2DP
    if (mA2dpOutput != 0  && !a2dpUsedForSonification() && strategy == STRATEGY_SONIFICATION) {
        setStrategyMute(STRATEGY_MEDIA, true, mA2dpOutput);
    }
#endif

    // incremenent usage count for this stream on the requested output:
    // NOTE that the usage count is the same for duplicated output and hardware output which is
    // necassary for a correct control of hardware output routing by startOutput() and stopOutput()
    outputDesc->changeRefCount(stream, 1);

    setOutputDevice(output, getNewDevice(output));

    // handle special case for sonification while in call
    if (isInCall()) {
        handleIncallSonification(stream, true, false);
    }

    // apply volume rules for current stream and device if necessary
    checkAndSetVolume(stream, mStreams[stream].mIndexCur, output, outputDesc->device());

    return NO_ERROR;
}

status_t AudioPolicyManagerBase::stopOutput(audio_io_handle_t output,
                                            AudioSystem::stream_type stream,
                                            int session)
{
    LOGV("stopOutput() output %d, stream %d, session %d", output, stream, session);
    ssize_t index = mOutputs.indexOfKey(output);
    if (index < 0) {
        LOGW("stopOutput() unknow output %d", output);
        return BAD_VALUE;
    }

    AudioOutputDescriptor *outputDesc = mOutputs.valueAt(index);
    routing_strategy strategy = getStrategy((AudioSystem::stream_type)stream);

    // handle special case for sonification while in call
    if (isInCall()) {
        handleIncallSonification(stream, false, false);
    }

    if (outputDesc->mRefCount[stream] > 0) {
        // decrement usage count of this stream on the output
        outputDesc->changeRefCount(stream, -1);
        // store time at which the last music track was stopped - see computeVolume()
        if (stream == AudioSystem::MUSIC) {
            mMusicStopTime = systemTime();
        }

        setOutputDevice(output, getNewDevice(output));

#ifdef WITH_A2DP
        if (mA2dpOutput != 0 && !a2dpUsedForSonification() &&
                strategy == STRATEGY_SONIFICATION) {
            setStrategyMute(STRATEGY_MEDIA,
                            false,
                            mA2dpOutput,
                            mOutputs.valueFor(mHardwareOutput)->mLatency*2);
        }
#endif
        if (output != mHardwareOutput) {
            setOutputDevice(mHardwareOutput, getNewDevice(mHardwareOutput), true);
        }
        return NO_ERROR;
    } else {
        LOGW("stopOutput() refcount is already 0 for output %d", output);
        return INVALID_OPERATION;
    }
}

void AudioPolicyManagerBase::releaseOutput(audio_io_handle_t output)
{
    LOGV("releaseOutput() %d", output);
    ssize_t index = mOutputs.indexOfKey(output);
    if (index < 0) {
        LOGW("releaseOutput() releasing unknown output %d", output);
        return;
    }

#ifdef AUDIO_POLICY_TEST
    int testIndex = testOutputIndex(output);
    if (testIndex != 0) {
        AudioOutputDescriptor *outputDesc = mOutputs.valueAt(index);
        if (outputDesc->refCount() == 0) {
            mpClientInterface->closeOutput(output);
            delete mOutputs.valueAt(index);
            mOutputs.removeItem(output);
            mTestOutputs[testIndex] = 0;
        }
        return;
    }
#endif //AUDIO_POLICY_TEST

    if (mOutputs.valueAt(index)->mFlags & AudioSystem::OUTPUT_FLAG_DIRECT) {
        mpClientInterface->closeOutput(output);
        delete mOutputs.valueAt(index);
        mOutputs.removeItem(output);
    }
}

audio_io_handle_t AudioPolicyManagerBase::getInput(int inputSource,
                                    uint32_t samplingRate,
                                    uint32_t format,
                                    uint32_t channels,
                                    AudioSystem::audio_in_acoustics acoustics)
{
    audio_io_handle_t input = 0;
    uint32_t device = getDeviceForInputSource(inputSource);

    LOGV("getInput() inputSource %d, samplingRate %d, format %d, channels %x, acoustics %x", inputSource, samplingRate, format, channels, acoustics);

    if (device == 0) {
        return 0;
    }

    // adapt channel selection to input source
    switch(inputSource) {
    case AUDIO_SOURCE_VOICE_UPLINK:
        channels = AudioSystem::CHANNEL_IN_VOICE_UPLINK;
        break;
    case AUDIO_SOURCE_VOICE_DOWNLINK:
        channels = AudioSystem::CHANNEL_IN_VOICE_DNLINK;
        break;
    case AUDIO_SOURCE_VOICE_CALL:
        channels = (AudioSystem::CHANNEL_IN_VOICE_UPLINK | AudioSystem::CHANNEL_IN_VOICE_DNLINK);
        break;
    default:
        break;
    }

    AudioInputDescriptor *inputDesc = new AudioInputDescriptor();

    inputDesc->mInputSource = inputSource;
    inputDesc->mDevice = device;
    inputDesc->mSamplingRate = samplingRate;
    inputDesc->mFormat = format;
    inputDesc->mChannels = channels;
    inputDesc->mAcoustics = acoustics;
    inputDesc->mRefCount = 0;
    input = mpClientInterface->openInput(&inputDesc->mDevice,
                                    &inputDesc->mSamplingRate,
                                    &inputDesc->mFormat,
                                    &inputDesc->mChannels,
                                    inputDesc->mAcoustics);

    // only accept input with the exact requested set of parameters
    if (input == 0 ||
        (samplingRate != inputDesc->mSamplingRate) ||
        (format != inputDesc->mFormat) ||
        (channels != inputDesc->mChannels)) {
        LOGV("getInput() failed opening input: samplingRate %d, format %d, channels %d",
                samplingRate, format, channels);
        if (input != 0) {
            mpClientInterface->closeInput(input);
        }
        delete inputDesc;
        return 0;
    }
    mInputs.add(input, inputDesc);
    return input;
}

status_t AudioPolicyManagerBase::startInput(audio_io_handle_t input)
{
    LOGV("startInput() input %d", input);
    ssize_t index = mInputs.indexOfKey(input);
    if (index < 0) {
        LOGW("startInput() unknow input %d", input);
        return BAD_VALUE;
    }
    AudioInputDescriptor *inputDesc = mInputs.valueAt(index);

#ifdef AUDIO_POLICY_TEST
    if (mTestInput == 0)
#endif //AUDIO_POLICY_TEST
    {
        // refuse 2 active AudioRecord clients at the same time
        if (getActiveInput() != 0) {
            LOGW("startInput() input %d failed: other input already started", input);
            return INVALID_OPERATION;
        }
    }

    AudioParameter param = AudioParameter();
    param.addInt(String8(AudioParameter::keyRouting), (int)inputDesc->mDevice);

    param.addInt(String8(AudioParameter::keyInputSource), (int)inputDesc->mInputSource);
    LOGV("AudioPolicyManager::startInput() input source = %d", inputDesc->mInputSource);

    mpClientInterface->setParameters(input, param.toString());

    inputDesc->mRefCount = 1;
    return NO_ERROR;
}

status_t AudioPolicyManagerBase::stopInput(audio_io_handle_t input)
{
    LOGV("stopInput() input %d", input);
    ssize_t index = mInputs.indexOfKey(input);
    if (index < 0) {
        LOGW("stopInput() unknow input %d", input);
        return BAD_VALUE;
    }
    AudioInputDescriptor *inputDesc = mInputs.valueAt(index);

    if (inputDesc->mRefCount == 0) {
        LOGW("stopInput() input %d already stopped", input);
        return INVALID_OPERATION;
    } else {
        AudioParameter param = AudioParameter();
        param.addInt(String8(AudioParameter::keyRouting), 0);
        mpClientInterface->setParameters(input, param.toString());
        inputDesc->mRefCount = 0;
        return NO_ERROR;
    }
}

void AudioPolicyManagerBase::releaseInput(audio_io_handle_t input)
{
    LOGV("releaseInput() %d", input);
    ssize_t index = mInputs.indexOfKey(input);
    if (index < 0) {
        LOGW("releaseInput() releasing unknown input %d", input);
        return;
    }
    mpClientInterface->closeInput(input);
    delete mInputs.valueAt(index);
    mInputs.removeItem(input);
    LOGV("releaseInput() exit");
}

void AudioPolicyManagerBase::initStreamVolume(AudioSystem::stream_type stream,
                                            int indexMin,
                                            int indexMax)
{
    LOGV("initStreamVolume() stream %d, min %d, max %d", stream , indexMin, indexMax);
    if (indexMin < 0 || indexMin >= indexMax) {
        LOGW("initStreamVolume() invalid index limits for stream %d, min %d, max %d", stream , indexMin, indexMax);
        return;
    }
    mStreams[stream].mIndexMin = indexMin;
    mStreams[stream].mIndexMax = indexMax;
}

status_t AudioPolicyManagerBase::setStreamVolumeIndex(AudioSystem::stream_type stream, int index)
{

    if ((index < mStreams[stream].mIndexMin) || (index > mStreams[stream].mIndexMax)) {
        return BAD_VALUE;
    }

    // Force max volume if stream cannot be muted
    if (!mStreams[stream].mCanBeMuted) index = mStreams[stream].mIndexMax;

    LOGV("setStreamVolumeIndex() stream %d, index %d", stream, index);
    mStreams[stream].mIndexCur = index;

    // compute and apply stream volume on all outputs according to connected device
    status_t status = NO_ERROR;
    for (size_t i = 0; i < mOutputs.size(); i++) {
        status_t volStatus = checkAndSetVolume(stream, index, mOutputs.keyAt(i), mOutputs.valueAt(i)->device());
        if (volStatus != NO_ERROR) {
            status = volStatus;
        }
    }
    return status;
}

status_t AudioPolicyManagerBase::getStreamVolumeIndex(AudioSystem::stream_type stream, int *index)
{
    if (index == 0) {
        return BAD_VALUE;
    }
    LOGV("getStreamVolumeIndex() stream %d", stream);
    *index =  mStreams[stream].mIndexCur;
    return NO_ERROR;
}

audio_io_handle_t AudioPolicyManagerBase::getOutputForEffect(effect_descriptor_t *desc)
{
    LOGV("getOutputForEffect()");
    // apply simple rule where global effects are attached to the same output as MUSIC streams
    return getOutput(AudioSystem::MUSIC);
}

status_t AudioPolicyManagerBase::registerEffect(effect_descriptor_t *desc,
                                audio_io_handle_t output,
                                uint32_t strategy,
                                int session,
                                int id)
{
    ssize_t index = mOutputs.indexOfKey(output);
    if (index < 0) {
        LOGW("registerEffect() unknown output %d", output);
        return INVALID_OPERATION;
    }

    if (mTotalEffectsCpuLoad + desc->cpuLoad > getMaxEffectsCpuLoad()) {
        LOGW("registerEffect() CPU Load limit exceeded for Fx %s, CPU %f MIPS",
                desc->name, (float)desc->cpuLoad/10);
        return INVALID_OPERATION;
    }
    if (mTotalEffectsMemory + desc->memoryUsage > getMaxEffectsMemory()) {
        LOGW("registerEffect() memory limit exceeded for Fx %s, Memory %d KB",
                desc->name, desc->memoryUsage);
        return INVALID_OPERATION;
    }
    mTotalEffectsCpuLoad += desc->cpuLoad;
    mTotalEffectsMemory += desc->memoryUsage;
    LOGV("registerEffect() effect %s, output %d, strategy %d session %d id %d",
            desc->name, output, strategy, session, id);

    LOGV("registerEffect() CPU %d, memory %d", desc->cpuLoad, desc->memoryUsage);
    LOGV("  total CPU %d, total memory %d", mTotalEffectsCpuLoad, mTotalEffectsMemory);

    EffectDescriptor *pDesc = new EffectDescriptor();
    memcpy (&pDesc->mDesc, desc, sizeof(effect_descriptor_t));
    pDesc->mOutput = output;
    pDesc->mStrategy = (routing_strategy)strategy;
    pDesc->mSession = session;
    mEffects.add(id, pDesc);

    return NO_ERROR;
}

status_t AudioPolicyManagerBase::unregisterEffect(int id)
{
    ssize_t index = mEffects.indexOfKey(id);
    if (index < 0) {
        LOGW("unregisterEffect() unknown effect ID %d", id);
        return INVALID_OPERATION;
    }

    EffectDescriptor *pDesc = mEffects.valueAt(index);

    if (mTotalEffectsCpuLoad < pDesc->mDesc.cpuLoad) {
        LOGW("unregisterEffect() CPU load %d too high for total %d",
                pDesc->mDesc.cpuLoad, mTotalEffectsCpuLoad);
        pDesc->mDesc.cpuLoad = mTotalEffectsCpuLoad;
    }
    mTotalEffectsCpuLoad -= pDesc->mDesc.cpuLoad;
    if (mTotalEffectsMemory < pDesc->mDesc.memoryUsage) {
        LOGW("unregisterEffect() memory %d too big for total %d",
                pDesc->mDesc.memoryUsage, mTotalEffectsMemory);
        pDesc->mDesc.memoryUsage = mTotalEffectsMemory;
    }
    mTotalEffectsMemory -= pDesc->mDesc.memoryUsage;
    LOGV("unregisterEffect() effect %s, ID %d, CPU %d, memory %d",
            pDesc->mDesc.name, id, pDesc->mDesc.cpuLoad, pDesc->mDesc.memoryUsage);
    LOGV("  total CPU %d, total memory %d", mTotalEffectsCpuLoad, mTotalEffectsMemory);

    mEffects.removeItem(id);
    delete pDesc;

    return NO_ERROR;
}

status_t AudioPolicyManagerBase::dump(int fd)
{
    const size_t SIZE = 256;
    char buffer[SIZE];
    String8 result;

    snprintf(buffer, SIZE, "\nAudioPolicyManager Dump: %p\n", this);
    result.append(buffer);
    snprintf(buffer, SIZE, " Hardware Output: %d\n", mHardwareOutput);
    result.append(buffer);
#ifdef WITH_A2DP
    snprintf(buffer, SIZE, " A2DP Output: %d\n", mA2dpOutput);
    result.append(buffer);
    snprintf(buffer, SIZE, " Duplicated Output: %d\n", mDuplicatedOutput);
    result.append(buffer);
    snprintf(buffer, SIZE, " A2DP device address: %s\n", mA2dpDeviceAddress.string());
    result.append(buffer);
#endif
    snprintf(buffer, SIZE, " SCO device address: %s\n", mScoDeviceAddress.string());
    result.append(buffer);
    snprintf(buffer, SIZE, " Output devices: %08x\n", mAvailableOutputDevices);
    result.append(buffer);
    snprintf(buffer, SIZE, " Input devices: %08x\n", mAvailableInputDevices);
    result.append(buffer);
    snprintf(buffer, SIZE, " Phone state: %d\n", mPhoneState);
    result.append(buffer);
    snprintf(buffer, SIZE, " Ringer mode: %d\n", mRingerMode);
    result.append(buffer);
    snprintf(buffer, SIZE, " Force use for communications %d\n", mForceUse[AudioSystem::FOR_COMMUNICATION]);
    result.append(buffer);
    snprintf(buffer, SIZE, " Force use for media %d\n", mForceUse[AudioSystem::FOR_MEDIA]);
    result.append(buffer);
    snprintf(buffer, SIZE, " Force use for record %d\n", mForceUse[AudioSystem::FOR_RECORD]);
    result.append(buffer);
    snprintf(buffer, SIZE, " Force use for dock %d\n", mForceUse[AudioSystem::FOR_DOCK]);
    result.append(buffer);
    write(fd, result.string(), result.size());

    snprintf(buffer, SIZE, "\nOutputs dump:\n");
    write(fd, buffer, strlen(buffer));
    for (size_t i = 0; i < mOutputs.size(); i++) {
        snprintf(buffer, SIZE, "- Output %d dump:\n", mOutputs.keyAt(i));
        write(fd, buffer, strlen(buffer));
        mOutputs.valueAt(i)->dump(fd);
    }

    snprintf(buffer, SIZE, "\nInputs dump:\n");
    write(fd, buffer, strlen(buffer));
    for (size_t i = 0; i < mInputs.size(); i++) {
        snprintf(buffer, SIZE, "- Input %d dump:\n", mInputs.keyAt(i));
        write(fd, buffer, strlen(buffer));
        mInputs.valueAt(i)->dump(fd);
    }

    snprintf(buffer, SIZE, "\nStreams dump:\n");
    write(fd, buffer, strlen(buffer));
    snprintf(buffer, SIZE, " Stream  Index Min  Index Max  Index Cur  Can be muted\n");
    write(fd, buffer, strlen(buffer));
    for (size_t i = 0; i < AudioSystem::NUM_STREAM_TYPES; i++) {
        snprintf(buffer, SIZE, " %02d", i);
        mStreams[i].dump(buffer + 3, SIZE);
        write(fd, buffer, strlen(buffer));
    }

    snprintf(buffer, SIZE, "\nTotal Effects CPU: %f MIPS, Total Effects memory: %d KB\n",
            (float)mTotalEffectsCpuLoad/10, mTotalEffectsMemory);
    write(fd, buffer, strlen(buffer));

    snprintf(buffer, SIZE, "Registered effects:\n");
    write(fd, buffer, strlen(buffer));
    for (size_t i = 0; i < mEffects.size(); i++) {
        snprintf(buffer, SIZE, "- Effect %d dump:\n", mEffects.keyAt(i));
        write(fd, buffer, strlen(buffer));
        mEffects.valueAt(i)->dump(fd);
    }


    return NO_ERROR;
}

// ----------------------------------------------------------------------------
// AudioPolicyManagerBase
// ----------------------------------------------------------------------------

AudioPolicyManagerBase::AudioPolicyManagerBase(AudioPolicyClientInterface *clientInterface)
    :
#ifdef AUDIO_POLICY_TEST
    Thread(false),
#endif //AUDIO_POLICY_TEST
    mPhoneState(AudioSystem::MODE_NORMAL), mRingerMode(0),
    mMusicStopTime(0), mLimitRingtoneVolume(false), mLastVoiceVolume(-1.0f),
    mTotalEffectsCpuLoad(0), mTotalEffectsMemory(0),
    mA2dpSuspended(false)
{
    mpClientInterface = clientInterface;

    for (int i = 0; i < AudioSystem::NUM_FORCE_USE; i++) {
        mForceUse[i] = AudioSystem::FORCE_NONE;
    }

    // devices available by default are speaker, ear piece and microphone
    mAvailableOutputDevices = AudioSystem::DEVICE_OUT_EARPIECE |
                        AudioSystem::DEVICE_OUT_SPEAKER;
    mAvailableInputDevices = AudioSystem::DEVICE_IN_BUILTIN_MIC;

#ifdef WITH_A2DP
    mA2dpOutput = 0;
    mDuplicatedOutput = 0;
    mA2dpDeviceAddress = String8("");
#endif
    mScoDeviceAddress = String8("");

    // open hardware output
    AudioOutputDescriptor *outputDesc = new AudioOutputDescriptor();
    outputDesc->mDevice = (uint32_t)AudioSystem::DEVICE_OUT_SPEAKER;
    mHardwareOutput = mpClientInterface->openOutput(&outputDesc->mDevice,
                                    &outputDesc->mSamplingRate,
                                    &outputDesc->mFormat,
                                    &outputDesc->mChannels,
                                    &outputDesc->mLatency,
                                    outputDesc->mFlags);

    if (mHardwareOutput == 0) {
        LOGE("Failed to initialize hardware output stream, samplingRate: %d, format %d, channels %d",
                outputDesc->mSamplingRate, outputDesc->mFormat, outputDesc->mChannels);
    } else {
        addOutput(mHardwareOutput, outputDesc);
        setOutputDevice(mHardwareOutput, (uint32_t)AudioSystem::DEVICE_OUT_SPEAKER, true);
        //TODO: configure audio effect output stage here
    }

    updateDeviceForStrategy();
#ifdef AUDIO_POLICY_TEST
    AudioParameter outputCmd = AudioParameter();
    outputCmd.addInt(String8("set_id"), 0);
    mpClientInterface->setParameters(mHardwareOutput, outputCmd.toString());

    mTestDevice = AudioSystem::DEVICE_OUT_SPEAKER;
    mTestSamplingRate = 44100;
    mTestFormat = AudioSystem::PCM_16_BIT;
    mTestChannels =  AudioSystem::CHANNEL_OUT_STEREO;
    mTestLatencyMs = 0;
    mCurOutput = 0;
    mDirectOutput = false;
    for (int i = 0; i < NUM_TEST_OUTPUTS; i++) {
        mTestOutputs[i] = 0;
    }

    const size_t SIZE = 256;
    char buffer[SIZE];
    snprintf(buffer, SIZE, "AudioPolicyManagerTest");
    run(buffer, ANDROID_PRIORITY_AUDIO);
#endif //AUDIO_POLICY_TEST
}

AudioPolicyManagerBase::~AudioPolicyManagerBase()
{
#ifdef AUDIO_POLICY_TEST
    exit();
#endif //AUDIO_POLICY_TEST
   for (size_t i = 0; i < mOutputs.size(); i++) {
        mpClientInterface->closeOutput(mOutputs.keyAt(i));
        delete mOutputs.valueAt(i);
   }
   mOutputs.clear();
   for (size_t i = 0; i < mInputs.size(); i++) {
        mpClientInterface->closeInput(mInputs.keyAt(i));
        delete mInputs.valueAt(i);
   }
   mInputs.clear();
}

#ifdef AUDIO_POLICY_TEST
bool AudioPolicyManagerBase::threadLoop()
{
    LOGV("entering threadLoop()");
    while (!exitPending())
    {
        String8 command;
        int valueInt;
        String8 value;

        Mutex::Autolock _l(mLock);
        mWaitWorkCV.waitRelative(mLock, milliseconds(50));

        command = mpClientInterface->getParameters(0, String8("test_cmd_policy"));
        AudioParameter param = AudioParameter(command);

        if (param.getInt(String8("test_cmd_policy"), valueInt) == NO_ERROR &&
            valueInt != 0) {
            LOGV("Test command %s received", command.string());
            String8 target;
            if (param.get(String8("target"), target) != NO_ERROR) {
                target = "Manager";
            }
            if (param.getInt(String8("test_cmd_policy_output"), valueInt) == NO_ERROR) {
                param.remove(String8("test_cmd_policy_output"));
                mCurOutput = valueInt;
            }
            if (param.get(String8("test_cmd_policy_direct"), value) == NO_ERROR) {
                param.remove(String8("test_cmd_policy_direct"));
                if (value == "false") {
                    mDirectOutput = false;
                } else if (value == "true") {
                    mDirectOutput = true;
                }
            }
            if (param.getInt(String8("test_cmd_policy_input"), valueInt) == NO_ERROR) {
                param.remove(String8("test_cmd_policy_input"));
                mTestInput = valueInt;
            }

            if (param.get(String8("test_cmd_policy_format"), value) == NO_ERROR) {
                param.remove(String8("test_cmd_policy_format"));
                int format = AudioSystem::INVALID_FORMAT;
                if (value == "PCM 16 bits") {
                    format = AudioSystem::PCM_16_BIT;
                } else if (value == "PCM 8 bits") {
                    format = AudioSystem::PCM_8_BIT;
                } else if (value == "Compressed MP3") {
                    format = AudioSystem::MP3;
                }
                if (format != AudioSystem::INVALID_FORMAT) {
                    if (target == "Manager") {
                        mTestFormat = format;
                    } else if (mTestOutputs[mCurOutput] != 0) {
                        AudioParameter outputParam = AudioParameter();
                        outputParam.addInt(String8("format"), format);
                        mpClientInterface->setParameters(mTestOutputs[mCurOutput], outputParam.toString());
                    }
                }
            }
            if (param.get(String8("test_cmd_policy_channels"), value) == NO_ERROR) {
                param.remove(String8("test_cmd_policy_channels"));
                int channels = 0;

                if (value == "Channels Stereo") {
                    channels =  AudioSystem::CHANNEL_OUT_STEREO;
                } else if (value == "Channels Mono") {
                    channels =  AudioSystem::CHANNEL_OUT_MONO;
                }
                if (channels != 0) {
                    if (target == "Manager") {
                        mTestChannels = channels;
                    } else if (mTestOutputs[mCurOutput] != 0) {
                        AudioParameter outputParam = AudioParameter();
                        outputParam.addInt(String8("channels"), channels);
                        mpClientInterface->setParameters(mTestOutputs[mCurOutput], outputParam.toString());
                    }
                }
            }
            if (param.getInt(String8("test_cmd_policy_sampleRate"), valueInt) == NO_ERROR) {
                param.remove(String8("test_cmd_policy_sampleRate"));
                if (valueInt >= 0 && valueInt <= 96000) {
                    int samplingRate = valueInt;
                    if (target == "Manager") {
                        mTestSamplingRate = samplingRate;
                    } else if (mTestOutputs[mCurOutput] != 0) {
                        AudioParameter outputParam = AudioParameter();
                        outputParam.addInt(String8("sampling_rate"), samplingRate);
                        mpClientInterface->setParameters(mTestOutputs[mCurOutput], outputParam.toString());
                    }
                }
            }

            if (param.get(String8("test_cmd_policy_reopen"), value) == NO_ERROR) {
                param.remove(String8("test_cmd_policy_reopen"));

                mpClientInterface->closeOutput(mHardwareOutput);
                delete mOutputs.valueFor(mHardwareOutput);
                mOutputs.removeItem(mHardwareOutput);

                AudioOutputDescriptor *outputDesc = new AudioOutputDescriptor();
                outputDesc->mDevice = (uint32_t)AudioSystem::DEVICE_OUT_SPEAKER;
                mHardwareOutput = mpClientInterface->openOutput(&outputDesc->mDevice,
                                                &outputDesc->mSamplingRate,
                                                &outputDesc->mFormat,
                                                &outputDesc->mChannels,
                                                &outputDesc->mLatency,
                                                outputDesc->mFlags);
                if (mHardwareOutput == 0) {
                    LOGE("Failed to reopen hardware output stream, samplingRate: %d, format %d, channels %d",
                            outputDesc->mSamplingRate, outputDesc->mFormat, outputDesc->mChannels);
                } else {
                    AudioParameter outputCmd = AudioParameter();
                    outputCmd.addInt(String8("set_id"), 0);
                    mpClientInterface->setParameters(mHardwareOutput, outputCmd.toString());
                    addOutput(mHardwareOutput, outputDesc);
                }
            }


            mpClientInterface->setParameters(0, String8("test_cmd_policy="));
        }
    }
    return false;
}

void AudioPolicyManagerBase::exit()
{
    {
        AutoMutex _l(mLock);
        requestExit();
        mWaitWorkCV.signal();
    }
    requestExitAndWait();
}

int AudioPolicyManagerBase::testOutputIndex(audio_io_handle_t output)
{
    for (int i = 0; i < NUM_TEST_OUTPUTS; i++) {
        if (output == mTestOutputs[i]) return i;
    }
    return 0;
}
#endif //AUDIO_POLICY_TEST

// ---

void AudioPolicyManagerBase::addOutput(audio_io_handle_t id, AudioOutputDescriptor *outputDesc)
{
    outputDesc->mId = id;
    mOutputs.add(id, outputDesc);
}


#ifdef WITH_A2DP
status_t AudioPolicyManagerBase::handleA2dpConnection(AudioSystem::audio_devices device,
                                                 const char *device_address)
{
    // when an A2DP device is connected, open an A2DP and a duplicated output
    LOGV("opening A2DP output for device %s", device_address);
    AudioOutputDescriptor *outputDesc = new AudioOutputDescriptor();
    outputDesc->mDevice = device;
    mA2dpOutput = mpClientInterface->openOutput(&outputDesc->mDevice,
                                            &outputDesc->mSamplingRate,
                                            &outputDesc->mFormat,
                                            &outputDesc->mChannels,
                                            &outputDesc->mLatency,
                                            outputDesc->mFlags);
    if (mA2dpOutput) {
        // add A2DP output descriptor
        addOutput(mA2dpOutput, outputDesc);

        //TODO: configure audio effect output stage here

        // set initial stream volume for A2DP device
        applyStreamVolumes(mA2dpOutput, device);
        if (a2dpUsedForSonification()) {
            mDuplicatedOutput = mpClientInterface->openDuplicateOutput(mA2dpOutput, mHardwareOutput);
        }
        if (mDuplicatedOutput != 0 ||
            !a2dpUsedForSonification()) {
            // If both A2DP and duplicated outputs are open, send device address to A2DP hardware
            // interface
            AudioParameter param;
            param.add(String8("a2dp_sink_address"), String8(device_address));
            mpClientInterface->setParameters(mA2dpOutput, param.toString());
            mA2dpDeviceAddress = String8(device_address, MAX_DEVICE_ADDRESS_LEN);

            if (a2dpUsedForSonification()) {
                // add duplicated output descriptor
                AudioOutputDescriptor *dupOutputDesc = new AudioOutputDescriptor();
                dupOutputDesc->mOutput1 = mOutputs.valueFor(mHardwareOutput);
                dupOutputDesc->mOutput2 = mOutputs.valueFor(mA2dpOutput);
                dupOutputDesc->mSamplingRate = outputDesc->mSamplingRate;
                dupOutputDesc->mFormat = outputDesc->mFormat;
                dupOutputDesc->mChannels = outputDesc->mChannels;
                dupOutputDesc->mLatency = outputDesc->mLatency;
                addOutput(mDuplicatedOutput, dupOutputDesc);
                applyStreamVolumes(mDuplicatedOutput, device);
            }
        } else {
            LOGW("getOutput() could not open duplicated output for %d and %d",
                    mHardwareOutput, mA2dpOutput);
            mpClientInterface->closeOutput(mA2dpOutput);
            mOutputs.removeItem(mA2dpOutput);
            mA2dpOutput = 0;
            delete outputDesc;
            return NO_INIT;
        }
    } else {
        LOGW("setDeviceConnectionState() could not open A2DP output for device %x", device);
        delete outputDesc;
        return NO_INIT;
    }
    AudioOutputDescriptor *hwOutputDesc = mOutputs.valueFor(mHardwareOutput);

    if (!a2dpUsedForSonification()) {
        // mute music on A2DP output if a notification or ringtone is playing
        uint32_t refCount = hwOutputDesc->strategyRefCount(STRATEGY_SONIFICATION);
        for (uint32_t i = 0; i < refCount; i++) {
            setStrategyMute(STRATEGY_MEDIA, true, mA2dpOutput);
        }
    }

    mA2dpSuspended = false;

    return NO_ERROR;
}

status_t AudioPolicyManagerBase::handleA2dpDisconnection(AudioSystem::audio_devices device,
                                                    const char *device_address)
{
    if (mA2dpOutput == 0) {
        LOGW("setDeviceConnectionState() disconnecting A2DP and no A2DP output!");
        return INVALID_OPERATION;
    }

    if (mA2dpDeviceAddress != device_address) {
        LOGW("setDeviceConnectionState() disconnecting unknow A2DP sink address %s", device_address);
        return INVALID_OPERATION;
    }

    // mute media strategy to avoid outputting sound on hardware output while music stream
    // is switched from A2DP output and before music is paused by music application
    setStrategyMute(STRATEGY_MEDIA, true, mHardwareOutput);
    setStrategyMute(STRATEGY_MEDIA, false, mHardwareOutput, MUTE_TIME_MS);

    if (!a2dpUsedForSonification()) {
        // unmute music on A2DP output if a notification or ringtone is playing
        uint32_t refCount = mOutputs.valueFor(mHardwareOutput)->strategyRefCount(STRATEGY_SONIFICATION);
        for (uint32_t i = 0; i < refCount; i++) {
            setStrategyMute(STRATEGY_MEDIA, false, mA2dpOutput);
        }
    }
    mA2dpDeviceAddress = "";
    mA2dpSuspended = false;
    return NO_ERROR;
}

void AudioPolicyManagerBase::closeA2dpOutputs()
{
    LOGV("setDeviceConnectionState() closing A2DP and duplicated output!");

    if (mDuplicatedOutput != 0) {
        AudioOutputDescriptor *dupOutputDesc = mOutputs.valueFor(mDuplicatedOutput);
        AudioOutputDescriptor *hwOutputDesc = mOutputs.valueFor(mHardwareOutput);
        // As all active tracks on duplicated output will be deleted,
        // and as they were also referenced on hardware output, the reference
        // count for their stream type must be adjusted accordingly on
        // hardware output.
        for (int i = 0; i < (int)AudioSystem::NUM_STREAM_TYPES; i++) {
            int refCount = dupOutputDesc->mRefCount[i];
            hwOutputDesc->changeRefCount((AudioSystem::stream_type)i,-refCount);
        }

        mpClientInterface->closeOutput(mDuplicatedOutput);
        delete mOutputs.valueFor(mDuplicatedOutput);
        mOutputs.removeItem(mDuplicatedOutput);
        mDuplicatedOutput = 0;
    }
    if (mA2dpOutput != 0) {
        AudioParameter param;
        param.add(String8("closing"), String8("true"));
        mpClientInterface->setParameters(mA2dpOutput, param.toString());

        mpClientInterface->closeOutput(mA2dpOutput);
        delete mOutputs.valueFor(mA2dpOutput);
        mOutputs.removeItem(mA2dpOutput);
        mA2dpOutput = 0;
    }
}

void AudioPolicyManagerBase::checkOutputForStrategy(routing_strategy strategy)
{
    uint32_t prevDevice = getDeviceForStrategy(strategy);
    uint32_t curDevice = getDeviceForStrategy(strategy, false);
    bool a2dpWasUsed = AudioSystem::isA2dpDevice((AudioSystem::audio_devices)(prevDevice & ~AudioSystem::DEVICE_OUT_SPEAKER));
    bool a2dpIsUsed = AudioSystem::isA2dpDevice((AudioSystem::audio_devices)(curDevice & ~AudioSystem::DEVICE_OUT_SPEAKER));
    audio_io_handle_t srcOutput = 0;
    audio_io_handle_t dstOutput = 0;

    if (a2dpWasUsed && !a2dpIsUsed) {
        bool dupUsed = a2dpUsedForSonification() && a2dpWasUsed && (AudioSystem::popCount(prevDevice) == 2);
        dstOutput = mHardwareOutput;
        if (dupUsed) {
            LOGV("checkOutputForStrategy() moving strategy %d from duplicated", strategy);
            srcOutput = mDuplicatedOutput;
        } else {
            LOGV("checkOutputForStrategy() moving strategy %d from a2dp", strategy);
            srcOutput = mA2dpOutput;
        }
    }
    if (a2dpIsUsed && !a2dpWasUsed) {
        bool dupUsed = a2dpUsedForSonification() && a2dpIsUsed && (AudioSystem::popCount(curDevice) == 2);
        srcOutput = mHardwareOutput;
        if (dupUsed) {
            LOGV("checkOutputForStrategy() moving strategy %d to duplicated", strategy);
            dstOutput = mDuplicatedOutput;
        } else {
            LOGV("checkOutputForStrategy() moving strategy %d to a2dp", strategy);
            dstOutput = mA2dpOutput;
        }
    }

    if (srcOutput != 0 && dstOutput != 0) {
        // Move effects associated to this strategy from previous output to new output
        for (size_t i = 0; i < mEffects.size(); i++) {
            EffectDescriptor *desc = mEffects.valueAt(i);
            if (desc->mSession != AudioSystem::SESSION_OUTPUT_STAGE &&
                    desc->mStrategy == strategy &&
                    desc->mOutput == srcOutput) {
                LOGV("checkOutputForStrategy() moving effect %d to output %d", mEffects.keyAt(i), dstOutput);
                mpClientInterface->moveEffects(desc->mSession, srcOutput, dstOutput);
                desc->mOutput = dstOutput;
            }
        }
        // Move tracks associated to this strategy from previous output to new output
        for (int i = 0; i < (int)AudioSystem::NUM_STREAM_TYPES; i++) {
            if (getStrategy((AudioSystem::stream_type)i) == strategy) {
                mpClientInterface->setStreamOutput((AudioSystem::stream_type)i, dstOutput);
            }
        }
    }
}

void AudioPolicyManagerBase::checkOutputForAllStrategies()
{
    checkOutputForStrategy(STRATEGY_PHONE);
    checkOutputForStrategy(STRATEGY_SONIFICATION);
    checkOutputForStrategy(STRATEGY_MEDIA_SONIFICATION);
    checkOutputForStrategy(STRATEGY_MEDIA);
    checkOutputForStrategy(STRATEGY_DTMF);
}

void AudioPolicyManagerBase::checkA2dpSuspend()
{
    // suspend A2DP output if:
    //      (NOT already suspended) &&
    //      ((SCO device is connected &&
    //       (forced usage for communication || for record is SCO))) ||
    //      (phone state is ringing || in call)
    //
    // restore A2DP output if:
    //      (Already suspended) &&
    //      ((SCO device is NOT connected ||
    //       (forced usage NOT for communication && NOT for record is SCO))) &&
    //      (phone state is NOT ringing && NOT in call)
    //
    if (mA2dpOutput == 0) {
        return;
    }

    if (mA2dpSuspended) {
        if (((mScoDeviceAddress == "") ||
             ((mForceUse[AudioSystem::FOR_COMMUNICATION] != AudioSystem::FORCE_BT_SCO) &&
              (mForceUse[AudioSystem::FOR_RECORD] != AudioSystem::FORCE_BT_SCO))) &&
             ((mPhoneState != AudioSystem::MODE_IN_CALL) &&
              (mPhoneState != AudioSystem::MODE_RINGTONE))) {

            mpClientInterface->restoreOutput(mA2dpOutput);
            mA2dpSuspended = false;
        }
    } else {
        if (((mScoDeviceAddress != "") &&
             ((mForceUse[AudioSystem::FOR_COMMUNICATION] == AudioSystem::FORCE_BT_SCO) ||
              (mForceUse[AudioSystem::FOR_RECORD] == AudioSystem::FORCE_BT_SCO))) ||
             ((mPhoneState == AudioSystem::MODE_IN_CALL) ||
              (mPhoneState == AudioSystem::MODE_RINGTONE))) {

            mpClientInterface->suspendOutput(mA2dpOutput);
            mA2dpSuspended = true;
        }
    }
}


#endif

uint32_t AudioPolicyManagerBase::getNewDevice(audio_io_handle_t output, bool fromCache)
{
    uint32_t device = 0;

    AudioOutputDescriptor *outputDesc = mOutputs.valueFor(output);
    // check the following by order of priority to request a routing change if necessary:
    // 1: we are in call or the strategy phone is active on the hardware output:
    //      use device for strategy phone
    // 2: the strategy sonification is active on the hardware output:
    //      use device for strategy sonification
    // 3: the strategy media sonification is active on the hardware output:
    //      use device for strategy media sonification
    // 4: the strategy media is active on the hardware output:
    //      use device for strategy media
    // 5: the strategy DTMF is active on the hardware output:
    //      use device for strategy DTMF
    if (isInCall() ||
        outputDesc->isUsedByStrategy(STRATEGY_PHONE)) {
        device = getDeviceForStrategy(STRATEGY_PHONE, fromCache);
    } else if (outputDesc->isUsedByStrategy(STRATEGY_SONIFICATION)) {
        device = getDeviceForStrategy(STRATEGY_SONIFICATION, fromCache);
    } else if (outputDesc->isUsedByStrategy(STRATEGY_MEDIA_SONIFICATION)) {
        device = getDeviceForStrategy(STRATEGY_MEDIA_SONIFICATION, fromCache);
    } else if (outputDesc->isUsedByStrategy(STRATEGY_MEDIA)) {
        device = getDeviceForStrategy(STRATEGY_MEDIA, fromCache);
    } else if (outputDesc->isUsedByStrategy(STRATEGY_DTMF)) {
        device = getDeviceForStrategy(STRATEGY_DTMF, fromCache);
    }

    LOGV("getNewDevice() selected device %x", device);
    return device;
}

uint32_t AudioPolicyManagerBase::getStrategyForStream(AudioSystem::stream_type stream) {
    return (uint32_t)getStrategy(stream);
}

AudioPolicyManagerBase::routing_strategy AudioPolicyManagerBase::getStrategy(
        AudioSystem::stream_type stream) {
    // http://code.google.com/p/android/issues/detail?id=5012
    // http://code.google.com/p/cyanogenmod/issues/detail?id=1229
    char buf[PROPERTY_VALUE_MAX];

    // stream to strategy mapping
    switch (stream) {
    case AudioSystem::VOICE_CALL:
    case AudioSystem::BLUETOOTH_SCO:
        return STRATEGY_PHONE;
    case AudioSystem::RING:
        property_get("persist.sys.ring-speaker", buf, "0");
        if (atoi(buf)) {
            return STRATEGY_SONIFICATION;
        } else {
            return STRATEGY_MEDIA_SONIFICATION;
        }
    case AudioSystem::NOTIFICATION:
        property_get("persist.sys.notif-speaker", buf, "0");
        if (atoi(buf)) {
            return STRATEGY_SONIFICATION;
        } else {
            return STRATEGY_MEDIA_SONIFICATION;
        }
    case AudioSystem::ALARM:
        property_get("persist.sys.alarm-speaker", buf, "0");
        if (atoi(buf)) {
            return STRATEGY_SONIFICATION;
        } else {
            return STRATEGY_MEDIA_SONIFICATION;
        }
    case AudioSystem::ENFORCED_AUDIBLE:
        return STRATEGY_SONIFICATION;
    case AudioSystem::DTMF:
        return STRATEGY_DTMF;
    default:
        LOGE("unknown stream type");
    case AudioSystem::SYSTEM:
        // NOTE: SYSTEM stream uses MEDIA strategy because muting music and switching outputs
        // while key clicks are played produces a poor result
    case AudioSystem::TTS:
    case AudioSystem::MUSIC:
#ifdef HAVE_FM_RADIO
    case AudioSystem::FM:
#endif
        return STRATEGY_MEDIA;
    }
}

uint32_t AudioPolicyManagerBase::getDeviceForStrategy(routing_strategy strategy, bool fromCache)
{
    uint32_t device = 0;

    if (fromCache) {
        LOGV("getDeviceForStrategy() from cache strategy %d, device %x", strategy, mDeviceForStrategy[strategy]);
        return mDeviceForStrategy[strategy];
    }

    switch (strategy) {
    case STRATEGY_DTMF:
        if (!isInCall()) {
            // when off call, DTMF strategy follows the same rules as MEDIA strategy
            device = getDeviceForStrategy(STRATEGY_MEDIA, false);
            break;
        }
        // when in call, DTMF and PHONE strategies follow the same rules
        // FALL THROUGH

    case STRATEGY_PHONE:
        // for phone strategy, we first consider the forced use and then the available devices by order
        // of priority
        switch (mForceUse[AudioSystem::FOR_COMMUNICATION]) {
        case AudioSystem::FORCE_BT_SCO:
            if (!isInCall() || strategy != STRATEGY_DTMF) {
                device = mAvailableOutputDevices & AudioSystem::DEVICE_OUT_BLUETOOTH_SCO_CARKIT;
                if (device) break;
            }
            device = mAvailableOutputDevices & AudioSystem::DEVICE_OUT_BLUETOOTH_SCO_HEADSET;
            if (device) break;
            device = mAvailableOutputDevices & AudioSystem::DEVICE_OUT_BLUETOOTH_SCO;
            if (device) break;
            // if SCO device is requested but no SCO device is available, fall back to default case
            // FALL THROUGH

        default:    // FORCE_NONE
            device = mAvailableOutputDevices & AudioSystem::DEVICE_OUT_WIRED_HEADPHONE;
            if (device) break;
            device = mAvailableOutputDevices & AudioSystem::DEVICE_OUT_WIRED_HEADSET;
            if (device) break;
#ifdef WITH_A2DP
            // when not in a phone call, phone strategy should route STREAM_VOICE_CALL to A2DP
            if (!isInCall()) {
                device = mAvailableOutputDevices & AudioSystem::DEVICE_OUT_BLUETOOTH_A2DP;
                if (device) break;
                device = mAvailableOutputDevices & AudioSystem::DEVICE_OUT_BLUETOOTH_A2DP_HEADPHONES;
                if (device) break;
            }
#endif
            device = mAvailableOutputDevices & AudioSystem::DEVICE_OUT_EARPIECE;
            if (device == 0) {
                LOGE("getDeviceForStrategy() earpiece device not found");
            }
            break;

        case AudioSystem::FORCE_SPEAKER:
            if (!isInCall() || strategy != STRATEGY_DTMF) {
                device = mAvailableOutputDevices & AudioSystem::DEVICE_OUT_BLUETOOTH_SCO_CARKIT;
                if (device) break;
            }
#ifdef WITH_A2DP
            // when not in a phone call, phone strategy should route STREAM_VOICE_CALL to
            // A2DP speaker when forcing to speaker output
            if (!isInCall()) {
                device = mAvailableOutputDevices & AudioSystem::DEVICE_OUT_BLUETOOTH_A2DP_SPEAKER;
                if (device) break;
            }
#endif
            device = mAvailableOutputDevices & AudioSystem::DEVICE_OUT_SPEAKER;
            if (device == 0) {
                LOGE("getDeviceForStrategy() speaker device not found");
            }
            break;
        }
    break;

    case STRATEGY_SONIFICATION:
    case STRATEGY_MEDIA_SONIFICATION:

        // If incall, just select the STRATEGY_PHONE device: The rest of the behavior is handled by
        // handleIncallSonification().
        if (isInCall()) {
            device = getDeviceForStrategy(STRATEGY_PHONE, false);
            break;
        }
        if (strategy == STRATEGY_SONIFICATION) {
            device = mAvailableOutputDevices & AudioSystem::DEVICE_OUT_SPEAKER;
            if (device == 0) {
                LOGE("getDeviceForStrategy() speaker device not found");
            }
        }
        // The second device used for sonification is the same as the device used by media strategy
        // FALL THROUGH

    case STRATEGY_MEDIA: {
#ifdef HAVE_FM_RADIO
        uint32_t device2 = 0;
        if (mForceUse[AudioSystem::FOR_MEDIA] == AudioSystem::FORCE_SPEAKER) {
            device2 = mAvailableOutputDevices & AudioSystem::DEVICE_OUT_SPEAKER;
        }
        if (device2 == 0) {
            device2 = mAvailableOutputDevices & AudioSystem::DEVICE_OUT_AUX_DIGITAL;
        }
#else
        uint32_t device2 = mAvailableOutputDevices & AudioSystem::DEVICE_OUT_AUX_DIGITAL;
#endif
        if (device2 == 0) {
            device2 = mAvailableOutputDevices & AudioSystem::DEVICE_OUT_WIRED_HEADPHONE;
        }
        if (device2 == 0) {
            device2 = mAvailableOutputDevices & AudioSystem::DEVICE_OUT_WIRED_HEADSET;
        }
#ifdef WITH_A2DP
        if (mA2dpOutput != 0) {
            if (strategy == STRATEGY_SONIFICATION && !a2dpUsedForSonification()) {
                break;
            }
            if (device2 == 0) {
                device2 = mAvailableOutputDevices & AudioSystem::DEVICE_OUT_BLUETOOTH_A2DP;
            }
            if (device2 == 0) {
                device2 = mAvailableOutputDevices & AudioSystem::DEVICE_OUT_BLUETOOTH_A2DP_HEADPHONES;
            }
            if (device2 == 0) {
                device2 = mAvailableOutputDevices & AudioSystem::DEVICE_OUT_BLUETOOTH_A2DP_SPEAKER;
            }
        }
#endif
        if (device2 == 0) {
            device2 = mAvailableOutputDevices & AudioSystem::DEVICE_OUT_SPEAKER;
        }

        // device is DEVICE_OUT_SPEAKER if we come from case STRATEGY_SONIFICATION, 0 otherwise
        device |= device2;
        if (device == 0) {
            LOGE("getDeviceForStrategy() speaker device not found");
        }
        } break;

    default:
        LOGW("getDeviceForStrategy() unknown strategy: %d", strategy);
        break;
    }

    LOGV("getDeviceForStrategy() strategy %d, device %x", strategy, device);
    return device;
}

void AudioPolicyManagerBase::updateDeviceForStrategy()
{
    for (int i = 0; i < NUM_STRATEGIES; i++) {
        mDeviceForStrategy[i] = getDeviceForStrategy((routing_strategy)i, false);
    }
}

void AudioPolicyManagerBase::setOutputDevice(audio_io_handle_t output, uint32_t device, bool force, int delayMs)
{
    LOGV("setOutputDevice() output %d device %x delayMs %d", output, device, delayMs);
    AudioOutputDescriptor *outputDesc = mOutputs.valueFor(output);


    if (outputDesc->isDuplicated()) {
        setOutputDevice(outputDesc->mOutput1->mId, device, force, delayMs);
        setOutputDevice(outputDesc->mOutput2->mId, device, force, delayMs);
        return;
    }
#ifdef WITH_A2DP
    // filter devices according to output selected
    if (output == mA2dpOutput) {
        device &= AudioSystem::DEVICE_OUT_ALL_A2DP;
    } else {
        device &= ~AudioSystem::DEVICE_OUT_ALL_A2DP;
    }
#endif

    uint32_t prevDevice = (uint32_t)outputDesc->device();
    // Do not change the routing if:
    //  - the requestede device is 0
    //  - the requested device is the same as current device and force is not specified.
    // Doing this check here allows the caller to call setOutputDevice() without conditions
    if ((device == 0 || device == prevDevice) && !force) {
        LOGV("setOutputDevice() setting same device %x or null device for output %d", device, output);
        return;
    }

    outputDesc->mDevice = device;
    // mute media streams if both speaker and headset are selected
    if (output == mHardwareOutput && AudioSystem::popCount(device) == 2) {
        setStrategyMute(STRATEGY_MEDIA, true, output);
        // wait for the PCM output buffers to empty before proceeding with the rest of the command
        usleep(outputDesc->mLatency*2*1000);
    }

    // do the routing
    AudioParameter param = AudioParameter();
    param.addInt(String8(AudioParameter::keyRouting), (int)device);
    mpClientInterface->setParameters(mHardwareOutput, param.toString(), delayMs);
    // update stream volumes according to new device
    applyStreamVolumes(output, device, delayMs);

    // if changing from a combined headset + speaker route, unmute media streams
    if (output == mHardwareOutput && AudioSystem::popCount(prevDevice) == 2) {
        setStrategyMute(STRATEGY_MEDIA, false, output, delayMs);
    }
}

uint32_t AudioPolicyManagerBase::getDeviceForInputSource(int inputSource)
{
    uint32_t device;

    switch(inputSource) {
    case AUDIO_SOURCE_DEFAULT:
    case AUDIO_SOURCE_MIC:
    case AUDIO_SOURCE_VOICE_RECOGNITION:
    case AUDIO_SOURCE_VOICE_COMMUNICATION:
        if (mForceUse[AudioSystem::FOR_RECORD] == AudioSystem::FORCE_BT_SCO &&
            mAvailableInputDevices & AudioSystem::DEVICE_IN_BLUETOOTH_SCO_HEADSET) {
            device = AudioSystem::DEVICE_IN_BLUETOOTH_SCO_HEADSET;
        } else if (mAvailableInputDevices & AudioSystem::DEVICE_IN_WIRED_HEADSET) {
            device = AudioSystem::DEVICE_IN_WIRED_HEADSET;
        } else {
            device = AudioSystem::DEVICE_IN_BUILTIN_MIC;
        }
        break;
    case AUDIO_SOURCE_CAMCORDER:
        if (hasBackMicrophone()) {
            device = AudioSystem::DEVICE_IN_BACK_MIC;
        } else {
            device = AudioSystem::DEVICE_IN_BUILTIN_MIC;
        }
        break;
    case AUDIO_SOURCE_VOICE_UPLINK:
    case AUDIO_SOURCE_VOICE_DOWNLINK:
    case AUDIO_SOURCE_VOICE_CALL:
        device = AudioSystem::DEVICE_IN_VOICE_CALL;
        break;
    default:
        LOGW("getInput() invalid input source %d", inputSource);
        device = 0;
        break;
    }
    LOGV("getDeviceForInputSource()input source %d, device %08x", inputSource, device);
    return device;
}

audio_io_handle_t AudioPolicyManagerBase::getActiveInput()
{
    for (size_t i = 0; i < mInputs.size(); i++) {
        if (mInputs.valueAt(i)->mRefCount > 0) {
            return mInputs.keyAt(i);
        }
    }
    return 0;
}

float AudioPolicyManagerBase::computeVolume(int stream, int index, audio_io_handle_t output, uint32_t device)
{
    float volume = 1.0;
    AudioOutputDescriptor *outputDesc = mOutputs.valueFor(output);
    StreamDescriptor &streamDesc = mStreams[stream];

    if (device == 0) {
        device = outputDesc->device();
    }

    int volInt = (100 * (index - streamDesc.mIndexMin)) / (streamDesc.mIndexMax - streamDesc.mIndexMin);
    volume = AudioSystem::linearToLog(volInt);

    // if a headset is connected, apply the following rules to ring tones and notifications
    // to avoid sound level bursts in user's ears:
    // - always attenuate ring tones and notifications volume by 6dB
    // - if music is playing, always limit the volume to current music volume,
    // with a minimum threshold at -36dB so that notification is always perceived.
    if ((device &
        (AudioSystem::DEVICE_OUT_BLUETOOTH_A2DP |
        AudioSystem::DEVICE_OUT_BLUETOOTH_A2DP_HEADPHONES |
        AudioSystem::DEVICE_OUT_WIRED_HEADSET |
        AudioSystem::DEVICE_OUT_WIRED_HEADPHONE)) &&
        ((getStrategy((AudioSystem::stream_type)stream) == STRATEGY_SONIFICATION) ||
<<<<<<< HEAD
         (getStrategy((AudioSystem::stream_type)stream) == STRATEGY_MEDIA_SONIFICATION)) &&
=======
         (stream == AudioSystem::SYSTEM)) &&
>>>>>>> 322891c6
        streamDesc.mCanBeMuted) {
        float origVol = volume;
        char buf[PROPERTY_VALUE_MAX];
        float volumeFactor = SONIFICATION_HEADSET_VOLUME_FACTOR;
        switch ((AudioSystem::stream_type)stream) {
            case AudioSystem::RING:
                LOGV("computeVolume RING");
                property_get("persist.sys.ring-attn", buf, "6");
                volumeFactor = pow(10.0, -atof(buf)/20.0);
                break;
            case AudioSystem::NOTIFICATION:
                LOGV("computeVolume NOTIFICATION");
                property_get("persist.sys.notif-attn", buf, "6");
                volumeFactor = pow(10.0, -atof(buf)/20.0);
                break;
            case AudioSystem::ALARM:
                LOGV("computeVolume ALARM");
                property_get("persist.sys.alarm-attn", buf, "6");
                volumeFactor = pow(10.0, -atof(buf)/20.0);
                break;
            default:
                // Squash enumeration value not handled warnings
                break;
        }
        LOGV("computeVolume attenuation factor %f ", volumeFactor);
        volume *= volumeFactor;
        // when the phone is ringing we must consider that music could have been paused just before
        // by the music application and behave as if music was active if the last music track was
        // just stopped
        if (outputDesc->mRefCount[AudioSystem::MUSIC] || mLimitRingtoneVolume) {
            int limitVol = 1;
            switch ((AudioSystem::stream_type)stream) {
                case AudioSystem::RING:
                    property_get("persist.sys.ring-limitvol", buf, "1");
                    limitVol = atoi(buf);
                    break;
                case AudioSystem::NOTIFICATION:
                    property_get("persist.sys.notif-limitvol", buf, "1");
                    limitVol = atoi(buf);
                    break;
                case AudioSystem::ALARM:
                    property_get("persist.sys.alarm-limitvol", buf, "1");
                    limitVol = atoi(buf);
                    break;
                default:
                    // Squash enumeration value not handled warnings
                    break;
            }
            LOGV("computeVolume limitVol %i", limitVol);
            if (limitVol) {
                float musicVol = computeVolume(AudioSystem::MUSIC, mStreams[AudioSystem::MUSIC].mIndexCur, output, device);
                float minVol = (musicVol > SONIFICATION_HEADSET_VOLUME_MIN) ? musicVol : SONIFICATION_HEADSET_VOLUME_MIN;
                if (volume > minVol) {
                    volume = minVol;
                    LOGV("computeVolume limiting volume to %f musicVol %f", minVol, musicVol);
                }
            }
        }
        LOGV("computeVolume %f --> %f", origVol, volume);
    }

    return volume;
}

status_t AudioPolicyManagerBase::checkAndSetVolume(int stream, int index, audio_io_handle_t output, uint32_t device, int delayMs, bool force)
{

    // do not change actual stream volume if the stream is muted
    if (mOutputs.valueFor(output)->mMuteCount[stream] != 0) {
        LOGV("checkAndSetVolume() stream %d muted count %d", stream, mOutputs.valueFor(output)->mMuteCount[stream]);
        return NO_ERROR;
    }

    // do not change in call volume if bluetooth is connected and vice versa
    if ((stream == AudioSystem::VOICE_CALL && mForceUse[AudioSystem::FOR_COMMUNICATION] == AudioSystem::FORCE_BT_SCO) ||
        (stream == AudioSystem::BLUETOOTH_SCO && mForceUse[AudioSystem::FOR_COMMUNICATION] != AudioSystem::FORCE_BT_SCO)) {
        LOGV("checkAndSetVolume() cannot set stream %d volume with force use = %d for comm",
             stream, mForceUse[AudioSystem::FOR_COMMUNICATION]);
        return INVALID_OPERATION;
    }

    float volume = computeVolume(stream, index, output, device);
<<<<<<< HEAD
    // do not set volume if the float value did not change
#ifdef HAVE_FM_RADIO
    if (volume != mOutputs.valueFor(output)->mCurVolume[stream] || (stream == AudioSystem::FM) || force) {
#else
    if (volume != mOutputs.valueFor(output)->mCurVolume[stream] || force) {
#endif
=======
    // We actually change the volume if:
    // - the float value returned by computeVolume() changed
    // - the force flag is set
    if (volume != mOutputs.valueFor(output)->mCurVolume[stream] ||
            force) {
>>>>>>> 322891c6
        mOutputs.valueFor(output)->mCurVolume[stream] = volume;
        LOGV("setStreamVolume() for output %d stream %d, volume %f, delay %d", output, stream, volume, delayMs);
        if (stream == AudioSystem::VOICE_CALL ||
            stream == AudioSystem::DTMF ||
            stream == AudioSystem::BLUETOOTH_SCO) {
            // offset value to reflect actual hardware volume that never reaches 0
            // 1% corresponds roughly to first step in VOICE_CALL stream volume setting (see AudioService.java)
            volume = 0.01 + 0.99 * volume;
<<<<<<< HEAD
            if (stream == AudioSystem::VOICE_CALL) {
                voiceVolume = (float)index/(float)mStreams[stream].mIndexMax;
            } else if (stream == AudioSystem::BLUETOOTH_SCO) {
                voiceVolume = 1.0;
            }
            if (voiceVolume >= 0 && output == mHardwareOutput) {
                mpClientInterface->setVoiceVolume(voiceVolume, delayMs);
            }
#ifdef HAVE_FM_RADIO
        } else if (stream == AudioSystem::FM) {
            float fmVolume = -1.0;
            fmVolume = computeVolume(stream, index, output, device);
            if (fmVolume >= 0 && output == mHardwareOutput) {
                mpClientInterface->setFmVolume(fmVolume, delayMs);
            }
            return NO_ERROR;
#endif
=======
>>>>>>> 322891c6
        }

        mpClientInterface->setStreamVolume((AudioSystem::stream_type)stream, volume, output, delayMs);
    }

    if (stream == AudioSystem::VOICE_CALL ||
        stream == AudioSystem::BLUETOOTH_SCO) {
        float voiceVolume;
        // Force voice volume to max for bluetooth SCO as volume is managed by the headset
        if (stream == AudioSystem::VOICE_CALL) {
            voiceVolume = (float)index/(float)mStreams[stream].mIndexMax;
        } else {
            voiceVolume = 1.0;
        }
        if (voiceVolume != mLastVoiceVolume && output == mHardwareOutput) {
            mpClientInterface->setVoiceVolume(voiceVolume, delayMs);
            mLastVoiceVolume = voiceVolume;
        }
    }

    return NO_ERROR;
}

void AudioPolicyManagerBase::applyStreamVolumes(audio_io_handle_t output, uint32_t device, int delayMs)
{
    LOGV("applyStreamVolumes() for output %d and device %x", output, device);

    for (int stream = 0; stream < AudioSystem::NUM_STREAM_TYPES; stream++) {
        checkAndSetVolume(stream, mStreams[stream].mIndexCur, output, device, delayMs);
    }
}

void AudioPolicyManagerBase::setStrategyMute(routing_strategy strategy, bool on, audio_io_handle_t output, int delayMs)
{
    LOGV("setStrategyMute() strategy %d, mute %d, output %d", strategy, on, output);
    for (int stream = 0; stream < AudioSystem::NUM_STREAM_TYPES; stream++) {
        if (getStrategy((AudioSystem::stream_type)stream) == strategy) {
            setStreamMute(stream, on, output, delayMs);
        }
    }
}

void AudioPolicyManagerBase::setStreamMute(int stream, bool on, audio_io_handle_t output, int delayMs)
{
    StreamDescriptor &streamDesc = mStreams[stream];
    AudioOutputDescriptor *outputDesc = mOutputs.valueFor(output);

    LOGV("setStreamMute() stream %d, mute %d, output %d, mMuteCount %d", stream, on, output, outputDesc->mMuteCount[stream]);

    if (on) {
        if (outputDesc->mMuteCount[stream] == 0) {
            if (streamDesc.mCanBeMuted) {
                checkAndSetVolume(stream, 0, output, outputDesc->device(), delayMs);
            }
        }
        // increment mMuteCount after calling checkAndSetVolume() so that volume change is not ignored
        outputDesc->mMuteCount[stream]++;
    } else {
        if (outputDesc->mMuteCount[stream] == 0) {
            LOGW("setStreamMute() unmuting non muted stream!");
            return;
        }
        if (--outputDesc->mMuteCount[stream] == 0) {
            checkAndSetVolume(stream, streamDesc.mIndexCur, output, outputDesc->device(), delayMs);
        }
    }
}

void AudioPolicyManagerBase::handleIncallSonification(int stream, bool starting, bool stateChange)
{
    // if the stream pertains to sonification strategy and we are in call we must
    // mute the stream if it is low visibility. If it is high visibility, we must play a tone
    // in the device used for phone strategy and play the tone if the selected device does not
    // interfere with the device used for phone strategy
    // if stateChange is true, we are called from setPhoneState() and we must mute or unmute as
    // many times as there are active tracks on the output

    if (getStrategy((AudioSystem::stream_type)stream) == STRATEGY_SONIFICATION ||
        getStrategy((AudioSystem::stream_type)stream) == STRATEGY_MEDIA_SONIFICATION) {
        AudioOutputDescriptor *outputDesc = mOutputs.valueFor(mHardwareOutput);
        LOGV("handleIncallSonification() stream %d starting %d device %x stateChange %d",
                stream, starting, outputDesc->mDevice, stateChange);
        if (outputDesc->mRefCount[stream]) {
            int muteCount = 1;
            if (stateChange) {
                muteCount = outputDesc->mRefCount[stream];
            }
            if (AudioSystem::isLowVisibility((AudioSystem::stream_type)stream)) {
                LOGV("handleIncallSonification() low visibility, muteCount %d", muteCount);
                for (int i = 0; i < muteCount; i++) {
                    setStreamMute(stream, starting, mHardwareOutput);
                }
            } else {
                LOGV("handleIncallSonification() high visibility");
                if (outputDesc->device() & getDeviceForStrategy(STRATEGY_PHONE)) {
                    LOGV("handleIncallSonification() high visibility muted, muteCount %d", muteCount);
                    for (int i = 0; i < muteCount; i++) {
                        setStreamMute(stream, starting, mHardwareOutput);
                    }
                }
                if (starting) {
                    mpClientInterface->startTone(ToneGenerator::TONE_SUP_CALL_WAITING, AudioSystem::VOICE_CALL);
                } else {
                    mpClientInterface->stopTone();
                }
            }
        }
    }
}

bool AudioPolicyManagerBase::isInCall()
{
    return isStateInCall(mPhoneState);
}

bool AudioPolicyManagerBase::isStateInCall(int state) {
    return ((state == AudioSystem::MODE_IN_CALL) ||
            (state == AudioSystem::MODE_IN_COMMUNICATION));
}

bool AudioPolicyManagerBase::needsDirectOuput(AudioSystem::stream_type stream,
                                    uint32_t samplingRate,
                                    uint32_t format,
                                    uint32_t channels,
                                    AudioSystem::output_flags flags,
                                    uint32_t device)
{
   return ((flags & AudioSystem::OUTPUT_FLAG_DIRECT) ||
          (format !=0 && !AudioSystem::isLinearPCM(format)));
}

uint32_t AudioPolicyManagerBase::getMaxEffectsCpuLoad()
{
    return MAX_EFFECTS_CPU_LOAD;
}

uint32_t AudioPolicyManagerBase::getMaxEffectsMemory()
{
    return MAX_EFFECTS_MEMORY;
}

// --- AudioOutputDescriptor class implementation

AudioPolicyManagerBase::AudioOutputDescriptor::AudioOutputDescriptor()
    : mId(0), mSamplingRate(0), mFormat(0), mChannels(0), mLatency(0),
    mFlags((AudioSystem::output_flags)0), mDevice(0), mOutput1(0), mOutput2(0)
{
    // clear usage count for all stream types
    for (int i = 0; i < AudioSystem::NUM_STREAM_TYPES; i++) {
        mRefCount[i] = 0;
        mCurVolume[i] = -1.0;
        mMuteCount[i] = 0;
    }
}

uint32_t AudioPolicyManagerBase::AudioOutputDescriptor::device()
{
    uint32_t device = 0;
    if (isDuplicated()) {
        device = mOutput1->mDevice | mOutput2->mDevice;
    } else {
        device = mDevice;
    }
    return device;
}

void AudioPolicyManagerBase::AudioOutputDescriptor::changeRefCount(AudioSystem::stream_type stream, int delta)
{
    // forward usage count change to attached outputs
    if (isDuplicated()) {
        mOutput1->changeRefCount(stream, delta);
        mOutput2->changeRefCount(stream, delta);
    }
    if ((delta + (int)mRefCount[stream]) < 0) {
        LOGW("changeRefCount() invalid delta %d for stream %d, refCount %d", delta, stream, mRefCount[stream]);
        mRefCount[stream] = 0;
        return;
    }
    mRefCount[stream] += delta;
    LOGV("changeRefCount() stream %d, count %d", stream, mRefCount[stream]);
}

uint32_t AudioPolicyManagerBase::AudioOutputDescriptor::refCount()
{
    uint32_t refcount = 0;
    for (int i = 0; i < (int)AudioSystem::NUM_STREAM_TYPES; i++) {
        refcount += mRefCount[i];
    }
    return refcount;
}

uint32_t AudioPolicyManagerBase::AudioOutputDescriptor::strategyRefCount(routing_strategy strategy)
{
    uint32_t refCount = 0;
    for (int i = 0; i < (int)AudioSystem::NUM_STREAM_TYPES; i++) {
        if (getStrategy((AudioSystem::stream_type)i) == strategy) {
            refCount += mRefCount[i];
        }
    }
    return refCount;
}


status_t AudioPolicyManagerBase::AudioOutputDescriptor::dump(int fd)
{
    const size_t SIZE = 256;
    char buffer[SIZE];
    String8 result;

    snprintf(buffer, SIZE, " Sampling rate: %d\n", mSamplingRate);
    result.append(buffer);
    snprintf(buffer, SIZE, " Format: %d\n", mFormat);
    result.append(buffer);
    snprintf(buffer, SIZE, " Channels: %08x\n", mChannels);
    result.append(buffer);
    snprintf(buffer, SIZE, " Latency: %d\n", mLatency);
    result.append(buffer);
    snprintf(buffer, SIZE, " Flags %08x\n", mFlags);
    result.append(buffer);
    snprintf(buffer, SIZE, " Devices %08x\n", device());
    result.append(buffer);
    snprintf(buffer, SIZE, " Stream volume refCount muteCount\n");
    result.append(buffer);
    for (int i = 0; i < AudioSystem::NUM_STREAM_TYPES; i++) {
        snprintf(buffer, SIZE, " %02d     %.03f     %02d       %02d\n", i, mCurVolume[i], mRefCount[i], mMuteCount[i]);
        result.append(buffer);
    }
    write(fd, result.string(), result.size());

    return NO_ERROR;
}

// --- AudioInputDescriptor class implementation

AudioPolicyManagerBase::AudioInputDescriptor::AudioInputDescriptor()
    : mSamplingRate(0), mFormat(0), mChannels(0),
     mAcoustics((AudioSystem::audio_in_acoustics)0), mDevice(0), mRefCount(0)
{
}

status_t AudioPolicyManagerBase::AudioInputDescriptor::dump(int fd)
{
    const size_t SIZE = 256;
    char buffer[SIZE];
    String8 result;

    snprintf(buffer, SIZE, " Sampling rate: %d\n", mSamplingRate);
    result.append(buffer);
    snprintf(buffer, SIZE, " Format: %d\n", mFormat);
    result.append(buffer);
    snprintf(buffer, SIZE, " Channels: %08x\n", mChannels);
    result.append(buffer);
    snprintf(buffer, SIZE, " Acoustics %08x\n", mAcoustics);
    result.append(buffer);
    snprintf(buffer, SIZE, " Devices %08x\n", mDevice);
    result.append(buffer);
    snprintf(buffer, SIZE, " Ref Count %d\n", mRefCount);
    result.append(buffer);
    write(fd, result.string(), result.size());

    return NO_ERROR;
}

// --- StreamDescriptor class implementation

void AudioPolicyManagerBase::StreamDescriptor::dump(char* buffer, size_t size)
{
    snprintf(buffer, size, "      %02d         %02d         %02d         %d\n",
            mIndexMin,
            mIndexMax,
            mIndexCur,
            mCanBeMuted);
}

// --- EffectDescriptor class implementation

status_t AudioPolicyManagerBase::EffectDescriptor::dump(int fd)
{
    const size_t SIZE = 256;
    char buffer[SIZE];
    String8 result;

    snprintf(buffer, SIZE, " Output: %d\n", mOutput);
    result.append(buffer);
    snprintf(buffer, SIZE, " Strategy: %d\n", mStrategy);
    result.append(buffer);
    snprintf(buffer, SIZE, " Session: %d\n", mSession);
    result.append(buffer);
    snprintf(buffer, SIZE, " Name: %s\n",  mDesc.name);
    result.append(buffer);
    write(fd, result.string(), result.size());

    return NO_ERROR;
}



}; // namespace android<|MERGE_RESOLUTION|>--- conflicted
+++ resolved
@@ -1874,11 +1874,8 @@
         AudioSystem::DEVICE_OUT_WIRED_HEADSET |
         AudioSystem::DEVICE_OUT_WIRED_HEADPHONE)) &&
         ((getStrategy((AudioSystem::stream_type)stream) == STRATEGY_SONIFICATION) ||
-<<<<<<< HEAD
-         (getStrategy((AudioSystem::stream_type)stream) == STRATEGY_MEDIA_SONIFICATION)) &&
-=======
+         (getStrategy((AudioSystem::stream_type)stream) == STRATEGY_MEDIA_SONIFICATION) ||
          (stream == AudioSystem::SYSTEM)) &&
->>>>>>> 322891c6
         streamDesc.mCanBeMuted) {
         float origVol = volume;
         char buf[PROPERTY_VALUE_MAX];
@@ -1961,20 +1958,14 @@
     }
 
     float volume = computeVolume(stream, index, output, device);
-<<<<<<< HEAD
-    // do not set volume if the float value did not change
-#ifdef HAVE_FM_RADIO
-    if (volume != mOutputs.valueFor(output)->mCurVolume[stream] || (stream == AudioSystem::FM) || force) {
-#else
-    if (volume != mOutputs.valueFor(output)->mCurVolume[stream] || force) {
-#endif
-=======
     // We actually change the volume if:
     // - the float value returned by computeVolume() changed
     // - the force flag is set
-    if (volume != mOutputs.valueFor(output)->mCurVolume[stream] ||
+    if (volume != mOutputs.valueFor(output)->mCurVolume[stream] || 
+#ifdef HAVE_FM_RADIO
+            (stream == AudioSystem::FM) ||
+#endif
             force) {
->>>>>>> 322891c6
         mOutputs.valueFor(output)->mCurVolume[stream] = volume;
         LOGV("setStreamVolume() for output %d stream %d, volume %f, delay %d", output, stream, volume, delayMs);
         if (stream == AudioSystem::VOICE_CALL ||
@@ -1983,15 +1974,6 @@
             // offset value to reflect actual hardware volume that never reaches 0
             // 1% corresponds roughly to first step in VOICE_CALL stream volume setting (see AudioService.java)
             volume = 0.01 + 0.99 * volume;
-<<<<<<< HEAD
-            if (stream == AudioSystem::VOICE_CALL) {
-                voiceVolume = (float)index/(float)mStreams[stream].mIndexMax;
-            } else if (stream == AudioSystem::BLUETOOTH_SCO) {
-                voiceVolume = 1.0;
-            }
-            if (voiceVolume >= 0 && output == mHardwareOutput) {
-                mpClientInterface->setVoiceVolume(voiceVolume, delayMs);
-            }
 #ifdef HAVE_FM_RADIO
         } else if (stream == AudioSystem::FM) {
             float fmVolume = -1.0;
@@ -2001,8 +1983,6 @@
             }
             return NO_ERROR;
 #endif
-=======
->>>>>>> 322891c6
         }
 
         mpClientInterface->setStreamVolume((AudioSystem::stream_type)stream, volume, output, delayMs);
