--- conflicted
+++ resolved
@@ -1230,13 +1230,6 @@
             }
         }
 
-<<<<<<< HEAD
-        private String getChargingFunctions() {
-            String func = SystemProperties.get(getPersistProp(true),
-                    UsbManager.USB_FUNCTION_NONE);
-            if (UsbManager.USB_FUNCTION_NONE.equals(func)) {
-                func = UsbManager.USB_FUNCTION_MTP;
-=======
         protected String getChargingFunctions() {
             // if ADB is enabled, reset functions to ADB
             // else enable MTP as usual.
@@ -1244,9 +1237,7 @@
                 return UsbManager.USB_FUNCTION_ADB;
             } else {
                 return UsbManager.USB_FUNCTION_MTP;
->>>>>>> 8a0f94c4
-            }
-            return func;
+            }
         }
 
         public boolean isFunctionEnabled(String function) {
