/*
 * Copyright (C) 2014 The Android Open Source Project
 *
 * Licensed under the Apache License, Version 2.0 (the "License");
 * you may not use this file except in compliance with the License.
 * You may obtain a copy of the License at
 *
 *      http://www.apache.org/licenses/LICENSE-2.0
 *
 * Unless required by applicable law or agreed to in writing, software
 * distributed under the License is distributed on an "AS IS" BASIS,
 * WITHOUT WARRANTIES OR CONDITIONS OF ANY KIND, either express or implied.
 * See the License for the specific language governing permissions and
 * limitations under the License.
 */

#define LOG_TAG "BatteryStatsService"
//#define LOG_NDEBUG 0

#include <errno.h>
#include <fcntl.h>
#include <inttypes.h>
#include <semaphore.h>
#include <stddef.h>
#include <stdio.h>
#include <string.h>
#include <sys/stat.h>
#include <sys/types.h>
#include <unistd.h>
#include <unordered_map>

#include <android/hardware/power/1.0/IPower.h>
#include <android/hardware/power/1.1/IPower.h>
<<<<<<< HEAD
=======
#include <android/hardware/power/stats/1.0/IPowerStats.h>
>>>>>>> de843449
#include <android/system/suspend/1.0/ISystemSuspend.h>
#include <android/system/suspend/1.0/ISystemSuspendCallback.h>
#include <android_runtime/AndroidRuntime.h>
#include <jni.h>

#include <nativehelper/ScopedLocalRef.h>
#include <nativehelper/ScopedPrimitiveArray.h>

#include <log/log.h>
#include <utils/misc.h>
#include <utils/Log.h>

using android::hardware::Return;
using android::hardware::Void;
using android::hardware::power::V1_0::PowerStatePlatformSleepState;
using android::hardware::power::V1_0::PowerStateVoter;
using android::hardware::power::V1_0::Status;
using android::hardware::power::V1_1::PowerStateSubsystem;
using android::hardware::power::V1_1::PowerStateSubsystemSleepState;
using android::hardware::hidl_vec;
using android::system::suspend::V1_0::ISystemSuspend;
using android::system::suspend::V1_0::ISystemSuspendCallback;
using IPowerV1_1 = android::hardware::power::V1_1::IPower;
using IPowerV1_0 = android::hardware::power::V1_0::IPower;

namespace android
{

#define LAST_RESUME_REASON "/sys/kernel/wakeup_reasons/last_resume_reason"
#define MAX_REASON_SIZE 512

static bool wakeup_init = false;
static sem_t wakeup_sem;
extern sp<IPowerV1_0> getPowerHalV1_0();
extern sp<IPowerV1_1> getPowerHalV1_1();
extern bool processPowerHalReturn(const Return<void> &ret, const char* functionName);
extern sp<ISystemSuspend> getSuspendHal();

// Java methods used in getLowPowerStats
static jmethodID jgetAndUpdatePlatformState = NULL;
static jmethodID jgetSubsystem = NULL;
static jmethodID jputVoter = NULL;
static jmethodID jputState = NULL;

<<<<<<< HEAD
class WakeupCallback : public ISystemSuspendCallback {
public:
    Return<void> notifyWakeup(bool success) override {
        ALOGV("In wakeup_callback: %s", success ? "resumed from suspend" : "suspend aborted");
        int ret = sem_post(&wakeup_sem);
        if (ret < 0) {
            char buf[80];
            strerror_r(errno, buf, sizeof(buf));
            ALOGE("Error posting wakeup sem: %s\n", buf);
        }
        return Void();
    }
};
=======
std::mutex gPowerHalMutex;
std::unordered_map<uint32_t, std::string> gPowerStatsHalEntityNames = {};
std::unordered_map<uint32_t, std::unordered_map<uint32_t, std::string>>
    gPowerStatsHalStateNames = {};
std::vector<uint32_t> gPowerStatsHalPlatformIds = {};
std::vector<uint32_t> gPowerStatsHalSubsystemIds = {};
sp<android::hardware::power::stats::V1_0::IPowerStats> gPowerStatsHalV1_0 = nullptr;
std::function<void(JNIEnv*, jobject)> gGetLowPowerStatsImpl = {};
std::function<jint(JNIEnv*, jobject)> gGetPlatformLowPowerStatsImpl = {};
std::function<jint(JNIEnv*, jobject)> gGetSubsystemLowPowerStatsImpl = {};

// The caller must be holding gPowerHalMutex.
static void deinitPowerStatsLocked() {
    gPowerStatsHalV1_0 = nullptr;
}
>>>>>>> de843449

struct PowerHalDeathRecipient : virtual public hardware::hidl_death_recipient {
    virtual void serviceDied(uint64_t cookie,
            const wp<android::hidl::base::V1_0::IBase>& who) override {
        // The HAL just died. Reset all handles to HAL services.
        std::lock_guard<std::mutex> lock(gPowerHalMutex);
        deinitPowerStatsLocked();
    }
};

sp<PowerHalDeathRecipient> gDeathRecipient = new PowerHalDeathRecipient();

class WakeupCallback : public ISystemSuspendCallback {
public:
    Return<void> notifyWakeup(bool success) override {
        ALOGV("In wakeup_callback: %s", success ? "resumed from suspend" : "suspend aborted");
        int ret = sem_post(&wakeup_sem);
        if (ret < 0) {
            char buf[80];
            strerror_r(errno, buf, sizeof(buf));
            ALOGE("Error posting wakeup sem: %s\n", buf);
        }
        return Void();
    }
};

static jint nativeWaitWakeup(JNIEnv *env, jobject clazz, jobject outBuf)
{
    if (outBuf == NULL) {
        jniThrowException(env, "java/lang/NullPointerException", "null argument");
        return -1;
    }

    // Register our wakeup callback if not yet done.
    if (!wakeup_init) {
        wakeup_init = true;
        ALOGV("Creating semaphore...");
        int ret = sem_init(&wakeup_sem, 0, 0);
        if (ret < 0) {
            char buf[80];
            strerror_r(errno, buf, sizeof(buf));
            ALOGE("Error creating semaphore: %s\n", buf);
            jniThrowException(env, "java/lang/IllegalStateException", buf);
            return -1;
        }
        ALOGV("Registering callback...");
        sp<ISystemSuspend> suspendHal = getSuspendHal();
        suspendHal->registerCallback(new WakeupCallback());
    }

    // Wait for wakeup.
    ALOGV("Waiting for wakeup...");
    // TODO(b/116747600): device can suspend and wakeup after sem_wait() finishes and before wakeup
    // reason is recorded, i.e. BatteryStats might occasionally miss wakeup events.
    int ret = sem_wait(&wakeup_sem);
    if (ret < 0) {
        char buf[80];
        strerror_r(errno, buf, sizeof(buf));
        ALOGE("Error waiting on semaphore: %s\n", buf);
        // Return 0 here to let it continue looping but not return results.
        return 0;
    }

    FILE *fp = fopen(LAST_RESUME_REASON, "r");
    if (fp == NULL) {
        ALOGE("Failed to open %s", LAST_RESUME_REASON);
        return -1;
    }

    char* mergedreason = (char*)env->GetDirectBufferAddress(outBuf);
    int remainreasonlen = (int)env->GetDirectBufferCapacity(outBuf);

    ALOGV("Reading wakeup reasons");
    char* mergedreasonpos = mergedreason;
    char reasonline[128];
    int i = 0;
    while (fgets(reasonline, sizeof(reasonline), fp) != NULL) {
        char* pos = reasonline;
        char* endPos;
        int len;
        // First field is the index or 'Abort'.
        int irq = (int)strtol(pos, &endPos, 10);
        if (pos != endPos) {
            // Write the irq number to the merged reason string.
            len = snprintf(mergedreasonpos, remainreasonlen, i == 0 ? "%d" : ":%d", irq);
        } else {
            // The first field is not an irq, it may be the word Abort.
            const size_t abortPrefixLen = strlen("Abort:");
            if (strncmp(pos, "Abort:", abortPrefixLen) != 0) {
                // Ooops.
                ALOGE("Bad reason line: %s", reasonline);
                continue;
            }

            // Write 'Abort' to the merged reason string.
            len = snprintf(mergedreasonpos, remainreasonlen, i == 0 ? "Abort" : ":Abort");
            endPos = pos + abortPrefixLen;
        }
        pos = endPos;

        if (len >= 0 && len < remainreasonlen) {
            mergedreasonpos += len;
            remainreasonlen -= len;
        }

        // Skip whitespace; rest of the buffer is the reason string.
        while (*pos == ' ') {
            pos++;
        }

        // Chop newline at end.
        char* endpos = pos;
        while (*endpos != 0) {
            if (*endpos == '\n') {
                *endpos = 0;
                break;
            }
            endpos++;
        }

        len = snprintf(mergedreasonpos, remainreasonlen, ":%s", pos);
        if (len >= 0 && len < remainreasonlen) {
            mergedreasonpos += len;
            remainreasonlen -= len;
        }
        i++;
    }

    ALOGV("Got %d reasons", i);
    if (i > 0) {
        *mergedreasonpos = 0;
    }

    if (fclose(fp) != 0) {
        ALOGE("Failed to close %s", LAST_RESUME_REASON);
        return -1;
    }
    return mergedreasonpos - mergedreason;
}

// The caller must be holding gPowerHalMutex.
static bool checkResultLocked(const Return<void> &ret, const char* function) {
    if (!ret.isOk()) {
        ALOGE("%s failed: requested HAL service not available. Description: %s",
            function, ret.description().c_str());
        if (ret.isDeadObject()) {
            deinitPowerStatsLocked();
        }
        return false;
    }
    return true;
}

// The caller must be holding gPowerHalMutex.
// gPowerStatsHalV1_0 must not be null
static bool initializePowerStats() {
    using android::hardware::power::stats::V1_0::Status;
    using android::hardware::power::stats::V1_0::PowerEntityType;

    // Clear out previous content if we are re-initializing
    gPowerStatsHalEntityNames.clear();
    gPowerStatsHalStateNames.clear();
    gPowerStatsHalPlatformIds.clear();
    gPowerStatsHalSubsystemIds.clear();

    Return<void> ret;
    ret = gPowerStatsHalV1_0->getPowerEntityInfo([](auto infos, auto status) {
        if (status != Status::SUCCESS) {
            ALOGE("Error getting power entity info");
            return;
        }

        // construct lookup table of powerEntityId to power entity name
        // also construct vector of platform and subsystem IDs
        for (auto info : infos) {
            gPowerStatsHalEntityNames.emplace(info.powerEntityId, info.powerEntityName);
            if (info.type == PowerEntityType::POWER_DOMAIN) {
                gPowerStatsHalPlatformIds.emplace_back(info.powerEntityId);
            } else {
                gPowerStatsHalSubsystemIds.emplace_back(info.powerEntityId);
            }
        }
    });
    if (!checkResultLocked(ret, __func__)) {
        return false;
    }

    ret = gPowerStatsHalV1_0->getPowerEntityStateInfo({}, [](auto stateSpaces, auto status) {
        if (status != Status::SUCCESS) {
            ALOGE("Error getting state info");
            return;
        }

        // construct lookup table of powerEntityId, powerEntityStateId to power entity state name
        for (auto stateSpace : stateSpaces) {
            std::unordered_map<uint32_t, std::string> stateNames = {};
            for (auto state : stateSpace.states) {
                stateNames.emplace(state.powerEntityStateId,
                    state.powerEntityStateName);
            }
            gPowerStatsHalStateNames.emplace(stateSpace.powerEntityId, stateNames);
        }
    });
    if (!checkResultLocked(ret, __func__)) {
        return false;
    }

    return (!gPowerStatsHalEntityNames.empty()) && (!gPowerStatsHalStateNames.empty());
}

// The caller must be holding gPowerHalMutex.
static bool getPowerStatsHalLocked() {
    if (gPowerStatsHalV1_0 == nullptr) {
        gPowerStatsHalV1_0 = android::hardware::power::stats::V1_0::IPowerStats::getService();
        if (gPowerStatsHalV1_0 == nullptr) {
            ALOGE("Unable to get power.stats HAL service.");
            return false;
        }

        // Link death recipient to power.stats service handle
        hardware::Return<bool> linked = gPowerStatsHalV1_0->linkToDeath(gDeathRecipient, 0);
        if (!linked.isOk()) {
            ALOGE("Transaction error in linking to power.stats HAL death: %s",
                    linked.description().c_str());
            deinitPowerStatsLocked();
            return false;
        } else if (!linked) {
            ALOGW("Unable to link to power.stats HAL death notifications");
            // We should still continue even though linking failed
        }
        return initializePowerStats();
    }
    return true;
}

// The caller must be holding powerHalMutex.
static void getPowerStatsHalLowPowerData(JNIEnv* env, jobject jrpmStats) {
    using android::hardware::power::stats::V1_0::Status;

    if (!getPowerStatsHalLocked()) {
        ALOGE("failed to get low power stats");
        return;
    }

    // Get power entity state residency data
    bool success = false;
    Return<void> ret = gPowerStatsHalV1_0->getPowerEntityStateResidencyData({},
        [&env, &jrpmStats, &success](auto results, auto status) {
            if (status == Status::NOT_SUPPORTED) {
                ALOGW("getPowerEntityStateResidencyData is not supported");
                success = false;
                return;
            }

            for (auto result : results) {
                jobject jsubsystem = env->CallObjectMethod(jrpmStats, jgetSubsystem,
                    env->NewStringUTF(gPowerStatsHalEntityNames.at(result.powerEntityId).c_str()));
                if (jsubsystem == NULL) {
                    ALOGE("The rpmstats jni jobject jsubsystem is null.");
                    return;
                }
                for (auto stateResidency : result.stateResidencyData) {

                    env->CallVoidMethod(jsubsystem, jputState,
                        env->NewStringUTF(gPowerStatsHalStateNames.at(result.powerEntityId)
                        .at(stateResidency.powerEntityStateId).c_str()),
                        stateResidency.totalTimeInStateMs,
                        stateResidency.totalStateEntryCount);
                }
            }
            success = true;
        });
    checkResultLocked(ret, __func__);
    if (!success) {
        ALOGE("getPowerEntityStateResidencyData failed");
    }
}

static jint getPowerStatsHalPlatformData(JNIEnv* env, jobject outBuf) {
    using android::hardware::power::stats::V1_0::Status;
    using hardware::power::stats::V1_0::PowerEntityStateResidencyResult;
    using hardware::power::stats::V1_0::PowerEntityStateResidencyData;

    if (!getPowerStatsHalLocked()) {
        ALOGE("failed to get low power stats");
        return -1;
    }

    char *output = (char*)env->GetDirectBufferAddress(outBuf);
    char *offset = output;
    int remaining = (int)env->GetDirectBufferCapacity(outBuf);
    int total_added = -1;

    // Get power entity state residency data
    Return<void> ret = gPowerStatsHalV1_0->getPowerEntityStateResidencyData(
        gPowerStatsHalPlatformIds,
        [&offset, &remaining, &total_added](auto results, auto status) {
            if (status == Status::NOT_SUPPORTED) {
                ALOGW("getPowerEntityStateResidencyData is not supported");
                return;
            }

            for (size_t i = 0; i < results.size(); i++) {
                const PowerEntityStateResidencyResult& result = results[i];

                for (size_t j = 0; j < result.stateResidencyData.size(); j++) {
                    const PowerEntityStateResidencyData& stateResidency =
                        result.stateResidencyData[j];
                    int added = snprintf(offset, remaining,
                        "state_%zu name=%s time=%" PRIu64 " count=%" PRIu64 " ",
                        j + 1, gPowerStatsHalStateNames.at(result.powerEntityId)
                           .at(stateResidency.powerEntityStateId).c_str(),
                        stateResidency.totalTimeInStateMs,
                        stateResidency.totalStateEntryCount);
                    if (added < 0) {
                        break;
                    }
                    if (added > remaining) {
                        added = remaining;
                    }
                    offset += added;
                    remaining -= added;
                    total_added += added;
                }
                if (remaining <= 0) {
                    /* rewrite NULL character*/
                    offset--;
                    total_added--;
                    ALOGE("power.stats Hal: buffer not enough");
                    break;
                }
            }
        });
    if (!checkResultLocked(ret, __func__)) {
        return -1;
    }

    total_added += 1;
    return total_added;
}

static jint getPowerStatsHalSubsystemData(JNIEnv* env, jobject outBuf) {
    using android::hardware::power::stats::V1_0::Status;
    using hardware::power::stats::V1_0::PowerEntityStateResidencyResult;
    using hardware::power::stats::V1_0::PowerEntityStateResidencyData;

    if (!getPowerStatsHalLocked()) {
        ALOGE("failed to get low power stats");
        return -1;
    }

    char *output = (char*)env->GetDirectBufferAddress(outBuf);
    char *offset = output;
    int remaining = (int)env->GetDirectBufferCapacity(outBuf);
    int total_added = -1;

    // Get power entity state residency data
    Return<void> ret = gPowerStatsHalV1_0->getPowerEntityStateResidencyData(
        gPowerStatsHalSubsystemIds,
        [&offset, &remaining, &total_added](auto results, auto status) {
            if (status == Status::NOT_SUPPORTED) {
                ALOGW("getPowerEntityStateResidencyData is not supported");
                return;
            }

            int added = snprintf(offset, remaining, "SubsystemPowerState ");
            offset += added;
            remaining -= added;
            total_added += added;

            for (size_t i = 0; i < results.size(); i++) {
                const PowerEntityStateResidencyResult& result = results[i];
                added = snprintf(offset, remaining, "subsystem_%zu name=%s ",
                        i + 1, gPowerStatsHalEntityNames.at(result.powerEntityId).c_str());
                if (added < 0) {
                    break;
                }

                if (added > remaining) {
                    added = remaining;
                }

                offset += added;
                remaining -= added;
                total_added += added;

                for (size_t j = 0; j < result.stateResidencyData.size(); j++) {
                    const PowerEntityStateResidencyData& stateResidency =
                        result.stateResidencyData[j];
                    added = snprintf(offset, remaining,
                        "state_%zu name=%s time=%" PRIu64 " count=%" PRIu64 " last entry=%"
                        PRIu64 " ", j + 1, gPowerStatsHalStateNames.at(result.powerEntityId)
                           .at(stateResidency.powerEntityStateId).c_str(),
                        stateResidency.totalTimeInStateMs,
                        stateResidency.totalStateEntryCount,
                        stateResidency.lastEntryTimestampMs);
                    if (added < 0) {
                        break;
                    }
                    if (added > remaining) {
                        added = remaining;
                    }
                    offset += added;
                    remaining -= added;
                    total_added += added;
                }
                if (remaining <= 0) {
                    /* rewrite NULL character*/
                    offset--;
                    total_added--;
                    ALOGE("power.stats Hal: buffer not enough");
                    break;
                }
            }
        });
    if (!checkResultLocked(ret, __func__)) {
        return -1;
    }

    total_added += 1;
    return total_added;
}

// The caller must be holding powerHalMutex.
static void getPowerHalLowPowerData(JNIEnv* env, jobject jrpmStats) {
    sp<IPowerV1_0> powerHalV1_0 = getPowerHalV1_0();
    if (powerHalV1_0 == nullptr) {
        ALOGE("Power Hal not loaded");
        return;
    }

    Return<void> ret = powerHalV1_0->getPlatformLowPowerStats(
            [&env, &jrpmStats](hidl_vec<PowerStatePlatformSleepState> states, Status status) {

            if (status != Status::SUCCESS) return;

            for (size_t i = 0; i < states.size(); i++) {
                const PowerStatePlatformSleepState& state = states[i];

                jobject jplatformState = env->CallObjectMethod(jrpmStats,
                        jgetAndUpdatePlatformState,
                        env->NewStringUTF(state.name.c_str()),
                        state.residencyInMsecSinceBoot,
                        state.totalTransitions);
                if (jplatformState == NULL) {
                    ALOGE("The rpmstats jni jobject jplatformState is null.");
                    return;
                }

                for (size_t j = 0; j < state.voters.size(); j++) {
                    const PowerStateVoter& voter = state.voters[j];
                    env->CallVoidMethod(jplatformState, jputVoter,
                            env->NewStringUTF(voter.name.c_str()),
                            voter.totalTimeInMsecVotedForSinceBoot,
                            voter.totalNumberOfTimesVotedSinceBoot);
                }
            }
    });
    if (!processPowerHalReturn(ret, "getPlatformLowPowerStats")) {
        return;
    }

    // Trying to get IPower 1.1, this will succeed only for devices supporting 1.1
    sp<IPowerV1_1> powerHal_1_1 = getPowerHalV1_1();
    if (powerHal_1_1 == nullptr) {
        // This device does not support IPower@1.1, exiting gracefully
        return;
    }
    ret = powerHal_1_1->getSubsystemLowPowerStats(
            [&env, &jrpmStats](hidl_vec<PowerStateSubsystem> subsystems, Status status) {

        if (status != Status::SUCCESS) return;

        if (subsystems.size() > 0) {
            for (size_t i = 0; i < subsystems.size(); i++) {
                const PowerStateSubsystem &subsystem = subsystems[i];

                jobject jsubsystem = env->CallObjectMethod(jrpmStats, jgetSubsystem,
                        env->NewStringUTF(subsystem.name.c_str()));
                if (jsubsystem == NULL) {
                    ALOGE("The rpmstats jni jobject jsubsystem is null.");
                    return;
                }

                for (size_t j = 0; j < subsystem.states.size(); j++) {
                    const PowerStateSubsystemSleepState& state = subsystem.states[j];
                    env->CallVoidMethod(jsubsystem, jputState,
                            env->NewStringUTF(state.name.c_str()),
                            state.residencyInMsecSinceBoot,
                            state.totalTransitions);
                }
            }
        }
    });
    processPowerHalReturn(ret, "getSubsystemLowPowerStats");
}

static jint getPowerHalPlatformData(JNIEnv* env, jobject outBuf) {
    char *output = (char*)env->GetDirectBufferAddress(outBuf);
    char *offset = output;
    int remaining = (int)env->GetDirectBufferCapacity(outBuf);
    int total_added = -1;

    {
        sp<IPowerV1_0> powerHalV1_0 = getPowerHalV1_0();
        if (powerHalV1_0 == nullptr) {
            ALOGE("Power Hal not loaded");
            return -1;
        }

        Return<void> ret = powerHalV1_0->getPlatformLowPowerStats(
            [&offset, &remaining, &total_added](hidl_vec<PowerStatePlatformSleepState> states,
                    Status status) {
                if (status != Status::SUCCESS)
                    return;
                for (size_t i = 0; i < states.size(); i++) {
                    int added;
                    const PowerStatePlatformSleepState& state = states[i];

                    added = snprintf(offset, remaining,
                        "state_%zu name=%s time=%" PRIu64 " count=%" PRIu64 " ",
                        i + 1, state.name.c_str(), state.residencyInMsecSinceBoot,
                        state.totalTransitions);
                    if (added < 0) {
                        break;
                    }
                    if (added > remaining) {
                        added = remaining;
                    }
                    offset += added;
                    remaining -= added;
                    total_added += added;

                    for (size_t j = 0; j < state.voters.size(); j++) {
                        const PowerStateVoter& voter = state.voters[j];
                        added = snprintf(offset, remaining,
                                "voter_%zu name=%s time=%" PRIu64 " count=%" PRIu64 " ",
                                j + 1, voter.name.c_str(),
                                voter.totalTimeInMsecVotedForSinceBoot,
                                voter.totalNumberOfTimesVotedSinceBoot);
                        if (added < 0) {
                            break;
                        }
                        if (added > remaining) {
                            added = remaining;
                        }
                        offset += added;
                        remaining -= added;
                        total_added += added;
                    }

                    if (remaining <= 0) {
                        /* rewrite NULL character*/
                        offset--;
                        total_added--;
                        ALOGE("PowerHal: buffer not enough");
                        break;
                    }
                }
            }
        );

        if (!processPowerHalReturn(ret, "getPlatformLowPowerStats")) {
            return -1;
        }
    }
    *offset = 0;
    total_added += 1;
    return total_added;
}

static jint getPowerHalSubsystemData(JNIEnv* env, jobject outBuf) {
    char *output = (char*)env->GetDirectBufferAddress(outBuf);
    char *offset = output;
    int remaining = (int)env->GetDirectBufferCapacity(outBuf);
    int total_added = -1;

    // This is a IPower 1.1 API
    sp<IPowerV1_1> powerHal_1_1 = nullptr;

    {
        // Trying to get 1.1, this will succeed only for devices supporting 1.1
        powerHal_1_1 = getPowerHalV1_1();
        if (powerHal_1_1 == nullptr) {
            //This device does not support IPower@1.1, exiting gracefully
            return 0;
        }

        Return<void> ret = powerHal_1_1->getSubsystemLowPowerStats(
           [&offset, &remaining, &total_added](hidl_vec<PowerStateSubsystem> subsystems,
                Status status) {

            if (status != Status::SUCCESS)
                return;

            if (subsystems.size() > 0) {
                int added = snprintf(offset, remaining, "SubsystemPowerState ");
                offset += added;
                remaining -= added;
                total_added += added;

                for (size_t i = 0; i < subsystems.size(); i++) {
                    const PowerStateSubsystem &subsystem = subsystems[i];

                    added = snprintf(offset, remaining,
                                     "subsystem_%zu name=%s ", i + 1, subsystem.name.c_str());
                    if (added < 0) {
                        break;
                    }

                    if (added > remaining) {
                        added = remaining;
                    }

                    offset += added;
                    remaining -= added;
                    total_added += added;

                    for (size_t j = 0; j < subsystem.states.size(); j++) {
                        const PowerStateSubsystemSleepState& state = subsystem.states[j];
                        added = snprintf(offset, remaining,
                                         "state_%zu name=%s time=%" PRIu64 " count=%" PRIu64 " last entry=%" PRIu64 " ",
                                         j + 1, state.name.c_str(), state.residencyInMsecSinceBoot,
                                         state.totalTransitions, state.lastEntryTimestampMs);
                        if (added < 0) {
                            break;
                        }

                        if (added > remaining) {
                            added = remaining;
                        }

                        offset += added;
                        remaining -= added;
                        total_added += added;
                    }

                    if (remaining <= 0) {
                        /* rewrite NULL character*/
                        offset--;
                        total_added--;
                        ALOGE("PowerHal: buffer not enough");
                        break;
                    }
                }
            }
        }
        );

        if (!processPowerHalReturn(ret, "getSubsystemLowPowerStats")) {
            return -1;
        }
    }

    *offset = 0;
    total_added += 1;
    return total_added;
}

static void setUpPowerStatsLocked() {
    // First see if power.stats HAL is available. Fall back to power HAL if
    // power.stats HAL is unavailable.
    if (android::hardware::power::stats::V1_0::IPowerStats::getService() != nullptr) {
        ALOGI("Using power.stats HAL");
        gGetLowPowerStatsImpl = getPowerStatsHalLowPowerData;
        gGetPlatformLowPowerStatsImpl = getPowerStatsHalPlatformData;
        gGetSubsystemLowPowerStatsImpl = getPowerStatsHalSubsystemData;
    } else if (android::hardware::power::V1_0::IPower::getService() != nullptr) {
        ALOGI("Using power HAL");
        gGetLowPowerStatsImpl = getPowerHalLowPowerData;
        gGetPlatformLowPowerStatsImpl = getPowerHalPlatformData;
        gGetSubsystemLowPowerStatsImpl = getPowerHalSubsystemData;
    }
}

static void getLowPowerStats(JNIEnv* env, jobject /* clazz */, jobject jrpmStats) {
    if (jrpmStats == NULL) {
        jniThrowException(env, "java/lang/NullPointerException",
                "The rpmstats jni input jobject jrpmStats is null.");
        return;
    }
    if (jgetAndUpdatePlatformState == NULL || jgetSubsystem == NULL
            || jputVoter == NULL || jputState == NULL) {
        ALOGE("A rpmstats jni jmethodID is null.");
        return;
    }

    std::lock_guard<std::mutex> lock(gPowerHalMutex);

    if (!gGetLowPowerStatsImpl) {
        setUpPowerStatsLocked();
    }

    if (gGetLowPowerStatsImpl) {
        return gGetLowPowerStatsImpl(env, jrpmStats);
    }

    ALOGE("Unable to load Power Hal or power.stats HAL");
    return;
}

static jint getPlatformLowPowerStats(JNIEnv* env, jobject /* clazz */, jobject outBuf) {
    if (outBuf == NULL) {
        jniThrowException(env, "java/lang/NullPointerException", "null argument");
        return -1;
    }

    std::lock_guard<std::mutex> lock(gPowerHalMutex);

    if (!gGetPlatformLowPowerStatsImpl) {
        setUpPowerStatsLocked();
    }

    if (gGetPlatformLowPowerStatsImpl) {
        return gGetPlatformLowPowerStatsImpl(env, outBuf);
    }

    ALOGE("Unable to load Power Hal or power.stats HAL");
    return -1;
}

static jint getSubsystemLowPowerStats(JNIEnv* env, jobject /* clazz */, jobject outBuf) {
    if (outBuf == NULL) {
        jniThrowException(env, "java/lang/NullPointerException", "null argument");
        return -1;
    }

    std::lock_guard<std::mutex> lock(gPowerHalMutex);

    if (!gGetSubsystemLowPowerStatsImpl) {
        setUpPowerStatsLocked();
    }

    if (gGetSubsystemLowPowerStatsImpl) {
        return gGetSubsystemLowPowerStatsImpl(env, outBuf);
    }

    ALOGE("Unable to load Power Hal or power.stats HAL");
    return -1;
}

static const JNINativeMethod method_table[] = {
    { "nativeWaitWakeup", "(Ljava/nio/ByteBuffer;)I", (void*)nativeWaitWakeup },
    { "getLowPowerStats", "(Lcom/android/internal/os/RpmStats;)V", (void*)getLowPowerStats },
    { "getPlatformLowPowerStats", "(Ljava/nio/ByteBuffer;)I", (void*)getPlatformLowPowerStats },
    { "getSubsystemLowPowerStats", "(Ljava/nio/ByteBuffer;)I", (void*)getSubsystemLowPowerStats },
};

int register_android_server_BatteryStatsService(JNIEnv *env)
{
    // get java classes and methods
    jclass clsRpmStats = env->FindClass("com/android/internal/os/RpmStats");
    jclass clsPowerStatePlatformSleepState =
            env->FindClass("com/android/internal/os/RpmStats$PowerStatePlatformSleepState");
    jclass clsPowerStateSubsystem =
            env->FindClass("com/android/internal/os/RpmStats$PowerStateSubsystem");
    if (clsRpmStats == NULL || clsPowerStatePlatformSleepState == NULL
            || clsPowerStateSubsystem == NULL) {
        ALOGE("A rpmstats jni jclass is null.");
    } else {
        jgetAndUpdatePlatformState = env->GetMethodID(clsRpmStats, "getAndUpdatePlatformState",
                "(Ljava/lang/String;JI)Lcom/android/internal/os/RpmStats$PowerStatePlatformSleepState;");
        jgetSubsystem = env->GetMethodID(clsRpmStats, "getSubsystem",
                "(Ljava/lang/String;)Lcom/android/internal/os/RpmStats$PowerStateSubsystem;");
        jputVoter = env->GetMethodID(clsPowerStatePlatformSleepState, "putVoter",
                "(Ljava/lang/String;JI)V");
        jputState = env->GetMethodID(clsPowerStateSubsystem, "putState",
                "(Ljava/lang/String;JI)V");
    }

    return jniRegisterNativeMethods(env, "com/android/server/am/BatteryStatsService",
            method_table, NELEM(method_table));
}

};<|MERGE_RESOLUTION|>--- conflicted
+++ resolved
@@ -31,10 +31,7 @@
 
 #include <android/hardware/power/1.0/IPower.h>
 #include <android/hardware/power/1.1/IPower.h>
-<<<<<<< HEAD
-=======
 #include <android/hardware/power/stats/1.0/IPowerStats.h>
->>>>>>> de843449
 #include <android/system/suspend/1.0/ISystemSuspend.h>
 #include <android/system/suspend/1.0/ISystemSuspendCallback.h>
 #include <android_runtime/AndroidRuntime.h>
@@ -79,21 +76,6 @@
 static jmethodID jputVoter = NULL;
 static jmethodID jputState = NULL;
 
-<<<<<<< HEAD
-class WakeupCallback : public ISystemSuspendCallback {
-public:
-    Return<void> notifyWakeup(bool success) override {
-        ALOGV("In wakeup_callback: %s", success ? "resumed from suspend" : "suspend aborted");
-        int ret = sem_post(&wakeup_sem);
-        if (ret < 0) {
-            char buf[80];
-            strerror_r(errno, buf, sizeof(buf));
-            ALOGE("Error posting wakeup sem: %s\n", buf);
-        }
-        return Void();
-    }
-};
-=======
 std::mutex gPowerHalMutex;
 std::unordered_map<uint32_t, std::string> gPowerStatsHalEntityNames = {};
 std::unordered_map<uint32_t, std::unordered_map<uint32_t, std::string>>
@@ -109,7 +91,6 @@
 static void deinitPowerStatsLocked() {
     gPowerStatsHalV1_0 = nullptr;
 }
->>>>>>> de843449
 
 struct PowerHalDeathRecipient : virtual public hardware::hidl_death_recipient {
     virtual void serviceDied(uint64_t cookie,
