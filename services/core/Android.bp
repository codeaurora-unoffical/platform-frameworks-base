--- conflicted
+++ resolved
@@ -130,11 +130,8 @@
         "dnsresolver_aidl_interface-java",
         "netd_aidl_interfaces-platform-java",
         "overlayable_policy_aidl-java",
-<<<<<<< HEAD
+        "SurfaceFlingerProperties",
         "vendor.qti.hardware.servicetracker-V1.0-java",
-=======
-        "SurfaceFlingerProperties",
->>>>>>> e911fa7d
     ],
 }
 
