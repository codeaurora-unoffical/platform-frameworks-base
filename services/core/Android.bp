filegroup {
    name: "services.core-sources",
    srcs: ["java/**/*.java"],
    path: "java",
    visibility: ["//frameworks/base/services"],
}

java_library {
    name: "protolog-common",
    srcs: [
        "java/com/android/server/protolog/common/**/*.java",
    ],
    host_supported: true,
}

java_library {
    name: "services.core.wm.protologgroups",
    srcs: [
        "java/com/android/server/wm/ProtoLogGroup.java",
    ],
    static_libs: ["protolog-common"],
}

genrule {
    name: "services.core.protologsrc",
    srcs: [
        ":services.core.wm.protologgroups",
        ":services.core-sources",
    ],
    tools: ["protologtool"],
    cmd: "$(location protologtool) transform-protolog-calls " +
      "--protolog-class com.android.server.protolog.common.ProtoLog " +
      "--protolog-impl-class com.android.server.protolog.ProtoLogImpl " +
      "--protolog-cache-class 'com.android.server.protolog.ProtoLog$$Cache' " +
      "--loggroups-class com.android.server.wm.ProtoLogGroup " +
      "--loggroups-jar $(location :services.core.wm.protologgroups) " +
      "--output-srcjar $(out) " +
      "$(locations :services.core-sources)",
    out: ["services.core.protolog.srcjar"],
}

genrule {
    name: "generate-protolog.json",
    srcs: [
        ":services.core.wm.protologgroups",
        ":services.core-sources",
    ],
    tools: ["protologtool"],
    cmd: "$(location protologtool) generate-viewer-config " +
      "--protolog-class com.android.server.protolog.common.ProtoLog " +
      "--loggroups-class com.android.server.wm.ProtoLogGroup " +
      "--loggroups-jar $(location :services.core.wm.protologgroups) " +
      "--viewer-conf $(out) " +
      "$(locations :services.core-sources)",
    out: ["services.core.protolog.json"],
}

genrule {
    name: "checked-protolog.json",
    srcs: [
        ":generate-protolog.json",
        ":services.core.protolog.json",
    ],
    cmd: "cp $(location :generate-protolog.json) $(out) && " +
      "{ ! (diff $(out) $(location :services.core.protolog.json) | grep -q '^<') || " +
      "{ echo -e '\\n\\n################################################################\\n#\\n" +
      "#  ERROR: ProtoLog viewer config is stale.  To update it, run:\\n#\\n" +
      "#  cp $(location :generate-protolog.json) " +
      "$(location :services.core.protolog.json)\\n#\\n" +
      "################################################################\\n\\n' >&2 && false; } }",
    out: ["services.core.protolog.json"],
}

java_library_static {
    name: "services.core.unboosted",
    srcs: [
        ":services.core.protologsrc",
        ":dumpstate_aidl",
        ":framework_native_aidl",
        ":gsiservice_aidl",
        ":idmap2_aidl",
        ":installd_aidl",
        ":storaged_aidl",
        ":vold_aidl",
        ":platform-compat-config",
        ":display-device-config",
        "java/com/android/server/EventLogTags.logtags",
        "java/com/android/server/am/EventLogTags.logtags",
        "java/com/android/server/wm/EventLogTags.logtags",
        "java/com/android/server/policy/EventLogTags.logtags",
    ],

    libs: [
        "services-stubs",
        "services.net",
        "android.hardware.light-V2.0-java",
        "android.hardware.power-V1.0-java",
        "android.hardware.tv.cec-V1.0-java",
        "android.hardware.vibrator-java",
        "app-compat-annotations",
        "framework-tethering-stubs",
        "ike-stubs",
    ],

    required: [
        "gps_debug.conf",
        "protolog.conf.json.gz",
    ],

    static_libs: [
        "time_zone_distro",
        "time_zone_distro_installer",
        "android.hardware.authsecret-V1.0-java",
        "android.hardware.broadcastradio-V2.0-java",
        "android.hardware.health-V1.0-java",
        "android.hardware.health-V2.0-java",
        "android.hardware.health-V2.1-java",
        "android.hardware.light-java",
        "android.hardware.weaver-V1.0-java",
        "android.hardware.biometrics.face-V1.1-java",
        "android.hardware.biometrics.fingerprint-V2.2-java",
        "android.hardware.oemlock-V1.0-java",
        "android.hardware.configstore-V1.0-java",
        "android.hardware.contexthub-V1.0-java",
        "android.hardware.rebootescrow-java",
        "android.hardware.soundtrigger-V2.3-java",
        "android.hidl.manager-V1.2-java",
        "dnsresolver_aidl_interface-V2-java",
        "netd_event_listener_interface-java",
<<<<<<< HEAD
        "vendor.qti.hardware.servicetracker-V1.0-java",
=======
        "ike-stubs",
        "overlayable_policy_aidl-java",
>>>>>>> 96ad79a7
    ],

    plugins: [
        "compat-changeid-annotation-processor",
    ],
}

java_genrule {
    name: "services.core.priorityboosted",
    srcs: [":services.core.unboosted"],
    tools: ["lockedregioncodeinjection"],
    cmd: "$(location lockedregioncodeinjection) " +
        "  --targets \"Lcom/android/server/am/ActivityManagerService;,Lcom/android/server/wm/WindowManagerGlobalLock;\" " +
        "  --pre \"com/android/server/am/ActivityManagerService.boostPriorityForLockedSection,com/android/server/wm/WindowManagerService.boostPriorityForLockedSection\" " +
        "  --post \"com/android/server/am/ActivityManagerService.resetPriorityAfterLockedSection,com/android/server/wm/WindowManagerService.resetPriorityAfterLockedSection\" " +
        "  -o $(out) " +
        "  -i $(in)",
    out: ["services.core.priorityboosted.jar"],
}

java_library {
    name: "services.core",
    static_libs: ["services.core.priorityboosted"],
}


prebuilt_etc {
    name: "gps_debug.conf",
    src: "java/com/android/server/location/gps_debug.conf",
}

genrule {
    name: "services.core.json.gz",
    srcs: [":checked-protolog.json"],
    out: ["services.core.protolog.json.gz"],
    cmd: "$(location minigzip) -c < $(in) > $(out)",
    tools: ["minigzip"],
}

prebuilt_etc {
    name: "protolog.conf.json.gz",
    src: ":services.core.json.gz",
}<|MERGE_RESOLUTION|>--- conflicted
+++ resolved
@@ -127,12 +127,9 @@
         "android.hidl.manager-V1.2-java",
         "dnsresolver_aidl_interface-V2-java",
         "netd_event_listener_interface-java",
-<<<<<<< HEAD
-        "vendor.qti.hardware.servicetracker-V1.0-java",
-=======
         "ike-stubs",
         "overlayable_policy_aidl-java",
->>>>>>> 96ad79a7
+        "vendor.qti.hardware.servicetracker-V1.0-java",
     ],
 
     plugins: [
