/*
 * Copyright 2019 The Android Open Source Project
 *
 * Licensed under the Apache License, Version 2.0 (the "License");
 * you may not use this file except in compliance with the License.
 * You may obtain a copy of the License at
 *
 *      http://www.apache.org/licenses/LICENSE-2.0
 *
 * Unless required by applicable law or agreed to in writing, software
 * distributed under the License is distributed on an "AS IS" BASIS,
 * WITHOUT WARRANTIES OR CONDITIONS OF ANY KIND, either express or implied.
 * See the License for the specific language governing permissions and
 * limitations under the License.
 */

package com.android.server.gpu;

import static android.content.Intent.ACTION_PACKAGE_ADDED;
import static android.content.Intent.ACTION_PACKAGE_CHANGED;
import static android.content.Intent.ACTION_PACKAGE_REMOVED;

import android.annotation.NonNull;
import android.content.BroadcastReceiver;
import android.content.ContentResolver;
import android.content.Context;
import android.content.Intent;
import android.content.IntentFilter;
import android.content.pm.ApplicationInfo;
import android.content.pm.PackageManager;
import android.database.ContentObserver;
import android.net.Uri;
import android.os.Build;
import android.os.Handler;
import android.os.SystemProperties;
import android.os.UserHandle;
import android.provider.DeviceConfig;
import android.provider.DeviceConfig.Properties;
import android.provider.Settings;
import android.text.TextUtils;
import android.updatabledriver.UpdatableDriverProto.Denylist;
import android.updatabledriver.UpdatableDriverProto.Denylists;
import android.util.Base64;
import android.util.Slog;

import com.android.framework.protobuf.InvalidProtocolBufferException;
import com.android.internal.annotations.GuardedBy;
import com.android.server.SystemService;

import java.io.BufferedReader;
import java.io.IOException;
import java.io.InputStreamReader;
import java.util.ArrayList;
import java.util.List;

/**
 * Service to manage GPU related features.
 *
 * <p>GPU service is a core service that monitors, coordinates all GPU related features,
 * as well as collect metrics about the GPU and GPU driver.</p>
 */
public class GpuService extends SystemService {
    public static final String TAG = "GpuService";
    public static final boolean DEBUG = false;

    private static final String PROD_DRIVER_PROPERTY = "ro.gfx.driver.0";
    private static final String DEV_DRIVER_PROPERTY = "ro.gfx.driver.1";
<<<<<<< HEAD
    private static final String GAME_DRIVER_ALLOWLIST_FILENAME = "allowlist.txt";
=======
    private static final String UPDATABLE_DRIVER_PRODUCTION_ALLOWLIST_FILENAME = "allowlist.txt";
>>>>>>> 07ec9b4d
    private static final int BASE64_FLAGS = Base64.NO_PADDING | Base64.NO_WRAP;

    private final Context mContext;
    private final String mProdDriverPackageName;
    private final String mDevDriverPackageName;
    private final PackageManager mPackageManager;
    private final Object mLock = new Object();
    private final Object mDeviceConfigLock = new Object();
    private final boolean mHasProdDriver;
    private final boolean mHasDevDriver;
    private ContentResolver mContentResolver;
    private long mProdDriverVersionCode;
    private SettingsObserver mSettingsObserver;
    private DeviceConfigListener mDeviceConfigListener;
    @GuardedBy("mLock")
    private Denylists mDenylists;

    public GpuService(Context context) {
        super(context);

        mContext = context;
        mProdDriverPackageName = SystemProperties.get(PROD_DRIVER_PROPERTY);
        mProdDriverVersionCode = -1;
        mDevDriverPackageName = SystemProperties.get(DEV_DRIVER_PROPERTY);
        mPackageManager = context.getPackageManager();
        mHasProdDriver = !TextUtils.isEmpty(mProdDriverPackageName);
        mHasDevDriver = !TextUtils.isEmpty(mDevDriverPackageName);
        if (mHasDevDriver || mHasProdDriver) {
            final IntentFilter packageFilter = new IntentFilter();
            packageFilter.addAction(ACTION_PACKAGE_ADDED);
            packageFilter.addAction(ACTION_PACKAGE_CHANGED);
            packageFilter.addAction(ACTION_PACKAGE_REMOVED);
            packageFilter.addDataScheme("package");
            getContext().registerReceiverAsUser(new PackageReceiver(), UserHandle.ALL,
                                                packageFilter, null, null);
        }
    }

    @Override
    public void onStart() {
    }

    @Override
    public void onBootPhase(int phase) {
        if (phase == PHASE_BOOT_COMPLETED) {
            mContentResolver = mContext.getContentResolver();
            if (!mHasProdDriver && !mHasDevDriver) {
                return;
            }
            mSettingsObserver = new SettingsObserver();
            mDeviceConfigListener = new DeviceConfigListener();
<<<<<<< HEAD
            fetchGameDriverPackageProperties();
            processDenylists();
            setDenylist();
            fetchDeveloperDriverPackageProperties();
=======
            fetchProductionDriverPackageProperties();
            processDenylists();
            setDenylist();
            fetchPrereleaseDriverPackageProperties();
>>>>>>> 07ec9b4d
        }
    }

    private final class SettingsObserver extends ContentObserver {
<<<<<<< HEAD
        private final Uri mGameDriverDenylistsUri =
                Settings.Global.getUriFor(Settings.Global.GAME_DRIVER_DENYLISTS);

        SettingsObserver() {
            super(new Handler());
            mContentResolver.registerContentObserver(mGameDriverDenylistsUri, false, this,
=======
        private final Uri mProdDriverDenylistsUri =
                Settings.Global.getUriFor(Settings.Global.UPDATABLE_DRIVER_PRODUCTION_DENYLISTS);

        SettingsObserver() {
            super(new Handler());
            mContentResolver.registerContentObserver(mProdDriverDenylistsUri, false, this,
>>>>>>> 07ec9b4d
                    UserHandle.USER_ALL);
        }

        @Override
        public void onChange(boolean selfChange, Uri uri) {
            if (uri == null) {
                return;
            }

<<<<<<< HEAD
            if (mGameDriverDenylistsUri.equals(uri)) {
=======
            if (mProdDriverDenylistsUri.equals(uri)) {
>>>>>>> 07ec9b4d
                processDenylists();
                setDenylist();
            }
        }
    }

    private final class DeviceConfigListener implements DeviceConfig.OnPropertiesChangedListener {

        DeviceConfigListener() {
            super();
            DeviceConfig.addOnPropertiesChangedListener(DeviceConfig.NAMESPACE_GAME_DRIVER,
                    mContext.getMainExecutor(), this);
        }
        @Override
        public void onPropertiesChanged(Properties properties) {
            synchronized (mDeviceConfigLock) {
<<<<<<< HEAD
                if (properties.getKeyset().contains(Settings.Global.GAME_DRIVER_DENYLISTS)) {
                    parseDenylists(
                            properties.getString(Settings.Global.GAME_DRIVER_DENYLISTS, ""));
=======
                if (properties.getKeyset().contains(
                            Settings.Global.UPDATABLE_DRIVER_PRODUCTION_DENYLISTS)) {
                    parseDenylists(
                            properties.getString(
                                    Settings.Global.UPDATABLE_DRIVER_PRODUCTION_DENYLISTS, ""));
>>>>>>> 07ec9b4d
                    setDenylist();
                }
            }
        }
    }

    private final class PackageReceiver extends BroadcastReceiver {
        @Override
        public void onReceive(@NonNull final Context context, @NonNull final Intent intent) {
            final Uri data = intent.getData();
            if (data == null && DEBUG) {
                Slog.e(TAG, "Cannot handle package broadcast with null data");
                return;
            }
            final String packageName = data.getSchemeSpecificPart();
            final boolean isProdDriver = packageName.equals(mProdDriverPackageName);
            final boolean isDevDriver = packageName.equals(mDevDriverPackageName);
            if (!isProdDriver && !isDevDriver) {
                return;
            }

            switch (intent.getAction()) {
                case ACTION_PACKAGE_ADDED:
                case ACTION_PACKAGE_CHANGED:
                case ACTION_PACKAGE_REMOVED:
                    if (isProdDriver) {
<<<<<<< HEAD
                        fetchGameDriverPackageProperties();
=======
                        fetchProductionDriverPackageProperties();
>>>>>>> 07ec9b4d
                        setDenylist();
                    } else if (isDevDriver) {
                        fetchPrereleaseDriverPackageProperties();
                    }
                    break;
                default:
                    // do nothing
                    break;
            }
        }
    }

    private static void assetToSettingsGlobal(Context context, Context driverContext,
            String fileName, String settingsGlobal, CharSequence delimiter) {
        try {
            final BufferedReader reader = new BufferedReader(
                    new InputStreamReader(driverContext.getAssets().open(fileName)));
            final ArrayList<String> assetStrings = new ArrayList<>();
            for (String assetString; (assetString = reader.readLine()) != null; ) {
                assetStrings.add(assetString);
            }
            Settings.Global.putString(context.getContentResolver(),
                                      settingsGlobal,
                                      String.join(delimiter, assetStrings));
        } catch (IOException e) {
            if (DEBUG) {
                Slog.w(TAG, "Failed to load " + fileName + ", abort.");
            }
        }
    }

    private void fetchProductionDriverPackageProperties() {
        final ApplicationInfo driverInfo;
        try {
            driverInfo = mPackageManager.getApplicationInfo(mProdDriverPackageName,
                                                            PackageManager.MATCH_SYSTEM_ONLY);
        } catch (PackageManager.NameNotFoundException e) {
            if (DEBUG) {
                Slog.e(TAG, "driver package '" + mProdDriverPackageName + "' not installed");
            }
            return;
        }

        // O drivers are restricted to the sphal linker namespace, so don't try to use
        // packages unless they declare they're compatible with that restriction.
        if (driverInfo.targetSdkVersion < Build.VERSION_CODES.O) {
            if (DEBUG) {
                Slog.w(TAG, "Driver package is not known to be compatible with O");
            }
            return;
        }

        // Reset the allowlist.
        Settings.Global.putString(mContentResolver,
<<<<<<< HEAD
                                  Settings.Global.GAME_DRIVER_ALLOWLIST, "");
        mGameDriverVersionCode = driverInfo.longVersionCode;
=======
                                  Settings.Global.UPDATABLE_DRIVER_PRODUCTION_ALLOWLIST, "");
        mProdDriverVersionCode = driverInfo.longVersionCode;
>>>>>>> 07ec9b4d

        try {
            final Context driverContext = mContext.createPackageContext(mProdDriverPackageName,
                                                                        Context.CONTEXT_RESTRICTED);

<<<<<<< HEAD
            assetToSettingsGlobal(mContext, driverContext, GAME_DRIVER_ALLOWLIST_FILENAME,
                    Settings.Global.GAME_DRIVER_ALLOWLIST, ",");
=======
            assetToSettingsGlobal(mContext, driverContext,
                    UPDATABLE_DRIVER_PRODUCTION_ALLOWLIST_FILENAME,
                    Settings.Global.UPDATABLE_DRIVER_PRODUCTION_ALLOWLIST, ",");
>>>>>>> 07ec9b4d
        } catch (PackageManager.NameNotFoundException e) {
            if (DEBUG) {
                Slog.w(TAG, "driver package '" + mProdDriverPackageName + "' not installed");
            }
        }
    }

    private void processDenylists() {
        String base64String = DeviceConfig.getProperty(DeviceConfig.NAMESPACE_GAME_DRIVER,
<<<<<<< HEAD
                Settings.Global.GAME_DRIVER_DENYLISTS);
        if (base64String == null) {
            base64String =
                    Settings.Global.getString(mContentResolver,
                                              Settings.Global.GAME_DRIVER_DENYLISTS);
=======
                Settings.Global.UPDATABLE_DRIVER_PRODUCTION_DENYLISTS);
        if (base64String == null) {
            base64String =
                    Settings.Global.getString(mContentResolver,
                            Settings.Global.UPDATABLE_DRIVER_PRODUCTION_DENYLISTS);
>>>>>>> 07ec9b4d
        }
        parseDenylists(base64String != null ? base64String : "");
    }

    private void parseDenylists(String base64String) {
        synchronized (mLock) {
            // Reset all denylists
            mDenylists = null;
            try {
                mDenylists = Denylists.parseFrom(Base64.decode(base64String, BASE64_FLAGS));
            } catch (IllegalArgumentException e) {
                if (DEBUG) {
                    Slog.w(TAG, "Can't parse denylist, skip and continue...");
                }
            } catch (InvalidProtocolBufferException e) {
                if (DEBUG) {
                    Slog.w(TAG, "Can't parse denylist, skip and continue...");
                }
            }
        }
    }

    private void setDenylist() {
        Settings.Global.putString(mContentResolver,
<<<<<<< HEAD
                                  Settings.Global.GAME_DRIVER_DENYLIST, "");
=======
                                  Settings.Global.UPDATABLE_DRIVER_PRODUCTION_DENYLIST, "");
>>>>>>> 07ec9b4d
        synchronized (mLock) {
            if (mDenylists == null) {
                return;
            }
            List<Denylist> denylists = mDenylists.getDenylistsList();
            for (Denylist denylist : denylists) {
<<<<<<< HEAD
                if (denylist.getVersionCode() == mGameDriverVersionCode) {
                    Settings.Global.putString(mContentResolver,
                            Settings.Global.GAME_DRIVER_DENYLIST,
=======
                if (denylist.getVersionCode() == mProdDriverVersionCode) {
                    Settings.Global.putString(mContentResolver,
                            Settings.Global.UPDATABLE_DRIVER_PRODUCTION_DENYLIST,
>>>>>>> 07ec9b4d
                            String.join(",", denylist.getPackageNamesList()));
                    return;
                }
            }
        }
    }

    private void fetchPrereleaseDriverPackageProperties() {
        final ApplicationInfo driverInfo;
        try {
            driverInfo = mPackageManager.getApplicationInfo(mDevDriverPackageName,
                                                            PackageManager.MATCH_SYSTEM_ONLY);
        } catch (PackageManager.NameNotFoundException e) {
            if (DEBUG) {
                Slog.e(TAG, "driver package '" + mDevDriverPackageName + "' not installed");
            }
            return;
        }

        // O drivers are restricted to the sphal linker namespace, so don't try to use
        // packages unless they declare they're compatible with that restriction.
        if (driverInfo.targetSdkVersion < Build.VERSION_CODES.O) {
            if (DEBUG) {
                Slog.w(TAG, "Driver package is not known to be compatible with O");
            }
            return;
        }

        setUpdatableDriverPath(driverInfo);
    }

    private void setUpdatableDriverPath(ApplicationInfo ai) {
        if (ai.primaryCpuAbi == null) {
            nSetUpdatableDriverPath("");
            return;
        }
        final StringBuilder sb = new StringBuilder();
        sb.append(ai.sourceDir).append("!/lib/");
        nSetUpdatableDriverPath(sb.toString());
    }

    private static native void nSetUpdatableDriverPath(String driverPath);
}<|MERGE_RESOLUTION|>--- conflicted
+++ resolved
@@ -65,11 +65,7 @@
 
     private static final String PROD_DRIVER_PROPERTY = "ro.gfx.driver.0";
     private static final String DEV_DRIVER_PROPERTY = "ro.gfx.driver.1";
-<<<<<<< HEAD
-    private static final String GAME_DRIVER_ALLOWLIST_FILENAME = "allowlist.txt";
-=======
     private static final String UPDATABLE_DRIVER_PRODUCTION_ALLOWLIST_FILENAME = "allowlist.txt";
->>>>>>> 07ec9b4d
     private static final int BASE64_FLAGS = Base64.NO_PADDING | Base64.NO_WRAP;
 
     private final Context mContext;
@@ -121,36 +117,20 @@
             }
             mSettingsObserver = new SettingsObserver();
             mDeviceConfigListener = new DeviceConfigListener();
-<<<<<<< HEAD
-            fetchGameDriverPackageProperties();
-            processDenylists();
-            setDenylist();
-            fetchDeveloperDriverPackageProperties();
-=======
             fetchProductionDriverPackageProperties();
             processDenylists();
             setDenylist();
             fetchPrereleaseDriverPackageProperties();
->>>>>>> 07ec9b4d
         }
     }
 
     private final class SettingsObserver extends ContentObserver {
-<<<<<<< HEAD
-        private final Uri mGameDriverDenylistsUri =
-                Settings.Global.getUriFor(Settings.Global.GAME_DRIVER_DENYLISTS);
-
-        SettingsObserver() {
-            super(new Handler());
-            mContentResolver.registerContentObserver(mGameDriverDenylistsUri, false, this,
-=======
         private final Uri mProdDriverDenylistsUri =
                 Settings.Global.getUriFor(Settings.Global.UPDATABLE_DRIVER_PRODUCTION_DENYLISTS);
 
         SettingsObserver() {
             super(new Handler());
             mContentResolver.registerContentObserver(mProdDriverDenylistsUri, false, this,
->>>>>>> 07ec9b4d
                     UserHandle.USER_ALL);
         }
 
@@ -160,11 +140,7 @@
                 return;
             }
 
-<<<<<<< HEAD
-            if (mGameDriverDenylistsUri.equals(uri)) {
-=======
             if (mProdDriverDenylistsUri.equals(uri)) {
->>>>>>> 07ec9b4d
                 processDenylists();
                 setDenylist();
             }
@@ -181,17 +157,11 @@
         @Override
         public void onPropertiesChanged(Properties properties) {
             synchronized (mDeviceConfigLock) {
-<<<<<<< HEAD
-                if (properties.getKeyset().contains(Settings.Global.GAME_DRIVER_DENYLISTS)) {
-                    parseDenylists(
-                            properties.getString(Settings.Global.GAME_DRIVER_DENYLISTS, ""));
-=======
                 if (properties.getKeyset().contains(
                             Settings.Global.UPDATABLE_DRIVER_PRODUCTION_DENYLISTS)) {
                     parseDenylists(
                             properties.getString(
                                     Settings.Global.UPDATABLE_DRIVER_PRODUCTION_DENYLISTS, ""));
->>>>>>> 07ec9b4d
                     setDenylist();
                 }
             }
@@ -218,11 +188,7 @@
                 case ACTION_PACKAGE_CHANGED:
                 case ACTION_PACKAGE_REMOVED:
                     if (isProdDriver) {
-<<<<<<< HEAD
-                        fetchGameDriverPackageProperties();
-=======
                         fetchProductionDriverPackageProperties();
->>>>>>> 07ec9b4d
                         setDenylist();
                     } else if (isDevDriver) {
                         fetchPrereleaseDriverPackageProperties();
@@ -277,26 +243,16 @@
 
         // Reset the allowlist.
         Settings.Global.putString(mContentResolver,
-<<<<<<< HEAD
-                                  Settings.Global.GAME_DRIVER_ALLOWLIST, "");
-        mGameDriverVersionCode = driverInfo.longVersionCode;
-=======
                                   Settings.Global.UPDATABLE_DRIVER_PRODUCTION_ALLOWLIST, "");
         mProdDriverVersionCode = driverInfo.longVersionCode;
->>>>>>> 07ec9b4d
 
         try {
             final Context driverContext = mContext.createPackageContext(mProdDriverPackageName,
                                                                         Context.CONTEXT_RESTRICTED);
 
-<<<<<<< HEAD
-            assetToSettingsGlobal(mContext, driverContext, GAME_DRIVER_ALLOWLIST_FILENAME,
-                    Settings.Global.GAME_DRIVER_ALLOWLIST, ",");
-=======
             assetToSettingsGlobal(mContext, driverContext,
                     UPDATABLE_DRIVER_PRODUCTION_ALLOWLIST_FILENAME,
                     Settings.Global.UPDATABLE_DRIVER_PRODUCTION_ALLOWLIST, ",");
->>>>>>> 07ec9b4d
         } catch (PackageManager.NameNotFoundException e) {
             if (DEBUG) {
                 Slog.w(TAG, "driver package '" + mProdDriverPackageName + "' not installed");
@@ -306,19 +262,11 @@
 
     private void processDenylists() {
         String base64String = DeviceConfig.getProperty(DeviceConfig.NAMESPACE_GAME_DRIVER,
-<<<<<<< HEAD
-                Settings.Global.GAME_DRIVER_DENYLISTS);
-        if (base64String == null) {
-            base64String =
-                    Settings.Global.getString(mContentResolver,
-                                              Settings.Global.GAME_DRIVER_DENYLISTS);
-=======
                 Settings.Global.UPDATABLE_DRIVER_PRODUCTION_DENYLISTS);
         if (base64String == null) {
             base64String =
                     Settings.Global.getString(mContentResolver,
                             Settings.Global.UPDATABLE_DRIVER_PRODUCTION_DENYLISTS);
->>>>>>> 07ec9b4d
         }
         parseDenylists(base64String != null ? base64String : "");
     }
@@ -343,26 +291,16 @@
 
     private void setDenylist() {
         Settings.Global.putString(mContentResolver,
-<<<<<<< HEAD
-                                  Settings.Global.GAME_DRIVER_DENYLIST, "");
-=======
                                   Settings.Global.UPDATABLE_DRIVER_PRODUCTION_DENYLIST, "");
->>>>>>> 07ec9b4d
         synchronized (mLock) {
             if (mDenylists == null) {
                 return;
             }
             List<Denylist> denylists = mDenylists.getDenylistsList();
             for (Denylist denylist : denylists) {
-<<<<<<< HEAD
-                if (denylist.getVersionCode() == mGameDriverVersionCode) {
-                    Settings.Global.putString(mContentResolver,
-                            Settings.Global.GAME_DRIVER_DENYLIST,
-=======
                 if (denylist.getVersionCode() == mProdDriverVersionCode) {
                     Settings.Global.putString(mContentResolver,
                             Settings.Global.UPDATABLE_DRIVER_PRODUCTION_DENYLIST,
->>>>>>> 07ec9b4d
                             String.join(",", denylist.getPackageNamesList()));
                     return;
                 }
