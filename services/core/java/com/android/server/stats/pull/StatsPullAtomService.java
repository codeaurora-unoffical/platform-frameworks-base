--- conflicted
+++ resolved
@@ -160,10 +160,7 @@
 import com.android.server.role.RoleManagerInternal;
 import com.android.server.stats.pull.IonMemoryUtil.IonAllocations;
 import com.android.server.stats.pull.ProcfsMemoryUtil.MemorySnapshot;
-<<<<<<< HEAD
-=======
 import com.android.server.stats.pull.netstats.NetworkStatsExt;
->>>>>>> 49d38d8b
 import com.android.server.stats.pull.netstats.SubInfo;
 import com.android.server.storage.DiskStatsFileLogger;
 import com.android.server.storage.DiskStatsLoggingService;
@@ -186,7 +183,6 @@
 import java.util.List;
 import java.util.Map;
 import java.util.MissingResourceException;
-import java.util.Objects;
 import java.util.Random;
 import java.util.Set;
 import java.util.UUID;
@@ -821,51 +817,6 @@
         );
     }
 
-<<<<<<< HEAD
-    /**
-     * A data class to store a NetworkStats object with information associated to it.
-     */
-    private static class NetworkStatsExt {
-        @NonNull
-        public final NetworkStats stats;
-        public final int[] transports;
-        public final boolean slicedByFgbg;
-        public final boolean slicedByTag;
-        public final boolean slicedByMetered;
-        public final int ratType;
-        @Nullable
-        public final SubInfo subInfo;
-
-        NetworkStatsExt(@NonNull NetworkStats stats, int[] transports, boolean slicedByFgbg) {
-            this(stats, transports, slicedByFgbg, /*slicedByTag=*/false, /*slicedByMetered=*/false,
-                    TelephonyManager.NETWORK_TYPE_UNKNOWN, /*subInfo=*/null);
-        }
-
-        NetworkStatsExt(@NonNull NetworkStats stats, int[] transports, boolean slicedByFgbg,
-                boolean slicedByTag, boolean slicedByMetered, int ratType,
-                @Nullable SubInfo subInfo) {
-            this.stats = stats;
-
-            // Sort transports array so that we can test for equality without considering order.
-            this.transports = Arrays.copyOf(transports, transports.length);
-            Arrays.sort(this.transports);
-
-            this.slicedByFgbg = slicedByFgbg;
-            this.slicedByTag = slicedByTag;
-            this.slicedByMetered = slicedByMetered;
-            this.ratType = ratType;
-            this.subInfo = subInfo;
-        }
-
-        public boolean hasSameSlicing(@NonNull NetworkStatsExt other) {
-            return Arrays.equals(transports, other.transports) && slicedByFgbg == other.slicedByFgbg
-                    && slicedByTag == other.slicedByTag && slicedByMetered == other.slicedByMetered
-                    && ratType == other.ratType && Objects.equals(subInfo, other.subInfo);
-        }
-    }
-
-=======
->>>>>>> 49d38d8b
     @NonNull
     private List<NetworkStatsExt> collectNetworkStatsSnapshotForAtom(int atomTag) {
         List<NetworkStatsExt> ret = new ArrayList<>();
