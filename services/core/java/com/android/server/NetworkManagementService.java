--- conflicted
+++ resolved
@@ -90,10 +90,6 @@
 import com.android.internal.util.DumpUtils;
 import com.android.internal.util.HexDump;
 import com.android.internal.util.Preconditions;
-<<<<<<< HEAD
-import com.android.server.net.NetworkStatsFactory;
-=======
->>>>>>> dbf9e87c
 
 import com.google.android.collect.Maps;
 
@@ -746,7 +742,6 @@
             return mNetdService.interfaceGetList();
         } catch (RemoteException | ServiceSpecificException e) {
             throw new IllegalStateException(e);
-<<<<<<< HEAD
         }
     }
 
@@ -785,48 +780,6 @@
         cfg.setLinkAddress(new LinkAddress(addr, p.prefixLength));
         for (String flag : p.flags) {
             cfg.setFlag(flag);
-=======
->>>>>>> dbf9e87c
-        }
-
-        return cfg;
-    }
-
-    /**
-     * Convert InterfaceConfiguration to InterfaceConfigurationParcel with given ifname.
-     */
-    private static InterfaceConfigurationParcel toStableParcel(InterfaceConfiguration cfg,
-            String iface) {
-        InterfaceConfigurationParcel cfgParcel = new InterfaceConfigurationParcel();
-        cfgParcel.ifName = iface;
-        String hwAddr = cfg.getHardwareAddress();
-        if (!TextUtils.isEmpty(hwAddr)) {
-            cfgParcel.hwAddr = hwAddr;
-        } else {
-            cfgParcel.hwAddr = "";
-        }
-        cfgParcel.ipv4Addr = cfg.getLinkAddress().getAddress().getHostAddress();
-        cfgParcel.prefixLength = cfg.getLinkAddress().getPrefixLength();
-        ArrayList<String> flags = new ArrayList<>();
-        for (String flag : cfg.getFlags()) {
-            flags.add(flag);
-        }
-        cfgParcel.flags = flags.toArray(new String[0]);
-
-        return cfgParcel;
-    }
-
-    /**
-     * Construct InterfaceConfiguration from InterfaceConfigurationParcel.
-     */
-    public static InterfaceConfiguration fromStableParcel(InterfaceConfigurationParcel p) {
-        InterfaceConfiguration cfg = new InterfaceConfiguration();
-        cfg.setHardwareAddress(p.hwAddr);
-
-        final InetAddress addr = NetworkUtils.numericToInetAddress(p.ipv4Addr);
-        cfg.setLinkAddress(new LinkAddress(addr, p.prefixLength));
-        for (String flag : p.flags) {
-            cfg.setFlag(flag);
         }
 
         return cfg;
@@ -1251,39 +1204,6 @@
             mActiveIdleTimers.remove(iface);
             mDaemonHandler.post(() -> notifyInterfaceClassActivity(params.type, false,
                     SystemClock.elapsedRealtimeNanos(), -1, false));
-<<<<<<< HEAD
-        }
-    }
-
-    @Override
-    public NetworkStats getNetworkStatsSummaryDev() {
-        mContext.enforceCallingOrSelfPermission(CONNECTIVITY_INTERNAL, TAG);
-        try {
-            return mStatsFactory.readNetworkStatsSummaryDev();
-        } catch (IOException e) {
-            throw new IllegalStateException(e);
-        }
-    }
-
-    @Override
-    public NetworkStats getNetworkStatsSummaryXt() {
-        mContext.enforceCallingOrSelfPermission(CONNECTIVITY_INTERNAL, TAG);
-        try {
-            return mStatsFactory.readNetworkStatsSummaryXt();
-        } catch (IOException e) {
-            throw new IllegalStateException(e);
-        }
-    }
-
-    @Override
-    public NetworkStats getNetworkStatsDetail() {
-        mContext.enforceCallingOrSelfPermission(CONNECTIVITY_INTERNAL, TAG);
-        try {
-            return mStatsFactory.readNetworkStatsDetail(UID_ALL, null, TAG_ALL, null);
-        } catch (IOException e) {
-            throw new IllegalStateException(e);
-=======
->>>>>>> dbf9e87c
         }
     }
 
@@ -1584,19 +1504,6 @@
     public boolean isBandwidthControlEnabled() {
         mContext.enforceCallingOrSelfPermission(CONNECTIVITY_INTERNAL, TAG);
         return true;
-<<<<<<< HEAD
-    }
-
-    @Override
-    public NetworkStats getNetworkStatsUidDetail(int uid, String[] ifaces) {
-        mContext.enforceCallingOrSelfPermission(CONNECTIVITY_INTERNAL, TAG);
-        try {
-            return mStatsFactory.readNetworkStatsDetail(uid, ifaces, TAG_ALL, null);
-        } catch (IOException e) {
-            throw new IllegalStateException(e);
-        }
-=======
->>>>>>> dbf9e87c
     }
 
     private class NetdTetheringStatsProvider extends ITetheringStatsProvider.Stub {
