/*
 * Copyright (C) 2007 The Android Open Source Project
 *
 * Licensed under the Apache License, Version 2.0 (the "License");
 * you may not use this file except in compliance with the License.
 * You may obtain a copy of the License at
 *
 *      http://www.apache.org/licenses/LICENSE-2.0
 *
 * Unless required by applicable law or agreed to in writing, software
 * distributed under the License is distributed on an "AS IS" BASIS,
 * WITHOUT WARRANTIES OR CONDITIONS OF ANY KIND, either express or implied.
 * See the License for the specific language governing permissions and
 * limitations under the License.
 */

package com.android.server;

import static android.Manifest.permission.CONNECTIVITY_INTERNAL;
import static android.Manifest.permission.DUMP;
import static android.Manifest.permission.SHUTDOWN;
import static android.net.NetworkPolicyManager.FIREWALL_CHAIN_DOZABLE;
import static android.net.NetworkPolicyManager.FIREWALL_CHAIN_NAME_DOZABLE;
import static android.net.NetworkPolicyManager.FIREWALL_CHAIN_NAME_NONE;
import static android.net.NetworkPolicyManager.FIREWALL_CHAIN_NAME_POWERSAVE;
import static android.net.NetworkPolicyManager.FIREWALL_CHAIN_NAME_STANDBY;
import static android.net.NetworkPolicyManager.FIREWALL_CHAIN_NONE;
import static android.net.NetworkPolicyManager.FIREWALL_CHAIN_POWERSAVE;
import static android.net.NetworkPolicyManager.FIREWALL_CHAIN_STANDBY;
import static android.net.NetworkPolicyManager.FIREWALL_RULE_DEFAULT;
import static android.net.NetworkPolicyManager.FIREWALL_TYPE_BLACKLIST;
import static android.net.NetworkPolicyManager.FIREWALL_TYPE_WHITELIST;
import static android.net.NetworkStats.SET_DEFAULT;
import static android.net.NetworkStats.TAG_ALL;
import static android.net.NetworkStats.TAG_NONE;
import static android.net.NetworkStats.UID_ALL;
import static android.net.TrafficStats.UID_TETHERING;
import static com.android.server.NetworkManagementService.NetdResponseCode.ClatdStatusResult;
import static com.android.server.NetworkManagementService.NetdResponseCode.InterfaceGetCfgResult;
import static com.android.server.NetworkManagementService.NetdResponseCode.InterfaceListResult;
import static com.android.server.NetworkManagementService.NetdResponseCode.IpFwdStatusResult;
import static com.android.server.NetworkManagementService.NetdResponseCode.TetherDnsFwdTgtListResult;
import static com.android.server.NetworkManagementService.NetdResponseCode.TetherInterfaceListResult;
import static com.android.server.NetworkManagementService.NetdResponseCode.TetherStatusResult;
import static com.android.server.NetworkManagementService.NetdResponseCode.TetheringStatsListResult;
import static com.android.server.NetworkManagementService.NetdResponseCode.TtyListResult;
import static com.android.server.NetworkManagementSocketTagger.PROP_QTAGUID_ENABLED;
import android.annotation.NonNull;
import android.app.ActivityManagerNative;
import android.content.BroadcastReceiver;
import android.content.ContentResolver;
import android.content.Context;
import android.content.Intent;
import android.content.IntentFilter;
import android.net.ConnectivityManager;
import android.net.INetd;
import android.net.INetworkManagementEventObserver;
import android.net.InterfaceConfiguration;
import android.net.IpPrefix;
import android.net.LinkAddress;
import android.net.Network;
import android.net.NetworkPolicyManager;
import android.net.NetworkStats;
import android.net.NetworkUtils;
import android.net.RouteInfo;
import android.net.UidRange;
import android.net.wifi.WifiConfiguration;
import android.net.wifi.WifiConfiguration.KeyMgmt;
import android.os.BatteryStats;
import android.os.Binder;
import android.os.Handler;
import android.os.INetworkActivityListener;
import android.os.INetworkManagementService;
import android.os.PowerManager;
import android.os.Process;
import android.os.RemoteCallbackList;
import android.os.RemoteException;
import android.os.ServiceManager;
import android.os.ServiceSpecificException;
import android.os.StrictMode;
import android.os.SystemClock;
import android.os.SystemProperties;
import android.provider.Settings;
import android.telephony.DataConnectionRealTimeInfo;
import android.telephony.PhoneStateListener;
import android.telephony.SubscriptionManager;
import android.telephony.TelephonyManager;
import android.util.Log;
import android.util.Slog;
import android.util.SparseBooleanArray;
import android.util.SparseIntArray;

import com.android.internal.annotations.GuardedBy;
import com.android.internal.app.IBatteryStats;
import com.android.internal.net.NetworkStatsFactory;
import com.android.internal.R;
import com.android.internal.util.HexDump;
import com.android.internal.util.Preconditions;
import com.android.server.NativeDaemonConnector.Command;
import com.android.server.NativeDaemonConnector.SensitiveArg;
import com.android.server.NetPluginDelegate;
import com.android.server.net.LockdownVpnTracker;
import com.google.android.collect.Maps;

import java.io.BufferedReader;
import java.io.DataInputStream;
import java.io.File;
import java.io.FileDescriptor;
import java.io.FileInputStream;
import java.io.IOException;
import java.io.InputStreamReader;
import java.io.PrintWriter;
import java.net.InetAddress;
import java.net.InterfaceAddress;
import java.net.NetworkInterface;
import java.net.SocketException;
import java.util.ArrayList;
import java.util.Arrays;
import java.util.HashMap;
import java.util.List;
import java.util.Map;
import java.util.NoSuchElementException;
import java.util.StringTokenizer;
import java.util.concurrent.CountDownLatch;

/**
 * @hide
 */
public class NetworkManagementService extends INetworkManagementService.Stub
        implements Watchdog.Monitor {
    private static final String TAG = "NetworkManagement";
    private static final boolean DBG = Log.isLoggable(TAG, Log.DEBUG);
    private static final String NETD_TAG = "NetdConnector";
    private static final String NETD_SERVICE_NAME = "netd";

    private static final int MAX_UID_RANGES_PER_COMMAND = 10;

    /**
     * Name representing {@link #setGlobalAlert(long)} limit when delivered to
     * {@link INetworkManagementEventObserver#limitReached(String, String)}.
     */
    public static final String LIMIT_GLOBAL_ALERT = "globalAlert";

    /**
     * String to pass to netd to indicate that a network is only accessible
     * to apps that have the CHANGE_NETWORK_STATE permission.
     */
    public static final String PERMISSION_NETWORK = "NETWORK";

    /**
     * String to pass to netd to indicate that a network is only
     * accessible to system apps and those with the CONNECTIVITY_INTERNAL
     * permission.
     */
    public static final String PERMISSION_SYSTEM = "SYSTEM";

    class NetdResponseCode {
        /* Keep in sync with system/netd/server/ResponseCode.h */
        public static final int InterfaceListResult       = 110;
        public static final int TetherInterfaceListResult = 111;
        public static final int TetherDnsFwdTgtListResult = 112;
        public static final int TtyListResult             = 113;
        public static final int TetheringStatsListResult  = 114;

        public static final int TetherStatusResult        = 210;
        public static final int IpFwdStatusResult         = 211;
        public static final int InterfaceGetCfgResult     = 213;
        public static final int SoftapStatusResult        = 214;
        public static final int InterfaceRxCounterResult  = 216;
        public static final int InterfaceTxCounterResult  = 217;
        public static final int QuotaCounterResult        = 220;
        public static final int TetheringStatsResult      = 221;
        public static final int DnsProxyQueryResult       = 222;
        public static final int ClatdStatusResult         = 223;

        public static final int InterfaceChange           = 600;
        public static final int BandwidthControl          = 601;
        public static final int InterfaceClassActivity    = 613;
        public static final int InterfaceAddressChange    = 614;
        public static final int InterfaceDnsServerInfo    = 615;
        public static final int RouteChange               = 616;
        public static final int StrictCleartext           = 617;
    }

    /* Defaults for resolver parameters. */
    public static final int DNS_RESOLVER_DEFAULT_SAMPLE_VALIDITY_SECONDS = 1800;
    public static final int DNS_RESOLVER_DEFAULT_SUCCESS_THRESHOLD_PERCENT = 25;
    public static final int DNS_RESOLVER_DEFAULT_MIN_SAMPLES = 8;
    public static final int DNS_RESOLVER_DEFAULT_MAX_SAMPLES = 64;

    /**
     * String indicating a softap command.
     */
    static final String SOFT_AP_COMMAND = "softap";

    /**
     * String passed back to netd connector indicating softap command success.
     */
    static final String SOFT_AP_COMMAND_SUCCESS = "Ok";

    static final int DAEMON_MSG_MOBILE_CONN_REAL_TIME_INFO = 1;

    /**
     * Binder context for this service
     */
    private final Context mContext;

    /**
     * connector object for communicating with netd
     */
    private final NativeDaemonConnector mConnector;

    private final Handler mFgHandler;
    private final Handler mDaemonHandler;

    private INetd mNetdService;

    private IBatteryStats mBatteryStats;

    private final Thread mThread;
    private CountDownLatch mConnectedSignal = new CountDownLatch(1);

    private final RemoteCallbackList<INetworkManagementEventObserver> mObservers =
            new RemoteCallbackList<INetworkManagementEventObserver>();

    private final NetworkStatsFactory mStatsFactory = new NetworkStatsFactory();

    private Object mQuotaLock = new Object();

    /** Set of interfaces with active quotas. */
    @GuardedBy("mQuotaLock")
    private HashMap<String, Long> mActiveQuotas = Maps.newHashMap();
    /** Set of interfaces with active alerts. */
    @GuardedBy("mQuotaLock")
    private HashMap<String, Long> mActiveAlerts = Maps.newHashMap();
    /** Set of UIDs blacklisted on metered networks. */
    @GuardedBy("mQuotaLock")
    private SparseBooleanArray mUidRejectOnMetered = new SparseBooleanArray();
    /** Set of UIDs whitelisted on metered networks. */
    @GuardedBy("mQuotaLock")
    private SparseBooleanArray mUidAllowOnMetered = new SparseBooleanArray();
    /** Set of UIDs with cleartext penalties. */
    @GuardedBy("mQuotaLock")
    private SparseIntArray mUidCleartextPolicy = new SparseIntArray();
    /** Set of UIDs that are to be blocked/allowed by firewall controller. */
    @GuardedBy("mQuotaLock")
    private SparseIntArray mUidFirewallRules = new SparseIntArray();
    /**
     * Set of UIDs that are to be blocked/allowed by firewall controller.  This set of Ids matches
     * to application idles.
     */
    @GuardedBy("mQuotaLock")
    private SparseIntArray mUidFirewallStandbyRules = new SparseIntArray();
    /**
     * Set of UIDs that are to be blocked/allowed by firewall controller.  This set of Ids matches
     * to device idles.
     */
    @GuardedBy("mQuotaLock")
    private SparseIntArray mUidFirewallDozableRules = new SparseIntArray();
    /**
     * Set of UIDs that are to be blocked/allowed by firewall controller.  This set of Ids matches
     * to device on power-save mode.
     */
    @GuardedBy("mQuotaLock")
    private SparseIntArray mUidFirewallPowerSaveRules = new SparseIntArray();
    /** Set of states for the child firewall chains. True if the chain is active. */
    @GuardedBy("mQuotaLock")
    final SparseBooleanArray mFirewallChainStates = new SparseBooleanArray();

    @GuardedBy("mQuotaLock")
    private boolean mDataSaverMode;

    private Object mIdleTimerLock = new Object();
    /** Set of interfaces with active idle timers. */
    private static class IdleTimerParams {
        public final int timeout;
        public final int type;
        public int networkCount;

        IdleTimerParams(int timeout, int type) {
            this.timeout = timeout;
            this.type = type;
            this.networkCount = 1;
        }
    }
    private HashMap<String, IdleTimerParams> mActiveIdleTimers = Maps.newHashMap();

    private volatile boolean mBandwidthControlEnabled;
    private volatile boolean mFirewallEnabled;
    private volatile boolean mStrictEnabled;

    private boolean mMobileActivityFromRadio = false;
    private int mLastPowerStateFromRadio = DataConnectionRealTimeInfo.DC_POWER_STATE_LOW;
    private int mLastPowerStateFromWifi = DataConnectionRealTimeInfo.DC_POWER_STATE_LOW;

    private final RemoteCallbackList<INetworkActivityListener> mNetworkActivityListeners =
            new RemoteCallbackList<INetworkActivityListener>();
    private boolean mNetworkActive;

    /**
     * Constructs a new NetworkManagementService instance
     *
     * @param context  Binder context for this service
     */
    private NetworkManagementService(Context context, String socket) {
        mContext = context;

        // make sure this is on the same looper as our NativeDaemonConnector for sync purposes
        mFgHandler = new Handler(FgThread.get().getLooper());

        // Don't need this wake lock, since we now have a time stamp for when
        // the network actually went inactive.  (It might be nice to still do this,
        // but I don't want to do it through the power manager because that pollutes the
        // battery stats history with pointless noise.)
        //PowerManager pm = (PowerManager)context.getSystemService(Context.POWER_SERVICE);
        PowerManager.WakeLock wl = null; //pm.newWakeLock(PowerManager.PARTIAL_WAKE_LOCK, NETD_TAG);

        mConnector = new NativeDaemonConnector(
                new NetdCallbackReceiver(), socket, 10, NETD_TAG, 160, wl,
                FgThread.get().getLooper());
        mThread = new Thread(mConnector, NETD_TAG);

        mDaemonHandler = new Handler(FgThread.get().getLooper());

        // Add ourself to the Watchdog monitors.
        Watchdog.getInstance().addMonitor(this);
    }

    static NetworkManagementService create(Context context, String socket)
            throws InterruptedException {
        final NetworkManagementService service = new NetworkManagementService(context, socket);
        final CountDownLatch connectedSignal = service.mConnectedSignal;
        if (DBG) Slog.d(TAG, "Creating NetworkManagementService");
        service.mThread.start();
        if (DBG) Slog.d(TAG, "Awaiting socket connection");
        connectedSignal.await();
        if (DBG) Slog.d(TAG, "Connected");
        service.connectNativeNetdService();
        return service;
    }

    public static NetworkManagementService create(Context context) throws InterruptedException {
        return create(context, NETD_SERVICE_NAME);
    }

    public void systemReady() {
        if (DBG) {
            final long start = System.currentTimeMillis();
            prepareNativeDaemon();
            final long delta = System.currentTimeMillis() - start;
            Slog.d(TAG, "Prepared in " + delta + "ms");
            return;
        } else {
            prepareNativeDaemon();
        }
        //Registering the receiver for Zerobalance blocking/unblocking
        if (mContext.getResources().getBoolean(R.bool.config_zero_balance_operator)) {
            final IntentFilter restrictFilter = new IntentFilter();
            restrictFilter.addAction("org.codeaurora.restrictData");
            mContext.registerReceiver(mZeroBalanceReceiver, restrictFilter);
        }
        if (DBG) Slog.d(TAG, "ZeroBalance registering receiver");
    }

    private IBatteryStats getBatteryStats() {
        synchronized (this) {
            if (mBatteryStats != null) {
                return mBatteryStats;
            }
            mBatteryStats = IBatteryStats.Stub.asInterface(ServiceManager.getService(
                    BatteryStats.SERVICE_NAME));
            return mBatteryStats;
        }
    }

    @Override
    public void registerObserver(INetworkManagementEventObserver observer) {
        mContext.enforceCallingOrSelfPermission(CONNECTIVITY_INTERNAL, TAG);
        mObservers.register(observer);
    }

    @Override
    public void unregisterObserver(INetworkManagementEventObserver observer) {
        mContext.enforceCallingOrSelfPermission(CONNECTIVITY_INTERNAL, TAG);
        mObservers.unregister(observer);
    }

    /**
     * Notify our observers of an interface status change
     */
    private void notifyInterfaceStatusChanged(String iface, boolean up) {
        final int length = mObservers.beginBroadcast();
        try {
            for (int i = 0; i < length; i++) {
                try {
                    mObservers.getBroadcastItem(i).interfaceStatusChanged(iface, up);
                } catch (RemoteException | RuntimeException e) {
                }
            }
        } finally {
            mObservers.finishBroadcast();
        }
    }

    /**
     * Notify our observers of an interface link state change
     * (typically, an Ethernet cable has been plugged-in or unplugged).
     */
    private void notifyInterfaceLinkStateChanged(String iface, boolean up) {
        final int length = mObservers.beginBroadcast();
        try {
            for (int i = 0; i < length; i++) {
                try {
                    mObservers.getBroadcastItem(i).interfaceLinkStateChanged(iface, up);
                } catch (RemoteException | RuntimeException e) {
                }
            }
        } finally {
            mObservers.finishBroadcast();
        }
    }

    /**
     * Notify our observers of an interface addition.
     */
    private void notifyInterfaceAdded(String iface) {
        final int length = mObservers.beginBroadcast();
        try {
            for (int i = 0; i < length; i++) {
                try {
                    mObservers.getBroadcastItem(i).interfaceAdded(iface);
                } catch (RemoteException | RuntimeException e) {
                }
            }
        } finally {
            mObservers.finishBroadcast();
        }
    }

    /**
     * Notify our observers of an interface removal.
     */
    private void notifyInterfaceRemoved(String iface) {
        // netd already clears out quota and alerts for removed ifaces; update
        // our sanity-checking state.
        mActiveAlerts.remove(iface);
        mActiveQuotas.remove(iface);

        final int length = mObservers.beginBroadcast();
        try {
            for (int i = 0; i < length; i++) {
                try {
                    mObservers.getBroadcastItem(i).interfaceRemoved(iface);
                } catch (RemoteException | RuntimeException e) {
                }
            }
        } finally {
            mObservers.finishBroadcast();
        }
    }

    /**
     * Notify our observers of a limit reached.
     */
    private void notifyLimitReached(String limitName, String iface) {
        final int length = mObservers.beginBroadcast();
        try {
            for (int i = 0; i < length; i++) {
                try {
                    mObservers.getBroadcastItem(i).limitReached(limitName, iface);
                } catch (RemoteException | RuntimeException e) {
                }
            }
        } finally {
            mObservers.finishBroadcast();
        }
    }

    /**
     * Notify our observers of a change in the data activity state of the interface
     */
    private void notifyInterfaceClassActivity(int type, int powerState, long tsNanos,
            int uid, boolean fromRadio) {
        final boolean isMobile = ConnectivityManager.isNetworkTypeMobile(type);
        if (isMobile) {
            if (!fromRadio) {
                if (mMobileActivityFromRadio) {
                    // If this call is not coming from a report from the radio itself, but we
                    // have previously received reports from the radio, then we will take the
                    // power state to just be whatever the radio last reported.
                    powerState = mLastPowerStateFromRadio;
                }
            } else {
                mMobileActivityFromRadio = true;
            }
            if (mLastPowerStateFromRadio != powerState) {
                mLastPowerStateFromRadio = powerState;
                try {
                    getBatteryStats().noteMobileRadioPowerState(powerState, tsNanos, uid);
                } catch (RemoteException e) {
                }
            }
        }

        if (ConnectivityManager.isNetworkTypeWifi(type)) {
            if (mLastPowerStateFromWifi != powerState) {
                mLastPowerStateFromWifi = powerState;
                try {
                    getBatteryStats().noteWifiRadioPowerState(powerState, tsNanos, uid);
                } catch (RemoteException e) {
                }
            }
        }

        boolean isActive = powerState == DataConnectionRealTimeInfo.DC_POWER_STATE_MEDIUM
                || powerState == DataConnectionRealTimeInfo.DC_POWER_STATE_HIGH;

        if (!isMobile || fromRadio || !mMobileActivityFromRadio) {
            // Report the change in data activity.  We don't do this if this is a change
            // on the mobile network, that is not coming from the radio itself, and we
            // have previously seen change reports from the radio.  In that case only
            // the radio is the authority for the current state.
            final int length = mObservers.beginBroadcast();
            try {
                for (int i = 0; i < length; i++) {
                    try {
                        mObservers.getBroadcastItem(i).interfaceClassDataActivityChanged(
                                Integer.toString(type), isActive, tsNanos);
                    } catch (RemoteException | RuntimeException e) {
                    }
                }
            } finally {
                mObservers.finishBroadcast();
            }
        }

        boolean report = false;
        synchronized (mIdleTimerLock) {
            if (mActiveIdleTimers.isEmpty()) {
                // If there are no idle timers, we are not monitoring activity, so we
                // are always considered active.
                isActive = true;
            }
            if (mNetworkActive != isActive) {
                mNetworkActive = isActive;
                report = isActive;
            }
        }
        if (report) {
            reportNetworkActive();
        }
    }

    // Sync the state of the given chain with the native daemon.
    private void syncFirewallChainLocked(int chain, SparseIntArray uidFirewallRules, String name) {
        int size = uidFirewallRules.size();
        if (size > 0) {
            // Make a copy of the current rules, and then clear them. This is because
            // setFirewallUidRuleInternal only pushes down rules to the native daemon if they are
            // different from the current rules stored in the mUidFirewall*Rules array for the
            // specified chain. If we don't clear the rules, setFirewallUidRuleInternal will do
            // nothing.
            final SparseIntArray rules = uidFirewallRules.clone();
            uidFirewallRules.clear();

            // Now push the rules. setFirewallUidRuleInternal will push each of these down to the
            // native daemon, and also add them to the mUidFirewall*Rules array for the specified
            // chain.
            if (DBG) Slog.d(TAG, "Pushing " + size + " active firewall " + name + "UID rules");
            for (int i = 0; i < rules.size(); i++) {
                setFirewallUidRuleLocked(chain, rules.keyAt(i), rules.valueAt(i));
            }
        }
    }

    private void connectNativeNetdService() {
        boolean nativeServiceAvailable = false;
        try {
            mNetdService = INetd.Stub.asInterface(ServiceManager.getService(NETD_SERVICE_NAME));
            nativeServiceAvailable = mNetdService.isAlive();
        } catch (RemoteException e) {}
        if (!nativeServiceAvailable) {
            Slog.wtf(TAG, "Can't connect to NativeNetdService " + NETD_SERVICE_NAME);
        }
    }

    /**
     * Prepare native daemon once connected, enabling modules and pushing any
     * existing in-memory rules.
     */
    private void prepareNativeDaemon() {

        mBandwidthControlEnabled = false;

        // only enable bandwidth control when support exists
        final boolean hasKernelSupport = new File("/proc/net/xt_qtaguid/ctrl").exists();
        if (hasKernelSupport) {
            Slog.d(TAG, "enabling bandwidth control");
            try {
                mConnector.execute("bandwidth", "enable");
                mBandwidthControlEnabled = true;
            } catch (NativeDaemonConnectorException e) {
                Log.wtf(TAG, "problem enabling bandwidth controls", e);
            }
        } else {
            Slog.i(TAG, "not enabling bandwidth control");
        }

        SystemProperties.set(PROP_QTAGUID_ENABLED, mBandwidthControlEnabled ? "1" : "0");

        if (mBandwidthControlEnabled) {
            try {
                getBatteryStats().noteNetworkStatsEnabled();
            } catch (RemoteException e) {
            }
        }

        try {
            mConnector.execute("strict", "enable");
            mStrictEnabled = true;
        } catch (NativeDaemonConnectorException e) {
            Log.wtf(TAG, "Failed strict enable", e);
        }

        // push any existing quota or UID rules
        synchronized (mQuotaLock) {

            setDataSaverModeEnabled(mDataSaverMode);

            int size = mActiveQuotas.size();
            if (size > 0) {
                if (DBG) Slog.d(TAG, "Pushing " + size + " active quota rules");
                final HashMap<String, Long> activeQuotas = mActiveQuotas;
                mActiveQuotas = Maps.newHashMap();
                for (Map.Entry<String, Long> entry : activeQuotas.entrySet()) {
                    setInterfaceQuota(entry.getKey(), entry.getValue());
                }
            }

            size = mActiveAlerts.size();
            if (size > 0) {
                if (DBG) Slog.d(TAG, "Pushing " + size + " active alert rules");
                final HashMap<String, Long> activeAlerts = mActiveAlerts;
                mActiveAlerts = Maps.newHashMap();
                for (Map.Entry<String, Long> entry : activeAlerts.entrySet()) {
                    setInterfaceAlert(entry.getKey(), entry.getValue());
                }
            }

            size = mUidRejectOnMetered.size();
            if (size > 0) {
                if (DBG) Slog.d(TAG, "Pushing " + size + " UIDs to metered whitelist rules");
                final SparseBooleanArray uidRejectOnQuota = mUidRejectOnMetered;
                mUidRejectOnMetered = new SparseBooleanArray();
                for (int i = 0; i < uidRejectOnQuota.size(); i++) {
                    setUidMeteredNetworkBlacklist(uidRejectOnQuota.keyAt(i),
                            uidRejectOnQuota.valueAt(i));
                }
            }

            size = mUidAllowOnMetered.size();
            if (size > 0) {
                if (DBG) Slog.d(TAG, "Pushing " + size + " UIDs to metered blacklist rules");
                final SparseBooleanArray uidAcceptOnQuota = mUidAllowOnMetered;
                mUidAllowOnMetered = new SparseBooleanArray();
                for (int i = 0; i < uidAcceptOnQuota.size(); i++) {
                    setUidMeteredNetworkWhitelist(uidAcceptOnQuota.keyAt(i),
                            uidAcceptOnQuota.valueAt(i));
                }
            }

            size = mUidCleartextPolicy.size();
            if (size > 0) {
                if (DBG) Slog.d(TAG, "Pushing " + size + " active UID cleartext policies");
                final SparseIntArray local = mUidCleartextPolicy;
                mUidCleartextPolicy = new SparseIntArray();
                for (int i = 0; i < local.size(); i++) {
                    setUidCleartextNetworkPolicy(local.keyAt(i), local.valueAt(i));
                }
            }

            setFirewallEnabled(mFirewallEnabled || LockdownVpnTracker.isEnabled());

            syncFirewallChainLocked(FIREWALL_CHAIN_NONE, mUidFirewallRules, "");
            syncFirewallChainLocked(FIREWALL_CHAIN_STANDBY, mUidFirewallStandbyRules, "standby ");
            syncFirewallChainLocked(FIREWALL_CHAIN_DOZABLE, mUidFirewallDozableRules, "dozable ");
            syncFirewallChainLocked(FIREWALL_CHAIN_POWERSAVE, mUidFirewallPowerSaveRules,
                    "powersave ");

            if (mFirewallChainStates.get(FIREWALL_CHAIN_STANDBY)) {
                setFirewallChainEnabled(FIREWALL_CHAIN_STANDBY, true);
            }
            if (mFirewallChainStates.get(FIREWALL_CHAIN_DOZABLE)) {
                setFirewallChainEnabled(FIREWALL_CHAIN_DOZABLE, true);
            }
            if (mFirewallChainStates.get(FIREWALL_CHAIN_POWERSAVE)) {
                setFirewallChainEnabled(FIREWALL_CHAIN_POWERSAVE, true);
            }
        }
    }

    /**
     * Notify our observers of a new or updated interface address.
     */
    private void notifyAddressUpdated(String iface, LinkAddress address) {
        final int length = mObservers.beginBroadcast();
        try {
            for (int i = 0; i < length; i++) {
                try {
                    mObservers.getBroadcastItem(i).addressUpdated(iface, address);
                } catch (RemoteException | RuntimeException e) {
                }
            }
        } finally {
            mObservers.finishBroadcast();
        }
    }

    /**
     * Notify our observers of a deleted interface address.
     */
    private void notifyAddressRemoved(String iface, LinkAddress address) {
        final int length = mObservers.beginBroadcast();
        try {
            for (int i = 0; i < length; i++) {
                try {
                    mObservers.getBroadcastItem(i).addressRemoved(iface, address);
                } catch (RemoteException | RuntimeException e) {
                }
            }
        } finally {
            mObservers.finishBroadcast();
        }
    }

    /**
     * Notify our observers of DNS server information received.
     */
    private void notifyInterfaceDnsServerInfo(String iface, long lifetime, String[] addresses) {
        final int length = mObservers.beginBroadcast();
        try {
            for (int i = 0; i < length; i++) {
                try {
                    mObservers.getBroadcastItem(i).interfaceDnsServerInfo(iface, lifetime,
                        addresses);
                } catch (RemoteException | RuntimeException e) {
                }
            }
        } finally {
            mObservers.finishBroadcast();
        }
    }

    /**
     * Notify our observers of a route change.
     */
    private void notifyRouteChange(String action, RouteInfo route) {
        final int length = mObservers.beginBroadcast();
        try {
            for (int i = 0; i < length; i++) {
                try {
                    if (action.equals("updated")) {
                        mObservers.getBroadcastItem(i).routeUpdated(route);
                    } else {
                        mObservers.getBroadcastItem(i).routeRemoved(route);
                    }
                } catch (RemoteException | RuntimeException e) {
                }
            }
        } finally {
            mObservers.finishBroadcast();
        }
    }

    //
    // Netd Callback handling
    //

    private class NetdCallbackReceiver implements INativeDaemonConnectorCallbacks {
        @Override
        public void onDaemonConnected() {
            Slog.i(TAG, "onDaemonConnected()");
            // event is dispatched from internal NDC thread, so we prepare the
            // daemon back on main thread.
            if (mConnectedSignal != null) {
                // The system is booting and we're connecting to netd for the first time.
                mConnectedSignal.countDown();
                mConnectedSignal = null;
            } else {
                // We're reconnecting to netd after the socket connection
                // was interrupted (e.g., if it crashed).
                mFgHandler.post(new Runnable() {
                    @Override
                    public void run() {
                        connectNativeNetdService();
                        prepareNativeDaemon();
                    }
                });
            }
        }

        @Override
        public boolean onCheckHoldWakeLock(int code) {
            return code == NetdResponseCode.InterfaceClassActivity;
        }

        @Override
        public boolean onEvent(int code, String raw, String[] cooked) {
            String errorMessage = String.format("Invalid event from daemon (%s)", raw);
            switch (code) {
            case NetdResponseCode.InterfaceChange:
                    /*
                     * a network interface change occured
                     * Format: "NNN Iface added <name>"
                     *         "NNN Iface removed <name>"
                     *         "NNN Iface changed <name> <up/down>"
                     *         "NNN Iface linkstatus <name> <up/down>"
                     */
                    if (cooked.length < 4 || !cooked[1].equals("Iface")) {
                        throw new IllegalStateException(errorMessage);
                    }
                    if (cooked[2].equals("added")) {
                        notifyInterfaceAdded(cooked[3]);
                        return true;
                    } else if (cooked[2].equals("removed")) {
                        notifyInterfaceRemoved(cooked[3]);
                        return true;
                    } else if (cooked[2].equals("changed") && cooked.length == 5) {
                        notifyInterfaceStatusChanged(cooked[3], cooked[4].equals("up"));
                        return true;
                    } else if (cooked[2].equals("linkstate") && cooked.length == 5) {
                        notifyInterfaceLinkStateChanged(cooked[3], cooked[4].equals("up"));
                        return true;
                    }
                    throw new IllegalStateException(errorMessage);
                    // break;
            case NetdResponseCode.BandwidthControl:
                    /*
                     * Bandwidth control needs some attention
                     * Format: "NNN limit alert <alertName> <ifaceName>"
                     */
                    if (cooked.length < 5 || !cooked[1].equals("limit")) {
                        throw new IllegalStateException(errorMessage);
                    }
                    if (cooked[2].equals("alert")) {
                        notifyLimitReached(cooked[3], cooked[4]);
                        return true;
                    }
                    throw new IllegalStateException(errorMessage);
                    // break;
            case NetdResponseCode.InterfaceClassActivity:
                    /*
                     * An network interface class state changed (active/idle)
                     * Format: "NNN IfaceClass <active/idle> <label>"
                     */
                    if (cooked.length < 4 || !cooked[1].equals("IfaceClass")) {
                        throw new IllegalStateException(errorMessage);
                    }
                    long timestampNanos = 0;
                    int processUid = -1;
                    if (cooked.length >= 5) {
                        try {
                            timestampNanos = Long.parseLong(cooked[4]);
                            if (cooked.length == 6) {
                                processUid = Integer.parseInt(cooked[5]);
                            }
                        } catch(NumberFormatException ne) {}
                    } else {
                        timestampNanos = SystemClock.elapsedRealtimeNanos();
                    }
                    boolean isActive = cooked[2].equals("active");
                    notifyInterfaceClassActivity(Integer.parseInt(cooked[3]),
                            isActive ? DataConnectionRealTimeInfo.DC_POWER_STATE_HIGH
                            : DataConnectionRealTimeInfo.DC_POWER_STATE_LOW,
                            timestampNanos, processUid, false);
                    return true;
                    // break;
            case NetdResponseCode.InterfaceAddressChange:
                    /*
                     * A network address change occurred
                     * Format: "NNN Address updated <addr> <iface> <flags> <scope>"
                     *         "NNN Address removed <addr> <iface> <flags> <scope>"
                     */
                    if (cooked.length < 7 || !cooked[1].equals("Address")) {
                        throw new IllegalStateException(errorMessage);
                    }

                    String iface = cooked[4];
                    LinkAddress address;
                    try {
                        int flags = Integer.parseInt(cooked[5]);
                        int scope = Integer.parseInt(cooked[6]);
                        address = new LinkAddress(cooked[3], flags, scope);
                    } catch(NumberFormatException e) {     // Non-numeric lifetime or scope.
                        throw new IllegalStateException(errorMessage, e);
                    } catch(IllegalArgumentException e) {  // Malformed/invalid IP address.
                        throw new IllegalStateException(errorMessage, e);
                    }

                    if (cooked[2].equals("updated")) {
                        notifyAddressUpdated(iface, address);
                    } else {
                        notifyAddressRemoved(iface, address);
                    }
                    return true;
                    // break;
            case NetdResponseCode.InterfaceDnsServerInfo:
                    /*
                     * Information about available DNS servers has been received.
                     * Format: "NNN DnsInfo servers <interface> <lifetime> <servers>"
                     */
                    long lifetime;  // Actually a 32-bit unsigned integer.

                    if (cooked.length == 6 &&
                        cooked[1].equals("DnsInfo") &&
                        cooked[2].equals("servers")) {
                        try {
                            lifetime = Long.parseLong(cooked[4]);
                        } catch (NumberFormatException e) {
                            throw new IllegalStateException(errorMessage);
                        }
                        String[] servers = cooked[5].split(",");
                        notifyInterfaceDnsServerInfo(cooked[3], lifetime, servers);
                    }
                    return true;
                    // break;
            case NetdResponseCode.RouteChange:
                    /*
                     * A route has been updated or removed.
                     * Format: "NNN Route <updated|removed> <dst> [via <gateway] [dev <iface>]"
                     */
                    if (!cooked[1].equals("Route") || cooked.length < 6) {
                        throw new IllegalStateException(errorMessage);
                    }

                    String via = null;
                    String dev = null;
                    boolean valid = true;
                    for (int i = 4; (i + 1) < cooked.length && valid; i += 2) {
                        if (cooked[i].equals("dev")) {
                            if (dev == null) {
                                dev = cooked[i+1];
                            } else {
                                valid = false;  // Duplicate interface.
                            }
                        } else if (cooked[i].equals("via")) {
                            if (via == null) {
                                via = cooked[i+1];
                            } else {
                                valid = false;  // Duplicate gateway.
                            }
                        } else {
                            valid = false;      // Unknown syntax.
                        }
                    }
                    if (valid) {
                        try {
                            // InetAddress.parseNumericAddress(null) inexplicably returns ::1.
                            InetAddress gateway = null;
                            if (via != null) gateway = InetAddress.parseNumericAddress(via);
                            RouteInfo route = new RouteInfo(new IpPrefix(cooked[3]), gateway, dev);
                            notifyRouteChange(cooked[2], route);
                            return true;
                        } catch (IllegalArgumentException e) {}
                    }
                    throw new IllegalStateException(errorMessage);
                    // break;
            case NetdResponseCode.StrictCleartext:
                final int uid = Integer.parseInt(cooked[1]);
                final byte[] firstPacket = HexDump.hexStringToByteArray(cooked[2]);
                try {
                    ActivityManagerNative.getDefault().notifyCleartextNetwork(uid, firstPacket);
                } catch (RemoteException ignored) {
                }
                break;
            default: break;
            }
            return false;
        }
    }


    //
    // INetworkManagementService members
    //
    @Override
    public INetd getNetdService() throws RemoteException {
        final CountDownLatch connectedSignal = mConnectedSignal;
        if (connectedSignal != null) {
            try {
                connectedSignal.await();
            } catch (InterruptedException ignored) {}
        }

        return mNetdService;
    }

    @Override
    public String[] listInterfaces() {
        mContext.enforceCallingOrSelfPermission(CONNECTIVITY_INTERNAL, TAG);
        try {
            return NativeDaemonEvent.filterMessageList(
                    mConnector.executeForList("interface", "list"), InterfaceListResult);
        } catch (NativeDaemonConnectorException e) {
            throw e.rethrowAsParcelableException();
        }
    }

    @Override
    public InterfaceConfiguration getInterfaceConfig(String iface) {
        mContext.enforceCallingOrSelfPermission(CONNECTIVITY_INTERNAL, TAG);

        final NativeDaemonEvent event;
        try {
            event = mConnector.execute("interface", "getcfg", iface);
        } catch (NativeDaemonConnectorException e) {
            throw e.rethrowAsParcelableException();
        }

        event.checkCode(InterfaceGetCfgResult);

        // Rsp: 213 xx:xx:xx:xx:xx:xx yyy.yyy.yyy.yyy zzz flag1 flag2 flag3
        final StringTokenizer st = new StringTokenizer(event.getMessage());

        InterfaceConfiguration cfg;
        try {
            cfg = new InterfaceConfiguration();
            cfg.setHardwareAddress(st.nextToken(" "));
            InetAddress addr = null;
            int prefixLength = 0;
            try {
                addr = NetworkUtils.numericToInetAddress(st.nextToken());
            } catch (IllegalArgumentException iae) {
                Slog.e(TAG, "Failed to parse ipaddr", iae);
            }

            try {
                prefixLength = Integer.parseInt(st.nextToken());
            } catch (NumberFormatException nfe) {
                Slog.e(TAG, "Failed to parse prefixLength", nfe);
            }

            cfg.setLinkAddress(new LinkAddress(addr, prefixLength));
            while (st.hasMoreTokens()) {
                cfg.setFlag(st.nextToken());
            }
        } catch (NoSuchElementException nsee) {
            throw new IllegalStateException("Invalid response from daemon: " + event);
        }
        return cfg;
    }

    @Override
    public void setInterfaceConfig(String iface, InterfaceConfiguration cfg) {
        mContext.enforceCallingOrSelfPermission(CONNECTIVITY_INTERNAL, TAG);
        LinkAddress linkAddr = cfg.getLinkAddress();
        if (linkAddr == null || linkAddr.getAddress() == null) {
            throw new IllegalStateException("Null LinkAddress given");
        }

        final Command cmd = new Command("interface", "setcfg", iface,
                linkAddr.getAddress().getHostAddress(),
                linkAddr.getPrefixLength());
        for (String flag : cfg.getFlags()) {
            cmd.appendArg(flag);
        }

        try {
            mConnector.execute(cmd);
        } catch (NativeDaemonConnectorException e) {
            throw e.rethrowAsParcelableException();
        }
    }

    @Override
    public void setInterfaceDown(String iface) {
        mContext.enforceCallingOrSelfPermission(CONNECTIVITY_INTERNAL, TAG);
        final InterfaceConfiguration ifcg = getInterfaceConfig(iface);
        ifcg.setInterfaceDown();
        setInterfaceConfig(iface, ifcg);
    }

    @Override
    public void setInterfaceUp(String iface) {
        mContext.enforceCallingOrSelfPermission(CONNECTIVITY_INTERNAL, TAG);
        final InterfaceConfiguration ifcg = getInterfaceConfig(iface);
        ifcg.setInterfaceUp();
        setInterfaceConfig(iface, ifcg);
    }

    @Override
    public void setInterfaceIpv6PrivacyExtensions(String iface, boolean enable) {
        mContext.enforceCallingOrSelfPermission(CONNECTIVITY_INTERNAL, TAG);
        try {
            mConnector.execute(
                    "interface", "ipv6privacyextensions", iface, enable ? "enable" : "disable");
        } catch (NativeDaemonConnectorException e) {
            throw e.rethrowAsParcelableException();
        }
    }

    /* TODO: This is right now a IPv4 only function. Works for wifi which loses its
       IPv6 addresses on interface down, but we need to do full clean up here */
    @Override
    public void clearInterfaceAddresses(String iface) {
        mContext.enforceCallingOrSelfPermission(CONNECTIVITY_INTERNAL, TAG);
        try {
            mConnector.execute("interface", "clearaddrs", iface);
        } catch (NativeDaemonConnectorException e) {
            throw e.rethrowAsParcelableException();
        }
    }

    @Override
    public void enableIpv6(String iface) {
        mContext.enforceCallingOrSelfPermission(CONNECTIVITY_INTERNAL, TAG);
        try {
            mConnector.execute("interface", "ipv6", iface, "enable");
        } catch (NativeDaemonConnectorException e) {
            throw e.rethrowAsParcelableException();
        }
    }

    @Override
    public void disableIpv6(String iface) {
        mContext.enforceCallingOrSelfPermission(CONNECTIVITY_INTERNAL, TAG);
        try {
            mConnector.execute("interface", "ipv6", iface, "disable");
        } catch (NativeDaemonConnectorException e) {
            throw e.rethrowAsParcelableException();
        }
    }

    @Override
    public void setInterfaceIpv6NdOffload(String iface, boolean enable) {
        mContext.enforceCallingOrSelfPermission(CONNECTIVITY_INTERNAL, TAG);
        try {
            mConnector.execute(
                    "interface", "ipv6ndoffload", iface, (enable ? "enable" : "disable"));
        } catch (NativeDaemonConnectorException e) {
            throw e.rethrowAsParcelableException();
        }
    }

    @Override
    public void addRoute(int netId, RouteInfo route) {
        modifyRoute("add", "" + netId, route);
    }

    @Override
    public void removeRoute(int netId, RouteInfo route) {
        modifyRoute("remove", "" + netId, route);
    }

    private void modifyRoute(String action, String netId, RouteInfo route) {
        mContext.enforceCallingOrSelfPermission(CONNECTIVITY_INTERNAL, TAG);

        final Command cmd = new Command("network", "route", action, netId);

        // create triplet: interface dest-ip-addr/prefixlength gateway-ip-addr
        cmd.appendArg(route.getInterface());
        cmd.appendArg(route.getDestination().toString());

        switch (route.getType()) {
            case RouteInfo.RTN_UNICAST:
                if (route.hasGateway()) {
                    cmd.appendArg(route.getGateway().getHostAddress());
                }
                break;
            case RouteInfo.RTN_UNREACHABLE:
                cmd.appendArg("unreachable");
                break;
            case RouteInfo.RTN_THROW:
                cmd.appendArg("throw");
                break;
        }

        try {
            mConnector.execute(cmd);
        } catch (NativeDaemonConnectorException e) {
            throw e.rethrowAsParcelableException();
        }
    }

    private ArrayList<String> readRouteList(String filename) {
        FileInputStream fstream = null;
        ArrayList<String> list = new ArrayList<String>();

        try {
            fstream = new FileInputStream(filename);
            DataInputStream in = new DataInputStream(fstream);
            BufferedReader br = new BufferedReader(new InputStreamReader(in));
            String s;

            // throw away the title line

            while (((s = br.readLine()) != null) && (s.length() != 0)) {
                list.add(s);
            }
        } catch (IOException ex) {
            // return current list, possibly empty
        } finally {
            if (fstream != null) {
                try {
                    fstream.close();
                } catch (IOException ex) {}
            }
        }

        return list;
    }

    @Override
    public void setMtu(String iface, int mtu) {
        mContext.enforceCallingOrSelfPermission(CONNECTIVITY_INTERNAL, TAG);

        final NativeDaemonEvent event;
        try {
            event = mConnector.execute("interface", "setmtu", iface, mtu);
        } catch (NativeDaemonConnectorException e) {
            throw e.rethrowAsParcelableException();
        }
    }

    @Override
    public void shutdown() {
        // TODO: remove from aidl if nobody calls externally
        mContext.enforceCallingOrSelfPermission(SHUTDOWN, TAG);

        Slog.i(TAG, "Shutting down");
    }

    @Override
    public boolean getIpForwardingEnabled() throws IllegalStateException{
        mContext.enforceCallingOrSelfPermission(CONNECTIVITY_INTERNAL, TAG);

        final NativeDaemonEvent event;
        try {
            event = mConnector.execute("ipfwd", "status");
        } catch (NativeDaemonConnectorException e) {
            throw e.rethrowAsParcelableException();
        }

        // 211 Forwarding enabled
        event.checkCode(IpFwdStatusResult);
        return event.getMessage().endsWith("enabled");
    }

    @Override
    public void setIpForwardingEnabled(boolean enable) {
        mContext.enforceCallingOrSelfPermission(CONNECTIVITY_INTERNAL, TAG);
        try {
            mConnector.execute("ipfwd", enable ? "enable" : "disable", "tethering");
        } catch (NativeDaemonConnectorException e) {
            throw e.rethrowAsParcelableException();
        }
    }

    @Override
    public void createSoftApInterface(String wlanIface) {
        mContext.enforceCallingOrSelfPermission(CONNECTIVITY_INTERNAL, TAG);
        try {
            mConnector.execute("softap", "create", wlanIface);
        } catch (NativeDaemonConnectorException e) {
            throw e.rethrowAsParcelableException();
        }
    }

    @Override
    public void deleteSoftApInterface(String wlanIface) {
        mContext.enforceCallingOrSelfPermission(CONNECTIVITY_INTERNAL, TAG);
        try {
            mConnector.execute("softap", "remove", wlanIface);
        } catch (NativeDaemonConnectorException e) {
            throw e.rethrowAsParcelableException();
        }
    }

    @Override
    public void startTethering(String[] dhcpRange) {
        mContext.enforceCallingOrSelfPermission(CONNECTIVITY_INTERNAL, TAG);
        // cmd is "tether start first_start first_stop second_start second_stop ..."
        // an odd number of addrs will fail

        final Command cmd = new Command("tether", "start");
        for (String d : dhcpRange) {
            cmd.appendArg(d);
        }

        try {
            mConnector.execute(cmd);
        } catch (NativeDaemonConnectorException e) {
            throw e.rethrowAsParcelableException();
        }
    }

    @Override
    public void stopTethering() {
        mContext.enforceCallingOrSelfPermission(CONNECTIVITY_INTERNAL, TAG);
        try {
            mConnector.execute("tether", "stop");
        } catch (NativeDaemonConnectorException e) {
            throw e.rethrowAsParcelableException();
        }
    }

    @Override
    public boolean isTetheringStarted() {
        mContext.enforceCallingOrSelfPermission(CONNECTIVITY_INTERNAL, TAG);

        final NativeDaemonEvent event;
        try {
            event = mConnector.execute("tether", "status");
        } catch (NativeDaemonConnectorException e) {
            throw e.rethrowAsParcelableException();
        }

        // 210 Tethering services started
        event.checkCode(TetherStatusResult);
        return event.getMessage().endsWith("started");
    }

    @Override
    public void tetherInterface(String iface) {
        mContext.enforceCallingOrSelfPermission(CONNECTIVITY_INTERNAL, TAG);
        try {
            mConnector.execute("tether", "interface", "add", iface);
        } catch (NativeDaemonConnectorException e) {
            throw e.rethrowAsParcelableException();
        }
        List<RouteInfo> routes = new ArrayList<RouteInfo>();
        // The RouteInfo constructor truncates the LinkAddress to a network prefix, thus making it
        // suitable to use as a route destination.
        routes.add(new RouteInfo(getInterfaceConfig(iface).getLinkAddress(), null, iface));
        addInterfaceToLocalNetwork(iface, routes);
    }

    @Override
    public void untetherInterface(String iface) {
        mContext.enforceCallingOrSelfPermission(CONNECTIVITY_INTERNAL, TAG);
        try {
            mConnector.execute("tether", "interface", "remove", iface);
        } catch (NativeDaemonConnectorException e) {
            throw e.rethrowAsParcelableException();
        } finally {
            removeInterfaceFromLocalNetwork(iface);
        }
    }

    @Override
    public String[] listTetheredInterfaces() {
        mContext.enforceCallingOrSelfPermission(CONNECTIVITY_INTERNAL, TAG);
        try {
            return NativeDaemonEvent.filterMessageList(
                    mConnector.executeForList("tether", "interface", "list"),
                    TetherInterfaceListResult);
        } catch (NativeDaemonConnectorException e) {
            throw e.rethrowAsParcelableException();
        }
    }

    @Override
    public void setDnsForwarders(Network network, String[] dns) {
        mContext.enforceCallingOrSelfPermission(CONNECTIVITY_INTERNAL, TAG);

        int netId = (network != null) ? network.netId : ConnectivityManager.NETID_UNSET;
        final Command cmd = new Command("tether", "dns", "set", netId);

        for (String s : dns) {
            cmd.appendArg(NetworkUtils.numericToInetAddress(s).getHostAddress());
        }

        try {
            mConnector.execute(cmd);
        } catch (NativeDaemonConnectorException e) {
            throw e.rethrowAsParcelableException();
        }
    }

    @Override
    public String[] getDnsForwarders() {
        mContext.enforceCallingOrSelfPermission(CONNECTIVITY_INTERNAL, TAG);
        try {
            return NativeDaemonEvent.filterMessageList(
                    mConnector.executeForList("tether", "dns", "list"), TetherDnsFwdTgtListResult);
        } catch (NativeDaemonConnectorException e) {
            throw e.rethrowAsParcelableException();
        }
    }

    private List<InterfaceAddress> excludeLinkLocal(List<InterfaceAddress> addresses) {
        ArrayList<InterfaceAddress> filtered = new ArrayList<InterfaceAddress>(addresses.size());
        for (InterfaceAddress ia : addresses) {
            if (!ia.getAddress().isLinkLocalAddress())
                filtered.add(ia);
        }
        return filtered;
    }

    private void modifyInterfaceForward(boolean add, String fromIface, String toIface) {
        final Command cmd = new Command("ipfwd", add ? "add" : "remove", fromIface, toIface);
        try {
            mConnector.execute(cmd);
        } catch (NativeDaemonConnectorException e) {
            throw e.rethrowAsParcelableException();
        }
    }

    @Override
    public void startInterfaceForwarding(String fromIface, String toIface) {
        mContext.enforceCallingOrSelfPermission(CONNECTIVITY_INTERNAL, TAG);
        modifyInterfaceForward(true, fromIface, toIface);
    }

    @Override
    public void stopInterfaceForwarding(String fromIface, String toIface) {
        mContext.enforceCallingOrSelfPermission(CONNECTIVITY_INTERNAL, TAG);
        modifyInterfaceForward(false, fromIface, toIface);
    }

    private void modifyNat(String action, String internalInterface, String externalInterface)
            throws SocketException {
        final Command cmd = new Command("nat", action, internalInterface, externalInterface);

        final NetworkInterface internalNetworkInterface = NetworkInterface.getByName(
                internalInterface);
        if (internalNetworkInterface == null) {
            cmd.appendArg("0");
        } else {
            // Don't touch link-local routes, as link-local addresses aren't routable,
            // kernel creates link-local routes on all interfaces automatically
            List<InterfaceAddress> interfaceAddresses = excludeLinkLocal(
                    internalNetworkInterface.getInterfaceAddresses());
            cmd.appendArg(interfaceAddresses.size());
            for (InterfaceAddress ia : interfaceAddresses) {
                InetAddress addr = NetworkUtils.getNetworkPart(
                        ia.getAddress(), ia.getNetworkPrefixLength());
                cmd.appendArg(addr.getHostAddress() + "/" + ia.getNetworkPrefixLength());
            }
        }

        try {
            mConnector.execute(cmd);
        } catch (NativeDaemonConnectorException e) {
            throw e.rethrowAsParcelableException();
        }
    }

    @Override
    public void enableNat(String internalInterface, String externalInterface) {
        mContext.enforceCallingOrSelfPermission(CONNECTIVITY_INTERNAL, TAG);
        try {
            modifyNat("enable", internalInterface, externalInterface);
        } catch (SocketException e) {
            throw new IllegalStateException(e);
        }
        NetPluginDelegate.natStarted(internalInterface,externalInterface);
    }

    @Override
    public void disableNat(String internalInterface, String externalInterface) {
        mContext.enforceCallingOrSelfPermission(CONNECTIVITY_INTERNAL, TAG);
        try {
            modifyNat("disable", internalInterface, externalInterface);
        } catch (SocketException e) {
            throw new IllegalStateException(e);
        }
        NetPluginDelegate.natStopped(internalInterface,externalInterface);
    }

    @Override
    public String[] listTtys() {
        mContext.enforceCallingOrSelfPermission(CONNECTIVITY_INTERNAL, TAG);
        try {
            return NativeDaemonEvent.filterMessageList(
                    mConnector.executeForList("list_ttys"), TtyListResult);
        } catch (NativeDaemonConnectorException e) {
            throw e.rethrowAsParcelableException();
        }
    }

    @Override
    public void attachPppd(
            String tty, String localAddr, String remoteAddr, String dns1Addr, String dns2Addr) {
        mContext.enforceCallingOrSelfPermission(CONNECTIVITY_INTERNAL, TAG);
        try {
            mConnector.execute("pppd", "attach", tty,
                    NetworkUtils.numericToInetAddress(localAddr).getHostAddress(),
                    NetworkUtils.numericToInetAddress(remoteAddr).getHostAddress(),
                    NetworkUtils.numericToInetAddress(dns1Addr).getHostAddress(),
                    NetworkUtils.numericToInetAddress(dns2Addr).getHostAddress());
        } catch (NativeDaemonConnectorException e) {
            throw e.rethrowAsParcelableException();
        }
    }

    @Override
    public void detachPppd(String tty) {
        mContext.enforceCallingOrSelfPermission(CONNECTIVITY_INTERNAL, TAG);
        try {
            mConnector.execute("pppd", "detach", tty);
        } catch (NativeDaemonConnectorException e) {
            throw e.rethrowAsParcelableException();
        }
    }

    /**
     * Private method used to call execute for a command given the provided arguments.
     *
     * This function checks the returned NativeDaemonEvent for the provided expected response code
     * and message.  If either of these is not correct, an error is logged.
     *
     * @param String command The command to execute.
     * @param Object[] args If needed, arguments for the command to execute.
     * @param int expectedResponseCode The code expected to be returned in the corresponding event.
     * @param String expectedResponseMessage The message expected in the returned event.
     * @param String logMsg The message to log as an error (TAG will be applied).
     */
    private void executeOrLogWithMessage(String command, Object[] args,
            int expectedResponseCode, String expectedResponseMessage, String logMsg)
            throws NativeDaemonConnectorException {
        NativeDaemonEvent event = mConnector.execute(command, args);
        if (event.getCode() != expectedResponseCode
                || !event.getMessage().equals(expectedResponseMessage)) {
            Log.e(TAG, logMsg + ": event = " + event);
        }
    }

    @Override
    public void startAccessPoint(WifiConfiguration wifiConfig, String wlanIface) {
        mContext.enforceCallingOrSelfPermission(CONNECTIVITY_INTERNAL, TAG);
        Object[] args;
        String logMsg = "startAccessPoint Error setting up softap";
        try {
            if (wifiConfig == null) {
                args = new Object[] {"set", wlanIface};
            } else {
                String ssid_mode = "broadcast";
                if (mContext.getResources().getBoolean(
                        com.android.internal.R.bool
                        .config_regional_hotspot_show_broadcast_ssid_checkbox)
                        && wifiConfig.hiddenSSID) {
                    ssid_mode = "hidden";
                }
                if (mContext.getResources().getBoolean(
                        com.android.internal.R.bool
                        .config_regional_hotspot_show_maximum_connection_enable)) {
                    int clientNum = Settings.System.getInt(mContext.getContentResolver(),
                            "WIFI_HOTSPOT_MAX_CLIENT_NUM", 8);
                    if (DBG) Slog.d(TAG, "clientNum: " + clientNum);
                    args = new Object[] {"set", wlanIface, wifiConfig.SSID,
                            ssid_mode, Integer.toString(wifiConfig.apChannel),
                            getSecurityType(wifiConfig),
                            new SensitiveArg(wifiConfig.preSharedKey), clientNum};
                } else {
                    args = new Object[] {"set", wlanIface, wifiConfig.SSID,
                            ssid_mode, Integer.toString(wifiConfig.apChannel),
                            getSecurityType(wifiConfig), new SensitiveArg(wifiConfig.preSharedKey)};
                }
            }
            executeOrLogWithMessage(SOFT_AP_COMMAND, args, NetdResponseCode.SoftapStatusResult,
                    SOFT_AP_COMMAND_SUCCESS, logMsg);

            logMsg = "startAccessPoint Error starting softap";
            args = new Object[] {"startap"};
            executeOrLogWithMessage(SOFT_AP_COMMAND, args, NetdResponseCode.SoftapStatusResult,
                    SOFT_AP_COMMAND_SUCCESS, logMsg);
        } catch (NativeDaemonConnectorException e) {
            throw e.rethrowAsParcelableException();
        }
    }

    @Override
    public void startWigigAccessPoint() {
        mContext.enforceCallingOrSelfPermission(CONNECTIVITY_INTERNAL, TAG);
        try {
            mConnector.execute("softap", "qccmd", "set", "enable_wigig_softap=1");
        } catch (NativeDaemonConnectorException e) {
            throw e.rethrowAsParcelableException();
        }
    }

    private static String getSecurityType(WifiConfiguration wifiConfig) {
        switch (wifiConfig.getAuthType()) {
            case KeyMgmt.WPA_PSK:
                return "wpa-psk";
            case KeyMgmt.WPA2_PSK:
                return "wpa2-psk";
            default:
                return "open";
        }
    }

    /* @param mode can be "AP", "STA" or "P2P" */
    @Override
    public void wifiFirmwareReload(String wlanIface, String mode) {
        mContext.enforceCallingOrSelfPermission(CONNECTIVITY_INTERNAL, TAG);
        Object[] args = {"fwreload", wlanIface, mode};
        String logMsg = "wifiFirmwareReload Error reloading "
                + wlanIface + " fw in " + mode + " mode";
        try {
            executeOrLogWithMessage(SOFT_AP_COMMAND, args, NetdResponseCode.SoftapStatusResult,
                    SOFT_AP_COMMAND_SUCCESS, logMsg);
        } catch (NativeDaemonConnectorException e) {
            throw e.rethrowAsParcelableException();
        }

        // Ensure that before we return from this command, any asynchronous
        // notifications generated before the command completed have been
        // processed by all NetworkManagementEventObservers.
        mConnector.waitForCallbacks();
    }

    @Override
    public void stopAccessPoint(String wlanIface) {
        mContext.enforceCallingOrSelfPermission(CONNECTIVITY_INTERNAL, TAG);
        Object[] args = {"stopap"};
        String logMsg = "stopAccessPoint Error stopping softap";

        try {
            executeOrLogWithMessage(SOFT_AP_COMMAND, args, NetdResponseCode.SoftapStatusResult,
                    SOFT_AP_COMMAND_SUCCESS, logMsg);
            wifiFirmwareReload(wlanIface, "STA");
        } catch (NativeDaemonConnectorException e) {
            throw e.rethrowAsParcelableException();
        }
    }

    @Override
    public void stopWigigAccessPoint() {
        mContext.enforceCallingOrSelfPermission(CONNECTIVITY_INTERNAL, TAG);
        try {
            mConnector.execute("softap", "qccmd", "set", "enable_wigig_softap=0");
        } catch (NativeDaemonConnectorException e) {
            throw e.rethrowAsParcelableException();
        }
    }

    @Override
    public void setAccessPoint(WifiConfiguration wifiConfig, String wlanIface) {
        mContext.enforceCallingOrSelfPermission(CONNECTIVITY_INTERNAL, TAG);
        Object[] args;
        String logMsg = "startAccessPoint Error setting up softap";
        try {
            if (wifiConfig == null) {
                args = new Object[] {"set", wlanIface};
            } else {
                // TODO: understand why this is set to "6" instead of
                // Integer.toString(wifiConfig.apChannel) as in startAccessPoint
                // TODO: should startAccessPoint call this instead of repeating code?
                args = new Object[] {"set", wlanIface, wifiConfig.SSID,
                        "broadcast", "6",
                        getSecurityType(wifiConfig), new SensitiveArg(wifiConfig.preSharedKey)};
            }
            executeOrLogWithMessage(SOFT_AP_COMMAND, args, NetdResponseCode.SoftapStatusResult,
                    SOFT_AP_COMMAND_SUCCESS, logMsg);
        } catch (NativeDaemonConnectorException e) {
            throw e.rethrowAsParcelableException();
        }
    }

    @Override
    public void addIdleTimer(String iface, int timeout, final int type) {
        mContext.enforceCallingOrSelfPermission(CONNECTIVITY_INTERNAL, TAG);

        if (DBG) Slog.d(TAG, "Adding idletimer");

        synchronized (mIdleTimerLock) {
            IdleTimerParams params = mActiveIdleTimers.get(iface);
            if (params != null) {
                // the interface already has idletimer, update network count
                params.networkCount++;
                return;
            }

            try {
                mConnector.execute("idletimer", "add", iface, Integer.toString(timeout),
                        Integer.toString(type));
            } catch (NativeDaemonConnectorException e) {
                throw e.rethrowAsParcelableException();
            }
            mActiveIdleTimers.put(iface, new IdleTimerParams(timeout, type));

            // Networks start up.
            if (ConnectivityManager.isNetworkTypeMobile(type)) {
                mNetworkActive = false;
            }
            mDaemonHandler.post(new Runnable() {
                @Override public void run() {
                    notifyInterfaceClassActivity(type,
                            DataConnectionRealTimeInfo.DC_POWER_STATE_HIGH,
                            SystemClock.elapsedRealtimeNanos(), -1, false);
                }
            });
        }
    }

    @Override
    public void removeIdleTimer(String iface) {
        mContext.enforceCallingOrSelfPermission(CONNECTIVITY_INTERNAL, TAG);

        if (DBG) Slog.d(TAG, "Removing idletimer");

        synchronized (mIdleTimerLock) {
            final IdleTimerParams params = mActiveIdleTimers.get(iface);
            if (params == null || --(params.networkCount) > 0) {
                return;
            }

            try {
                mConnector.execute("idletimer", "remove", iface,
                        Integer.toString(params.timeout), Integer.toString(params.type));
            } catch (NativeDaemonConnectorException e) {
                throw e.rethrowAsParcelableException();
            }
            mActiveIdleTimers.remove(iface);
            mDaemonHandler.post(new Runnable() {
                @Override public void run() {
                    notifyInterfaceClassActivity(params.type,
                            DataConnectionRealTimeInfo.DC_POWER_STATE_LOW,
                            SystemClock.elapsedRealtimeNanos(), -1, false);
                }
            });
        }
    }

    @Override
    public NetworkStats getNetworkStatsSummaryDev() {
        mContext.enforceCallingOrSelfPermission(CONNECTIVITY_INTERNAL, TAG);
        try {
            return mStatsFactory.readNetworkStatsSummaryDev();
        } catch (IOException e) {
            throw new IllegalStateException(e);
        }
    }

    @Override
    public NetworkStats getNetworkStatsSummaryXt() {
        mContext.enforceCallingOrSelfPermission(CONNECTIVITY_INTERNAL, TAG);
        try {
            return mStatsFactory.readNetworkStatsSummaryXt();
        } catch (IOException e) {
            throw new IllegalStateException(e);
        }
    }

    @Override
    public NetworkStats getNetworkStatsDetail() {
        mContext.enforceCallingOrSelfPermission(CONNECTIVITY_INTERNAL, TAG);
        try {
            return mStatsFactory.readNetworkStatsDetail(UID_ALL, null, TAG_ALL, null);
        } catch (IOException e) {
            throw new IllegalStateException(e);
        }
    }

    @Override
    public void setInterfaceQuota(String iface, long quotaBytes) {
        mContext.enforceCallingOrSelfPermission(CONNECTIVITY_INTERNAL, TAG);

        // silently discard when control disabled
        // TODO: eventually migrate to be always enabled
        if (!mBandwidthControlEnabled) return;

        synchronized (mQuotaLock) {
            if (mActiveQuotas.containsKey(iface)) {
                throw new IllegalStateException("iface " + iface + " already has quota");
            }

            try {
                // TODO: support quota shared across interfaces
                mConnector.execute("bandwidth", "setiquota", iface, quotaBytes);
                mActiveQuotas.put(iface, quotaBytes);
            } catch (NativeDaemonConnectorException e) {
                throw e.rethrowAsParcelableException();
            }
        }
    }

    @Override
    public void removeInterfaceQuota(String iface) {
        mContext.enforceCallingOrSelfPermission(CONNECTIVITY_INTERNAL, TAG);

        // silently discard when control disabled
        // TODO: eventually migrate to be always enabled
        if (!mBandwidthControlEnabled) return;

        synchronized (mQuotaLock) {
            if (!mActiveQuotas.containsKey(iface)) {
                // TODO: eventually consider throwing
                return;
            }

            mActiveQuotas.remove(iface);
            mActiveAlerts.remove(iface);

            try {
                // TODO: support quota shared across interfaces
                mConnector.execute("bandwidth", "removeiquota", iface);
            } catch (NativeDaemonConnectorException e) {
                throw e.rethrowAsParcelableException();
            }
        }
    }

    @Override
    public void setInterfaceAlert(String iface, long alertBytes) {
        mContext.enforceCallingOrSelfPermission(CONNECTIVITY_INTERNAL, TAG);

        // silently discard when control disabled
        // TODO: eventually migrate to be always enabled
        if (!mBandwidthControlEnabled) return;

        // quick sanity check
        if (!mActiveQuotas.containsKey(iface)) {
            throw new IllegalStateException("setting alert requires existing quota on iface");
        }

        synchronized (mQuotaLock) {
            if (mActiveAlerts.containsKey(iface)) {
                throw new IllegalStateException("iface " + iface + " already has alert");
            }

            try {
                // TODO: support alert shared across interfaces
                mConnector.execute("bandwidth", "setinterfacealert", iface, alertBytes);
                mActiveAlerts.put(iface, alertBytes);
            } catch (NativeDaemonConnectorException e) {
                throw e.rethrowAsParcelableException();
            }
        }
    }

    @Override
    public void removeInterfaceAlert(String iface) {
        mContext.enforceCallingOrSelfPermission(CONNECTIVITY_INTERNAL, TAG);

        // silently discard when control disabled
        // TODO: eventually migrate to be always enabled
        if (!mBandwidthControlEnabled) return;

        synchronized (mQuotaLock) {
            if (!mActiveAlerts.containsKey(iface)) {
                // TODO: eventually consider throwing
                return;
            }

            try {
                // TODO: support alert shared across interfaces
                mConnector.execute("bandwidth", "removeinterfacealert", iface);
                mActiveAlerts.remove(iface);
            } catch (NativeDaemonConnectorException e) {
                throw e.rethrowAsParcelableException();
            }
        }
    }

    @Override
    public void setGlobalAlert(long alertBytes) {
        mContext.enforceCallingOrSelfPermission(CONNECTIVITY_INTERNAL, TAG);

        // silently discard when control disabled
        // TODO: eventually migrate to be always enabled
        if (!mBandwidthControlEnabled) return;

        try {
            mConnector.execute("bandwidth", "setglobalalert", alertBytes);
        } catch (NativeDaemonConnectorException e) {
            throw e.rethrowAsParcelableException();
        }
    }

    private void setUidOnMeteredNetworkList(SparseBooleanArray quotaList, int uid,
            boolean blacklist, boolean enable) {
        mContext.enforceCallingOrSelfPermission(CONNECTIVITY_INTERNAL, TAG);

        // silently discard when control disabled
        // TODO: eventually migrate to be always enabled
        if (!mBandwidthControlEnabled) return;

        final String chain = blacklist ? "naughtyapps" : "niceapps";
        final String suffix = enable ? "add" : "remove";

        synchronized (mQuotaLock) {
            final boolean oldEnable = quotaList.get(uid, false);
            if (oldEnable == enable) {
                // TODO: eventually consider throwing
                return;
            }

            try {
                mConnector.execute("bandwidth", suffix + chain, uid);
                if (enable) {
                    quotaList.put(uid, true);
                } else {
                    quotaList.delete(uid);
                }
            } catch (NativeDaemonConnectorException e) {
                throw e.rethrowAsParcelableException();
            }
        }
    }

    @Override
    public void setUidMeteredNetworkBlacklist(int uid, boolean enable) {
        setUidOnMeteredNetworkList(mUidRejectOnMetered, uid, true, enable);
    }

    @Override
    public void setUidMeteredNetworkWhitelist(int uid, boolean enable) {
        setUidOnMeteredNetworkList(mUidAllowOnMetered, uid, false, enable);
    }

    @Override
    public boolean setDataSaverModeEnabled(boolean enable) {
        if (DBG) Log.d(TAG, "setDataSaverMode: " + enable);
        synchronized (mQuotaLock) {
            if (mDataSaverMode == enable) {
                Log.w(TAG, "setDataSaverMode(): already " + mDataSaverMode);
                return true;
            }
            try {
                final boolean changed = mNetdService.bandwidthEnableDataSaver(enable);
                if (changed) {
                    mDataSaverMode = enable;
                } else {
                    Log.w(TAG, "setDataSaverMode(" + enable + "): netd command silently failed");
                }
                return changed;
            } catch (RemoteException e) {
                Log.w(TAG, "setDataSaverMode(" + enable + "): netd command failed", e);
                return false;
            }
        }
    }

    @Override
    public void setAllowOnlyVpnForUids(boolean add, UidRange[] uidRanges)
            throws ServiceSpecificException {
        try {
            mNetdService.networkRejectNonSecureVpn(add, uidRanges);
        } catch (ServiceSpecificException e) {
            Log.w(TAG, "setAllowOnlyVpnForUids(" + add + ", " + Arrays.toString(uidRanges) + ")"
                    + ": netd command failed", e);
            throw e;
        } catch (RemoteException e) {
            Log.w(TAG, "setAllowOnlyVpnForUids(" + add + ", " + Arrays.toString(uidRanges) + ")"
                    + ": netd command failed", e);
            throw e.rethrowAsRuntimeException();
        }
    }

    @Override
    public void setUidCleartextNetworkPolicy(int uid, int policy) {
        if (Binder.getCallingUid() != uid) {
            mContext.enforceCallingOrSelfPermission(CONNECTIVITY_INTERNAL, TAG);
        }

        synchronized (mQuotaLock) {
            final int oldPolicy = mUidCleartextPolicy.get(uid, StrictMode.NETWORK_POLICY_ACCEPT);
            if (oldPolicy == policy) {
                return;
            }

            if (!mStrictEnabled) {
                // Module isn't enabled yet; stash the requested policy away to
                // apply later once the daemon is connected.
                mUidCleartextPolicy.put(uid, policy);
                return;
            }

            final String policyString;
            switch (policy) {
                case StrictMode.NETWORK_POLICY_ACCEPT:
                    policyString = "accept";
                    break;
                case StrictMode.NETWORK_POLICY_LOG:
                    policyString = "log";
                    break;
                case StrictMode.NETWORK_POLICY_REJECT:
                    policyString = "reject";
                    break;
                default:
                    throw new IllegalArgumentException("Unknown policy " + policy);
            }

            try {
                mConnector.execute("strict", "set_uid_cleartext_policy", uid, policyString);
                mUidCleartextPolicy.put(uid, policy);
            } catch (NativeDaemonConnectorException e) {
                throw e.rethrowAsParcelableException();
            }
        }
    }

    @Override
    public boolean isBandwidthControlEnabled() {
        mContext.enforceCallingOrSelfPermission(CONNECTIVITY_INTERNAL, TAG);
        return mBandwidthControlEnabled;
    }

    @Override
    public NetworkStats getNetworkStatsUidDetail(int uid) {
        mContext.enforceCallingOrSelfPermission(CONNECTIVITY_INTERNAL, TAG);
        try {
            return mStatsFactory.readNetworkStatsDetail(uid, null, TAG_ALL, null);
        } catch (IOException e) {
            throw new IllegalStateException(e);
        }
    }

    @Override
    public NetworkStats getNetworkStatsTethering() {
        mContext.enforceCallingOrSelfPermission(CONNECTIVITY_INTERNAL, TAG);

        final NetworkStats stats = new NetworkStats(SystemClock.elapsedRealtime(), 1);
        try {
            final NativeDaemonEvent[] events = mConnector.executeForList(
                    "bandwidth", "gettetherstats");
            for (NativeDaemonEvent event : events) {
                if (event.getCode() != TetheringStatsListResult) continue;

                // 114 ifaceIn ifaceOut rx_bytes rx_packets tx_bytes tx_packets
                final StringTokenizer tok = new StringTokenizer(event.getMessage());
                try {
                    final String ifaceIn = tok.nextToken();
                    final String ifaceOut = tok.nextToken();

                    final NetworkStats.Entry entry = new NetworkStats.Entry();
                    entry.iface = ifaceOut;
                    entry.uid = UID_TETHERING;
                    entry.set = SET_DEFAULT;
                    entry.tag = TAG_NONE;
                    entry.rxBytes = Long.parseLong(tok.nextToken());
                    entry.rxPackets = Long.parseLong(tok.nextToken());
                    entry.txBytes = Long.parseLong(tok.nextToken());
                    entry.txPackets = Long.parseLong(tok.nextToken());
                    stats.combineValues(entry);
                } catch (NoSuchElementException e) {
                    throw new IllegalStateException("problem parsing tethering stats: " + event);
                } catch (NumberFormatException e) {
                    throw new IllegalStateException("problem parsing tethering stats: " + event);
                }
            }
        } catch (NativeDaemonConnectorException e) {
            throw e.rethrowAsParcelableException();
        }
        return stats;
    }

    @Override
    public void setDnsConfigurationForNetwork(int netId, String[] servers, String domains) {
        mContext.enforceCallingOrSelfPermission(CONNECTIVITY_INTERNAL, TAG);

        ContentResolver resolver = mContext.getContentResolver();

        int sampleValidity = Settings.Global.getInt(resolver,
                Settings.Global.DNS_RESOLVER_SAMPLE_VALIDITY_SECONDS,
                DNS_RESOLVER_DEFAULT_SAMPLE_VALIDITY_SECONDS);
        if (sampleValidity < 0 || sampleValidity > 65535) {
            Slog.w(TAG, "Invalid sampleValidity=" + sampleValidity + ", using default=" +
                    DNS_RESOLVER_DEFAULT_SAMPLE_VALIDITY_SECONDS);
            sampleValidity = DNS_RESOLVER_DEFAULT_SAMPLE_VALIDITY_SECONDS;
        }

        int successThreshold = Settings.Global.getInt(resolver,
                Settings.Global.DNS_RESOLVER_SUCCESS_THRESHOLD_PERCENT,
                DNS_RESOLVER_DEFAULT_SUCCESS_THRESHOLD_PERCENT);
        if (successThreshold < 0 || successThreshold > 100) {
            Slog.w(TAG, "Invalid successThreshold=" + successThreshold + ", using default=" +
                    DNS_RESOLVER_DEFAULT_SUCCESS_THRESHOLD_PERCENT);
            successThreshold = DNS_RESOLVER_DEFAULT_SUCCESS_THRESHOLD_PERCENT;
        }

        int minSamples = Settings.Global.getInt(resolver,
                Settings.Global.DNS_RESOLVER_MIN_SAMPLES, DNS_RESOLVER_DEFAULT_MIN_SAMPLES);
        int maxSamples = Settings.Global.getInt(resolver,
                Settings.Global.DNS_RESOLVER_MAX_SAMPLES, DNS_RESOLVER_DEFAULT_MAX_SAMPLES);
        if (minSamples < 0 || minSamples > maxSamples || maxSamples > 64) {
            Slog.w(TAG, "Invalid sample count (min, max)=(" + minSamples + ", " + maxSamples +
                    "), using default=(" + DNS_RESOLVER_DEFAULT_MIN_SAMPLES + ", " +
                    DNS_RESOLVER_DEFAULT_MAX_SAMPLES + ")");
            minSamples = DNS_RESOLVER_DEFAULT_MIN_SAMPLES;
            maxSamples = DNS_RESOLVER_DEFAULT_MAX_SAMPLES;
        }

        final String[] domainStrs = domains == null ? new String[0] : domains.split(" ");
        final int[] params = { sampleValidity, successThreshold, minSamples, maxSamples };
        try {
            mNetdService.setResolverConfiguration(netId, servers, domainStrs, params);
        } catch (RemoteException e) {
            throw new RuntimeException(e);
        }
    }

    @Override
    public void setDnsServersForNetwork(int netId, String[] servers, String domains) {
        mContext.enforceCallingOrSelfPermission(CONNECTIVITY_INTERNAL, TAG);

        Command cmd;
        if (servers.length > 0) {
            cmd = new Command("resolver", "setnetdns", netId,
                    (domains == null ? "" : domains));
            for (String s : servers) {
                InetAddress a = NetworkUtils.numericToInetAddress(s);
                if (a.isAnyLocalAddress() == false) {
                    cmd.appendArg(a.getHostAddress());
                }
            }
        } else {
            cmd = new Command("resolver", "clearnetdns", netId);
        }

        try {
            mConnector.execute(cmd);
        } catch (NativeDaemonConnectorException e) {
            throw e.rethrowAsParcelableException();
        }
    }

    @Override
    public void addVpnUidRanges(int netId, UidRange[] ranges) {
        mContext.enforceCallingOrSelfPermission(CONNECTIVITY_INTERNAL, TAG);
        Object[] argv = new Object[3 + MAX_UID_RANGES_PER_COMMAND];
        argv[0] = "users";
        argv[1] = "add";
        argv[2] = netId;
        int argc = 3;
        // Avoid overly long commands by limiting number of UID ranges per command.
        for (int i = 0; i < ranges.length; i++) {
            argv[argc++] = ranges[i].toString();
            if (i == (ranges.length - 1) || argc == argv.length) {
                try {
                    mConnector.execute("network", Arrays.copyOf(argv, argc));
                } catch (NativeDaemonConnectorException e) {
                    throw e.rethrowAsParcelableException();
                }
                argc = 3;
            }
        }
    }

    @Override
    public void removeVpnUidRanges(int netId, UidRange[] ranges) {
        mContext.enforceCallingOrSelfPermission(CONNECTIVITY_INTERNAL, TAG);
        Object[] argv = new Object[3 + MAX_UID_RANGES_PER_COMMAND];
        argv[0] = "users";
        argv[1] = "remove";
        argv[2] = netId;
        int argc = 3;
        // Avoid overly long commands by limiting number of UID ranges per command.
        for (int i = 0; i < ranges.length; i++) {
            argv[argc++] = ranges[i].toString();
            if (i == (ranges.length - 1) || argc == argv.length) {
                try {
                    mConnector.execute("network", Arrays.copyOf(argv, argc));
                } catch (NativeDaemonConnectorException e) {
                    throw e.rethrowAsParcelableException();
                }
                argc = 3;
            }
        }
    }

    @Override
    public void setFirewallEnabled(boolean enabled) {
        enforceSystemUid();
        try {
            mConnector.execute("firewall", "enable", enabled ? "whitelist" : "blacklist");
            mFirewallEnabled = enabled;
        } catch (NativeDaemonConnectorException e) {
            throw e.rethrowAsParcelableException();
        }
    }

    @Override
    public boolean isFirewallEnabled() {
        enforceSystemUid();
        return mFirewallEnabled;
    }

    @Override
    public void setFirewallInterfaceRule(String iface, boolean allow) {
        enforceSystemUid();
        Preconditions.checkState(mFirewallEnabled);
        final String rule = allow ? "allow" : "deny";
        try {
            mConnector.execute("firewall", "set_interface_rule", iface, rule);
        } catch (NativeDaemonConnectorException e) {
            throw e.rethrowAsParcelableException();
        }
    }

    @Override
    public void setFirewallEgressSourceRule(String addr, boolean allow) {
        enforceSystemUid();
        Preconditions.checkState(mFirewallEnabled);
        final String rule = allow ? "allow" : "deny";
        try {
            mConnector.execute("firewall", "set_egress_source_rule", addr, rule);
        } catch (NativeDaemonConnectorException e) {
            throw e.rethrowAsParcelableException();
        }
    }

    @Override
    public void setFirewallEgressDestRule(String addr, int port, boolean allow) {
        enforceSystemUid();
        Preconditions.checkState(mFirewallEnabled);
        final String rule = allow ? "allow" : "deny";
        try {
            mConnector.execute("firewall", "set_egress_dest_rule", addr, port, rule);
        } catch (NativeDaemonConnectorException e) {
            throw e.rethrowAsParcelableException();
        }
    }

    private void closeSocketsForFirewallChainLocked(int chain, String chainName) {
        // UID ranges to close sockets on.
        UidRange[] ranges;
        // UID ranges whose sockets we won't touch.
        int[] exemptUids;

        final SparseIntArray rules = getUidFirewallRules(chain);
        int numUids = 0;

        if (getFirewallType(chain) == FIREWALL_TYPE_WHITELIST) {
            // Close all sockets on all non-system UIDs...
            ranges = new UidRange[] {
                // TODO: is there a better way of finding all existing users? If so, we could
                // specify their ranges here.
                new UidRange(Process.FIRST_APPLICATION_UID, Integer.MAX_VALUE),
            };
            // ... except for the UIDs that have allow rules.
            exemptUids = new int[rules.size()];
            for (int i = 0; i < exemptUids.length; i++) {
                if (rules.valueAt(i) == NetworkPolicyManager.FIREWALL_RULE_ALLOW) {
                    exemptUids[numUids] = rules.keyAt(i);
                    numUids++;
                }
            }
            // Normally, whitelist chains only contain deny rules, so numUids == exemptUids.length.
            // But the code does not guarantee this in any way, and at least in one case - if we add
            // a UID rule to the firewall, and then disable the firewall - the chains can contain
            // the wrong type of rule. In this case, don't close connections that we shouldn't.
            //
            // TODO: tighten up this code by ensuring we never set the wrong type of rule, and
            // fix setFirewallEnabled to grab mQuotaLock and clear rules.
            if (numUids != exemptUids.length) {
                exemptUids = Arrays.copyOf(exemptUids, numUids);
            }
        } else {
            // Close sockets for every UID that has a deny rule...
            ranges = new UidRange[rules.size()];
            for (int i = 0; i < ranges.length; i++) {
                if (rules.valueAt(i) == NetworkPolicyManager.FIREWALL_RULE_DENY) {
                    int uid = rules.keyAt(i);
                    ranges[numUids] = new UidRange(uid, uid);
                    numUids++;
                }
            }
            // As above; usually numUids == ranges.length, but not always.
            if (numUids != ranges.length) {
                ranges = Arrays.copyOf(ranges, numUids);
            }
            // ... with no exceptions.
            exemptUids = new int[0];
        }

        try {
            mNetdService.socketDestroy(ranges, exemptUids);
        } catch(RemoteException | ServiceSpecificException e) {
            Slog.e(TAG, "Error closing sockets after enabling chain " + chainName + ": " + e);
        }
    }

    @Override
    public void setFirewallChainEnabled(int chain, boolean enable) {
        enforceSystemUid();
        synchronized (mQuotaLock) {
            if (mFirewallChainStates.get(chain) == enable) {
                // All is the same, nothing to do.  This relies on the fact that netd has child
                // chains default detached.
                return;
            }
            mFirewallChainStates.put(chain, enable);

            final String operation = enable ? "enable_chain" : "disable_chain";
            final String chainName;
            switch(chain) {
                case FIREWALL_CHAIN_STANDBY:
                    chainName = FIREWALL_CHAIN_NAME_STANDBY;
                    break;
                case FIREWALL_CHAIN_DOZABLE:
                    chainName = FIREWALL_CHAIN_NAME_DOZABLE;
                    break;
                case FIREWALL_CHAIN_POWERSAVE:
                    chainName = FIREWALL_CHAIN_NAME_POWERSAVE;
                    break;
                default:
                    throw new IllegalArgumentException("Bad child chain: " + chain);
            }

            try {
                mConnector.execute("firewall", operation, chainName);
            } catch (NativeDaemonConnectorException e) {
                throw e.rethrowAsParcelableException();
            }

            // Close any sockets that were opened by the affected UIDs. This has to be done after
            // disabling network connectivity, in case they react to the socket close by reopening
            // the connection and race with the iptables commands that enable the firewall. All
            // whitelist and blacklist chains allow RSTs through.
            if (enable) {
                if (DBG) Slog.d(TAG, "Closing sockets after enabling chain " + chainName);
                closeSocketsForFirewallChainLocked(chain, chainName);
            }
        }
    }

    private int getFirewallType(int chain) {
        switch (chain) {
            case FIREWALL_CHAIN_STANDBY:
                return FIREWALL_TYPE_BLACKLIST;
            case FIREWALL_CHAIN_DOZABLE:
                return FIREWALL_TYPE_WHITELIST;
            case FIREWALL_CHAIN_POWERSAVE:
                return FIREWALL_TYPE_WHITELIST;
            default:
                return isFirewallEnabled() ? FIREWALL_TYPE_WHITELIST : FIREWALL_TYPE_BLACKLIST;
        }
    }

    @Override
    public void setFirewallUidRules(int chain, int[] uids, int[] rules) {
        enforceSystemUid();
        synchronized (mQuotaLock) {
            SparseIntArray uidFirewallRules = getUidFirewallRules(chain);
            SparseIntArray newRules = new SparseIntArray();
            // apply new set of rules
            for (int index = uids.length - 1; index >= 0; --index) {
                int uid = uids[index];
                int rule = rules[index];
                updateFirewallUidRuleLocked(chain, uid, rule);
                newRules.put(uid, rule);
            }
            // collect the rules to remove.
            SparseIntArray rulesToRemove = new SparseIntArray();
            for (int index = uidFirewallRules.size() - 1; index >= 0; --index) {
                int uid = uidFirewallRules.keyAt(index);
                if (newRules.indexOfKey(uid) < 0) {
                    rulesToRemove.put(uid, FIREWALL_RULE_DEFAULT);
                }
            }
            // remove dead rules
            for (int index = rulesToRemove.size() - 1; index >= 0; --index) {
                int uid = rulesToRemove.keyAt(index);
                updateFirewallUidRuleLocked(chain, uid, FIREWALL_RULE_DEFAULT);
            }
            try {
                switch (chain) {
                    case FIREWALL_CHAIN_DOZABLE:
                        mNetdService.firewallReplaceUidChain("fw_dozable", true, uids);
                        break;
                    case FIREWALL_CHAIN_STANDBY:
                        mNetdService.firewallReplaceUidChain("fw_standby", false, uids);
                        break;
                    case FIREWALL_CHAIN_POWERSAVE:
                        mNetdService.firewallReplaceUidChain("fw_powersave", true, uids);
                        break;
                    case FIREWALL_CHAIN_NONE:
                    default:
                        Slog.d(TAG, "setFirewallUidRules() called on invalid chain: " + chain);
                }
            } catch (RemoteException e) {
                Slog.w(TAG, "Error flushing firewall chain " + chain, e);
            }
        }
    }

    @Override
    public void setFirewallUidRule(int chain, int uid, int rule) {
        enforceSystemUid();
        synchronized (mQuotaLock) {
            setFirewallUidRuleLocked(chain, uid, rule);
        }
    }

    private void setFirewallUidRuleLocked(int chain, int uid, int rule) {
        if (updateFirewallUidRuleLocked(chain, uid, rule)) {
            try {
                mConnector.execute("firewall", "set_uid_rule", getFirewallChainName(chain), uid,
                        getFirewallRuleName(chain, rule));
            } catch (NativeDaemonConnectorException e) {
                throw e.rethrowAsParcelableException();
            }
        }
    }

    // TODO: now that netd supports batching, NMS should not keep these data structures anymore...
    private boolean updateFirewallUidRuleLocked(int chain, int uid, int rule) {
        SparseIntArray uidFirewallRules = getUidFirewallRules(chain);

        final int oldUidFirewallRule = uidFirewallRules.get(uid, FIREWALL_RULE_DEFAULT);
        if (DBG) {
            Slog.d(TAG, "oldRule = " + oldUidFirewallRule
                    + ", newRule=" + rule + " for uid=" + uid + " on chain " + chain);
        }
        if (oldUidFirewallRule == rule) {
            if (DBG) Slog.d(TAG, "!!!!! Skipping change");
            // TODO: eventually consider throwing
            return false;
        }

        String ruleName = getFirewallRuleName(chain, rule);
        String oldRuleName = getFirewallRuleName(chain, oldUidFirewallRule);

        if (rule == NetworkPolicyManager.FIREWALL_RULE_DEFAULT) {
            uidFirewallRules.delete(uid);
        } else {
            uidFirewallRules.put(uid, rule);
        }
        return !ruleName.equals(oldRuleName);
    }

    private @NonNull String getFirewallRuleName(int chain, int rule) {
        String ruleName;
        if (getFirewallType(chain) == FIREWALL_TYPE_WHITELIST) {
            if (rule == NetworkPolicyManager.FIREWALL_RULE_ALLOW) {
                ruleName = "allow";
            } else {
                ruleName = "deny";
            }
        } else { // Blacklist mode
            if (rule == NetworkPolicyManager.FIREWALL_RULE_DENY) {
                ruleName = "deny";
            } else {
                ruleName = "allow";
            }
        }
        return ruleName;
    }

    private @NonNull SparseIntArray getUidFirewallRules(int chain) {
        switch (chain) {
            case FIREWALL_CHAIN_STANDBY:
                return mUidFirewallStandbyRules;
            case FIREWALL_CHAIN_DOZABLE:
                return mUidFirewallDozableRules;
            case FIREWALL_CHAIN_POWERSAVE:
                return mUidFirewallPowerSaveRules;
            case FIREWALL_CHAIN_NONE:
                return mUidFirewallRules;
            default:
                throw new IllegalArgumentException("Unknown chain:" + chain);
        }
    }

    public @NonNull String getFirewallChainName(int chain) {
        switch (chain) {
            case FIREWALL_CHAIN_STANDBY:
                return FIREWALL_CHAIN_NAME_STANDBY;
            case FIREWALL_CHAIN_DOZABLE:
                return FIREWALL_CHAIN_NAME_DOZABLE;
            case FIREWALL_CHAIN_POWERSAVE:
                return FIREWALL_CHAIN_NAME_POWERSAVE;
            case FIREWALL_CHAIN_NONE:
                return FIREWALL_CHAIN_NAME_NONE;
            default:
                throw new IllegalArgumentException("Unknown chain:" + chain);
        }
    }

    private static void enforceSystemUid() {
        final int uid = Binder.getCallingUid();
        if (uid != Process.SYSTEM_UID) {
            throw new SecurityException("Only available to AID_SYSTEM");
        }
    }

    @Override
    public void startClatd(String interfaceName) throws IllegalStateException {
        mContext.enforceCallingOrSelfPermission(CONNECTIVITY_INTERNAL, TAG);

        try {
            mConnector.execute("clatd", "start", interfaceName);
        } catch (NativeDaemonConnectorException e) {
            throw e.rethrowAsParcelableException();
        }
    }

    @Override
    public void stopClatd(String interfaceName) throws IllegalStateException {
        mContext.enforceCallingOrSelfPermission(CONNECTIVITY_INTERNAL, TAG);

        try {
            mConnector.execute("clatd", "stop", interfaceName);
        } catch (NativeDaemonConnectorException e) {
            throw e.rethrowAsParcelableException();
        }
    }

    @Override
    public boolean isClatdStarted(String interfaceName) {
        mContext.enforceCallingOrSelfPermission(CONNECTIVITY_INTERNAL, TAG);

        final NativeDaemonEvent event;
        try {
            event = mConnector.execute("clatd", "status", interfaceName);
        } catch (NativeDaemonConnectorException e) {
            throw e.rethrowAsParcelableException();
        }

        event.checkCode(ClatdStatusResult);
        return event.getMessage().endsWith("started");
    }

    @Override
    public void registerNetworkActivityListener(INetworkActivityListener listener) {
        mNetworkActivityListeners.register(listener);
    }

    @Override
    public void unregisterNetworkActivityListener(INetworkActivityListener listener) {
        mNetworkActivityListeners.unregister(listener);
    }

    @Override
    public boolean isNetworkActive() {
        synchronized (mNetworkActivityListeners) {
            return mNetworkActive || mActiveIdleTimers.isEmpty();
        }
    }

    private void reportNetworkActive() {
        final int length = mNetworkActivityListeners.beginBroadcast();
        try {
            for (int i = 0; i < length; i++) {
                try {
                    mNetworkActivityListeners.getBroadcastItem(i).onNetworkActive();
                } catch (RemoteException | RuntimeException e) {
                }
            }
        } finally {
            mNetworkActivityListeners.finishBroadcast();
        }
    }

    /** {@inheritDoc} */
    @Override
    public void monitor() {
        if (mConnector != null) {
            mConnector.monitor();
        }
    }

    @Override
    protected void dump(FileDescriptor fd, PrintWriter pw, String[] args) {
        mContext.enforceCallingOrSelfPermission(DUMP, TAG);

        pw.println("NetworkManagementService NativeDaemonConnector Log:");
        mConnector.dump(fd, pw, args);
        pw.println();

        pw.print("Bandwidth control enabled: "); pw.println(mBandwidthControlEnabled);
        pw.print("mMobileActivityFromRadio="); pw.print(mMobileActivityFromRadio);
                pw.print(" mLastPowerStateFromRadio="); pw.println(mLastPowerStateFromRadio);
        pw.print("mNetworkActive="); pw.println(mNetworkActive);

        synchronized (mQuotaLock) {
            pw.print("Active quota ifaces: "); pw.println(mActiveQuotas.toString());
            pw.print("Active alert ifaces: "); pw.println(mActiveAlerts.toString());
            pw.print("Data saver mode: "); pw.println(mDataSaverMode);
            dumpUidRuleOnQuotaLocked(pw, "blacklist", mUidRejectOnMetered);
            dumpUidRuleOnQuotaLocked(pw, "whitelist", mUidAllowOnMetered);
        }

        synchronized (mUidFirewallRules) {
            dumpUidFirewallRule(pw, "", mUidFirewallRules);
        }

        pw.print("UID firewall standby chain enabled: "); pw.println(
                mFirewallChainStates.get(FIREWALL_CHAIN_STANDBY));
        synchronized (mUidFirewallStandbyRules) {
            dumpUidFirewallRule(pw, FIREWALL_CHAIN_NAME_STANDBY, mUidFirewallStandbyRules);
        }

        pw.print("UID firewall dozable chain enabled: "); pw.println(
                mFirewallChainStates.get(FIREWALL_CHAIN_DOZABLE));
        synchronized (mUidFirewallDozableRules) {
            dumpUidFirewallRule(pw, FIREWALL_CHAIN_NAME_DOZABLE, mUidFirewallDozableRules);
        }

        pw.println("UID firewall powersave chain enabled: " +
                mFirewallChainStates.get(FIREWALL_CHAIN_POWERSAVE));
        synchronized (mUidFirewallPowerSaveRules) {
            dumpUidFirewallRule(pw, FIREWALL_CHAIN_NAME_POWERSAVE, mUidFirewallPowerSaveRules);
        }

        synchronized (mIdleTimerLock) {
            pw.println("Idle timers:");
            for (HashMap.Entry<String, IdleTimerParams> ent : mActiveIdleTimers.entrySet()) {
                pw.print("  "); pw.print(ent.getKey()); pw.println(":");
                IdleTimerParams params = ent.getValue();
                pw.print("    timeout="); pw.print(params.timeout);
                pw.print(" type="); pw.print(params.type);
                pw.print(" networkCount="); pw.println(params.networkCount);
            }
        }

        pw.print("Firewall enabled: "); pw.println(mFirewallEnabled);
        pw.print("Netd service status: " );
        if (mNetdService == null) {
            pw.println("disconnected");
        } else {
            try {
                final boolean alive = mNetdService.isAlive();
                pw.println(alive ? "alive": "dead");
            } catch (RemoteException e) {
                pw.println("unreachable");
            }
        }
    }

    private void dumpUidRuleOnQuotaLocked(PrintWriter pw, String name, SparseBooleanArray list) {
        pw.print("UID bandwith control ");
        pw.print(name);
        pw.print(" rule: [");
        final int size = list.size();
        for (int i = 0; i < size; i++) {
            pw.print(list.keyAt(i));
            if (i < size - 1) pw.print(",");
        }
        pw.println("]");
    }

    private void dumpUidFirewallRule(PrintWriter pw, String name, SparseIntArray rules) {
        pw.print("UID firewall ");
        pw.print(name);
        pw.print(" rule: [");
        final int size = rules.size();
        for (int i = 0; i < size; i++) {
            pw.print(rules.keyAt(i));
            pw.print(":");
            pw.print(rules.valueAt(i));
            if (i < size - 1) pw.print(",");
        }
        pw.println("]");
    }

    @Override
    public void createPhysicalNetwork(int netId, String permission) {
        mContext.enforceCallingOrSelfPermission(CONNECTIVITY_INTERNAL, TAG);

        try {
            if (permission != null) {
                mConnector.execute("network", "create", netId, permission);
            } else {
                mConnector.execute("network", "create", netId);
            }
        } catch (NativeDaemonConnectorException e) {
            throw e.rethrowAsParcelableException();
        }
    }

    @Override
    public void createVirtualNetwork(int netId, boolean hasDNS, boolean secure) {
        mContext.enforceCallingOrSelfPermission(CONNECTIVITY_INTERNAL, TAG);

        try {
            mConnector.execute("network", "create", netId, "vpn", hasDNS ? "1" : "0",
                    secure ? "1" : "0");
        } catch (NativeDaemonConnectorException e) {
            throw e.rethrowAsParcelableException();
        }
    }

    @Override
    public void removeNetwork(int netId) {
        mContext.enforceCallingOrSelfPermission(CONNECTIVITY_INTERNAL, TAG);

        try {
            mConnector.execute("network", "destroy", netId);
        } catch (NativeDaemonConnectorException e) {
            throw e.rethrowAsParcelableException();
        }
    }

    @Override
    public void addInterfaceToNetwork(String iface, int netId) {
        modifyInterfaceInNetwork("add", "" + netId, iface);
    }

    @Override
    public void removeInterfaceFromNetwork(String iface, int netId) {
        modifyInterfaceInNetwork("remove", "" + netId, iface);
    }

    private void modifyInterfaceInNetwork(String action, String netId, String iface) {
        mContext.enforceCallingOrSelfPermission(CONNECTIVITY_INTERNAL, TAG);
        try {
            mConnector.execute("network", "interface", action, netId, iface);
        } catch (NativeDaemonConnectorException e) {
            throw e.rethrowAsParcelableException();
        }
    }

    @Override
    public void addLegacyRouteForNetId(int netId, RouteInfo routeInfo, int uid) {
        mContext.enforceCallingOrSelfPermission(CONNECTIVITY_INTERNAL, TAG);

        final Command cmd = new Command("network", "route", "legacy", uid, "add", netId);

        // create triplet: interface dest-ip-addr/prefixlength gateway-ip-addr
        final LinkAddress la = routeInfo.getDestinationLinkAddress();
        cmd.appendArg(routeInfo.getInterface());
        cmd.appendArg(la.getAddress().getHostAddress() + "/" + la.getPrefixLength());
        if (routeInfo.hasGateway()) {
            cmd.appendArg(routeInfo.getGateway().getHostAddress());
        }

        try {
            mConnector.execute(cmd);
        } catch (NativeDaemonConnectorException e) {
            throw e.rethrowAsParcelableException();
        }
    }

    @Override
    public void setDefaultNetId(int netId) {
        mContext.enforceCallingOrSelfPermission(CONNECTIVITY_INTERNAL, TAG);

        try {
            mConnector.execute("network", "default", "set", netId);
        } catch (NativeDaemonConnectorException e) {
            throw e.rethrowAsParcelableException();
        }
    }

    @Override
    public void clearDefaultNetId() {
        mContext.enforceCallingOrSelfPermission(CONNECTIVITY_INTERNAL, TAG);

        try {
            mConnector.execute("network", "default", "clear");
        } catch (NativeDaemonConnectorException e) {
            throw e.rethrowAsParcelableException();
        }
    }

    @Override
    public void setNetworkPermission(int netId, String permission) {
        mContext.enforceCallingOrSelfPermission(CONNECTIVITY_INTERNAL, TAG);

        try {
            if (permission != null) {
                mConnector.execute("network", "permission", "network", "set", permission, netId);
            } else {
                mConnector.execute("network", "permission", "network", "clear", netId);
            }
        } catch (NativeDaemonConnectorException e) {
            throw e.rethrowAsParcelableException();
        }
    }


    @Override
    public void setPermission(String permission, int[] uids) {
        mContext.enforceCallingOrSelfPermission(CONNECTIVITY_INTERNAL, TAG);

        Object[] argv = new Object[4 + MAX_UID_RANGES_PER_COMMAND];
        argv[0] = "permission";
        argv[1] = "user";
        argv[2] = "set";
        argv[3] = permission;
        int argc = 4;
        // Avoid overly long commands by limiting number of UIDs per command.
        for (int i = 0; i < uids.length; ++i) {
            argv[argc++] = uids[i];
            if (i == uids.length - 1 || argc == argv.length) {
                try {
                    mConnector.execute("network", Arrays.copyOf(argv, argc));
                } catch (NativeDaemonConnectorException e) {
                    throw e.rethrowAsParcelableException();
                }
                argc = 4;
            }
        }
    }

    @Override
    public void clearPermission(int[] uids) {
        mContext.enforceCallingOrSelfPermission(CONNECTIVITY_INTERNAL, TAG);

        Object[] argv = new Object[3 + MAX_UID_RANGES_PER_COMMAND];
        argv[0] = "permission";
        argv[1] = "user";
        argv[2] = "clear";
        int argc = 3;
        // Avoid overly long commands by limiting number of UIDs per command.
        for (int i = 0; i < uids.length; ++i) {
            argv[argc++] = uids[i];
            if (i == uids.length - 1 || argc == argv.length) {
                try {
                    mConnector.execute("network", Arrays.copyOf(argv, argc));
                } catch (NativeDaemonConnectorException e) {
                    throw e.rethrowAsParcelableException();
                }
                argc = 3;
            }
        }
    }

    @Override
    public void allowProtect(int uid) {
        mContext.enforceCallingOrSelfPermission(CONNECTIVITY_INTERNAL, TAG);

        try {
            mConnector.execute("network", "protect", "allow", uid);
        } catch (NativeDaemonConnectorException e) {
            throw e.rethrowAsParcelableException();
        }
    }

    @Override
    public void denyProtect(int uid) {
        mContext.enforceCallingOrSelfPermission(CONNECTIVITY_INTERNAL, TAG);

        try {
            mConnector.execute("network", "protect", "deny", uid);
        } catch (NativeDaemonConnectorException e) {
            throw e.rethrowAsParcelableException();
        }
    }

    @Override
    public void addInterfaceToLocalNetwork(String iface, List<RouteInfo> routes) {
        modifyInterfaceInNetwork("add", "local", iface);

        for (RouteInfo route : routes) {
            if (!route.isDefaultRoute()) {
                modifyRoute("add", "local", route);
            }
        }
    }

    @Override
    public void removeInterfaceFromLocalNetwork(String iface) {
        modifyInterfaceInNetwork("remove", "local", iface);
    }

<<<<<<< HEAD
    private BroadcastReceiver mZeroBalanceReceiver = new BroadcastReceiver() {
        @Override
        public void onReceive(Context context, Intent intent) {
            boolean isBlockAllData = false;
            if(intent != null
                    && intent.getAction().equals("org.codeaurora.restrictData")) {
                isBlockAllData = intent.getBooleanExtra("Restrict",false);
                Log.wtf("ZeroBalance", "Intent value to block unblock data"+isBlockAllData);
            }
            mContext.enforceCallingOrSelfPermission(CONNECTIVITY_INTERNAL, TAG);

            // silently discard when control disabled
            // TODO: eventually migrate to be always enabled
            if (!mBandwidthControlEnabled) return;
            try {
                Log.wtf("ZeroBalance", "before calling connector Intent"
                        +"value to block unblock data"+isBlockAllData);
                mConnector.execute("bandwidth",
                        isBlockAllData ? "blockAllData" : "unblockAllData");
            } catch (NativeDaemonConnectorException e) {
                throw e.rethrowAsParcelableException();
            }
        }
    };
=======
    @Override
    public int removeRoutesFromLocalNetwork(List<RouteInfo> routes) {
        int failures = 0;

        for (RouteInfo route : routes) {
            try {
                modifyRoute("remove", "local", route);
            } catch (IllegalStateException e) {
                failures++;
            }
        }

        return failures;
    }
>>>>>>> 0a857ee2
}<|MERGE_RESOLUTION|>--- conflicted
+++ resolved
@@ -2849,7 +2849,6 @@
         modifyInterfaceInNetwork("remove", "local", iface);
     }
 
-<<<<<<< HEAD
     private BroadcastReceiver mZeroBalanceReceiver = new BroadcastReceiver() {
         @Override
         public void onReceive(Context context, Intent intent) {
@@ -2874,7 +2873,7 @@
             }
         }
     };
-=======
+
     @Override
     public int removeRoutesFromLocalNetwork(List<RouteInfo> routes) {
         int failures = 0;
@@ -2889,5 +2888,4 @@
 
         return failures;
     }
->>>>>>> 0a857ee2
 }