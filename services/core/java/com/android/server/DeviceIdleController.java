/*
 * Copyright (C) 2015 The Android Open Source Project
 *
 * Licensed under the Apache License, Version 2.0 (the "License");
 * you may not use this file except in compliance with the License.
 * You may obtain a copy of the License at
 *
 *      http://www.apache.org/licenses/LICENSE-2.0
 *
 * Unless required by applicable law or agreed to in writing, software
 * distributed under the License is distributed on an "AS IS" BASIS,
 * WITHOUT WARRANTIES OR CONDITIONS OF ANY KIND, either express or implied.
 * See the License for the specific language governing permissions and
 * limitations under the License.
 */

package com.android.server;

import android.Manifest;
import android.app.ActivityManager;
import android.app.ActivityManagerInternal;
import android.app.AlarmManager;
import android.content.BroadcastReceiver;
import android.content.ContentResolver;
import android.content.Context;
import android.content.Intent;
import android.content.IntentFilter;
import android.content.pm.ApplicationInfo;
import android.content.pm.PackageManager;
import android.content.pm.PackageManager.NameNotFoundException;
import android.database.ContentObserver;
import android.hardware.Sensor;
import android.hardware.SensorEvent;
import android.hardware.SensorEventListener;
import android.hardware.SensorManager;
import android.hardware.TriggerEvent;
import android.hardware.TriggerEventListener;
import android.location.Location;
import android.location.LocationListener;
import android.location.LocationManager;
import android.location.LocationRequest;
import android.net.ConnectivityManager;
import android.net.INetworkPolicyManager;
import android.net.NetworkInfo;
import android.net.Uri;
import android.os.BatteryManager;
import android.os.BatteryStats;
import android.os.Binder;
import android.os.Bundle;
import android.os.Environment;
import android.os.FileUtils;
import android.os.Handler;
import android.os.IDeviceIdleController;
import android.os.IMaintenanceActivityListener;
import android.os.Looper;
import android.os.Message;
import android.os.PowerManager;
import android.os.PowerManager.ServiceType;
import android.os.PowerManagerInternal;
import android.os.Process;
import android.os.RemoteCallbackList;
import android.os.RemoteException;
import android.os.ResultReceiver;
import android.os.ServiceManager;
import android.os.ShellCallback;
import android.os.ShellCommand;
import android.os.SystemClock;
import android.os.UserHandle;
import android.provider.Settings;
import android.util.ArrayMap;
import android.util.ArraySet;
import android.util.KeyValueListParser;
import android.util.MutableLong;
import android.util.Pair;
import android.util.Slog;
import android.util.SparseArray;
import android.util.SparseBooleanArray;
import android.util.TimeUtils;
import android.util.Xml;

import com.android.internal.annotations.GuardedBy;
import com.android.internal.annotations.VisibleForTesting;
import com.android.internal.app.IBatteryStats;
import com.android.internal.os.AtomicFile;
import com.android.internal.os.BackgroundThread;
import com.android.internal.util.DumpUtils;
import com.android.internal.util.FastXmlSerializer;
import com.android.internal.util.XmlUtils;
import com.android.server.am.BatteryStatsService;
import com.android.server.deviceidle.ConstraintController;
import com.android.server.deviceidle.DeviceIdleConstraintTracker;
import com.android.server.deviceidle.IDeviceIdleConstraint;
import com.android.server.deviceidle.TvConstraintController;
import com.android.server.net.NetworkPolicyManagerInternal;
import com.android.server.wm.ActivityTaskManagerInternal;

import org.xmlpull.v1.XmlPullParser;
import org.xmlpull.v1.XmlPullParserException;
import org.xmlpull.v1.XmlSerializer;

import java.io.ByteArrayOutputStream;
import java.io.File;
import java.io.FileDescriptor;
import java.io.FileInputStream;
import java.io.FileNotFoundException;
import java.io.FileOutputStream;
import java.io.IOException;
import java.io.PrintWriter;
import java.nio.charset.StandardCharsets;
import java.util.Arrays;
import java.util.stream.Collectors;

/**
 * Keeps track of device idleness and drives low power mode based on that.
 *
 * Test: atest com.android.server.DeviceIdleControllerTest
 *
 * Current idling state machine (as of Android Q). This can be visualized using Graphviz:
   <pre>

   digraph {
     subgraph deep {
       label="deep";

       STATE_ACTIVE [label="STATE_ACTIVE\nScreen on OR Charging OR Alarm going off soon"]
       STATE_INACTIVE [label="STATE_INACTIVE\nScreen off AND Not charging"]
       STATE_QUICK_DOZE_DELAY [
         label="STATE_QUICK_DOZE_DELAY\n"
             + "Screen off AND Not charging\n"
             + "Location, motion detection, and significant motion monitoring turned off"
       ]
       STATE_IDLE_PENDING [
         label="STATE_IDLE_PENDING\nSignificant motion monitoring turned on"
       ]
       STATE_SENSING [label="STATE_SENSING\nMonitoring for ANY motion"]
       STATE_LOCATING [
         label="STATE_LOCATING\nRequesting location, motion monitoring still on"
       ]
       STATE_IDLE [
         label="STATE_IDLE\nLocation and motion detection turned off\n"
             + "Significant motion monitoring state unchanged"
       ]
       STATE_IDLE_MAINTENANCE [label="STATE_IDLE_MAINTENANCE\n"]

       STATE_ACTIVE -> STATE_INACTIVE [
         label="becomeInactiveIfAppropriateLocked() AND Quick Doze not enabled"
       ]
       STATE_ACTIVE -> STATE_QUICK_DOZE_DELAY [
         label="becomeInactiveIfAppropriateLocked() AND Quick Doze enabled"
       ]

       STATE_INACTIVE -> STATE_ACTIVE [
         label="handleMotionDetectedLocked(), becomeActiveLocked()"
       ]
       STATE_INACTIVE -> STATE_IDLE_PENDING [label="stepIdleStateLocked()"]
       STATE_INACTIVE -> STATE_QUICK_DOZE_DELAY [
         label="becomeInactiveIfAppropriateLocked() AND Quick Doze enabled"
       ]

       STATE_IDLE_PENDING -> STATE_ACTIVE [
         label="handleMotionDetectedLocked(), becomeActiveLocked()"
       ]
       STATE_IDLE_PENDING -> STATE_SENSING [label="stepIdleStateLocked()"]
       STATE_IDLE_PENDING -> STATE_QUICK_DOZE_DELAY [
         label="becomeInactiveIfAppropriateLocked() AND Quick Doze enabled"
       ]

       STATE_SENSING -> STATE_ACTIVE [
         label="handleMotionDetectedLocked(), becomeActiveLocked()"
       ]
       STATE_SENSING -> STATE_LOCATING [label="stepIdleStateLocked()"]
       STATE_SENSING -> STATE_QUICK_DOZE_DELAY [
         label="becomeInactiveIfAppropriateLocked() AND Quick Doze enabled"
       ]
       STATE_SENSING -> STATE_IDLE [
         label="stepIdleStateLocked()\n"
             + "No Location Manager OR (no Network provider AND no GPS provider)"
       ]

       STATE_LOCATING -> STATE_ACTIVE [
         label="handleMotionDetectedLocked(), becomeActiveLocked()"
       ]
       STATE_LOCATING -> STATE_QUICK_DOZE_DELAY [
         label="becomeInactiveIfAppropriateLocked() AND Quick Doze enabled"
       ]
       STATE_LOCATING -> STATE_IDLE [label="stepIdleStateLocked()"]

       STATE_QUICK_DOZE_DELAY -> STATE_ACTIVE [
         label="handleMotionDetectedLocked(), becomeActiveLocked()"
       ]
       STATE_QUICK_DOZE_DELAY -> STATE_IDLE [label="stepIdleStateLocked()"]

       STATE_IDLE -> STATE_ACTIVE [label="handleMotionDetectedLocked(), becomeActiveLocked()"]
       STATE_IDLE -> STATE_IDLE_MAINTENANCE [label="stepIdleStateLocked()"]

       STATE_IDLE_MAINTENANCE -> STATE_ACTIVE [
         label="handleMotionDetectedLocked(), becomeActiveLocked()"
       ]
       STATE_IDLE_MAINTENANCE -> STATE_IDLE [
         label="stepIdleStateLocked(), exitMaintenanceEarlyIfNeededLocked()"
       ]
     }

     subgraph light {
       label="light"

       LIGHT_STATE_ACTIVE [
         label="LIGHT_STATE_ACTIVE\nScreen on OR Charging OR Alarm going off soon"
       ]
       LIGHT_STATE_INACTIVE [label="LIGHT_STATE_INACTIVE\nScreen off AND Not charging"]
       LIGHT_STATE_PRE_IDLE [
         label="LIGHT_STATE_PRE_IDLE\n"
             + "Delay going into LIGHT_STATE_IDLE due to some running jobs or alarms"
       ]
       LIGHT_STATE_IDLE [label="LIGHT_STATE_IDLE\n"]
       LIGHT_STATE_WAITING_FOR_NETWORK [
         label="LIGHT_STATE_WAITING_FOR_NETWORK\n"
             + "Coming out of LIGHT_STATE_IDLE, waiting for network"
       ]
       LIGHT_STATE_IDLE_MAINTENANCE [label="LIGHT_STATE_IDLE_MAINTENANCE\n"]
       LIGHT_STATE_OVERRIDE [
         label="LIGHT_STATE_OVERRIDE\nDevice in deep doze, light no longer changing states"
       ]

       LIGHT_STATE_ACTIVE -> LIGHT_STATE_INACTIVE [
         label="becomeInactiveIfAppropriateLocked()"
       ]
       LIGHT_STATE_ACTIVE -> LIGHT_STATE_OVERRIDE [label="deep goes to STATE_IDLE"]

       LIGHT_STATE_INACTIVE -> LIGHT_STATE_ACTIVE [label="becomeActiveLocked()"]
       LIGHT_STATE_INACTIVE -> LIGHT_STATE_PRE_IDLE [label="active jobs"]
       LIGHT_STATE_INACTIVE -> LIGHT_STATE_IDLE [label="no active jobs"]
       LIGHT_STATE_INACTIVE -> LIGHT_STATE_OVERRIDE [label="deep goes to STATE_IDLE"]

       LIGHT_STATE_PRE_IDLE -> LIGHT_STATE_ACTIVE [label="becomeActiveLocked()"]
       LIGHT_STATE_PRE_IDLE -> LIGHT_STATE_IDLE [
         label="stepLightIdleStateLocked(), exitMaintenanceEarlyIfNeededLocked()"
       ]
       LIGHT_STATE_PRE_IDLE -> LIGHT_STATE_OVERRIDE [label="deep goes to STATE_IDLE"]

       LIGHT_STATE_IDLE -> LIGHT_STATE_ACTIVE [label="becomeActiveLocked()"]
       LIGHT_STATE_IDLE -> LIGHT_STATE_WAITING_FOR_NETWORK [label="no network"]
       LIGHT_STATE_IDLE -> LIGHT_STATE_IDLE_MAINTENANCE
       LIGHT_STATE_IDLE -> LIGHT_STATE_OVERRIDE [label="deep goes to STATE_IDLE"]

       LIGHT_STATE_WAITING_FOR_NETWORK -> LIGHT_STATE_ACTIVE [label="becomeActiveLocked()"]
       LIGHT_STATE_WAITING_FOR_NETWORK -> LIGHT_STATE_IDLE_MAINTENANCE
       LIGHT_STATE_WAITING_FOR_NETWORK -> LIGHT_STATE_OVERRIDE [
         label="deep goes to STATE_IDLE"
       ]

       LIGHT_STATE_IDLE_MAINTENANCE -> LIGHT_STATE_ACTIVE [label="becomeActiveLocked()"]
       LIGHT_STATE_IDLE_MAINTENANCE -> LIGHT_STATE_IDLE [
         label="stepLightIdleStateLocked(), exitMaintenanceEarlyIfNeededLocked()"
       ]
       LIGHT_STATE_IDLE_MAINTENANCE -> LIGHT_STATE_OVERRIDE [label="deep goes to STATE_IDLE"]

       LIGHT_STATE_OVERRIDE -> LIGHT_STATE_ACTIVE [
         label="handleMotionDetectedLocked(), becomeActiveLocked()"
       ]
     }
   }
   </pre>
 */
public class DeviceIdleController extends SystemService
        implements AnyMotionDetector.DeviceIdleCallback {
    private static final String TAG = "DeviceIdleController";

    private static final boolean DEBUG = false;

    private static final boolean COMPRESS_TIME = false;

    private static final int EVENT_BUFFER_SIZE = 100;

    private AlarmManager mAlarmManager;
    private AlarmManagerInternal mLocalAlarmManager;
    private IBatteryStats mBatteryStats;
    private ActivityManagerInternal mLocalActivityManager;
    private ActivityTaskManagerInternal mLocalActivityTaskManager;
    private PowerManagerInternal mLocalPowerManager;
    private PowerManager mPowerManager;
    private INetworkPolicyManager mNetworkPolicyManager;
    private SensorManager mSensorManager;
    private final boolean mUseMotionSensor;
    private Sensor mMotionSensor;
    private LocationRequest mLocationRequest;
    private Intent mIdleIntent;
    private Intent mLightIdleIntent;
    private AnyMotionDetector mAnyMotionDetector;
    private final AppStateTracker mAppStateTracker;
    private boolean mLightEnabled;
    private boolean mDeepEnabled;
    private boolean mQuickDozeActivated;
    private boolean mForceIdle;
    private boolean mNetworkConnected;
    private boolean mScreenOn;
    private boolean mCharging;
    private boolean mNotMoving;
    private boolean mLocating;
    private boolean mLocated;
    private boolean mHasGps;
    private boolean mHasNetworkLocation;
    private Location mLastGenericLocation;
    private Location mLastGpsLocation;
    // Current locked state of the screen
    private boolean mScreenLocked;
    private int mNumBlockingConstraints = 0;

    /**
     * Constraints are the "handbrakes" that stop the device from moving into a lower state until
     * every one is released at the same time.
     *
     * @see #registerDeviceIdleConstraintInternal(IDeviceIdleConstraint, String, int)
     */
    private final ArrayMap<IDeviceIdleConstraint, DeviceIdleConstraintTracker>
            mConstraints = new ArrayMap<>();
    private ConstraintController mConstraintController;

    /** Device is currently active. */
    @VisibleForTesting
    static final int STATE_ACTIVE = 0;
    /** Device is inactive (screen off, no motion) and we are waiting to for idle. */
    @VisibleForTesting
    static final int STATE_INACTIVE = 1;
    /** Device is past the initial inactive period, and waiting for the next idle period. */
    @VisibleForTesting
    static final int STATE_IDLE_PENDING = 2;
    /** Device is currently sensing motion. */
    @VisibleForTesting
    static final int STATE_SENSING = 3;
    /** Device is currently finding location (and may still be sensing). */
    @VisibleForTesting
    static final int STATE_LOCATING = 4;
    /** Device is in the idle state, trying to stay asleep as much as possible. */
    @VisibleForTesting
    static final int STATE_IDLE = 5;
    /** Device is in the idle state, but temporarily out of idle to do regular maintenance. */
    @VisibleForTesting
    static final int STATE_IDLE_MAINTENANCE = 6;
    /**
     * Device is inactive and should go straight into idle (foregoing motion and location
     * monitoring), but allow some time for current work to complete first.
     */
    @VisibleForTesting
    static final int STATE_QUICK_DOZE_DELAY = 7;

    private static final int ACTIVE_REASON_UNKNOWN = 0;
    private static final int ACTIVE_REASON_MOTION = 1;
    private static final int ACTIVE_REASON_SCREEN = 2;
    private static final int ACTIVE_REASON_CHARGING = 3;
    private static final int ACTIVE_REASON_UNLOCKED = 4;
    private static final int ACTIVE_REASON_FROM_BINDER_CALL = 5;
    private static final int ACTIVE_REASON_FORCED = 6;
    private static final int ACTIVE_REASON_ALARM = 7;
    @VisibleForTesting
    static final int SET_IDLE_FACTOR_RESULT_UNINIT = -1;
    @VisibleForTesting
    static final int SET_IDLE_FACTOR_RESULT_IGNORED = 0;
    @VisibleForTesting
    static final int SET_IDLE_FACTOR_RESULT_OK = 1;
    @VisibleForTesting
    static final int SET_IDLE_FACTOR_RESULT_NOT_SUPPORT = 2;
    @VisibleForTesting
    static final int SET_IDLE_FACTOR_RESULT_INVALID = 3;
    @VisibleForTesting
    static final long MIN_STATE_STEP_ALARM_CHANGE = 60 * 1000;
    @VisibleForTesting
    static final float MIN_PRE_IDLE_FACTOR_CHANGE = 0.05f;

    @VisibleForTesting
    static String stateToString(int state) {
        switch (state) {
            case STATE_ACTIVE: return "ACTIVE";
            case STATE_INACTIVE: return "INACTIVE";
            case STATE_IDLE_PENDING: return "IDLE_PENDING";
            case STATE_SENSING: return "SENSING";
            case STATE_LOCATING: return "LOCATING";
            case STATE_IDLE: return "IDLE";
            case STATE_IDLE_MAINTENANCE: return "IDLE_MAINTENANCE";
            case STATE_QUICK_DOZE_DELAY: return "QUICK_DOZE_DELAY";
            default: return Integer.toString(state);
        }
    }

    /** Device is currently active. */
    @VisibleForTesting
    static final int LIGHT_STATE_ACTIVE = 0;
    /** Device is inactive (screen off) and we are waiting to for the first light idle. */
    @VisibleForTesting
    static final int LIGHT_STATE_INACTIVE = 1;
    /** Device is about to go idle for the first time, wait for current work to complete. */
    @VisibleForTesting
    static final int LIGHT_STATE_PRE_IDLE = 3;
    /** Device is in the light idle state, trying to stay asleep as much as possible. */
    @VisibleForTesting
    static final int LIGHT_STATE_IDLE = 4;
    /** Device is in the light idle state, we want to go in to idle maintenance but are
     * waiting for network connectivity before doing so. */
    @VisibleForTesting
    static final int LIGHT_STATE_WAITING_FOR_NETWORK = 5;
    /** Device is in the light idle state, but temporarily out of idle to do regular maintenance. */
    @VisibleForTesting
    static final int LIGHT_STATE_IDLE_MAINTENANCE = 6;
    /** Device light idle state is overriden, now applying deep doze state. */
    @VisibleForTesting
    static final int LIGHT_STATE_OVERRIDE = 7;

    @VisibleForTesting
    static String lightStateToString(int state) {
        switch (state) {
            case LIGHT_STATE_ACTIVE: return "ACTIVE";
            case LIGHT_STATE_INACTIVE: return "INACTIVE";
            case LIGHT_STATE_PRE_IDLE: return "PRE_IDLE";
            case LIGHT_STATE_IDLE: return "IDLE";
            case LIGHT_STATE_WAITING_FOR_NETWORK: return "WAITING_FOR_NETWORK";
            case LIGHT_STATE_IDLE_MAINTENANCE: return "IDLE_MAINTENANCE";
            case LIGHT_STATE_OVERRIDE: return "OVERRIDE";
            default: return Integer.toString(state);
        }
    }

    private int mState;
    private int mLightState;

    private long mInactiveTimeout;
    private long mNextAlarmTime;
    private long mNextIdlePendingDelay;
    private long mNextIdleDelay;
    private long mNextLightIdleDelay;
    private long mNextLightAlarmTime;
    private long mNextSensingTimeoutAlarmTime;

    /** How long a light idle maintenance window should last. */
    private long mCurLightIdleBudget;

    /**
     * Start time of the current (light or full) maintenance window, in the elapsed timebase. Valid
     * only if {@link #mState} == {@link #STATE_IDLE_MAINTENANCE} or
     * {@link #mLightState} == {@link #LIGHT_STATE_IDLE_MAINTENANCE}.
     */
    private long mMaintenanceStartTime;
    private long mIdleStartTime;

    private int mActiveIdleOpCount;
    private PowerManager.WakeLock mActiveIdleWakeLock; // held when there are operations in progress
    private PowerManager.WakeLock mGoingIdleWakeLock;  // held when we are going idle so hardware
                                                       // (especially NetworkPolicyManager) can shut
                                                       // down.
    private boolean mJobsActive;
    private boolean mAlarmsActive;
    private boolean mReportedMaintenanceActivity;

    /* Factor to apply to INACTIVE_TIMEOUT and IDLE_AFTER_INACTIVE_TIMEOUT in order to enter
     * STATE_IDLE faster or slower. Don't apply this to SENSING_TIMEOUT or LOCATING_TIMEOUT because:
     *   - Both of them are shorter
     *   - Device sensor might take time be to become be stabilized
     * Also don't apply the factor if the device is in motion because device motion provides a
     * stronger signal than a prediction algorithm.
     */
    private float mPreIdleFactor;
    private float mLastPreIdleFactor;
    private int mActiveReason;

    public final AtomicFile mConfigFile;

    private final RemoteCallbackList<IMaintenanceActivityListener> mMaintenanceActivityListeners =
            new RemoteCallbackList<IMaintenanceActivityListener>();

    /**
     * Package names the system has white-listed to opt out of power save restrictions,
     * except for device idle mode.
     */
    private final ArrayMap<String, Integer> mPowerSaveWhitelistAppsExceptIdle = new ArrayMap<>();

    /**
     * Package names the user has white-listed using commandline option to opt out of
     * power save restrictions, except for device idle mode.
     */
    private final ArraySet<String> mPowerSaveWhitelistUserAppsExceptIdle = new ArraySet<>();

    /**
     * Package names the system has white-listed to opt out of power save restrictions for
     * all modes.
     */
    private final ArrayMap<String, Integer> mPowerSaveWhitelistApps = new ArrayMap<>();

    /**
     * Package names the user has white-listed to opt out of power save restrictions.
     */
    private final ArrayMap<String, Integer> mPowerSaveWhitelistUserApps = new ArrayMap<>();

    /**
     * App IDs of built-in system apps that have been white-listed except for idle modes.
     */
    private final SparseBooleanArray mPowerSaveWhitelistSystemAppIdsExceptIdle
            = new SparseBooleanArray();

    /**
     * App IDs of built-in system apps that have been white-listed.
     */
    private final SparseBooleanArray mPowerSaveWhitelistSystemAppIds = new SparseBooleanArray();

    /**
     * App IDs that have been white-listed to opt out of power save restrictions, except
     * for device idle modes.
     */
    private final SparseBooleanArray mPowerSaveWhitelistExceptIdleAppIds = new SparseBooleanArray();

    /**
     * Current app IDs that are in the complete power save white list, but shouldn't be
     * excluded from idle modes.  This array can be shared with others because it will not be
     * modified once set.
     */
    private int[] mPowerSaveWhitelistExceptIdleAppIdArray = new int[0];

    /**
     * App IDs that have been white-listed to opt out of power save restrictions.
     */
    private final SparseBooleanArray mPowerSaveWhitelistAllAppIds = new SparseBooleanArray();

    /**
     * Current app IDs that are in the complete power save white list.  This array can
     * be shared with others because it will not be modified once set.
     */
    private int[] mPowerSaveWhitelistAllAppIdArray = new int[0];

    /**
     * App IDs that have been white-listed by the user to opt out of power save restrictions.
     */
    private final SparseBooleanArray mPowerSaveWhitelistUserAppIds = new SparseBooleanArray();

    /**
     * Current app IDs that are in the user power save white list.  This array can
     * be shared with others because it will not be modified once set.
     */
    private int[] mPowerSaveWhitelistUserAppIdArray = new int[0];

    /**
     * List of end times for UIDs that are temporarily marked as being allowed to access
     * the network and acquire wakelocks. Times are in milliseconds.
     */
    private final SparseArray<Pair<MutableLong, String>> mTempWhitelistAppIdEndTimes
            = new SparseArray<>();

    private NetworkPolicyManagerInternal mNetworkPolicyManagerInternal;

    /**
     * Current app IDs of temporarily whitelist apps for high-priority messages.
     */
    private int[] mTempWhitelistAppIdArray = new int[0];

    /**
     * Apps in the system whitelist that have been taken out (probably because the user wanted to).
     * They can be restored back by calling restoreAppToSystemWhitelist(String).
     */
    private ArrayMap<String, Integer> mRemovedFromSystemWhitelistApps = new ArrayMap<>();

    private static final int EVENT_NULL = 0;
    private static final int EVENT_NORMAL = 1;
    private static final int EVENT_LIGHT_IDLE = 2;
    private static final int EVENT_LIGHT_MAINTENANCE = 3;
    private static final int EVENT_DEEP_IDLE = 4;
    private static final int EVENT_DEEP_MAINTENANCE = 5;

    private final int[] mEventCmds = new int[EVENT_BUFFER_SIZE];
    private final long[] mEventTimes = new long[EVENT_BUFFER_SIZE];
    private final String[] mEventReasons = new String[EVENT_BUFFER_SIZE];

    private void addEvent(int cmd, String reason) {
        if (mEventCmds[0] != cmd) {
            System.arraycopy(mEventCmds, 0, mEventCmds, 1, EVENT_BUFFER_SIZE - 1);
            System.arraycopy(mEventTimes, 0, mEventTimes, 1, EVENT_BUFFER_SIZE - 1);
            System.arraycopy(mEventReasons, 0, mEventReasons, 1, EVENT_BUFFER_SIZE - 1);
            mEventCmds[0] = cmd;
            mEventTimes[0] = SystemClock.elapsedRealtime();
            mEventReasons[0] = reason;
        }
    }

    private final BroadcastReceiver mReceiver = new BroadcastReceiver() {
        @Override public void onReceive(Context context, Intent intent) {
            switch (intent.getAction()) {
                case ConnectivityManager.CONNECTIVITY_ACTION: {
                    updateConnectivityState(intent);
                } break;
                case Intent.ACTION_BATTERY_CHANGED: {
                    boolean present = intent.getBooleanExtra(BatteryManager.EXTRA_PRESENT, true);
                    boolean plugged = intent.getIntExtra(BatteryManager.EXTRA_PLUGGED, 0) != 0;
                    synchronized (DeviceIdleController.this) {
                        updateChargingLocked(present && plugged);
                    }
                } break;
                case Intent.ACTION_PACKAGE_REMOVED: {
                    if (!intent.getBooleanExtra(Intent.EXTRA_REPLACING, false)) {
                        Uri data = intent.getData();
                        String ssp;
                        if (data != null && (ssp = data.getSchemeSpecificPart()) != null) {
                            removePowerSaveWhitelistAppInternal(ssp);
                        }
                    }
                } break;
            }
        }
    };

    private final AlarmManager.OnAlarmListener mLightAlarmListener
            = new AlarmManager.OnAlarmListener() {
        @Override
        public void onAlarm() {
            synchronized (DeviceIdleController.this) {
                stepLightIdleStateLocked("s:alarm");
            }
        }
    };

    private final AlarmManager.OnAlarmListener mSensingTimeoutAlarmListener
            = new AlarmManager.OnAlarmListener() {
        @Override
        public void onAlarm() {
            if (mState == STATE_SENSING) {
                synchronized (DeviceIdleController.this) {
                    // Restart the device idle progression in case the device moved but the screen
                    // didn't turn on.
                    becomeInactiveIfAppropriateLocked();
                }
            }
        }
    };

    @VisibleForTesting
    final AlarmManager.OnAlarmListener mDeepAlarmListener
            = new AlarmManager.OnAlarmListener() {
        @Override
        public void onAlarm() {
            synchronized (DeviceIdleController.this) {
                stepIdleStateLocked("s:alarm");
            }
        }
    };

    private final BroadcastReceiver mIdleStartedDoneReceiver = new BroadcastReceiver() {
        @Override public void onReceive(Context context, Intent intent) {
            // When coming out of a deep idle, we will add in some delay before we allow
            // the system to settle down and finish the maintenance window.  This is
            // to give a chance for any pending work to be scheduled.
            if (PowerManager.ACTION_DEVICE_IDLE_MODE_CHANGED.equals(intent.getAction())) {
                mHandler.sendEmptyMessageDelayed(MSG_FINISH_IDLE_OP,
                        mConstants.MIN_DEEP_MAINTENANCE_TIME);
            } else {
                mHandler.sendEmptyMessageDelayed(MSG_FINISH_IDLE_OP,
                        mConstants.MIN_LIGHT_MAINTENANCE_TIME);
            }
        }
    };

    private final BroadcastReceiver mInteractivityReceiver = new BroadcastReceiver() {
        @Override
        public void onReceive(Context context, Intent intent) {
            synchronized (DeviceIdleController.this) {
                updateInteractivityLocked();
            }
        }
    };

    @VisibleForTesting
    final class MotionListener extends TriggerEventListener
            implements SensorEventListener {

        boolean active = false;

        public boolean isActive() {
            return active;
        }

        @Override
        public void onTrigger(TriggerEvent event) {
            synchronized (DeviceIdleController.this) {
                active = false;
                motionLocked();
            }
        }

        @Override
        public void onSensorChanged(SensorEvent event) {
            synchronized (DeviceIdleController.this) {
                mSensorManager.unregisterListener(this, mMotionSensor);
                active = false;
                motionLocked();
            }
        }

        @Override
        public void onAccuracyChanged(Sensor sensor, int accuracy) {}

        public boolean registerLocked() {
            boolean success;
            if (mMotionSensor.getReportingMode() == Sensor.REPORTING_MODE_ONE_SHOT) {
                success = mSensorManager.requestTriggerSensor(mMotionListener, mMotionSensor);
            } else {
                success = mSensorManager.registerListener(
                        mMotionListener, mMotionSensor, SensorManager.SENSOR_DELAY_NORMAL);
            }
            if (success) {
                active = true;
            } else {
                Slog.e(TAG, "Unable to register for " + mMotionSensor);
            }
            return success;
        }

        public void unregisterLocked() {
            if (mMotionSensor.getReportingMode() == Sensor.REPORTING_MODE_ONE_SHOT) {
                mSensorManager.cancelTriggerSensor(mMotionListener, mMotionSensor);
            } else {
                mSensorManager.unregisterListener(mMotionListener);
            }
            active = false;
        }
    }
    @VisibleForTesting final MotionListener mMotionListener = new MotionListener();

    private final LocationListener mGenericLocationListener = new LocationListener() {
        @Override
        public void onLocationChanged(Location location) {
            synchronized (DeviceIdleController.this) {
                receivedGenericLocationLocked(location);
            }
        }

        @Override
        public void onStatusChanged(String provider, int status, Bundle extras) {
        }

        @Override
        public void onProviderEnabled(String provider) {
        }

        @Override
        public void onProviderDisabled(String provider) {
        }
    };

    private final LocationListener mGpsLocationListener = new LocationListener() {
        @Override
        public void onLocationChanged(Location location) {
            synchronized (DeviceIdleController.this) {
                receivedGpsLocationLocked(location);
            }
        }

        @Override
        public void onStatusChanged(String provider, int status, Bundle extras) {
        }

        @Override
        public void onProviderEnabled(String provider) {
        }

        @Override
        public void onProviderDisabled(String provider) {
        }
    };

    /**
     * All times are in milliseconds. These constants are kept synchronized with the system
     * global Settings. Any access to this class or its fields should be done while
     * holding the DeviceIdleController lock.
     */
    public final class Constants extends ContentObserver {
        // Key names stored in the settings value.
        private static final String KEY_LIGHT_IDLE_AFTER_INACTIVE_TIMEOUT
                = "light_after_inactive_to";
        private static final String KEY_LIGHT_PRE_IDLE_TIMEOUT = "light_pre_idle_to";
        private static final String KEY_LIGHT_IDLE_TIMEOUT = "light_idle_to";
        private static final String KEY_LIGHT_IDLE_FACTOR = "light_idle_factor";
        private static final String KEY_LIGHT_MAX_IDLE_TIMEOUT = "light_max_idle_to";
        private static final String KEY_LIGHT_IDLE_MAINTENANCE_MIN_BUDGET
                = "light_idle_maintenance_min_budget";
        private static final String KEY_LIGHT_IDLE_MAINTENANCE_MAX_BUDGET
                = "light_idle_maintenance_max_budget";
        private static final String KEY_MIN_LIGHT_MAINTENANCE_TIME = "min_light_maintenance_time";
        private static final String KEY_MIN_DEEP_MAINTENANCE_TIME = "min_deep_maintenance_time";
        private static final String KEY_INACTIVE_TIMEOUT = "inactive_to";
        private static final String KEY_SENSING_TIMEOUT = "sensing_to";
        private static final String KEY_LOCATING_TIMEOUT = "locating_to";
        private static final String KEY_LOCATION_ACCURACY = "location_accuracy";
        private static final String KEY_MOTION_INACTIVE_TIMEOUT = "motion_inactive_to";
        private static final String KEY_IDLE_AFTER_INACTIVE_TIMEOUT = "idle_after_inactive_to";
        private static final String KEY_IDLE_PENDING_TIMEOUT = "idle_pending_to";
        private static final String KEY_MAX_IDLE_PENDING_TIMEOUT = "max_idle_pending_to";
        private static final String KEY_IDLE_PENDING_FACTOR = "idle_pending_factor";
        private static final String KEY_QUICK_DOZE_DELAY_TIMEOUT = "quick_doze_delay_to";
        private static final String KEY_IDLE_TIMEOUT = "idle_to";
        private static final String KEY_MAX_IDLE_TIMEOUT = "max_idle_to";
        private static final String KEY_IDLE_FACTOR = "idle_factor";
        private static final String KEY_MIN_TIME_TO_ALARM = "min_time_to_alarm";
        private static final String KEY_MAX_TEMP_APP_WHITELIST_DURATION =
                "max_temp_app_whitelist_duration";
        private static final String KEY_MMS_TEMP_APP_WHITELIST_DURATION =
                "mms_temp_app_whitelist_duration";
        private static final String KEY_SMS_TEMP_APP_WHITELIST_DURATION =
                "sms_temp_app_whitelist_duration";
        private static final String KEY_NOTIFICATION_WHITELIST_DURATION =
                "notification_whitelist_duration";
        /**
         * Whether to wait for the user to unlock the device before causing screen-on to
         * exit doze. Default = true
         */
        private static final String KEY_WAIT_FOR_UNLOCK = "wait_for_unlock";
        private static final String KEY_PRE_IDLE_FACTOR_LONG =
                "pre_idle_factor_long";
        private static final String KEY_PRE_IDLE_FACTOR_SHORT =
                "pre_idle_factor_short";

        /**
         * This is the time, after becoming inactive, that we go in to the first
         * light-weight idle mode.
         * @see Settings.Global#DEVICE_IDLE_CONSTANTS
         * @see #KEY_LIGHT_IDLE_AFTER_INACTIVE_TIMEOUT
         */
        public long LIGHT_IDLE_AFTER_INACTIVE_TIMEOUT;

        /**
         * This is amount of time we will wait from the point where we decide we would
         * like to go idle until we actually do, while waiting for jobs and other current
         * activity to finish.
         * @see Settings.Global#DEVICE_IDLE_CONSTANTS
         * @see #KEY_LIGHT_PRE_IDLE_TIMEOUT
         */
        public long LIGHT_PRE_IDLE_TIMEOUT;

        /**
         * This is the initial time that we will run in idle maintenance mode.
         * @see Settings.Global#DEVICE_IDLE_CONSTANTS
         * @see #KEY_LIGHT_IDLE_TIMEOUT
         */
        public long LIGHT_IDLE_TIMEOUT;

        /**
         * Scaling factor to apply to the light idle mode time each time we complete a cycle.
         * @see Settings.Global#DEVICE_IDLE_CONSTANTS
         * @see #KEY_LIGHT_IDLE_FACTOR
         */
        public float LIGHT_IDLE_FACTOR;

        /**
         * This is the maximum time we will run in idle maintenance mode.
         * @see Settings.Global#DEVICE_IDLE_CONSTANTS
         * @see #KEY_LIGHT_MAX_IDLE_TIMEOUT
         */
        public long LIGHT_MAX_IDLE_TIMEOUT;

        /**
         * This is the minimum amount of time we want to make available for maintenance mode
         * when lightly idling.  That is, we will always have at least this amount of time
         * available maintenance before timing out and cutting off maintenance mode.
         * @see Settings.Global#DEVICE_IDLE_CONSTANTS
         * @see #KEY_LIGHT_IDLE_MAINTENANCE_MIN_BUDGET
         */
        public long LIGHT_IDLE_MAINTENANCE_MIN_BUDGET;

        /**
         * This is the maximum amount of time we want to make available for maintenance mode
         * when lightly idling.  That is, if the system isn't using up its minimum maintenance
         * budget and this time is being added to the budget reserve, this is the maximum
         * reserve size we will allow to grow and thus the maximum amount of time we will
         * allow for the maintenance window.
         * @see Settings.Global#DEVICE_IDLE_CONSTANTS
         * @see #KEY_LIGHT_IDLE_MAINTENANCE_MAX_BUDGET
         */
        public long LIGHT_IDLE_MAINTENANCE_MAX_BUDGET;

        /**
         * This is the minimum amount of time that we will stay in maintenance mode after
         * a light doze.  We have this minimum to allow various things to respond to switching
         * in to maintenance mode and scheduling their work -- otherwise we may
         * see there is nothing to do (no jobs pending) and go out of maintenance
         * mode immediately.
         * @see Settings.Global#DEVICE_IDLE_CONSTANTS
         * @see #KEY_MIN_LIGHT_MAINTENANCE_TIME
         */
        public long MIN_LIGHT_MAINTENANCE_TIME;

        /**
         * This is the minimum amount of time that we will stay in maintenance mode after
         * a full doze.  We have this minimum to allow various things to respond to switching
         * in to maintenance mode and scheduling their work -- otherwise we may
         * see there is nothing to do (no jobs pending) and go out of maintenance
         * mode immediately.
         * @see Settings.Global#DEVICE_IDLE_CONSTANTS
         * @see #KEY_MIN_DEEP_MAINTENANCE_TIME
         */
        public long MIN_DEEP_MAINTENANCE_TIME;

        /**
         * This is the time, after becoming inactive, at which we start looking at the
         * motion sensor to determine if the device is being left alone.  We don't do this
         * immediately after going inactive just because we don't want to be continually running
         * the motion sensor whenever the screen is off.
         * @see Settings.Global#DEVICE_IDLE_CONSTANTS
         * @see #KEY_INACTIVE_TIMEOUT
         */
        public long INACTIVE_TIMEOUT;

        /**
         * If we don't receive a callback from AnyMotion in this amount of time +
         * {@link #LOCATING_TIMEOUT}, we will change from
         * STATE_SENSING to STATE_INACTIVE, and any AnyMotion callbacks while not in STATE_SENSING
         * will be ignored.
         * @see Settings.Global#DEVICE_IDLE_CONSTANTS
         * @see #KEY_SENSING_TIMEOUT
         */
        public long SENSING_TIMEOUT;

        /**
         * This is how long we will wait to try to get a good location fix before going in to
         * idle mode.
         * @see Settings.Global#DEVICE_IDLE_CONSTANTS
         * @see #KEY_LOCATING_TIMEOUT
         */
        public long LOCATING_TIMEOUT;

        /**
         * The desired maximum accuracy (in meters) we consider the location to be good enough to go
         * on to idle.  We will be trying to get an accuracy fix at least this good or until
         * {@link #LOCATING_TIMEOUT} expires.
         * @see Settings.Global#DEVICE_IDLE_CONSTANTS
         * @see #KEY_LOCATION_ACCURACY
         */
        public float LOCATION_ACCURACY;

        /**
         * This is the time, after seeing motion, that we wait after becoming inactive from
         * that until we start looking for motion again.
         * @see Settings.Global#DEVICE_IDLE_CONSTANTS
         * @see #KEY_MOTION_INACTIVE_TIMEOUT
         */
        public long MOTION_INACTIVE_TIMEOUT;

        /**
         * This is the time, after the inactive timeout elapses, that we will wait looking
         * for motion until we truly consider the device to be idle.
         * @see Settings.Global#DEVICE_IDLE_CONSTANTS
         * @see #KEY_IDLE_AFTER_INACTIVE_TIMEOUT
         */
        public long IDLE_AFTER_INACTIVE_TIMEOUT;

        /**
         * This is the initial time, after being idle, that we will allow ourself to be back
         * in the IDLE_MAINTENANCE state allowing the system to run normally until we return to
         * idle.
         * @see Settings.Global#DEVICE_IDLE_CONSTANTS
         * @see #KEY_IDLE_PENDING_TIMEOUT
         */
        public long IDLE_PENDING_TIMEOUT;

        /**
         * Maximum pending idle timeout (time spent running) we will be allowed to use.
         * @see Settings.Global#DEVICE_IDLE_CONSTANTS
         * @see #KEY_MAX_IDLE_PENDING_TIMEOUT
         */
        public long MAX_IDLE_PENDING_TIMEOUT;

        /**
         * Scaling factor to apply to current pending idle timeout each time we cycle through
         * that state.
         * @see Settings.Global#DEVICE_IDLE_CONSTANTS
         * @see #KEY_IDLE_PENDING_FACTOR
         */
        public float IDLE_PENDING_FACTOR;

        /**
         * This is amount of time we will wait from the point where we go into
         * STATE_QUICK_DOZE_DELAY until we actually go into STATE_IDLE, while waiting for jobs
         * and other current activity to finish.
         * @see Settings.Global#DEVICE_IDLE_CONSTANTS
         * @see #KEY_QUICK_DOZE_DELAY_TIMEOUT
         */
        public long QUICK_DOZE_DELAY_TIMEOUT;

        /**
         * This is the initial time that we want to sit in the idle state before waking up
         * again to return to pending idle and allowing normal work to run.
         * @see Settings.Global#DEVICE_IDLE_CONSTANTS
         * @see #KEY_IDLE_TIMEOUT
         */
        public long IDLE_TIMEOUT;

        /**
         * Maximum idle duration we will be allowed to use.
         * @see Settings.Global#DEVICE_IDLE_CONSTANTS
         * @see #KEY_MAX_IDLE_TIMEOUT
         */
        public long MAX_IDLE_TIMEOUT;

        /**
         * Scaling factor to apply to current idle timeout each time we cycle through that state.
          * @see Settings.Global#DEVICE_IDLE_CONSTANTS
         * @see #KEY_IDLE_FACTOR
         */
        public float IDLE_FACTOR;

        /**
         * This is the minimum time we will allow until the next upcoming alarm for us to
         * actually go in to idle mode.
         * @see Settings.Global#DEVICE_IDLE_CONSTANTS
         * @see #KEY_MIN_TIME_TO_ALARM
         */
        public long MIN_TIME_TO_ALARM;

        /**
         * Max amount of time to temporarily whitelist an app when it receives a high priority
         * tickle.
         * @see Settings.Global#DEVICE_IDLE_CONSTANTS
         * @see #KEY_MAX_TEMP_APP_WHITELIST_DURATION
         */
        public long MAX_TEMP_APP_WHITELIST_DURATION;

        /**
         * Amount of time we would like to whitelist an app that is receiving an MMS.
         * @see Settings.Global#DEVICE_IDLE_CONSTANTS
         * @see #KEY_MMS_TEMP_APP_WHITELIST_DURATION
         */
        public long MMS_TEMP_APP_WHITELIST_DURATION;

        /**
         * Amount of time we would like to whitelist an app that is receiving an SMS.
         * @see Settings.Global#DEVICE_IDLE_CONSTANTS
         * @see #KEY_SMS_TEMP_APP_WHITELIST_DURATION
         */
        public long SMS_TEMP_APP_WHITELIST_DURATION;

        /**
         * Amount of time we would like to whitelist an app that is handling a
         * {@link android.app.PendingIntent} triggered by a {@link android.app.Notification}.
         * @see Settings.Global#DEVICE_IDLE_CONSTANTS
         * @see #KEY_NOTIFICATION_WHITELIST_DURATION
         */
        public long NOTIFICATION_WHITELIST_DURATION;

        /**
         * Pre idle time factor use to make idle delay longer
         */
        public float PRE_IDLE_FACTOR_LONG;

        /**
         * Pre idle time factor use to make idle delay shorter
         */
        public float PRE_IDLE_FACTOR_SHORT;

        public boolean WAIT_FOR_UNLOCK;

        private final ContentResolver mResolver;
        private final boolean mSmallBatteryDevice;
        private final KeyValueListParser mParser = new KeyValueListParser(',');

        public Constants(Handler handler, ContentResolver resolver) {
            super(handler);
            mResolver = resolver;
            mSmallBatteryDevice = ActivityManager.isSmallBatteryDevice();
            mResolver.registerContentObserver(
                    Settings.Global.getUriFor(Settings.Global.DEVICE_IDLE_CONSTANTS),
                    false, this);
            updateConstants();
        }

        @Override
        public void onChange(boolean selfChange, Uri uri) {
            updateConstants();
        }

        private void updateConstants() {
            synchronized (DeviceIdleController.this) {
                try {
                    mParser.setString(Settings.Global.getString(mResolver,
                            Settings.Global.DEVICE_IDLE_CONSTANTS));
                } catch (IllegalArgumentException e) {
                    // Failed to parse the settings string, log this and move on
                    // with defaults.
                    Slog.e(TAG, "Bad device idle settings", e);
                }

                LIGHT_IDLE_AFTER_INACTIVE_TIMEOUT = mParser.getDurationMillis(
                        KEY_LIGHT_IDLE_AFTER_INACTIVE_TIMEOUT,
                        !COMPRESS_TIME ? 3 * 60 * 1000L : 15 * 1000L);
                LIGHT_PRE_IDLE_TIMEOUT = mParser.getDurationMillis(KEY_LIGHT_PRE_IDLE_TIMEOUT,
                        !COMPRESS_TIME ? 3 * 60 * 1000L : 30 * 1000L);
                LIGHT_IDLE_TIMEOUT = mParser.getDurationMillis(KEY_LIGHT_IDLE_TIMEOUT,
                        !COMPRESS_TIME ? 5 * 60 * 1000L : 15 * 1000L);
                LIGHT_IDLE_FACTOR = mParser.getFloat(KEY_LIGHT_IDLE_FACTOR,
                        2f);
                LIGHT_MAX_IDLE_TIMEOUT = mParser.getDurationMillis(KEY_LIGHT_MAX_IDLE_TIMEOUT,
                        !COMPRESS_TIME ? 15 * 60 * 1000L : 60 * 1000L);
                LIGHT_IDLE_MAINTENANCE_MIN_BUDGET = mParser.getDurationMillis(
                        KEY_LIGHT_IDLE_MAINTENANCE_MIN_BUDGET,
                        !COMPRESS_TIME ? 1 * 60 * 1000L : 15 * 1000L);
                LIGHT_IDLE_MAINTENANCE_MAX_BUDGET = mParser.getDurationMillis(
                        KEY_LIGHT_IDLE_MAINTENANCE_MAX_BUDGET,
                        !COMPRESS_TIME ? 5 * 60 * 1000L : 30 * 1000L);
                MIN_LIGHT_MAINTENANCE_TIME = mParser.getDurationMillis(
                        KEY_MIN_LIGHT_MAINTENANCE_TIME,
                        !COMPRESS_TIME ? 5 * 1000L : 1 * 1000L);
                MIN_DEEP_MAINTENANCE_TIME = mParser.getDurationMillis(
                        KEY_MIN_DEEP_MAINTENANCE_TIME,
                        !COMPRESS_TIME ? 30 * 1000L : 5 * 1000L);
                long inactiveTimeoutDefault = (mSmallBatteryDevice ? 15 : 30) * 60 * 1000L;
                INACTIVE_TIMEOUT = mParser.getDurationMillis(KEY_INACTIVE_TIMEOUT,
                        !COMPRESS_TIME ? inactiveTimeoutDefault : (inactiveTimeoutDefault / 10));
                SENSING_TIMEOUT = mParser.getDurationMillis(KEY_SENSING_TIMEOUT,
                        !COMPRESS_TIME ? 4 * 60 * 1000L : 60 * 1000L);
                LOCATING_TIMEOUT = mParser.getDurationMillis(KEY_LOCATING_TIMEOUT,
                        !COMPRESS_TIME ? 30 * 1000L : 15 * 1000L);
                LOCATION_ACCURACY = mParser.getFloat(KEY_LOCATION_ACCURACY, 20);
                MOTION_INACTIVE_TIMEOUT = mParser.getDurationMillis(KEY_MOTION_INACTIVE_TIMEOUT,
                        !COMPRESS_TIME ? 10 * 60 * 1000L : 60 * 1000L);
                long idleAfterInactiveTimeout = (mSmallBatteryDevice ? 15 : 30) * 60 * 1000L;
                IDLE_AFTER_INACTIVE_TIMEOUT = mParser.getDurationMillis(
                        KEY_IDLE_AFTER_INACTIVE_TIMEOUT,
                        !COMPRESS_TIME ? idleAfterInactiveTimeout
                                       : (idleAfterInactiveTimeout / 10));
                IDLE_PENDING_TIMEOUT = mParser.getDurationMillis(KEY_IDLE_PENDING_TIMEOUT,
                        !COMPRESS_TIME ? 5 * 60 * 1000L : 30 * 1000L);
                MAX_IDLE_PENDING_TIMEOUT = mParser.getDurationMillis(KEY_MAX_IDLE_PENDING_TIMEOUT,
                        !COMPRESS_TIME ? 10 * 60 * 1000L : 60 * 1000L);
                IDLE_PENDING_FACTOR = mParser.getFloat(KEY_IDLE_PENDING_FACTOR,
                        2f);
                QUICK_DOZE_DELAY_TIMEOUT = mParser.getDurationMillis(
                        KEY_QUICK_DOZE_DELAY_TIMEOUT, !COMPRESS_TIME ? 60 * 1000L : 15 * 1000L);
                IDLE_TIMEOUT = mParser.getDurationMillis(KEY_IDLE_TIMEOUT,
                        !COMPRESS_TIME ? 60 * 60 * 1000L : 6 * 60 * 1000L);
                MAX_IDLE_TIMEOUT = mParser.getDurationMillis(KEY_MAX_IDLE_TIMEOUT,
                        !COMPRESS_TIME ? 6 * 60 * 60 * 1000L : 30 * 60 * 1000L);
                IDLE_FACTOR = mParser.getFloat(KEY_IDLE_FACTOR,
                        2f);
                MIN_TIME_TO_ALARM = mParser.getDurationMillis(KEY_MIN_TIME_TO_ALARM,
                        !COMPRESS_TIME ? 60 * 60 * 1000L : 6 * 60 * 1000L);
                MAX_TEMP_APP_WHITELIST_DURATION = mParser.getDurationMillis(
                        KEY_MAX_TEMP_APP_WHITELIST_DURATION, 5 * 60 * 1000L);
                MMS_TEMP_APP_WHITELIST_DURATION = mParser.getDurationMillis(
                        KEY_MMS_TEMP_APP_WHITELIST_DURATION, 60 * 1000L);
                SMS_TEMP_APP_WHITELIST_DURATION = mParser.getDurationMillis(
                        KEY_SMS_TEMP_APP_WHITELIST_DURATION, 20 * 1000L);
                NOTIFICATION_WHITELIST_DURATION = mParser.getDurationMillis(
                        KEY_NOTIFICATION_WHITELIST_DURATION, 30 * 1000L);
                WAIT_FOR_UNLOCK = mParser.getBoolean(KEY_WAIT_FOR_UNLOCK, true);
                PRE_IDLE_FACTOR_LONG = mParser.getFloat(KEY_PRE_IDLE_FACTOR_LONG, 1.67f);
                PRE_IDLE_FACTOR_SHORT = mParser.getFloat(KEY_PRE_IDLE_FACTOR_SHORT, 0.33f);
            }
        }

        void dump(PrintWriter pw) {
            pw.println("  Settings:");

            pw.print("    "); pw.print(KEY_LIGHT_IDLE_AFTER_INACTIVE_TIMEOUT); pw.print("=");
            TimeUtils.formatDuration(LIGHT_IDLE_AFTER_INACTIVE_TIMEOUT, pw);
            pw.println();

            pw.print("    "); pw.print(KEY_LIGHT_PRE_IDLE_TIMEOUT); pw.print("=");
            TimeUtils.formatDuration(LIGHT_PRE_IDLE_TIMEOUT, pw);
            pw.println();

            pw.print("    "); pw.print(KEY_LIGHT_IDLE_TIMEOUT); pw.print("=");
            TimeUtils.formatDuration(LIGHT_IDLE_TIMEOUT, pw);
            pw.println();

            pw.print("    "); pw.print(KEY_LIGHT_IDLE_FACTOR); pw.print("=");
            pw.print(LIGHT_IDLE_FACTOR);
            pw.println();

            pw.print("    "); pw.print(KEY_LIGHT_MAX_IDLE_TIMEOUT); pw.print("=");
            TimeUtils.formatDuration(LIGHT_MAX_IDLE_TIMEOUT, pw);
            pw.println();

            pw.print("    "); pw.print(KEY_LIGHT_IDLE_MAINTENANCE_MIN_BUDGET); pw.print("=");
            TimeUtils.formatDuration(LIGHT_IDLE_MAINTENANCE_MIN_BUDGET, pw);
            pw.println();

            pw.print("    "); pw.print(KEY_LIGHT_IDLE_MAINTENANCE_MAX_BUDGET); pw.print("=");
            TimeUtils.formatDuration(LIGHT_IDLE_MAINTENANCE_MAX_BUDGET, pw);
            pw.println();

            pw.print("    "); pw.print(KEY_MIN_LIGHT_MAINTENANCE_TIME); pw.print("=");
            TimeUtils.formatDuration(MIN_LIGHT_MAINTENANCE_TIME, pw);
            pw.println();

            pw.print("    "); pw.print(KEY_MIN_DEEP_MAINTENANCE_TIME); pw.print("=");
            TimeUtils.formatDuration(MIN_DEEP_MAINTENANCE_TIME, pw);
            pw.println();

            pw.print("    "); pw.print(KEY_INACTIVE_TIMEOUT); pw.print("=");
            TimeUtils.formatDuration(INACTIVE_TIMEOUT, pw);
            pw.println();

            pw.print("    "); pw.print(KEY_SENSING_TIMEOUT); pw.print("=");
            TimeUtils.formatDuration(SENSING_TIMEOUT, pw);
            pw.println();

            pw.print("    "); pw.print(KEY_LOCATING_TIMEOUT); pw.print("=");
            TimeUtils.formatDuration(LOCATING_TIMEOUT, pw);
            pw.println();

            pw.print("    "); pw.print(KEY_LOCATION_ACCURACY); pw.print("=");
            pw.print(LOCATION_ACCURACY); pw.print("m");
            pw.println();

            pw.print("    "); pw.print(KEY_MOTION_INACTIVE_TIMEOUT); pw.print("=");
            TimeUtils.formatDuration(MOTION_INACTIVE_TIMEOUT, pw);
            pw.println();

            pw.print("    "); pw.print(KEY_IDLE_AFTER_INACTIVE_TIMEOUT); pw.print("=");
            TimeUtils.formatDuration(IDLE_AFTER_INACTIVE_TIMEOUT, pw);
            pw.println();

            pw.print("    "); pw.print(KEY_IDLE_PENDING_TIMEOUT); pw.print("=");
            TimeUtils.formatDuration(IDLE_PENDING_TIMEOUT, pw);
            pw.println();

            pw.print("    "); pw.print(KEY_MAX_IDLE_PENDING_TIMEOUT); pw.print("=");
            TimeUtils.formatDuration(MAX_IDLE_PENDING_TIMEOUT, pw);
            pw.println();

            pw.print("    "); pw.print(KEY_IDLE_PENDING_FACTOR); pw.print("=");
            pw.println(IDLE_PENDING_FACTOR);

            pw.print("    "); pw.print(KEY_QUICK_DOZE_DELAY_TIMEOUT); pw.print("=");
            TimeUtils.formatDuration(QUICK_DOZE_DELAY_TIMEOUT, pw);
            pw.println();

            pw.print("    "); pw.print(KEY_IDLE_TIMEOUT); pw.print("=");
            TimeUtils.formatDuration(IDLE_TIMEOUT, pw);
            pw.println();

            pw.print("    "); pw.print(KEY_MAX_IDLE_TIMEOUT); pw.print("=");
            TimeUtils.formatDuration(MAX_IDLE_TIMEOUT, pw);
            pw.println();

            pw.print("    "); pw.print(KEY_IDLE_FACTOR); pw.print("=");
            pw.println(IDLE_FACTOR);

            pw.print("    "); pw.print(KEY_MIN_TIME_TO_ALARM); pw.print("=");
            TimeUtils.formatDuration(MIN_TIME_TO_ALARM, pw);
            pw.println();

            pw.print("    "); pw.print(KEY_MAX_TEMP_APP_WHITELIST_DURATION); pw.print("=");
            TimeUtils.formatDuration(MAX_TEMP_APP_WHITELIST_DURATION, pw);
            pw.println();

            pw.print("    "); pw.print(KEY_MMS_TEMP_APP_WHITELIST_DURATION); pw.print("=");
            TimeUtils.formatDuration(MMS_TEMP_APP_WHITELIST_DURATION, pw);
            pw.println();

            pw.print("    "); pw.print(KEY_SMS_TEMP_APP_WHITELIST_DURATION); pw.print("=");
            TimeUtils.formatDuration(SMS_TEMP_APP_WHITELIST_DURATION, pw);
            pw.println();

            pw.print("    "); pw.print(KEY_NOTIFICATION_WHITELIST_DURATION); pw.print("=");
            TimeUtils.formatDuration(NOTIFICATION_WHITELIST_DURATION, pw);
            pw.println();

            pw.print("    "); pw.print(KEY_WAIT_FOR_UNLOCK); pw.print("=");
            pw.println(WAIT_FOR_UNLOCK);

            pw.print("    "); pw.print(KEY_PRE_IDLE_FACTOR_LONG); pw.print("=");
            pw.println(PRE_IDLE_FACTOR_LONG);

            pw.print("    "); pw.print(KEY_PRE_IDLE_FACTOR_SHORT); pw.print("=");
            pw.println(PRE_IDLE_FACTOR_SHORT);
        }
    }

    private Constants mConstants;

    @Override
    public void onAnyMotionResult(int result) {
        if (DEBUG) Slog.d(TAG, "onAnyMotionResult(" + result + ")");
        if (result != AnyMotionDetector.RESULT_UNKNOWN) {
            synchronized (this) {
                cancelSensingTimeoutAlarmLocked();
            }
        }
        if ((result == AnyMotionDetector.RESULT_MOVED) ||
            (result == AnyMotionDetector.RESULT_UNKNOWN)) {
            synchronized (this) {
                handleMotionDetectedLocked(mConstants.INACTIVE_TIMEOUT, "non_stationary");
            }
        } else if (result == AnyMotionDetector.RESULT_STATIONARY) {
            if (mState == STATE_SENSING) {
                // If we are currently sensing, it is time to move to locating.
                synchronized (this) {
                    mNotMoving = true;
                    stepIdleStateLocked("s:stationary");
                }
            } else if (mState == STATE_LOCATING) {
                // If we are currently locating, note that we are not moving and step
                // if we have located the position.
                synchronized (this) {
                    mNotMoving = true;
                    if (mLocated) {
                        stepIdleStateLocked("s:stationary");
                    }
                }
            }
        }
    }

    private static final int MSG_WRITE_CONFIG = 1;
    private static final int MSG_REPORT_IDLE_ON = 2;
    private static final int MSG_REPORT_IDLE_ON_LIGHT = 3;
    private static final int MSG_REPORT_IDLE_OFF = 4;
    private static final int MSG_REPORT_ACTIVE = 5;
    private static final int MSG_TEMP_APP_WHITELIST_TIMEOUT = 6;
    private static final int MSG_REPORT_MAINTENANCE_ACTIVITY = 7;
    private static final int MSG_FINISH_IDLE_OP = 8;
    private static final int MSG_REPORT_TEMP_APP_WHITELIST_CHANGED = 9;
    private static final int MSG_SEND_CONSTRAINT_MONITORING = 10;
    private static final int MSG_UPDATE_PRE_IDLE_TIMEOUT_FACTOR = 11;
    private static final int MSG_RESET_PRE_IDLE_TIMEOUT_FACTOR = 12;

    final class MyHandler extends Handler {
        MyHandler(Looper looper) {
            super(looper);
        }

        @Override public void handleMessage(Message msg) {
            if (DEBUG) Slog.d(TAG, "handleMessage(" + msg.what + ")");
            switch (msg.what) {
                case MSG_WRITE_CONFIG: {
                    // Does not hold a wakelock. Just let this happen whenever.
                    handleWriteConfigFile();
                } break;
                case MSG_REPORT_IDLE_ON:
                case MSG_REPORT_IDLE_ON_LIGHT: {
                    // mGoingIdleWakeLock is held at this point
                    EventLogTags.writeDeviceIdleOnStart();
                    final boolean deepChanged;
                    final boolean lightChanged;
                    if (msg.what == MSG_REPORT_IDLE_ON) {
                        deepChanged = mLocalPowerManager.setDeviceIdleMode(true);
                        lightChanged = mLocalPowerManager.setLightDeviceIdleMode(false);
                    } else {
                        deepChanged = mLocalPowerManager.setDeviceIdleMode(false);
                        lightChanged = mLocalPowerManager.setLightDeviceIdleMode(true);
                    }
                    try {
                        mNetworkPolicyManager.setDeviceIdleMode(true);
                        mBatteryStats.noteDeviceIdleMode(msg.what == MSG_REPORT_IDLE_ON
                                ? BatteryStats.DEVICE_IDLE_MODE_DEEP
                                : BatteryStats.DEVICE_IDLE_MODE_LIGHT, null, Process.myUid());
                    } catch (RemoteException e) {
                    }
                    if (deepChanged) {
                        getContext().sendBroadcastAsUser(mIdleIntent, UserHandle.ALL);
                    }
                    if (lightChanged) {
                        getContext().sendBroadcastAsUser(mLightIdleIntent, UserHandle.ALL);
                    }
                    EventLogTags.writeDeviceIdleOnComplete();
                    mGoingIdleWakeLock.release();
                } break;
                case MSG_REPORT_IDLE_OFF: {
                    // mActiveIdleWakeLock is held at this point
                    EventLogTags.writeDeviceIdleOffStart("unknown");
                    final boolean deepChanged = mLocalPowerManager.setDeviceIdleMode(false);
                    final boolean lightChanged = mLocalPowerManager.setLightDeviceIdleMode(false);
                    try {
                        mNetworkPolicyManager.setDeviceIdleMode(false);
                        mBatteryStats.noteDeviceIdleMode(BatteryStats.DEVICE_IDLE_MODE_OFF,
                                null, Process.myUid());
                    } catch (RemoteException e) {
                    }
                    if (deepChanged) {
                        incActiveIdleOps();
                        getContext().sendOrderedBroadcastAsUser(mIdleIntent, UserHandle.ALL,
                                null, mIdleStartedDoneReceiver, null, 0, null, null);
                    }
                    if (lightChanged) {
                        incActiveIdleOps();
                        getContext().sendOrderedBroadcastAsUser(mLightIdleIntent, UserHandle.ALL,
                                null, mIdleStartedDoneReceiver, null, 0, null, null);
                    }
                    // Always start with one active op for the message being sent here.
                    // Now we are done!
                    decActiveIdleOps();
                    EventLogTags.writeDeviceIdleOffComplete();
                } break;
                case MSG_REPORT_ACTIVE: {
                    // The device is awake at this point, so no wakelock necessary.
                    String activeReason = (String)msg.obj;
                    int activeUid = msg.arg1;
                    EventLogTags.writeDeviceIdleOffStart(
                            activeReason != null ? activeReason : "unknown");
                    final boolean deepChanged = mLocalPowerManager.setDeviceIdleMode(false);
                    final boolean lightChanged = mLocalPowerManager.setLightDeviceIdleMode(false);
                    try {
                        mNetworkPolicyManager.setDeviceIdleMode(false);
                        mBatteryStats.noteDeviceIdleMode(BatteryStats.DEVICE_IDLE_MODE_OFF,
                                activeReason, activeUid);
                    } catch (RemoteException e) {
                    }
                    if (deepChanged) {
                        getContext().sendBroadcastAsUser(mIdleIntent, UserHandle.ALL);
                    }
                    if (lightChanged) {
                        getContext().sendBroadcastAsUser(mLightIdleIntent, UserHandle.ALL);
                    }
                    EventLogTags.writeDeviceIdleOffComplete();
                } break;
                case MSG_TEMP_APP_WHITELIST_TIMEOUT: {
                    // TODO: What is keeping the device awake at this point? Does it need to be?
                    int appId = msg.arg1;
                    checkTempAppWhitelistTimeout(appId);
                } break;
                case MSG_REPORT_MAINTENANCE_ACTIVITY: {
                    // TODO: What is keeping the device awake at this point? Does it need to be?
                    boolean active = (msg.arg1 == 1);
                    final int size = mMaintenanceActivityListeners.beginBroadcast();
                    try {
                        for (int i = 0; i < size; i++) {
                            try {
                                mMaintenanceActivityListeners.getBroadcastItem(i)
                                        .onMaintenanceActivityChanged(active);
                            } catch (RemoteException ignored) {
                            }
                        }
                    } finally {
                        mMaintenanceActivityListeners.finishBroadcast();
                    }
                } break;
                case MSG_FINISH_IDLE_OP: {
                    // mActiveIdleWakeLock is held at this point
                    decActiveIdleOps();
                } break;
                case MSG_REPORT_TEMP_APP_WHITELIST_CHANGED: {
                    final int appId = msg.arg1;
                    final boolean added = (msg.arg2 == 1);
                    mNetworkPolicyManagerInternal.onTempPowerSaveWhitelistChange(appId, added);
                } break;
                case MSG_SEND_CONSTRAINT_MONITORING: {
                    final IDeviceIdleConstraint constraint = (IDeviceIdleConstraint) msg.obj;
                    final boolean monitoring = (msg.arg1 == 1);
                    if (monitoring) {
                        constraint.startMonitoring();
                    } else {
                        constraint.stopMonitoring();
                    }
                } break;
                case MSG_UPDATE_PRE_IDLE_TIMEOUT_FACTOR: {
                    updatePreIdleFactor();
                } break;
                case MSG_RESET_PRE_IDLE_TIMEOUT_FACTOR: {
                    updatePreIdleFactor();
                    maybeDoImmediateMaintenance();
                } break;
            }
        }
    }

    final MyHandler mHandler;

    BinderService mBinderService;

    private final class BinderService extends IDeviceIdleController.Stub {
        @Override public void addPowerSaveWhitelistApp(String name) {
            if (DEBUG) {
                Slog.i(TAG, "addPowerSaveWhitelistApp(name = " + name + ")");
            }
            getContext().enforceCallingOrSelfPermission(android.Manifest.permission.DEVICE_POWER,
                    null);
            long ident = Binder.clearCallingIdentity();
            try {
                addPowerSaveWhitelistAppInternal(name);
            } finally {
                Binder.restoreCallingIdentity(ident);
            }
        }

        @Override public void removePowerSaveWhitelistApp(String name) {
            if (DEBUG) {
                Slog.i(TAG, "removePowerSaveWhitelistApp(name = " + name + ")");
            }
            getContext().enforceCallingOrSelfPermission(android.Manifest.permission.DEVICE_POWER,
                    null);
            long ident = Binder.clearCallingIdentity();
            try {
                removePowerSaveWhitelistAppInternal(name);
            } finally {
                Binder.restoreCallingIdentity(ident);
            }
        }

        @Override public void removeSystemPowerWhitelistApp(String name) {
            if (DEBUG) {
                Slog.d(TAG, "removeAppFromSystemWhitelist(name = " + name + ")");
            }
            getContext().enforceCallingOrSelfPermission(android.Manifest.permission.DEVICE_POWER,
                    null);
            long ident = Binder.clearCallingIdentity();
            try {
                removeSystemPowerWhitelistAppInternal(name);
            } finally {
                Binder.restoreCallingIdentity(ident);
            }
        }

        @Override public void restoreSystemPowerWhitelistApp(String name) {
            if (DEBUG) {
                Slog.d(TAG, "restoreAppToSystemWhitelist(name = " + name + ")");
            }
            getContext().enforceCallingOrSelfPermission(android.Manifest.permission.DEVICE_POWER,
                    null);
            long ident = Binder.clearCallingIdentity();
            try {
                restoreSystemPowerWhitelistAppInternal(name);
            } finally {
                Binder.restoreCallingIdentity(ident);
            }
        }

        public String[] getRemovedSystemPowerWhitelistApps() {
            return getRemovedSystemPowerWhitelistAppsInternal();
        }

        @Override public String[] getSystemPowerWhitelistExceptIdle() {
            return getSystemPowerWhitelistExceptIdleInternal();
        }

        @Override public String[] getSystemPowerWhitelist() {
            return getSystemPowerWhitelistInternal();
        }

        @Override public String[] getUserPowerWhitelist() {
            return getUserPowerWhitelistInternal();
        }

        @Override public String[] getFullPowerWhitelistExceptIdle() {
            return getFullPowerWhitelistExceptIdleInternal();
        }

        @Override public String[] getFullPowerWhitelist() {
            return getFullPowerWhitelistInternal();
        }

        @Override public int[] getAppIdWhitelistExceptIdle() {
            return getAppIdWhitelistExceptIdleInternal();
        }

        @Override public int[] getAppIdWhitelist() {
            return getAppIdWhitelistInternal();
        }

        @Override public int[] getAppIdUserWhitelist() {
            return getAppIdUserWhitelistInternal();
        }

        @Override public int[] getAppIdTempWhitelist() {
            return getAppIdTempWhitelistInternal();
        }

        @Override public boolean isPowerSaveWhitelistExceptIdleApp(String name) {
            return isPowerSaveWhitelistExceptIdleAppInternal(name);
        }

        @Override public boolean isPowerSaveWhitelistApp(String name) {
            return isPowerSaveWhitelistAppInternal(name);
        }

        @Override public void addPowerSaveTempWhitelistApp(String packageName, long duration,
                int userId, String reason) throws RemoteException {
            addPowerSaveTempWhitelistAppChecked(packageName, duration, userId, reason);
        }

        @Override public long addPowerSaveTempWhitelistAppForMms(String packageName,
                int userId, String reason) throws RemoteException {
            long duration = mConstants.MMS_TEMP_APP_WHITELIST_DURATION;
            addPowerSaveTempWhitelistAppChecked(packageName, duration, userId, reason);
            return duration;
        }

        @Override public long addPowerSaveTempWhitelistAppForSms(String packageName,
                int userId, String reason) throws RemoteException {
            long duration = mConstants.SMS_TEMP_APP_WHITELIST_DURATION;
            addPowerSaveTempWhitelistAppChecked(packageName, duration, userId, reason);
            return duration;
        }

        @Override public void exitIdle(String reason) {
            getContext().enforceCallingOrSelfPermission(Manifest.permission.DEVICE_POWER,
                    null);
            long ident = Binder.clearCallingIdentity();
            try {
                exitIdleInternal(reason);
            } finally {
                Binder.restoreCallingIdentity(ident);
            }
        }

        @Override public boolean registerMaintenanceActivityListener(
                IMaintenanceActivityListener listener) {
            return DeviceIdleController.this.registerMaintenanceActivityListener(listener);
        }

        @Override public void unregisterMaintenanceActivityListener(
                IMaintenanceActivityListener listener) {
            DeviceIdleController.this.unregisterMaintenanceActivityListener(listener);
        }

        @Override public int setPreIdleTimeoutMode(int mode) {
            getContext().enforceCallingOrSelfPermission(Manifest.permission.DEVICE_POWER,
                    null);
            long ident = Binder.clearCallingIdentity();
            try {
                return DeviceIdleController.this.setPreIdleTimeoutMode(mode);
            } finally {
                Binder.restoreCallingIdentity(ident);
            }
        }

        @Override public void resetPreIdleTimeoutMode() {
            getContext().enforceCallingOrSelfPermission(Manifest.permission.DEVICE_POWER,
                    null);
            long ident = Binder.clearCallingIdentity();
            try {
                DeviceIdleController.this.resetPreIdleTimeoutMode();
            } finally {
                Binder.restoreCallingIdentity(ident);
            }
        }

        @Override protected void dump(FileDescriptor fd, PrintWriter pw, String[] args) {
            DeviceIdleController.this.dump(fd, pw, args);
        }

        @Override public void onShellCommand(FileDescriptor in, FileDescriptor out,
                FileDescriptor err, String[] args, ShellCallback callback, ResultReceiver resultReceiver) {
            (new Shell()).exec(this, in, out, err, args, callback, resultReceiver);
        }
    }

<<<<<<< HEAD
    public class LocalService {
=======
    private class LocalService implements DeviceIdleInternal {
        @Override
>>>>>>> dbf9e87c
        public void onConstraintStateChanged(IDeviceIdleConstraint constraint, boolean active) {
            synchronized (DeviceIdleController.this) {
                onConstraintStateChangedLocked(constraint, active);
            }
        }

<<<<<<< HEAD
=======
        @Override
>>>>>>> dbf9e87c
        public void registerDeviceIdleConstraint(IDeviceIdleConstraint constraint, String name,
                @IDeviceIdleConstraint.MinimumState int minState) {
            registerDeviceIdleConstraintInternal(constraint, name, minState);
        }

<<<<<<< HEAD
=======
        @Override
>>>>>>> dbf9e87c
        public void unregisterDeviceIdleConstraint(IDeviceIdleConstraint constraint) {
            unregisterDeviceIdleConstraintInternal(constraint);
        }

<<<<<<< HEAD
=======
        @Override
>>>>>>> dbf9e87c
        public void exitIdle(String reason) {
            exitIdleInternal(reason);
        }

        // duration in milliseconds
        @Override
        public void addPowerSaveTempWhitelistApp(int callingUid, String packageName,
                long duration, int userId, boolean sync, String reason) {
            addPowerSaveTempWhitelistAppInternal(callingUid, packageName, duration,
                    userId, sync, reason);
        }

        // duration in milliseconds
<<<<<<< HEAD
=======
        @Override
>>>>>>> dbf9e87c
        public void addPowerSaveTempWhitelistAppDirect(int uid, long duration, boolean sync,
                String reason) {
            addPowerSaveTempWhitelistAppDirectInternal(0, uid, duration, sync, reason);
        }

        // duration in milliseconds
        @Override
        public long getNotificationWhitelistDuration() {
            return mConstants.NOTIFICATION_WHITELIST_DURATION;
        }

        @Override
        public void setJobsActive(boolean active) {
            DeviceIdleController.this.setJobsActive(active);
        }

        // Up-call from alarm manager.
        @Override
        public void setAlarmsActive(boolean active) {
            DeviceIdleController.this.setAlarmsActive(active);
        }

        /** Is the app on any of the power save whitelists, whether system or user? */
        @Override
        public boolean isAppOnWhitelist(int appid) {
            return DeviceIdleController.this.isAppOnWhitelistInternal(appid);
        }

        /**
         * Returns the array of app ids whitelisted by user. Take care not to
         * modify this, as it is a reference to the original copy. But the reference
         * can change when the list changes, so it needs to be re-acquired when
         * {@link PowerManager#ACTION_POWER_SAVE_WHITELIST_CHANGED} is sent.
         */
        @Override
        public int[] getPowerSaveWhitelistUserAppIds() {
            return DeviceIdleController.this.getPowerSaveWhitelistUserAppIds();
        }

        @Override
        public int[] getPowerSaveTempWhitelistAppIds() {
            return DeviceIdleController.this.getAppIdTempWhitelistInternal();
        }
    }

    static class Injector {
        private final Context mContext;
        private ConnectivityService mConnectivityService;
        private Constants mConstants;
        private LocationManager mLocationManager;

        Injector(Context ctx) {
            mContext = ctx;
        }

        AlarmManager getAlarmManager() {
            return mContext.getSystemService(AlarmManager.class);
        }

        AnyMotionDetector getAnyMotionDetector(Handler handler, SensorManager sm,
                AnyMotionDetector.DeviceIdleCallback callback, float angleThreshold) {
            return new AnyMotionDetector(getPowerManager(), handler, sm, callback, angleThreshold);
        }

        AppStateTracker getAppStateTracker(Context ctx, Looper looper) {
            return new AppStateTracker(ctx, looper);
        }

        ConnectivityService getConnectivityService() {
            if (mConnectivityService == null) {
                mConnectivityService = (ConnectivityService) ServiceManager.getService(
                        Context.CONNECTIVITY_SERVICE);
            }
            return mConnectivityService;
        }

        Constants getConstants(DeviceIdleController controller, Handler handler,
                ContentResolver resolver) {
            if (mConstants == null) {
                mConstants = controller.new Constants(handler, resolver);
            }
            return mConstants;
        }

<<<<<<< HEAD
=======

        /** Returns the current elapsed realtime in milliseconds. */
        long getElapsedRealtime() {
            return SystemClock.elapsedRealtime();
        }

>>>>>>> dbf9e87c
        LocationManager getLocationManager() {
            if (mLocationManager == null) {
                mLocationManager = mContext.getSystemService(LocationManager.class);
            }
            return mLocationManager;
        }

        MyHandler getHandler(DeviceIdleController controller) {
            return controller.new MyHandler(BackgroundThread.getHandler().getLooper());
        }

        PowerManager getPowerManager() {
            return mContext.getSystemService(PowerManager.class);
        }

        SensorManager getSensorManager() {
            return mContext.getSystemService(SensorManager.class);
        }

<<<<<<< HEAD
        ConstraintController getConstraintController(Handler handler, LocalService localService) {
=======
        ConstraintController getConstraintController(Handler handler,
                DeviceIdleInternal localService) {
>>>>>>> dbf9e87c
            if (mContext.getPackageManager()
                    .hasSystemFeature(PackageManager.FEATURE_LEANBACK_ONLY)) {
                return new TvConstraintController(mContext, handler);
            }
            return null;
        }

        boolean useMotionSensor() {
            return mContext.getResources().getBoolean(
                   com.android.internal.R.bool.config_autoPowerModeUseMotionSensor);
        }
    }

    private final Injector mInjector;

    private ActivityTaskManagerInternal.ScreenObserver mScreenObserver =
            new ActivityTaskManagerInternal.ScreenObserver() {
                @Override
                public void onAwakeStateChanged(boolean isAwake) { }

                @Override
                public void onKeyguardStateChanged(boolean isShowing) {
                    synchronized (DeviceIdleController.this) {
                        DeviceIdleController.this.keyguardShowingLocked(isShowing);
                    }
                }
            };

    @VisibleForTesting DeviceIdleController(Context context, Injector injector) {
        super(context);
        mInjector = injector;
        mConfigFile = new AtomicFile(new File(getSystemDir(), "deviceidle.xml"));
        mHandler = mInjector.getHandler(this);
        mAppStateTracker = mInjector.getAppStateTracker(context, FgThread.get().getLooper());
        LocalServices.addService(AppStateTracker.class, mAppStateTracker);
        mUseMotionSensor = mInjector.useMotionSensor();
    }

    public DeviceIdleController(Context context) {
        this(context, new Injector(context));
    }

    boolean isAppOnWhitelistInternal(int appid) {
        synchronized (this) {
            return Arrays.binarySearch(mPowerSaveWhitelistAllAppIdArray, appid) >= 0;
        }
    }

    int[] getPowerSaveWhitelistUserAppIds() {
        synchronized (this) {
            return mPowerSaveWhitelistUserAppIdArray;
        }
    }

    private static File getSystemDir() {
        return new File(Environment.getDataDirectory(), "system");
    }

    @Override
    public void onStart() {
        final PackageManager pm = getContext().getPackageManager();

        synchronized (this) {
            mLightEnabled = mDeepEnabled = getContext().getResources().getBoolean(
                    com.android.internal.R.bool.config_enableAutoPowerModes);
            SystemConfig sysConfig = SystemConfig.getInstance();
            ArraySet<String> allowPowerExceptIdle = sysConfig.getAllowInPowerSaveExceptIdle();
            for (int i=0; i<allowPowerExceptIdle.size(); i++) {
                String pkg = allowPowerExceptIdle.valueAt(i);
                try {
                    ApplicationInfo ai = pm.getApplicationInfo(pkg,
                            PackageManager.MATCH_SYSTEM_ONLY);
                    int appid = UserHandle.getAppId(ai.uid);
                    mPowerSaveWhitelistAppsExceptIdle.put(ai.packageName, appid);
                    mPowerSaveWhitelistSystemAppIdsExceptIdle.put(appid, true);
                } catch (PackageManager.NameNotFoundException e) {
                }
            }
            ArraySet<String> allowPower = sysConfig.getAllowInPowerSave();
            for (int i=0; i<allowPower.size(); i++) {
                String pkg = allowPower.valueAt(i);
                try {
                    ApplicationInfo ai = pm.getApplicationInfo(pkg,
                            PackageManager.MATCH_SYSTEM_ONLY);
                    int appid = UserHandle.getAppId(ai.uid);
                    // These apps are on both the whitelist-except-idle as well
                    // as the full whitelist, so they apply in all cases.
                    mPowerSaveWhitelistAppsExceptIdle.put(ai.packageName, appid);
                    mPowerSaveWhitelistSystemAppIdsExceptIdle.put(appid, true);
                    mPowerSaveWhitelistApps.put(ai.packageName, appid);
                    mPowerSaveWhitelistSystemAppIds.put(appid, true);
                } catch (PackageManager.NameNotFoundException e) {
                }
            }

            mConstants = mInjector.getConstants(this, mHandler, getContext().getContentResolver());

            readConfigFileLocked();
            updateWhitelistAppIdsLocked();

            mNetworkConnected = true;
            mScreenOn = true;
            mScreenLocked = false;
            // Start out assuming we are charging.  If we aren't, we will at least get
            // a battery update the next time the level drops.
            mCharging = true;
            mActiveReason = ACTIVE_REASON_UNKNOWN;
            mState = STATE_ACTIVE;
            mLightState = LIGHT_STATE_ACTIVE;
            mInactiveTimeout = mConstants.INACTIVE_TIMEOUT;
            mPreIdleFactor = 1.0f;
            mLastPreIdleFactor = 1.0f;
        }

        mBinderService = new BinderService();
        publishBinderService(Context.DEVICE_IDLE_CONTROLLER, mBinderService);
        publishLocalService(DeviceIdleInternal.class, new LocalService());
    }

    @Override
    public void onBootPhase(int phase) {
        if (phase == PHASE_SYSTEM_SERVICES_READY) {
            synchronized (this) {
                mAlarmManager = mInjector.getAlarmManager();
                mLocalAlarmManager = getLocalService(AlarmManagerInternal.class);
                mBatteryStats = BatteryStatsService.getService();
                mLocalActivityManager = getLocalService(ActivityManagerInternal.class);
                mLocalActivityTaskManager = getLocalService(ActivityTaskManagerInternal.class);
                mLocalPowerManager = getLocalService(PowerManagerInternal.class);
                mPowerManager = mInjector.getPowerManager();
                mActiveIdleWakeLock = mPowerManager.newWakeLock(PowerManager.PARTIAL_WAKE_LOCK,
                        "deviceidle_maint");
                mActiveIdleWakeLock.setReferenceCounted(false);
                mGoingIdleWakeLock = mPowerManager.newWakeLock(PowerManager.PARTIAL_WAKE_LOCK,
                        "deviceidle_going_idle");
                mGoingIdleWakeLock.setReferenceCounted(true);
                mNetworkPolicyManager = INetworkPolicyManager.Stub.asInterface(
                        ServiceManager.getService(Context.NETWORK_POLICY_SERVICE));
                mNetworkPolicyManagerInternal = getLocalService(NetworkPolicyManagerInternal.class);
                mSensorManager = mInjector.getSensorManager();

                if (mUseMotionSensor) {
                    int sigMotionSensorId = getContext().getResources().getInteger(
                            com.android.internal.R.integer.config_autoPowerModeAnyMotionSensor);
                    if (sigMotionSensorId > 0) {
                        mMotionSensor = mSensorManager.getDefaultSensor(sigMotionSensorId, true);
                    }
                    if (mMotionSensor == null && getContext().getResources().getBoolean(
                            com.android.internal.R.bool.config_autoPowerModePreferWristTilt)) {
                        mMotionSensor = mSensorManager.getDefaultSensor(
                                Sensor.TYPE_WRIST_TILT_GESTURE, true);
                    }
                    if (mMotionSensor == null) {
                        // As a last ditch, fall back to SMD.
                        mMotionSensor = mSensorManager.getDefaultSensor(
                                Sensor.TYPE_SIGNIFICANT_MOTION, true);
                    }
                }

                if (getContext().getResources().getBoolean(
                        com.android.internal.R.bool.config_autoPowerModePrefetchLocation)) {
                    mLocationRequest = new LocationRequest()
                        .setQuality(LocationRequest.ACCURACY_FINE)
                        .setInterval(0)
                        .setFastestInterval(0)
                        .setNumUpdates(1);
                }

                mConstraintController = mInjector.getConstraintController(
                        mHandler, getLocalService(LocalService.class));
                if (mConstraintController != null) {
                    mConstraintController.start();
                }

                float angleThreshold = getContext().getResources().getInteger(
                        com.android.internal.R.integer.config_autoPowerModeThresholdAngle) / 100f;
                mAnyMotionDetector = mInjector.getAnyMotionDetector(mHandler, mSensorManager, this,
                        angleThreshold);

                mAppStateTracker.onSystemServicesReady();

                mIdleIntent = new Intent(PowerManager.ACTION_DEVICE_IDLE_MODE_CHANGED);
                mIdleIntent.addFlags(Intent.FLAG_RECEIVER_REGISTERED_ONLY
                        | Intent.FLAG_RECEIVER_FOREGROUND);
                mLightIdleIntent = new Intent(PowerManager.ACTION_LIGHT_DEVICE_IDLE_MODE_CHANGED);
                mLightIdleIntent.addFlags(Intent.FLAG_RECEIVER_REGISTERED_ONLY
                        | Intent.FLAG_RECEIVER_FOREGROUND);

                IntentFilter filter = new IntentFilter();
                filter.addAction(Intent.ACTION_BATTERY_CHANGED);
                getContext().registerReceiver(mReceiver, filter);

                filter = new IntentFilter();
                filter.addAction(Intent.ACTION_PACKAGE_REMOVED);
                filter.addDataScheme("package");
                getContext().registerReceiver(mReceiver, filter);

                filter = new IntentFilter();
                filter.addAction(ConnectivityManager.CONNECTIVITY_ACTION);
                getContext().registerReceiver(mReceiver, filter);

                filter = new IntentFilter();
                filter.addAction(Intent.ACTION_SCREEN_OFF);
                filter.addAction(Intent.ACTION_SCREEN_ON);
                getContext().registerReceiver(mInteractivityReceiver, filter);

                mLocalActivityManager.setDeviceIdleWhitelist(
                        mPowerSaveWhitelistAllAppIdArray, mPowerSaveWhitelistExceptIdleAppIdArray);
                mLocalPowerManager.setDeviceIdleWhitelist(mPowerSaveWhitelistAllAppIdArray);

                mLocalPowerManager.registerLowPowerModeObserver(ServiceType.QUICK_DOZE,
                        state -> {
                            synchronized (DeviceIdleController.this) {
                                updateQuickDozeFlagLocked(state.batterySaverEnabled);
                            }
                        });
                updateQuickDozeFlagLocked(
                        mLocalPowerManager.getLowPowerState(
                                ServiceType.QUICK_DOZE).batterySaverEnabled);

                mLocalActivityTaskManager.registerScreenObserver(mScreenObserver);

                passWhiteListsToForceAppStandbyTrackerLocked();
                updateInteractivityLocked();
            }
            updateConnectivityState(null);
        }
    }

    @VisibleForTesting
    boolean hasMotionSensor() {
        return mUseMotionSensor && mMotionSensor != null;
    }

    private void registerDeviceIdleConstraintInternal(IDeviceIdleConstraint constraint,
            final String name, final int type) {
        final int minState;
        switch (type) {
            case IDeviceIdleConstraint.ACTIVE:
                minState = STATE_ACTIVE;
                break;
            case IDeviceIdleConstraint.SENSING_OR_ABOVE:
                minState = STATE_SENSING;
                break;
            default:
                Slog.wtf(TAG, "Registering device-idle constraint with invalid type: " + type);
                return;
        }
        synchronized (this) {
            if (mConstraints.containsKey(constraint)) {
                Slog.e(TAG, "Re-registering device-idle constraint: " + constraint + ".");
                return;
            }
            DeviceIdleConstraintTracker tracker = new DeviceIdleConstraintTracker(name, minState);
            mConstraints.put(constraint, tracker);
            updateActiveConstraintsLocked();
        }
    }

    private void unregisterDeviceIdleConstraintInternal(IDeviceIdleConstraint constraint) {
        synchronized (this) {
<<<<<<< HEAD
            // Artifically force the constraint to inactive to unblock anything waiting for it.
=======
            // Artificially force the constraint to inactive to unblock anything waiting for it.
>>>>>>> dbf9e87c
            onConstraintStateChangedLocked(constraint, /* active= */ false);

            // Let the constraint know that we are not listening to it any more.
            setConstraintMonitoringLocked(constraint, /* monitoring= */ false);
            mConstraints.remove(constraint);
        }
    }

    @GuardedBy("this")
    private void onConstraintStateChangedLocked(IDeviceIdleConstraint constraint, boolean active) {
        DeviceIdleConstraintTracker tracker = mConstraints.get(constraint);
        if (tracker == null) {
            Slog.e(TAG, "device-idle constraint " + constraint + " has not been registered.");
            return;
        }
        if (active != tracker.active && tracker.monitoring) {
            tracker.active = active;
            mNumBlockingConstraints += (tracker.active ? +1 : -1);
            if (mNumBlockingConstraints == 0) {
                if (mState == STATE_ACTIVE) {
                    becomeInactiveIfAppropriateLocked();
                } else if (mNextAlarmTime == 0 || mNextAlarmTime < SystemClock.elapsedRealtime()) {
                    stepIdleStateLocked("s:" + tracker.name);
                }
            }
        }
    }

    @GuardedBy("this")
    private void setConstraintMonitoringLocked(IDeviceIdleConstraint constraint, boolean monitor) {
        DeviceIdleConstraintTracker tracker = mConstraints.get(constraint);
        if (tracker.monitoring != monitor) {
            tracker.monitoring = monitor;
            updateActiveConstraintsLocked();
            // We send the callback on a separate thread instead of just relying on oneway as
            // the client could be in the system server with us and cause re-entry problems.
            mHandler.obtainMessage(MSG_SEND_CONSTRAINT_MONITORING,
                    /* monitoring= */ monitor ? 1 : 0,
                    /* <not used>= */ -1,
                    /* constraint= */ constraint).sendToTarget();
        }
    }

    @GuardedBy("this")
    private void updateActiveConstraintsLocked() {
        mNumBlockingConstraints = 0;
        for (int i = 0; i < mConstraints.size(); i++) {
            final IDeviceIdleConstraint constraint = mConstraints.keyAt(i);
            final DeviceIdleConstraintTracker tracker = mConstraints.valueAt(i);
            final boolean monitoring = (tracker.minState == mState);
            if (monitoring != tracker.monitoring) {
                setConstraintMonitoringLocked(constraint, monitoring);
                tracker.active = monitoring;
            }
            if (tracker.monitoring && tracker.active) {
                mNumBlockingConstraints++;
            }
        }
    }

    public boolean addPowerSaveWhitelistAppInternal(String name) {
        synchronized (this) {
            try {
                ApplicationInfo ai = getContext().getPackageManager().getApplicationInfo(name,
                        PackageManager.MATCH_ANY_USER);
                if (mPowerSaveWhitelistUserApps.put(name, UserHandle.getAppId(ai.uid)) == null) {
                    reportPowerSaveWhitelistChangedLocked();
                    updateWhitelistAppIdsLocked();
                    writeConfigFileLocked();
                }
                return true;
            } catch (PackageManager.NameNotFoundException e) {
                return false;
            }
        }
    }

    public boolean removePowerSaveWhitelistAppInternal(String name) {
        synchronized (this) {
            if (mPowerSaveWhitelistUserApps.remove(name) != null) {
                reportPowerSaveWhitelistChangedLocked();
                updateWhitelistAppIdsLocked();
                writeConfigFileLocked();
                return true;
            }
        }
        return false;
    }

    public boolean getPowerSaveWhitelistAppInternal(String name) {
        synchronized (this) {
            return mPowerSaveWhitelistUserApps.containsKey(name);
        }
    }

    void resetSystemPowerWhitelistInternal() {
        synchronized (this) {
            mPowerSaveWhitelistApps.putAll(mRemovedFromSystemWhitelistApps);
            mRemovedFromSystemWhitelistApps.clear();
            reportPowerSaveWhitelistChangedLocked();
            updateWhitelistAppIdsLocked();
            writeConfigFileLocked();
        }
    }

    public boolean restoreSystemPowerWhitelistAppInternal(String name) {
        synchronized (this) {
            if (!mRemovedFromSystemWhitelistApps.containsKey(name)) {
                return false;
            }
            mPowerSaveWhitelistApps.put(name, mRemovedFromSystemWhitelistApps.remove(name));
            reportPowerSaveWhitelistChangedLocked();
            updateWhitelistAppIdsLocked();
            writeConfigFileLocked();
            return true;
        }
    }

    public boolean removeSystemPowerWhitelistAppInternal(String name) {
        synchronized (this) {
            if (!mPowerSaveWhitelistApps.containsKey(name)) {
                return false;
            }
            mRemovedFromSystemWhitelistApps.put(name, mPowerSaveWhitelistApps.remove(name));
            reportPowerSaveWhitelistChangedLocked();
            updateWhitelistAppIdsLocked();
            writeConfigFileLocked();
            return true;
        }
    }

    public boolean addPowerSaveWhitelistExceptIdleInternal(String name) {
        synchronized (this) {
            try {
                final ApplicationInfo ai = getContext().getPackageManager().getApplicationInfo(name,
                        PackageManager.MATCH_ANY_USER);
                if (mPowerSaveWhitelistAppsExceptIdle.put(name, UserHandle.getAppId(ai.uid))
                        == null) {
                    mPowerSaveWhitelistUserAppsExceptIdle.add(name);
                    reportPowerSaveWhitelistChangedLocked();
                    mPowerSaveWhitelistExceptIdleAppIdArray = buildAppIdArray(
                            mPowerSaveWhitelistAppsExceptIdle, mPowerSaveWhitelistUserApps,
                            mPowerSaveWhitelistExceptIdleAppIds);

                    passWhiteListsToForceAppStandbyTrackerLocked();
                }
                return true;
            } catch (PackageManager.NameNotFoundException e) {
                return false;
            }
        }
    }

    public void resetPowerSaveWhitelistExceptIdleInternal() {
        synchronized (this) {
            if (mPowerSaveWhitelistAppsExceptIdle.removeAll(
                    mPowerSaveWhitelistUserAppsExceptIdle)) {
                reportPowerSaveWhitelistChangedLocked();
                mPowerSaveWhitelistExceptIdleAppIdArray = buildAppIdArray(
                        mPowerSaveWhitelistAppsExceptIdle, mPowerSaveWhitelistUserApps,
                        mPowerSaveWhitelistExceptIdleAppIds);
                mPowerSaveWhitelistUserAppsExceptIdle.clear();

                passWhiteListsToForceAppStandbyTrackerLocked();
            }
        }
    }

    public boolean getPowerSaveWhitelistExceptIdleInternal(String name) {
        synchronized (this) {
            return mPowerSaveWhitelistAppsExceptIdle.containsKey(name);
        }
    }

    public String[] getSystemPowerWhitelistExceptIdleInternal() {
        synchronized (this) {
            int size = mPowerSaveWhitelistAppsExceptIdle.size();
            String[] apps = new String[size];
            for (int i = 0; i < size; i++) {
                apps[i] = mPowerSaveWhitelistAppsExceptIdle.keyAt(i);
            }
            return apps;
        }
    }

    public String[] getSystemPowerWhitelistInternal() {
        synchronized (this) {
            int size = mPowerSaveWhitelistApps.size();
            String[] apps = new String[size];
            for (int i = 0; i < size; i++) {
                apps[i] = mPowerSaveWhitelistApps.keyAt(i);
            }
            return apps;
        }
    }

    public String[] getRemovedSystemPowerWhitelistAppsInternal() {
        synchronized (this) {
            int size = mRemovedFromSystemWhitelistApps.size();
            final String[] apps = new String[size];
            for (int i = 0; i < size; i++) {
                apps[i] = mRemovedFromSystemWhitelistApps.keyAt(i);
            }
            return apps;
        }
    }

    public String[] getUserPowerWhitelistInternal() {
        synchronized (this) {
            int size = mPowerSaveWhitelistUserApps.size();
            String[] apps = new String[size];
            for (int i = 0; i < mPowerSaveWhitelistUserApps.size(); i++) {
                apps[i] = mPowerSaveWhitelistUserApps.keyAt(i);
            }
            return apps;
        }
    }

    public String[] getFullPowerWhitelistExceptIdleInternal() {
        synchronized (this) {
            int size = mPowerSaveWhitelistAppsExceptIdle.size() + mPowerSaveWhitelistUserApps.size();
            String[] apps = new String[size];
            int cur = 0;
            for (int i = 0; i < mPowerSaveWhitelistAppsExceptIdle.size(); i++) {
                apps[cur] = mPowerSaveWhitelistAppsExceptIdle.keyAt(i);
                cur++;
            }
            for (int i = 0; i < mPowerSaveWhitelistUserApps.size(); i++) {
                apps[cur] = mPowerSaveWhitelistUserApps.keyAt(i);
                cur++;
            }
            return apps;
        }
    }

    public String[] getFullPowerWhitelistInternal() {
        synchronized (this) {
            int size = mPowerSaveWhitelistApps.size() + mPowerSaveWhitelistUserApps.size();
            String[] apps = new String[size];
            int cur = 0;
            for (int i = 0; i < mPowerSaveWhitelistApps.size(); i++) {
                apps[cur] = mPowerSaveWhitelistApps.keyAt(i);
                cur++;
            }
            for (int i = 0; i < mPowerSaveWhitelistUserApps.size(); i++) {
                apps[cur] = mPowerSaveWhitelistUserApps.keyAt(i);
                cur++;
            }
            return apps;
        }
    }

    public boolean isPowerSaveWhitelistExceptIdleAppInternal(String packageName) {
        synchronized (this) {
            return mPowerSaveWhitelistAppsExceptIdle.containsKey(packageName)
                    || mPowerSaveWhitelistUserApps.containsKey(packageName);
        }
    }

    public boolean isPowerSaveWhitelistAppInternal(String packageName) {
        synchronized (this) {
            return mPowerSaveWhitelistApps.containsKey(packageName)
                    || mPowerSaveWhitelistUserApps.containsKey(packageName);
        }
    }

    public int[] getAppIdWhitelistExceptIdleInternal() {
        synchronized (this) {
            return mPowerSaveWhitelistExceptIdleAppIdArray;
        }
    }

    public int[] getAppIdWhitelistInternal() {
        synchronized (this) {
            return mPowerSaveWhitelistAllAppIdArray;
        }
    }

    public int[] getAppIdUserWhitelistInternal() {
        synchronized (this) {
            return mPowerSaveWhitelistUserAppIdArray;
        }
    }

    public int[] getAppIdTempWhitelistInternal() {
        synchronized (this) {
            return mTempWhitelistAppIdArray;
        }
    }

    void addPowerSaveTempWhitelistAppChecked(String packageName, long duration,
            int userId, String reason) throws RemoteException {
        getContext().enforceCallingPermission(
                Manifest.permission.CHANGE_DEVICE_IDLE_TEMP_WHITELIST,
                "No permission to change device idle whitelist");
        final int callingUid = Binder.getCallingUid();
        userId = ActivityManager.getService().handleIncomingUser(
                Binder.getCallingPid(),
                callingUid,
                userId,
                /*allowAll=*/ false,
                /*requireFull=*/ false,
                "addPowerSaveTempWhitelistApp", null);
        final long token = Binder.clearCallingIdentity();
        try {
            addPowerSaveTempWhitelistAppInternal(callingUid,
                    packageName, duration, userId, true, reason);
        } finally {
            Binder.restoreCallingIdentity(token);
        }
    }

    void removePowerSaveTempWhitelistAppChecked(String packageName, int userId)
            throws RemoteException {
        getContext().enforceCallingPermission(
                Manifest.permission.CHANGE_DEVICE_IDLE_TEMP_WHITELIST,
                "No permission to change device idle whitelist");
        final int callingUid = Binder.getCallingUid();
        userId = ActivityManager.getService().handleIncomingUser(
                Binder.getCallingPid(),
                callingUid,
                userId,
                /*allowAll=*/ false,
                /*requireFull=*/ false,
                "removePowerSaveTempWhitelistApp", null);
        final long token = Binder.clearCallingIdentity();
        try {
            removePowerSaveTempWhitelistAppInternal(packageName, userId);
        } finally {
            Binder.restoreCallingIdentity(token);
        }
    }

    /**
     * Adds an app to the temporary whitelist and resets the endTime for granting the
     * app an exemption to access network and acquire wakelocks.
     */
    void addPowerSaveTempWhitelistAppInternal(int callingUid, String packageName,
            long duration, int userId, boolean sync, String reason) {
        try {
            int uid = getContext().getPackageManager().getPackageUidAsUser(packageName, userId);
            addPowerSaveTempWhitelistAppDirectInternal(callingUid, uid, duration, sync, reason);
        } catch (NameNotFoundException e) {
        }
    }

    /**
     * Adds an app to the temporary whitelist and resets the endTime for granting the
     * app an exemption to access network and acquire wakelocks.
     */
    void addPowerSaveTempWhitelistAppDirectInternal(int callingUid, int uid,
            long duration, boolean sync, String reason) {
        final long timeNow = SystemClock.elapsedRealtime();
        boolean informWhitelistChanged = false;
        int appId = UserHandle.getAppId(uid);
        synchronized (this) {
            int callingAppId = UserHandle.getAppId(callingUid);
            if (callingAppId >= Process.FIRST_APPLICATION_UID) {
                if (!mPowerSaveWhitelistSystemAppIds.get(callingAppId)) {
                    throw new SecurityException("Calling app " + UserHandle.formatUid(callingUid)
                            + " is not on whitelist");
                }
            }
            duration = Math.min(duration, mConstants.MAX_TEMP_APP_WHITELIST_DURATION);
            Pair<MutableLong, String> entry = mTempWhitelistAppIdEndTimes.get(appId);
            final boolean newEntry = entry == null;
            // Set the new end time
            if (newEntry) {
                entry = new Pair<>(new MutableLong(0), reason);
                mTempWhitelistAppIdEndTimes.put(appId, entry);
            }
            entry.first.value = timeNow + duration;
            if (DEBUG) {
                Slog.d(TAG, "Adding AppId " + appId + " to temp whitelist. New entry: " + newEntry);
            }
            if (newEntry) {
                // No pending timeout for the app id, post a delayed message
                try {
                    mBatteryStats.noteEvent(BatteryStats.HistoryItem.EVENT_TEMP_WHITELIST_START,
                            reason, uid);
                } catch (RemoteException e) {
                }
                postTempActiveTimeoutMessage(appId, duration);
                updateTempWhitelistAppIdsLocked(appId, true);
                if (sync) {
                    informWhitelistChanged = true;
                } else {
                    mHandler.obtainMessage(MSG_REPORT_TEMP_APP_WHITELIST_CHANGED, appId, 1)
                            .sendToTarget();
                }
                reportTempWhitelistChangedLocked();
            }
        }
        if (informWhitelistChanged) {
            mNetworkPolicyManagerInternal.onTempPowerSaveWhitelistChange(appId, true);
        }
    }

    /**
     * Removes an app from the temporary whitelist and notifies the observers.
     */
    private void removePowerSaveTempWhitelistAppInternal(String packageName, int userId) {
        try {
            final int uid = getContext().getPackageManager().getPackageUidAsUser(
                    packageName, userId);
            final int appId = UserHandle.getAppId(uid);
            removePowerSaveTempWhitelistAppDirectInternal(appId);
        } catch (NameNotFoundException e) {
        }
    }

    private void removePowerSaveTempWhitelistAppDirectInternal(int appId) {
        synchronized (this) {
            final int idx = mTempWhitelistAppIdEndTimes.indexOfKey(appId);
            if (idx < 0) {
                // Nothing else to do
                return;
            }
            final String reason = mTempWhitelistAppIdEndTimes.valueAt(idx).second;
            mTempWhitelistAppIdEndTimes.removeAt(idx);
            onAppRemovedFromTempWhitelistLocked(appId, reason);
        }
    }

    private void postTempActiveTimeoutMessage(int appId, long delay) {
        if (DEBUG) {
            Slog.d(TAG, "postTempActiveTimeoutMessage: appId=" + appId + ", delay=" + delay);
        }
        mHandler.sendMessageDelayed(
                mHandler.obtainMessage(MSG_TEMP_APP_WHITELIST_TIMEOUT, appId, 0), delay);
    }

    void checkTempAppWhitelistTimeout(int appId) {
        final long timeNow = SystemClock.elapsedRealtime();
        if (DEBUG) {
            Slog.d(TAG, "checkTempAppWhitelistTimeout: appId=" + appId + ", timeNow=" + timeNow);
        }
        synchronized (this) {
            Pair<MutableLong, String> entry = mTempWhitelistAppIdEndTimes.get(appId);
            if (entry == null) {
                // Nothing to do
                return;
            }
            if (timeNow >= entry.first.value) {
                mTempWhitelistAppIdEndTimes.delete(appId);
                onAppRemovedFromTempWhitelistLocked(appId, entry.second);
            } else {
                // Need more time
                if (DEBUG) {
                    Slog.d(TAG, "Time to remove AppId " + appId + ": " + entry.first.value);
                }
                postTempActiveTimeoutMessage(appId, entry.first.value - timeNow);
            }
        }
    }

    @GuardedBy("this")
    private void onAppRemovedFromTempWhitelistLocked(int appId, String reason) {
        if (DEBUG) {
            Slog.d(TAG, "Removing appId " + appId + " from temp whitelist");
        }
        updateTempWhitelistAppIdsLocked(appId, false);
        mHandler.obtainMessage(MSG_REPORT_TEMP_APP_WHITELIST_CHANGED, appId, 0)
                .sendToTarget();
        reportTempWhitelistChangedLocked();
        try {
            mBatteryStats.noteEvent(BatteryStats.HistoryItem.EVENT_TEMP_WHITELIST_FINISH,
                    reason, appId);
        } catch (RemoteException e) {
        }
    }

    public void exitIdleInternal(String reason) {
        synchronized (this) {
            mActiveReason = ACTIVE_REASON_FROM_BINDER_CALL;
            becomeActiveLocked(reason, Binder.getCallingUid());
        }
    }

    @VisibleForTesting
    boolean isNetworkConnected() {
        synchronized (this) {
            return mNetworkConnected;
        }
    }

    void updateConnectivityState(Intent connIntent) {
        ConnectivityService cm;
        synchronized (this) {
            cm = mInjector.getConnectivityService();
        }
        if (cm == null) {
            return;
        }
        // Note: can't call out to ConnectivityService with our lock held.
        NetworkInfo ni = cm.getActiveNetworkInfo();
        synchronized (this) {
            boolean conn;
            if (ni == null) {
                conn = false;
            } else {
                if (connIntent == null) {
                    conn = ni.isConnected();
                } else {
                    final int networkType =
                            connIntent.getIntExtra(ConnectivityManager.EXTRA_NETWORK_TYPE,
                                    ConnectivityManager.TYPE_NONE);
                    if (ni.getType() != networkType) {
                        return;
                    }
                    conn = !connIntent.getBooleanExtra(ConnectivityManager.EXTRA_NO_CONNECTIVITY,
                            false);
                }
            }
            if (conn != mNetworkConnected) {
                mNetworkConnected = conn;
                if (conn && mLightState == LIGHT_STATE_WAITING_FOR_NETWORK) {
                    stepLightIdleStateLocked("network");
                }
            }
        }
    }

    @VisibleForTesting
    boolean isScreenOn() {
        synchronized (this) {
            return mScreenOn;
        }
    }

    void updateInteractivityLocked() {
        // The interactivity state from the power manager tells us whether the display is
        // in a state that we need to keep things running so they will update at a normal
        // frequency.
        boolean screenOn = mPowerManager.isInteractive();
        if (DEBUG) Slog.d(TAG, "updateInteractivityLocked: screenOn=" + screenOn);
        if (!screenOn && mScreenOn) {
            mScreenOn = false;
            if (!mForceIdle) {
                becomeInactiveIfAppropriateLocked();
            }
        } else if (screenOn) {
            mScreenOn = true;
            if (!mForceIdle && (!mScreenLocked || !mConstants.WAIT_FOR_UNLOCK)) {
                mActiveReason = ACTIVE_REASON_SCREEN;
                becomeActiveLocked("screen", Process.myUid());
            }
        }
    }

    @VisibleForTesting
    boolean isCharging() {
        synchronized (this) {
            return mCharging;
        }
    }

    void updateChargingLocked(boolean charging) {
        if (DEBUG) Slog.i(TAG, "updateChargingLocked: charging=" + charging);
        if (!charging && mCharging) {
            mCharging = false;
            if (!mForceIdle) {
                becomeInactiveIfAppropriateLocked();
            }
        } else if (charging) {
            mCharging = charging;
            if (!mForceIdle) {
                mActiveReason = ACTIVE_REASON_CHARGING;
                becomeActiveLocked("charging", Process.myUid());
            }
        }
    }

    @VisibleForTesting
    boolean isQuickDozeEnabled() {
        synchronized (this) {
            return mQuickDozeActivated;
        }
    }

    /** Updates the quick doze flag and enters deep doze if appropriate. */
    @VisibleForTesting
    void updateQuickDozeFlagLocked(boolean enabled) {
        if (DEBUG) Slog.i(TAG, "updateQuickDozeFlagLocked: enabled=" + enabled);
        mQuickDozeActivated = enabled;
        if (enabled) {
            // If Quick Doze is enabled, see if we should go straight into it.
            becomeInactiveIfAppropriateLocked();
        }
        // Going from Deep Doze to Light Idle (if quick doze becomes disabled) is tricky and
        // probably not worth the overhead, so leave in deep doze if that's the case until the
        // next natural time to come out of it.
    }


    /** Returns true if the screen is locked. */
    @VisibleForTesting
    boolean isKeyguardShowing() {
        synchronized (this) {
            return mScreenLocked;
        }
    }

    @VisibleForTesting
    void keyguardShowingLocked(boolean showing) {
        if (DEBUG) Slog.i(TAG, "keyguardShowing=" + showing);
        if (mScreenLocked != showing) {
            mScreenLocked = showing;
            if (mScreenOn && !mForceIdle && !mScreenLocked) {
                mActiveReason = ACTIVE_REASON_UNLOCKED;
                becomeActiveLocked("unlocked", Process.myUid());
            }
        }
    }

    @VisibleForTesting
    void scheduleReportActiveLocked(String activeReason, int activeUid) {
        Message msg = mHandler.obtainMessage(MSG_REPORT_ACTIVE, activeUid, 0, activeReason);
        mHandler.sendMessage(msg);
    }

    void becomeActiveLocked(String activeReason, int activeUid) {
        becomeActiveLocked(activeReason, activeUid, mConstants.INACTIVE_TIMEOUT, true);
    }

    private void becomeActiveLocked(String activeReason, int activeUid,
            long newInactiveTimeout, boolean changeLightIdle) {
        if (DEBUG) {
            Slog.i(TAG, "becomeActiveLocked, reason=" + activeReason
                    + ", changeLightIdle=" + changeLightIdle);
        }
        if (mState != STATE_ACTIVE || mLightState != STATE_ACTIVE) {
            EventLogTags.writeDeviceIdle(STATE_ACTIVE, activeReason);
            mState = STATE_ACTIVE;
            mInactiveTimeout = newInactiveTimeout;
<<<<<<< HEAD
            mCurIdleBudget = 0;
            mMaintenanceStartTime = 0;
            resetIdleManagementLocked();
=======
            resetIdleManagementLocked();
            // Don't reset maintenance window start time if we're in a light idle maintenance window
            // because its used in the light idle budget calculation.
            if (mLightState != LIGHT_STATE_IDLE_MAINTENANCE) {
                mMaintenanceStartTime = 0;
            }
>>>>>>> dbf9e87c

            if (changeLightIdle) {
                EventLogTags.writeDeviceIdleLight(LIGHT_STATE_ACTIVE, activeReason);
                mLightState = LIGHT_STATE_ACTIVE;
                resetLightIdleManagementLocked();
                // Only report active if light is also ACTIVE.
                scheduleReportActiveLocked(activeReason, activeUid);
                addEvent(EVENT_NORMAL, activeReason);
            }
        }
    }

    /** Must only be used in tests. */
    @VisibleForTesting
    void setDeepEnabledForTest(boolean enabled) {
        synchronized (this) {
            mDeepEnabled = enabled;
        }
    }

    /** Must only be used in tests. */
    @VisibleForTesting
    void setLightEnabledForTest(boolean enabled) {
        synchronized (this) {
            mLightEnabled = enabled;
        }
    }

    /** Sanity check to make sure DeviceIdleController and AlarmManager are on the same page. */
    private void verifyAlarmStateLocked() {
        if (mState == STATE_ACTIVE && mNextAlarmTime != 0) {
            Slog.wtf(TAG, "mState=ACTIVE but mNextAlarmTime=" + mNextAlarmTime);
        }
        if (mState != STATE_IDLE && mLocalAlarmManager.isIdling()) {
            Slog.wtf(TAG, "mState=" + stateToString(mState) + " but AlarmManager is idling");
        }
        if (mState == STATE_IDLE && !mLocalAlarmManager.isIdling()) {
            Slog.wtf(TAG, "mState=IDLE but AlarmManager is not idling");
        }
        if (mLightState == LIGHT_STATE_ACTIVE && mNextLightAlarmTime != 0) {
            Slog.wtf(TAG, "mLightState=ACTIVE but mNextLightAlarmTime is "
                    + TimeUtils.formatDuration(mNextLightAlarmTime - SystemClock.elapsedRealtime())
                    + " from now");
        }
    }

    void becomeInactiveIfAppropriateLocked() {
        verifyAlarmStateLocked();

        final boolean isScreenBlockingInactive =
                mScreenOn && (!mConstants.WAIT_FOR_UNLOCK || !mScreenLocked);
        if (DEBUG) {
            Slog.d(TAG, "becomeInactiveIfAppropriateLocked():"
                    + " isScreenBlockingInactive=" + isScreenBlockingInactive
                    + " (mScreenOn=" + mScreenOn
                    + ", WAIT_FOR_UNLOCK=" + mConstants.WAIT_FOR_UNLOCK
                    + ", mScreenLocked=" + mScreenLocked + ")"
                    + " mCharging=" + mCharging
                    + " mForceIdle=" + mForceIdle
            );
        }
        if (!mForceIdle && (mCharging || isScreenBlockingInactive)) {
            return;
        }
        // Become inactive and determine if we will ultimately go idle.
        if (mDeepEnabled) {
            if (mQuickDozeActivated) {
                if (mState == STATE_QUICK_DOZE_DELAY || mState == STATE_IDLE
                        || mState == STATE_IDLE_MAINTENANCE) {
                    // Already "idling". Don't want to restart the process.
                    // mLightState can't be LIGHT_STATE_ACTIVE if mState is any of these 3
                    // values, so returning here is safe.
                    return;
                }
                if (DEBUG) {
                    Slog.d(TAG, "Moved from "
                            + stateToString(mState) + " to STATE_QUICK_DOZE_DELAY");
                }
                mState = STATE_QUICK_DOZE_DELAY;
                // Make sure any motion sensing or locating is stopped.
                resetIdleManagementLocked();
<<<<<<< HEAD
                // Wait a small amount of time in case something (eg: background service from
                // recently closed app) needs to finish running.
                scheduleAlarmLocked(mConstants.QUICK_DOZE_DELAY_TIMEOUT, false);
=======
                if (isUpcomingAlarmClock()) {
                    // If there's an upcoming AlarmClock alarm, we won't go into idle, so
                    // setting a wakeup alarm before the upcoming alarm is futile. Set the quick
                    // doze alarm to after the upcoming AlarmClock alarm.
                    scheduleAlarmLocked(
                            mAlarmManager.getNextWakeFromIdleTime() - mInjector.getElapsedRealtime()
                                    + mConstants.QUICK_DOZE_DELAY_TIMEOUT, false);
                } else {
                    // Wait a small amount of time in case something (eg: background service from
                    // recently closed app) needs to finish running.
                    scheduleAlarmLocked(mConstants.QUICK_DOZE_DELAY_TIMEOUT, false);
                }
>>>>>>> dbf9e87c
                EventLogTags.writeDeviceIdle(mState, "no activity");
            } else if (mState == STATE_ACTIVE) {
                mState = STATE_INACTIVE;
                if (DEBUG) Slog.d(TAG, "Moved from STATE_ACTIVE to STATE_INACTIVE");
                resetIdleManagementLocked();
                long delay = mInactiveTimeout;
                if (shouldUseIdleTimeoutFactorLocked()) {
                    delay = (long) (mPreIdleFactor * delay);
                }
<<<<<<< HEAD
                scheduleAlarmLocked(delay, false);
=======
                if (isUpcomingAlarmClock()) {
                    // If there's an upcoming AlarmClock alarm, we won't go into idle, so
                    // setting a wakeup alarm before the upcoming alarm is futile. Set the idle
                    // alarm to after the upcoming AlarmClock alarm.
                    scheduleAlarmLocked(
                            mAlarmManager.getNextWakeFromIdleTime() - mInjector.getElapsedRealtime()
                                    + delay, false);
                } else {
                    scheduleAlarmLocked(delay, false);
                }
>>>>>>> dbf9e87c
                EventLogTags.writeDeviceIdle(mState, "no activity");
            }
        }
        if (mLightState == LIGHT_STATE_ACTIVE && mLightEnabled) {
            mLightState = LIGHT_STATE_INACTIVE;
            if (DEBUG) Slog.d(TAG, "Moved from LIGHT_STATE_ACTIVE to LIGHT_STATE_INACTIVE");
            resetLightIdleManagementLocked();
            scheduleLightAlarmLocked(mConstants.LIGHT_IDLE_AFTER_INACTIVE_TIMEOUT);
            EventLogTags.writeDeviceIdleLight(mLightState, "no activity");
        }
    }

    private void resetIdleManagementLocked() {
        mNextIdlePendingDelay = 0;
        mNextIdleDelay = 0;
<<<<<<< HEAD
        mNextLightIdleDelay = 0;
=======
>>>>>>> dbf9e87c
        mIdleStartTime = 0;
        cancelAlarmLocked();
        cancelSensingTimeoutAlarmLocked();
        cancelLocatingLocked();
        stopMonitoringMotionLocked();
        mAnyMotionDetector.stop();
        updateActiveConstraintsLocked();
    }

    private void resetLightIdleManagementLocked() {
<<<<<<< HEAD
=======
        mNextLightIdleDelay = 0;
        mCurLightIdleBudget = 0;
>>>>>>> dbf9e87c
        cancelLightAlarmLocked();
    }

    void exitForceIdleLocked() {
        if (mForceIdle) {
            mForceIdle = false;
            if (mScreenOn || mCharging) {
                mActiveReason = ACTIVE_REASON_FORCED;
                becomeActiveLocked("exit-force", Process.myUid());
            }
        }
    }

    /**
     * Must only be used in tests.
     *
     * This sets the state value directly and thus doesn't trigger any behavioral changes.
     */
    @VisibleForTesting
    void setLightStateForTest(int lightState) {
        synchronized (this) {
            mLightState = lightState;
        }
    }

    @VisibleForTesting
    int getLightState() {
        return mLightState;
    }

    void stepLightIdleStateLocked(String reason) {
        if (mLightState == LIGHT_STATE_OVERRIDE) {
            // If we are already in deep device idle mode, then
            // there is nothing left to do for light mode.
            return;
        }

        if (DEBUG) Slog.d(TAG, "stepLightIdleStateLocked: mLightState=" + mLightState);
        EventLogTags.writeDeviceIdleLightStep();

        switch (mLightState) {
            case LIGHT_STATE_INACTIVE:
                mCurLightIdleBudget = mConstants.LIGHT_IDLE_MAINTENANCE_MIN_BUDGET;
                // Reset the upcoming idle delays.
                mNextLightIdleDelay = mConstants.LIGHT_IDLE_TIMEOUT;
                mMaintenanceStartTime = 0;
                if (!isOpsInactiveLocked()) {
                    // We have some active ops going on...  give them a chance to finish
                    // before going in to our first idle.
                    mLightState = LIGHT_STATE_PRE_IDLE;
                    EventLogTags.writeDeviceIdleLight(mLightState, reason);
                    scheduleLightAlarmLocked(mConstants.LIGHT_PRE_IDLE_TIMEOUT);
                    break;
                }
                // Nothing active, fall through to immediately idle.
            case LIGHT_STATE_PRE_IDLE:
            case LIGHT_STATE_IDLE_MAINTENANCE:
                if (mMaintenanceStartTime != 0) {
                    long duration = SystemClock.elapsedRealtime() - mMaintenanceStartTime;
                    if (duration < mConstants.LIGHT_IDLE_MAINTENANCE_MIN_BUDGET) {
                        // We didn't use up all of our minimum budget; add this to the reserve.
                        mCurLightIdleBudget +=
                                (mConstants.LIGHT_IDLE_MAINTENANCE_MIN_BUDGET - duration);
                    } else {
                        // We used more than our minimum budget; this comes out of the reserve.
                        mCurLightIdleBudget -=
                                (duration - mConstants.LIGHT_IDLE_MAINTENANCE_MIN_BUDGET);
                    }
                }
                mMaintenanceStartTime = 0;
                scheduleLightAlarmLocked(mNextLightIdleDelay);
                mNextLightIdleDelay = Math.min(mConstants.LIGHT_MAX_IDLE_TIMEOUT,
                        (long)(mNextLightIdleDelay * mConstants.LIGHT_IDLE_FACTOR));
                if (mNextLightIdleDelay < mConstants.LIGHT_IDLE_TIMEOUT) {
                    mNextLightIdleDelay = mConstants.LIGHT_IDLE_TIMEOUT;
                }
                if (DEBUG) Slog.d(TAG, "Moved to LIGHT_STATE_IDLE.");
                mLightState = LIGHT_STATE_IDLE;
                EventLogTags.writeDeviceIdleLight(mLightState, reason);
                addEvent(EVENT_LIGHT_IDLE, null);
                mGoingIdleWakeLock.acquire();
                mHandler.sendEmptyMessage(MSG_REPORT_IDLE_ON_LIGHT);
                break;
            case LIGHT_STATE_IDLE:
            case LIGHT_STATE_WAITING_FOR_NETWORK:
                if (mNetworkConnected || mLightState == LIGHT_STATE_WAITING_FOR_NETWORK) {
                    // We have been idling long enough, now it is time to do some work.
                    mActiveIdleOpCount = 1;
                    mActiveIdleWakeLock.acquire();
                    mMaintenanceStartTime = SystemClock.elapsedRealtime();
                    if (mCurLightIdleBudget < mConstants.LIGHT_IDLE_MAINTENANCE_MIN_BUDGET) {
                        mCurLightIdleBudget = mConstants.LIGHT_IDLE_MAINTENANCE_MIN_BUDGET;
                    } else if (mCurLightIdleBudget > mConstants.LIGHT_IDLE_MAINTENANCE_MAX_BUDGET) {
                        mCurLightIdleBudget = mConstants.LIGHT_IDLE_MAINTENANCE_MAX_BUDGET;
                    }
                    scheduleLightAlarmLocked(mCurLightIdleBudget);
                    if (DEBUG) Slog.d(TAG,
                            "Moved from LIGHT_STATE_IDLE to LIGHT_STATE_IDLE_MAINTENANCE.");
                    mLightState = LIGHT_STATE_IDLE_MAINTENANCE;
                    EventLogTags.writeDeviceIdleLight(mLightState, reason);
                    addEvent(EVENT_LIGHT_MAINTENANCE, null);
                    mHandler.sendEmptyMessage(MSG_REPORT_IDLE_OFF);
                } else {
                    // We'd like to do maintenance, but currently don't have network
                    // connectivity...  let's try to wait until the network comes back.
                    // We'll only wait for another full idle period, however, and then give up.
                    scheduleLightAlarmLocked(mNextLightIdleDelay);
                    if (DEBUG) Slog.d(TAG, "Moved to LIGHT_WAITING_FOR_NETWORK.");
                    mLightState = LIGHT_STATE_WAITING_FOR_NETWORK;
                    EventLogTags.writeDeviceIdleLight(mLightState, reason);
                }
                break;
        }
    }

    @VisibleForTesting
    int getState() {
        return mState;
    }

<<<<<<< HEAD
=======
    /**
     * Returns true if there's an upcoming AlarmClock alarm that is soon enough to prevent the
     * device from going into idle.
     */
    private boolean isUpcomingAlarmClock() {
        return mInjector.getElapsedRealtime() + mConstants.MIN_TIME_TO_ALARM
                >= mAlarmManager.getNextWakeFromIdleTime();
    }

>>>>>>> dbf9e87c
    @VisibleForTesting
    void stepIdleStateLocked(String reason) {
        if (DEBUG) Slog.d(TAG, "stepIdleStateLocked: mState=" + mState);
        EventLogTags.writeDeviceIdleStep();

        if (isUpcomingAlarmClock()) {
            // Whoops, there is an upcoming alarm.  We don't actually want to go idle.
            if (mState != STATE_ACTIVE) {
                mActiveReason = ACTIVE_REASON_ALARM;
                becomeActiveLocked("alarm", Process.myUid());
                becomeInactiveIfAppropriateLocked();
            }
            return;
        }

        if (mNumBlockingConstraints != 0 && !mForceIdle) {
            // We have some constraints from other parts of the system server preventing
            // us from moving to the next state.
            if (DEBUG) {
                Slog.i(TAG, "Cannot step idle state. Blocked by: " + mConstraints.values().stream()
                        .filter(x -> x.active)
                        .map(x -> x.name)
                        .collect(Collectors.joining(",")));
            }
            return;
        }

        switch (mState) {
            case STATE_INACTIVE:
                // We have now been inactive long enough, it is time to start looking
                // for motion and sleep some more while doing so.
                startMonitoringMotionLocked();
                long delay = mConstants.IDLE_AFTER_INACTIVE_TIMEOUT;
                if (shouldUseIdleTimeoutFactorLocked()) {
                    delay = (long) (mPreIdleFactor * delay);
                }
                scheduleAlarmLocked(delay, false);
                moveToStateLocked(STATE_IDLE_PENDING, reason);
                break;
            case STATE_IDLE_PENDING:
                moveToStateLocked(STATE_SENSING, reason);
                cancelLocatingLocked();
                mLocated = false;
                mLastGenericLocation = null;
                mLastGpsLocation = null;
                updateActiveConstraintsLocked();

                // Wait for open constraints and an accelerometer reading before moving on.
                if (mUseMotionSensor && mAnyMotionDetector.hasSensor()) {
                    scheduleSensingTimeoutAlarmLocked(mConstants.SENSING_TIMEOUT);
                    mNotMoving = false;
                    mAnyMotionDetector.checkForAnyMotion();
                    break;
                } else if (mNumBlockingConstraints != 0) {
                    cancelAlarmLocked();
                    break;
                }

                mNotMoving = true;
                // Otherwise, fall through and check this off the list of requirements.
            case STATE_SENSING:
                cancelSensingTimeoutAlarmLocked();
                moveToStateLocked(STATE_LOCATING, reason);
                scheduleAlarmLocked(mConstants.LOCATING_TIMEOUT, false);
                LocationManager locationManager = mInjector.getLocationManager();
                if (locationManager != null
                        && locationManager.getProvider(LocationManager.NETWORK_PROVIDER) != null) {
                    locationManager.requestLocationUpdates(mLocationRequest,
                            mGenericLocationListener, mHandler.getLooper());
                    mLocating = true;
                } else {
                    mHasNetworkLocation = false;
                }
                if (locationManager != null
                        && locationManager.getProvider(LocationManager.GPS_PROVIDER) != null) {
                    mHasGps = true;
                    locationManager.requestLocationUpdates(LocationManager.GPS_PROVIDER, 1000, 5,
                            mGpsLocationListener, mHandler.getLooper());
                    mLocating = true;
                } else {
                    mHasGps = false;
                }
                // If we have a location provider, we're all set, the listeners will move state
                // forward.
                if (mLocating) {
                    break;
                }

                // Otherwise, we have to move from locating into idle maintenance.
            case STATE_LOCATING:
                cancelAlarmLocked();
                cancelLocatingLocked();
                mAnyMotionDetector.stop();

                // Intentional fallthrough -- time to go into IDLE state.
            case STATE_QUICK_DOZE_DELAY:
                // Reset the upcoming idle delays.
                mNextIdlePendingDelay = mConstants.IDLE_PENDING_TIMEOUT;
                mNextIdleDelay = mConstants.IDLE_TIMEOUT;

                // Everything is in place to go into IDLE state.
            case STATE_IDLE_MAINTENANCE:
                scheduleAlarmLocked(mNextIdleDelay, true);
                if (DEBUG) Slog.d(TAG, "Moved to STATE_IDLE. Next alarm in " + mNextIdleDelay +
                        " ms.");
                mNextIdleDelay = (long)(mNextIdleDelay * mConstants.IDLE_FACTOR);
                if (DEBUG) Slog.d(TAG, "Setting mNextIdleDelay = " + mNextIdleDelay);
                mIdleStartTime = SystemClock.elapsedRealtime();
                mNextIdleDelay = Math.min(mNextIdleDelay, mConstants.MAX_IDLE_TIMEOUT);
                if (mNextIdleDelay < mConstants.IDLE_TIMEOUT) {
                    mNextIdleDelay = mConstants.IDLE_TIMEOUT;
                }
                moveToStateLocked(STATE_IDLE, reason);
                if (mLightState != LIGHT_STATE_OVERRIDE) {
                    mLightState = LIGHT_STATE_OVERRIDE;
                    cancelLightAlarmLocked();
                }
                addEvent(EVENT_DEEP_IDLE, null);
                mGoingIdleWakeLock.acquire();
                mHandler.sendEmptyMessage(MSG_REPORT_IDLE_ON);
                break;
            case STATE_IDLE:
                // We have been idling long enough, now it is time to do some work.
                mActiveIdleOpCount = 1;
                mActiveIdleWakeLock.acquire();
                scheduleAlarmLocked(mNextIdlePendingDelay, false);
                if (DEBUG) Slog.d(TAG, "Moved from STATE_IDLE to STATE_IDLE_MAINTENANCE. " +
                        "Next alarm in " + mNextIdlePendingDelay + " ms.");
                mMaintenanceStartTime = SystemClock.elapsedRealtime();
                mNextIdlePendingDelay = Math.min(mConstants.MAX_IDLE_PENDING_TIMEOUT,
                        (long)(mNextIdlePendingDelay * mConstants.IDLE_PENDING_FACTOR));
                if (mNextIdlePendingDelay < mConstants.IDLE_PENDING_TIMEOUT) {
                    mNextIdlePendingDelay = mConstants.IDLE_PENDING_TIMEOUT;
                }
                moveToStateLocked(STATE_IDLE_MAINTENANCE, reason);
                addEvent(EVENT_DEEP_MAINTENANCE, null);
                mHandler.sendEmptyMessage(MSG_REPORT_IDLE_OFF);
                break;
        }
    }

    private void moveToStateLocked(int state, String reason) {
        final int oldState = mState;
        mState = state;
        if (DEBUG) {
            Slog.d(TAG, String.format("Moved from STATE_%s to STATE_%s.",
                    stateToString(oldState), stateToString(mState)));
        }
        EventLogTags.writeDeviceIdle(mState, reason);
        updateActiveConstraintsLocked();
    }

    void incActiveIdleOps() {
        synchronized (this) {
            mActiveIdleOpCount++;
        }
    }

    void decActiveIdleOps() {
        synchronized (this) {
            mActiveIdleOpCount--;
            if (mActiveIdleOpCount <= 0) {
                exitMaintenanceEarlyIfNeededLocked();
                mActiveIdleWakeLock.release();
            }
        }
    }

    /** Must only be used in tests. */
    @VisibleForTesting
    void setActiveIdleOpsForTest(int count) {
        synchronized (this) {
            mActiveIdleOpCount = count;
        }
    }

    void setJobsActive(boolean active) {
        synchronized (this) {
            mJobsActive = active;
            reportMaintenanceActivityIfNeededLocked();
            if (!active) {
                exitMaintenanceEarlyIfNeededLocked();
            }
        }
    }

    void setAlarmsActive(boolean active) {
        synchronized (this) {
            mAlarmsActive = active;
            if (!active) {
                exitMaintenanceEarlyIfNeededLocked();
            }
        }
    }

    boolean registerMaintenanceActivityListener(IMaintenanceActivityListener listener) {
        synchronized (this) {
            mMaintenanceActivityListeners.register(listener);
            return mReportedMaintenanceActivity;
        }
    }

    void unregisterMaintenanceActivityListener(IMaintenanceActivityListener listener) {
        synchronized (this) {
            mMaintenanceActivityListeners.unregister(listener);
        }
    }

    @VisibleForTesting
    int setPreIdleTimeoutMode(int mode) {
        return setPreIdleTimeoutFactor(getPreIdleTimeoutByMode(mode));
    }

    @VisibleForTesting
    float getPreIdleTimeoutByMode(int mode) {
        switch (mode) {
            case PowerManager.PRE_IDLE_TIMEOUT_MODE_LONG: {
                return mConstants.PRE_IDLE_FACTOR_LONG;
            }
            case PowerManager.PRE_IDLE_TIMEOUT_MODE_SHORT: {
                return mConstants.PRE_IDLE_FACTOR_SHORT;
            }
            case PowerManager.PRE_IDLE_TIMEOUT_MODE_NORMAL: {
                return 1.0f;
            }
            default: {
                Slog.w(TAG, "Invalid time out factor mode: " + mode);
                return 1.0f;
            }
        }
    }

    @VisibleForTesting
    float getPreIdleTimeoutFactor() {
        return mPreIdleFactor;
    }

    @VisibleForTesting
    int setPreIdleTimeoutFactor(float ratio) {
        if (!mDeepEnabled) {
            if (DEBUG) Slog.d(TAG, "setPreIdleTimeoutFactor: Deep Idle disable");
            return SET_IDLE_FACTOR_RESULT_NOT_SUPPORT;
        } else if (ratio <= MIN_PRE_IDLE_FACTOR_CHANGE) {
            if (DEBUG) Slog.d(TAG, "setPreIdleTimeoutFactor: Invalid input");
            return SET_IDLE_FACTOR_RESULT_INVALID;
        } else if (Math.abs(ratio - mPreIdleFactor) < MIN_PRE_IDLE_FACTOR_CHANGE) {
            if (DEBUG) Slog.d(TAG, "setPreIdleTimeoutFactor: New factor same as previous factor");
            return SET_IDLE_FACTOR_RESULT_IGNORED;
        }
        synchronized (this) {
            mLastPreIdleFactor = mPreIdleFactor;
            mPreIdleFactor = ratio;
        }
        if (DEBUG) Slog.d(TAG, "setPreIdleTimeoutFactor: " + ratio);
        postUpdatePreIdleFactor();
        return SET_IDLE_FACTOR_RESULT_OK;
    }

    @VisibleForTesting
    void resetPreIdleTimeoutMode() {
        synchronized (this) {
            mLastPreIdleFactor = mPreIdleFactor;
            mPreIdleFactor = 1.0f;
        }
        if (DEBUG) Slog.d(TAG, "resetPreIdleTimeoutMode to 1.0");
        postResetPreIdleTimeoutFactor();
    }

    private void postUpdatePreIdleFactor() {
        mHandler.sendEmptyMessage(MSG_UPDATE_PRE_IDLE_TIMEOUT_FACTOR);
    }

    private void postResetPreIdleTimeoutFactor() {
        mHandler.sendEmptyMessage(MSG_RESET_PRE_IDLE_TIMEOUT_FACTOR);
    }

    @VisibleForTesting
    void updatePreIdleFactor() {
        synchronized (this) {
            if (!shouldUseIdleTimeoutFactorLocked()) {
                return;
            }
            if (mState == STATE_INACTIVE || mState == STATE_IDLE_PENDING) {
                if (mNextAlarmTime == 0) {
                    return;
                }
                long delay = mNextAlarmTime - SystemClock.elapsedRealtime();
                if (delay < MIN_STATE_STEP_ALARM_CHANGE) {
                    return;
                }
                long newDelay = (long) (delay / mLastPreIdleFactor * mPreIdleFactor);
                if (Math.abs(delay - newDelay) < MIN_STATE_STEP_ALARM_CHANGE) {
                    return;
                }
                scheduleAlarmLocked(newDelay, false);
            }
        }
    }

    @VisibleForTesting
    void maybeDoImmediateMaintenance() {
        synchronized (this) {
            if (mState == STATE_IDLE) {
                long duration = SystemClock.elapsedRealtime() - mIdleStartTime;
                /* Let's trgger a immediate maintenance,
                 * if it has been idle for a long time */
                if (duration > mConstants.IDLE_TIMEOUT) {
                    scheduleAlarmLocked(0, false);
                }
            }
        }
    }

    private boolean shouldUseIdleTimeoutFactorLocked() {
        // exclude ACTIVE_REASON_MOTION, for exclude device in pocket case
        if (mActiveReason == ACTIVE_REASON_MOTION) {
            return false;
        }
        return true;
    }

    /** Must only be used in tests. */
    @VisibleForTesting
    void setIdleStartTimeForTest(long idleStartTime) {
        synchronized (this) {
            mIdleStartTime = idleStartTime;
        }
    }

    void reportMaintenanceActivityIfNeededLocked() {
        boolean active = mJobsActive;
        if (active == mReportedMaintenanceActivity) {
            return;
        }
        mReportedMaintenanceActivity = active;
        Message msg = mHandler.obtainMessage(MSG_REPORT_MAINTENANCE_ACTIVITY,
                mReportedMaintenanceActivity ? 1 : 0, 0);
        mHandler.sendMessage(msg);
    }

    @VisibleForTesting
    long getNextAlarmTime() {
        return mNextAlarmTime;
    }

    boolean isOpsInactiveLocked() {
        return mActiveIdleOpCount <= 0 && !mJobsActive && !mAlarmsActive;
    }

    void exitMaintenanceEarlyIfNeededLocked() {
        if (mState == STATE_IDLE_MAINTENANCE || mLightState == LIGHT_STATE_IDLE_MAINTENANCE
                || mLightState == LIGHT_STATE_PRE_IDLE) {
            if (isOpsInactiveLocked()) {
                final long now = SystemClock.elapsedRealtime();
                if (DEBUG) {
                    StringBuilder sb = new StringBuilder();
                    sb.append("Exit: start=");
                    TimeUtils.formatDuration(mMaintenanceStartTime, sb);
                    sb.append(" now=");
                    TimeUtils.formatDuration(now, sb);
                    Slog.d(TAG, sb.toString());
                }
                if (mState == STATE_IDLE_MAINTENANCE) {
                    stepIdleStateLocked("s:early");
                } else if (mLightState == LIGHT_STATE_PRE_IDLE) {
                    stepLightIdleStateLocked("s:predone");
                } else {
                    stepLightIdleStateLocked("s:early");
                }
            }
        }
    }

    void motionLocked() {
        if (DEBUG) Slog.d(TAG, "motionLocked()");
        // The motion sensor will have been disabled at this point
        handleMotionDetectedLocked(mConstants.MOTION_INACTIVE_TIMEOUT, "motion");
    }

    void handleMotionDetectedLocked(long timeout, String type) {
        // The device is not yet active, so we want to go back to the pending idle
        // state to wait again for no motion.  Note that we only monitor for motion
        // after moving out of the inactive state, so no need to worry about that.
        final boolean becomeInactive = mState != STATE_ACTIVE
                || mLightState == LIGHT_STATE_OVERRIDE;
        // We only want to change the IDLE state if it's OVERRIDE.
        becomeActiveLocked(type, Process.myUid(), timeout, mLightState == LIGHT_STATE_OVERRIDE);
        if (becomeInactive) {
            becomeInactiveIfAppropriateLocked();
        }
    }

    void receivedGenericLocationLocked(Location location) {
        if (mState != STATE_LOCATING) {
            cancelLocatingLocked();
            return;
        }
        if (DEBUG) Slog.d(TAG, "Generic location: " + location);
        mLastGenericLocation = new Location(location);
        if (location.getAccuracy() > mConstants.LOCATION_ACCURACY && mHasGps) {
            return;
        }
        mLocated = true;
        if (mNotMoving) {
            stepIdleStateLocked("s:location");
        }
    }

    void receivedGpsLocationLocked(Location location) {
        if (mState != STATE_LOCATING) {
            cancelLocatingLocked();
            return;
        }
        if (DEBUG) Slog.d(TAG, "GPS location: " + location);
        mLastGpsLocation = new Location(location);
        if (location.getAccuracy() > mConstants.LOCATION_ACCURACY) {
            return;
        }
        mLocated = true;
        if (mNotMoving) {
            stepIdleStateLocked("s:gps");
        }
    }

    void startMonitoringMotionLocked() {
        if (DEBUG) Slog.d(TAG, "startMonitoringMotionLocked()");
        if (mMotionSensor != null && !mMotionListener.active) {
            mMotionListener.registerLocked();
        }
    }

    void stopMonitoringMotionLocked() {
        if (DEBUG) Slog.d(TAG, "stopMonitoringMotionLocked()");
        if (mMotionSensor != null && mMotionListener.active) {
            mMotionListener.unregisterLocked();
        }
    }

    void cancelAlarmLocked() {
        if (mNextAlarmTime != 0) {
            mNextAlarmTime = 0;
            mAlarmManager.cancel(mDeepAlarmListener);
        }
    }

    void cancelLightAlarmLocked() {
        if (mNextLightAlarmTime != 0) {
            mNextLightAlarmTime = 0;
            mAlarmManager.cancel(mLightAlarmListener);
        }
    }

    void cancelLocatingLocked() {
        if (mLocating) {
            LocationManager locationManager = mInjector.getLocationManager();
            locationManager.removeUpdates(mGenericLocationListener);
            locationManager.removeUpdates(mGpsLocationListener);
            mLocating = false;
        }
    }

    void cancelSensingTimeoutAlarmLocked() {
        if (mNextSensingTimeoutAlarmTime != 0) {
            mNextSensingTimeoutAlarmTime = 0;
            mAlarmManager.cancel(mSensingTimeoutAlarmListener);
        }
    }

    void scheduleAlarmLocked(long delay, boolean idleUntil) {
        if (DEBUG) Slog.d(TAG, "scheduleAlarmLocked(" + delay + ", " + idleUntil + ")");

        if (mUseMotionSensor && mMotionSensor == null
                && mState != STATE_QUICK_DOZE_DELAY
                && mState != STATE_IDLE
                && mState != STATE_IDLE_MAINTENANCE) {
            // If there is no motion sensor on this device, but we need one, then we won't schedule
            // alarms, because we can't determine if the device is not moving.  This effectively
            // turns off normal execution of device idling, although it is still possible to
            // manually poke it by pretending like the alarm is going off.
            // STATE_QUICK_DOZE_DELAY skips the motion sensing so if the state is past the motion
            // sensing stage (ie, is QUICK_DOZE_DELAY, IDLE, or IDLE_MAINTENANCE), then idling
            // can continue until the user interacts with the device.
            return;
        }
        mNextAlarmTime = SystemClock.elapsedRealtime() + delay;
        if (idleUntil) {
            mAlarmManager.setIdleUntil(AlarmManager.ELAPSED_REALTIME_WAKEUP,
                    mNextAlarmTime, "DeviceIdleController.deep", mDeepAlarmListener, mHandler);
        } else {
            mAlarmManager.set(AlarmManager.ELAPSED_REALTIME_WAKEUP,
                    mNextAlarmTime, "DeviceIdleController.deep", mDeepAlarmListener, mHandler);
        }
    }

    void scheduleLightAlarmLocked(long delay) {
        if (DEBUG) Slog.d(TAG, "scheduleLightAlarmLocked(" + delay + ")");
        mNextLightAlarmTime = SystemClock.elapsedRealtime() + delay;
        mAlarmManager.set(AlarmManager.ELAPSED_REALTIME_WAKEUP,
                mNextLightAlarmTime, "DeviceIdleController.light", mLightAlarmListener, mHandler);
    }

    void scheduleSensingTimeoutAlarmLocked(long delay) {
        if (DEBUG) Slog.d(TAG, "scheduleSensingAlarmLocked(" + delay + ")");
        mNextSensingTimeoutAlarmTime = SystemClock.elapsedRealtime() + delay;
        mAlarmManager.set(AlarmManager.ELAPSED_REALTIME_WAKEUP, mNextSensingTimeoutAlarmTime,
            "DeviceIdleController.sensing", mSensingTimeoutAlarmListener, mHandler);
    }

    private static int[] buildAppIdArray(ArrayMap<String, Integer> systemApps,
            ArrayMap<String, Integer> userApps, SparseBooleanArray outAppIds) {
        outAppIds.clear();
        if (systemApps != null) {
            for (int i = 0; i < systemApps.size(); i++) {
                outAppIds.put(systemApps.valueAt(i), true);
            }
        }
        if (userApps != null) {
            for (int i = 0; i < userApps.size(); i++) {
                outAppIds.put(userApps.valueAt(i), true);
            }
        }
        int size = outAppIds.size();
        int[] appids = new int[size];
        for (int i = 0; i < size; i++) {
            appids[i] = outAppIds.keyAt(i);
        }
        return appids;
    }

    private void updateWhitelistAppIdsLocked() {
        mPowerSaveWhitelistExceptIdleAppIdArray = buildAppIdArray(mPowerSaveWhitelistAppsExceptIdle,
                mPowerSaveWhitelistUserApps, mPowerSaveWhitelistExceptIdleAppIds);
        mPowerSaveWhitelistAllAppIdArray = buildAppIdArray(mPowerSaveWhitelistApps,
                mPowerSaveWhitelistUserApps, mPowerSaveWhitelistAllAppIds);
        mPowerSaveWhitelistUserAppIdArray = buildAppIdArray(null,
                mPowerSaveWhitelistUserApps, mPowerSaveWhitelistUserAppIds);
        if (mLocalActivityManager != null) {
            mLocalActivityManager.setDeviceIdleWhitelist(
                    mPowerSaveWhitelistAllAppIdArray, mPowerSaveWhitelistExceptIdleAppIdArray);
        }
        if (mLocalPowerManager != null) {
            if (DEBUG) {
                Slog.d(TAG, "Setting wakelock whitelist to "
                        + Arrays.toString(mPowerSaveWhitelistAllAppIdArray));
            }
            mLocalPowerManager.setDeviceIdleWhitelist(mPowerSaveWhitelistAllAppIdArray);
        }
        passWhiteListsToForceAppStandbyTrackerLocked();
    }

    private void updateTempWhitelistAppIdsLocked(int appId, boolean adding) {
        final int size = mTempWhitelistAppIdEndTimes.size();
        if (mTempWhitelistAppIdArray.length != size) {
            mTempWhitelistAppIdArray = new int[size];
        }
        for (int i = 0; i < size; i++) {
            mTempWhitelistAppIdArray[i] = mTempWhitelistAppIdEndTimes.keyAt(i);
        }
        if (mLocalActivityManager != null) {
            if (DEBUG) {
                Slog.d(TAG, "Setting activity manager temp whitelist to "
                        + Arrays.toString(mTempWhitelistAppIdArray));
            }
            mLocalActivityManager.updateDeviceIdleTempWhitelist(mTempWhitelistAppIdArray, appId,
                    adding);
        }
        if (mLocalPowerManager != null) {
            if (DEBUG) {
                Slog.d(TAG, "Setting wakelock temp whitelist to "
                        + Arrays.toString(mTempWhitelistAppIdArray));
            }
            mLocalPowerManager.setDeviceIdleTempWhitelist(mTempWhitelistAppIdArray);
        }
        passWhiteListsToForceAppStandbyTrackerLocked();
    }

    private void reportPowerSaveWhitelistChangedLocked() {
        Intent intent = new Intent(PowerManager.ACTION_POWER_SAVE_WHITELIST_CHANGED);
        intent.addFlags(Intent.FLAG_RECEIVER_REGISTERED_ONLY);
        getContext().sendBroadcastAsUser(intent, UserHandle.SYSTEM);
    }

    private void reportTempWhitelistChangedLocked() {
        Intent intent = new Intent(PowerManager.ACTION_POWER_SAVE_TEMP_WHITELIST_CHANGED);
        intent.addFlags(Intent.FLAG_RECEIVER_REGISTERED_ONLY);
        getContext().sendBroadcastAsUser(intent, UserHandle.SYSTEM);
    }

    private void passWhiteListsToForceAppStandbyTrackerLocked() {
        mAppStateTracker.setPowerSaveWhitelistAppIds(
                mPowerSaveWhitelistExceptIdleAppIdArray,
                mPowerSaveWhitelistUserAppIdArray,
                mTempWhitelistAppIdArray);
    }

    void readConfigFileLocked() {
        if (DEBUG) Slog.d(TAG, "Reading config from " + mConfigFile.getBaseFile());
        mPowerSaveWhitelistUserApps.clear();
        FileInputStream stream;
        try {
            stream = mConfigFile.openRead();
        } catch (FileNotFoundException e) {
            return;
        }
        try {
            XmlPullParser parser = Xml.newPullParser();
            parser.setInput(stream, StandardCharsets.UTF_8.name());
            readConfigFileLocked(parser);
        } catch (XmlPullParserException e) {
        } finally {
            try {
                stream.close();
            } catch (IOException e) {
            }
        }
    }

    private void readConfigFileLocked(XmlPullParser parser) {
        final PackageManager pm = getContext().getPackageManager();

        try {
            int type;
            while ((type = parser.next()) != XmlPullParser.START_TAG
                    && type != XmlPullParser.END_DOCUMENT) {
                ;
            }

            if (type != XmlPullParser.START_TAG) {
                throw new IllegalStateException("no start tag found");
            }

            int outerDepth = parser.getDepth();
            while ((type = parser.next()) != XmlPullParser.END_DOCUMENT
                    && (type != XmlPullParser.END_TAG || parser.getDepth() > outerDepth)) {
                if (type == XmlPullParser.END_TAG || type == XmlPullParser.TEXT) {
                    continue;
                }

                String tagName = parser.getName();
                switch (tagName) {
                    case "wl":
                        String name = parser.getAttributeValue(null, "n");
                        if (name != null) {
                            try {
                                ApplicationInfo ai = pm.getApplicationInfo(name,
                                        PackageManager.MATCH_ANY_USER);
                                mPowerSaveWhitelistUserApps.put(ai.packageName,
                                        UserHandle.getAppId(ai.uid));
                            } catch (PackageManager.NameNotFoundException e) {
                            }
                        }
                        break;
                    case "un-wl":
                        final String packageName = parser.getAttributeValue(null, "n");
                        if (mPowerSaveWhitelistApps.containsKey(packageName)) {
                            mRemovedFromSystemWhitelistApps.put(packageName,
                                    mPowerSaveWhitelistApps.remove(packageName));
                        }
                        break;
                    default:
                        Slog.w(TAG, "Unknown element under <config>: "
                                + parser.getName());
                        XmlUtils.skipCurrentTag(parser);
                        break;
                }
            }

        } catch (IllegalStateException e) {
            Slog.w(TAG, "Failed parsing config " + e);
        } catch (NullPointerException e) {
            Slog.w(TAG, "Failed parsing config " + e);
        } catch (NumberFormatException e) {
            Slog.w(TAG, "Failed parsing config " + e);
        } catch (XmlPullParserException e) {
            Slog.w(TAG, "Failed parsing config " + e);
        } catch (IOException e) {
            Slog.w(TAG, "Failed parsing config " + e);
        } catch (IndexOutOfBoundsException e) {
            Slog.w(TAG, "Failed parsing config " + e);
        }
    }

    void writeConfigFileLocked() {
        mHandler.removeMessages(MSG_WRITE_CONFIG);
        mHandler.sendEmptyMessageDelayed(MSG_WRITE_CONFIG, 5000);
    }

    void handleWriteConfigFile() {
        final ByteArrayOutputStream memStream = new ByteArrayOutputStream();

        try {
            synchronized (this) {
                XmlSerializer out = new FastXmlSerializer();
                out.setOutput(memStream, StandardCharsets.UTF_8.name());
                writeConfigFileLocked(out);
            }
        } catch (IOException e) {
        }

        synchronized (mConfigFile) {
            FileOutputStream stream = null;
            try {
                stream = mConfigFile.startWrite();
                memStream.writeTo(stream);
                stream.flush();
                FileUtils.sync(stream);
                stream.close();
                mConfigFile.finishWrite(stream);
            } catch (IOException e) {
                Slog.w(TAG, "Error writing config file", e);
                mConfigFile.failWrite(stream);
            }
        }
    }

    void writeConfigFileLocked(XmlSerializer out) throws IOException {
        out.startDocument(null, true);
        out.startTag(null, "config");
        for (int i=0; i<mPowerSaveWhitelistUserApps.size(); i++) {
            String name = mPowerSaveWhitelistUserApps.keyAt(i);
            out.startTag(null, "wl");
            out.attribute(null, "n", name);
            out.endTag(null, "wl");
        }
        for (int i = 0; i < mRemovedFromSystemWhitelistApps.size(); i++) {
            out.startTag(null, "un-wl");
            out.attribute(null, "n", mRemovedFromSystemWhitelistApps.keyAt(i));
            out.endTag(null, "un-wl");
        }
        out.endTag(null, "config");
        out.endDocument();
    }

    static void dumpHelp(PrintWriter pw) {
        pw.println("Device idle controller (deviceidle) commands:");
        pw.println("  help");
        pw.println("    Print this help text.");
        pw.println("  step [light|deep]");
        pw.println("    Immediately step to next state, without waiting for alarm.");
        pw.println("  force-idle [light|deep]");
        pw.println("    Force directly into idle mode, regardless of other device state.");
        pw.println("  force-inactive");
        pw.println("    Force to be inactive, ready to freely step idle states.");
        pw.println("  unforce");
        pw.println("    Resume normal functioning after force-idle or force-inactive.");
        pw.println("  get [light|deep|force|screen|charging|network]");
        pw.println("    Retrieve the current given state.");
        pw.println("  disable [light|deep|all]");
        pw.println("    Completely disable device idle mode.");
        pw.println("  enable [light|deep|all]");
        pw.println("    Re-enable device idle mode after it had previously been disabled.");
        pw.println("  enabled [light|deep|all]");
        pw.println("    Print 1 if device idle mode is currently enabled, else 0.");
        pw.println("  whitelist");
        pw.println("    Print currently whitelisted apps.");
        pw.println("  whitelist [package ...]");
        pw.println("    Add (prefix with +) or remove (prefix with -) packages.");
        pw.println("  sys-whitelist [package ...|reset]");
        pw.println("    Prefix the package with '-' to remove it from the system whitelist or '+'"
                + " to put it back in the system whitelist.");
        pw.println("    Note that only packages that were"
                + " earlier removed from the system whitelist can be added back.");
        pw.println("    reset will reset the whitelist to the original state");
        pw.println("    Prints the system whitelist if no arguments are specified");
        pw.println("  except-idle-whitelist [package ...|reset]");
        pw.println("    Prefix the package with '+' to add it to whitelist or "
                + "'=' to check if it is already whitelisted");
        pw.println("    [reset] will reset the whitelist to it's original state");
        pw.println("    Note that unlike <whitelist> cmd, "
                + "changes made using this won't be persisted across boots");
        pw.println("  tempwhitelist");
        pw.println("    Print packages that are temporarily whitelisted.");
        pw.println("  tempwhitelist [-u USER] [-d DURATION] [-r] [package]");
        pw.println("    Temporarily place package in whitelist for DURATION milliseconds.");
        pw.println("    If no DURATION is specified, 10 seconds is used");
        pw.println("    If [-r] option is used, then the package is removed from temp whitelist "
                + "and any [-d] is ignored");
        pw.println("  motion");
        pw.println("    Simulate a motion event to bring the device out of deep doze");
        pw.println("  pre-idle-factor [0|1|2]");
        pw.println("    Set a new factor to idle time before step to idle"
                + "(inactive_to and idle_after_inactive_to)");
        pw.println("  reset-pre-idle-factor");
        pw.println("    Reset factor to idle time to default");
    }

    class Shell extends ShellCommand {
        int userId = UserHandle.USER_SYSTEM;

        @Override
        public int onCommand(String cmd) {
            return onShellCommand(this, cmd);
        }

        @Override
        public void onHelp() {
            PrintWriter pw = getOutPrintWriter();
            dumpHelp(pw);
        }
    }

    int onShellCommand(Shell shell, String cmd) {
        PrintWriter pw = shell.getOutPrintWriter();
        if ("step".equals(cmd)) {
            getContext().enforceCallingOrSelfPermission(android.Manifest.permission.DEVICE_POWER,
                    null);
            synchronized (this) {
                long token = Binder.clearCallingIdentity();
                String arg = shell.getNextArg();
                try {
                    if (arg == null || "deep".equals(arg)) {
                        stepIdleStateLocked("s:shell");
                        pw.print("Stepped to deep: ");
                        pw.println(stateToString(mState));
                    } else if ("light".equals(arg)) {
                        stepLightIdleStateLocked("s:shell");
                        pw.print("Stepped to light: "); pw.println(lightStateToString(mLightState));
                    } else {
                        pw.println("Unknown idle mode: " + arg);
                    }
                } finally {
                    Binder.restoreCallingIdentity(token);
                }
            }
        } else if ("force-idle".equals(cmd)) {
            getContext().enforceCallingOrSelfPermission(android.Manifest.permission.DEVICE_POWER,
                    null);
            synchronized (this) {
                long token = Binder.clearCallingIdentity();
                String arg = shell.getNextArg();
                try {
                    if (arg == null || "deep".equals(arg)) {
                        if (!mDeepEnabled) {
                            pw.println("Unable to go deep idle; not enabled");
                            return -1;
                        }
                        mForceIdle = true;
                        becomeInactiveIfAppropriateLocked();
                        int curState = mState;
                        while (curState != STATE_IDLE) {
                            stepIdleStateLocked("s:shell");
                            if (curState == mState) {
                                pw.print("Unable to go deep idle; stopped at ");
                                pw.println(stateToString(mState));
                                exitForceIdleLocked();
                                return -1;
                            }
                            curState = mState;
                        }
                        pw.println("Now forced in to deep idle mode");
                    } else if ("light".equals(arg)) {
                        mForceIdle = true;
                        becomeInactiveIfAppropriateLocked();
                        int curLightState = mLightState;
                        while (curLightState != LIGHT_STATE_IDLE) {
                            stepLightIdleStateLocked("s:shell");
                            if (curLightState == mLightState) {
                                pw.print("Unable to go light idle; stopped at ");
                                pw.println(lightStateToString(mLightState));
                                exitForceIdleLocked();
                                return -1;
                            }
                            curLightState = mLightState;
                        }
                        pw.println("Now forced in to light idle mode");
                    } else {
                        pw.println("Unknown idle mode: " + arg);
                    }
                } finally {
                    Binder.restoreCallingIdentity(token);
                }
            }
        } else if ("force-inactive".equals(cmd)) {
            getContext().enforceCallingOrSelfPermission(android.Manifest.permission.DEVICE_POWER,
                    null);
            synchronized (this) {
                long token = Binder.clearCallingIdentity();
                try {
                    mForceIdle = true;
                    becomeInactiveIfAppropriateLocked();
                    pw.print("Light state: ");
                    pw.print(lightStateToString(mLightState));
                    pw.print(", deep state: ");
                    pw.println(stateToString(mState));
                } finally {
                    Binder.restoreCallingIdentity(token);
                }
            }
        } else if ("unforce".equals(cmd)) {
            getContext().enforceCallingOrSelfPermission(android.Manifest.permission.DEVICE_POWER,
                    null);
            synchronized (this) {
                long token = Binder.clearCallingIdentity();
                try {
                    exitForceIdleLocked();
                    pw.print("Light state: ");
                    pw.print(lightStateToString(mLightState));
                    pw.print(", deep state: ");
                    pw.println(stateToString(mState));
                } finally {
                    Binder.restoreCallingIdentity(token);
                }
            }
        } else if ("get".equals(cmd)) {
            getContext().enforceCallingOrSelfPermission(android.Manifest.permission.DEVICE_POWER,
                    null);
            synchronized (this) {
                String arg = shell.getNextArg();
                if (arg != null) {
                    long token = Binder.clearCallingIdentity();
                    try {
                        switch (arg) {
                            case "light": pw.println(lightStateToString(mLightState)); break;
                            case "deep": pw.println(stateToString(mState)); break;
                            case "force": pw.println(mForceIdle); break;
                            case "quick": pw.println(mQuickDozeActivated); break;
                            case "screen": pw.println(mScreenOn); break;
                            case "charging": pw.println(mCharging); break;
                            case "network": pw.println(mNetworkConnected); break;
                            default: pw.println("Unknown get option: " + arg); break;
                        }
                    } finally {
                        Binder.restoreCallingIdentity(token);
                    }
                } else {
                    pw.println("Argument required");
                }
            }
        } else if ("disable".equals(cmd)) {
            getContext().enforceCallingOrSelfPermission(android.Manifest.permission.DEVICE_POWER,
                    null);
            synchronized (this) {
                long token = Binder.clearCallingIdentity();
                String arg = shell.getNextArg();
                try {
                    boolean becomeActive = false;
                    boolean valid = false;
                    if (arg == null || "deep".equals(arg) || "all".equals(arg)) {
                        valid = true;
                        if (mDeepEnabled) {
                            mDeepEnabled = false;
                            becomeActive = true;
                            pw.println("Deep idle mode disabled");
                        }
                    }
                    if (arg == null || "light".equals(arg) || "all".equals(arg)) {
                        valid = true;
                        if (mLightEnabled) {
                            mLightEnabled = false;
                            becomeActive = true;
                            pw.println("Light idle mode disabled");
                        }
                    }
                    if (becomeActive) {
                        mActiveReason = ACTIVE_REASON_FORCED;
                        becomeActiveLocked((arg == null ? "all" : arg) + "-disabled",
                                Process.myUid());
                    }
                    if (!valid) {
                        pw.println("Unknown idle mode: " + arg);
                    }
                } finally {
                    Binder.restoreCallingIdentity(token);
                }
            }
        } else if ("enable".equals(cmd)) {
            getContext().enforceCallingOrSelfPermission(android.Manifest.permission.DEVICE_POWER,
                    null);
            synchronized (this) {
                long token = Binder.clearCallingIdentity();
                String arg = shell.getNextArg();
                try {
                    boolean becomeInactive = false;
                    boolean valid = false;
                    if (arg == null || "deep".equals(arg) || "all".equals(arg)) {
                        valid = true;
                        if (!mDeepEnabled) {
                            mDeepEnabled = true;
                            becomeInactive = true;
                            pw.println("Deep idle mode enabled");
                        }
                    }
                    if (arg == null || "light".equals(arg) || "all".equals(arg)) {
                        valid = true;
                        if (!mLightEnabled) {
                            mLightEnabled = true;
                            becomeInactive = true;
                            pw.println("Light idle mode enable");
                        }
                    }
                    if (becomeInactive) {
                        becomeInactiveIfAppropriateLocked();
                    }
                    if (!valid) {
                        pw.println("Unknown idle mode: " + arg);
                    }
                } finally {
                    Binder.restoreCallingIdentity(token);
                }
            }
        } else if ("enabled".equals(cmd)) {
            synchronized (this) {
                String arg = shell.getNextArg();
                if (arg == null || "all".equals(arg)) {
                    pw.println(mDeepEnabled && mLightEnabled ? "1" : 0);
                } else if ("deep".equals(arg)) {
                    pw.println(mDeepEnabled ? "1" : 0);
                } else if ("light".equals(arg)) {
                    pw.println(mLightEnabled ? "1" : 0);
                } else {
                    pw.println("Unknown idle mode: " + arg);
                }
            }
        } else if ("whitelist".equals(cmd)) {
            String arg = shell.getNextArg();
            if (arg != null) {
                getContext().enforceCallingOrSelfPermission(
                        android.Manifest.permission.DEVICE_POWER, null);
                long token = Binder.clearCallingIdentity();
                try {
                    do {
                        if (arg.length() < 1 || (arg.charAt(0) != '-'
                                && arg.charAt(0) != '+' && arg.charAt(0) != '=')) {
                            pw.println("Package must be prefixed with +, -, or =: " + arg);
                            return -1;
                        }
                        char op = arg.charAt(0);
                        String pkg = arg.substring(1);
                        if (op == '+') {
                            if (addPowerSaveWhitelistAppInternal(pkg)) {
                                pw.println("Added: " + pkg);
                            } else {
                                pw.println("Unknown package: " + pkg);
                            }
                        } else if (op == '-') {
                            if (removePowerSaveWhitelistAppInternal(pkg)) {
                                pw.println("Removed: " + pkg);
                            }
                        } else {
                            pw.println(getPowerSaveWhitelistAppInternal(pkg));
                        }
                    } while ((arg=shell.getNextArg()) != null);
                } finally {
                    Binder.restoreCallingIdentity(token);
                }
            } else {
                synchronized (this) {
                    for (int j=0; j<mPowerSaveWhitelistAppsExceptIdle.size(); j++) {
                        pw.print("system-excidle,");
                        pw.print(mPowerSaveWhitelistAppsExceptIdle.keyAt(j));
                        pw.print(",");
                        pw.println(mPowerSaveWhitelistAppsExceptIdle.valueAt(j));
                    }
                    for (int j=0; j<mPowerSaveWhitelistApps.size(); j++) {
                        pw.print("system,");
                        pw.print(mPowerSaveWhitelistApps.keyAt(j));
                        pw.print(",");
                        pw.println(mPowerSaveWhitelistApps.valueAt(j));
                    }
                    for (int j=0; j<mPowerSaveWhitelistUserApps.size(); j++) {
                        pw.print("user,");
                        pw.print(mPowerSaveWhitelistUserApps.keyAt(j));
                        pw.print(",");
                        pw.println(mPowerSaveWhitelistUserApps.valueAt(j));
                    }
                }
            }
        } else if ("tempwhitelist".equals(cmd)) {
            long duration = 10000;
            boolean removePkg = false;
            String opt;
            while ((opt=shell.getNextOption()) != null) {
                if ("-u".equals(opt)) {
                    opt = shell.getNextArg();
                    if (opt == null) {
                        pw.println("-u requires a user number");
                        return -1;
                    }
                    shell.userId = Integer.parseInt(opt);
                } else if ("-d".equals(opt)) {
                    opt = shell.getNextArg();
                    if (opt == null) {
                        pw.println("-d requires a duration");
                        return -1;
                    }
                    duration = Long.parseLong(opt);
                } else if ("-r".equals(opt)) {
                    removePkg = true;
                }
            }
            String arg = shell.getNextArg();
            if (arg != null) {
                try {
                    if (removePkg) {
                        removePowerSaveTempWhitelistAppChecked(arg, shell.userId);
                    } else {
                        addPowerSaveTempWhitelistAppChecked(arg, duration, shell.userId, "shell");
                    }
                } catch (Exception e) {
                    pw.println("Failed: " + e);
                    return -1;
                }
            } else if (removePkg) {
                pw.println("[-r] requires a package name");
                return -1;
            } else {
                dumpTempWhitelistSchedule(pw, false);
            }
        } else if ("except-idle-whitelist".equals(cmd)) {
            getContext().enforceCallingOrSelfPermission(
                    android.Manifest.permission.DEVICE_POWER, null);
            final long token = Binder.clearCallingIdentity();
            try {
                String arg = shell.getNextArg();
                if (arg == null) {
                    pw.println("No arguments given");
                    return -1;
                } else if ("reset".equals(arg)) {
                    resetPowerSaveWhitelistExceptIdleInternal();
                } else {
                    do {
                        if (arg.length() < 1 || (arg.charAt(0) != '-'
                                && arg.charAt(0) != '+' && arg.charAt(0) != '=')) {
                            pw.println("Package must be prefixed with +, -, or =: " + arg);
                            return -1;
                        }
                        char op = arg.charAt(0);
                        String pkg = arg.substring(1);
                        if (op == '+') {
                            if (addPowerSaveWhitelistExceptIdleInternal(pkg)) {
                                pw.println("Added: " + pkg);
                            } else {
                                pw.println("Unknown package: " + pkg);
                            }
                        } else if (op == '=') {
                            pw.println(getPowerSaveWhitelistExceptIdleInternal(pkg));
                        } else {
                            pw.println("Unknown argument: " + arg);
                            return -1;
                        }
                    } while ((arg = shell.getNextArg()) != null);
                }
            } finally {
                Binder.restoreCallingIdentity(token);
            }
        } else if ("sys-whitelist".equals(cmd)) {
            String arg = shell.getNextArg();
            if (arg != null) {
                getContext().enforceCallingOrSelfPermission(
                        android.Manifest.permission.DEVICE_POWER, null);
                final long token = Binder.clearCallingIdentity();
                try {
                    if ("reset".equals(arg)) {
                        resetSystemPowerWhitelistInternal();
                    } else {
                        do {
                            if (arg.length() < 1
                                    || (arg.charAt(0) != '-' && arg.charAt(0) != '+')) {
                                pw.println("Package must be prefixed with + or - " + arg);
                                return -1;
                            }
                            final char op = arg.charAt(0);
                            final String pkg = arg.substring(1);
                            switch (op) {
                                case '+':
                                    if (restoreSystemPowerWhitelistAppInternal(pkg)) {
                                        pw.println("Restored " + pkg);
                                    }
                                    break;
                                case '-':
                                    if (removeSystemPowerWhitelistAppInternal(pkg)) {
                                        pw.println("Removed " + pkg);
                                    }
                                    break;
                            }
                        } while ((arg = shell.getNextArg()) != null);
                    }
                } finally {
                    Binder.restoreCallingIdentity(token);
                }
            } else {
                synchronized (this) {
                    for (int j = 0; j < mPowerSaveWhitelistApps.size(); j++) {
                        pw.print(mPowerSaveWhitelistApps.keyAt(j));
                        pw.print(",");
                        pw.println(mPowerSaveWhitelistApps.valueAt(j));
                    }
                }
            }
        } else if ("motion".equals(cmd)) {
            getContext().enforceCallingOrSelfPermission(android.Manifest.permission.DEVICE_POWER,
                    null);
            synchronized (this) {
                long token = Binder.clearCallingIdentity();
                try {
                    motionLocked();
                    pw.print("Light state: ");
                    pw.print(lightStateToString(mLightState));
                    pw.print(", deep state: ");
                    pw.println(stateToString(mState));
                } finally {
                    Binder.restoreCallingIdentity(token);
                }
            }
        } else if ("pre-idle-factor".equals(cmd)) {
            getContext().enforceCallingOrSelfPermission(android.Manifest.permission.DEVICE_POWER,
                    null);
            synchronized (this) {
                long token = Binder.clearCallingIdentity();
                int ret  = SET_IDLE_FACTOR_RESULT_UNINIT;
                try {
                    String arg = shell.getNextArg();
                    boolean valid = false;
                    int mode = 0;
                    if (arg != null) {
                        mode = Integer.parseInt(arg);
                        ret = setPreIdleTimeoutMode(mode);
                        if (ret == SET_IDLE_FACTOR_RESULT_OK) {
                            pw.println("pre-idle-factor: " + mode);
                            valid = true;
                        } else if (ret == SET_IDLE_FACTOR_RESULT_NOT_SUPPORT) {
                            valid = true;
                            pw.println("Deep idle not supported");
                        } else if (ret == SET_IDLE_FACTOR_RESULT_IGNORED) {
                            valid = true;
                            pw.println("Idle timeout factor not changed");
                        }
                    }
                    if (!valid) {
                        pw.println("Unknown idle timeout factor: " + arg
                                + ",(error code: " + ret + ")");
                    }
                } catch (NumberFormatException e) {
                    pw.println("Unknown idle timeout factor"
                            + ",(error code: " + ret + ")");
                } finally {
                    Binder.restoreCallingIdentity(token);
                }
            }
        } else if ("reset-pre-idle-factor".equals(cmd)) {
            getContext().enforceCallingOrSelfPermission(android.Manifest.permission.DEVICE_POWER,
                    null);
            synchronized (this) {
                long token = Binder.clearCallingIdentity();
                try {
                    resetPreIdleTimeoutMode();
                } finally {
                    Binder.restoreCallingIdentity(token);
                }
            }
        } else {
            return shell.handleDefaultCommands(cmd);
        }
        return 0;
    }

    void dump(FileDescriptor fd, PrintWriter pw, String[] args) {
        if (!DumpUtils.checkDumpPermission(getContext(), TAG, pw)) return;

        if (args != null) {
            int userId = UserHandle.USER_SYSTEM;
            for (int i=0; i<args.length; i++) {
                String arg = args[i];
                if ("-h".equals(arg)) {
                    dumpHelp(pw);
                    return;
                } else if ("-u".equals(arg)) {
                    i++;
                    if (i < args.length) {
                        arg = args[i];
                        userId = Integer.parseInt(arg);
                    }
                } else if ("-a".equals(arg)) {
                    // Ignore, we always dump all.
                } else if (arg.length() > 0 && arg.charAt(0) == '-'){
                    pw.println("Unknown option: " + arg);
                    return;
                } else {
                    Shell shell = new Shell();
                    shell.userId = userId;
                    String[] newArgs = new String[args.length-i];
                    System.arraycopy(args, i, newArgs, 0, args.length-i);
                    shell.exec(mBinderService, null, fd, null, newArgs, null,
                            new ResultReceiver(null));
                    return;
                }
            }
        }

        synchronized (this) {
            mConstants.dump(pw);

            if (mEventCmds[0] != EVENT_NULL) {
                pw.println("  Idling history:");
                long now = SystemClock.elapsedRealtime();
                for (int i=EVENT_BUFFER_SIZE-1; i>=0; i--) {
                    int cmd = mEventCmds[i];
                    if (cmd == EVENT_NULL) {
                        continue;
                    }
                    String label;
                    switch (mEventCmds[i]) {
                        case EVENT_NORMAL:              label = "     normal"; break;
                        case EVENT_LIGHT_IDLE:          label = " light-idle"; break;
                        case EVENT_LIGHT_MAINTENANCE:   label = "light-maint"; break;
                        case EVENT_DEEP_IDLE:           label = "  deep-idle"; break;
                        case EVENT_DEEP_MAINTENANCE:    label = " deep-maint"; break;
                        default:                        label = "         ??"; break;
                    }
                    pw.print("    ");
                    pw.print(label);
                    pw.print(": ");
                    TimeUtils.formatDuration(mEventTimes[i], now, pw);
                    if (mEventReasons[i] != null) {
                        pw.print(" (");
                        pw.print(mEventReasons[i]);
                        pw.print(")");
                    }
                    pw.println();

                }
            }

            int size = mPowerSaveWhitelistAppsExceptIdle.size();
            if (size > 0) {
                pw.println("  Whitelist (except idle) system apps:");
                for (int i = 0; i < size; i++) {
                    pw.print("    ");
                    pw.println(mPowerSaveWhitelistAppsExceptIdle.keyAt(i));
                }
            }
            size = mPowerSaveWhitelistApps.size();
            if (size > 0) {
                pw.println("  Whitelist system apps:");
                for (int i = 0; i < size; i++) {
                    pw.print("    ");
                    pw.println(mPowerSaveWhitelistApps.keyAt(i));
                }
            }
            size = mRemovedFromSystemWhitelistApps.size();
            if (size > 0) {
                pw.println("  Removed from whitelist system apps:");
                for (int i = 0; i < size; i++) {
                    pw.print("    ");
                    pw.println(mRemovedFromSystemWhitelistApps.keyAt(i));
                }
            }
            size = mPowerSaveWhitelistUserApps.size();
            if (size > 0) {
                pw.println("  Whitelist user apps:");
                for (int i = 0; i < size; i++) {
                    pw.print("    ");
                    pw.println(mPowerSaveWhitelistUserApps.keyAt(i));
                }
            }
            size = mPowerSaveWhitelistExceptIdleAppIds.size();
            if (size > 0) {
                pw.println("  Whitelist (except idle) all app ids:");
                for (int i = 0; i < size; i++) {
                    pw.print("    ");
                    pw.print(mPowerSaveWhitelistExceptIdleAppIds.keyAt(i));
                    pw.println();
                }
            }
            size = mPowerSaveWhitelistUserAppIds.size();
            if (size > 0) {
                pw.println("  Whitelist user app ids:");
                for (int i = 0; i < size; i++) {
                    pw.print("    ");
                    pw.print(mPowerSaveWhitelistUserAppIds.keyAt(i));
                    pw.println();
                }
            }
            size = mPowerSaveWhitelistAllAppIds.size();
            if (size > 0) {
                pw.println("  Whitelist all app ids:");
                for (int i = 0; i < size; i++) {
                    pw.print("    ");
                    pw.print(mPowerSaveWhitelistAllAppIds.keyAt(i));
                    pw.println();
                }
            }
            dumpTempWhitelistSchedule(pw, true);

            size = mTempWhitelistAppIdArray != null ? mTempWhitelistAppIdArray.length : 0;
            if (size > 0) {
                pw.println("  Temp whitelist app ids:");
                for (int i = 0; i < size; i++) {
                    pw.print("    ");
                    pw.print(mTempWhitelistAppIdArray[i]);
                    pw.println();
                }
            }

            pw.print("  mLightEnabled="); pw.print(mLightEnabled);
            pw.print("  mDeepEnabled="); pw.println(mDeepEnabled);
            pw.print("  mForceIdle="); pw.println(mForceIdle);
            pw.print("  mUseMotionSensor="); pw.print(mUseMotionSensor);
            if (mUseMotionSensor) {
                pw.print(" mMotionSensor="); pw.println(mMotionSensor);
            } else {
                pw.println();
            }
            pw.print("  mScreenOn="); pw.println(mScreenOn);
            pw.print("  mScreenLocked="); pw.println(mScreenLocked);
            pw.print("  mNetworkConnected="); pw.println(mNetworkConnected);
            pw.print("  mCharging="); pw.println(mCharging);
            if (mConstraints.size() != 0) {
                pw.println("  mConstraints={");
                for (int i = 0; i < mConstraints.size(); i++) {
                    final DeviceIdleConstraintTracker tracker = mConstraints.valueAt(i);
                    pw.print("    \""); pw.print(tracker.name); pw.print("\"=");
                    if (tracker.minState == mState) {
                        pw.println(tracker.active);
                    } else {
                        pw.print("ignored <mMinState="); pw.print(stateToString(tracker.minState));
                        pw.println(">");
                    }
                }
                pw.println("  }");
            }
            if (mUseMotionSensor) {
                pw.print("  mMotionActive="); pw.println(mMotionListener.active);
                pw.print("  mNotMoving="); pw.println(mNotMoving);
            }
            pw.print("  mLocating="); pw.print(mLocating); pw.print(" mHasGps=");
                    pw.print(mHasGps); pw.print(" mHasNetwork=");
                    pw.print(mHasNetworkLocation); pw.print(" mLocated="); pw.println(mLocated);
            if (mLastGenericLocation != null) {
                pw.print("  mLastGenericLocation="); pw.println(mLastGenericLocation);
            }
            if (mLastGpsLocation != null) {
                pw.print("  mLastGpsLocation="); pw.println(mLastGpsLocation);
            }
            pw.print("  mState="); pw.print(stateToString(mState));
            pw.print(" mLightState=");
            pw.println(lightStateToString(mLightState));
            pw.print("  mInactiveTimeout="); TimeUtils.formatDuration(mInactiveTimeout, pw);
            pw.println();
            if (mActiveIdleOpCount != 0) {
                pw.print("  mActiveIdleOpCount="); pw.println(mActiveIdleOpCount);
            }
            if (mNextAlarmTime != 0) {
                pw.print("  mNextAlarmTime=");
                TimeUtils.formatDuration(mNextAlarmTime, SystemClock.elapsedRealtime(), pw);
                pw.println();
            }
            if (mNextIdlePendingDelay != 0) {
                pw.print("  mNextIdlePendingDelay=");
                TimeUtils.formatDuration(mNextIdlePendingDelay, pw);
                pw.println();
            }
            if (mNextIdleDelay != 0) {
                pw.print("  mNextIdleDelay=");
                TimeUtils.formatDuration(mNextIdleDelay, pw);
                pw.println();
            }
            if (mNextLightIdleDelay != 0) {
                pw.print("  mNextIdleDelay=");
                TimeUtils.formatDuration(mNextLightIdleDelay, pw);
                pw.println();
            }
            if (mNextLightAlarmTime != 0) {
                pw.print("  mNextLightAlarmTime=");
                TimeUtils.formatDuration(mNextLightAlarmTime, SystemClock.elapsedRealtime(), pw);
                pw.println();
            }
            if (mCurLightIdleBudget != 0) {
                pw.print("  mCurLightIdleBudget=");
                TimeUtils.formatDuration(mCurLightIdleBudget, pw);
                pw.println();
            }
            if (mMaintenanceStartTime != 0) {
                pw.print("  mMaintenanceStartTime=");
                TimeUtils.formatDuration(mMaintenanceStartTime, SystemClock.elapsedRealtime(), pw);
                pw.println();
            }
            if (mJobsActive) {
                pw.print("  mJobsActive="); pw.println(mJobsActive);
            }
            if (mAlarmsActive) {
                pw.print("  mAlarmsActive="); pw.println(mAlarmsActive);
            }
            if (Math.abs(mPreIdleFactor - 1.0f) > MIN_PRE_IDLE_FACTOR_CHANGE) {
                pw.print("  mPreIdleFactor="); pw.println(mPreIdleFactor);
            }
        }
    }

    void dumpTempWhitelistSchedule(PrintWriter pw, boolean printTitle) {
        final int size = mTempWhitelistAppIdEndTimes.size();
        if (size > 0) {
            String prefix = "";
            if (printTitle) {
                pw.println("  Temp whitelist schedule:");
                prefix = "    ";
            }
            final long timeNow = SystemClock.elapsedRealtime();
            for (int i = 0; i < size; i++) {
                pw.print(prefix);
                pw.print("UID=");
                pw.print(mTempWhitelistAppIdEndTimes.keyAt(i));
                pw.print(": ");
                Pair<MutableLong, String> entry = mTempWhitelistAppIdEndTimes.valueAt(i);
                TimeUtils.formatDuration(entry.first.value, timeNow, pw);
                pw.print(" - ");
                pw.println(entry.second);
            }
        }
    }
 }<|MERGE_RESOLUTION|>--- conflicted
+++ resolved
@@ -1636,39 +1636,26 @@
         }
     }
 
-<<<<<<< HEAD
-    public class LocalService {
-=======
     private class LocalService implements DeviceIdleInternal {
         @Override
->>>>>>> dbf9e87c
         public void onConstraintStateChanged(IDeviceIdleConstraint constraint, boolean active) {
             synchronized (DeviceIdleController.this) {
                 onConstraintStateChangedLocked(constraint, active);
             }
         }
 
-<<<<<<< HEAD
-=======
         @Override
->>>>>>> dbf9e87c
         public void registerDeviceIdleConstraint(IDeviceIdleConstraint constraint, String name,
                 @IDeviceIdleConstraint.MinimumState int minState) {
             registerDeviceIdleConstraintInternal(constraint, name, minState);
         }
 
-<<<<<<< HEAD
-=======
         @Override
->>>>>>> dbf9e87c
         public void unregisterDeviceIdleConstraint(IDeviceIdleConstraint constraint) {
             unregisterDeviceIdleConstraintInternal(constraint);
         }
 
-<<<<<<< HEAD
-=======
         @Override
->>>>>>> dbf9e87c
         public void exitIdle(String reason) {
             exitIdleInternal(reason);
         }
@@ -1682,10 +1669,7 @@
         }
 
         // duration in milliseconds
-<<<<<<< HEAD
-=======
         @Override
->>>>>>> dbf9e87c
         public void addPowerSaveTempWhitelistAppDirect(int uid, long duration, boolean sync,
                 String reason) {
             addPowerSaveTempWhitelistAppDirectInternal(0, uid, duration, sync, reason);
@@ -1770,15 +1754,12 @@
             return mConstants;
         }
 
-<<<<<<< HEAD
-=======
 
         /** Returns the current elapsed realtime in milliseconds. */
         long getElapsedRealtime() {
             return SystemClock.elapsedRealtime();
         }
 
->>>>>>> dbf9e87c
         LocationManager getLocationManager() {
             if (mLocationManager == null) {
                 mLocationManager = mContext.getSystemService(LocationManager.class);
@@ -1798,12 +1779,8 @@
             return mContext.getSystemService(SensorManager.class);
         }
 
-<<<<<<< HEAD
-        ConstraintController getConstraintController(Handler handler, LocalService localService) {
-=======
         ConstraintController getConstraintController(Handler handler,
                 DeviceIdleInternal localService) {
->>>>>>> dbf9e87c
             if (mContext.getPackageManager()
                     .hasSystemFeature(PackageManager.FEATURE_LEANBACK_ONLY)) {
                 return new TvConstraintController(mContext, handler);
@@ -2065,11 +2042,7 @@
 
     private void unregisterDeviceIdleConstraintInternal(IDeviceIdleConstraint constraint) {
         synchronized (this) {
-<<<<<<< HEAD
-            // Artifically force the constraint to inactive to unblock anything waiting for it.
-=======
             // Artificially force the constraint to inactive to unblock anything waiting for it.
->>>>>>> dbf9e87c
             onConstraintStateChangedLocked(constraint, /* active= */ false);
 
             // Let the constraint know that we are not listening to it any more.
@@ -2705,18 +2678,12 @@
             EventLogTags.writeDeviceIdle(STATE_ACTIVE, activeReason);
             mState = STATE_ACTIVE;
             mInactiveTimeout = newInactiveTimeout;
-<<<<<<< HEAD
-            mCurIdleBudget = 0;
-            mMaintenanceStartTime = 0;
-            resetIdleManagementLocked();
-=======
             resetIdleManagementLocked();
             // Don't reset maintenance window start time if we're in a light idle maintenance window
             // because its used in the light idle budget calculation.
             if (mLightState != LIGHT_STATE_IDLE_MAINTENANCE) {
                 mMaintenanceStartTime = 0;
             }
->>>>>>> dbf9e87c
 
             if (changeLightIdle) {
                 EventLogTags.writeDeviceIdleLight(LIGHT_STATE_ACTIVE, activeReason);
@@ -2798,11 +2765,6 @@
                 mState = STATE_QUICK_DOZE_DELAY;
                 // Make sure any motion sensing or locating is stopped.
                 resetIdleManagementLocked();
-<<<<<<< HEAD
-                // Wait a small amount of time in case something (eg: background service from
-                // recently closed app) needs to finish running.
-                scheduleAlarmLocked(mConstants.QUICK_DOZE_DELAY_TIMEOUT, false);
-=======
                 if (isUpcomingAlarmClock()) {
                     // If there's an upcoming AlarmClock alarm, we won't go into idle, so
                     // setting a wakeup alarm before the upcoming alarm is futile. Set the quick
@@ -2815,7 +2777,6 @@
                     // recently closed app) needs to finish running.
                     scheduleAlarmLocked(mConstants.QUICK_DOZE_DELAY_TIMEOUT, false);
                 }
->>>>>>> dbf9e87c
                 EventLogTags.writeDeviceIdle(mState, "no activity");
             } else if (mState == STATE_ACTIVE) {
                 mState = STATE_INACTIVE;
@@ -2825,9 +2786,6 @@
                 if (shouldUseIdleTimeoutFactorLocked()) {
                     delay = (long) (mPreIdleFactor * delay);
                 }
-<<<<<<< HEAD
-                scheduleAlarmLocked(delay, false);
-=======
                 if (isUpcomingAlarmClock()) {
                     // If there's an upcoming AlarmClock alarm, we won't go into idle, so
                     // setting a wakeup alarm before the upcoming alarm is futile. Set the idle
@@ -2838,7 +2796,6 @@
                 } else {
                     scheduleAlarmLocked(delay, false);
                 }
->>>>>>> dbf9e87c
                 EventLogTags.writeDeviceIdle(mState, "no activity");
             }
         }
@@ -2854,10 +2811,6 @@
     private void resetIdleManagementLocked() {
         mNextIdlePendingDelay = 0;
         mNextIdleDelay = 0;
-<<<<<<< HEAD
-        mNextLightIdleDelay = 0;
-=======
->>>>>>> dbf9e87c
         mIdleStartTime = 0;
         cancelAlarmLocked();
         cancelSensingTimeoutAlarmLocked();
@@ -2868,11 +2821,8 @@
     }
 
     private void resetLightIdleManagementLocked() {
-<<<<<<< HEAD
-=======
         mNextLightIdleDelay = 0;
         mCurLightIdleBudget = 0;
->>>>>>> dbf9e87c
         cancelLightAlarmLocked();
     }
 
@@ -2993,8 +2943,6 @@
         return mState;
     }
 
-<<<<<<< HEAD
-=======
     /**
      * Returns true if there's an upcoming AlarmClock alarm that is soon enough to prevent the
      * device from going into idle.
@@ -3004,7 +2952,6 @@
                 >= mAlarmManager.getNextWakeFromIdleTime();
     }
 
->>>>>>> dbf9e87c
     @VisibleForTesting
     void stepIdleStateLocked(String reason) {
         if (DEBUG) Slog.d(TAG, "stepIdleStateLocked: mState=" + mState);
