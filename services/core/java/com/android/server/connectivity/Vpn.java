/*
 * Copyright (C) 2011 The Android Open Source Project
 *
 * Licensed under the Apache License, Version 2.0 (the "License");
 * you may not use this file except in compliance with the License.
 * You may obtain a copy of the License at
 *
 *      http://www.apache.org/licenses/LICENSE-2.0
 *
 * Unless required by applicable law or agreed to in writing, software
 * distributed under the License is distributed on an "AS IS" BASIS,
 * WITHOUT WARRANTIES OR CONDITIONS OF ANY KIND, either express or implied.
 * See the License for the specific language governing permissions and
 * limitations under the License.
 */

package com.android.server.connectivity;

import static android.Manifest.permission.BIND_VPN_SERVICE;
import static android.net.ConnectivityManager.NETID_UNSET;
import static android.net.NetworkCapabilities.NET_CAPABILITY_NOT_CONGESTED;
import static android.net.NetworkCapabilities.NET_CAPABILITY_NOT_METERED;
import static android.net.NetworkCapabilities.NET_CAPABILITY_NOT_ROAMING;
import static android.net.RouteInfo.RTN_THROW;
import static android.net.RouteInfo.RTN_UNREACHABLE;

import android.Manifest;
import android.annotation.NonNull;
import android.annotation.Nullable;
import android.annotation.UserIdInt;
import android.app.AppGlobals;
import android.app.AppOpsManager;
import android.app.Notification;
import android.app.NotificationManager;
import android.app.PendingIntent;
import android.content.BroadcastReceiver;
import android.content.ComponentName;
import android.content.Context;
import android.content.Intent;
import android.content.IntentFilter;
import android.content.ServiceConnection;
import android.content.pm.ApplicationInfo;
import android.content.pm.PackageManager;
import android.content.pm.PackageManager.NameNotFoundException;
import android.content.pm.ResolveInfo;
import android.content.pm.UserInfo;
import android.net.ConnectivityManager;
import android.net.INetworkManagementEventObserver;
import android.net.IpPrefix;
import android.net.LinkAddress;
import android.net.LinkProperties;
import android.net.LocalSocket;
import android.net.LocalSocketAddress;
import android.net.Network;
import android.net.NetworkAgent;
import android.net.NetworkCapabilities;
import android.net.NetworkFactory;
import android.net.NetworkInfo;
import android.net.NetworkInfo.DetailedState;
import android.net.NetworkMisc;
import android.net.NetworkUtils;
import android.net.RouteInfo;
import android.net.UidRange;
import android.net.VpnService;
import android.os.Binder;
import android.os.Build.VERSION_CODES;
import android.os.Bundle;
import android.os.FileUtils;
import android.os.IBinder;
import android.os.INetworkManagementService;
import android.os.Looper;
import android.os.Parcel;
import android.os.ParcelFileDescriptor;
import android.os.Process;
import android.os.RemoteException;
import android.os.SystemClock;
import android.os.SystemService;
import android.os.UserHandle;
import android.os.UserManager;
import android.provider.Settings;
import android.security.Credentials;
import android.security.KeyStore;
import android.text.TextUtils;
import android.util.ArraySet;
import android.util.Log;

import com.android.internal.R;
import com.android.internal.annotations.GuardedBy;
import com.android.internal.annotations.VisibleForTesting;
import com.android.internal.messages.nano.SystemMessageProto.SystemMessage;
import com.android.internal.net.LegacyVpnInfo;
import com.android.internal.net.VpnConfig;
import com.android.internal.net.VpnInfo;
import com.android.internal.net.VpnProfile;
import com.android.internal.notification.SystemNotificationChannels;
import com.android.internal.util.ArrayUtils;
import com.android.server.ConnectivityService;
import com.android.server.DeviceIdleInternal;
import com.android.server.LocalServices;
import com.android.server.net.BaseNetworkObserver;

import libcore.io.IoUtils;

import java.io.File;
import java.io.IOException;
import java.io.InputStream;
import java.io.OutputStream;
import java.math.BigInteger;
import java.net.Inet4Address;
import java.net.Inet6Address;
import java.net.InetAddress;
import java.nio.charset.StandardCharsets;
import java.util.ArrayList;
import java.util.Arrays;
import java.util.Collection;
import java.util.Collections;
import java.util.Comparator;
import java.util.List;
import java.util.Objects;
import java.util.Set;
import java.util.SortedSet;
import java.util.TreeSet;
import java.util.concurrent.atomic.AtomicInteger;

/**
 * @hide
 */
public class Vpn {
    private static final String NETWORKTYPE = "VPN";
    private static final String TAG = "Vpn";
    private static final boolean LOGD = true;

    // Length of time (in milliseconds) that an app hosting an always-on VPN is placed on
    // the device idle whitelist during service launch and VPN bootstrap.
    private static final long VPN_LAUNCH_IDLE_WHITELIST_DURATION_MS = 60 * 1000;

    // Settings for how much of the address space should be routed so that Vpn considers
    // "most" of the address space is routed. This is used to determine whether this Vpn
    // should be marked with the INTERNET capability.
    private static final long MOST_IPV4_ADDRESSES_COUNT;
    private static final BigInteger MOST_IPV6_ADDRESSES_COUNT;
    static {
        // 85% of the address space must be routed for Vpn to consider this VPN to provide
        // INTERNET access.
        final int howManyPercentIsMost = 85;

        final long twoPower32 = 1L << 32;
        MOST_IPV4_ADDRESSES_COUNT = twoPower32 * howManyPercentIsMost / 100;
        final BigInteger twoPower128 = BigInteger.ONE.shiftLeft(128);
        MOST_IPV6_ADDRESSES_COUNT = twoPower128
                .multiply(BigInteger.valueOf(howManyPercentIsMost))
                .divide(BigInteger.valueOf(100));
    }
    // How many routes to evaluate before bailing and declaring this Vpn should provide
    // the INTERNET capability. This is necessary because computing the address space is
    // O(n²) and this is running in the system service, so a limit is needed to alleviate
    // the risk of attack.
    // This is taken as a total of IPv4 + IPV6 routes for simplicity, but the algorithm
    // is actually O(n²)+O(n²).
    private static final int MAX_ROUTES_TO_EVALUATE = 150;

    // TODO: create separate trackers for each unique VPN to support
    // automated reconnection

    private final Context mContext;
    private final NetworkInfo mNetworkInfo;
    private String mPackage;
    private int mOwnerUID;
    private boolean mIsPackageTargetingAtLeastQ;
    private String mInterface;
    private Connection mConnection;
    private LegacyVpnRunner mLegacyVpnRunner;
    private PendingIntent mStatusIntent;
    private volatile boolean mEnableTeardown = true;
    private final INetworkManagementService mNetd;
    @VisibleForTesting
    protected VpnConfig mConfig;
    @VisibleForTesting
    protected NetworkAgent mNetworkAgent;
    private final Looper mLooper;
    @VisibleForTesting
    protected final NetworkCapabilities mNetworkCapabilities;
    private final SystemServices mSystemServices;

    /**
     * Whether to keep the connection active after rebooting, or upgrading or reinstalling. This
     * only applies to {@link VpnService} connections.
     */
    private boolean mAlwaysOn = false;

    /**
     * Whether to disable traffic outside of this VPN even when the VPN is not connected. System
     * apps can still bypass by choosing explicit networks. Has no effect if {@link mAlwaysOn} is
     * not set.
     */
    private boolean mLockdown = false;

    /**
     * Set of packages in addition to the VPN app itself that can access the network directly when
     * VPN is not connected even if {@code mLockdown} is set.
     */
    private @NonNull List<String> mLockdownWhitelist = Collections.emptyList();

    /**
     * List of UIDs for which networking should be blocked until VPN is ready, during brief periods
     * when VPN is not running. For example, during system startup or after a crash.
     * @see mLockdown
     */
    @GuardedBy("this")
    private Set<UidRange> mBlockedUsers = new ArraySet<>();

    // Handle of the user initiating VPN.
    private final int mUserHandle;

    public Vpn(Looper looper, Context context, INetworkManagementService netService,
            @UserIdInt int userHandle) {
        this(looper, context, netService, userHandle, new SystemServices(context));
    }

    @VisibleForTesting
    protected Vpn(Looper looper, Context context, INetworkManagementService netService,
            int userHandle, SystemServices systemServices) {
        mContext = context;
        mNetd = netService;
        mUserHandle = userHandle;
        mLooper = looper;
        mSystemServices = systemServices;

        mPackage = VpnConfig.LEGACY_VPN;
        mOwnerUID = getAppUid(mPackage, mUserHandle);
        mIsPackageTargetingAtLeastQ = doesPackageTargetAtLeastQ(mPackage);

        try {
            netService.registerObserver(mObserver);
        } catch (RemoteException e) {
            Log.wtf(TAG, "Problem registering observer", e);
        }

        mNetworkInfo = new NetworkInfo(ConnectivityManager.TYPE_VPN, 0 /* subtype */, NETWORKTYPE,
                "" /* subtypeName */);
        mNetworkCapabilities = new NetworkCapabilities();
        mNetworkCapabilities.addTransportType(NetworkCapabilities.TRANSPORT_VPN);
        mNetworkCapabilities.removeCapability(NetworkCapabilities.NET_CAPABILITY_NOT_VPN);
        updateCapabilities(null /* defaultNetwork */);

        loadAlwaysOnPackage();
    }

    /**
     * Set whether this object is responsible for watching for {@link NetworkInfo}
     * teardown. When {@code false}, teardown is handled externally by someone
     * else.
     */
    public void setEnableTeardown(boolean enableTeardown) {
        mEnableTeardown = enableTeardown;
    }

    /**
     * Update current state, dispaching event to listeners.
     */
    @VisibleForTesting
    protected void updateState(DetailedState detailedState, String reason) {
        if (LOGD) Log.d(TAG, "setting state=" + detailedState + ", reason=" + reason);
        mNetworkInfo.setDetailedState(detailedState, reason, null);
        if (mNetworkAgent != null) {
            mNetworkAgent.sendNetworkInfo(mNetworkInfo);
        }
        updateAlwaysOnNotification(detailedState);
    }

    /**
     * Updates {@link #mNetworkCapabilities} based on current underlying networks and returns a
     * defensive copy.
     *
     * <p>Does not propagate updated capabilities to apps.
     *
     * @param defaultNetwork underlying network for VPNs following platform's default
     */
    public synchronized NetworkCapabilities updateCapabilities(
            @Nullable Network defaultNetwork) {
        if (mConfig == null) {
            // VPN is not running.
            return null;
        }

        Network[] underlyingNetworks = mConfig.underlyingNetworks;
        if (underlyingNetworks == null && defaultNetwork != null) {
            // null underlying networks means to track the default.
            underlyingNetworks = new Network[] { defaultNetwork };
        }
        // Only apps targeting Q and above can explicitly declare themselves as metered.
        final boolean isAlwaysMetered = mIsPackageTargetingAtLeastQ && mConfig.isMetered;

        applyUnderlyingCapabilities(
                mContext.getSystemService(ConnectivityManager.class),
                underlyingNetworks,
                mNetworkCapabilities,
                isAlwaysMetered);

        return new NetworkCapabilities(mNetworkCapabilities);
    }

    @VisibleForTesting
    public static void applyUnderlyingCapabilities(
            ConnectivityManager cm,
            Network[] underlyingNetworks,
            NetworkCapabilities caps,
            boolean isAlwaysMetered) {
        int[] transportTypes = new int[] { NetworkCapabilities.TRANSPORT_VPN };
        int downKbps = NetworkCapabilities.LINK_BANDWIDTH_UNSPECIFIED;
        int upKbps = NetworkCapabilities.LINK_BANDWIDTH_UNSPECIFIED;
        // VPN's meteredness is OR'd with isAlwaysMetered and meteredness of its underlying
        // networks.
        boolean metered = isAlwaysMetered;
        boolean roaming = false;
        boolean congested = false;

        boolean hadUnderlyingNetworks = false;
        if (null != underlyingNetworks) {
            for (Network underlying : underlyingNetworks) {
                // TODO(b/124469351): Get capabilities directly from ConnectivityService instead.
                final NetworkCapabilities underlyingCaps = cm.getNetworkCapabilities(underlying);
                if (underlyingCaps == null) continue;
                hadUnderlyingNetworks = true;
                for (int underlyingType : underlyingCaps.getTransportTypes()) {
                    transportTypes = ArrayUtils.appendInt(transportTypes, underlyingType);
                }

                // When we have multiple networks, we have to assume the
                // worst-case link speed and restrictions.
                downKbps = NetworkCapabilities.minBandwidth(downKbps,
                        underlyingCaps.getLinkDownstreamBandwidthKbps());
                upKbps = NetworkCapabilities.minBandwidth(upKbps,
                        underlyingCaps.getLinkUpstreamBandwidthKbps());
                metered |= !underlyingCaps.hasCapability(NET_CAPABILITY_NOT_METERED);
                roaming |= !underlyingCaps.hasCapability(NET_CAPABILITY_NOT_ROAMING);
                congested |= !underlyingCaps.hasCapability(NET_CAPABILITY_NOT_CONGESTED);
            }
        }
        if (!hadUnderlyingNetworks) {
            // No idea what the underlying networks are; assume sane defaults
            metered = true;
            roaming = false;
            congested = false;
        }

        caps.setTransportTypes(transportTypes);
        caps.setLinkDownstreamBandwidthKbps(downKbps);
        caps.setLinkUpstreamBandwidthKbps(upKbps);
        caps.setCapability(NET_CAPABILITY_NOT_METERED, !metered);
        caps.setCapability(NET_CAPABILITY_NOT_ROAMING, !roaming);
        caps.setCapability(NET_CAPABILITY_NOT_CONGESTED, !congested);
    }

    /**
     * Chooses whether to force all connections to go though VPN.
     *
     * Used to enable/disable legacy VPN lockdown.
     *
     * This uses the same ip rule mechanism as
     * {@link #setAlwaysOnPackage(String, boolean, List<String>)}; previous settings from calling
     * that function will be replaced and saved with the always-on state.
     *
     * @param lockdown whether to prevent all traffic outside of a VPN.
     */
    public synchronized void setLockdown(boolean lockdown) {
        enforceControlPermissionOrInternalCaller();

        setVpnForcedLocked(lockdown);
        mLockdown = lockdown;

        // Update app lockdown setting if it changed. Legacy VPN lockdown status is controlled by
        // LockdownVpnTracker.isEnabled() which keeps track of its own state.
        if (mAlwaysOn) {
            saveAlwaysOnPackage();
        }
    }

    /**
     * Check whether to prevent all traffic outside of a VPN even when the VPN is not connected.
     *
     * @return {@code true} if VPN lockdown is enabled.
     */
    public synchronized boolean getLockdown() {
        return mLockdown;
    }

    /**
     * Returns whether VPN is configured as always-on.
     */
    public synchronized boolean getAlwaysOn() {
        return mAlwaysOn;
    }

    /**
     * Checks if a VPN app supports always-on mode.
     *
     * In order to support the always-on feature, an app has to
     * <ul>
     *     <li>target {@link VERSION_CODES#N API 24} or above, and
     *     <li>not opt out through the {@link VpnService#SERVICE_META_DATA_SUPPORTS_ALWAYS_ON}
     *         meta-data field.
     * </ul>
     *
     * @param packageName the canonical package name of the VPN app
     * @return {@code true} if and only if the VPN app exists and supports always-on mode
     */
    public boolean isAlwaysOnPackageSupported(String packageName) {
        enforceSettingsPermission();

        if (packageName == null) {
            return false;
        }

        PackageManager pm = mContext.getPackageManager();
        ApplicationInfo appInfo = null;
        try {
            appInfo = pm.getApplicationInfoAsUser(packageName, 0 /*flags*/, mUserHandle);
        } catch (NameNotFoundException unused) {
            Log.w(TAG, "Can't find \"" + packageName + "\" when checking always-on support");
        }
        if (appInfo == null || appInfo.targetSdkVersion < VERSION_CODES.N) {
            return false;
        }

        final Intent intent = new Intent(VpnConfig.SERVICE_INTERFACE);
        intent.setPackage(packageName);
        List<ResolveInfo> services =
                pm.queryIntentServicesAsUser(intent, PackageManager.GET_META_DATA, mUserHandle);
        if (services == null || services.size() == 0) {
            return false;
        }

        for (ResolveInfo rInfo : services) {
            final Bundle metaData = rInfo.serviceInfo.metaData;
            if (metaData != null &&
                    !metaData.getBoolean(VpnService.SERVICE_META_DATA_SUPPORTS_ALWAYS_ON, true)) {
                return false;
            }
        }

        return true;
    }

    /**
     * Configures an always-on VPN connection through a specific application.
     * This connection is automatically granted and persisted after a reboot.
     *
     * <p>The designated package should exist and declare a {@link VpnService} in its
     *    manifest guarded by {@link android.Manifest.permission.BIND_VPN_SERVICE},
     *    otherwise the call will fail.
     *
     * <p>Note that this method does not check if the VPN app supports always-on mode. The check is
     *    delayed to {@link #startAlwaysOnVpn()}, which is always called immediately after this
     *    method in {@link android.net.IConnectivityManager#setAlwaysOnVpnPackage}.
     *
     * @param packageName the package to designate as always-on VPN supplier.
     * @param lockdown whether to prevent traffic outside of a VPN, for example while connecting.
     * @param lockdownWhitelist packages to be whitelisted from lockdown.
     * @return {@code true} if the package has been set as always-on, {@code false} otherwise.
     */
    public synchronized boolean setAlwaysOnPackage(
            String packageName, boolean lockdown, List<String> lockdownWhitelist) {
        enforceControlPermissionOrInternalCaller();

        if (setAlwaysOnPackageInternal(packageName, lockdown, lockdownWhitelist)) {
            saveAlwaysOnPackage();
            return true;
        }
        return false;
    }

    /**
     * Configures an always-on VPN connection through a specific application, the same as
     * {@link #setAlwaysOnPackage}.
     *
     * Does not perform permission checks. Does not persist any of the changes to storage.
     *
     * @param packageName the package to designate as always-on VPN supplier.
     * @param lockdown whether to prevent traffic outside of a VPN, for example while connecting.
     * @param lockdownWhitelist packages to be whitelisted from lockdown. This is only used if
     *        {@code lockdown} is {@code true}. Packages must not contain commas.
     * @return {@code true} if the package has been set as always-on, {@code false} otherwise.
     */
    @GuardedBy("this")
    private boolean setAlwaysOnPackageInternal(
            String packageName, boolean lockdown, List<String> lockdownWhitelist) {
        if (VpnConfig.LEGACY_VPN.equals(packageName)) {
            Log.w(TAG, "Not setting legacy VPN \"" + packageName + "\" as always-on.");
            return false;
        }

        if (lockdownWhitelist != null) {
            for (String pkg : lockdownWhitelist) {
                if (pkg.contains(",")) {
                    Log.w(TAG, "Not setting always-on vpn, invalid whitelisted package: " + pkg);
                    return false;
                }
            }
        }

        if (packageName != null) {
            // Pre-authorize new always-on VPN package.
            if (!setPackageAuthorization(packageName, true)) {
                return false;
            }
            mAlwaysOn = true;
        } else {
            packageName = VpnConfig.LEGACY_VPN;
            mAlwaysOn = false;
        }

        mLockdown = (mAlwaysOn && lockdown);
        mLockdownWhitelist = (mLockdown && lockdownWhitelist != null)
                ? Collections.unmodifiableList(new ArrayList<>(lockdownWhitelist))
                : Collections.emptyList();

        if (isCurrentPreparedPackage(packageName)) {
            updateAlwaysOnNotification(mNetworkInfo.getDetailedState());
            setVpnForcedLocked(mLockdown);
        } else {
            // Prepare this app. The notification will update as a side-effect of updateState().
            // It also calls setVpnForcedLocked().
            prepareInternal(packageName);
        }
        return true;
    }

    private static boolean isNullOrLegacyVpn(String packageName) {
        return packageName == null || VpnConfig.LEGACY_VPN.equals(packageName);
    }

    /**
     * @return the package name of the VPN controller responsible for always-on VPN,
     *         or {@code null} if none is set or always-on VPN is controlled through
     *         lockdown instead.
     */
    public synchronized String getAlwaysOnPackage() {
        enforceControlPermissionOrInternalCaller();
        return (mAlwaysOn ? mPackage : null);
    }

    /**
     * @return an immutable list of packages whitelisted from always-on VPN lockdown.
     */
    public synchronized List<String> getLockdownWhitelist() {
        return mLockdown ? mLockdownWhitelist : null;
    }

    /**
     * Save the always-on package and lockdown config into Settings.Secure
     */
    @GuardedBy("this")
    private void saveAlwaysOnPackage() {
        final long token = Binder.clearCallingIdentity();
        try {
            mSystemServices.settingsSecurePutStringForUser(Settings.Secure.ALWAYS_ON_VPN_APP,
                    getAlwaysOnPackage(), mUserHandle);
            mSystemServices.settingsSecurePutIntForUser(Settings.Secure.ALWAYS_ON_VPN_LOCKDOWN,
                    (mAlwaysOn && mLockdown ? 1 : 0), mUserHandle);
            mSystemServices.settingsSecurePutStringForUser(
                    Settings.Secure.ALWAYS_ON_VPN_LOCKDOWN_WHITELIST,
                    String.join(",", mLockdownWhitelist), mUserHandle);
        } finally {
            Binder.restoreCallingIdentity(token);
        }
    }

    /**
     * Load the always-on package and lockdown config from Settings.Secure
     */
    @GuardedBy("this")
    private void loadAlwaysOnPackage() {
        final long token = Binder.clearCallingIdentity();
        try {
            final String alwaysOnPackage = mSystemServices.settingsSecureGetStringForUser(
                    Settings.Secure.ALWAYS_ON_VPN_APP, mUserHandle);
            final boolean alwaysOnLockdown = mSystemServices.settingsSecureGetIntForUser(
                    Settings.Secure.ALWAYS_ON_VPN_LOCKDOWN, 0 /*default*/, mUserHandle) != 0;
            final String whitelistString = mSystemServices.settingsSecureGetStringForUser(
                    Settings.Secure.ALWAYS_ON_VPN_LOCKDOWN_WHITELIST, mUserHandle);
            final List<String> whitelistedPackages = TextUtils.isEmpty(whitelistString)
                    ? Collections.emptyList() : Arrays.asList(whitelistString.split(","));
            setAlwaysOnPackageInternal(alwaysOnPackage, alwaysOnLockdown, whitelistedPackages);
        } finally {
            Binder.restoreCallingIdentity(token);
        }
    }

    /**
     * @return {@code true} if the service was started, the service was already connected, or there
     *         was no always-on VPN to start. {@code false} otherwise.
     */
    public boolean startAlwaysOnVpn() {
        final String alwaysOnPackage;
        synchronized (this) {
            alwaysOnPackage = getAlwaysOnPackage();
            // Skip if there is no service to start.
            if (alwaysOnPackage == null) {
                return true;
            }
            // Remove always-on VPN if it's not supported.
            if (!isAlwaysOnPackageSupported(alwaysOnPackage)) {
                setAlwaysOnPackage(null, false, null);
                return false;
            }
            // Skip if the service is already established. This isn't bulletproof: it's not bound
            // until after establish(), so if it's mid-setup onStartCommand will be sent twice,
            // which may restart the connection.
            if (getNetworkInfo().isConnected()) {
                return true;
            }
        }

        // Tell the OS that background services in this app need to be allowed for
        // a short time, so we can bootstrap the VPN service.
        final long oldId = Binder.clearCallingIdentity();
        try {
            DeviceIdleInternal idleController =
                    LocalServices.getService(DeviceIdleInternal.class);
            idleController.addPowerSaveTempWhitelistApp(Process.myUid(), alwaysOnPackage,
                    VPN_LAUNCH_IDLE_WHITELIST_DURATION_MS, mUserHandle, false, "vpn");

            // Start the VPN service declared in the app's manifest.
            Intent serviceIntent = new Intent(VpnConfig.SERVICE_INTERFACE);
            serviceIntent.setPackage(alwaysOnPackage);
            try {
                return mContext.startServiceAsUser(serviceIntent, UserHandle.of(mUserHandle)) != null;
            } catch (RuntimeException e) {
                Log.e(TAG, "VpnService " + serviceIntent + " failed to start", e);
                return false;
            }
        } finally {
            Binder.restoreCallingIdentity(oldId);
        }
    }

    /**
     * Prepare for a VPN application. This method is designed to solve
     * race conditions. It first compares the current prepared package
     * with {@code oldPackage}. If they are the same, the prepared
     * package is revoked and replaced with {@code newPackage}. If
     * {@code oldPackage} is {@code null}, the comparison is omitted.
     * If {@code newPackage} is the same package or {@code null}, the
     * revocation is omitted. This method returns {@code true} if the
     * operation is succeeded.
     *
     * Legacy VPN is handled specially since it is not a real package.
     * It uses {@link VpnConfig#LEGACY_VPN} as its package name, and
     * it can be revoked by itself.
     *
     * Note: when we added VPN pre-consent in
     * https://android.googlesource.com/platform/frameworks/base/+/0554260
     * the names oldPackage and newPackage became misleading, because when
     * an app is pre-consented, we actually prepare oldPackage, not newPackage.
     *
     * Their meanings actually are:
     *
     * - oldPackage non-null, newPackage null: App calling VpnService#prepare().
     * - oldPackage null, newPackage non-null: ConfirmDialog calling prepareVpn().
     * - oldPackage null, newPackage=LEGACY_VPN: Used internally to disconnect
     *   and revoke any current app VPN and re-prepare legacy vpn.
     *
     * TODO: Rename the variables - or split this method into two - and end this confusion.
     * TODO: b/29032008 Migrate code from prepare(oldPackage=non-null, newPackage=LEGACY_VPN)
     * to prepare(oldPackage=null, newPackage=LEGACY_VPN)
     *
     * @param oldPackage The package name of the old VPN application
     * @param newPackage The package name of the new VPN application
     *
     * @return true if the operation succeeded.
     */
    public synchronized boolean prepare(String oldPackage, String newPackage) {
        if (oldPackage != null) {
            // Stop an existing always-on VPN from being dethroned by other apps.
            if (mAlwaysOn && !isCurrentPreparedPackage(oldPackage)) {
                return false;
            }

            // Package is not the same or old package was reinstalled.
            if (!isCurrentPreparedPackage(oldPackage)) {
                // The package doesn't match. We return false (to obtain user consent) unless the
                // user has already consented to that VPN package.
                if (!oldPackage.equals(VpnConfig.LEGACY_VPN) && isVpnUserPreConsented(oldPackage)) {
                    prepareInternal(oldPackage);
                    return true;
                }
                return false;
            } else if (!oldPackage.equals(VpnConfig.LEGACY_VPN)
                    && !isVpnUserPreConsented(oldPackage)) {
                // Currently prepared VPN is revoked, so unprepare it and return false.
                prepareInternal(VpnConfig.LEGACY_VPN);
                return false;
            }
        }

        // Return true if we do not need to revoke.
        if (newPackage == null || (!newPackage.equals(VpnConfig.LEGACY_VPN) &&
                isCurrentPreparedPackage(newPackage))) {
            return true;
        }

        // Check that the caller is authorized.
        enforceControlPermission();

        // Stop an existing always-on VPN from being dethroned by other apps.
        if (mAlwaysOn && !isCurrentPreparedPackage(newPackage)) {
            return false;
        }

        prepareInternal(newPackage);
        return true;
    }

    private boolean isCurrentPreparedPackage(String packageName) {
        // We can't just check that packageName matches mPackage, because if the app was uninstalled
        // and reinstalled it will no longer be prepared. Instead check the UID.
        return getAppUid(packageName, mUserHandle) == mOwnerUID;
    }

    /** Prepare the VPN for the given package. Does not perform permission checks. */
    private void prepareInternal(String newPackage) {
        long token = Binder.clearCallingIdentity();
        try {
            // Reset the interface.
            if (mInterface != null) {
                mStatusIntent = null;
                agentDisconnect();
                jniReset(mInterface);
                mInterface = null;
                mNetworkCapabilities.setUids(null);
            }

            // Revoke the connection or stop LegacyVpnRunner.
            if (mConnection != null) {
                try {
                    mConnection.mService.transact(IBinder.LAST_CALL_TRANSACTION,
                            Parcel.obtain(), null, IBinder.FLAG_ONEWAY);
                } catch (Exception e) {
                    // ignore
                }
                mContext.unbindService(mConnection);
                mConnection = null;
            } else if (mLegacyVpnRunner != null) {
                mLegacyVpnRunner.exit();
                mLegacyVpnRunner = null;
            }

            try {
                mNetd.denyProtect(mOwnerUID);
            } catch (Exception e) {
                Log.wtf(TAG, "Failed to disallow UID " + mOwnerUID + " to call protect() " + e);
            }

            Log.i(TAG, "Switched from " + mPackage + " to " + newPackage);
            mPackage = newPackage;
            mOwnerUID = getAppUid(newPackage, mUserHandle);
            mIsPackageTargetingAtLeastQ = doesPackageTargetAtLeastQ(newPackage);
            try {
                mNetd.allowProtect(mOwnerUID);
            } catch (Exception e) {
                Log.wtf(TAG, "Failed to allow UID " + mOwnerUID + " to call protect() " + e);
            }
            mConfig = null;

            updateState(DetailedState.IDLE, "prepare");
            setVpnForcedLocked(mLockdown);
        } finally {
            Binder.restoreCallingIdentity(token);
        }
    }

    /**
     * Set whether a package has the ability to launch VPNs without user intervention.
     */
    public boolean setPackageAuthorization(String packageName, boolean authorized) {
        // Check if the caller is authorized.
        enforceControlPermissionOrInternalCaller();

        int uid = getAppUid(packageName, mUserHandle);
        if (uid == -1 || VpnConfig.LEGACY_VPN.equals(packageName)) {
            // Authorization for nonexistent packages (or fake ones) can't be updated.
            return false;
        }

        long token = Binder.clearCallingIdentity();
        try {
            AppOpsManager appOps =
                    (AppOpsManager) mContext.getSystemService(Context.APP_OPS_SERVICE);
            appOps.setMode(AppOpsManager.OP_ACTIVATE_VPN, uid, packageName,
                    authorized ? AppOpsManager.MODE_ALLOWED : AppOpsManager.MODE_IGNORED);
            return true;
        } catch (Exception e) {
            Log.wtf(TAG, "Failed to set app ops for package " + packageName + ", uid " + uid, e);
        } finally {
            Binder.restoreCallingIdentity(token);
        }
        return false;
    }

    private boolean isVpnUserPreConsented(String packageName) {
        AppOpsManager appOps =
                (AppOpsManager) mContext.getSystemService(Context.APP_OPS_SERVICE);

        // Verify that the caller matches the given package and has permission to activate VPNs.
        return appOps.noteOpNoThrow(AppOpsManager.OP_ACTIVATE_VPN, Binder.getCallingUid(),
                packageName) == AppOpsManager.MODE_ALLOWED;
    }

    private int getAppUid(String app, int userHandle) {
        if (VpnConfig.LEGACY_VPN.equals(app)) {
            return Process.myUid();
        }
        PackageManager pm = mContext.getPackageManager();
        int result;
        try {
            result = pm.getPackageUidAsUser(app, userHandle);
        } catch (NameNotFoundException e) {
            result = -1;
        }
        return result;
    }

    private boolean doesPackageTargetAtLeastQ(String packageName) {
        if (VpnConfig.LEGACY_VPN.equals(packageName)) {
            return true;
        }
        PackageManager pm = mContext.getPackageManager();
        try {
            ApplicationInfo appInfo =
                    pm.getApplicationInfoAsUser(packageName, 0 /*flags*/, mUserHandle);
            return appInfo.targetSdkVersion >= VERSION_CODES.Q;
        } catch (NameNotFoundException unused) {
            Log.w(TAG, "Can't find \"" + packageName + "\"");
            return false;
        }
    }

    public NetworkInfo getNetworkInfo() {
        return mNetworkInfo;
    }

    public int getNetId() {
        return mNetworkAgent != null ? mNetworkAgent.netId : NETID_UNSET;
    }

    private LinkProperties makeLinkProperties() {
        boolean allowIPv4 = mConfig.allowIPv4;
        boolean allowIPv6 = mConfig.allowIPv6;

        LinkProperties lp = new LinkProperties();

        lp.setInterfaceName(mInterface);

        if (mConfig.addresses != null) {
            for (LinkAddress address : mConfig.addresses) {
                lp.addLinkAddress(address);
                allowIPv4 |= address.getAddress() instanceof Inet4Address;
                allowIPv6 |= address.getAddress() instanceof Inet6Address;
            }
        }

        if (mConfig.routes != null) {
            for (RouteInfo route : mConfig.routes) {
                lp.addRoute(route);
                InetAddress address = route.getDestination().getAddress();
                allowIPv4 |= address instanceof Inet4Address;
                allowIPv6 |= address instanceof Inet6Address;
            }
        }

        if (mConfig.dnsServers != null) {
            for (String dnsServer : mConfig.dnsServers) {
                InetAddress address = InetAddress.parseNumericAddress(dnsServer);
                lp.addDnsServer(address);
                allowIPv4 |= address instanceof Inet4Address;
                allowIPv6 |= address instanceof Inet6Address;
            }
        }

        lp.setHttpProxy(mConfig.proxyInfo);

        if (!allowIPv4) {
            lp.addRoute(new RouteInfo(new IpPrefix(Inet4Address.ANY, 0), RTN_UNREACHABLE));
        }
        if (!allowIPv6) {
            lp.addRoute(new RouteInfo(new IpPrefix(Inet6Address.ANY, 0), RTN_UNREACHABLE));
        }

        // Concatenate search domains into a string.
        StringBuilder buffer = new StringBuilder();
        if (mConfig.searchDomains != null) {
            for (String domain : mConfig.searchDomains) {
                buffer.append(domain).append(' ');
            }
        }
        lp.setDomains(buffer.toString().trim());

        // TODO: Stop setting the MTU in jniCreate and set it here.

        return lp;
    }

    /**
     * Analyzes the passed LinkedProperties to figure out whether it routes to most of the IP space.
     *
     * This returns true if the passed LinkedProperties contains routes to either most of the IPv4
     * space or to most of the IPv6 address space, where "most" is defined by the value of the
     * MOST_IPV{4,6}_ADDRESSES_COUNT constants : if more than this number of addresses are matched
     * by any of the routes, then it's decided that most of the space is routed.
     * @hide
     */
    @VisibleForTesting
    static boolean providesRoutesToMostDestinations(LinkProperties lp) {
        final List<RouteInfo> routes = lp.getAllRoutes();
        if (routes.size() > MAX_ROUTES_TO_EVALUATE) return true;
        final Comparator<IpPrefix> prefixLengthComparator = IpPrefix.lengthComparator();
        TreeSet<IpPrefix> ipv4Prefixes = new TreeSet<>(prefixLengthComparator);
        TreeSet<IpPrefix> ipv6Prefixes = new TreeSet<>(prefixLengthComparator);
        for (final RouteInfo route : routes) {
            if (route.getType() == RouteInfo.RTN_UNREACHABLE) continue;
            IpPrefix destination = route.getDestination();
            if (destination.isIPv4()) {
                ipv4Prefixes.add(destination);
            } else {
                ipv6Prefixes.add(destination);
            }
        }
        if (NetworkUtils.routedIPv4AddressCount(ipv4Prefixes) > MOST_IPV4_ADDRESSES_COUNT) {
            return true;
        }
        return NetworkUtils.routedIPv6AddressCount(ipv6Prefixes)
                .compareTo(MOST_IPV6_ADDRESSES_COUNT) >= 0;
    }

    /**
     * Attempt to perform a seamless handover of VPNs by only updating LinkProperties without
     * registering a new NetworkAgent. This is not always possible if the new VPN configuration
     * has certain changes, in which case this method would just return {@code false}.
     */
    private boolean updateLinkPropertiesInPlaceIfPossible(NetworkAgent agent, VpnConfig oldConfig) {
        // NetworkMisc cannot be updated without registering a new NetworkAgent.
        if (oldConfig.allowBypass != mConfig.allowBypass) {
            Log.i(TAG, "Handover not possible due to changes to allowBypass");
            return false;
        }

        // TODO: we currently do not support seamless handover if the allowed or disallowed
        // applications have changed. Consider diffing UID ranges and only applying the delta.
        if (!Objects.equals(oldConfig.allowedApplications, mConfig.allowedApplications) ||
                !Objects.equals(oldConfig.disallowedApplications, mConfig.disallowedApplications)) {
            Log.i(TAG, "Handover not possible due to changes to whitelisted/blacklisted apps");
            return false;
        }

        agent.sendLinkProperties(makeLinkProperties());
        return true;
    }

    private void agentConnect() {
        LinkProperties lp = makeLinkProperties();

        // VPN either provide a default route (IPv4 or IPv6 or both), or they are a split tunnel
        // that falls back to the default network, which by definition provides INTERNET (unless
        // there is no default network, in which case none of this matters in any sense).
<<<<<<< HEAD
        // Also, it guarantees that when a VPN applies to an app, the VPN will always be reported
        // as the network by getDefaultNetwork and registerDefaultNetworkCallback. This in turn
        // protects the invariant that apps calling CM#bindProcessToNetwork(getDefaultNetwork())
        // the same as if they use the default network.
=======
        // Also, always setting the INTERNET bit guarantees that when a VPN applies to an app,
        // the VPN will always be reported as the network by getDefaultNetwork and callbacks
        // registered with registerDefaultNetworkCallback. This in turn protects the invariant
        // that an app calling ConnectivityManager#bindProcessToNetwork(getDefaultNetwork())
        // behaves the same as when it uses the default network.
>>>>>>> dbf9e87c
        mNetworkCapabilities.addCapability(NetworkCapabilities.NET_CAPABILITY_INTERNET);

        mNetworkInfo.setDetailedState(DetailedState.CONNECTING, null, null);

        NetworkMisc networkMisc = new NetworkMisc();
        networkMisc.allowBypass = mConfig.allowBypass && !mLockdown;

        mNetworkCapabilities.setEstablishingVpnAppUid(Binder.getCallingUid());
        mNetworkCapabilities.setUids(createUserAndRestrictedProfilesRanges(mUserHandle,
                mConfig.allowedApplications, mConfig.disallowedApplications));
        long token = Binder.clearCallingIdentity();
        try {
            mNetworkAgent = new NetworkAgent(mLooper, mContext, NETWORKTYPE /* logtag */,
                    mNetworkInfo, mNetworkCapabilities, lp,
                    ConnectivityConstants.VPN_DEFAULT_SCORE, networkMisc,
                    NetworkFactory.SerialNumber.VPN) {
                            @Override
                            public void unwanted() {
                                // We are user controlled, not driven by NetworkRequest.
                            }
                        };
        } finally {
            Binder.restoreCallingIdentity(token);
        }
        mNetworkInfo.setIsAvailable(true);
        updateState(DetailedState.CONNECTED, "agentConnect");
    }

    private boolean canHaveRestrictedProfile(int userId) {
        long token = Binder.clearCallingIdentity();
        try {
            return UserManager.get(mContext).canHaveRestrictedProfile(userId);
        } finally {
            Binder.restoreCallingIdentity(token);
        }
    }

    private void agentDisconnect(NetworkAgent networkAgent) {
        if (networkAgent != null) {
            NetworkInfo networkInfo = new NetworkInfo(mNetworkInfo);
            networkInfo.setIsAvailable(false);
            networkInfo.setDetailedState(DetailedState.DISCONNECTED, null, null);
            networkAgent.sendNetworkInfo(networkInfo);
        }
    }

    private void agentDisconnect() {
        if (mNetworkInfo.isConnected()) {
            mNetworkInfo.setIsAvailable(false);
            updateState(DetailedState.DISCONNECTED, "agentDisconnect");
            mNetworkAgent = null;
        }
    }

    /**
     * Establish a VPN network and return the file descriptor of the VPN interface. This methods
     * returns {@code null} if the application is revoked or not prepared.
     *
     * @param config The parameters to configure the network.
     * @return The file descriptor of the VPN interface.
     */
    public synchronized ParcelFileDescriptor establish(VpnConfig config) {
        // Check if the caller is already prepared.
        UserManager mgr = UserManager.get(mContext);
        if (Binder.getCallingUid() != mOwnerUID) {
            return null;
        }
        // Check to ensure consent hasn't been revoked since we were prepared.
        if (!isVpnUserPreConsented(mPackage)) {
            return null;
        }
        // Check if the service is properly declared.
        Intent intent = new Intent(VpnConfig.SERVICE_INTERFACE);
        intent.setClassName(mPackage, config.user);
        long token = Binder.clearCallingIdentity();
        try {
            // Restricted users are not allowed to create VPNs, they are tied to Owner
            UserInfo user = mgr.getUserInfo(mUserHandle);
            if (user.isRestricted()) {
                throw new SecurityException("Restricted users cannot establish VPNs");
            }

            ResolveInfo info = AppGlobals.getPackageManager().resolveService(intent,
                    null, 0, mUserHandle);
            if (info == null) {
                throw new SecurityException("Cannot find " + config.user);
            }
            if (!BIND_VPN_SERVICE.equals(info.serviceInfo.permission)) {
                throw new SecurityException(config.user + " does not require " + BIND_VPN_SERVICE);
            }
        } catch (RemoteException e) {
            throw new SecurityException("Cannot find " + config.user);
        } finally {
            Binder.restoreCallingIdentity(token);
        }

        // Save the old config in case we need to go back.
        VpnConfig oldConfig = mConfig;
        String oldInterface = mInterface;
        Connection oldConnection = mConnection;
        NetworkAgent oldNetworkAgent = mNetworkAgent;
        Set<UidRange> oldUsers = mNetworkCapabilities.getUids();

        // Configure the interface. Abort if any of these steps fails.
        ParcelFileDescriptor tun = ParcelFileDescriptor.adoptFd(jniCreate(config.mtu));
        try {
            String interfaze = jniGetName(tun.getFd());

            // TEMP use the old jni calls until there is support for netd address setting
            StringBuilder builder = new StringBuilder();
            for (LinkAddress address : config.addresses) {
                builder.append(" " + address);
            }
            if (jniSetAddresses(interfaze, builder.toString()) < 1) {
                throw new IllegalArgumentException("At least one address must be specified");
            }
            Connection connection = new Connection();
            if (!mContext.bindServiceAsUser(intent, connection,
                    Context.BIND_AUTO_CREATE | Context.BIND_FOREGROUND_SERVICE,
                    new UserHandle(mUserHandle))) {
                throw new IllegalStateException("Cannot bind " + config.user);
            }

            mConnection = connection;
            mInterface = interfaze;

            // Fill more values.
            config.user = mPackage;
            config.interfaze = mInterface;
            config.startTime = SystemClock.elapsedRealtime();
            mConfig = config;

            // Set up forwarding and DNS rules.
            // First attempt to do a seamless handover that only changes the interface name and
            // parameters. If that fails, disconnect.
            if (oldConfig != null
                    && updateLinkPropertiesInPlaceIfPossible(mNetworkAgent, oldConfig)) {
                // Keep mNetworkAgent unchanged
            } else {
                mNetworkAgent = null;
                updateState(DetailedState.CONNECTING, "establish");
                // Set up forwarding and DNS rules.
                agentConnect();
                // Remove the old tun's user forwarding rules
                // The new tun's user rules have already been added above so they will take over
                // as rules are deleted. This prevents data leakage as the rules are moved over.
                agentDisconnect(oldNetworkAgent);
            }

            if (oldConnection != null) {
                mContext.unbindService(oldConnection);
            }

            if (oldInterface != null && !oldInterface.equals(interfaze)) {
                jniReset(oldInterface);
            }

            try {
                IoUtils.setBlocking(tun.getFileDescriptor(), config.blocking);
            } catch (IOException e) {
                throw new IllegalStateException(
                        "Cannot set tunnel's fd as blocking=" + config.blocking, e);
            }
        } catch (RuntimeException e) {
            IoUtils.closeQuietly(tun);
            // If this is not seamless handover, disconnect partially-established network when error
            // occurs.
            if (oldNetworkAgent != mNetworkAgent) {
                agentDisconnect();
            }
            // restore old state
            mConfig = oldConfig;
            mConnection = oldConnection;
            mNetworkCapabilities.setUids(oldUsers);
            mNetworkAgent = oldNetworkAgent;
            mInterface = oldInterface;
            throw e;
        }
        Log.i(TAG, "Established by " + config.user + " on " + mInterface);
        return tun;
    }

    private boolean isRunningLocked() {
        return mNetworkAgent != null && mInterface != null;
    }

    // Returns true if the VPN has been established and the calling UID is its owner. Used to check
    // that a call to mutate VPN state is admissible.
    @VisibleForTesting
    protected boolean isCallerEstablishedOwnerLocked() {
        return isRunningLocked() && Binder.getCallingUid() == mOwnerUID;
    }

    // Note: Return type guarantees results are deduped and sorted, which callers require.
    private SortedSet<Integer> getAppsUids(List<String> packageNames, int userHandle) {
        SortedSet<Integer> uids = new TreeSet<Integer>();
        for (String app : packageNames) {
            int uid = getAppUid(app, userHandle);
            if (uid != -1) uids.add(uid);
        }
        return uids;
    }

    /**
     * Creates a {@link Set} of non-intersecting {@link UidRange} objects including all UIDs
     * associated with one user, and any restricted profiles attached to that user.
     *
     * <p>If one of {@param allowedApplications} or {@param disallowedApplications} is provided,
     * the UID ranges will match the app whitelist or blacklist specified there. Otherwise, all UIDs
     * in each user and profile will be included.
     *
     * @param userHandle The userId to create UID ranges for along with any of its restricted
     *                   profiles.
     * @param allowedApplications (optional) whitelist of applications to include.
     * @param disallowedApplications (optional) blacklist of applications to exclude.
     */
    @VisibleForTesting
    Set<UidRange> createUserAndRestrictedProfilesRanges(@UserIdInt int userHandle,
            @Nullable List<String> allowedApplications,
            @Nullable List<String> disallowedApplications) {
        final Set<UidRange> ranges = new ArraySet<>();

        // Assign the top-level user to the set of ranges
        addUserToRanges(ranges, userHandle, allowedApplications, disallowedApplications);

        // If the user can have restricted profiles, assign all its restricted profiles too
        if (canHaveRestrictedProfile(userHandle)) {
            final long token = Binder.clearCallingIdentity();
            List<UserInfo> users;
            try {
                users = UserManager.get(mContext).getUsers(true);
            } finally {
                Binder.restoreCallingIdentity(token);
            }
            for (UserInfo user : users) {
                if (user.isRestricted() && (user.restrictedProfileParentId == userHandle)) {
                    addUserToRanges(ranges, user.id, allowedApplications, disallowedApplications);
                }
            }
        }
        return ranges;
    }

    /**
     * Updates a {@link Set} of non-intersecting {@link UidRange} objects to include all UIDs
     * associated with one user.
     *
     * <p>If one of {@param allowedApplications} or {@param disallowedApplications} is provided,
     * the UID ranges will match the app whitelist or blacklist specified there. Otherwise, all UIDs
     * in the user will be included.
     *
     * @param ranges {@link Set} of {@link UidRange}s to which to add.
     * @param userHandle The userId to add to {@param ranges}.
     * @param allowedApplications (optional) whitelist of applications to include.
     * @param disallowedApplications (optional) blacklist of applications to exclude.
     */
    @VisibleForTesting
    void addUserToRanges(@NonNull Set<UidRange> ranges, @UserIdInt int userHandle,
            @Nullable List<String> allowedApplications,
            @Nullable List<String> disallowedApplications) {
        if (allowedApplications != null) {
            // Add ranges covering all UIDs for allowedApplications.
            int start = -1, stop = -1;
            for (int uid : getAppsUids(allowedApplications, userHandle)) {
                if (start == -1) {
                    start = uid;
                } else if (uid != stop + 1) {
                    ranges.add(new UidRange(start, stop));
                    start = uid;
                }
                stop = uid;
            }
            if (start != -1) ranges.add(new UidRange(start, stop));
        } else if (disallowedApplications != null) {
            // Add all ranges for user skipping UIDs for disallowedApplications.
            final UidRange userRange = UidRange.createForUser(userHandle);
            int start = userRange.start;
            for (int uid : getAppsUids(disallowedApplications, userHandle)) {
                if (uid == start) {
                    start++;
                } else {
                    ranges.add(new UidRange(start, uid - 1));
                    start = uid + 1;
                }
            }
            if (start <= userRange.stop) ranges.add(new UidRange(start, userRange.stop));
        } else {
            // Add all UIDs for the user.
            ranges.add(UidRange.createForUser(userHandle));
        }
    }

    // Returns the subset of the full list of active UID ranges the VPN applies to (mVpnUsers) that
    // apply to userHandle.
    static private List<UidRange> uidRangesForUser(int userHandle, Set<UidRange> existingRanges) {
        // UidRange#createForUser returns the entire range of UIDs available to a macro-user.
        // This is something like 0-99999 ; {@see UserHandle#PER_USER_RANGE}
        final UidRange userRange = UidRange.createForUser(userHandle);
        final List<UidRange> ranges = new ArrayList<UidRange>();
        for (UidRange range : existingRanges) {
            if (userRange.containsRange(range)) {
                ranges.add(range);
            }
        }
        return ranges;
    }

    /**
     * Updates UID ranges for this VPN and also updates its internal capabilities.
     *
     * <p>Should be called on primary ConnectivityService thread.
     */
    public void onUserAdded(int userHandle) {
        // If the user is restricted tie them to the parent user's VPN
        UserInfo user = UserManager.get(mContext).getUserInfo(userHandle);
        if (user.isRestricted() && user.restrictedProfileParentId == mUserHandle) {
            synchronized(Vpn.this) {
                final Set<UidRange> existingRanges = mNetworkCapabilities.getUids();
                if (existingRanges != null) {
                    try {
                        addUserToRanges(existingRanges, userHandle, mConfig.allowedApplications,
                                mConfig.disallowedApplications);
                        // ConnectivityService will call {@link #updateCapabilities} and apply
                        // those for VPN network.
                        mNetworkCapabilities.setUids(existingRanges);
                    } catch (Exception e) {
                        Log.wtf(TAG, "Failed to add restricted user to owner", e);
                    }
                }
                setVpnForcedLocked(mLockdown);
            }
        }
    }

    /**
     * Updates UID ranges for this VPN and also updates its capabilities.
     *
     * <p>Should be called on primary ConnectivityService thread.
     */
    public void onUserRemoved(int userHandle) {
        // clean up if restricted
        UserInfo user = UserManager.get(mContext).getUserInfo(userHandle);
        if (user.isRestricted() && user.restrictedProfileParentId == mUserHandle) {
            synchronized(Vpn.this) {
                final Set<UidRange> existingRanges = mNetworkCapabilities.getUids();
                if (existingRanges != null) {
                    try {
                        final List<UidRange> removedRanges =
                            uidRangesForUser(userHandle, existingRanges);
                        existingRanges.removeAll(removedRanges);
                        // ConnectivityService will call {@link #updateCapabilities} and
                        // apply those for VPN network.
                        mNetworkCapabilities.setUids(existingRanges);
                    } catch (Exception e) {
                        Log.wtf(TAG, "Failed to remove restricted user to owner", e);
                    }
                }
                setVpnForcedLocked(mLockdown);
            }
        }
    }

    /**
     * Called when the user associated with this VPN has just been stopped.
     */
    public synchronized void onUserStopped() {
        // Switch off networking lockdown (if it was enabled)
        setLockdown(false);
        mAlwaysOn = false;

        // Quit any active connections
        agentDisconnect();
    }

    /**
     * Restricts network access from all UIDs affected by this {@link Vpn}, apart from the VPN
     * service app itself and whitelisted packages, to only sockets that have had {@code protect()}
     * called on them. All non-VPN traffic is blocked via a {@code PROHIBIT} response from the
     * kernel.
     *
     * The exception for the VPN UID isn't technically necessary -- setup should use protected
     * sockets -- but in practice it saves apps that don't protect their sockets from breaking.
     *
     * Calling multiple times with {@param enforce} = {@code true} will recreate the set of UIDs to
     * block every time, and if anything has changed update using {@link #setAllowOnlyVpnForUids}.
     *
     * @param enforce {@code true} to require that all traffic under the jurisdiction of this
     *                {@link Vpn} goes through a VPN connection or is blocked until one is
     *                available, {@code false} to lift the requirement.
     *
     * @see #mBlockedUsers
     */
    @GuardedBy("this")
    private void setVpnForcedLocked(boolean enforce) {
        final List<String> exemptedPackages;
        if (isNullOrLegacyVpn(mPackage)) {
            exemptedPackages = null;
        } else {
            exemptedPackages = new ArrayList<>(mLockdownWhitelist);
            exemptedPackages.add(mPackage);
        }
        final Set<UidRange> removedRanges = new ArraySet<>(mBlockedUsers);

        Set<UidRange> addedRanges = Collections.emptySet();
        if (enforce) {
            addedRanges = createUserAndRestrictedProfilesRanges(mUserHandle,
                    /* allowedApplications */ null,
                    /* disallowedApplications */ exemptedPackages);

            // The UID range of the first user (0-99999) would block the IPSec traffic, which comes
            // directly from the kernel and is marked as uid=0. So we adjust the range to allow
            // it through (b/69873852).
            for (UidRange range : addedRanges) {
                if (range.start == 0) {
                    addedRanges.remove(range);
                    if (range.stop != 0) {
                        addedRanges.add(new UidRange(1, range.stop));
                    }
                }
            }

            removedRanges.removeAll(addedRanges);
            addedRanges.removeAll(mBlockedUsers);
        }

        setAllowOnlyVpnForUids(false, removedRanges);
        setAllowOnlyVpnForUids(true, addedRanges);
    }

    /**
     * Either add or remove a list of {@link UidRange}s to the list of UIDs that are only allowed
     * to make connections through sockets that have had {@code protect()} called on them.
     *
     * @param enforce {@code true} to add to the blacklist, {@code false} to remove.
     * @param ranges {@link Collection} of {@link UidRange}s to add (if {@param enforce} is
     *               {@code true}) or to remove.
     * @return {@code true} if all of the UIDs were added/removed. {@code false} otherwise,
     *         including added ranges that already existed or removed ones that didn't.
     */
    @GuardedBy("this")
    private boolean setAllowOnlyVpnForUids(boolean enforce, Collection<UidRange> ranges) {
        if (ranges.size() == 0) {
            return true;
        }
        final UidRange[] rangesArray = ranges.toArray(new UidRange[ranges.size()]);
        try {
            mNetd.setAllowOnlyVpnForUids(enforce, rangesArray);
        } catch (RemoteException | RuntimeException e) {
            Log.e(TAG, "Updating blocked=" + enforce
                    + " for UIDs " + Arrays.toString(ranges.toArray()) + " failed", e);
            return false;
        }
        if (enforce) {
            mBlockedUsers.addAll(ranges);
        } else {
            mBlockedUsers.removeAll(ranges);
        }
        return true;
    }

    /**
     * Return the configuration of the currently running VPN.
     */
    public VpnConfig getVpnConfig() {
        enforceControlPermission();
        return mConfig;
    }

    @Deprecated
    public synchronized void interfaceStatusChanged(String iface, boolean up) {
        try {
            mObserver.interfaceStatusChanged(iface, up);
        } catch (RemoteException e) {
            // ignored; target is local
        }
    }

    private INetworkManagementEventObserver mObserver = new BaseNetworkObserver() {
        @Override
        public void interfaceStatusChanged(String interfaze, boolean up) {
            synchronized (Vpn.this) {
                if (!up && mLegacyVpnRunner != null) {
                    mLegacyVpnRunner.check(interfaze);
                }
            }
        }

        @Override
        public void interfaceRemoved(String interfaze) {
            synchronized (Vpn.this) {
                if (interfaze.equals(mInterface) && jniCheck(interfaze) == 0) {
                    mStatusIntent = null;
                    mNetworkCapabilities.setUids(null);
                    mConfig = null;
                    mInterface = null;
                    if (mConnection != null) {
                        mContext.unbindService(mConnection);
                        mConnection = null;
                        agentDisconnect();
                    } else if (mLegacyVpnRunner != null) {
                        mLegacyVpnRunner.exit();
                        mLegacyVpnRunner = null;
                    }
                }
            }
        }
    };

    private void enforceControlPermission() {
        mContext.enforceCallingPermission(Manifest.permission.CONTROL_VPN, "Unauthorized Caller");
    }

    private void enforceControlPermissionOrInternalCaller() {
        // Require the caller to be either an application with CONTROL_VPN permission or a process
        // in the system server.
        mContext.enforceCallingOrSelfPermission(Manifest.permission.CONTROL_VPN,
                "Unauthorized Caller");
    }

    private void enforceSettingsPermission() {
        mContext.enforceCallingOrSelfPermission(Manifest.permission.NETWORK_SETTINGS,
                "Unauthorized Caller");
    }

    private class Connection implements ServiceConnection {
        private IBinder mService;

        @Override
        public void onServiceConnected(ComponentName name, IBinder service) {
            mService = service;
        }

        @Override
        public void onServiceDisconnected(ComponentName name) {
            mService = null;
        }
    }

    private void prepareStatusIntent() {
        final long token = Binder.clearCallingIdentity();
        try {
            mStatusIntent = VpnConfig.getIntentForStatusPanel(mContext);
        } finally {
            Binder.restoreCallingIdentity(token);
        }
    }

    public synchronized boolean addAddress(String address, int prefixLength) {
        if (!isCallerEstablishedOwnerLocked()) {
            return false;
        }
        boolean success = jniAddAddress(mInterface, address, prefixLength);
        mNetworkAgent.sendLinkProperties(makeLinkProperties());
        return success;
    }

    public synchronized boolean removeAddress(String address, int prefixLength) {
        if (!isCallerEstablishedOwnerLocked()) {
            return false;
        }
        boolean success = jniDelAddress(mInterface, address, prefixLength);
        mNetworkAgent.sendLinkProperties(makeLinkProperties());
        return success;
    }

    /**
     * Updates underlying network set.
     *
     * <p>Note: Does not updates capabilities. Call {@link #updateCapabilities} from
     * ConnectivityService thread to get updated capabilities.
     */
    public synchronized boolean setUnderlyingNetworks(Network[] networks) {
        if (!isCallerEstablishedOwnerLocked()) {
            return false;
        }
        if (networks == null) {
            mConfig.underlyingNetworks = null;
        } else {
            mConfig.underlyingNetworks = new Network[networks.length];
            for (int i = 0; i < networks.length; ++i) {
                if (networks[i] == null) {
                    mConfig.underlyingNetworks[i] = null;
                } else {
                    mConfig.underlyingNetworks[i] = new Network(networks[i].netId);
                }
            }
        }
        return true;
    }

    public synchronized Network[] getUnderlyingNetworks() {
        if (!isRunningLocked()) {
            return null;
        }
        return mConfig.underlyingNetworks;
    }

    /**
     * This method should only be called by ConnectivityService because it doesn't
     * have enough data to fill VpnInfo.primaryUnderlyingIface field.
     */
    public synchronized VpnInfo getVpnInfo() {
        if (!isRunningLocked()) {
            return null;
        }

        VpnInfo info = new VpnInfo();
        info.ownerUid = mOwnerUID;
        info.vpnIface = mInterface;
        return info;
    }

    public synchronized boolean appliesToUid(int uid) {
        if (!isRunningLocked()) {
            return false;
        }
        return mNetworkCapabilities.appliesToUid(uid);
    }

    /**
     * @param uid The target uid.
     *
     * @return {@code true} if {@code uid} is included in one of the mBlockedUsers ranges and the
     * VPN is not connected, or if the VPN is connected but does not apply to the {@code uid}.
     *
     * @apiNote This method don't check VPN lockdown status.
     * @see #mBlockedUsers
     */
    public synchronized boolean isBlockingUid(int uid) {
        if (mNetworkInfo.isConnected()) {
            return !appliesToUid(uid);
        } else {
            return UidRange.containsUid(mBlockedUsers, uid);
        }
    }

    private void updateAlwaysOnNotification(DetailedState networkState) {
        final boolean visible = (mAlwaysOn && networkState != DetailedState.CONNECTED);

        final UserHandle user = UserHandle.of(mUserHandle);
        final long token = Binder.clearCallingIdentity();
        try {
            final NotificationManager notificationManager = NotificationManager.from(mContext);
            if (!visible) {
                notificationManager.cancelAsUser(TAG, SystemMessage.NOTE_VPN_DISCONNECTED, user);
                return;
            }
            final Intent intent = new Intent();
            intent.setComponent(ComponentName.unflattenFromString(mContext.getString(
                    R.string.config_customVpnAlwaysOnDisconnectedDialogComponent)));
            intent.putExtra("lockdown", mLockdown);
            intent.addFlags(Intent.FLAG_ACTIVITY_NEW_TASK);
            final PendingIntent configIntent = mSystemServices.pendingIntentGetActivityAsUser(
                    intent, PendingIntent.FLAG_IMMUTABLE | PendingIntent.FLAG_UPDATE_CURRENT, user);
            final Notification.Builder builder =
                    new Notification.Builder(mContext, SystemNotificationChannels.VPN)
                            .setSmallIcon(R.drawable.vpn_connected)
                            .setContentTitle(mContext.getString(R.string.vpn_lockdown_disconnected))
                            .setContentText(mContext.getString(R.string.vpn_lockdown_config))
                            .setContentIntent(configIntent)
                            .setCategory(Notification.CATEGORY_SYSTEM)
                            .setVisibility(Notification.VISIBILITY_PUBLIC)
                            .setOngoing(true)
                            .setColor(mContext.getColor(R.color.system_notification_accent_color));
            notificationManager.notifyAsUser(TAG, SystemMessage.NOTE_VPN_DISCONNECTED,
                    builder.build(), user);
        } finally {
            Binder.restoreCallingIdentity(token);
        }
    }

    /**
     * Facade for system service calls that change, or depend on, state outside of
     * {@link ConnectivityService} and have hard-to-mock interfaces.
     *
     * @see com.android.server.connectivity.VpnTest
     */
    @VisibleForTesting
    public static class SystemServices {
        private final Context mContext;

        public SystemServices(@NonNull Context context) {
            mContext = context;
        }

        /**
         * @see PendingIntent#getActivityAsUser()
         */
        public PendingIntent pendingIntentGetActivityAsUser(
                Intent intent, int flags, UserHandle user) {
            return PendingIntent.getActivityAsUser(mContext, 0 /*request*/, intent, flags,
                    null /*options*/, user);
        }

        /**
         * @see Settings.Secure#putStringForUser
         */
        public void settingsSecurePutStringForUser(String key, String value, int userId) {
            Settings.Secure.putStringForUser(mContext.getContentResolver(), key, value, userId);
        }

        /**
         * @see Settings.Secure#putIntForUser
         */
        public void settingsSecurePutIntForUser(String key, int value, int userId) {
            Settings.Secure.putIntForUser(mContext.getContentResolver(), key, value, userId);
        }

        /**
         * @see Settings.Secure#getStringForUser
         */
        public String settingsSecureGetStringForUser(String key, int userId) {
            return Settings.Secure.getStringForUser(mContext.getContentResolver(), key, userId);
        }

        /**
         * @see Settings.Secure#getIntForUser
         */
        public int settingsSecureGetIntForUser(String key, int def, int userId) {
            return Settings.Secure.getIntForUser(mContext.getContentResolver(), key, def, userId);
        }
    }

    private native int jniCreate(int mtu);
    private native String jniGetName(int tun);
    private native int jniSetAddresses(String interfaze, String addresses);
    private native void jniReset(String interfaze);
    private native int jniCheck(String interfaze);
    private native boolean jniAddAddress(String interfaze, String address, int prefixLen);
    private native boolean jniDelAddress(String interfaze, String address, int prefixLen);

    private static RouteInfo findIPv4DefaultRoute(LinkProperties prop) {
        for (RouteInfo route : prop.getAllRoutes()) {
            // Currently legacy VPN only works on IPv4.
            if (route.isDefaultRoute() && route.getGateway() instanceof Inet4Address) {
                return route;
            }
        }

        throw new IllegalStateException("Unable to find IPv4 default gateway");
    }

    /**
     * Start legacy VPN, controlling native daemons as needed. Creates a
     * secondary thread to perform connection work, returning quickly.
     *
     * Should only be called to respond to Binder requests as this enforces caller permission. Use
     * {@link #startLegacyVpnPrivileged(VpnProfile, KeyStore, LinkProperties)} to skip the
     * permission check only when the caller is trusted (or the call is initiated by the system).
     */
    public void startLegacyVpn(VpnProfile profile, KeyStore keyStore, LinkProperties egress) {
        enforceControlPermission();
        long token = Binder.clearCallingIdentity();
        try {
            startLegacyVpnPrivileged(profile, keyStore, egress);
        } finally {
            Binder.restoreCallingIdentity(token);
        }
    }

    /**
     * Like {@link #startLegacyVpn(VpnProfile, KeyStore, LinkProperties)}, but does not check
     * permissions under the assumption that the caller is the system.
     *
     * Callers are responsible for checking permissions if needed.
     */
    public void startLegacyVpnPrivileged(VpnProfile profile, KeyStore keyStore,
            LinkProperties egress) {
        UserManager mgr = UserManager.get(mContext);
        UserInfo user = mgr.getUserInfo(mUserHandle);
        if (user.isRestricted() || mgr.hasUserRestriction(UserManager.DISALLOW_CONFIG_VPN,
                    new UserHandle(mUserHandle))) {
            throw new SecurityException("Restricted users cannot establish VPNs");
        }

        final RouteInfo ipv4DefaultRoute = findIPv4DefaultRoute(egress);
        final String gateway = ipv4DefaultRoute.getGateway().getHostAddress();
        final String iface = ipv4DefaultRoute.getInterface();

        // Load certificates.
        String privateKey = "";
        String userCert = "";
        String caCert = "";
        String serverCert = "";
        if (!profile.ipsecUserCert.isEmpty()) {
            privateKey = Credentials.USER_PRIVATE_KEY + profile.ipsecUserCert;
            byte[] value = keyStore.get(Credentials.USER_CERTIFICATE + profile.ipsecUserCert);
            userCert = (value == null) ? null : new String(value, StandardCharsets.UTF_8);
        }
        if (!profile.ipsecCaCert.isEmpty()) {
            byte[] value = keyStore.get(Credentials.CA_CERTIFICATE + profile.ipsecCaCert);
            caCert = (value == null) ? null : new String(value, StandardCharsets.UTF_8);
        }
        if (!profile.ipsecServerCert.isEmpty()) {
            byte[] value = keyStore.get(Credentials.USER_CERTIFICATE + profile.ipsecServerCert);
            serverCert = (value == null) ? null : new String(value, StandardCharsets.UTF_8);
        }
        if (privateKey == null || userCert == null || caCert == null || serverCert == null) {
            throw new IllegalStateException("Cannot load credentials");
        }

        // Prepare arguments for racoon.
        String[] racoon = null;
        switch (profile.type) {
            case VpnProfile.TYPE_L2TP_IPSEC_PSK:
                racoon = new String[] {
                    iface, profile.server, "udppsk", profile.ipsecIdentifier,
                    profile.ipsecSecret, "1701",
                };
                break;
            case VpnProfile.TYPE_L2TP_IPSEC_RSA:
                racoon = new String[] {
                    iface, profile.server, "udprsa", privateKey, userCert,
                    caCert, serverCert, "1701",
                };
                break;
            case VpnProfile.TYPE_IPSEC_XAUTH_PSK:
                racoon = new String[] {
                    iface, profile.server, "xauthpsk", profile.ipsecIdentifier,
                    profile.ipsecSecret, profile.username, profile.password, "", gateway,
                };
                break;
            case VpnProfile.TYPE_IPSEC_XAUTH_RSA:
                racoon = new String[] {
                    iface, profile.server, "xauthrsa", privateKey, userCert,
                    caCert, serverCert, profile.username, profile.password, "", gateway,
                };
                break;
            case VpnProfile.TYPE_IPSEC_HYBRID_RSA:
                racoon = new String[] {
                    iface, profile.server, "hybridrsa",
                    caCert, serverCert, profile.username, profile.password, "", gateway,
                };
                break;
        }

        // Prepare arguments for mtpd.
        String[] mtpd = null;
        switch (profile.type) {
            case VpnProfile.TYPE_PPTP:
                mtpd = new String[] {
                    iface, "pptp", profile.server, "1723",
                    "name", profile.username, "password", profile.password,
                    "linkname", "vpn", "refuse-eap", "nodefaultroute",
                    "usepeerdns", "idle", "1800", "mtu", "1400", "mru", "1400",
                    (profile.mppe ? "+mppe" : "nomppe"),
                };
                break;
            case VpnProfile.TYPE_L2TP_IPSEC_PSK:
            case VpnProfile.TYPE_L2TP_IPSEC_RSA:
                mtpd = new String[] {
                    iface, "l2tp", profile.server, "1701", profile.l2tpSecret,
                    "name", profile.username, "password", profile.password,
                    "linkname", "vpn", "refuse-eap", "nodefaultroute",
                    "usepeerdns", "idle", "1800", "mtu", "1400", "mru", "1400",
                };
                break;
        }

        VpnConfig config = new VpnConfig();
        config.legacy = true;
        config.user = profile.key;
        config.interfaze = iface;
        config.session = profile.name;
        config.isMetered = false;
        config.proxyInfo = profile.proxy;

        config.addLegacyRoutes(profile.routes);
        if (!profile.dnsServers.isEmpty()) {
            config.dnsServers = Arrays.asList(profile.dnsServers.split(" +"));
        }
        if (!profile.searchDomains.isEmpty()) {
            config.searchDomains = Arrays.asList(profile.searchDomains.split(" +"));
        }
        startLegacyVpn(config, racoon, mtpd, profile);
    }

    private synchronized void startLegacyVpn(VpnConfig config, String[] racoon, String[] mtpd,
            VpnProfile profile) {
        stopLegacyVpnPrivileged();

        // Prepare for the new request.
        prepareInternal(VpnConfig.LEGACY_VPN);
        updateState(DetailedState.CONNECTING, "startLegacyVpn");

        // Start a new LegacyVpnRunner and we are done!
        mLegacyVpnRunner = new LegacyVpnRunner(config, racoon, mtpd, profile);
        mLegacyVpnRunner.start();
    }

    /** Stop legacy VPN. Permissions must be checked by callers. */
    public synchronized void stopLegacyVpnPrivileged() {
        if (mLegacyVpnRunner != null) {
            mLegacyVpnRunner.exit();
            mLegacyVpnRunner = null;

            synchronized (LegacyVpnRunner.TAG) {
                // wait for old thread to completely finish before spinning up
                // new instance, otherwise state updates can be out of order.
            }
        }
    }

    /**
     * Return the information of the current ongoing legacy VPN.
     */
    public synchronized LegacyVpnInfo getLegacyVpnInfo() {
        // Check if the caller is authorized.
        enforceControlPermission();
        return getLegacyVpnInfoPrivileged();
    }

    /**
     * Return the information of the current ongoing legacy VPN.
     * Callers are responsible for checking permissions if needed.
     */
    public synchronized LegacyVpnInfo getLegacyVpnInfoPrivileged() {
        if (mLegacyVpnRunner == null) return null;

        final LegacyVpnInfo info = new LegacyVpnInfo();
        info.key = mConfig.user;
        info.state = LegacyVpnInfo.stateFromNetworkInfo(mNetworkInfo);
        if (mNetworkInfo.isConnected()) {
            info.intent = mStatusIntent;
        }
        return info;
    }

    public VpnConfig getLegacyVpnConfig() {
        if (mLegacyVpnRunner != null) {
            return mConfig;
        } else {
            return null;
        }
    }

    /**
     * Bringing up a VPN connection takes time, and that is all this thread
     * does. Here we have plenty of time. The only thing we need to take
     * care of is responding to interruptions as soon as possible. Otherwise
     * requests will pile up. This could be done in a Handler as a state
     * machine, but it is much easier to read in the current form.
     */
    private class LegacyVpnRunner extends Thread {
        private static final String TAG = "LegacyVpnRunner";

        private final String[] mDaemons;
        private final String[][] mArguments;
        private final LocalSocket[] mSockets;
        private final String mOuterInterface;
        private final AtomicInteger mOuterConnection =
                new AtomicInteger(ConnectivityManager.TYPE_NONE);
        private final VpnProfile mProfile;

        private long mBringupStartTime = -1;

        /**
         * Watch for the outer connection (passing in the constructor) going away.
         */
        private final BroadcastReceiver mBroadcastReceiver = new BroadcastReceiver() {
            @Override
            public void onReceive(Context context, Intent intent) {
                if (!mEnableTeardown) return;

                if (intent.getAction().equals(ConnectivityManager.CONNECTIVITY_ACTION)) {
                    if (intent.getIntExtra(ConnectivityManager.EXTRA_NETWORK_TYPE,
                            ConnectivityManager.TYPE_NONE) == mOuterConnection.get()) {
                        NetworkInfo info = (NetworkInfo)intent.getExtra(
                                ConnectivityManager.EXTRA_NETWORK_INFO);
                        if (info != null && !info.isConnectedOrConnecting()) {
                            try {
                                mObserver.interfaceStatusChanged(mOuterInterface, false);
                            } catch (RemoteException e) {}
                        }
                    }
                }
            }
        };

        LegacyVpnRunner(VpnConfig config, String[] racoon, String[] mtpd, VpnProfile profile) {
            super(TAG);
            mConfig = config;
            mDaemons = new String[] {"racoon", "mtpd"};
            // TODO: clear arguments from memory once launched
            mArguments = new String[][] {racoon, mtpd};
            mSockets = new LocalSocket[mDaemons.length];

            // This is the interface which VPN is running on,
            // mConfig.interfaze will change to point to OUR
            // internal interface soon. TODO - add inner/outer to mconfig
            // TODO - we have a race - if the outer iface goes away/disconnects before we hit this
            // we will leave the VPN up.  We should check that it's still there/connected after
            // registering
            mOuterInterface = mConfig.interfaze;

            mProfile = profile;

            if (!TextUtils.isEmpty(mOuterInterface)) {
                final ConnectivityManager cm = ConnectivityManager.from(mContext);
                for (Network network : cm.getAllNetworks()) {
                    final LinkProperties lp = cm.getLinkProperties(network);
                    if (lp != null && lp.getAllInterfaceNames().contains(mOuterInterface)) {
                        final NetworkInfo networkInfo = cm.getNetworkInfo(network);
                        if (networkInfo != null) mOuterConnection.set(networkInfo.getType());
                    }
                }
            }

            IntentFilter filter = new IntentFilter();
            filter.addAction(ConnectivityManager.CONNECTIVITY_ACTION);
            mContext.registerReceiver(mBroadcastReceiver, filter);
        }

        public void check(String interfaze) {
            if (interfaze.equals(mOuterInterface)) {
                Log.i(TAG, "Legacy VPN is going down with " + interfaze);
                exit();
            }
        }

        public void exit() {
            // We assume that everything is reset after stopping the daemons.
            interrupt();
            agentDisconnect();
            try {
                mContext.unregisterReceiver(mBroadcastReceiver);
            } catch (IllegalArgumentException e) {}
        }

        @Override
        public void run() {
            // Wait for the previous thread since it has been interrupted.
            Log.v(TAG, "Waiting");
            synchronized (TAG) {
                Log.v(TAG, "Executing");
                try {
                    bringup();
                    waitForDaemonsToStop();
                    interrupted(); // Clear interrupt flag if execute called exit.
                } catch (InterruptedException e) {
                } finally {
                    for (LocalSocket socket : mSockets) {
                        IoUtils.closeQuietly(socket);
                    }
                    // This sleep is necessary for racoon to successfully complete sending delete
                    // message to server.
                    try {
                        Thread.sleep(50);
                    } catch (InterruptedException e) {
                    }
                    for (String daemon : mDaemons) {
                        SystemService.stop(daemon);
                    }
                }
                agentDisconnect();
            }
        }

        private void checkInterruptAndDelay(boolean sleepLonger) throws InterruptedException {
            long now = SystemClock.elapsedRealtime();
            if (now - mBringupStartTime <= 60000) {
                Thread.sleep(sleepLonger ? 200 : 1);
            } else {
                updateState(DetailedState.FAILED, "checkpoint");
                throw new IllegalStateException("VPN bringup took too long");
            }
        }

        private void bringup() {
            // Catch all exceptions so we can clean up a few things.
            boolean initFinished = false;
            try {
                // Initialize the timer.
                mBringupStartTime = SystemClock.elapsedRealtime();

                // Wait for the daemons to stop.
                for (String daemon : mDaemons) {
                    while (!SystemService.isStopped(daemon)) {
                        checkInterruptAndDelay(true);
                    }
                }

                // Clear the previous state.
                File state = new File("/data/misc/vpn/state");
                state.delete();
                if (state.exists()) {
                    throw new IllegalStateException("Cannot delete the state");
                }
                new File("/data/misc/vpn/abort").delete();
                initFinished = true;

                // Check if we need to restart any of the daemons.
                boolean restart = false;
                for (String[] arguments : mArguments) {
                    restart = restart || (arguments != null);
                }
                if (!restart) {
                    agentDisconnect();
                    return;
                }
                updateState(DetailedState.CONNECTING, "execute");

                // Start the daemon with arguments.
                for (int i = 0; i < mDaemons.length; ++i) {
                    String[] arguments = mArguments[i];
                    if (arguments == null) {
                        continue;
                    }

                    // Start the daemon.
                    String daemon = mDaemons[i];
                    SystemService.start(daemon);

                    // Wait for the daemon to start.
                    while (!SystemService.isRunning(daemon)) {
                        checkInterruptAndDelay(true);
                    }

                    // Create the control socket.
                    mSockets[i] = new LocalSocket();
                    LocalSocketAddress address = new LocalSocketAddress(
                            daemon, LocalSocketAddress.Namespace.RESERVED);

                    // Wait for the socket to connect.
                    while (true) {
                        try {
                            mSockets[i].connect(address);
                            break;
                        } catch (Exception e) {
                            // ignore
                        }
                        checkInterruptAndDelay(true);
                    }
                    mSockets[i].setSoTimeout(500);

                    // Send over the arguments.
                    OutputStream out = mSockets[i].getOutputStream();
                    for (String argument : arguments) {
                        byte[] bytes = argument.getBytes(StandardCharsets.UTF_8);
                        if (bytes.length >= 0xFFFF) {
                            throw new IllegalArgumentException("Argument is too large");
                        }
                        out.write(bytes.length >> 8);
                        out.write(bytes.length);
                        out.write(bytes);
                        checkInterruptAndDelay(false);
                    }
                    out.write(0xFF);
                    out.write(0xFF);
                    out.flush();

                    // Wait for End-of-File.
                    InputStream in = mSockets[i].getInputStream();
                    while (true) {
                        try {
                            if (in.read() == -1) {
                                break;
                            }
                        } catch (Exception e) {
                            // ignore
                        }
                        checkInterruptAndDelay(true);
                    }
                }

                // Wait for the daemons to create the new state.
                while (!state.exists()) {
                    // Check if a running daemon is dead.
                    for (int i = 0; i < mDaemons.length; ++i) {
                        String daemon = mDaemons[i];
                        if (mArguments[i] != null && !SystemService.isRunning(daemon)) {
                            throw new IllegalStateException(daemon + " is dead");
                        }
                    }
                    checkInterruptAndDelay(true);
                }

                // Now we are connected. Read and parse the new state.
                String[] parameters = FileUtils.readTextFile(state, 0, null).split("\n", -1);
                if (parameters.length != 7) {
                    throw new IllegalStateException("Cannot parse the state");
                }

                // Set the interface and the addresses in the config.
                mConfig.interfaze = parameters[0].trim();

                mConfig.addLegacyAddresses(parameters[1]);
                // Set the routes if they are not set in the config.
                if (mConfig.routes == null || mConfig.routes.isEmpty()) {
                    mConfig.addLegacyRoutes(parameters[2]);
                }

                // Set the DNS servers if they are not set in the config.
                if (mConfig.dnsServers == null || mConfig.dnsServers.size() == 0) {
                    String dnsServers = parameters[3].trim();
                    if (!dnsServers.isEmpty()) {
                        mConfig.dnsServers = Arrays.asList(dnsServers.split(" "));
                    }
                }

                // Set the search domains if they are not set in the config.
                if (mConfig.searchDomains == null || mConfig.searchDomains.size() == 0) {
                    String searchDomains = parameters[4].trim();
                    if (!searchDomains.isEmpty()) {
                        mConfig.searchDomains = Arrays.asList(searchDomains.split(" "));
                    }
                }

                // Add a throw route for the VPN server endpoint, if one was specified.
                String endpoint = parameters[5].isEmpty() ? mProfile.server : parameters[5];
                if (!endpoint.isEmpty()) {
                    try {
                        InetAddress addr = InetAddress.parseNumericAddress(endpoint);
                        if (addr instanceof Inet4Address) {
                            mConfig.routes.add(new RouteInfo(new IpPrefix(addr, 32), RTN_THROW));
                        } else if (addr instanceof Inet6Address) {
                            mConfig.routes.add(new RouteInfo(new IpPrefix(addr, 128), RTN_THROW));
                        } else {
                            Log.e(TAG, "Unknown IP address family for VPN endpoint: " + endpoint);
                        }
                    } catch (IllegalArgumentException e) {
                        Log.e(TAG, "Exception constructing throw route to " + endpoint + ": " + e);
                    }
                }

                // Here is the last step and it must be done synchronously.
                synchronized (Vpn.this) {
                    // Set the start time
                    mConfig.startTime = SystemClock.elapsedRealtime();

                    // Check if the thread was interrupted while we were waiting on the lock.
                    checkInterruptAndDelay(false);

                    // Check if the interface is gone while we are waiting.
                    if (jniCheck(mConfig.interfaze) == 0) {
                        throw new IllegalStateException(mConfig.interfaze + " is gone");
                    }

                    // Now INetworkManagementEventObserver is watching our back.
                    mInterface = mConfig.interfaze;
                    prepareStatusIntent();

                    agentConnect();

                    Log.i(TAG, "Connected!");
                }
            } catch (Exception e) {
                Log.i(TAG, "Aborting", e);
                updateState(DetailedState.FAILED, e.getMessage());
                exit();
            }
        }

        /**
         * Check all daemons every two seconds. Return when one of them is stopped.
         * The caller will move to the disconnected state when this function returns,
         * which can happen if a daemon failed or if the VPN was torn down.
         */
        private void waitForDaemonsToStop() throws InterruptedException {
            if (!mNetworkInfo.isConnected()) {
                return;
            }
            while (true) {
                Thread.sleep(2000);
                for (int i = 0; i < mDaemons.length; i++) {
                    if (mArguments[i] != null && SystemService.isStopped(mDaemons[i])) {
                        return;
                    }
                }
            }
        }
    }
}<|MERGE_RESOLUTION|>--- conflicted
+++ resolved
@@ -963,18 +963,11 @@
         // VPN either provide a default route (IPv4 or IPv6 or both), or they are a split tunnel
         // that falls back to the default network, which by definition provides INTERNET (unless
         // there is no default network, in which case none of this matters in any sense).
-<<<<<<< HEAD
-        // Also, it guarantees that when a VPN applies to an app, the VPN will always be reported
-        // as the network by getDefaultNetwork and registerDefaultNetworkCallback. This in turn
-        // protects the invariant that apps calling CM#bindProcessToNetwork(getDefaultNetwork())
-        // the same as if they use the default network.
-=======
         // Also, always setting the INTERNET bit guarantees that when a VPN applies to an app,
         // the VPN will always be reported as the network by getDefaultNetwork and callbacks
         // registered with registerDefaultNetworkCallback. This in turn protects the invariant
         // that an app calling ConnectivityManager#bindProcessToNetwork(getDefaultNetwork())
         // behaves the same as when it uses the default network.
->>>>>>> dbf9e87c
         mNetworkCapabilities.addCapability(NetworkCapabilities.NET_CAPABILITY_INTERNET);
 
         mNetworkInfo.setDetailedState(DetailedState.CONNECTING, null, null);
