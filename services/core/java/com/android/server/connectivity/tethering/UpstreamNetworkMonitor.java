--- conflicted
+++ resolved
@@ -422,15 +422,11 @@
 
         @Override
         public void onLost(Network network) {
-<<<<<<< HEAD
-            handleLost(mCallbackType, network);
-=======
             if (mCallbackType == CALLBACK_DEFAULT_INTERNET) {
                 mDefaultInternetNetwork = null;
                 return;
             }
             handleLost(network);
->>>>>>> de843449
             // Any non-LISTEN_ALL callback will necessarily concern a network that will
             // also match the LISTEN_ALL callback by construction of the LISTEN_ALL callback.
             // So it's not useful to do this work for non-LISTEN_ALL callbacks.
