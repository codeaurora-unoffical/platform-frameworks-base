/*
 * Copyright (C) 2012 The Android Open Source Project
 *
 * Licensed under the Apache License, Version 2.0 (the "License");
 * you may not use this file except in compliance with the License.
 * You may obtain a copy of the License at
 *
 *      http://www.apache.org/licenses/LICENSE-2.0
 *
 * Unless required by applicable law or agreed to in writing, software
 * distributed under the License is distributed on an "AS IS" BASIS,
 * WITHOUT WARRANTIES OR CONDITIONS OF ANY KIND, either express or implied.
 * See the License for the specific language governing permissions and
 * limitations under the License.
 */

package com.android.server.connectivity;

import android.net.ConnectivityManager;
import android.net.INetd;
import android.net.InetAddresses;
import android.net.InterfaceConfiguration;
import android.net.IpPrefix;
import android.net.LinkAddress;
import android.net.LinkProperties;
import android.net.NetworkInfo;
import android.net.RouteInfo;
import android.os.INetworkManagementService;
import android.os.RemoteException;
<<<<<<< HEAD
import android.os.SystemProperties;
=======
>>>>>>> 825827da
import android.os.ServiceSpecificException;
import android.util.Slog;

import com.android.internal.annotations.VisibleForTesting;
import com.android.internal.util.ArrayUtils;
import com.android.server.net.BaseNetworkObserver;

import java.net.Inet4Address;
import java.net.Inet6Address;
import java.util.Objects;

/**
 * Class to manage a 464xlat CLAT daemon. Nat464Xlat is not thread safe and should be manipulated
 * from a consistent and unique thread context. It is the responsibility of ConnectivityService to
 * call into this class from its own Handler thread.
 *
 * @hide
 */
public class Nat464Xlat extends BaseNetworkObserver {
    private static final String TAG = Nat464Xlat.class.getSimpleName();

    // This must match the interface prefix in clatd.c.
    private static final String CLAT_PREFIX = "v4-";

    // The network types on which we will start clatd,
    // allowing clat only on networks for which we can support IPv6-only.
    private static final int[] NETWORK_TYPES = {
        ConnectivityManager.TYPE_MOBILE,
        ConnectivityManager.TYPE_WIFI,
        ConnectivityManager.TYPE_ETHERNET,
    };

    // The network states in which running clatd is supported.
    private static final NetworkInfo.State[] NETWORK_STATES = {
        NetworkInfo.State.CONNECTED,
        NetworkInfo.State.SUSPENDED,
    };

    private final INetd mNetd;
    private final INetworkManagementService mNMService;

    // The network we're running on, and its type.
    private final NetworkAgentInfo mNetwork;

    private enum State {
        IDLE,         // start() not called. Base iface and stacked iface names are null.
        DISCOVERING,  // same as IDLE, except prefix discovery in progress.
        STARTING,     // start() called. Base iface and stacked iface names are known.
        RUNNING,      // start() called, and the stacked iface is known to be up.
    }

    private IpPrefix mNat64Prefix;
    private String mBaseIface;
    private String mIface;
    private Inet6Address mIPv6Address;
    private State mState = State.IDLE;

    public Nat464Xlat(NetworkAgentInfo nai, INetd netd, INetworkManagementService nmService) {
        mNetd = netd;
        mNMService = nmService;
        mNetwork = nai;
    }

    /**
     * Whether to attempt 464xlat on this network. This is true for an IPv6-only network that is
     * currently connected and where the NetworkAgent has not disabled 464xlat. It is the signal to
     * enable NAT64 prefix discovery.
     *
     * @param network the NetworkAgentInfo corresponding to the network.
     * @return true if the network requires clat, false otherwise.
     */
    @VisibleForTesting
    protected static boolean requiresClat(NetworkAgentInfo nai) {
        // TODO: migrate to NetworkCapabilities.TRANSPORT_*.
        final int netType = nai.networkInfo.getType();
        final boolean supported = ArrayUtils.contains(NETWORK_TYPES, nai.networkInfo.getType());
        final boolean connected = ArrayUtils.contains(NETWORK_STATES, nai.networkInfo.getState());

        // Only run clat on networks that have a global IPv6 address and don't have a native IPv4
        // address.
        LinkProperties lp = nai.linkProperties;
<<<<<<< HEAD
        final boolean isIpv6OnlyNetwork = (lp != null) && lp.hasGlobalIPv6Address()
                && !lp.hasIPv4Address();
=======
        final boolean isIpv6OnlyNetwork = (lp != null) && lp.hasGlobalIpv6Address()
                && !lp.hasIpv4Address();
>>>>>>> 825827da

        // If the network tells us it doesn't use clat, respect that.
        final boolean skip464xlat = (nai.netMisc() != null) && nai.netMisc().skip464xlat;

        return supported && connected && isIpv6OnlyNetwork && !skip464xlat;
    }

    /**
     * Whether the clat demon should be started on this network now. This is true if requiresClat is
     * true and a NAT64 prefix has been discovered.
     *
     * @param nai the NetworkAgentInfo corresponding to the network.
     * @return true if the network should start clat, false otherwise.
     */
    @VisibleForTesting
    protected static boolean shouldStartClat(NetworkAgentInfo nai) {
        LinkProperties lp = nai.linkProperties;
        return requiresClat(nai) && lp != null && lp.getNat64Prefix() != null;
    }

    /**
     * @return true if we have started prefix discovery and not yet stopped it (regardless of
     * whether it is still running or has succeeded).
     * A true result corresponds to internal states DISCOVERING, STARTING and RUNNING.
     */
    public boolean isPrefixDiscoveryStarted() {
        return mState == State.DISCOVERING || isStarted();
    }

    /**
     * @return true if clatd has been started and has not yet stopped.
     * A true result corresponds to internal states STARTING and RUNNING.
     */
    public boolean isStarted() {
        return (mState == State.STARTING || mState == State.RUNNING);
    }

    /**
     * @return true if clatd has been started but the stacked interface is not yet up.
     */
    public boolean isStarting() {
        return mState == State.STARTING;
    }

    /**
     * @return true if clatd has been started and the stacked interface is up.
     */
    public boolean isRunning() {
        return mState == State.RUNNING;
    }

    /**
     * Start clatd, register this Nat464Xlat as a network observer for the stacked interface,
     * and set internal state.
     */
    private void enterStartingState(String baseIface) {
        try {
            mNMService.registerObserver(this);
        } catch (RemoteException e) {
            Slog.e(TAG, "Can't register interface observer for clat on " + mNetwork.name());
            return;
        }

        String addrStr = null;
        try {
            addrStr = mNetd.clatdStart(baseIface, mNat64Prefix.toString());
        } catch (RemoteException | ServiceSpecificException e) {
            Slog.e(TAG, "Error starting clatd on " + baseIface + ": " + e);
        }
        mIface = CLAT_PREFIX + baseIface;
        mBaseIface = baseIface;
        mState = State.STARTING;
        try {
            mIPv6Address = (Inet6Address) InetAddresses.parseNumericAddress(addrStr);
        } catch (ClassCastException | IllegalArgumentException | NullPointerException e) {
            Slog.e(TAG, "Invalid IPv6 address " + addrStr);
        }
    }

    /**
     * Enter running state just after getting confirmation that the stacked interface is up, and
     * turn ND offload off if on WiFi.
     */
    private void enterRunningState() {
        mState = State.RUNNING;
    }

    /**
     * Unregister as a base observer for the stacked interface, and clear internal state.
     */
    private void leaveStartedState() {
        try {
            mNMService.unregisterObserver(this);
        } catch (RemoteException | IllegalStateException e) {
            Slog.e(TAG, "Error unregistering clatd observer on " + mBaseIface + ": " + e);
        }
        mIface = null;
        mBaseIface = null;
        mState = State.IDLE;
        if (requiresClat(mNetwork)) {
            mState = State.DISCOVERING;
        } else {
            stopPrefixDiscovery();
            mState = State.IDLE;
        }
    }

    @VisibleForTesting
    protected void start() {
        if (isStarted()) {
            Slog.e(TAG, "startClat: already started");
            return;
        }

        if (mNetwork.linkProperties == null) {
            Slog.e(TAG, "startClat: Can't start clat with null LinkProperties");
            return;
        }

        String baseIface = mNetwork.linkProperties.getInterfaceName();
        if (baseIface == null) {
            Slog.e(TAG, "startClat: Can't start clat on null interface");
            return;
        }
        // TODO: should we only do this if mNetd.clatdStart() succeeds?
        Slog.i(TAG, "Starting clatd on " + baseIface);
        enterStartingState(baseIface);
    }

    @VisibleForTesting
    protected void stop() {
        if (!isStarted()) {
            Slog.e(TAG, "stopClat: already stopped");
            return;
        }

        Slog.i(TAG, "Stopping clatd on " + mBaseIface);
        try {
            mNetd.clatdStop(mBaseIface);
        } catch (RemoteException | ServiceSpecificException e) {
            Slog.e(TAG, "Error stopping clatd on " + mBaseIface + ": " + e);
        }

        String iface = mIface;
        boolean wasRunning = isRunning();

        // Change state before updating LinkProperties. handleUpdateLinkProperties ends up calling
        // fixupLinkProperties, and if at that time the state is still RUNNING, fixupLinkProperties
        // would wrongly inform ConnectivityService that there is still a stacked interface.
        leaveStartedState();

        if (wasRunning) {
            LinkProperties lp = new LinkProperties(mNetwork.linkProperties);
            lp.removeStackedLink(iface);
            mNetwork.connService().handleUpdateLinkProperties(mNetwork, lp);
        }
    }

    private void startPrefixDiscovery() {
        try {
            mNetd.resolverStartPrefix64Discovery(getNetId());
            mState = State.DISCOVERING;
        } catch (RemoteException | ServiceSpecificException e) {
            Slog.e(TAG, "Error starting prefix discovery on netId " + getNetId() + ": " + e);
        }
    }

    private void stopPrefixDiscovery() {
        try {
            mNetd.resolverStopPrefix64Discovery(getNetId());
        } catch (RemoteException | ServiceSpecificException e) {
            Slog.e(TAG, "Error stopping prefix discovery on netId " + getNetId() + ": " + e);
        }
    }

    /**
     * Starts/stops NAT64 prefix discovery and clatd as necessary.
     */
    public void update() {
        // TODO: turn this class into a proper StateMachine. // http://b/126113090
        if (requiresClat(mNetwork)) {
            if (!isPrefixDiscoveryStarted()) {
                startPrefixDiscovery();
            } else if (shouldStartClat(mNetwork)) {
                // NAT64 prefix detected. Start clatd.
                // TODO: support the NAT64 prefix changing after it's been discovered. There is no
                // need to support this at the moment because it cannot happen without changes to
                // the Dns64Configuration code in netd.
                start();
            } else {
                // NAT64 prefix removed. Stop clatd and go back into DISCOVERING state.
                stop();
            }
        } else {
            // Network no longer requires clat. Stop clat and prefix discovery.
            if (isStarted()) {
                stop();
            } else if (isPrefixDiscoveryStarted()) {
                leaveStartedState();
            }
        }
    }

    public void setNat64Prefix(IpPrefix nat64Prefix) {
        mNat64Prefix = nat64Prefix;
    }

    /**
     * Copies the stacked clat link in oldLp, if any, to the passed LinkProperties.
     * This is necessary because the LinkProperties in mNetwork come from the transport layer, which
     * has no idea that 464xlat is running on top of it.
     */
    public void fixupLinkProperties(LinkProperties oldLp, LinkProperties lp) {
        lp.setNat64Prefix(mNat64Prefix);

        if (!isRunning()) {
            return;
        }
        if (lp == null || lp.getAllInterfaceNames().contains(mIface)) {
            return;
        }

        Slog.d(TAG, "clatd running, updating NAI for " + mIface);
        for (LinkProperties stacked: oldLp.getStackedLinks()) {
            if (Objects.equals(mIface, stacked.getInterfaceName())) {
                lp.addStackedLink(stacked);
                return;
            }
        }
    }

    private LinkProperties makeLinkProperties(LinkAddress clatAddress) {
        LinkProperties stacked = new LinkProperties();
        stacked.setInterfaceName(mIface);

        // Although the clat interface is a point-to-point tunnel, we don't
        // point the route directly at the interface because some apps don't
        // understand routes without gateways (see, e.g., http://b/9597256
        // http://b/9597516). Instead, set the next hop of the route to the
        // clat IPv4 address itself (for those apps, it doesn't matter what
        // the IP of the gateway is, only that there is one).
        RouteInfo ipv4Default = new RouteInfo(
                new LinkAddress(Inet4Address.ANY, 0),
                clatAddress.getAddress(), mIface);
        stacked.addRoute(ipv4Default);
        stacked.addLinkAddress(clatAddress);
        return stacked;
    }

    private LinkAddress getLinkAddress(String iface) {
        try {
            InterfaceConfiguration config = mNMService.getInterfaceConfig(iface);
            return config.getLinkAddress();
        } catch (RemoteException | IllegalStateException e) {
            Slog.e(TAG, "Error getting link properties: " + e);
            return null;
        }
    }

    /**
     * Adds stacked link on base link and transitions to RUNNING state.
     */
    private void handleInterfaceLinkStateChanged(String iface, boolean up) {
        // TODO: if we call start(), then stop(), then start() again, and the
        // interfaceLinkStateChanged notification for the first start is delayed past the first
        // stop, then the code becomes out of sync with system state and will behave incorrectly.
        //
        // This is not trivial to fix because:
        // 1. It is not guaranteed that start() will eventually result in the interface coming up,
        //    because there could be an error starting clat (e.g., if the interface goes down before
        //    the packet socket can be bound).
        // 2. If start is called multiple times, there is nothing in the interfaceLinkStateChanged
        //    notification that says which start() call the interface was created by.
        //
        // Once this code is converted to StateMachine, it will be possible to use deferMessage to
        // ensure it stays in STARTING state until the interfaceLinkStateChanged notification fires,
        // and possibly use a timeout (or provide some guarantees at the lower layer) to address #1.
        if (!isStarting() || !up || !Objects.equals(mIface, iface)) {
            return;
        }

        LinkAddress clatAddress = getLinkAddress(iface);
        if (clatAddress == null) {
            Slog.e(TAG, "clatAddress was null for stacked iface " + iface);
            return;
        }

        Slog.i(TAG, String.format("interface %s is up, adding stacked link %s on top of %s",
                mIface, mIface, mBaseIface));
        enterRunningState();
        LinkProperties lp = new LinkProperties(mNetwork.linkProperties);
        lp.addStackedLink(makeLinkProperties(clatAddress));
        mNetwork.connService().handleUpdateLinkProperties(mNetwork, lp);
    }

    /**
     * Removes stacked link on base link and transitions to IDLE state.
     */
    private void handleInterfaceRemoved(String iface) {
        if (!Objects.equals(mIface, iface)) {
            return;
        }
        if (!isRunning()) {
            return;
        }

        Slog.i(TAG, "interface " + iface + " removed");
        // If we're running, and the interface was removed, then we didn't call stop(), and it's
        // likely that clatd crashed. Ensure we call stop() so we can start clatd again. Calling
        // stop() will also update LinkProperties, and if clatd crashed, the LinkProperties update
        // will cause ConnectivityService to call start() again.
        stop();
    }

    @Override
    public void interfaceLinkStateChanged(String iface, boolean up) {
        mNetwork.handler().post(() -> { handleInterfaceLinkStateChanged(iface, up); });
    }

    @Override
    public void interfaceRemoved(String iface) {
        mNetwork.handler().post(() -> { handleInterfaceRemoved(iface); });
    }

    @Override
    public String toString() {
        return "mBaseIface: " + mBaseIface + ", mIface: " + mIface + ", mState: " + mState;
    }

    @VisibleForTesting
    protected int getNetId() {
        return mNetwork.network.netId;
    }
}<|MERGE_RESOLUTION|>--- conflicted
+++ resolved
@@ -27,10 +27,7 @@
 import android.net.RouteInfo;
 import android.os.INetworkManagementService;
 import android.os.RemoteException;
-<<<<<<< HEAD
 import android.os.SystemProperties;
-=======
->>>>>>> 825827da
 import android.os.ServiceSpecificException;
 import android.util.Slog;
 
@@ -112,13 +109,8 @@
         // Only run clat on networks that have a global IPv6 address and don't have a native IPv4
         // address.
         LinkProperties lp = nai.linkProperties;
-<<<<<<< HEAD
-        final boolean isIpv6OnlyNetwork = (lp != null) && lp.hasGlobalIPv6Address()
-                && !lp.hasIPv4Address();
-=======
         final boolean isIpv6OnlyNetwork = (lp != null) && lp.hasGlobalIpv6Address()
                 && !lp.hasIpv4Address();
->>>>>>> 825827da
 
         // If the network tells us it doesn't use clat, respect that.
         final boolean skip464xlat = (nai.netMisc() != null) && nai.netMisc().skip464xlat;
