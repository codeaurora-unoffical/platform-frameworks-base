--- conflicted
+++ resolved
@@ -2042,17 +2042,10 @@
         }
     }
 
-<<<<<<< HEAD
-    private boolean isProductServicesApp(String pkg) {
-        try {
-            final PackageInfo info = mInterface.getPackageInfo(pkg, 0, UserHandle.USER_SYSTEM);
-            return info != null && info.applicationInfo.isProductServices();
-=======
     private boolean isSystemExtApp(String pkg) {
         try {
             final PackageInfo info = mInterface.getPackageInfo(pkg, 0, UserHandle.USER_SYSTEM);
             return info != null && info.applicationInfo.isSystemExt();
->>>>>>> dbf9e87c
         } catch (RemoteException e) {
             return false;
         }
@@ -2070,15 +2063,9 @@
             privAppPermissions = SystemConfig.getInstance().getVendorPrivAppPermissions(pkg);
         } else if (isProductApp(pkg)) {
             privAppPermissions = SystemConfig.getInstance().getProductPrivAppPermissions(pkg);
-<<<<<<< HEAD
-        } else if (isProductServicesApp(pkg)) {
-            privAppPermissions = SystemConfig.getInstance()
-                    .getProductServicesPrivAppPermissions(pkg);
-=======
         } else if (isSystemExtApp(pkg)) {
             privAppPermissions = SystemConfig.getInstance()
                     .getSystemExtPrivAppPermissions(pkg);
->>>>>>> dbf9e87c
         } else {
             privAppPermissions = SystemConfig.getInstance().getPrivAppPermissions(pkg);
         }
@@ -2100,15 +2087,9 @@
             privAppPermissions = SystemConfig.getInstance().getVendorPrivAppDenyPermissions(pkg);
         } else if (isProductApp(pkg)) {
             privAppPermissions = SystemConfig.getInstance().getProductPrivAppDenyPermissions(pkg);
-<<<<<<< HEAD
-        } else if (isProductServicesApp(pkg)) {
-            privAppPermissions = SystemConfig.getInstance()
-                    .getProductServicesPrivAppDenyPermissions(pkg);
-=======
         } else if (isSystemExtApp(pkg)) {
             privAppPermissions = SystemConfig.getInstance()
                     .getSystemExtPrivAppDenyPermissions(pkg);
->>>>>>> dbf9e87c
         } else {
             privAppPermissions = SystemConfig.getInstance().getPrivAppDenyPermissions(pkg);
         }
@@ -2558,8 +2539,6 @@
                         params.installerPackageName = "com.android.shell";
                     }
                     sessionParams.installFlags |= PackageManager.INSTALL_ENABLE_ROLLBACK;
-<<<<<<< HEAD
-=======
                     break;
                 case "--wait":
                     params.waitForStagedSessionReady = true;
@@ -2568,7 +2547,6 @@
                         getNextArg();
                     } catch (NumberFormatException ignore) {
                     }
->>>>>>> dbf9e87c
                     break;
                 default:
                     throw new IllegalArgumentException("Unknown option " + opt);
@@ -3125,12 +3103,8 @@
         pw.println("       [--referrer URI] [--abi ABI_NAME] [--force-sdk]");
         pw.println("       [--preload] [--instantapp] [--full] [--dont-kill]");
         pw.println("       [--enable-rollback]");
-<<<<<<< HEAD
-        pw.println("       [--force-uuid internal|UUID] [--pkg PACKAGE] [-S BYTES] [--apex]");
-=======
         pw.println("       [--force-uuid internal|UUID] [--pkg PACKAGE] [-S BYTES]");
         pw.println("       [--apex] [--wait TIMEOUT]");
->>>>>>> dbf9e87c
         pw.println("       [PATH|-]");
         pw.println("    Install an application.  Must provide the apk data to install, either as a");
         pw.println("    file path or '-' to read from stdin.  Options are:");
@@ -3160,12 +3134,9 @@
         pw.println("          3=device setup, 4=user request");
         pw.println("      --force-uuid: force install on to disk volume with given UUID");
         pw.println("      --apex: install an .apex file, not an .apk");
-<<<<<<< HEAD
-=======
         pw.println("      --wait: when performing staged install, wait TIMEOUT milliseconds");
         pw.println("          for pre-reboot verification to complete. If TIMEOUT is not");
         pw.println("          specified it will wait for " + DEFAULT_WAIT_MS + " milliseconds.");
->>>>>>> dbf9e87c
         pw.println("");
         pw.println("  install-create [-lrtsfdg] [-i PACKAGE] [--user USER_ID|all|current]");
         pw.println("       [-p INHERIT_PACKAGE] [--install-location 0/1/2]");
