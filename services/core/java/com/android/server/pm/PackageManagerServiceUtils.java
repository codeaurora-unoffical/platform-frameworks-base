/*
 * Copyright (C) 2016 The Android Open Source Project
 *
 * Licensed under the Apache License, Version 2.0 (the "License");
 * you may not use this file except in compliance with the License.
 * You may obtain a copy of the License at
 *
 *      http://www.apache.org/licenses/LICENSE-2.0
 *
 * Unless required by applicable law or agreed to in writing, software
 * distributed under the License is distributed on an "AS IS" BASIS,
 * WITHOUT WARRANTIES OR CONDITIONS OF ANY KIND, either express or implied.
 * See the License for the specific language governing permissions and
 * limitations under the License.
 */

package com.android.server.pm;

import static android.content.pm.PackageManager.INSTALL_FAILED_SHARED_USER_INCOMPATIBLE;
import static android.content.pm.PackageManager.INSTALL_FAILED_UPDATE_INCOMPATIBLE;
import static android.system.OsConstants.O_CREAT;
import static android.system.OsConstants.O_RDWR;

import static com.android.server.pm.PackageManagerService.COMPRESSED_EXTENSION;
import static com.android.server.pm.PackageManagerService.DEBUG_COMPRESSION;
import static com.android.server.pm.PackageManagerService.DEBUG_DEXOPT;
import static com.android.server.pm.PackageManagerService.STUB_SUFFIX;
import static com.android.server.pm.PackageManagerService.TAG;

import android.annotation.NonNull;
import android.annotation.Nullable;
import android.app.AppGlobals;
import android.content.Context;
import android.content.Intent;
import android.content.pm.ApplicationInfo;
import android.content.pm.PackageInfoLite;
import android.content.pm.PackageManager;
import android.content.pm.PackageParser;
import android.content.pm.PackageParser.PackageParserException;
import android.content.pm.ResolveInfo;
import android.content.pm.Signature;
import android.os.Build;
import android.os.Debug;
import android.os.Environment;
import android.os.FileUtils;
import android.os.Process;
import android.os.RemoteException;
import android.os.SystemProperties;
import android.os.UserHandle;
import android.os.UserManagerInternal;
import android.service.pm.PackageServiceDumpProto;
import android.system.ErrnoException;
import android.system.Os;
import android.util.ArraySet;
import android.util.Log;
import android.util.Slog;
import android.util.proto.ProtoOutputStream;

import com.android.internal.content.NativeLibraryHelper;
import com.android.internal.content.PackageHelper;
import com.android.internal.util.ArrayUtils;
import com.android.internal.util.FastPrintWriter;
import com.android.server.EventLogTags;
import com.android.server.pm.dex.DexManager;
import com.android.server.pm.dex.PackageDexUsage;
<<<<<<< HEAD
=======
import com.android.server.pm.permission.PermissionsState;
>>>>>>> dbf9e87c

import dalvik.system.VMRuntime;

import libcore.io.IoUtils;

import java.io.BufferedReader;
import java.io.File;
import java.io.FileDescriptor;
import java.io.FileInputStream;
import java.io.FileOutputStream;
import java.io.FileReader;
import java.io.FilenameFilter;
import java.io.IOException;
import java.io.InputStream;
import java.io.OutputStream;
import java.io.PrintWriter;
import java.security.cert.CertificateEncodingException;
import java.security.cert.CertificateException;
import java.text.SimpleDateFormat;
import java.util.ArrayList;
import java.util.Arrays;
import java.util.Collection;
import java.util.Collections;
import java.util.Date;
import java.util.LinkedList;
import java.util.List;
import java.util.function.Predicate;
import java.util.zip.GZIPInputStream;

/**
 * Class containing helper methods for the PackageManagerService.
 *
 * {@hide}
 */
public class PackageManagerServiceUtils {
    private final static long SEVEN_DAYS_IN_MILLISECONDS = 7 * 24 * 60 * 60 * 1000;

    private static ArraySet<String> getPackageNamesForIntent(Intent intent, int userId) {
        List<ResolveInfo> ris = null;
        try {
            ris = AppGlobals.getPackageManager().queryIntentReceivers(intent, null, 0, userId)
                    .getList();
        } catch (RemoteException e) {
        }
        ArraySet<String> pkgNames = new ArraySet<String>();
        if (ris != null) {
            for (ResolveInfo ri : ris) {
                pkgNames.add(ri.activityInfo.packageName);
            }
        }
        return pkgNames;
    }

    // Sort a list of apps by their last usage, most recently used apps first. The order of
    // packages without usage data is undefined (but they will be sorted after the packages
    // that do have usage data).
    public static void sortPackagesByUsageDate(List<PackageParser.Package> pkgs,
            PackageManagerService packageManagerService) {
        if (!packageManagerService.isHistoricalPackageUsageAvailable()) {
            return;
        }

        Collections.sort(pkgs, (pkg1, pkg2) ->
                Long.compare(pkg2.getLatestForegroundPackageUseTimeInMills(),
                        pkg1.getLatestForegroundPackageUseTimeInMills()));
    }

    // Apply the given {@code filter} to all packages in {@code packages}. If tested positive, the
    // package will be removed from {@code packages} and added to {@code result} with its
    // dependencies. If usage data is available, the positive packages will be sorted by usage
    // data (with {@code sortTemp} as temporary storage).
    private static void applyPackageFilter(Predicate<PackageParser.Package> filter,
            Collection<PackageParser.Package> result,
            Collection<PackageParser.Package> packages,
            @NonNull List<PackageParser.Package> sortTemp,
            PackageManagerService packageManagerService) {
        for (PackageParser.Package pkg : packages) {
            if (filter.test(pkg)) {
                sortTemp.add(pkg);
            }
        }

        sortPackagesByUsageDate(sortTemp, packageManagerService);
        packages.removeAll(sortTemp);

        for (PackageParser.Package pkg : sortTemp) {
            result.add(pkg);

            Collection<PackageParser.Package> deps =
                    packageManagerService.findSharedNonSystemLibraries(pkg);
            if (!deps.isEmpty()) {
                deps.removeAll(result);
                result.addAll(deps);
                packages.removeAll(deps);
            }
        }

        sortTemp.clear();
    }

    // Sort apps by importance for dexopt ordering. Important apps are given
    // more priority in case the device runs out of space.
    public static List<PackageParser.Package> getPackagesForDexopt(
            Collection<PackageParser.Package> packages,
            PackageManagerService packageManagerService) {
        return getPackagesForDexopt(packages, packageManagerService, DEBUG_DEXOPT);
    }

    public static List<PackageParser.Package> getPackagesForDexopt(
            Collection<PackageParser.Package> packages,
            PackageManagerService packageManagerService,
            boolean debug) {
        ArrayList<PackageParser.Package> remainingPkgs = new ArrayList<>(packages);
        LinkedList<PackageParser.Package> result = new LinkedList<>();
        ArrayList<PackageParser.Package> sortTemp = new ArrayList<>(remainingPkgs.size());

        // Give priority to core apps.
        applyPackageFilter((pkg) -> pkg.coreApp, result, remainingPkgs, sortTemp,
                packageManagerService);

        // Give priority to system apps that listen for pre boot complete.
        Intent intent = new Intent(Intent.ACTION_PRE_BOOT_COMPLETED);
        final ArraySet<String> pkgNames = getPackageNamesForIntent(intent, UserHandle.USER_SYSTEM);
        applyPackageFilter((pkg) -> pkgNames.contains(pkg.packageName), result, remainingPkgs,
                sortTemp, packageManagerService);

        // Give priority to apps used by other apps.
        DexManager dexManager = packageManagerService.getDexManager();
        applyPackageFilter((pkg) ->
                dexManager.getPackageUseInfoOrDefault(pkg.packageName)
                        .isAnyCodePathUsedByOtherApps(),
                result, remainingPkgs, sortTemp, packageManagerService);

        // Filter out packages that aren't recently used, add all remaining apps.
        // TODO: add a property to control this?
        Predicate<PackageParser.Package> remainingPredicate;
        if (!remainingPkgs.isEmpty() && packageManagerService.isHistoricalPackageUsageAvailable()) {
            if (debug) {
                Log.i(TAG, "Looking at historical package use");
            }
            // Get the package that was used last.
            PackageParser.Package lastUsed = Collections.max(remainingPkgs, (pkg1, pkg2) ->
                    Long.compare(pkg1.getLatestForegroundPackageUseTimeInMills(),
                            pkg2.getLatestForegroundPackageUseTimeInMills()));
            if (debug) {
                Log.i(TAG, "Taking package " + lastUsed.packageName + " as reference in time use");
            }
            long estimatedPreviousSystemUseTime =
                    lastUsed.getLatestForegroundPackageUseTimeInMills();
            // Be defensive if for some reason package usage has bogus data.
            if (estimatedPreviousSystemUseTime != 0) {
                final long cutoffTime = estimatedPreviousSystemUseTime - SEVEN_DAYS_IN_MILLISECONDS;
                remainingPredicate =
                        (pkg) -> pkg.getLatestForegroundPackageUseTimeInMills() >= cutoffTime;
            } else {
                // No meaningful historical info. Take all.
                remainingPredicate = (pkg) -> true;
            }
            sortPackagesByUsageDate(remainingPkgs, packageManagerService);
        } else {
            // No historical info. Take all.
            remainingPredicate = (pkg) -> true;
        }
        applyPackageFilter(remainingPredicate, result, remainingPkgs, sortTemp,
                packageManagerService);

        if (debug) {
            Log.i(TAG, "Packages to be dexopted: " + packagesToString(result));
            Log.i(TAG, "Packages skipped from dexopt: " + packagesToString(remainingPkgs));
        }

        return result;
    }

    /**
     * Checks if the package was inactive during since <code>thresholdTimeinMillis</code>.
     * Package is considered active, if:
     * 1) It was active in foreground.
     * 2) It was active in background and also used by other apps.
     *
     * If it doesn't have sufficient information about the package, it return <code>false</code>.
     */
    public static boolean isUnusedSinceTimeInMillis(long firstInstallTime, long currentTimeInMillis,
            long thresholdTimeinMillis, PackageDexUsage.PackageUseInfo packageUseInfo,
            long latestPackageUseTimeInMillis, long latestForegroundPackageUseTimeInMillis) {

        if (currentTimeInMillis - firstInstallTime < thresholdTimeinMillis) {
            return false;
        }

        // If the app was active in foreground during the threshold period.
        boolean isActiveInForeground = (currentTimeInMillis
                - latestForegroundPackageUseTimeInMillis)
                < thresholdTimeinMillis;

        if (isActiveInForeground) {
            return false;
        }

        // If the app was active in background during the threshold period and was used
        // by other packages.
        boolean isActiveInBackgroundAndUsedByOtherPackages = ((currentTimeInMillis
                - latestPackageUseTimeInMillis)
                < thresholdTimeinMillis)
                && packageUseInfo.isAnyCodePathUsedByOtherApps();

        return !isActiveInBackgroundAndUsedByOtherPackages;
    }

    /**
     * Returns the canonicalized path of {@code path} as per {@code realpath(3)}
     * semantics.
     */
    public static String realpath(File path) throws IOException {
        try {
            return Os.realpath(path.getAbsolutePath());
        } catch (ErrnoException ee) {
            throw ee.rethrowAsIOException();
        }
    }

    public static String packagesToString(Collection<PackageParser.Package> c) {
        StringBuilder sb = new StringBuilder();
        for (PackageParser.Package pkg : c) {
            if (sb.length() > 0) {
                sb.append(", ");
            }
            sb.append(pkg.packageName);
        }
        return sb.toString();
    }

    /**
     * Verifies that the given string {@code isa} is a valid supported isa on
     * the running device.
     */
    public static boolean checkISA(String isa) {
        for (String abi : Build.SUPPORTED_ABIS) {
            if (VMRuntime.getInstructionSet(abi).equals(isa)) {
                return true;
            }
        }
        return false;
    }

    public static long getLastModifiedTime(PackageParser.Package pkg) {
        final File srcFile = new File(pkg.codePath);
        if (!srcFile.isDirectory()) {
            return srcFile.lastModified();
        }
        final File baseFile = new File(pkg.baseCodePath);
        long maxModifiedTime = baseFile.lastModified();
        if (pkg.splitCodePaths != null) {
            for (int i = pkg.splitCodePaths.length - 1; i >=0; --i) {
                final File splitFile = new File(pkg.splitCodePaths[i]);
                maxModifiedTime = Math.max(maxModifiedTime, splitFile.lastModified());
            }
        }
        return maxModifiedTime;
    }

    private static File getSettingsProblemFile() {
        File dataDir = Environment.getDataDirectory();
        File systemDir = new File(dataDir, "system");
        File fname = new File(systemDir, "uiderrors.txt");
        return fname;
    }

    public static void dumpCriticalInfo(ProtoOutputStream proto) {
        try (BufferedReader in = new BufferedReader(new FileReader(getSettingsProblemFile()))) {
            String line = null;
            while ((line = in.readLine()) != null) {
                if (line.contains("ignored: updated version")) continue;
                proto.write(PackageServiceDumpProto.MESSAGES, line);
            }
        } catch (IOException ignored) {
        }
    }

    public static void dumpCriticalInfo(PrintWriter pw, String msg) {
        try (BufferedReader in = new BufferedReader(new FileReader(getSettingsProblemFile()))) {
            String line = null;
            while ((line = in.readLine()) != null) {
                if (line.contains("ignored: updated version")) continue;
                if (msg != null) {
                    pw.print(msg);
                }
                pw.println(line);
            }
        } catch (IOException ignored) {
        }
    }

    public static void logCriticalInfo(int priority, String msg) {
        Slog.println(priority, TAG, msg);
        EventLogTags.writePmCriticalInfo(msg);
        try {
            File fname = getSettingsProblemFile();
            FileOutputStream out = new FileOutputStream(fname, true);
            PrintWriter pw = new FastPrintWriter(out);
            SimpleDateFormat formatter = new SimpleDateFormat();
            String dateString = formatter.format(new Date(System.currentTimeMillis()));
            pw.println(dateString + ": " + msg);
            pw.close();
            FileUtils.setPermissions(
                    fname.toString(),
                    FileUtils.S_IRWXU|FileUtils.S_IRWXG|FileUtils.S_IROTH,
                    -1, -1);
        } catch (java.io.IOException e) {
        }
    }

    /** Enforces that if the caller is shell, it does not have the provided user restriction. */
    public static void enforceShellRestriction(
            UserManagerInternal userManager, String restriction, int callingUid, int userHandle) {
        if (callingUid == Process.SHELL_UID) {
            if (userHandle >= 0
                    && userManager.hasUserRestriction(
                            restriction, userHandle)) {
                throw new SecurityException("Shell does not have permission to access user "
                        + userHandle);
            } else if (userHandle < 0) {
                Slog.e(PackageManagerService.TAG, "Unable to check shell permission for user "
                        + userHandle + "\n\t" + Debug.getCallers(3));
            }
        }
    }

    /**
     * Enforces that the caller must be either the system process or the phone process.
     * If not, throws a {@link SecurityException}.
     */
    public static void enforceSystemOrPhoneCaller(String methodName, int callingUid) {
        if (callingUid != Process.PHONE_UID && callingUid != Process.SYSTEM_UID) {
            throw new SecurityException(
                    "Cannot call " + methodName + " from UID " + callingUid);
        }
    }

    /**
     * Derive the value of the {@code cpuAbiOverride} based on the provided
     * value and an optional stored value from the package settings.
     */
    public static String deriveAbiOverride(String abiOverride, PackageSetting settings) {
        String cpuAbiOverride = null;
        if (NativeLibraryHelper.CLEAR_ABI_OVERRIDE.equals(abiOverride)) {
            cpuAbiOverride = null;
        } else if (abiOverride != null) {
            cpuAbiOverride = abiOverride;
        } else if (settings != null) {
            cpuAbiOverride = settings.cpuAbiOverrideString;
        }
        return cpuAbiOverride;
    }

    /**
     * Compares two sets of signatures. Returns:
     * <br />
     * {@link PackageManager#SIGNATURE_NEITHER_SIGNED}: if both signature sets are null,
     * <br />
     * {@link PackageManager#SIGNATURE_FIRST_NOT_SIGNED}: if the first signature set is null,
     * <br />
     * {@link PackageManager#SIGNATURE_SECOND_NOT_SIGNED}: if the second signature set is null,
     * <br />
     * {@link PackageManager#SIGNATURE_MATCH}: if the two signature sets are identical,
     * <br />
     * {@link PackageManager#SIGNATURE_NO_MATCH}: if the two signature sets differ.
     */
    public static int compareSignatures(Signature[] s1, Signature[] s2) {
        if (s1 == null) {
            return s2 == null
                    ? PackageManager.SIGNATURE_NEITHER_SIGNED
                    : PackageManager.SIGNATURE_FIRST_NOT_SIGNED;
        }

        if (s2 == null) {
            return PackageManager.SIGNATURE_SECOND_NOT_SIGNED;
        }

        if (s1.length != s2.length) {
            return PackageManager.SIGNATURE_NO_MATCH;
        }

        // Since both signature sets are of size 1, we can compare without HashSets.
        if (s1.length == 1) {
            return s1[0].equals(s2[0]) ?
                    PackageManager.SIGNATURE_MATCH :
                    PackageManager.SIGNATURE_NO_MATCH;
        }

        ArraySet<Signature> set1 = new ArraySet<Signature>();
        for (Signature sig : s1) {
            set1.add(sig);
        }
        ArraySet<Signature> set2 = new ArraySet<Signature>();
        for (Signature sig : s2) {
            set2.add(sig);
        }
        // Make sure s2 contains all signatures in s1.
        if (set1.equals(set2)) {
            return PackageManager.SIGNATURE_MATCH;
        }
        return PackageManager.SIGNATURE_NO_MATCH;
    }

    /**
     * Used for backward compatibility to make sure any packages with
     * certificate chains get upgraded to the new style. {@code existingSigs}
     * will be in the old format (since they were stored on disk from before the
     * system upgrade) and {@code scannedSigs} will be in the newer format.
     */
    private static boolean matchSignaturesCompat(String packageName,
            PackageSignatures packageSignatures, PackageParser.SigningDetails parsedSignatures) {
        ArraySet<Signature> existingSet = new ArraySet<Signature>();
        for (Signature sig : packageSignatures.mSigningDetails.signatures) {
            existingSet.add(sig);
        }
        ArraySet<Signature> scannedCompatSet = new ArraySet<Signature>();
        for (Signature sig : parsedSignatures.signatures) {
            try {
                Signature[] chainSignatures = sig.getChainSignatures();
                for (Signature chainSig : chainSignatures) {
                    scannedCompatSet.add(chainSig);
                }
            } catch (CertificateEncodingException e) {
                scannedCompatSet.add(sig);
            }
        }
        // make sure the expanded scanned set contains all signatures in the existing one
        if (scannedCompatSet.equals(existingSet)) {
            // migrate the old signatures to the new scheme
            packageSignatures.mSigningDetails = parsedSignatures;
            return true;
        } else if (parsedSignatures.hasPastSigningCertificates()) {

            // well this sucks: the parsed package has probably rotated signing certificates, but
            // we don't have enough information to determine if the new signing certificate was
            // blessed by the old one
            logCriticalInfo(Log.INFO, "Existing package " + packageName + " has flattened signing "
                    + "certificate chain. Unable to install newer version with rotated signing "
                    + "certificate.");
        }
        return false;
    }

    private static boolean matchSignaturesRecover(
            String packageName,
            PackageParser.SigningDetails existingSignatures,
            PackageParser.SigningDetails parsedSignatures,
            @PackageParser.SigningDetails.CertCapabilities int flags) {
        String msg = null;
        try {
            if (parsedSignatures.checkCapabilityRecover(existingSignatures, flags)) {
                logCriticalInfo(Log.INFO, "Recovered effectively matching certificates for "
                        + packageName);
                    return true;
            }
        } catch (CertificateException e) {
            msg = e.getMessage();
        }
        logCriticalInfo(Log.INFO,
                "Failed to recover certificates for " + packageName + ": " + msg);
        return false;
    }

    /**
     * Make sure the updated priv app is signed with the same key as the original APK file on the
     * /system partition.
     *
     * <p>The rationale is that {@code disabledPkg} is a PackageSetting backed by xml files in /data
     * and is not tamperproof.
     */
    private static boolean matchSignatureInSystem(PackageSetting pkgSetting,
            PackageSetting disabledPkgSetting) {
        try {
            PackageParser.collectCertificates(disabledPkgSetting.pkg, true /* skipVerify */);
            if (pkgSetting.signatures.mSigningDetails.checkCapability(
                    disabledPkgSetting.signatures.mSigningDetails,
                    PackageParser.SigningDetails.CertCapabilities.INSTALLED_DATA)
                    || disabledPkgSetting.signatures.mSigningDetails.checkCapability(
                            pkgSetting.signatures.mSigningDetails,
                            PackageParser.SigningDetails.CertCapabilities.ROLLBACK)) {
                return true;
            } else {
                logCriticalInfo(Log.ERROR, "Updated system app mismatches cert on /system: " +
                        pkgSetting.name);
                return false;
            }
        } catch (PackageParserException e) {
            logCriticalInfo(Log.ERROR, "Failed to collect cert for " + pkgSetting.name + ": " +
                    e.getMessage());
            return false;
        }
    }

    /** Default is to not use fs-verity since it depends on kernel support. */
    private static final int FSVERITY_DISABLED = 0;

    /**
     * Experimental implementation targeting priv apps, with Android specific kernel patches to
     * extend fs-verity.
     */
    private static final int FSVERITY_LEGACY = 1;

    /** Standard fs-verity. */
    private static final int FSVERITY_ENABLED = 2;

    /** Returns true if standard APK Verity is enabled. */
    static boolean isApkVerityEnabled() {
        return SystemProperties.getInt("ro.apk_verity.mode", FSVERITY_DISABLED) == FSVERITY_ENABLED;
<<<<<<< HEAD
    }

    static boolean isLegacyApkVerityEnabled() {
        return SystemProperties.getInt("ro.apk_verity.mode", FSVERITY_DISABLED) == FSVERITY_LEGACY;
    }

=======
    }

    static boolean isLegacyApkVerityEnabled() {
        return SystemProperties.getInt("ro.apk_verity.mode", FSVERITY_DISABLED) == FSVERITY_LEGACY;
    }

>>>>>>> dbf9e87c
    /** Returns true to force apk verification if the package is considered privileged. */
    static boolean isApkVerificationForced(@Nullable PackageSetting ps) {
        return ps != null && ps.isPrivileged() && (
                isApkVerityEnabled() || isLegacyApkVerityEnabled());
    }

    /**
     * Verifies that signatures match.
     * @returns {@code true} if the compat signatures were matched; otherwise, {@code false}.
     * @throws PackageManagerException if the signatures did not match.
     */
    public static boolean verifySignatures(PackageSetting pkgSetting,
            PackageSetting disabledPkgSetting, PackageParser.SigningDetails parsedSignatures,
            boolean compareCompat, boolean compareRecover)
            throws PackageManagerException {
        final String packageName = pkgSetting.name;
        boolean compatMatch = false;
        if (pkgSetting.signatures.mSigningDetails.signatures != null) {

            // Already existing package. Make sure signatures match
            boolean match = parsedSignatures.checkCapability(
                    pkgSetting.signatures.mSigningDetails,
                    PackageParser.SigningDetails.CertCapabilities.INSTALLED_DATA)
                            || pkgSetting.signatures.mSigningDetails.checkCapability(
                                    parsedSignatures,
                                    PackageParser.SigningDetails.CertCapabilities.ROLLBACK);
            if (!match && compareCompat) {
                match = matchSignaturesCompat(packageName, pkgSetting.signatures,
                        parsedSignatures);
                compatMatch = match;
            }
            if (!match && compareRecover) {
                match = matchSignaturesRecover(
                        packageName,
                        pkgSetting.signatures.mSigningDetails,
                        parsedSignatures,
                        PackageParser.SigningDetails.CertCapabilities.INSTALLED_DATA)
                                || matchSignaturesRecover(
                                        packageName,
                                        parsedSignatures,
                                        pkgSetting.signatures.mSigningDetails,
                                        PackageParser.SigningDetails.CertCapabilities.ROLLBACK);
            }

            if (!match && isApkVerificationForced(disabledPkgSetting)) {
                match = matchSignatureInSystem(pkgSetting, disabledPkgSetting);
            }

            if (!match) {
                throw new PackageManagerException(INSTALL_FAILED_UPDATE_INCOMPATIBLE,
                        "Package " + packageName +
                        " signatures do not match previously installed version; ignoring!");
            }
        }
        // Check for shared user signatures
        if (pkgSetting.sharedUser != null
                && pkgSetting.sharedUser.signatures.mSigningDetails
                        != PackageParser.SigningDetails.UNKNOWN) {

            // Already existing package. Make sure signatures match.  In case of signing certificate
            // rotation, the packages with newer certs need to be ok with being sharedUserId with
            // the older ones.  We check to see if either the new package is signed by an older cert
            // with which the current sharedUser is ok, or if it is signed by a newer one, and is ok
            // with being sharedUser with the existing signing cert.
            boolean match =
                    parsedSignatures.checkCapability(
                            pkgSetting.sharedUser.signatures.mSigningDetails,
                            PackageParser.SigningDetails.CertCapabilities.SHARED_USER_ID)
                    || pkgSetting.sharedUser.signatures.mSigningDetails.checkCapability(
                            parsedSignatures,
                            PackageParser.SigningDetails.CertCapabilities.SHARED_USER_ID);
            if (!match && compareCompat) {
                match = matchSignaturesCompat(
                        packageName, pkgSetting.sharedUser.signatures, parsedSignatures);
            }
            if (!match && compareRecover) {
                match =
                        matchSignaturesRecover(packageName,
                                pkgSetting.sharedUser.signatures.mSigningDetails,
                                parsedSignatures,
                                PackageParser.SigningDetails.CertCapabilities.SHARED_USER_ID)
                        || matchSignaturesRecover(packageName,
                                parsedSignatures,
                                pkgSetting.sharedUser.signatures.mSigningDetails,
                                PackageParser.SigningDetails.CertCapabilities.SHARED_USER_ID);
                compatMatch |= match;
            }
            if (!match) {
                throw new PackageManagerException(INSTALL_FAILED_SHARED_USER_INCOMPATIBLE,
                        "Package " + packageName
                        + " has no signatures that match those in shared user "
                        + pkgSetting.sharedUser.name + "; ignoring!");
            }
        }
        return compatMatch;
    }

    public static int decompressFile(File srcFile, File dstFile) throws ErrnoException {
        if (DEBUG_COMPRESSION) {
            Slog.i(TAG, "Decompress file"
                    + "; src: " + srcFile.getAbsolutePath()
                    + ", dst: " + dstFile.getAbsolutePath());
        }
        try (
                InputStream fileIn = new GZIPInputStream(new FileInputStream(srcFile));
                OutputStream fileOut = new FileOutputStream(dstFile, false /*append*/);
        ) {
            FileUtils.copy(fileIn, fileOut);
            Os.chmod(dstFile.getAbsolutePath(), 0644);
            return PackageManager.INSTALL_SUCCEEDED;
        } catch (IOException e) {
            logCriticalInfo(Log.ERROR, "Failed to decompress file"
                    + "; src: " + srcFile.getAbsolutePath()
                    + ", dst: " + dstFile.getAbsolutePath());
        }
        return PackageManager.INSTALL_FAILED_INTERNAL_ERROR;
    }

    public static File[] getCompressedFiles(String codePath) {
        final File stubCodePath = new File(codePath);
        final String stubName = stubCodePath.getName();

        // The layout of a compressed package on a given partition is as follows :
        //
        // Compressed artifacts:
        //
        // /partition/ModuleName/foo.gz
        // /partation/ModuleName/bar.gz
        //
        // Stub artifact:
        //
        // /partition/ModuleName-Stub/ModuleName-Stub.apk
        //
        // In other words, stub is on the same partition as the compressed artifacts
        // and in a directory that's suffixed with "-Stub".
        int idx = stubName.lastIndexOf(STUB_SUFFIX);
        if (idx < 0 || (stubName.length() != (idx + STUB_SUFFIX.length()))) {
            return null;
        }

        final File stubParentDir = stubCodePath.getParentFile();
        if (stubParentDir == null) {
            Slog.e(TAG, "Unable to determine stub parent dir for codePath: " + codePath);
            return null;
        }

        final File compressedPath = new File(stubParentDir, stubName.substring(0, idx));
        final File[] files = compressedPath.listFiles(new FilenameFilter() {
            @Override
            public boolean accept(File dir, String name) {
                return name.toLowerCase().endsWith(COMPRESSED_EXTENSION);
            }
        });

        if (DEBUG_COMPRESSION && files != null && files.length > 0) {
            Slog.i(TAG, "getCompressedFiles[" + codePath + "]: " + Arrays.toString(files));
        }

        return files;
    }

    public static boolean compressedFileExists(String codePath) {
        final File[] compressedFiles = getCompressedFiles(codePath);
        return compressedFiles != null && compressedFiles.length > 0;
    }

    /**
     * Parse given package and return minimal details.
     */
    public static PackageInfoLite getMinimalPackageInfo(Context context, String packagePath,
            int flags, String abiOverride) {
        final PackageInfoLite ret = new PackageInfoLite();
        if (packagePath == null) {
            Slog.i(TAG, "Invalid package file " + packagePath);
            ret.recommendedInstallLocation = PackageHelper.RECOMMEND_FAILED_INVALID_APK;
            return ret;
        }

        final File packageFile = new File(packagePath);
        final PackageParser.PackageLite pkg;
        final long sizeBytes;
        try {
            pkg = PackageParser.parsePackageLite(packageFile, 0);
            sizeBytes = PackageHelper.calculateInstalledSize(pkg, abiOverride);
        } catch (PackageParserException | IOException e) {
            Slog.w(TAG, "Failed to parse package at " + packagePath + ": " + e);

            if (!packageFile.exists()) {
                ret.recommendedInstallLocation = PackageHelper.RECOMMEND_FAILED_INVALID_URI;
            } else {
                ret.recommendedInstallLocation = PackageHelper.RECOMMEND_FAILED_INVALID_APK;
            }

            return ret;
        }

        final int recommendedInstallLocation = PackageHelper.resolveInstallLocation(context,
                pkg.packageName, pkg.installLocation, sizeBytes, flags);

        ret.packageName = pkg.packageName;
        ret.splitNames = pkg.splitNames;
        ret.versionCode = pkg.versionCode;
        ret.versionCodeMajor = pkg.versionCodeMajor;
        ret.baseRevisionCode = pkg.baseRevisionCode;
        ret.splitRevisionCodes = pkg.splitRevisionCodes;
        ret.installLocation = pkg.installLocation;
        ret.verifiers = pkg.verifiers;
        ret.recommendedInstallLocation = recommendedInstallLocation;
        ret.multiArch = pkg.multiArch;

        return ret;
    }

    /**
     * Calculate estimated footprint of given package post-installation.
     *
     * @return -1 if there's some error calculating the size, otherwise installed size of the
     *         package.
     */
    public static long calculateInstalledSize(String packagePath, String abiOverride) {
        final File packageFile = new File(packagePath);
        final PackageParser.PackageLite pkg;
        try {
            pkg = PackageParser.parsePackageLite(packageFile, 0);
            return PackageHelper.calculateInstalledSize(pkg, abiOverride);
        } catch (PackageParserException | IOException e) {
            Slog.w(TAG, "Failed to calculate installed size: " + e);
            return -1;
        }
    }

    /**
     * Checks whenever downgrade of an app is permitted.
     *
     * @param installFlags flags of the current install.
     * @param applicationFlags flags of the currently installed version of the app.
     * @return {@code true} if downgrade is permitted according to the {@code installFlags} and
     *         {@code applicationFlags}.
     */
    public static boolean isDowngradePermitted(int installFlags, int applicationFlags) {
        // If installed, the package will get access to data left on the device by its
        // predecessor. As a security measure, this is permitted only if this is not a
        // version downgrade or if the predecessor package is marked as debuggable and
        // a downgrade is explicitly requested.
        //
        // On debuggable platform builds, downgrades are permitted even for
        // non-debuggable packages to make testing easier. Debuggable platform builds do
        // not offer security guarantees and thus it's OK to disable some security
        // mechanisms to make debugging/testing easier on those builds. However, even on
        // debuggable builds downgrades of packages are permitted only if requested via
        // installFlags. This is because we aim to keep the behavior of debuggable
        // platform builds as close as possible to the behavior of non-debuggable
        // platform builds.
        //
        // In case of user builds, downgrade is permitted only for the system server initiated
        // sessions. This is enforced by INSTALL_ALLOW_DOWNGRADE flag parameter.
        final boolean downgradeRequested =
                (installFlags & PackageManager.INSTALL_REQUEST_DOWNGRADE) != 0;
        if (!downgradeRequested) {
            return false;
        }
        final boolean isDebuggable =
                Build.IS_DEBUGGABLE || ((applicationFlags
                        & ApplicationInfo.FLAG_DEBUGGABLE) != 0);
        if (isDebuggable) {
            return true;
        }
        return (installFlags & PackageManager.INSTALL_ALLOW_DOWNGRADE) != 0;
    }

    /**
     * Copy package to the target location.
     *
     * @param packagePath absolute path to the package to be copied. Can be
     *                    a single monolithic APK file or a cluster directory
     *                    containing one or more APKs.
     * @return returns status code according to those in
     *         {@link PackageManager}
     */
    public static int copyPackage(String packagePath, File targetDir) {
        if (packagePath == null) {
            return PackageManager.INSTALL_FAILED_INVALID_URI;
        }

        try {
            final File packageFile = new File(packagePath);
            final PackageParser.PackageLite pkg = PackageParser.parsePackageLite(packageFile, 0);
            copyFile(pkg.baseCodePath, targetDir, "base.apk");
            if (!ArrayUtils.isEmpty(pkg.splitNames)) {
                for (int i = 0; i < pkg.splitNames.length; i++) {
                    copyFile(pkg.splitCodePaths[i], targetDir,
                            "split_" + pkg.splitNames[i] + ".apk");
                }
            }
            return PackageManager.INSTALL_SUCCEEDED;
        } catch (PackageParserException | IOException | ErrnoException e) {
            Slog.w(TAG, "Failed to copy package at " + packagePath + ": " + e);
            return PackageManager.INSTALL_FAILED_INSUFFICIENT_STORAGE;
        }
    }

    private static void copyFile(String sourcePath, File targetDir, String targetName)
            throws ErrnoException, IOException {
        if (!FileUtils.isValidExtFilename(targetName)) {
            throw new IllegalArgumentException("Invalid filename: " + targetName);
        }
        Slog.d(TAG, "Copying " + sourcePath + " to " + targetName);

        final File targetFile = new File(targetDir, targetName);
        final FileDescriptor targetFd = Os.open(targetFile.getAbsolutePath(),
                O_RDWR | O_CREAT, 0644);
        Os.chmod(targetFile.getAbsolutePath(), 0644);
        FileInputStream source = null;
        try {
            source = new FileInputStream(sourcePath);
            FileUtils.copy(source.getFD(), targetFd);
        } finally {
            IoUtils.closeQuietly(source);
        }
    }
<<<<<<< HEAD
=======

    /**
     * Returns the {@link PermissionsState} for the given package. If the {@link PermissionsState}
     * could not be found, {@code null} will be returned.
     */
    public static PermissionsState getPermissionsState(PackageParser.Package pkg) {
        final PackageSetting packageSetting = (PackageSetting) pkg.mExtras;
        if (packageSetting == null) {
            return null;
        }
        return packageSetting.getPermissionsState();
    }
>>>>>>> dbf9e87c
}<|MERGE_RESOLUTION|>--- conflicted
+++ resolved
@@ -63,10 +63,7 @@
 import com.android.server.EventLogTags;
 import com.android.server.pm.dex.DexManager;
 import com.android.server.pm.dex.PackageDexUsage;
-<<<<<<< HEAD
-=======
 import com.android.server.pm.permission.PermissionsState;
->>>>>>> dbf9e87c
 
 import dalvik.system.VMRuntime;
 
@@ -577,21 +574,12 @@
     /** Returns true if standard APK Verity is enabled. */
     static boolean isApkVerityEnabled() {
         return SystemProperties.getInt("ro.apk_verity.mode", FSVERITY_DISABLED) == FSVERITY_ENABLED;
-<<<<<<< HEAD
     }
 
     static boolean isLegacyApkVerityEnabled() {
         return SystemProperties.getInt("ro.apk_verity.mode", FSVERITY_DISABLED) == FSVERITY_LEGACY;
     }
 
-=======
-    }
-
-    static boolean isLegacyApkVerityEnabled() {
-        return SystemProperties.getInt("ro.apk_verity.mode", FSVERITY_DISABLED) == FSVERITY_LEGACY;
-    }
-
->>>>>>> dbf9e87c
     /** Returns true to force apk verification if the package is considered privileged. */
     static boolean isApkVerificationForced(@Nullable PackageSetting ps) {
         return ps != null && ps.isPrivileged() && (
@@ -912,8 +900,6 @@
             IoUtils.closeQuietly(source);
         }
     }
-<<<<<<< HEAD
-=======
 
     /**
      * Returns the {@link PermissionsState} for the given package. If the {@link PermissionsState}
@@ -926,5 +912,4 @@
         }
         return packageSetting.getPermissionsState();
     }
->>>>>>> dbf9e87c
 }