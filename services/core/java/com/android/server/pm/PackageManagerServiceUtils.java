--- conflicted
+++ resolved
@@ -820,15 +820,9 @@
         // platform builds.
         //
         // In case of user builds, downgrade is permitted only for the system server initiated
-<<<<<<< HEAD
-        // sessions. This is enforced by INSTALL_RESPECT_ALLOW_DOWNGRADE flag parameter.
-        final boolean downgradeRequested =
-                (installFlags & PackageManager.INSTALL_ALLOW_DOWNGRADE) != 0;
-=======
         // sessions. This is enforced by INSTALL_ALLOW_DOWNGRADE flag parameter.
         final boolean downgradeRequested =
                 (installFlags & PackageManager.INSTALL_REQUEST_DOWNGRADE) != 0;
->>>>>>> 825827da
         if (!downgradeRequested) {
             return false;
         }
@@ -838,11 +832,7 @@
         if (isDebuggable) {
             return true;
         }
-<<<<<<< HEAD
-        return (installFlags & PackageManager.INSTALL_RESPECT_ALLOW_DOWNGRADE) != 0;
-=======
         return (installFlags & PackageManager.INSTALL_ALLOW_DOWNGRADE) != 0;
->>>>>>> 825827da
     }
 
     /**
