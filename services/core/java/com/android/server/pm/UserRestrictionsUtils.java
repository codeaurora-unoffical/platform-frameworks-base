/*
 * Copyright (C) 2015 The Android Open Source Project
 *
 * Licensed under the Apache License, Version 2.0 (the "License");
 * you may not use this file except in compliance with the License.
 * You may obtain a copy of the License at
 *
 *      http://www.apache.org/licenses/LICENSE-2.0
 *
 * Unless required by applicable law or agreed to in writing, software
 * distributed under the License is distributed on an "AS IS" BASIS,
 * WITHOUT WARRANTIES OR CONDITIONS OF ANY KIND, either express or implied.
 * See the License for the specific language governing permissions and
 * limitations under the License.
 */

package com.android.server.pm;

import android.annotation.NonNull;
import android.annotation.Nullable;
import android.app.ActivityManager;
import android.app.admin.DevicePolicyManager;
import android.content.ContentResolver;
import android.content.Context;
import android.content.Intent;
import android.os.Binder;
import android.os.Bundle;
import android.os.Process;
import android.os.RemoteException;
import android.os.UserHandle;
import android.os.UserManager;
import android.os.UserManagerInternal;
import android.provider.Settings;
import android.provider.Settings.Global;
import android.telephony.SubscriptionInfo;
import android.telephony.SubscriptionManager;
import android.util.Log;
import android.util.Slog;
import android.util.SparseArray;

import com.android.internal.util.Preconditions;

import com.google.android.collect.Sets;

import org.xmlpull.v1.XmlPullParser;
import org.xmlpull.v1.XmlSerializer;

import java.io.IOException;
import java.io.PrintWriter;
import java.util.List;
import java.util.Set;

/**
 * Utility methods for user restrictions.
 *
 * <p>See {@link UserManagerService} for the method suffixes.
 */
public class UserRestrictionsUtils {
    private static final String TAG = "UserRestrictionsUtils";

    private UserRestrictionsUtils() {
    }

    private static Set<String> newSetWithUniqueCheck(String[] strings) {
        final Set<String> ret = Sets.newArraySet(strings);

        // Make sure there's no overlap.
        Preconditions.checkState(ret.size() == strings.length);
        return ret;
    }

    public static final Set<String> USER_RESTRICTIONS = newSetWithUniqueCheck(new String[] {
            UserManager.DISALLOW_CONFIG_WIFI,
            UserManager.DISALLOW_CONFIG_LOCALE,
            UserManager.DISALLOW_MODIFY_ACCOUNTS,
            UserManager.DISALLOW_INSTALL_APPS,
            UserManager.DISALLOW_UNINSTALL_APPS,
            UserManager.DISALLOW_SHARE_LOCATION,
            UserManager.DISALLOW_INSTALL_UNKNOWN_SOURCES,
            UserManager.DISALLOW_INSTALL_UNKNOWN_SOURCES_GLOBALLY,
            UserManager.DISALLOW_CONFIG_BLUETOOTH,
            UserManager.DISALLOW_BLUETOOTH,
            UserManager.DISALLOW_BLUETOOTH_SHARING,
            UserManager.DISALLOW_USB_FILE_TRANSFER,
            UserManager.DISALLOW_CONFIG_CREDENTIALS,
            UserManager.DISALLOW_REMOVE_USER,
            UserManager.DISALLOW_REMOVE_MANAGED_PROFILE,
            UserManager.DISALLOW_DEBUGGING_FEATURES,
            UserManager.DISALLOW_CONFIG_VPN,
            UserManager.DISALLOW_CONFIG_DATE_TIME,
            UserManager.DISALLOW_CONFIG_TETHERING,
            UserManager.DISALLOW_NETWORK_RESET,
            UserManager.DISALLOW_FACTORY_RESET,
            UserManager.DISALLOW_ADD_USER,
            UserManager.DISALLOW_ADD_MANAGED_PROFILE,
            UserManager.ENSURE_VERIFY_APPS,
            UserManager.DISALLOW_CONFIG_CELL_BROADCASTS,
            UserManager.DISALLOW_CONFIG_MOBILE_NETWORKS,
            UserManager.DISALLOW_APPS_CONTROL,
            UserManager.DISALLOW_MOUNT_PHYSICAL_MEDIA,
            UserManager.DISALLOW_UNMUTE_MICROPHONE,
            UserManager.DISALLOW_ADJUST_VOLUME,
            UserManager.DISALLOW_OUTGOING_CALLS,
            UserManager.DISALLOW_SMS,
            UserManager.DISALLOW_FUN,
            UserManager.DISALLOW_CREATE_WINDOWS,
            UserManager.DISALLOW_SYSTEM_ERROR_DIALOGS,
            UserManager.DISALLOW_CROSS_PROFILE_COPY_PASTE,
            UserManager.DISALLOW_OUTGOING_BEAM,
            UserManager.DISALLOW_WALLPAPER,
            UserManager.DISALLOW_SAFE_BOOT,
            UserManager.ALLOW_PARENT_PROFILE_APP_LINKING,
            UserManager.DISALLOW_RECORD_AUDIO,
            UserManager.DISALLOW_CAMERA,
            UserManager.DISALLOW_RUN_IN_BACKGROUND,
            UserManager.DISALLOW_DATA_ROAMING,
            UserManager.DISALLOW_SET_USER_ICON,
            UserManager.DISALLOW_SET_WALLPAPER,
            UserManager.DISALLOW_OEM_UNLOCK,
            UserManager.DISALLOW_UNMUTE_DEVICE,
            UserManager.DISALLOW_AUTOFILL,
            UserManager.DISALLOW_CONTENT_CAPTURE,
<<<<<<< HEAD
=======
            UserManager.DISALLOW_CONTENT_SUGGESTIONS,
>>>>>>> 825827da
            UserManager.DISALLOW_USER_SWITCH,
            UserManager.DISALLOW_UNIFIED_PASSWORD,
            UserManager.DISALLOW_CONFIG_LOCATION,
            UserManager.DISALLOW_AIRPLANE_MODE,
            UserManager.DISALLOW_CONFIG_BRIGHTNESS,
            UserManager.DISALLOW_SHARE_INTO_MANAGED_PROFILE,
            UserManager.DISALLOW_AMBIENT_DISPLAY,
            UserManager.DISALLOW_CONFIG_SCREEN_TIMEOUT,
            UserManager.DISALLOW_PRINTING,
            UserManager.DISALLOW_CONFIG_PRIVATE_DNS
    });

    /**
     * Set of user restriction which we don't want to persist.
     */
    private static final Set<String> NON_PERSIST_USER_RESTRICTIONS = Sets.newArraySet(
            UserManager.DISALLOW_RECORD_AUDIO
    );

    /**
     * User restrictions that cannot be set by profile owners of secondary users. When set by DO
     * they will be applied to all users.
     */
    private static final Set<String> PRIMARY_USER_ONLY_RESTRICTIONS = Sets.newArraySet(
            UserManager.DISALLOW_BLUETOOTH,
            UserManager.DISALLOW_USB_FILE_TRANSFER,
            UserManager.DISALLOW_CONFIG_TETHERING,
            UserManager.DISALLOW_NETWORK_RESET,
            UserManager.DISALLOW_FACTORY_RESET,
            UserManager.DISALLOW_ADD_USER,
            UserManager.DISALLOW_CONFIG_CELL_BROADCASTS,
            UserManager.DISALLOW_CONFIG_MOBILE_NETWORKS,
            UserManager.DISALLOW_MOUNT_PHYSICAL_MEDIA,
            UserManager.DISALLOW_SMS,
            UserManager.DISALLOW_FUN,
            UserManager.DISALLOW_SAFE_BOOT,
            UserManager.DISALLOW_CREATE_WINDOWS,
            UserManager.DISALLOW_DATA_ROAMING,
            UserManager.DISALLOW_AIRPLANE_MODE
    );

    /**
     * User restrictions that cannot be set by profile owners. Applied to all users.
     */
    private static final Set<String> DEVICE_OWNER_ONLY_RESTRICTIONS = Sets.newArraySet(
            UserManager.DISALLOW_USER_SWITCH,
            UserManager.DISALLOW_CONFIG_PRIVATE_DNS
    );

    /**
     * User restrictions that can't be changed by device owner or profile owner.
     */
    private static final Set<String> IMMUTABLE_BY_OWNERS = Sets.newArraySet(
            UserManager.DISALLOW_RECORD_AUDIO,
            UserManager.DISALLOW_WALLPAPER,
            UserManager.DISALLOW_OEM_UNLOCK
    );

    /**
     * Special user restrictions that can be applied to a user as well as to all users globally,
     * depending on callers.  When device owner sets them, they'll be applied to all users.
     */
    private static final Set<String> GLOBAL_RESTRICTIONS = Sets.newArraySet(
            UserManager.DISALLOW_ADJUST_VOLUME,
            UserManager.DISALLOW_BLUETOOTH_SHARING,
            UserManager.DISALLOW_CONFIG_DATE_TIME,
            UserManager.DISALLOW_SYSTEM_ERROR_DIALOGS,
            UserManager.DISALLOW_RUN_IN_BACKGROUND,
            UserManager.DISALLOW_UNMUTE_MICROPHONE,
            UserManager.DISALLOW_UNMUTE_DEVICE
    );

    /**
     * User restrictions that default to {@code true} for device owners.
     */
    private static final Set<String> DEFAULT_ENABLED_FOR_DEVICE_OWNERS = Sets.newArraySet(
            UserManager.DISALLOW_ADD_MANAGED_PROFILE
    );

    /**
     * User restrictions that default to {@code true} for managed profile owners.
     *
     * NB: {@link UserManager#DISALLOW_INSTALL_UNKNOWN_SOURCES} is also set by default but it is
     * not set to existing profile owners unless they used to have INSTALL_NON_MARKET_APPS disabled
     * in settings. So it is handled separately.
     */
    private static final Set<String> DEFAULT_ENABLED_FOR_MANAGED_PROFILES = Sets.newArraySet(
            UserManager.DISALLOW_BLUETOOTH_SHARING
    );

    /**
     * Special user restrictions that are always applied to all users no matter who sets them.
     */
    private static final Set<String> PROFILE_GLOBAL_RESTRICTIONS = Sets.newArraySet(
            UserManager.ENSURE_VERIFY_APPS,
            UserManager.DISALLOW_AIRPLANE_MODE,
            UserManager.DISALLOW_INSTALL_UNKNOWN_SOURCES_GLOBALLY
    );

    /**
     * Throws {@link IllegalArgumentException} if the given restriction name is invalid.
     */
    public static boolean isValidRestriction(@NonNull String restriction) {
        if (!USER_RESTRICTIONS.contains(restriction)) {
            Slog.e(TAG, "Unknown restriction: " + restriction);
            return false;
        }
        return true;
    }

    public static void writeRestrictions(@NonNull XmlSerializer serializer,
            @Nullable Bundle restrictions, @NonNull String tag) throws IOException {
        if (restrictions == null) {
            return;
        }

        serializer.startTag(null, tag);
        for (String key : restrictions.keySet()) {
            if (NON_PERSIST_USER_RESTRICTIONS.contains(key)) {
                continue; // Don't persist.
            }
            if (USER_RESTRICTIONS.contains(key)) {
                if (restrictions.getBoolean(key)) {
                    serializer.attribute(null, key, "true");
                }
                continue;
            }
            Log.w(TAG, "Unknown user restriction detected: " + key);
        }
        serializer.endTag(null, tag);
    }

    public static void readRestrictions(XmlPullParser parser, Bundle restrictions) {
        restrictions.clear();
        for (String key : USER_RESTRICTIONS) {
            final String value = parser.getAttributeValue(null, key);
            if (value != null) {
                restrictions.putBoolean(key, Boolean.parseBoolean(value));
            }
        }
    }

    public static Bundle readRestrictions(XmlPullParser parser) {
        final Bundle result = new Bundle();
        readRestrictions(parser, result);
        return result;
    }

    /**
     * @return {@code in} itself when it's not null, or an empty bundle (which can writable).
     */
    public static Bundle nonNull(@Nullable Bundle in) {
        return in != null ? in : new Bundle();
    }

    public static boolean isEmpty(@Nullable Bundle in) {
        return (in == null) || (in.size() == 0);
    }

    /**
     * Returns {@code true} if given bundle is not null and contains {@code true} for a given
     * restriction.
     */
    public static boolean contains(@Nullable Bundle in, String restriction) {
        return in != null && in.getBoolean(restriction);
    }

    /**
     * Creates a copy of the {@code in} Bundle.  If {@code in} is null, it'll return an empty
     * bundle.
     *
     * <p>The resulting {@link Bundle} is always writable. (i.e. it won't return
     * {@link Bundle#EMPTY})
     */
    public static @NonNull Bundle clone(@Nullable Bundle in) {
        return (in != null) ? new Bundle(in) : new Bundle();
    }

    public static void merge(@NonNull Bundle dest, @Nullable Bundle in) {
        Preconditions.checkNotNull(dest);
        Preconditions.checkArgument(dest != in);
        if (in == null) {
            return;
        }
        for (String key : in.keySet()) {
            if (in.getBoolean(key, false)) {
                dest.putBoolean(key, true);
            }
        }
    }

    /**
     * Merges a sparse array of restrictions bundles into one.
     */
    @Nullable
    public static Bundle mergeAll(SparseArray<Bundle> restrictions) {
        if (restrictions.size() == 0) {
            return null;
        } else {
            final Bundle result = new Bundle();
            for (int i = 0; i < restrictions.size(); i++) {
                merge(result, restrictions.valueAt(i));
            }
            return result;
        }
    }

    /**
     * @return true if a restriction is settable by device owner.
     */
    public static boolean canDeviceOwnerChange(String restriction) {
        return !IMMUTABLE_BY_OWNERS.contains(restriction);
    }

    /**
     * @return true if a restriction is settable by profile owner.  Note it takes a user ID because
     * some restrictions can be changed by PO only when it's running on the system user.
     */
    public static boolean canProfileOwnerChange(String restriction, int userId) {
        return !IMMUTABLE_BY_OWNERS.contains(restriction)
                && !DEVICE_OWNER_ONLY_RESTRICTIONS.contains(restriction)
                && !(userId != UserHandle.USER_SYSTEM
                    && PRIMARY_USER_ONLY_RESTRICTIONS.contains(restriction));
    }

    /**
     * Returns the user restrictions that default to {@code true} for device owners.
     * These user restrictions are local, though. ie only for the device owner's user id.
     */
    public static @NonNull Set<String> getDefaultEnabledForDeviceOwner() {
        return DEFAULT_ENABLED_FOR_DEVICE_OWNERS;
    }

    /**
     * Returns the user restrictions that default to {@code true} for managed profile owners.
     */
    public static @NonNull Set<String> getDefaultEnabledForManagedProfiles() {
        return DEFAULT_ENABLED_FOR_MANAGED_PROFILES;
    }

    /**
     * Takes restrictions that can be set by device owner, and sort them into what should be applied
     * globally and what should be applied only on the current user.
     */
    public static void sortToGlobalAndLocal(@Nullable Bundle in, boolean isDeviceOwner,
            int cameraRestrictionScope,
            @NonNull Bundle global, @NonNull Bundle local) {
        // Camera restriction (as well as all others) goes to at most one bundle.
        if (cameraRestrictionScope == UserManagerInternal.CAMERA_DISABLED_GLOBALLY) {
            global.putBoolean(UserManager.DISALLOW_CAMERA, true);
        } else if (cameraRestrictionScope == UserManagerInternal.CAMERA_DISABLED_LOCALLY) {
            local.putBoolean(UserManager.DISALLOW_CAMERA, true);
        }
        if (in == null || in.size() == 0) {
            return;
        }
        for (String key : in.keySet()) {
            if (!in.getBoolean(key)) {
                continue;
            }
            if (isGlobal(isDeviceOwner, key)) {
                global.putBoolean(key, true);
            } else {
                local.putBoolean(key, true);
            }
        }
    }

    /**
     * Whether given user restriction should be enforced globally.
     */
    private static boolean isGlobal(boolean isDeviceOwner, String key) {
        return (isDeviceOwner &&
                (PRIMARY_USER_ONLY_RESTRICTIONS.contains(key) || GLOBAL_RESTRICTIONS.contains(key)))
                || PROFILE_GLOBAL_RESTRICTIONS.contains(key)
                || DEVICE_OWNER_ONLY_RESTRICTIONS.contains(key);
    }

    /**
     * @return true if two Bundles contain the same user restriction.
     * A null bundle and an empty bundle are considered to be equal.
     */
    public static boolean areEqual(@Nullable Bundle a, @Nullable Bundle b) {
        if (a == b) {
            return true;
        }
        if (isEmpty(a)) {
            return isEmpty(b);
        }
        if (isEmpty(b)) {
            return false;
        }
        for (String key : a.keySet()) {
            if (a.getBoolean(key) != b.getBoolean(key)) {
                return false;
            }
        }
        for (String key : b.keySet()) {
            if (a.getBoolean(key) != b.getBoolean(key)) {
                return false;
            }
        }
        return true;
    }

    /**
     * Takes a new use restriction set and the previous set, and apply the restrictions that have
     * changed.
     *
     * <p>Note this method is called by {@link UserManagerService} without holding any locks.
     */
    public static void applyUserRestrictions(Context context, int userId,
            Bundle newRestrictions, Bundle prevRestrictions) {
        for (String key : USER_RESTRICTIONS) {
            final boolean newValue = newRestrictions.getBoolean(key);
            final boolean prevValue = prevRestrictions.getBoolean(key);

            if (newValue != prevValue) {
                applyUserRestriction(context, userId, key, newValue);
            }
        }
    }

    /**
     * Apply each user restriction.
     *
     * <p>See also {@link #isSettingRestrictedForUser()},
     * which should be in sync with this method.
     */
    private static void applyUserRestriction(Context context, int userId, String key,
            boolean newValue) {
        if (UserManagerService.DBG) {
            Log.d(TAG, "Applying user restriction: userId=" + userId
                    + " key=" + key + " value=" + newValue);
        }
        // When certain restrictions are cleared, we don't update the system settings,
        // because these settings are changeable on the Settings UI and we don't know the original
        // value -- for example LOCATION_MODE might have been off already when the restriction was
        // set, and in that case even if the restriction is lifted, changing it to ON would be
        // wrong.  So just don't do anything in such a case.  If the user hopes to enable location
        // later, they can do it on the Settings UI.
        // WARNING: Remember that Settings.Global and Settings.Secure are changeable via adb.
        // To prevent this from happening for a given user restriction, you have to add a check to
        // SettingsProvider.isGlobalOrSecureSettingRestrictedForUser.

        final ContentResolver cr = context.getContentResolver();
        final long id = Binder.clearCallingIdentity();
        try {
            switch (key) {
                case UserManager.DISALLOW_DATA_ROAMING:
                    if (newValue) {
                        // DISALLOW_DATA_ROAMING user restriction is set.

                        // Multi sim device.
                        SubscriptionManager subscriptionManager = context
                                .getSystemService(SubscriptionManager.class);
                        final List<SubscriptionInfo> subscriptionInfoList =
                            subscriptionManager.getActiveSubscriptionInfoList();
                        if (subscriptionInfoList != null) {
                            for (SubscriptionInfo subInfo : subscriptionInfoList) {
                                android.provider.Settings.Global.putStringForUser(cr,
                                    android.provider.Settings.Global.DATA_ROAMING
                                    + subInfo.getSubscriptionId(), "0", userId);
                            }
                        }

                        // Single sim device.
                        android.provider.Settings.Global.putStringForUser(cr,
                            android.provider.Settings.Global.DATA_ROAMING, "0", userId);
                    }
                    break;
                case UserManager.DISALLOW_SHARE_LOCATION:
                    if (newValue) {
                        android.provider.Settings.Secure.putIntForUser(cr,
                                android.provider.Settings.Secure.LOCATION_MODE,
                                android.provider.Settings.Secure.LOCATION_MODE_OFF,
                                userId);
                    }
                    break;
                case UserManager.DISALLOW_DEBUGGING_FEATURES:
                    if (newValue) {
                        // Only disable adb if changing for system user, since it is global
                        // TODO: should this be admin user?
                        if (userId == UserHandle.USER_SYSTEM) {
                            android.provider.Settings.Global.putStringForUser(cr,
                                    android.provider.Settings.Global.ADB_ENABLED, "0",
                                    userId);
                        }
                    }
                    break;
                case UserManager.ENSURE_VERIFY_APPS:
                    if (newValue) {
                        android.provider.Settings.Global.putStringForUser(
                                context.getContentResolver(),
                                android.provider.Settings.Global.PACKAGE_VERIFIER_ENABLE, "1",
                                userId);
                        android.provider.Settings.Global.putStringForUser(
                                context.getContentResolver(),
                                android.provider.Settings.Global.PACKAGE_VERIFIER_INCLUDE_ADB, "1",
                                userId);
                    }
                    break;
                case UserManager.DISALLOW_INSTALL_UNKNOWN_SOURCES_GLOBALLY:
                    setInstallMarketAppsRestriction(cr, userId, getNewUserRestrictionSetting(
                            context, userId, UserManager.DISALLOW_INSTALL_UNKNOWN_SOURCES,
                            newValue));
                    break;
                case UserManager.DISALLOW_INSTALL_UNKNOWN_SOURCES:
                    // Since Android O, the secure setting is not available to be changed by the
                    // user. Hence, when the restriction is cleared, we need to reset the state of
                    // the setting to its default value which is now 1.
                    setInstallMarketAppsRestriction(cr, userId, getNewUserRestrictionSetting(
                            context, userId, UserManager.DISALLOW_INSTALL_UNKNOWN_SOURCES_GLOBALLY,
                            newValue));
                    break;
                case UserManager.DISALLOW_RUN_IN_BACKGROUND:
                    if (newValue) {
                        int currentUser = ActivityManager.getCurrentUser();
                        if (currentUser != userId && userId != UserHandle.USER_SYSTEM) {
                            try {
                                ActivityManager.getService().stopUser(userId, false, null);
                            } catch (RemoteException e) {
                                throw e.rethrowAsRuntimeException();
                            }
                        }
                    }
                    break;
                case UserManager.DISALLOW_SAFE_BOOT:
                    // Unlike with the other restrictions, we want to propagate the new value to
                    // the system settings even if it is false. The other restrictions modify
                    // settings which could be manually changed by the user from the Settings app
                    // after the policies enforcing these restrictions have been revoked, so we
                    // leave re-setting of those settings to the user.
                    android.provider.Settings.Global.putInt(
                            context.getContentResolver(),
                            android.provider.Settings.Global.SAFE_BOOT_DISALLOWED,
                            newValue ? 1 : 0);
                    break;
                case UserManager.DISALLOW_AIRPLANE_MODE:
                    if (newValue) {
                        final boolean airplaneMode = Settings.Global.getInt(
                                context.getContentResolver(),
                                Settings.Global.AIRPLANE_MODE_ON, 0) == 1;
                        if (airplaneMode) {
                            android.provider.Settings.Global.putInt(
                                    context.getContentResolver(),
                                    android.provider.Settings.Global.AIRPLANE_MODE_ON, 0);
                            // Post the intent.
                            Intent intent = new Intent(Intent.ACTION_AIRPLANE_MODE_CHANGED);
                            intent.putExtra("state", false);
                            context.sendBroadcastAsUser(intent, UserHandle.ALL);
                        }
                    }
                    break;
                case UserManager.DISALLOW_AMBIENT_DISPLAY:
                    if (newValue) {
                        android.provider.Settings.Secure.putIntForUser(
                                context.getContentResolver(),
                                Settings.Secure.DOZE_ENABLED, 0, userId);
                        android.provider.Settings.Secure.putIntForUser(
                                context.getContentResolver(),
                                Settings.Secure.DOZE_ALWAYS_ON, 0, userId);
                        android.provider.Settings.Secure.putIntForUser(
                                context.getContentResolver(),
                                Settings.Secure.DOZE_PICK_UP_GESTURE, 0, userId);
                        android.provider.Settings.Secure.putIntForUser(
                                context.getContentResolver(),
                                Settings.Secure.DOZE_PULSE_ON_LONG_PRESS, 0, userId);
                        android.provider.Settings.Secure.putIntForUser(
                                context.getContentResolver(),
                                Settings.Secure.DOZE_DOUBLE_TAP_GESTURE, 0, userId);
                    }
                    break;
                case UserManager.DISALLOW_CONFIG_LOCATION:
                    // When DISALLOW_CONFIG_LOCATION is set on any user, we undo the global
                    // kill switch.
                    if (newValue) {
                        android.provider.Settings.Global.putString(
                                context.getContentResolver(),
                                Global.LOCATION_GLOBAL_KILL_SWITCH, "0");
                    }
                    break;
            }
        } finally {
            Binder.restoreCallingIdentity(id);
        }
    }

    public static boolean isSettingRestrictedForUser(Context context, @NonNull String setting,
            int userId, String value, int callingUid) {
        Preconditions.checkNotNull(setting);
        final UserManager mUserManager = context.getSystemService(UserManager.class);
        String restriction;
        boolean checkAllUser = false;
        switch (setting) {
            case android.provider.Settings.Secure.LOCATION_MODE:
                if (mUserManager.hasUserRestriction(
                        UserManager.DISALLOW_CONFIG_LOCATION, UserHandle.of(userId))
                        && callingUid != Process.SYSTEM_UID) {
                    return true;
                } else if (String.valueOf(Settings.Secure.LOCATION_MODE_OFF).equals(value)) {
                    return false;
                }
                restriction = UserManager.DISALLOW_SHARE_LOCATION;
                break;

            case android.provider.Settings.Secure.LOCATION_PROVIDERS_ALLOWED:
                if (mUserManager.hasUserRestriction(
                        UserManager.DISALLOW_CONFIG_LOCATION, UserHandle.of(userId))
                        && callingUid != Process.SYSTEM_UID) {
                    return true;
                } else if (value != null && value.startsWith("-")) {
                    // See SettingsProvider.updateLocationProvidersAllowedLocked.  "-" is to disable
                    // a provider, which should be allowed even if the user restriction is set.
                    return false;
                }
                restriction = UserManager.DISALLOW_SHARE_LOCATION;
                break;

            case android.provider.Settings.Secure.INSTALL_NON_MARKET_APPS:
                if ("0".equals(value)) {
                    return false;
                }
                restriction = UserManager.DISALLOW_INSTALL_UNKNOWN_SOURCES;
                break;

            case android.provider.Settings.Global.ADB_ENABLED:
                if ("0".equals(value)) {
                    return false;
                }
                restriction = UserManager.DISALLOW_DEBUGGING_FEATURES;
                break;

            case android.provider.Settings.Global.PACKAGE_VERIFIER_ENABLE:
            case android.provider.Settings.Global.PACKAGE_VERIFIER_INCLUDE_ADB:
                if ("1".equals(value)) {
                    return false;
                }
                restriction = UserManager.ENSURE_VERIFY_APPS;
                break;

            case android.provider.Settings.Global.PREFERRED_NETWORK_MODE:
                restriction = UserManager.DISALLOW_CONFIG_MOBILE_NETWORKS;
                break;

            case android.provider.Settings.Secure.ALWAYS_ON_VPN_APP:
            case android.provider.Settings.Secure.ALWAYS_ON_VPN_LOCKDOWN:
            case android.provider.Settings.Secure.ALWAYS_ON_VPN_LOCKDOWN_WHITELIST:
                // Whitelist system uid (ConnectivityService) and root uid to change always-on vpn
                final int appId = UserHandle.getAppId(callingUid);
                if (appId == Process.SYSTEM_UID || appId == Process.ROOT_UID) {
                    return false;
                }
                restriction = UserManager.DISALLOW_CONFIG_VPN;
                break;

            case android.provider.Settings.Global.SAFE_BOOT_DISALLOWED:
                if ("1".equals(value)) {
                    return false;
                }
                restriction = UserManager.DISALLOW_SAFE_BOOT;
                break;

            case android.provider.Settings.Global.AIRPLANE_MODE_ON:
                if ("0".equals(value)) {
                    return false;
                }
                restriction = UserManager.DISALLOW_AIRPLANE_MODE;
                break;

            case android.provider.Settings.Secure.DOZE_ENABLED:
            case android.provider.Settings.Secure.DOZE_ALWAYS_ON:
            case android.provider.Settings.Secure.DOZE_PICK_UP_GESTURE:
            case android.provider.Settings.Secure.DOZE_PULSE_ON_LONG_PRESS:
            case android.provider.Settings.Secure.DOZE_DOUBLE_TAP_GESTURE:
                if ("0".equals(value)) {
                    return false;
                }
                restriction = UserManager.DISALLOW_AMBIENT_DISPLAY;
                break;

            case android.provider.Settings.Global.LOCATION_GLOBAL_KILL_SWITCH:
                if ("0".equals(value)) {
                    return false;
                }
                restriction = UserManager.DISALLOW_CONFIG_LOCATION;
                checkAllUser = true;
                break;

            case android.provider.Settings.System.SCREEN_BRIGHTNESS:
            case android.provider.Settings.System.SCREEN_BRIGHTNESS_MODE:
                if (callingUid == Process.SYSTEM_UID) {
                    return false;
                }
                restriction = UserManager.DISALLOW_CONFIG_BRIGHTNESS;
                break;

            case android.provider.Settings.Global.AUTO_TIME:
                DevicePolicyManager dpm = context.getSystemService(DevicePolicyManager.class);
                if (dpm != null && dpm.getAutoTimeRequired()
                        && "0".equals(value)) {
                    return true;
                } else if (callingUid == Process.SYSTEM_UID) {
                    return false;
                }
                restriction = UserManager.DISALLOW_CONFIG_DATE_TIME;
                break;

            case android.provider.Settings.Global.AUTO_TIME_ZONE:
                if (callingUid == Process.SYSTEM_UID) {
                    return false;
                }
                restriction = UserManager.DISALLOW_CONFIG_DATE_TIME;
                break;

            case android.provider.Settings.System.SCREEN_OFF_TIMEOUT:
                if (callingUid == Process.SYSTEM_UID) {
                    return false;
                }
                restriction = UserManager.DISALLOW_CONFIG_SCREEN_TIMEOUT;
                break;

            case android.provider.Settings.Global.PRIVATE_DNS_MODE:
            case android.provider.Settings.Global.PRIVATE_DNS_SPECIFIER:
                if (callingUid == Process.SYSTEM_UID) {
                    return false;
                }
                restriction = UserManager.DISALLOW_CONFIG_PRIVATE_DNS;
                break;
            default:
                if (setting.startsWith(Settings.Global.DATA_ROAMING)) {
                    if ("0".equals(value)) {
                        return false;
                    }
                    restriction = UserManager.DISALLOW_DATA_ROAMING;
                    break;
                }
                return false;
        }

        if (checkAllUser) {
            return mUserManager.hasUserRestrictionOnAnyUser(restriction);
        } else {
            return mUserManager.hasUserRestriction(restriction, UserHandle.of(userId));
        }
    }

    public static void dumpRestrictions(PrintWriter pw, String prefix, Bundle restrictions) {
        boolean noneSet = true;
        if (restrictions != null) {
            for (String key : restrictions.keySet()) {
                if (restrictions.getBoolean(key, false)) {
                    pw.println(prefix + key);
                    noneSet = false;
                }
            }
            if (noneSet) {
                pw.println(prefix + "none");
            }
        } else {
            pw.println(prefix + "null");
        }
    }

    /**
     * Moves a particular restriction from one array of bundles to another, e.g. for all users.
     */
    public static void moveRestriction(String restrictionKey, SparseArray<Bundle> srcRestrictions,
            SparseArray<Bundle> destRestrictions) {
        for (int i = 0; i < srcRestrictions.size(); i++) {
            final int key = srcRestrictions.keyAt(i);
            final Bundle from = srcRestrictions.valueAt(i);
            if (contains(from, restrictionKey)) {
                from.remove(restrictionKey);
                Bundle to = destRestrictions.get(key);
                if (to == null) {
                    to = new Bundle();
                    destRestrictions.append(key, to);
                }
                to.putBoolean(restrictionKey, true);
                // Don't keep empty bundles.
                if (from.isEmpty()) {
                    srcRestrictions.removeAt(i);
                    i--;
                }
            }
        }
    }

    /**
     * Returns whether restrictions differ between two bundles.
     * @param oldRestrictions old bundle of restrictions.
     * @param newRestrictions new bundle of restrictions
     * @param restrictions restrictions of interest, if empty, all restrictions are checked.
     */
    public static boolean restrictionsChanged(Bundle oldRestrictions, Bundle newRestrictions,
            String... restrictions) {
        if (restrictions.length == 0) {
            return areEqual(oldRestrictions, newRestrictions);
        }
        for (final String restriction : restrictions) {
            if (oldRestrictions.getBoolean(restriction, false) !=
                    newRestrictions.getBoolean(restriction, false)) {
                return true;
            }
        }
        return false;
    }

    private static void setInstallMarketAppsRestriction(ContentResolver cr, int userId,
            int settingValue) {
        android.provider.Settings.Secure.putIntForUser(
                cr, android.provider.Settings.Secure.INSTALL_NON_MARKET_APPS, settingValue, userId);
    }

    private static int getNewUserRestrictionSetting(Context context, int userId,
                String userRestriction, boolean newValue) {
        return (newValue || UserManager.get(context).hasUserRestriction(userRestriction,
                UserHandle.of(userId))) ? 0 : 1;
    }
}<|MERGE_RESOLUTION|>--- conflicted
+++ resolved
@@ -120,10 +120,7 @@
             UserManager.DISALLOW_UNMUTE_DEVICE,
             UserManager.DISALLOW_AUTOFILL,
             UserManager.DISALLOW_CONTENT_CAPTURE,
-<<<<<<< HEAD
-=======
             UserManager.DISALLOW_CONTENT_SUGGESTIONS,
->>>>>>> 825827da
             UserManager.DISALLOW_USER_SWITCH,
             UserManager.DISALLOW_UNIFIED_PASSWORD,
             UserManager.DISALLOW_CONFIG_LOCATION,
