--- conflicted
+++ resolved
@@ -44,10 +44,7 @@
 import android.Manifest;
 import android.annotation.NonNull;
 import android.annotation.Nullable;
-<<<<<<< HEAD
-=======
 import android.app.admin.DevicePolicyEventLogger;
->>>>>>> 825827da
 import android.app.admin.DevicePolicyManagerInternal;
 import android.content.Context;
 import android.content.IIntentReceiver;
@@ -412,11 +409,7 @@
             PackageSessionProvider sessionProvider, Looper looper, StagingManager stagingManager,
             int sessionId, int userId,
             String installerPackageName, int installerUid, SessionParams params, long createdMillis,
-<<<<<<< HEAD
-            File stageDir, String stageCid, boolean prepared, boolean sealed,
-=======
             File stageDir, String stageCid, boolean prepared, boolean committed, boolean sealed,
->>>>>>> 825827da
             @Nullable int[] childSessionIds, int parentSessionId, boolean isReady,
             boolean isFailed, boolean isApplied, int stagedSessionErrorCode,
             String stagedSessionErrorMessage) {
@@ -450,10 +443,7 @@
         }
 
         mPrepared = prepared;
-<<<<<<< HEAD
-=======
         mCommitted = committed;
->>>>>>> 825827da
         mStagedSessionReady = isReady;
         mStagedSessionFailed = isFailed;
         mStagedSessionApplied = isApplied;
@@ -1017,33 +1007,6 @@
         assertPreparedAndNotDestroyedLocked("sealing of session");
 
         mSealed = true;
-<<<<<<< HEAD
-
-        // Read transfers from the original owner stay open, but as the session's data
-        // cannot be modified anymore, there is no leak of information. For staged sessions,
-        // further validation is performed by the staging manager.
-        if (!params.isMultiPackage) {
-            final PackageInfo pkgInfo = mPm.getPackageInfo(
-                    params.appPackageName, PackageManager.GET_SIGNATURES
-                            | PackageManager.MATCH_STATIC_SHARED_LIBRARIES /*flags*/, userId);
-
-            resolveStageDirLocked();
-
-            try {
-                if ((params.installFlags & PackageManager.INSTALL_APEX) != 0) {
-                    validateApexInstallLocked();
-                } else {
-                    validateApkInstallLocked(pkgInfo);
-                }
-            } catch (PackageManagerException e) {
-                throw e;
-            } catch (Throwable e) {
-                // Convert all exceptions into package manager exceptions as only those are handled
-                // in the code above
-                throw new PackageManagerException(e);
-            }
-        }
-=======
 
         if (params.isStaged) {
             final PackageInstallerSession activeSession = mStagingManager.getActiveSession();
@@ -1089,7 +1052,6 @@
         synchronized (mLock) {
             this.updatedMillis = System.currentTimeMillis();
         }
->>>>>>> 825827da
     }
 
     @Override
@@ -1145,15 +1107,12 @@
     }
 
     private void handleCommit() {
-<<<<<<< HEAD
-=======
         if (isInstallerDeviceOwnerOrAffiliatedProfileOwnerLocked()) {
             DevicePolicyEventLogger
                     .createEvent(DevicePolicyEnums.INSTALL_PACKAGE)
                     .setAdmin(mInstallerPackageName)
                     .write();
         }
->>>>>>> 825827da
         if (params.isStaged) {
             mStagingManager.commitSession(this);
             destroyInternal();
@@ -1193,7 +1152,6 @@
         }
     }
 
-<<<<<<< HEAD
     @GuardedBy("mLock")
     private void commitNonStagedLocked(List<PackageInstallerSession> childSessions)
             throws PackageManagerException {
@@ -1242,56 +1200,6 @@
     @GuardedBy("mLock")
     private PackageManagerService.ActiveInstallSession makeSessionActiveLocked()
             throws PackageManagerException {
-=======
-    @GuardedBy("mLock")
-    private void commitNonStagedLocked(List<PackageInstallerSession> childSessions)
-            throws PackageManagerException {
-        final PackageManagerService.ActiveInstallSession committingSession =
-                makeSessionActiveLocked();
-        if (committingSession == null) {
-            return;
-        }
-        if (isMultiPackage()) {
-            List<PackageManagerService.ActiveInstallSession> activeChildSessions =
-                    new ArrayList<>(childSessions.size());
-            boolean success = true;
-            PackageManagerException failure = null;
-            for (int i = 0; i < childSessions.size(); ++i) {
-                final PackageInstallerSession session = childSessions.get(i);
-                try {
-                    final PackageManagerService.ActiveInstallSession activeSession =
-                            session.makeSessionActiveLocked();
-                    if (activeSession != null) {
-                        activeChildSessions.add(activeSession);
-                    }
-                } catch (PackageManagerException e) {
-                    failure = e;
-                    success = false;
-                }
-            }
-            if (!success) {
-                try {
-                    mRemoteObserver.onPackageInstalled(
-                            null, failure.error, failure.getLocalizedMessage(), null);
-                } catch (RemoteException ignored) {
-                }
-                return;
-            }
-            mPm.installStage(activeChildSessions);
-        } else {
-            mPm.installStage(committingSession);
-        }
-    }
-
-    /**
-     * Stages this session for install and returns a
-     * {@link PackageManagerService.ActiveInstallSession} representing this new staged state or null
-     * in case permissions need to be requested before install can proceed.
-     */
-    @GuardedBy("mLock")
-    private PackageManagerService.ActiveInstallSession makeSessionActiveLocked()
-            throws PackageManagerException {
->>>>>>> 825827da
         if (mRelinquished) {
             throw new PackageManagerException(INSTALL_FAILED_INTERNAL_ERROR,
                     "Session relinquished");
@@ -2226,11 +2134,7 @@
     private void destroyInternal() {
         synchronized (mLock) {
             mSealed = true;
-<<<<<<< HEAD
-            if (!params.isStaged) {
-=======
             if (!params.isStaged || isStagedAndInTerminalState()) {
->>>>>>> 825827da
                 mDestroyed = true;
             }
             // Force shut down all bridges
@@ -2488,19 +2392,11 @@
         if (!isStagedSessionStateValid(isReady, isApplied, isFailed)) {
             throw new IllegalArgumentException("Can't restore staged session with invalid state.");
         }
-<<<<<<< HEAD
 
         // Parse sub tags of this session, typically used for repeated values / arrays.
         // Sub tags can come in any order, therefore we need to keep track of what we find while
         // parsing and only set the right values at the end.
 
-=======
-
-        // Parse sub tags of this session, typically used for repeated values / arrays.
-        // Sub tags can come in any order, therefore we need to keep track of what we find while
-        // parsing and only set the right values at the end.
-
->>>>>>> 825827da
         // Store the current depth. We should stop parsing when we reach an end tag at the same
         // depth.
         List<String> permissions = new ArrayList<>();
@@ -2533,13 +2429,8 @@
 
         return new PackageInstallerSession(callback, context, pm, sessionProvider,
                 installerThread, stagingManager, sessionId, userId, installerPackageName,
-<<<<<<< HEAD
-                installerUid, params, createdMillis, stageDir, stageCid, prepared, sealed,
-                childSessionIdsArray, parentSessionId, isReady, isFailed, isApplied,
-=======
                 installerUid, params, createdMillis, stageDir, stageCid, prepared, committed,
                 sealed, childSessionIdsArray, parentSessionId, isReady, isFailed, isApplied,
->>>>>>> 825827da
                 stagedSessionErrorCode, stagedSessionErrorMessage);
     }
 
