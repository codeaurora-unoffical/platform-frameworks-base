/*
 * Copyright (C) 2014 The Android Open Source Project
 *
 * Licensed under the Apache License, Version 2.0 (the "License");
 * you may not use this file except in compliance with the License.
 * You may obtain a copy of the License at
 *
 *      http://www.apache.org/licenses/LICENSE-2.0
 *
 * Unless required by applicable law or agreed to in writing, software
 * distributed under the License is distributed on an "AS IS" BASIS,
 * WITHOUT WARRANTIES OR CONDITIONS OF ANY KIND, either express or implied.
 * See the License for the specific language governing permissions and
 * limitations under the License.
 */

package com.android.server.pm;

import static android.content.pm.PackageManager.INSTALL_FAILED_ABORTED;
import static android.content.pm.PackageManager.INSTALL_FAILED_BAD_SIGNATURE;
import static android.content.pm.PackageManager.INSTALL_FAILED_CONTAINER_ERROR;
import static android.content.pm.PackageManager.INSTALL_FAILED_INSUFFICIENT_STORAGE;
import static android.content.pm.PackageManager.INSTALL_FAILED_INTERNAL_ERROR;
import static android.content.pm.PackageManager.INSTALL_FAILED_INVALID_APK;
import static android.content.pm.PackageManager.INSTALL_FAILED_MISSING_SPLIT;
<<<<<<< HEAD
=======
import static android.content.pm.PackageParser.APEX_FILE_EXTENSION;
>>>>>>> dbf9e87c
import static android.content.pm.PackageParser.APK_FILE_EXTENSION;
import static android.system.OsConstants.O_CREAT;
import static android.system.OsConstants.O_RDONLY;
import static android.system.OsConstants.O_WRONLY;

import static com.android.internal.util.XmlUtils.readBitmapAttribute;
import static com.android.internal.util.XmlUtils.readBooleanAttribute;
import static com.android.internal.util.XmlUtils.readIntAttribute;
import static com.android.internal.util.XmlUtils.readLongAttribute;
import static com.android.internal.util.XmlUtils.readStringAttribute;
import static com.android.internal.util.XmlUtils.readUriAttribute;
import static com.android.internal.util.XmlUtils.writeBooleanAttribute;
import static com.android.internal.util.XmlUtils.writeIntAttribute;
import static com.android.internal.util.XmlUtils.writeLongAttribute;
import static com.android.internal.util.XmlUtils.writeStringAttribute;
import static com.android.internal.util.XmlUtils.writeUriAttribute;
import static com.android.server.pm.PackageInstallerService.prepareStageDir;

import android.Manifest;
import android.annotation.NonNull;
import android.annotation.Nullable;
import android.app.admin.DevicePolicyEventLogger;
import android.app.admin.DevicePolicyManagerInternal;
import android.content.Context;
import android.content.IIntentReceiver;
import android.content.IIntentSender;
import android.content.Intent;
import android.content.IntentSender;
import android.content.pm.ApplicationInfo;
import android.content.pm.IPackageInstallObserver2;
import android.content.pm.IPackageInstallerSession;
import android.content.pm.PackageInfo;
import android.content.pm.PackageInstaller;
import android.content.pm.PackageInstaller.SessionInfo;
import android.content.pm.PackageInstaller.SessionInfo.StagedSessionErrorCode;
import android.content.pm.PackageInstaller.SessionParams;
import android.content.pm.PackageManager;
import android.content.pm.PackageParser;
import android.content.pm.PackageParser.ApkLite;
import android.content.pm.PackageParser.PackageLite;
import android.content.pm.PackageParser.PackageParserException;
import android.content.pm.dex.DexMetadataHelper;
import android.graphics.Bitmap;
import android.graphics.BitmapFactory;
import android.os.Binder;
import android.os.Bundle;
import android.os.FileBridge;
import android.os.FileUtils;
import android.os.Handler;
import android.os.IBinder;
import android.os.Looper;
import android.os.Message;
import android.os.ParcelFileDescriptor;
import android.os.ParcelableException;
import android.os.Process;
import android.os.RemoteException;
import android.os.RevocableFileDescriptor;
import android.os.SystemProperties;
import android.os.UserHandle;
import android.os.storage.StorageManager;
import android.stats.devicepolicy.DevicePolicyEnums;
import android.system.ErrnoException;
import android.system.Int64Ref;
import android.system.Os;
import android.system.OsConstants;
import android.system.StructStat;
import android.text.TextUtils;
import android.util.ArraySet;
import android.util.ExceptionUtils;
import android.util.MathUtils;
import android.util.Slog;
import android.util.SparseIntArray;
import android.util.apk.ApkSignatureVerifier;

import com.android.internal.annotations.GuardedBy;
import com.android.internal.content.NativeLibraryHelper;
import com.android.internal.content.PackageHelper;
import com.android.internal.os.SomeArgs;
import com.android.internal.util.ArrayUtils;
import com.android.internal.util.IndentingPrintWriter;
import com.android.internal.util.Preconditions;
import com.android.server.LocalServices;
import com.android.server.pm.Installer.InstallerException;
import com.android.server.pm.PackageInstallerService.PackageInstallObserverAdapter;
import com.android.server.pm.dex.DexManager;
import com.android.server.security.VerityUtils;

import libcore.io.IoUtils;

import org.xmlpull.v1.XmlPullParser;
import org.xmlpull.v1.XmlPullParserException;
import org.xmlpull.v1.XmlSerializer;

import java.io.File;
import java.io.FileDescriptor;
import java.io.FileFilter;
import java.io.FileOutputStream;
import java.io.IOException;
import java.util.ArrayList;
import java.util.Arrays;
import java.util.LinkedList;
import java.util.List;
import java.util.concurrent.atomic.AtomicInteger;

public class PackageInstallerSession extends IPackageInstallerSession.Stub {
    private static final String TAG = "PackageInstallerSession";
    private static final boolean LOGD = true;
    private static final String REMOVE_SPLIT_MARKER_EXTENSION = ".removed";

    private static final int MSG_COMMIT = 1;
    private static final int MSG_ON_PACKAGE_INSTALLED = 2;

    /** XML constants used for persisting a session */
    static final String TAG_SESSION = "session";
    static final String TAG_CHILD_SESSION = "childSession";
    private static final String TAG_GRANTED_RUNTIME_PERMISSION = "granted-runtime-permission";
    private static final String TAG_WHITELISTED_RESTRICTED_PERMISSION =
            "whitelisted-restricted-permission";
    private static final String ATTR_SESSION_ID = "sessionId";
    private static final String ATTR_USER_ID = "userId";
    private static final String ATTR_INSTALLER_PACKAGE_NAME = "installerPackageName";
    private static final String ATTR_INSTALLER_UID = "installerUid";
    private static final String ATTR_CREATED_MILLIS = "createdMillis";
    private static final String ATTR_UPDATED_MILLIS = "updatedMillis";
    private static final String ATTR_SESSION_STAGE_DIR = "sessionStageDir";
    private static final String ATTR_SESSION_STAGE_CID = "sessionStageCid";
    private static final String ATTR_PREPARED = "prepared";
    private static final String ATTR_COMMITTED = "committed";
    private static final String ATTR_SEALED = "sealed";
    private static final String ATTR_MULTI_PACKAGE = "multiPackage";
    private static final String ATTR_PARENT_SESSION_ID = "parentSessionId";
    private static final String ATTR_STAGED_SESSION = "stagedSession";
    private static final String ATTR_IS_READY = "isReady";
    private static final String ATTR_IS_FAILED = "isFailed";
    private static final String ATTR_IS_APPLIED = "isApplied";
    private static final String ATTR_STAGED_SESSION_ERROR_CODE = "errorCode";
    private static final String ATTR_STAGED_SESSION_ERROR_MESSAGE = "errorMessage";
    private static final String ATTR_MODE = "mode";
    private static final String ATTR_INSTALL_FLAGS = "installFlags";
    private static final String ATTR_INSTALL_LOCATION = "installLocation";
    private static final String ATTR_SIZE_BYTES = "sizeBytes";
    private static final String ATTR_APP_PACKAGE_NAME = "appPackageName";
    @Deprecated
    private static final String ATTR_APP_ICON = "appIcon";
    private static final String ATTR_APP_LABEL = "appLabel";
    private static final String ATTR_ORIGINATING_URI = "originatingUri";
    private static final String ATTR_ORIGINATING_UID = "originatingUid";
    private static final String ATTR_REFERRER_URI = "referrerUri";
    private static final String ATTR_ABI_OVERRIDE = "abiOverride";
    private static final String ATTR_VOLUME_UUID = "volumeUuid";
    private static final String ATTR_NAME = "name";
    private static final String ATTR_INSTALL_REASON = "installRason";

    private static final String PROPERTY_NAME_INHERIT_NATIVE = "pi.inherit_native_on_dont_kill";
    private static final int[] EMPTY_CHILD_SESSION_ARRAY = {};

    // TODO: enforce INSTALL_ALLOW_TEST
    // TODO: enforce INSTALL_ALLOW_DOWNGRADE

    private final PackageInstallerService.InternalCallback mCallback;
    private final Context mContext;
    private final PackageManagerService mPm;
    private final Handler mHandler;
    private final PackageSessionProvider mSessionProvider;
    private final StagingManager mStagingManager;

    final int sessionId;
    final int userId;
    final SessionParams params;
    final long createdMillis;

    /** Staging location where client data is written. */
    final File stageDir;
    final String stageCid;

    private final AtomicInteger mActiveCount = new AtomicInteger();

    private final Object mLock = new Object();

    /** Timestamp of the last time this session changed state  */
    @GuardedBy("mLock")
    private long updatedMillis;

    /** Uid of the creator of this session. */
    private final int mOriginalInstallerUid;

    /** Package of the owner of the installer session */
    @GuardedBy("mLock")
    private @Nullable String mInstallerPackageName;

    /** Uid of the owner of the installer session */
    @GuardedBy("mLock")
    private int mInstallerUid;

    @GuardedBy("mLock")
    private float mClientProgress = 0;
    @GuardedBy("mLock")
    private float mInternalProgress = 0;

    @GuardedBy("mLock")
    private float mProgress = 0;
    @GuardedBy("mLock")
    private float mReportedProgress = -1;

    /** State of the session. */
    @GuardedBy("mLock")
    private boolean mPrepared = false;
    @GuardedBy("mLock")
    private boolean mSealed = false;
    @GuardedBy("mLock")
    private boolean mShouldBeSealed = false;
    @GuardedBy("mLock")
    private boolean mCommitted = false;
    @GuardedBy("mLock")
    private boolean mRelinquished = false;
    @GuardedBy("mLock")
    private boolean mDestroyed = false;

    /** Permissions have been accepted by the user (see {@link #setPermissionsResult}) */
    @GuardedBy("mLock")
    private boolean mPermissionsManuallyAccepted = false;

    @GuardedBy("mLock")
    private int mFinalStatus;
    @GuardedBy("mLock")
    private String mFinalMessage;

    @GuardedBy("mLock")
    private final ArrayList<RevocableFileDescriptor> mFds = new ArrayList<>();
    @GuardedBy("mLock")
    private final ArrayList<FileBridge> mBridges = new ArrayList<>();

    @GuardedBy("mLock")
    private IPackageInstallObserver2 mRemoteObserver;

    /** Fields derived from commit parsing */
    @GuardedBy("mLock")
    private String mPackageName;
    @GuardedBy("mLock")
    private long mVersionCode;
    @GuardedBy("mLock")
    private PackageParser.SigningDetails mSigningDetails;
    @GuardedBy("mLock")
    private SparseIntArray mChildSessionIds = new SparseIntArray();
    @GuardedBy("mLock")
    private int mParentSessionId;

    @GuardedBy("mLock")
    private boolean mStagedSessionApplied;
    @GuardedBy("mLock")
    private boolean mStagedSessionReady;
    @GuardedBy("mLock")
    private boolean mStagedSessionFailed;
    @GuardedBy("mLock")
    private int mStagedSessionErrorCode = SessionInfo.STAGED_SESSION_NO_ERROR;
    @GuardedBy("mLock")
    private String mStagedSessionErrorMessage;

    /**
     * Path to the validated base APK for this session, which may point at an
     * APK inside the session (when the session defines the base), or it may
     * point at the existing base APK (when adding splits to an existing app).
     * <p>
     * This is used when confirming permissions, since we can't fully stage the
     * session inside an ASEC before confirming with user.
     */
    @GuardedBy("mLock")
    private File mResolvedBaseFile;

    @GuardedBy("mLock")
    private File mResolvedStageDir;

    @GuardedBy("mLock")
    private final List<File> mResolvedStagedFiles = new ArrayList<>();
    @GuardedBy("mLock")
    private final List<File> mResolvedInheritedFiles = new ArrayList<>();
    @GuardedBy("mLock")
    private final List<String> mResolvedInstructionSets = new ArrayList<>();
    @GuardedBy("mLock")
    private final List<String> mResolvedNativeLibPaths = new ArrayList<>();
    @GuardedBy("mLock")
    private File mInheritedFilesBase;
    @GuardedBy("mLock")
    private boolean mVerityFound;

    private static final FileFilter sAddedFilter = new FileFilter() {
        @Override
        public boolean accept(File file) {
            // Installers can't stage directories, so it's fine to ignore
            // entries like "lost+found".
            if (file.isDirectory()) return false;
            if (file.getName().endsWith(REMOVE_SPLIT_MARKER_EXTENSION)) return false;
            if (DexMetadataHelper.isDexMetadataFile(file)) return false;
            if (VerityUtils.isFsveritySignatureFile(file)) return false;
            return true;
        }
    };
    private static final FileFilter sRemovedFilter = new FileFilter() {
        @Override
        public boolean accept(File file) {
            if (file.isDirectory()) return false;
            if (!file.getName().endsWith(REMOVE_SPLIT_MARKER_EXTENSION)) return false;
            return true;
        }
    };

    private final Handler.Callback mHandlerCallback = new Handler.Callback() {
        @Override
        public boolean handleMessage(Message msg) {
            switch (msg.what) {
                case MSG_COMMIT:
                    handleCommit();
                    break;
                case MSG_ON_PACKAGE_INSTALLED:
                    final SomeArgs args = (SomeArgs) msg.obj;
                    final String packageName = (String) args.arg1;
                    final String message = (String) args.arg2;
                    final Bundle extras = (Bundle) args.arg3;
                    final IPackageInstallObserver2 observer = (IPackageInstallObserver2) args.arg4;
                    final int returnCode = args.argi1;
                    args.recycle();

                    try {
                        observer.onPackageInstalled(packageName, returnCode, message, extras);
                    } catch (RemoteException ignored) {
                    }

                    break;
            }

            return true;
        }
    };

    /**
     * @return {@code true} iff the installing is app an device owner or affiliated profile owner.
     */
    @GuardedBy("mLock")
    private boolean isInstallerDeviceOwnerOrAffiliatedProfileOwnerLocked() {
        if (userId != UserHandle.getUserId(mInstallerUid)) {
            return false;
        }
        DevicePolicyManagerInternal dpmi =
                LocalServices.getService(DevicePolicyManagerInternal.class);
        return dpmi != null && dpmi.canSilentlyInstallPackage(mInstallerPackageName, mInstallerUid);
    }

    /**
     * Checks if the permissions still need to be confirmed.
     *
     * <p>This is dependant on the identity of the installer, hence this cannot be cached if the
     * installer might still {@link #transfer(String) change}.
     *
     * @return {@code true} iff we need to ask to confirm the permissions?
     */
    @GuardedBy("mLock")
    private boolean needToAskForPermissionsLocked() {
        if (mPermissionsManuallyAccepted) {
            return false;
        }

        final boolean isInstallPermissionGranted =
                (mPm.checkUidPermission(android.Manifest.permission.INSTALL_PACKAGES,
                        mInstallerUid) == PackageManager.PERMISSION_GRANTED);
        final boolean isSelfUpdatePermissionGranted =
                (mPm.checkUidPermission(android.Manifest.permission.INSTALL_SELF_UPDATES,
                        mInstallerUid) == PackageManager.PERMISSION_GRANTED);
        final boolean isUpdatePermissionGranted =
                (mPm.checkUidPermission(android.Manifest.permission.INSTALL_PACKAGE_UPDATES,
                        mInstallerUid) == PackageManager.PERMISSION_GRANTED);
        final int targetPackageUid = mPm.getPackageUid(mPackageName, 0, userId);
        final boolean isPermissionGranted = isInstallPermissionGranted
                || (isUpdatePermissionGranted && targetPackageUid != -1)
                || (isSelfUpdatePermissionGranted && targetPackageUid == mInstallerUid);
        final boolean isInstallerRoot = (mInstallerUid == Process.ROOT_UID);
        final boolean isInstallerSystem = (mInstallerUid == Process.SYSTEM_UID);
        final boolean forcePermissionPrompt =
                (params.installFlags & PackageManager.INSTALL_FORCE_PERMISSION_PROMPT) != 0;

        // Device owners and affiliated profile owners  are allowed to silently install packages, so
        // the permission check is waived if the installer is the device owner.
        return forcePermissionPrompt || !(isPermissionGranted || isInstallerRoot
                || isInstallerSystem || isInstallerDeviceOwnerOrAffiliatedProfileOwnerLocked());
    }

    public PackageInstallerSession(PackageInstallerService.InternalCallback callback,
            Context context, PackageManagerService pm,
            PackageSessionProvider sessionProvider, Looper looper, StagingManager stagingManager,
            int sessionId, int userId,
            String installerPackageName, int installerUid, SessionParams params, long createdMillis,
            File stageDir, String stageCid, boolean prepared, boolean committed, boolean sealed,
            @Nullable int[] childSessionIds, int parentSessionId, boolean isReady,
            boolean isFailed, boolean isApplied, int stagedSessionErrorCode,
            String stagedSessionErrorMessage) {
        mCallback = callback;
        mContext = context;
        mPm = pm;
        mSessionProvider = sessionProvider;
        mHandler = new Handler(looper, mHandlerCallback);
        mStagingManager = stagingManager;

        this.sessionId = sessionId;
        this.userId = userId;
        mOriginalInstallerUid = installerUid;
        mInstallerPackageName = installerPackageName;
        mInstallerUid = installerUid;
        this.params = params;
        this.createdMillis = createdMillis;
        this.updatedMillis = createdMillis;
        this.stageDir = stageDir;
        this.stageCid = stageCid;
        this.mShouldBeSealed = sealed;
        if (childSessionIds != null) {
            for (int childSessionId : childSessionIds) {
                mChildSessionIds.put(childSessionId, 0);
            }
        }
        this.mParentSessionId = parentSessionId;

        if (!params.isMultiPackage && (stageDir == null) == (stageCid == null)) {
            throw new IllegalArgumentException(
                    "Exactly one of stageDir or stageCid stage must be set");
        }

        mPrepared = prepared;
        mCommitted = committed;
        mStagedSessionReady = isReady;
        mStagedSessionFailed = isFailed;
        mStagedSessionApplied = isApplied;
        mStagedSessionErrorCode = stagedSessionErrorCode;
        mStagedSessionErrorMessage =
                stagedSessionErrorMessage != null ? stagedSessionErrorMessage : "";
    }

    public SessionInfo generateInfo() {
        return generateInfo(true);
    }

    public SessionInfo generateInfo(boolean includeIcon) {
        final SessionInfo info = new SessionInfo();
        synchronized (mLock) {
            info.sessionId = sessionId;
            info.userId = userId;
            info.installerPackageName = mInstallerPackageName;
            info.resolvedBaseCodePath = (mResolvedBaseFile != null) ?
                    mResolvedBaseFile.getAbsolutePath() : null;
            info.progress = mProgress;
            info.sealed = mSealed;
            info.isCommitted = mCommitted;
            info.active = mActiveCount.get() > 0;

            info.mode = params.mode;
            info.installReason = params.installReason;
            info.sizeBytes = params.sizeBytes;
            info.appPackageName = params.appPackageName;
            if (includeIcon) {
                info.appIcon = params.appIcon;
            }
            info.appLabel = params.appLabel;

            info.installLocation = params.installLocation;
            info.originatingUri = params.originatingUri;
            info.originatingUid = params.originatingUid;
            info.referrerUri = params.referrerUri;
            info.grantedRuntimePermissions = params.grantedRuntimePermissions;
            info.whitelistedRestrictedPermissions = params.whitelistedRestrictedPermissions;
            info.installFlags = params.installFlags;
            info.isMultiPackage = params.isMultiPackage;
            info.isStaged = params.isStaged;
            info.parentSessionId = mParentSessionId;
            info.childSessionIds = mChildSessionIds.copyKeys();
            if (info.childSessionIds == null) {
                info.childSessionIds = EMPTY_CHILD_SESSION_ARRAY;
            }
            info.isStagedSessionApplied = mStagedSessionApplied;
            info.isStagedSessionReady = mStagedSessionReady;
            info.isStagedSessionFailed = mStagedSessionFailed;
            info.setStagedSessionErrorCode(mStagedSessionErrorCode, mStagedSessionErrorMessage);
            info.updatedMillis = updatedMillis;
        }
        return info;
    }

    public boolean isPrepared() {
        synchronized (mLock) {
            return mPrepared;
        }
    }

    public boolean isSealed() {
        synchronized (mLock) {
            return mSealed;
        }
    }

    /** {@hide} */
    boolean isCommitted() {
        synchronized (mLock) {
            return mCommitted;
        }
    }

    /** Returns true if a staged session has reached a final state and can be forgotten about  */
    public boolean isStagedAndInTerminalState() {
        synchronized (mLock) {
            return params.isStaged && (mStagedSessionApplied || mStagedSessionFailed);
        }
    }

    @GuardedBy("mLock")
    private void assertPreparedAndNotSealedLocked(String cookie) {
        assertPreparedAndNotCommittedOrDestroyedLocked(cookie);
        if (mSealed) {
            throw new SecurityException(cookie + " not allowed after sealing");
        }
    }

    @GuardedBy("mLock")
    private void assertPreparedAndNotCommittedOrDestroyedLocked(String cookie) {
        assertPreparedAndNotDestroyedLocked(cookie);
        if (mCommitted) {
            throw new SecurityException(cookie + " not allowed after commit");
        }
    }

    @GuardedBy("mLock")
    private void assertPreparedAndNotDestroyedLocked(String cookie) {
        if (!mPrepared) {
            throw new IllegalStateException(cookie + " before prepared");
        }
        if (mDestroyed) {
            throw new SecurityException(cookie + " not allowed after destruction");
        }
    }

    /**
     * Resolve the actual location where staged data should be written. This
     * might point at an ASEC mount point, which is why we delay path resolution
     * until someone actively works with the session.
     */
    @GuardedBy("mLock")
    private File resolveStageDirLocked() throws IOException {
        if (mResolvedStageDir == null) {
            if (stageDir != null) {
                mResolvedStageDir = stageDir;
            } else {
                throw new IOException("Missing stageDir");
            }
        }
        return mResolvedStageDir;
    }

    @Override
    public void setClientProgress(float progress) {
        synchronized (mLock) {
            assertCallerIsOwnerOrRootLocked();

            // Always publish first staging movement
            final boolean forcePublish = (mClientProgress == 0);
            mClientProgress = progress;
            computeProgressLocked(forcePublish);
        }
    }

    @Override
    public void addClientProgress(float progress) {
        synchronized (mLock) {
            assertCallerIsOwnerOrRootLocked();

            setClientProgress(mClientProgress + progress);
        }
    }

    @GuardedBy("mLock")
    private void computeProgressLocked(boolean forcePublish) {
        mProgress = MathUtils.constrain(mClientProgress * 0.8f, 0f, 0.8f)
                + MathUtils.constrain(mInternalProgress * 0.2f, 0f, 0.2f);

        // Only publish when meaningful change
        if (forcePublish || Math.abs(mProgress - mReportedProgress) >= 0.01) {
            mReportedProgress = mProgress;
            mCallback.onSessionProgressChanged(this, mProgress);
        }
    }

    @Override
    public String[] getNames() {
        synchronized (mLock) {
            assertCallerIsOwnerOrRootLocked();
            assertPreparedAndNotCommittedOrDestroyedLocked("getNames");

            try {
                return resolveStageDirLocked().list();
            } catch (IOException e) {
                throw ExceptionUtils.wrap(e);
            }
        }
    }

    @Override
    public void removeSplit(String splitName) {
        if (TextUtils.isEmpty(params.appPackageName)) {
            throw new IllegalStateException("Must specify package name to remove a split");
        }

        synchronized (mLock) {
            assertCallerIsOwnerOrRootLocked();
            assertPreparedAndNotCommittedOrDestroyedLocked("removeSplit");

            try {
                createRemoveSplitMarkerLocked(splitName);
            } catch (IOException e) {
                throw ExceptionUtils.wrap(e);
            }
        }
    }

    private void createRemoveSplitMarkerLocked(String splitName) throws IOException {
        try {
            final String markerName = splitName + REMOVE_SPLIT_MARKER_EXTENSION;
            if (!FileUtils.isValidExtFilename(markerName)) {
                throw new IllegalArgumentException("Invalid marker: " + markerName);
            }
            final File target = new File(resolveStageDirLocked(), markerName);
            target.createNewFile();
            Os.chmod(target.getAbsolutePath(), 0 /*mode*/);
        } catch (ErrnoException e) {
            throw e.rethrowAsIOException();
        }
    }

    @Override
    public ParcelFileDescriptor openWrite(String name, long offsetBytes, long lengthBytes) {
        try {
            return doWriteInternal(name, offsetBytes, lengthBytes, null);
        } catch (IOException e) {
            throw ExceptionUtils.wrap(e);
        }
    }

    @Override
    public void write(String name, long offsetBytes, long lengthBytes,
            ParcelFileDescriptor fd) {
        try {
            doWriteInternal(name, offsetBytes, lengthBytes, fd);
        } catch (IOException e) {
            throw ExceptionUtils.wrap(e);
        }
    }

    private ParcelFileDescriptor doWriteInternal(String name, long offsetBytes, long lengthBytes,
            ParcelFileDescriptor incomingFd) throws IOException {
        // Quick sanity check of state, and allocate a pipe for ourselves. We
        // then do heavy disk allocation outside the lock, but this open pipe
        // will block any attempted install transitions.
        final RevocableFileDescriptor fd;
        final FileBridge bridge;
        final File stageDir;
        synchronized (mLock) {
            assertCallerIsOwnerOrRootLocked();
            assertPreparedAndNotSealedLocked("openWrite");

            if (PackageInstaller.ENABLE_REVOCABLE_FD) {
                fd = new RevocableFileDescriptor();
                bridge = null;
                mFds.add(fd);
            } else {
                fd = null;
                bridge = new FileBridge();
                mBridges.add(bridge);
            }

            stageDir = resolveStageDirLocked();
        }

        try {
            // Use installer provided name for now; we always rename later
            if (!FileUtils.isValidExtFilename(name)) {
                throw new IllegalArgumentException("Invalid name: " + name);
            }
            final File target;
            final long identity = Binder.clearCallingIdentity();
            try {
                target = new File(stageDir, name);
            } finally {
                Binder.restoreCallingIdentity(identity);
            }

            // TODO: this should delegate to DCS so the system process avoids
            // holding open FDs into containers.
            final FileDescriptor targetFd = Os.open(target.getAbsolutePath(),
                    O_CREAT | O_WRONLY, 0644);
            Os.chmod(target.getAbsolutePath(), 0644);

            // If caller specified a total length, allocate it for them. Free up
            // cache space to grow, if needed.
            if (stageDir != null && lengthBytes > 0) {
                mContext.getSystemService(StorageManager.class).allocateBytes(targetFd, lengthBytes,
                        PackageHelper.translateAllocateFlags(params.installFlags));
            }

            if (offsetBytes > 0) {
                Os.lseek(targetFd, offsetBytes, OsConstants.SEEK_SET);
            }

            if (incomingFd != null) {
                switch (Binder.getCallingUid()) {
                    case android.os.Process.SHELL_UID:
                    case android.os.Process.ROOT_UID:
                    case android.os.Process.SYSTEM_UID:
                        break;
                    default:
                        throw new SecurityException(
                                "Reverse mode only supported from shell or system");
                }

                // In "reverse" mode, we're streaming data ourselves from the
                // incoming FD, which means we never have to hand out our
                // sensitive internal FD. We still rely on a "bridge" being
                // inserted above to hold the session active.
                try {
                    final Int64Ref last = new Int64Ref(0);
                    FileUtils.copy(incomingFd.getFileDescriptor(), targetFd, lengthBytes, null,
                            Runnable::run, (long progress) -> {
                                if (params.sizeBytes > 0) {
                                    final long delta = progress - last.value;
                                    last.value = progress;
                                    addClientProgress((float) delta / (float) params.sizeBytes);
                                }
                            });
                } finally {
                    IoUtils.closeQuietly(targetFd);
                    IoUtils.closeQuietly(incomingFd);

                    // We're done here, so remove the "bridge" that was holding
                    // the session active.
                    synchronized (mLock) {
                        if (PackageInstaller.ENABLE_REVOCABLE_FD) {
                            mFds.remove(fd);
                        } else {
                            bridge.forceClose();
                            mBridges.remove(bridge);
                        }
                    }
                }
                return null;
            } else if (PackageInstaller.ENABLE_REVOCABLE_FD) {
                fd.init(mContext, targetFd);
                return fd.getRevocableFileDescriptor();
            } else {
                bridge.setTargetFile(targetFd);
                bridge.start();
                return new ParcelFileDescriptor(bridge.getClientSocket());
            }

        } catch (ErrnoException e) {
            throw e.rethrowAsIOException();
        }
    }

    @Override
    public ParcelFileDescriptor openRead(String name) {
        synchronized (mLock) {
            assertCallerIsOwnerOrRootLocked();
            assertPreparedAndNotCommittedOrDestroyedLocked("openRead");
            try {
                return openReadInternalLocked(name);
            } catch (IOException e) {
                throw ExceptionUtils.wrap(e);
            }
        }
    }

    private ParcelFileDescriptor openReadInternalLocked(String name) throws IOException {
        try {
            if (!FileUtils.isValidExtFilename(name)) {
                throw new IllegalArgumentException("Invalid name: " + name);
            }
            final File target = new File(resolveStageDirLocked(), name);
            final FileDescriptor targetFd = Os.open(target.getAbsolutePath(), O_RDONLY, 0);
            return new ParcelFileDescriptor(targetFd);
        } catch (ErrnoException e) {
            throw e.rethrowAsIOException();
        }
    }

    /**
     * Check if the caller is the owner of this session. Otherwise throw a
     * {@link SecurityException}.
     */
    @GuardedBy("mLock")
    private void assertCallerIsOwnerOrRootLocked() {
        final int callingUid = Binder.getCallingUid();
        if (callingUid != Process.ROOT_UID && callingUid != mInstallerUid) {
            throw new SecurityException("Session does not belong to uid " + callingUid);
        }
    }

    /**
     * If anybody is reading or writing data of the session, throw an {@link SecurityException}.
     */
    @GuardedBy("mLock")
    private void assertNoWriteFileTransfersOpenLocked() {
        // Verify that all writers are hands-off
        for (RevocableFileDescriptor fd : mFds) {
            if (!fd.isRevoked()) {
                throw new SecurityException("Files still open");
            }
        }
        for (FileBridge bridge : mBridges) {
            if (!bridge.isClosed()) {
                throw new SecurityException("Files still open");
            }
        }
    }

    @Override
    public void commit(@NonNull IntentSender statusReceiver, boolean forTransfer) {
        if (hasParentSessionId()) {
            throw new IllegalStateException(
                    "Session " + sessionId + " is a child of multi-package session "
                            + mParentSessionId +  " and may not be committed directly.");
        }
        if (!markAsCommitted(statusReceiver, forTransfer)) {
            return;
        }
        if (isMultiPackage()) {
            final SparseIntArray remainingSessions = mChildSessionIds.clone();
            final IntentSender childIntentSender =
                    new ChildStatusIntentReceiver(remainingSessions, statusReceiver)
                            .getIntentSender();
            RuntimeException commitException = null;
            boolean commitFailed = false;
            for (int i = mChildSessionIds.size() - 1; i >= 0; --i) {
                final int childSessionId = mChildSessionIds.keyAt(i);
                try {
                    // commit all children, regardless if any of them fail; we'll throw/return
                    // as appropriate once all children have been processed
                    if (!mSessionProvider.getSession(childSessionId)
                            .markAsCommitted(childIntentSender, forTransfer)) {
                        commitFailed = true;
                    }
                } catch (RuntimeException e) {
                    commitException = e;
                }
            }
            if (commitException != null) {
                throw commitException;
            }
            if (commitFailed) {
                return;
            }
        }
        mHandler.obtainMessage(MSG_COMMIT).sendToTarget();
    }

    private class ChildStatusIntentReceiver {
        private final SparseIntArray mChildSessionsRemaining;
        private final IntentSender mStatusReceiver;
        private final IIntentSender.Stub mLocalSender = new IIntentSender.Stub() {
            @Override
            public void send(int code, Intent intent, String resolvedType, IBinder whitelistToken,
                    IIntentReceiver finishedReceiver, String requiredPermission, Bundle options) {
                statusUpdate(intent);
            }
        };

        private ChildStatusIntentReceiver(SparseIntArray remainingSessions,
                IntentSender statusReceiver) {
            this.mChildSessionsRemaining = remainingSessions;
            this.mStatusReceiver = statusReceiver;
        }

        public IntentSender getIntentSender() {
            return new IntentSender((IIntentSender) mLocalSender);
        }

        public void statusUpdate(Intent intent) {
            mHandler.post(() -> {
                if (mChildSessionsRemaining.size() == 0) {
                    return;
                }
                final int sessionId = intent.getIntExtra(
                        PackageInstaller.EXTRA_SESSION_ID, 0);
                final int status = intent.getIntExtra(PackageInstaller.EXTRA_STATUS,
                        PackageInstaller.STATUS_FAILURE);
                final int sessionIndex = mChildSessionsRemaining.indexOfKey(sessionId);
                if (PackageInstaller.STATUS_SUCCESS == status) {
                    mChildSessionsRemaining.removeAt(sessionIndex);
                    if (mChildSessionsRemaining.size() == 0) {
                        try {
                            intent.putExtra(PackageInstaller.EXTRA_SESSION_ID,
                                    PackageInstallerSession.this.sessionId);
                            mStatusReceiver.sendIntent(mContext, 0, intent, null, null);
                        } catch (IntentSender.SendIntentException ignore) {
                        }
                    }
                } else if (PackageInstaller.STATUS_PENDING_USER_ACTION == status) {
                    try {
                        mStatusReceiver.sendIntent(mContext, 0, intent, null, null);
                    } catch (IntentSender.SendIntentException ignore) {
                    }
                } else {
                    intent.putExtra(PackageInstaller.EXTRA_SESSION_ID,
                            PackageInstallerSession.this.sessionId);
                    mChildSessionsRemaining.clear(); // we're done. Don't send any more.
                    try {
                        mStatusReceiver.sendIntent(mContext, 0, intent, null, null);
                    } catch (IntentSender.SendIntentException ignore) {
                    }
                }
            });
        }
    }


    /**
     * Do everything but actually commit the session. If this was not already called, the session
     * will be sealed and marked as committed. The caller of this method is responsible for
     * subsequently submitting this session for processing.
     *
     * This method may be called multiple times to update the status receiver validate caller
     * permissions.
     */
    public boolean markAsCommitted(
            @NonNull IntentSender statusReceiver, boolean forTransfer) {
        Preconditions.checkNotNull(statusReceiver);

        List<PackageInstallerSession> childSessions = getChildSessions();

        final boolean wasSealed;
        synchronized (mLock) {
            assertCallerIsOwnerOrRootLocked();
            assertPreparedAndNotDestroyedLocked("commit");

            final PackageInstallObserverAdapter adapter = new PackageInstallObserverAdapter(
                    mContext, statusReceiver, sessionId,
                    isInstallerDeviceOwnerOrAffiliatedProfileOwnerLocked(), userId);
            mRemoteObserver = adapter.getBinder();

            if (forTransfer) {
                mContext.enforceCallingOrSelfPermission(Manifest.permission.INSTALL_PACKAGES, null);

                if (mInstallerUid == mOriginalInstallerUid) {
                    throw new IllegalArgumentException("Session has not been transferred");
                }
            } else {
                if (mInstallerUid != mOriginalInstallerUid) {
                    throw new IllegalArgumentException("Session has been transferred");
                }
            }

            // After validations and updating the observer, we can skip re-sealing, etc. because we
            // have already marked ourselves as committed.
            if (mCommitted) {
                return true;
            }

            wasSealed = mSealed;
            if (!mSealed) {
                try {
                    sealAndValidateLocked(childSessions);
                } catch (IOException e) {
                    throw new IllegalArgumentException(e);
                } catch (PackageManagerException e) {
                    // Do now throw an exception here to stay compatible with O and older
                    destroyInternal();
                    dispatchSessionFinished(e.error, ExceptionUtils.getCompleteMessage(e), null);
                    return false;
                }
            }

            // Client staging is fully done at this point
            mClientProgress = 1f;
            computeProgressLocked(true);

            // This ongoing commit should keep session active, even though client
            // will probably close their end.
            mActiveCount.incrementAndGet();

            mCommitted = true;
        }

        if (!wasSealed) {
            // Persist the fact that we've sealed ourselves to prevent
            // mutations of any hard links we create. We do this without holding
            // the session lock, since otherwise it's a lock inversion.
            mCallback.onSessionSealedBlocking(this);
        }
        return true;
    }

    /** Return a list of child sessions or null if the session is not multipackage
     *
     * <p> This method is handy to prevent potential deadlocks (b/123391593)
     */
    private @Nullable List<PackageInstallerSession> getChildSessions() {
        List<PackageInstallerSession> childSessions = null;
        if (isMultiPackage()) {
            final int[] childSessionIds = getChildSessionIds();
            childSessions = new ArrayList<>(childSessionIds.length);
            for (int childSessionId : childSessionIds) {
                childSessions.add(mSessionProvider.getSession(childSessionId));
            }
        }
        return childSessions;
    }

    /**
     * Assert multipackage install has consistent sessions.
     *
     * @throws PackageManagerException if child sessions don't match parent session
     *                                  in respect to staged and enable rollback parameters.
     */
    @GuardedBy("mLock")
    private void assertMultiPackageConsistencyLocked(
            @NonNull List<PackageInstallerSession> childSessions) throws PackageManagerException {
        for (PackageInstallerSession childSession : childSessions) {
            // It might be that the parent session is loaded before all of it's child sessions are,
            // e.g. when reading sessions from XML. Those sessions will be null here, and their
            // conformance with the multipackage params will be checked when they're loaded.
            if (childSession == null) {
                continue;
            }
            assertConsistencyWithLocked(childSession);
        }
    }

    /**
     * Assert consistency with the given session.
     *
     * @throws PackageManagerException if other sessions doesn't match this session
     *                                  in respect to staged and enable rollback parameters.
     */
    @GuardedBy("mLock")
    private void assertConsistencyWithLocked(PackageInstallerSession other)
            throws PackageManagerException {
        // Session groups must be consistent wrt to isStaged parameter. Non-staging session
        // cannot be grouped with staging sessions.
        if (this.params.isStaged != other.params.isStaged) {
            throw new PackageManagerException(
                PackageManager.INSTALL_FAILED_MULTIPACKAGE_INCONSISTENCY,
                "Multipackage Inconsistency: session " + other.sessionId
                    + " and session " + sessionId
                    + " have inconsistent staged settings");
        }
        if (this.params.getEnableRollback() != other.params.getEnableRollback()) {
            throw new PackageManagerException(
                PackageManager.INSTALL_FAILED_MULTIPACKAGE_INCONSISTENCY,
                "Multipackage Inconsistency: session " + other.sessionId
                    + " and session " + sessionId
                    + " have inconsistent rollback settings");
        }
    }

    /**
     * Seal the session to prevent further modification and validate the contents of it.
     *
     * <p>The session will be sealed after calling this method even if it failed.
     *
     * @param childSessions the child sessions of a multipackage that will be checked for
     *                      consistency. Can be null if session is not multipackage.
     * @throws PackageManagerException if the session was sealed but something went wrong. If the
     *                                 session was sealed this is the only possible exception.
     */
    @GuardedBy("mLock")
    private void sealAndValidateLocked(List<PackageInstallerSession> childSessions)
            throws PackageManagerException, IOException {
        assertNoWriteFileTransfersOpenLocked();
        assertPreparedAndNotDestroyedLocked("sealing of session");

        mSealed = true;

        if (childSessions != null) {
            assertMultiPackageConsistencyLocked(childSessions);
        }

        if (params.isStaged) {
            final PackageInstallerSession activeSession = mStagingManager.getActiveSession();
            final boolean anotherSessionAlreadyInProgress =
                    activeSession != null && sessionId != activeSession.sessionId
                            && mParentSessionId != activeSession.sessionId;
            if (anotherSessionAlreadyInProgress) {
                throw new PackageManagerException(
                        PackageManager.INSTALL_FAILED_OTHER_STAGED_SESSION_IN_PROGRESS,
                        "There is already in-progress committed staged session "
                                + activeSession.sessionId, null);
            }
        }

        // Read transfers from the original owner stay open, but as the session's data
        // cannot be modified anymore, there is no leak of information. For staged sessions,
        // further validation is performed by the staging manager.
        if (!params.isMultiPackage) {
            final PackageInfo pkgInfo = mPm.getPackageInfo(
                    params.appPackageName, PackageManager.GET_SIGNATURES
                            | PackageManager.MATCH_STATIC_SHARED_LIBRARIES /*flags*/, userId);

            resolveStageDirLocked();

            try {
                if ((params.installFlags & PackageManager.INSTALL_APEX) != 0) {
                    validateApexInstallLocked();
                } else {
                    validateApkInstallLocked(pkgInfo);
                }
            } catch (PackageManagerException e) {
                throw e;
            } catch (Throwable e) {
                // Convert all exceptions into package manager exceptions as only those are handled
                // in the code above
                throw new PackageManagerException(e);
            }
        }
    }

    /**
     * If session should be sealed, then it's sealed to prevent further modification
     * and then it's validated.
     *
     * If the session was sealed but something went wrong then it's destroyed.
     *
     * <p> This is meant to be called after all of the sessions are loaded and added to
     * PackageInstallerService
     */
    void sealAndValidateIfNecessary() {
        synchronized (mLock) {
            if (!mShouldBeSealed || isStagedAndInTerminalState()) {
                return;
            }
        }
        List<PackageInstallerSession> childSessions = getChildSessions();
        synchronized (mLock) {
            try {
                sealAndValidateLocked(childSessions);
            } catch (IOException e) {
                throw new IllegalStateException(e);
            } catch (PackageManagerException e) {
                Slog.e(TAG, "Package not valid", e);
                // Session is sealed but could not be verified, we need to destroy it.
                destroyInternal();
                // Dispatch message to remove session from PackageInstallerService
                dispatchSessionFinished(
                        e.error, ExceptionUtils.getCompleteMessage(e), null);
            }
        }
    }

    /** Update the timestamp of when the staged session last changed state */
    public void markUpdated() {
        synchronized (mLock) {
            this.updatedMillis = System.currentTimeMillis();
        }
    }

    @Override
    public void transfer(String packageName) {
        Preconditions.checkNotNull(packageName);

        ApplicationInfo newOwnerAppInfo = mPm.getApplicationInfo(packageName, 0, userId);
        if (newOwnerAppInfo == null) {
            throw new ParcelableException(new PackageManager.NameNotFoundException(packageName));
        }

        if (PackageManager.PERMISSION_GRANTED != mPm.checkUidPermission(
                Manifest.permission.INSTALL_PACKAGES, newOwnerAppInfo.uid)) {
            throw new SecurityException("Destination package " + packageName + " does not have "
                    + "the " + Manifest.permission.INSTALL_PACKAGES + " permission");
        }

        // Only install flags that can be verified by the app the session is transferred to are
        // allowed. The parameters can be read via PackageInstaller.SessionInfo.
        if (!params.areHiddenOptionsSet()) {
            throw new SecurityException("Can only transfer sessions that use public options");
        }

        List<PackageInstallerSession> childSessions = getChildSessions();

        synchronized (mLock) {
            assertCallerIsOwnerOrRootLocked();
            assertPreparedAndNotSealedLocked("transfer");

            try {
                sealAndValidateLocked(childSessions);
            } catch (IOException e) {
                throw new IllegalStateException(e);
            } catch (PackageManagerException e) {
                // Session is sealed but could not be verified, we need to destroy it
                destroyInternal();
                dispatchSessionFinished(e.error, ExceptionUtils.getCompleteMessage(e), null);

                throw new IllegalArgumentException("Package is not valid", e);
            }

            if (!mPackageName.equals(mInstallerPackageName)) {
                throw new SecurityException("Can only transfer sessions that update the original "
                        + "installer");
            }

            mInstallerPackageName = packageName;
            mInstallerUid = newOwnerAppInfo.uid;
        }

        // Persist the fact that we've sealed ourselves to prevent
        // mutations of any hard links we create. We do this without holding
        // the session lock, since otherwise it's a lock inversion.
        mCallback.onSessionSealedBlocking(this);
    }

    private void handleCommit() {
        if (isInstallerDeviceOwnerOrAffiliatedProfileOwnerLocked()) {
            DevicePolicyEventLogger
                    .createEvent(DevicePolicyEnums.INSTALL_PACKAGE)
                    .setAdmin(mInstallerPackageName)
                    .write();
        }
        if (params.isStaged) {
            mStagingManager.commitSession(this);
            destroyInternal();
            dispatchSessionFinished(PackageManager.INSTALL_SUCCEEDED, "Session staged", null);
            return;
        }

        if ((params.installFlags & PackageManager.INSTALL_APEX) != 0) {
            destroyInternal();
            dispatchSessionFinished(PackageManager.INSTALL_FAILED_INTERNAL_ERROR,
                    "APEX packages can only be installed using staged sessions.", null);
            return;
        }

        // For a multiPackage session, read the child sessions
        // outside of the lock, because reading the child
        // sessions with the lock held could lead to deadlock
        // (b/123391593).
        List<PackageInstallerSession> childSessions = getChildSessions();

        try {
            synchronized (mLock) {
                commitNonStagedLocked(childSessions);
            }
        } catch (PackageManagerException e) {
            final String completeMsg = ExceptionUtils.getCompleteMessage(e);
            Slog.e(TAG, "Commit of session " + sessionId + " failed: " + completeMsg);
            destroyInternal();
            dispatchSessionFinished(e.error, completeMsg, null);
        }
    }

<<<<<<< HEAD
    @GuardedBy("mLock")
    private void commitNonStagedLocked(List<PackageInstallerSession> childSessions)
            throws PackageManagerException {
        final PackageManagerService.ActiveInstallSession committingSession =
                makeSessionActiveLocked();
        if (committingSession == null) {
            return;
        }
        if (isMultiPackage()) {
            List<PackageManagerService.ActiveInstallSession> activeChildSessions =
                    new ArrayList<>(childSessions.size());
            boolean success = true;
            PackageManagerException failure = null;
            for (int i = 0; i < childSessions.size(); ++i) {
                final PackageInstallerSession session = childSessions.get(i);
                try {
                    final PackageManagerService.ActiveInstallSession activeSession =
                            session.makeSessionActiveLocked();
                    if (activeSession != null) {
                        activeChildSessions.add(activeSession);
                    }
                } catch (PackageManagerException e) {
                    failure = e;
                    success = false;
                }
            }
            if (!success) {
                try {
                    mRemoteObserver.onPackageInstalled(
                            null, failure.error, failure.getLocalizedMessage(), null);
                } catch (RemoteException ignored) {
                }
                return;
            }
            mPm.installStage(activeChildSessions);
        } else {
            mPm.installStage(committingSession);
        }
    }

    /**
     * Stages this session for install and returns a
     * {@link PackageManagerService.ActiveInstallSession} representing this new staged state or null
     * in case permissions need to be requested before install can proceed.
     */
    @GuardedBy("mLock")
    private PackageManagerService.ActiveInstallSession makeSessionActiveLocked()
            throws PackageManagerException {
=======
    @GuardedBy("mLock")
    private void commitNonStagedLocked(List<PackageInstallerSession> childSessions)
            throws PackageManagerException {
        final PackageManagerService.ActiveInstallSession committingSession =
                makeSessionActiveLocked();
        if (committingSession == null) {
            return;
        }
        if (isMultiPackage()) {
            List<PackageManagerService.ActiveInstallSession> activeChildSessions =
                    new ArrayList<>(childSessions.size());
            boolean success = true;
            PackageManagerException failure = null;
            for (int i = 0; i < childSessions.size(); ++i) {
                final PackageInstallerSession session = childSessions.get(i);
                try {
                    final PackageManagerService.ActiveInstallSession activeSession =
                            session.makeSessionActiveLocked();
                    if (activeSession != null) {
                        activeChildSessions.add(activeSession);
                    }
                } catch (PackageManagerException e) {
                    failure = e;
                    success = false;
                }
            }
            if (!success) {
                try {
                    mRemoteObserver.onPackageInstalled(
                            null, failure.error, failure.getLocalizedMessage(), null);
                } catch (RemoteException ignored) {
                }
                return;
            }
            mPm.installStage(activeChildSessions);
        } else {
            mPm.installStage(committingSession);
        }
    }

    /**
     * Stages this session for install and returns a
     * {@link PackageManagerService.ActiveInstallSession} representing this new staged state or null
     * in case permissions need to be requested before install can proceed.
     */
    @GuardedBy("mLock")
    private PackageManagerService.ActiveInstallSession makeSessionActiveLocked()
            throws PackageManagerException {
>>>>>>> dbf9e87c
        if (mRelinquished) {
            throw new PackageManagerException(INSTALL_FAILED_INTERNAL_ERROR,
                    "Session relinquished");
        }
        if (mDestroyed) {
            throw new PackageManagerException(INSTALL_FAILED_INTERNAL_ERROR, "Session destroyed");
        }
        if (!mSealed) {
            throw new PackageManagerException(INSTALL_FAILED_INTERNAL_ERROR, "Session not sealed");
        }

        final IPackageInstallObserver2 localObserver;
        if ((params.installFlags & PackageManager.INSTALL_APEX) != 0) {
            localObserver = null;
        } else {
            if (!params.isMultiPackage) {
                Preconditions.checkNotNull(mPackageName);
                Preconditions.checkNotNull(mSigningDetails);
                Preconditions.checkNotNull(mResolvedBaseFile);

                if (needToAskForPermissionsLocked()) {
                    // User needs to confirm installation;
                    // give installer an intent they can use to involve
                    // user.
                    final Intent intent = new Intent(PackageInstaller.ACTION_CONFIRM_INSTALL);
                    intent.setPackage(mPm.getPackageInstallerPackageName());
                    intent.putExtra(PackageInstaller.EXTRA_SESSION_ID, sessionId);
                    try {
                        mRemoteObserver.onUserActionRequired(intent);
                    } catch (RemoteException ignored) {
                    }

                    // Commit was keeping session marked as active until now; release
                    // that extra refcount so session appears idle.
                    closeInternal(false);
                    return null;
                }

                // Inherit any packages and native libraries from existing install that
                // haven't been overridden.
                if (params.mode == SessionParams.MODE_INHERIT_EXISTING) {
                    try {
                        final List<File> fromFiles = mResolvedInheritedFiles;
                        final File toDir = resolveStageDirLocked();

                        if (LOGD) Slog.d(TAG, "Inherited files: " + mResolvedInheritedFiles);
                        if (!mResolvedInheritedFiles.isEmpty() && mInheritedFilesBase == null) {
                            throw new IllegalStateException("mInheritedFilesBase == null");
                        }

                        if (isLinkPossible(fromFiles, toDir)) {
                            if (!mResolvedInstructionSets.isEmpty()) {
                                final File oatDir = new File(toDir, "oat");
                                createOatDirs(mResolvedInstructionSets, oatDir);
                            }
                            // pre-create lib dirs for linking if necessary
                            if (!mResolvedNativeLibPaths.isEmpty()) {
                                for (String libPath : mResolvedNativeLibPaths) {
                                    // "/lib/arm64" -> ["lib", "arm64"]
                                    final int splitIndex = libPath.lastIndexOf('/');
                                    if (splitIndex < 0 || splitIndex >= libPath.length() - 1) {
                                        Slog.e(TAG,
                                                "Skipping native library creation for linking due"
                                                        + " to invalid path: " + libPath);
                                        continue;
                                    }
                                    final String libDirPath = libPath.substring(1, splitIndex);
                                    final File libDir = new File(toDir, libDirPath);
                                    if (!libDir.exists()) {
                                        NativeLibraryHelper.createNativeLibrarySubdir(libDir);
                                    }
                                    final String archDirPath = libPath.substring(splitIndex + 1);
                                    NativeLibraryHelper.createNativeLibrarySubdir(
                                            new File(libDir, archDirPath));
                                }
                            }
                            linkFiles(fromFiles, toDir, mInheritedFilesBase);
                        } else {
                            // TODO: this should delegate to DCS so the system process
                            // avoids holding open FDs into containers.
                            copyFiles(fromFiles, toDir);
                        }
                    } catch (IOException e) {
                        throw new PackageManagerException(INSTALL_FAILED_INSUFFICIENT_STORAGE,
                                "Failed to inherit existing install", e);
                    }
                }

                // TODO: surface more granular state from dexopt
                mInternalProgress = 0.5f;
                computeProgressLocked(true);

                // Unpack native libraries
                extractNativeLibraries(mResolvedStageDir, params.abiOverride,
                        mayInheritNativeLibs());
            }

            // We've reached point of no return; call into PMS to install the stage.
            // Regardless of success or failure we always destroy session.
            localObserver = new IPackageInstallObserver2.Stub() {
                @Override
                public void onUserActionRequired(Intent intent) {
                    throw new IllegalStateException();
                }

                @Override
                public void onPackageInstalled(String basePackageName, int returnCode, String msg,
                        Bundle extras) {
                    destroyInternal();
                    dispatchSessionFinished(returnCode, msg, extras);
                }
            };
        }

        final UserHandle user;
        if ((params.installFlags & PackageManager.INSTALL_ALL_USERS) != 0) {
            user = UserHandle.ALL;
        } else {
            user = new UserHandle(userId);
        }

        mRelinquished = true;
        return new PackageManagerService.ActiveInstallSession(mPackageName, stageDir,
                localObserver, params, mInstallerPackageName, mInstallerUid, user,
                mSigningDetails);
    }

    private static void maybeRenameFile(File from, File to) throws PackageManagerException {
        if (!from.equals(to)) {
            if (!from.renameTo(to)) {
                throw new PackageManagerException(INSTALL_FAILED_INTERNAL_ERROR,
                        "Could not rename file " + from + " to " + to);
            }
        }
    }

    /**
     * Returns true if the session should attempt to inherit any existing native libraries already
     * extracted at the current install location. This is necessary to prevent double loading of
     * native libraries already loaded by the running app.
     */
    private boolean mayInheritNativeLibs() {
        return SystemProperties.getBoolean(PROPERTY_NAME_INHERIT_NATIVE, true) &&
                params.mode == SessionParams.MODE_INHERIT_EXISTING &&
                (params.installFlags & PackageManager.DONT_KILL_APP) != 0;
    }

    /**
     * Validate apex install.
     * <p>
     * Sets {@link #mResolvedBaseFile} for RollbackManager to use.
     */
    @GuardedBy("mLock")
    private void validateApexInstallLocked()
            throws PackageManagerException {
        final File[] addedFiles = mResolvedStageDir.listFiles(sAddedFilter);
        if (ArrayUtils.isEmpty(addedFiles)) {
            throw new PackageManagerException(INSTALL_FAILED_INVALID_APK, "No packages staged");
        }

        if (ArrayUtils.size(addedFiles) > 1) {
            throw new PackageManagerException(INSTALL_FAILED_INVALID_APK,
                    "Too many files for apex install");
        }

<<<<<<< HEAD
        mResolvedBaseFile = addedFiles[0];
=======
        try {
            resolveStageDirLocked();
        } catch (IOException e) {
            throw new PackageManagerException(INSTALL_FAILED_CONTAINER_ERROR,
                    "Failed to resolve stage location", e);
        }

        File addedFile = addedFiles[0]; // there is only one file

        // Ensure file name has proper suffix
        final String sourceName = addedFile.getName();
        final String targetName = sourceName.endsWith(APEX_FILE_EXTENSION)
                ? sourceName
                : sourceName + APEX_FILE_EXTENSION;
        if (!FileUtils.isValidExtFilename(targetName)) {
            throw new PackageManagerException(INSTALL_FAILED_INVALID_APK,
                    "Invalid filename: " + targetName);
        }

        final File targetFile = new File(mResolvedStageDir, targetName);
        resolveAndStageFile(addedFile, targetFile);

        mResolvedBaseFile = targetFile;
>>>>>>> dbf9e87c
    }

    /**
     * Validate install by confirming that all application packages are have
     * consistent package name, version code, and signing certificates.
     * <p>
     * Clears and populates {@link #mResolvedBaseFile},
     * {@link #mResolvedStagedFiles}, and {@link #mResolvedInheritedFiles}.
     * <p>
     * Renames package files in stage to match split names defined inside.
     * <p>
     * Note that upgrade compatibility is still performed by
     * {@link PackageManagerService}.
     */
    @GuardedBy("mLock")
    private void validateApkInstallLocked(@Nullable PackageInfo pkgInfo)
            throws PackageManagerException {
        ApkLite baseApk = null;
        mPackageName = null;
        mVersionCode = -1;
        mSigningDetails = PackageParser.SigningDetails.UNKNOWN;

        mResolvedBaseFile = null;
        mResolvedStagedFiles.clear();
        mResolvedInheritedFiles.clear();

        // Partial installs must be consistent with existing install
        if (params.mode == SessionParams.MODE_INHERIT_EXISTING
                && (pkgInfo == null || pkgInfo.applicationInfo == null)) {
            throw new PackageManagerException(INSTALL_FAILED_INVALID_APK,
                    "Missing existing base package");
        }
        // Default to require only if existing base has fs-verity.
        mVerityFound = PackageManagerServiceUtils.isApkVerityEnabled()
                && params.mode == SessionParams.MODE_INHERIT_EXISTING
                && VerityUtils.hasFsverity(pkgInfo.applicationInfo.getBaseCodePath());

        try {
            resolveStageDirLocked();
        } catch (IOException e) {
            throw new PackageManagerException(INSTALL_FAILED_CONTAINER_ERROR,
                    "Failed to resolve stage location", e);
        }

        final File[] removedFiles = mResolvedStageDir.listFiles(sRemovedFilter);
        final List<String> removeSplitList = new ArrayList<>();
        if (!ArrayUtils.isEmpty(removedFiles)) {
            for (File removedFile : removedFiles) {
                final String fileName = removedFile.getName();
                final String splitName = fileName.substring(
                        0, fileName.length() - REMOVE_SPLIT_MARKER_EXTENSION.length());
                removeSplitList.add(splitName);
            }
        }

        final File[] addedFiles = mResolvedStageDir.listFiles(sAddedFilter);
        if (ArrayUtils.isEmpty(addedFiles) && removeSplitList.size() == 0) {
            throw new PackageManagerException(INSTALL_FAILED_INVALID_APK, "No packages staged");
        }

        // Verify that all staged packages are internally consistent
        final ArraySet<String> stagedSplits = new ArraySet<>();
        for (File addedFile : addedFiles) {
            final ApkLite apk;
            try {
                apk = PackageParser.parseApkLite(
                        addedFile, PackageParser.PARSE_COLLECT_CERTIFICATES);
            } catch (PackageParserException e) {
                throw PackageManagerException.from(e);
            }

            if (!stagedSplits.add(apk.splitName)) {
                throw new PackageManagerException(INSTALL_FAILED_INVALID_APK,
                        "Split " + apk.splitName + " was defined multiple times");
            }

            // Use first package to define unknown values
            if (mPackageName == null) {
                mPackageName = apk.packageName;
                mVersionCode = apk.getLongVersionCode();
            }
            if (mSigningDetails == PackageParser.SigningDetails.UNKNOWN) {
                mSigningDetails = apk.signingDetails;
            }

            assertApkConsistentLocked(String.valueOf(addedFile), apk);

            // Take this opportunity to enforce uniform naming
            final String targetName;
            if (apk.splitName == null) {
                targetName = "base" + APK_FILE_EXTENSION;
            } else {
                targetName = "split_" + apk.splitName + APK_FILE_EXTENSION;
            }
            if (!FileUtils.isValidExtFilename(targetName)) {
                throw new PackageManagerException(INSTALL_FAILED_INVALID_APK,
                        "Invalid filename: " + targetName);
            }

            final File targetFile = new File(mResolvedStageDir, targetName);
            resolveAndStageFile(addedFile, targetFile);

            // Base is coming from session
            if (apk.splitName == null) {
                mResolvedBaseFile = targetFile;
                baseApk = apk;
            }

            final File dexMetadataFile = DexMetadataHelper.findDexMetadataForFile(addedFile);
            if (dexMetadataFile != null) {
                if (!FileUtils.isValidExtFilename(dexMetadataFile.getName())) {
                    throw new PackageManagerException(INSTALL_FAILED_INVALID_APK,
                            "Invalid filename: " + dexMetadataFile);
                }
                final File targetDexMetadataFile = new File(mResolvedStageDir,
                        DexMetadataHelper.buildDexMetadataPathForApk(targetName));
                resolveAndStageFile(dexMetadataFile, targetDexMetadataFile);
            }
        }

        if (removeSplitList.size() > 0) {
            if (pkgInfo == null) {
                throw new PackageManagerException(INSTALL_FAILED_INVALID_APK,
                        "Missing existing base package for " + mPackageName);
            }

            // validate split names marked for removal
            for (String splitName : removeSplitList) {
                if (!ArrayUtils.contains(pkgInfo.splitNames, splitName)) {
                    throw new PackageManagerException(INSTALL_FAILED_INVALID_APK,
                            "Split not found: " + splitName);
                }
            }

            // ensure we've got appropriate package name, version code and signatures
            if (mPackageName == null) {
                mPackageName = pkgInfo.packageName;
                mVersionCode = pkgInfo.getLongVersionCode();
            }
            if (mSigningDetails == PackageParser.SigningDetails.UNKNOWN) {
                try {
                    mSigningDetails = ApkSignatureVerifier.unsafeGetCertsWithoutVerification(
                            pkgInfo.applicationInfo.sourceDir,
                            PackageParser.SigningDetails.SignatureSchemeVersion.JAR);
                } catch (PackageParserException e) {
                    throw new PackageManagerException(INSTALL_FAILED_INVALID_APK,
                            "Couldn't obtain signatures from base APK");
                }
            }
        }

        if (params.mode == SessionParams.MODE_FULL_INSTALL) {
            // Full installs must include a base package
            if (!stagedSplits.contains(null)) {
                throw new PackageManagerException(INSTALL_FAILED_INVALID_APK,
                        "Full install must include a base package");
            }

        } else {
            final PackageLite existing;
            final ApkLite existingBase;
            ApplicationInfo appInfo = pkgInfo.applicationInfo;
            try {
                existing = PackageParser.parsePackageLite(new File(appInfo.getCodePath()), 0);
                existingBase = PackageParser.parseApkLite(new File(appInfo.getBaseCodePath()),
                        PackageParser.PARSE_COLLECT_CERTIFICATES);
            } catch (PackageParserException e) {
                throw PackageManagerException.from(e);
            }

            assertApkConsistentLocked("Existing base", existingBase);

            // Inherit base if not overridden
            if (mResolvedBaseFile == null) {
                mResolvedBaseFile = new File(appInfo.getBaseCodePath());
                resolveInheritedFile(mResolvedBaseFile);
                // Inherit the dex metadata if present.
                final File baseDexMetadataFile =
                        DexMetadataHelper.findDexMetadataForFile(mResolvedBaseFile);
                if (baseDexMetadataFile != null) {
                    resolveInheritedFile(baseDexMetadataFile);
                }
                baseApk = existingBase;
            }

            // Inherit splits if not overridden
            if (!ArrayUtils.isEmpty(existing.splitNames)) {
                for (int i = 0; i < existing.splitNames.length; i++) {
                    final String splitName = existing.splitNames[i];
                    final File splitFile = new File(existing.splitCodePaths[i]);
                    final boolean splitRemoved = removeSplitList.contains(splitName);
                    if (!stagedSplits.contains(splitName) && !splitRemoved) {
                        resolveInheritedFile(splitFile);
                        // Inherit the dex metadata if present.
                        final File splitDexMetadataFile =
                                DexMetadataHelper.findDexMetadataForFile(splitFile);
                        if (splitDexMetadataFile != null) {
                            resolveInheritedFile(splitDexMetadataFile);
                        }
                    }
                }
            }

            // Inherit compiled oat directory.
            final File packageInstallDir = (new File(appInfo.getBaseCodePath())).getParentFile();
            mInheritedFilesBase = packageInstallDir;
            final File oatDir = new File(packageInstallDir, "oat");
            if (oatDir.exists()) {
                final File[] archSubdirs = oatDir.listFiles();

                // Keep track of all instruction sets we've seen compiled output for.
                // If we're linking (and not copying) inherited files, we can recreate the
                // instruction set hierarchy and link compiled output.
                if (archSubdirs != null && archSubdirs.length > 0) {
                    final String[] instructionSets = InstructionSets.getAllDexCodeInstructionSets();
                    for (File archSubDir : archSubdirs) {
                        // Skip any directory that isn't an ISA subdir.
                        if (!ArrayUtils.contains(instructionSets, archSubDir.getName())) {
                            continue;
                        }

                        mResolvedInstructionSets.add(archSubDir.getName());
                        List<File> oatFiles = Arrays.asList(archSubDir.listFiles());
                        if (!oatFiles.isEmpty()) {
                            mResolvedInheritedFiles.addAll(oatFiles);
                        }
                    }
                }
            }

            // Inherit native libraries for DONT_KILL sessions.
            if (mayInheritNativeLibs() && removeSplitList.isEmpty()) {
                File[] libDirs = new File[]{
                        new File(packageInstallDir, NativeLibraryHelper.LIB_DIR_NAME),
                        new File(packageInstallDir, NativeLibraryHelper.LIB64_DIR_NAME)};
                for (File libDir : libDirs) {
                    if (!libDir.exists() || !libDir.isDirectory()) {
                        continue;
                    }
                    final List<File> libDirsToInherit = new LinkedList<>();
                    for (File archSubDir : libDir.listFiles()) {
                        if (!archSubDir.isDirectory()) {
                            continue;
                        }
                        String relLibPath;
                        try {
                            relLibPath = getRelativePath(archSubDir, packageInstallDir);
                        } catch (IOException e) {
                            Slog.e(TAG, "Skipping linking of native library directory!", e);
                            // shouldn't be possible, but let's avoid inheriting these to be safe
                            libDirsToInherit.clear();
                            break;
                        }
                        if (!mResolvedNativeLibPaths.contains(relLibPath)) {
                            mResolvedNativeLibPaths.add(relLibPath);
                        }
                        libDirsToInherit.addAll(Arrays.asList(archSubDir.listFiles()));
                    }
                    mResolvedInheritedFiles.addAll(libDirsToInherit);
                }
            }
        }
        if (baseApk.useEmbeddedDex) {
            for (File file : mResolvedStagedFiles) {
                if (file.getName().endsWith(".apk")
                        && !DexManager.auditUncompressedDexInApk(file.getPath())) {
                    throw new PackageManagerException(INSTALL_FAILED_INVALID_APK,
                            "Some dex are not uncompressed and aligned correctly for "
                            + mPackageName);
                }
            }
        }
        if (baseApk.isSplitRequired && stagedSplits.size() <= 1) {
            throw new PackageManagerException(INSTALL_FAILED_MISSING_SPLIT,
                    "Missing split for " + mPackageName);
        }
    }

    private void resolveAndStageFile(File origFile, File targetFile)
            throws PackageManagerException {
        mResolvedStagedFiles.add(targetFile);
        maybeRenameFile(origFile, targetFile);

        final File originalSignature = new File(
                VerityUtils.getFsveritySignatureFilePath(origFile.getPath()));
        // Make sure .fsv_sig exists when it should, then resolve and stage it.
        if (originalSignature.exists()) {
            // mVerityFound can only change from false to true here during the staging loop. Since
            // all or none of files should have .fsv_sig, this should only happen in the first time
            // (or never), otherwise bail out.
            if (!mVerityFound) {
                mVerityFound = true;
                if (mResolvedStagedFiles.size() > 1) {
                    throw new PackageManagerException(INSTALL_FAILED_BAD_SIGNATURE,
                            "Some file is missing fs-verity signature");
                }
            }
        } else {
            if (!mVerityFound) {
                return;
            }
            throw new PackageManagerException(INSTALL_FAILED_BAD_SIGNATURE,
                    "Missing corresponding fs-verity signature to " + origFile);
        }

        final File stagedSignature = new File(
                VerityUtils.getFsveritySignatureFilePath(targetFile.getPath()));
        maybeRenameFile(originalSignature, stagedSignature);
        mResolvedStagedFiles.add(stagedSignature);
    }

    private void resolveInheritedFile(File origFile) {
        mResolvedInheritedFiles.add(origFile);

        // Inherit the fsverity signature file if present.
        final File fsveritySignatureFile = new File(
                VerityUtils.getFsveritySignatureFilePath(origFile.getPath()));
        if (fsveritySignatureFile.exists()) {
            mResolvedInheritedFiles.add(fsveritySignatureFile);
        }
    }

    @GuardedBy("mLock")
    private void assertApkConsistentLocked(String tag, ApkLite apk)
            throws PackageManagerException {
        if (!mPackageName.equals(apk.packageName)) {
            throw new PackageManagerException(INSTALL_FAILED_INVALID_APK, tag + " package "
                    + apk.packageName + " inconsistent with " + mPackageName);
        }
        if (params.appPackageName != null && !params.appPackageName.equals(apk.packageName)) {
            throw new PackageManagerException(INSTALL_FAILED_INVALID_APK, tag
                    + " specified package " + params.appPackageName
                    + " inconsistent with " + apk.packageName);
        }
        if (mVersionCode != apk.getLongVersionCode()) {
            throw new PackageManagerException(INSTALL_FAILED_INVALID_APK, tag
                    + " version code " + apk.versionCode + " inconsistent with "
                    + mVersionCode);
        }
        if (!mSigningDetails.signaturesMatchExactly(apk.signingDetails)) {
            throw new PackageManagerException(INSTALL_FAILED_INVALID_APK,
                    tag + " signatures are inconsistent");
        }
    }

    /**
     * Determine if creating hard links between source and destination is
     * possible. That is, do they all live on the same underlying device.
     */
    private boolean isLinkPossible(List<File> fromFiles, File toDir) {
        try {
            final StructStat toStat = Os.stat(toDir.getAbsolutePath());
            for (File fromFile : fromFiles) {
                final StructStat fromStat = Os.stat(fromFile.getAbsolutePath());
                if (fromStat.st_dev != toStat.st_dev) {
                    return false;
                }
            }
        } catch (ErrnoException e) {
            Slog.w(TAG, "Failed to detect if linking possible: " + e);
            return false;
        }
        return true;
    }

    /**
     * @return the uid of the owner this session
     */
    public int getInstallerUid() {
        synchronized (mLock) {
            return mInstallerUid;
        }
    }

    /**
     * @return the timestamp of when this session last changed state
     */
    public long getUpdatedMillis() {
        synchronized (mLock) {
            return updatedMillis;
        }
    }

    String getInstallerPackageName() {
        synchronized (mLock) {
            return mInstallerPackageName;
        }
    }

    private static String getRelativePath(File file, File base) throws IOException {
        final String pathStr = file.getAbsolutePath();
        final String baseStr = base.getAbsolutePath();
        // Don't allow relative paths.
        if (pathStr.contains("/.") ) {
            throw new IOException("Invalid path (was relative) : " + pathStr);
        }

        if (pathStr.startsWith(baseStr)) {
            return pathStr.substring(baseStr.length());
        }

        throw new IOException("File: " + pathStr + " outside base: " + baseStr);
    }

    private void createOatDirs(List<String> instructionSets, File fromDir)
            throws PackageManagerException {
        for (String instructionSet : instructionSets) {
            try {
                mPm.mInstaller.createOatDir(fromDir.getAbsolutePath(), instructionSet);
            } catch (InstallerException e) {
                throw PackageManagerException.from(e);
            }
        }
    }

    private void linkFiles(List<File> fromFiles, File toDir, File fromDir)
            throws IOException {
        for (File fromFile : fromFiles) {
            final String relativePath = getRelativePath(fromFile, fromDir);
            try {
                mPm.mInstaller.linkFile(relativePath, fromDir.getAbsolutePath(),
                        toDir.getAbsolutePath());
            } catch (InstallerException e) {
                throw new IOException("failed linkOrCreateDir(" + relativePath + ", "
                        + fromDir + ", " + toDir + ")", e);
            }
        }

        Slog.d(TAG, "Linked " + fromFiles.size() + " files into " + toDir);
    }

    private static void copyFiles(List<File> fromFiles, File toDir) throws IOException {
        // Remove any partial files from previous attempt
        for (File file : toDir.listFiles()) {
            if (file.getName().endsWith(".tmp")) {
                file.delete();
            }
        }

        for (File fromFile : fromFiles) {
            final File tmpFile = File.createTempFile("inherit", ".tmp", toDir);
            if (LOGD) Slog.d(TAG, "Copying " + fromFile + " to " + tmpFile);
            if (!FileUtils.copyFile(fromFile, tmpFile)) {
                throw new IOException("Failed to copy " + fromFile + " to " + tmpFile);
            }
            try {
                Os.chmod(tmpFile.getAbsolutePath(), 0644);
            } catch (ErrnoException e) {
                throw new IOException("Failed to chmod " + tmpFile);
            }
            final File toFile = new File(toDir, fromFile.getName());
            if (LOGD) Slog.d(TAG, "Renaming " + tmpFile + " to " + toFile);
            if (!tmpFile.renameTo(toFile)) {
                throw new IOException("Failed to rename " + tmpFile + " to " + toFile);
            }
        }
        Slog.d(TAG, "Copied " + fromFiles.size() + " files into " + toDir);
    }

    private static void extractNativeLibraries(File packageDir, String abiOverride, boolean inherit)
            throws PackageManagerException {
        final File libDir = new File(packageDir, NativeLibraryHelper.LIB_DIR_NAME);
        if (!inherit) {
            // Start from a clean slate
            NativeLibraryHelper.removeNativeBinariesFromDirLI(libDir, true);
        }

        NativeLibraryHelper.Handle handle = null;
        try {
            handle = NativeLibraryHelper.Handle.create(packageDir);
            final int res = NativeLibraryHelper.copyNativeBinariesWithOverride(handle, libDir,
                    abiOverride);
            if (res != PackageManager.INSTALL_SUCCEEDED) {
                throw new PackageManagerException(res,
                        "Failed to extract native libraries, res=" + res);
            }
        } catch (IOException e) {
            throw new PackageManagerException(INSTALL_FAILED_INTERNAL_ERROR,
                    "Failed to extract native libraries", e);
        } finally {
            IoUtils.closeQuietly(handle);
        }
    }

    void setPermissionsResult(boolean accepted) {
        if (!mSealed) {
            throw new SecurityException("Must be sealed to accept permissions");
        }

        if (accepted) {
            // Mark and kick off another install pass
            synchronized (mLock) {
                mPermissionsManuallyAccepted = true;
                mHandler.obtainMessage(MSG_COMMIT).sendToTarget();
            }
        } else {
            destroyInternal();
            dispatchSessionFinished(INSTALL_FAILED_ABORTED, "User rejected permissions", null);
        }
    }

    /**
     * Adds a child session ID without any safety / sanity checks. This should only be used to
     * build a session from XML or similar.
     */
    void addChildSessionIdInternal(int sessionId) {
        mChildSessionIds.put(sessionId, 0);
    }

    public void open() throws IOException {
        if (mActiveCount.getAndIncrement() == 0) {
            mCallback.onSessionActiveChanged(this, true);
        }

        boolean wasPrepared;
        synchronized (mLock) {
            wasPrepared = mPrepared;
            if (!mPrepared) {
                if (stageDir != null) {
                    prepareStageDir(stageDir);
                } else if (params.isMultiPackage) {
                    // it's all ok
                } else {
                    throw new IllegalArgumentException("stageDir must be set");
                }

                mPrepared = true;
            }
        }

        if (!wasPrepared) {
            mCallback.onSessionPrepared(this);
        }
    }

    @Override
    public void close() {
        closeInternal(true);
    }

    private void closeInternal(boolean checkCaller) {
        int activeCount;
        synchronized (mLock) {
            if (checkCaller) {
                assertCallerIsOwnerOrRootLocked();
            }

            activeCount = mActiveCount.decrementAndGet();
        }

        if (activeCount == 0) {
            mCallback.onSessionActiveChanged(this, false);
        }
    }

    @Override
    public void abandon() {
        if (hasParentSessionId()) {
            throw new IllegalStateException(
                    "Session " + sessionId + " is a child of multi-package session "
                            + mParentSessionId +  " and may not be abandoned directly.");
        }
        synchronized (mLock) {
            assertCallerIsOwnerOrRootLocked();

            if (isStagedAndInTerminalState()) {
                // We keep the session in the database if it's in a finalized state. It will be
                // removed by PackageInstallerService when the last update time is old enough.
                // Also, in such cases cleanStageDir() has already been executed so no need to
                // do it now.
                return;
            }
            if (mCommitted && params.isStaged) {
                synchronized (mLock) {
                    mDestroyed = true;
                }
                mStagingManager.abortCommittedSession(this);

                cleanStageDir();
            }

            if (mRelinquished) {
                Slog.d(TAG, "Ignoring abandon after commit relinquished control");
                return;
            }
            destroyInternal();
        }

        dispatchSessionFinished(INSTALL_FAILED_ABORTED, "Session was abandoned", null);
    }

    @Override
    public boolean isMultiPackage() {
        return params.isMultiPackage;
    }

    @Override
    public boolean isStaged() {
        return params.isStaged;
    }

    @Override
    public int[] getChildSessionIds() {
        final int[] childSessionIds = mChildSessionIds.copyKeys();
        if (childSessionIds != null) {
            return childSessionIds;
        }
        return EMPTY_CHILD_SESSION_ARRAY;
    }

    @Override
    public void addChildSessionId(int childSessionId) {
        final PackageInstallerSession childSession = mSessionProvider.getSession(childSessionId);
        if (childSession == null
                || (childSession.hasParentSessionId() && childSession.mParentSessionId != sessionId)
                || childSession.mCommitted
                || childSession.mDestroyed) {
            throw new IllegalStateException("Unable to add child session " + childSessionId
                            + " as it does not exist or is in an invalid state.");
        }
        synchronized (mLock) {
            assertCallerIsOwnerOrRootLocked();
            assertPreparedAndNotSealedLocked("addChildSessionId");

            final int indexOfSession = mChildSessionIds.indexOfKey(childSessionId);
            if (indexOfSession >= 0) {
                return;
            }
            childSession.setParentSessionId(this.sessionId);
            addChildSessionIdInternal(childSessionId);
        }
    }

    @Override
    public void removeChildSessionId(int sessionId) {
        final PackageInstallerSession session = mSessionProvider.getSession(sessionId);
        synchronized (mLock) {
            final int indexOfSession = mChildSessionIds.indexOfKey(sessionId);
            if (session != null) {
                session.setParentSessionId(SessionInfo.INVALID_ID);
            }
            if (indexOfSession < 0) {
                // not added in the first place; no-op
                return;
            }
            mChildSessionIds.removeAt(indexOfSession);
        }
    }

    /**
     * Sets the parent session ID if not already set.
     * If {@link SessionInfo#INVALID_ID} is passed, it will be unset.
     */
    void setParentSessionId(int parentSessionId) {
        synchronized (mLock) {
            if (parentSessionId != SessionInfo.INVALID_ID
                    && mParentSessionId != SessionInfo.INVALID_ID) {
                throw new IllegalStateException("The parent of " + sessionId + " is" + " already"
                        + "set to " + mParentSessionId);
            }
            this.mParentSessionId = parentSessionId;
        }
    }

    boolean hasParentSessionId() {
        return mParentSessionId != SessionInfo.INVALID_ID;
    }

    @Override
    public int getParentSessionId() {
        return mParentSessionId;
    }

    private void dispatchSessionFinished(int returnCode, String msg, Bundle extras) {
        final IPackageInstallObserver2 observer;
        final String packageName;
        synchronized (mLock) {
            mFinalStatus = returnCode;
            mFinalMessage = msg;

            observer = mRemoteObserver;
            packageName = mPackageName;
        }

        if (observer != null) {
            // Execute observer.onPackageInstalled on different tread as we don't want callers
            // inside the system server have to worry about catching the callbacks while they are
            // calling into the session
            final SomeArgs args = SomeArgs.obtain();
            args.arg1 = packageName;
            args.arg2 = msg;
            args.arg3 = extras;
            args.arg4 = observer;
            args.argi1 = returnCode;

            mHandler.obtainMessage(MSG_ON_PACKAGE_INSTALLED, args).sendToTarget();
        }

        final boolean success = (returnCode == PackageManager.INSTALL_SUCCEEDED);

        // Send broadcast to default launcher only if it's a new install
        final boolean isNewInstall = extras == null || !extras.getBoolean(Intent.EXTRA_REPLACING);
        if (success && isNewInstall && mPm.mInstallerService.okToSendBroadcasts()) {
            mPm.sendSessionCommitBroadcast(generateInfo(), userId);
        }

        mCallback.onSessionFinished(this, success);
    }

    /** {@hide} */
    void setStagedSessionReady() {
        synchronized (mLock) {
            mStagedSessionReady = true;
            mStagedSessionApplied = false;
            mStagedSessionFailed = false;
            mStagedSessionErrorCode = SessionInfo.STAGED_SESSION_NO_ERROR;
            mStagedSessionErrorMessage = "";
        }
        mCallback.onStagedSessionChanged(this);
    }

    /** {@hide} */
    void setStagedSessionFailed(@StagedSessionErrorCode int errorCode,
                                String errorMessage) {
        synchronized (mLock) {
            mStagedSessionReady = false;
            mStagedSessionApplied = false;
            mStagedSessionFailed = true;
            mStagedSessionErrorCode = errorCode;
            mStagedSessionErrorMessage = errorMessage;
            Slog.d(TAG, "Marking session " + sessionId + " as failed: " + errorMessage);
        }
        cleanStageDir();
        mCallback.onStagedSessionChanged(this);
    }

    /** {@hide} */
    void setStagedSessionApplied() {
        synchronized (mLock) {
            mStagedSessionReady = false;
            mStagedSessionApplied = true;
            mStagedSessionFailed = false;
            mStagedSessionErrorCode = SessionInfo.STAGED_SESSION_NO_ERROR;
            mStagedSessionErrorMessage = "";
            Slog.d(TAG, "Marking session " + sessionId + " as applied");
        }
        cleanStageDir();
        mCallback.onStagedSessionChanged(this);
    }

    /** {@hide} */
    boolean isStagedSessionReady() {
        return mStagedSessionReady;
    }

    /** {@hide} */
    boolean isStagedSessionApplied() {
        return mStagedSessionApplied;
    }

    /** {@hide} */
    boolean isStagedSessionFailed() {
        return mStagedSessionFailed;
    }

    /** {@hide} */
    @StagedSessionErrorCode int getStagedSessionErrorCode() {
        return mStagedSessionErrorCode;
    }

    /** {@hide} */
    String getStagedSessionErrorMessage() {
        return mStagedSessionErrorMessage;
    }

    private void destroyInternal() {
        synchronized (mLock) {
            mSealed = true;
            if (!params.isStaged || isStagedAndInTerminalState()) {
                mDestroyed = true;
            }
            // Force shut down all bridges
            for (RevocableFileDescriptor fd : mFds) {
                fd.revoke();
            }
            for (FileBridge bridge : mBridges) {
                bridge.forceClose();
            }
        }
        // For staged sessions, we don't delete the directory where the packages have been copied,
        // since these packages are supposed to be read on reboot.
        // Those dirs are deleted when the staged session has reached a final state.
        if (stageDir != null && !params.isStaged) {
            try {
                mPm.mInstaller.rmPackageDir(stageDir.getAbsolutePath());
            } catch (InstallerException ignored) {
            }
        }
    }

    private void cleanStageDir() {
        if (isMultiPackage()) {
            for (int childSessionId : getChildSessionIds()) {
                mSessionProvider.getSession(childSessionId).cleanStageDir();
            }
        } else {
            try {
                mPm.mInstaller.rmPackageDir(stageDir.getAbsolutePath());
            } catch (InstallerException ignored) {
            }
        }
    }

    void dump(IndentingPrintWriter pw) {
        synchronized (mLock) {
            dumpLocked(pw);
        }
    }

    @GuardedBy("mLock")
    private void dumpLocked(IndentingPrintWriter pw) {
        pw.println("Session " + sessionId + ":");
        pw.increaseIndent();

        pw.printPair("userId", userId);
        pw.printPair("mOriginalInstallerUid", mOriginalInstallerUid);
        pw.printPair("mInstallerPackageName", mInstallerPackageName);
        pw.printPair("mInstallerUid", mInstallerUid);
        pw.printPair("createdMillis", createdMillis);
        pw.printPair("updatedMillis", updatedMillis);
        pw.printPair("stageDir", stageDir);
        pw.printPair("stageCid", stageCid);
        pw.println();

        params.dump(pw);

        pw.printPair("mClientProgress", mClientProgress);
        pw.printPair("mProgress", mProgress);
        pw.printPair("mCommitted", mCommitted);
        pw.printPair("mSealed", mSealed);
        pw.printPair("mPermissionsManuallyAccepted", mPermissionsManuallyAccepted);
        pw.printPair("mRelinquished", mRelinquished);
        pw.printPair("mDestroyed", mDestroyed);
        pw.printPair("mFds", mFds.size());
        pw.printPair("mBridges", mBridges.size());
        pw.printPair("mFinalStatus", mFinalStatus);
        pw.printPair("mFinalMessage", mFinalMessage);
        pw.printPair("params.isMultiPackage", params.isMultiPackage);
        pw.printPair("params.isStaged", params.isStaged);
<<<<<<< HEAD
=======
        pw.printPair("mParentSessionId", mParentSessionId);
        pw.printPair("mChildSessionIds", mChildSessionIds);
        pw.printPair("mStagedSessionApplied", mStagedSessionApplied);
        pw.printPair("mStagedSessionFailed", mStagedSessionFailed);
        pw.printPair("mStagedSessionReady", mStagedSessionReady);
        pw.printPair("mStagedSessionErrorCode", mStagedSessionErrorCode);
        pw.printPair("mStagedSessionErrorMessage", mStagedSessionErrorMessage);
>>>>>>> dbf9e87c
        pw.println();

        pw.decreaseIndent();
    }

    private static void writeGrantedRuntimePermissionsLocked(XmlSerializer out,
            String[] grantedRuntimePermissions) throws IOException {
        if (grantedRuntimePermissions != null) {
            for (String permission : grantedRuntimePermissions) {
                out.startTag(null, TAG_GRANTED_RUNTIME_PERMISSION);
                writeStringAttribute(out, ATTR_NAME, permission);
                out.endTag(null, TAG_GRANTED_RUNTIME_PERMISSION);
            }
        }
    }

    private static void writeWhitelistedRestrictedPermissionsLocked(@NonNull XmlSerializer out,
            @Nullable List<String> whitelistedRestrictedPermissions) throws IOException {
        if (whitelistedRestrictedPermissions != null) {
            final int permissionCount = whitelistedRestrictedPermissions.size();
            for (int i = 0; i < permissionCount; i++) {
                out.startTag(null, TAG_WHITELISTED_RESTRICTED_PERMISSION);
                writeStringAttribute(out, ATTR_NAME, whitelistedRestrictedPermissions.get(i));
                out.endTag(null, TAG_WHITELISTED_RESTRICTED_PERMISSION);
            }
        }
    }


    private static File buildAppIconFile(int sessionId, @NonNull File sessionsDir) {
        return new File(sessionsDir, "app_icon." + sessionId + ".png");
    }

    /**
     * Write this session to a {@link XmlSerializer}.
     *
     * @param out Where to write the session to
     * @param sessionsDir The directory containing the sessions
     */
    void write(@NonNull XmlSerializer out, @NonNull File sessionsDir) throws IOException {
        synchronized (mLock) {
            if (mDestroyed) {
                return;
            }

            out.startTag(null, TAG_SESSION);

            writeIntAttribute(out, ATTR_SESSION_ID, sessionId);
            writeIntAttribute(out, ATTR_USER_ID, userId);
            writeStringAttribute(out, ATTR_INSTALLER_PACKAGE_NAME,
                    mInstallerPackageName);
            writeIntAttribute(out, ATTR_INSTALLER_UID, mInstallerUid);
            writeLongAttribute(out, ATTR_CREATED_MILLIS, createdMillis);
            writeLongAttribute(out, ATTR_UPDATED_MILLIS, updatedMillis);
            if (stageDir != null) {
                writeStringAttribute(out, ATTR_SESSION_STAGE_DIR,
                        stageDir.getAbsolutePath());
            }
            if (stageCid != null) {
                writeStringAttribute(out, ATTR_SESSION_STAGE_CID, stageCid);
            }
            writeBooleanAttribute(out, ATTR_PREPARED, isPrepared());
            writeBooleanAttribute(out, ATTR_COMMITTED, isCommitted());
            writeBooleanAttribute(out, ATTR_SEALED, isSealed());

            writeBooleanAttribute(out, ATTR_MULTI_PACKAGE, params.isMultiPackage);
            writeBooleanAttribute(out, ATTR_STAGED_SESSION, params.isStaged);
            writeBooleanAttribute(out, ATTR_IS_READY, mStagedSessionReady);
            writeBooleanAttribute(out, ATTR_IS_FAILED, mStagedSessionFailed);
            writeBooleanAttribute(out, ATTR_IS_APPLIED, mStagedSessionApplied);
            writeIntAttribute(out, ATTR_STAGED_SESSION_ERROR_CODE, mStagedSessionErrorCode);
            writeStringAttribute(out, ATTR_STAGED_SESSION_ERROR_MESSAGE,
                    mStagedSessionErrorMessage);
            // TODO(patb,109941548): avoid writing to xml and instead infer / validate this after
            //                       we've read all sessions.
            writeIntAttribute(out, ATTR_PARENT_SESSION_ID, mParentSessionId);
            writeIntAttribute(out, ATTR_MODE, params.mode);
            writeIntAttribute(out, ATTR_INSTALL_FLAGS, params.installFlags);
            writeIntAttribute(out, ATTR_INSTALL_LOCATION, params.installLocation);
            writeLongAttribute(out, ATTR_SIZE_BYTES, params.sizeBytes);
            writeStringAttribute(out, ATTR_APP_PACKAGE_NAME, params.appPackageName);
            writeStringAttribute(out, ATTR_APP_LABEL, params.appLabel);
            writeUriAttribute(out, ATTR_ORIGINATING_URI, params.originatingUri);
            writeIntAttribute(out, ATTR_ORIGINATING_UID, params.originatingUid);
            writeUriAttribute(out, ATTR_REFERRER_URI, params.referrerUri);
            writeStringAttribute(out, ATTR_ABI_OVERRIDE, params.abiOverride);
            writeStringAttribute(out, ATTR_VOLUME_UUID, params.volumeUuid);
            writeIntAttribute(out, ATTR_INSTALL_REASON, params.installReason);

            writeGrantedRuntimePermissionsLocked(out, params.grantedRuntimePermissions);
            writeWhitelistedRestrictedPermissionsLocked(out,
                    params.whitelistedRestrictedPermissions);

            // Persist app icon if changed since last written
            File appIconFile = buildAppIconFile(sessionId, sessionsDir);
            if (params.appIcon == null && appIconFile.exists()) {
                appIconFile.delete();
            } else if (params.appIcon != null
                    && appIconFile.lastModified() != params.appIconLastModified) {
                if (LOGD) Slog.w(TAG, "Writing changed icon " + appIconFile);
                FileOutputStream os = null;
                try {
                    os = new FileOutputStream(appIconFile);
                    params.appIcon.compress(Bitmap.CompressFormat.PNG, 90, os);
                } catch (IOException e) {
                    Slog.w(TAG, "Failed to write icon " + appIconFile + ": " + e.getMessage());
                } finally {
                    IoUtils.closeQuietly(os);
                }

                params.appIconLastModified = appIconFile.lastModified();
            }
            final int[] childSessionIds = getChildSessionIds();
            for (int childSessionId : childSessionIds) {
                out.startTag(null, TAG_CHILD_SESSION);
                writeIntAttribute(out, ATTR_SESSION_ID, childSessionId);
                out.endTag(null, TAG_CHILD_SESSION);
            }
        }

        out.endTag(null, TAG_SESSION);
    }

    // Sanity check to be performed when the session is restored from an external file. Only one
    // of the session states should be true, or none of them.
    private static boolean isStagedSessionStateValid(boolean isReady, boolean isApplied,
                                                     boolean isFailed) {
        return (!isReady && !isApplied && !isFailed)
                || (isReady && !isApplied && !isFailed)
                || (!isReady && isApplied && !isFailed)
                || (!isReady && !isApplied && isFailed);
    }

    /**
     * Read new session from a {@link XmlPullParser xml description} and create it.
     *
     * @param in The source of the description
     * @param callback Callback the session uses to notify about changes of it's state
     * @param context Context to be used by the session
     * @param pm PackageManager to use by the session
     * @param installerThread Thread to be used for callbacks of this session
     * @param sessionsDir The directory the sessions are stored in
     *
     * @param sessionProvider
     * @return The newly created session
     */
    public static PackageInstallerSession readFromXml(@NonNull XmlPullParser in,
            @NonNull PackageInstallerService.InternalCallback callback, @NonNull Context context,
            @NonNull PackageManagerService pm, Looper installerThread,
            @NonNull StagingManager stagingManager, @NonNull File sessionsDir,
            @NonNull PackageSessionProvider sessionProvider)
            throws IOException, XmlPullParserException {
        final int sessionId = readIntAttribute(in, ATTR_SESSION_ID);
        final int userId = readIntAttribute(in, ATTR_USER_ID);
        final String installerPackageName = readStringAttribute(in, ATTR_INSTALLER_PACKAGE_NAME);
        final int installerUid = readIntAttribute(in, ATTR_INSTALLER_UID, pm.getPackageUid(
                installerPackageName, PackageManager.MATCH_UNINSTALLED_PACKAGES, userId));
        final long createdMillis = readLongAttribute(in, ATTR_CREATED_MILLIS);
        long updatedMillis = readLongAttribute(in, ATTR_UPDATED_MILLIS);
        final String stageDirRaw = readStringAttribute(in, ATTR_SESSION_STAGE_DIR);
        final File stageDir = (stageDirRaw != null) ? new File(stageDirRaw) : null;
        final String stageCid = readStringAttribute(in, ATTR_SESSION_STAGE_CID);
        final boolean prepared = readBooleanAttribute(in, ATTR_PREPARED, true);
        final boolean committed = readBooleanAttribute(in, ATTR_COMMITTED);
        final boolean sealed = readBooleanAttribute(in, ATTR_SEALED);
        final int parentSessionId = readIntAttribute(in, ATTR_PARENT_SESSION_ID,
                SessionInfo.INVALID_ID);

        final SessionParams params = new SessionParams(
                SessionParams.MODE_INVALID);
        params.isMultiPackage = readBooleanAttribute(in, ATTR_MULTI_PACKAGE, false);
        params.isStaged = readBooleanAttribute(in, ATTR_STAGED_SESSION, false);
        params.mode = readIntAttribute(in, ATTR_MODE);
        params.installFlags = readIntAttribute(in, ATTR_INSTALL_FLAGS);
        params.installLocation = readIntAttribute(in, ATTR_INSTALL_LOCATION);
        params.sizeBytes = readLongAttribute(in, ATTR_SIZE_BYTES);
        params.appPackageName = readStringAttribute(in, ATTR_APP_PACKAGE_NAME);
        params.appIcon = readBitmapAttribute(in, ATTR_APP_ICON);
        params.appLabel = readStringAttribute(in, ATTR_APP_LABEL);
        params.originatingUri = readUriAttribute(in, ATTR_ORIGINATING_URI);
        params.originatingUid =
                readIntAttribute(in, ATTR_ORIGINATING_UID, SessionParams.UID_UNKNOWN);
        params.referrerUri = readUriAttribute(in, ATTR_REFERRER_URI);
        params.abiOverride = readStringAttribute(in, ATTR_ABI_OVERRIDE);
        params.volumeUuid = readStringAttribute(in, ATTR_VOLUME_UUID);
        params.installReason = readIntAttribute(in, ATTR_INSTALL_REASON);

        final File appIconFile = buildAppIconFile(sessionId, sessionsDir);
        if (appIconFile.exists()) {
            params.appIcon = BitmapFactory.decodeFile(appIconFile.getAbsolutePath());
            params.appIconLastModified = appIconFile.lastModified();
        }
        final boolean isReady = readBooleanAttribute(in, ATTR_IS_READY);
        final boolean isFailed = readBooleanAttribute(in, ATTR_IS_FAILED);
        final boolean isApplied = readBooleanAttribute(in, ATTR_IS_APPLIED);
        final int stagedSessionErrorCode = readIntAttribute(in, ATTR_STAGED_SESSION_ERROR_CODE,
                SessionInfo.STAGED_SESSION_NO_ERROR);
        final String stagedSessionErrorMessage = readStringAttribute(in,
                ATTR_STAGED_SESSION_ERROR_MESSAGE);

        if (!isStagedSessionStateValid(isReady, isApplied, isFailed)) {
            throw new IllegalArgumentException("Can't restore staged session with invalid state.");
        }
<<<<<<< HEAD

        // Parse sub tags of this session, typically used for repeated values / arrays.
        // Sub tags can come in any order, therefore we need to keep track of what we find while
        // parsing and only set the right values at the end.

        // Store the current depth. We should stop parsing when we reach an end tag at the same
        // depth.
        List<String> grantedRuntimePermissions = new ArrayList<>();
        List<String> whitelistedRestrictedPermissions = new ArrayList<>();
        List<Integer> childSessionIds = new ArrayList<>();
        int outerDepth = in.getDepth();
        int type;
        while ((type = in.next()) != XmlPullParser.END_DOCUMENT
                && (type != XmlPullParser.END_TAG || in.getDepth() > outerDepth)) {
            if (type == XmlPullParser.END_TAG || type == XmlPullParser.TEXT) {
                continue;
            }
            if (TAG_GRANTED_RUNTIME_PERMISSION.equals(in.getName())) {
                grantedRuntimePermissions.add(readStringAttribute(in, ATTR_NAME));
            }
            if (TAG_WHITELISTED_RESTRICTED_PERMISSION.equals(in.getName())) {
                whitelistedRestrictedPermissions.add(readStringAttribute(in, ATTR_NAME));

            }
            if (TAG_CHILD_SESSION.equals(in.getName())) {
                childSessionIds.add(readIntAttribute(in, ATTR_SESSION_ID, SessionInfo.INVALID_ID));
            }
        }

        if (grantedRuntimePermissions.size() > 0) {
            params.grantedRuntimePermissions = grantedRuntimePermissions
                    .stream().toArray(String[]::new);
        }

=======

        // Parse sub tags of this session, typically used for repeated values / arrays.
        // Sub tags can come in any order, therefore we need to keep track of what we find while
        // parsing and only set the right values at the end.

        // Store the current depth. We should stop parsing when we reach an end tag at the same
        // depth.
        List<String> grantedRuntimePermissions = new ArrayList<>();
        List<String> whitelistedRestrictedPermissions = new ArrayList<>();
        List<Integer> childSessionIds = new ArrayList<>();
        int outerDepth = in.getDepth();
        int type;
        while ((type = in.next()) != XmlPullParser.END_DOCUMENT
                && (type != XmlPullParser.END_TAG || in.getDepth() > outerDepth)) {
            if (type == XmlPullParser.END_TAG || type == XmlPullParser.TEXT) {
                continue;
            }
            if (TAG_GRANTED_RUNTIME_PERMISSION.equals(in.getName())) {
                grantedRuntimePermissions.add(readStringAttribute(in, ATTR_NAME));
            }
            if (TAG_WHITELISTED_RESTRICTED_PERMISSION.equals(in.getName())) {
                whitelistedRestrictedPermissions.add(readStringAttribute(in, ATTR_NAME));

            }
            if (TAG_CHILD_SESSION.equals(in.getName())) {
                childSessionIds.add(readIntAttribute(in, ATTR_SESSION_ID, SessionInfo.INVALID_ID));
            }
        }

        if (grantedRuntimePermissions.size() > 0) {
            params.grantedRuntimePermissions = grantedRuntimePermissions
                    .stream().toArray(String[]::new);
        }

>>>>>>> dbf9e87c
        if (whitelistedRestrictedPermissions.size() > 0) {
            params.whitelistedRestrictedPermissions = whitelistedRestrictedPermissions;
        }

        int[] childSessionIdsArray;
        if (childSessionIds.size() > 0) {
            childSessionIdsArray = childSessionIds.stream().mapToInt(i -> i).toArray();
        } else {
            childSessionIdsArray = EMPTY_CHILD_SESSION_ARRAY;
        }

        return new PackageInstallerSession(callback, context, pm, sessionProvider,
                installerThread, stagingManager, sessionId, userId, installerPackageName,
                installerUid, params, createdMillis, stageDir, stageCid, prepared, committed,
                sealed, childSessionIdsArray, parentSessionId, isReady, isFailed, isApplied,
                stagedSessionErrorCode, stagedSessionErrorMessage);
    }

    /**
     * Reads the session ID from a child session tag stored in the provided {@link XmlPullParser}
     */
    static int readChildSessionIdFromXml(@NonNull XmlPullParser in) {
        return readIntAttribute(in, ATTR_SESSION_ID, SessionInfo.INVALID_ID);
    }
}<|MERGE_RESOLUTION|>--- conflicted
+++ resolved
@@ -23,10 +23,7 @@
 import static android.content.pm.PackageManager.INSTALL_FAILED_INTERNAL_ERROR;
 import static android.content.pm.PackageManager.INSTALL_FAILED_INVALID_APK;
 import static android.content.pm.PackageManager.INSTALL_FAILED_MISSING_SPLIT;
-<<<<<<< HEAD
-=======
 import static android.content.pm.PackageParser.APEX_FILE_EXTENSION;
->>>>>>> dbf9e87c
 import static android.content.pm.PackageParser.APK_FILE_EXTENSION;
 import static android.system.OsConstants.O_CREAT;
 import static android.system.OsConstants.O_RDONLY;
@@ -1275,7 +1272,6 @@
         }
     }
 
-<<<<<<< HEAD
     @GuardedBy("mLock")
     private void commitNonStagedLocked(List<PackageInstallerSession> childSessions)
             throws PackageManagerException {
@@ -1324,56 +1320,6 @@
     @GuardedBy("mLock")
     private PackageManagerService.ActiveInstallSession makeSessionActiveLocked()
             throws PackageManagerException {
-=======
-    @GuardedBy("mLock")
-    private void commitNonStagedLocked(List<PackageInstallerSession> childSessions)
-            throws PackageManagerException {
-        final PackageManagerService.ActiveInstallSession committingSession =
-                makeSessionActiveLocked();
-        if (committingSession == null) {
-            return;
-        }
-        if (isMultiPackage()) {
-            List<PackageManagerService.ActiveInstallSession> activeChildSessions =
-                    new ArrayList<>(childSessions.size());
-            boolean success = true;
-            PackageManagerException failure = null;
-            for (int i = 0; i < childSessions.size(); ++i) {
-                final PackageInstallerSession session = childSessions.get(i);
-                try {
-                    final PackageManagerService.ActiveInstallSession activeSession =
-                            session.makeSessionActiveLocked();
-                    if (activeSession != null) {
-                        activeChildSessions.add(activeSession);
-                    }
-                } catch (PackageManagerException e) {
-                    failure = e;
-                    success = false;
-                }
-            }
-            if (!success) {
-                try {
-                    mRemoteObserver.onPackageInstalled(
-                            null, failure.error, failure.getLocalizedMessage(), null);
-                } catch (RemoteException ignored) {
-                }
-                return;
-            }
-            mPm.installStage(activeChildSessions);
-        } else {
-            mPm.installStage(committingSession);
-        }
-    }
-
-    /**
-     * Stages this session for install and returns a
-     * {@link PackageManagerService.ActiveInstallSession} representing this new staged state or null
-     * in case permissions need to be requested before install can proceed.
-     */
-    @GuardedBy("mLock")
-    private PackageManagerService.ActiveInstallSession makeSessionActiveLocked()
-            throws PackageManagerException {
->>>>>>> dbf9e87c
         if (mRelinquished) {
             throw new PackageManagerException(INSTALL_FAILED_INTERNAL_ERROR,
                     "Session relinquished");
@@ -1539,9 +1485,6 @@
                     "Too many files for apex install");
         }
 
-<<<<<<< HEAD
-        mResolvedBaseFile = addedFiles[0];
-=======
         try {
             resolveStageDirLocked();
         } catch (IOException e) {
@@ -1565,7 +1508,6 @@
         resolveAndStageFile(addedFile, targetFile);
 
         mResolvedBaseFile = targetFile;
->>>>>>> dbf9e87c
     }
 
     /**
@@ -2415,8 +2357,6 @@
         pw.printPair("mFinalMessage", mFinalMessage);
         pw.printPair("params.isMultiPackage", params.isMultiPackage);
         pw.printPair("params.isStaged", params.isStaged);
-<<<<<<< HEAD
-=======
         pw.printPair("mParentSessionId", mParentSessionId);
         pw.printPair("mChildSessionIds", mChildSessionIds);
         pw.printPair("mStagedSessionApplied", mStagedSessionApplied);
@@ -2424,7 +2364,6 @@
         pw.printPair("mStagedSessionReady", mStagedSessionReady);
         pw.printPair("mStagedSessionErrorCode", mStagedSessionErrorCode);
         pw.printPair("mStagedSessionErrorMessage", mStagedSessionErrorMessage);
->>>>>>> dbf9e87c
         pw.println();
 
         pw.decreaseIndent();
@@ -2628,7 +2567,6 @@
         if (!isStagedSessionStateValid(isReady, isApplied, isFailed)) {
             throw new IllegalArgumentException("Can't restore staged session with invalid state.");
         }
-<<<<<<< HEAD
 
         // Parse sub tags of this session, typically used for repeated values / arrays.
         // Sub tags can come in any order, therefore we need to keep track of what we find while
@@ -2663,42 +2601,6 @@
                     .stream().toArray(String[]::new);
         }
 
-=======
-
-        // Parse sub tags of this session, typically used for repeated values / arrays.
-        // Sub tags can come in any order, therefore we need to keep track of what we find while
-        // parsing and only set the right values at the end.
-
-        // Store the current depth. We should stop parsing when we reach an end tag at the same
-        // depth.
-        List<String> grantedRuntimePermissions = new ArrayList<>();
-        List<String> whitelistedRestrictedPermissions = new ArrayList<>();
-        List<Integer> childSessionIds = new ArrayList<>();
-        int outerDepth = in.getDepth();
-        int type;
-        while ((type = in.next()) != XmlPullParser.END_DOCUMENT
-                && (type != XmlPullParser.END_TAG || in.getDepth() > outerDepth)) {
-            if (type == XmlPullParser.END_TAG || type == XmlPullParser.TEXT) {
-                continue;
-            }
-            if (TAG_GRANTED_RUNTIME_PERMISSION.equals(in.getName())) {
-                grantedRuntimePermissions.add(readStringAttribute(in, ATTR_NAME));
-            }
-            if (TAG_WHITELISTED_RESTRICTED_PERMISSION.equals(in.getName())) {
-                whitelistedRestrictedPermissions.add(readStringAttribute(in, ATTR_NAME));
-
-            }
-            if (TAG_CHILD_SESSION.equals(in.getName())) {
-                childSessionIds.add(readIntAttribute(in, ATTR_SESSION_ID, SessionInfo.INVALID_ID));
-            }
-        }
-
-        if (grantedRuntimePermissions.size() > 0) {
-            params.grantedRuntimePermissions = grantedRuntimePermissions
-                    .stream().toArray(String[]::new);
-        }
-
->>>>>>> dbf9e87c
         if (whitelistedRestrictedPermissions.size() > 0) {
             params.whitelistedRestrictedPermissions = whitelistedRestrictedPermissions;
         }
