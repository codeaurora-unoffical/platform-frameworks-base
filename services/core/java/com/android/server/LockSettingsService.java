--- conflicted
+++ resolved
@@ -1248,17 +1248,9 @@
     }
 
     @Override
-<<<<<<< HEAD
-    public VerifyCredentialResponse checkPattern(String pattern, int userId) throws RemoteException {
-        VerifyCredentialResponse response = doVerifyPattern(pattern, false, 0, userId);
-        if (response.getResponseCode() == VerifyCredentialResponse.RESPONSE_OK)
-            retainPassword(pattern);
-        return response;
-=======
     public VerifyCredentialResponse checkPattern(String pattern, int userId,
             ICheckCredentialProgressCallback progressCallback) throws RemoteException {
         return doVerifyPattern(pattern, false, 0, userId, progressCallback);
->>>>>>> b5375056
     }
 
     @Override
@@ -1327,18 +1319,9 @@
     }
 
     @Override
-<<<<<<< HEAD
-    public VerifyCredentialResponse checkPassword(String password, int userId)
-            throws RemoteException {
-        VerifyCredentialResponse response = doVerifyPassword(password, false, 0, userId);
-        if (response.getResponseCode() == VerifyCredentialResponse.RESPONSE_OK)
-            retainPassword(password);
-        return response;
-=======
     public VerifyCredentialResponse checkPassword(String password, int userId,
             ICheckCredentialProgressCallback progressCallback) throws RemoteException {
         return doVerifyPassword(password, false, 0, userId, progressCallback);
->>>>>>> b5375056
     }
 
     @Override
