--- conflicted
+++ resolved
@@ -259,13 +259,8 @@
         if (mVolumeType == PlaybackInfo.PLAYBACK_TYPE_LOCAL) {
             // Adjust the volume with a handler not to be blocked by other system service.
             int stream = AudioAttributes.toLegacyStreamType(mAudioAttrs);
-<<<<<<< HEAD
-            postAdjustLocalVolume(stream, direction, flags, packageName, uid, asSystemService,
-                    useSuggested, previousFlagPlaySound);
-=======
             postAdjustLocalVolume(stream, direction, flags, opPackageName, pid, uid,
                     asSystemService, useSuggested, previousFlagPlaySound);
->>>>>>> de843449
         } else {
             if (mVolumeControlType == VolumeProvider.VOLUME_CONTROL_FIXED) {
                 // Nothing to do, the volume cannot be changed
@@ -483,13 +478,6 @@
     }
 
     private void postAdjustLocalVolume(final int stream, final int direction, final int flags,
-<<<<<<< HEAD
-            final String callingPackageName, final int callingUid, final boolean asSystemService,
-            final boolean useSuggested, final int previousFlagPlaySound) {
-        final String packageName = asSystemService
-                ? mContext.getOpPackageName() : callingPackageName;
-        final int uid = asSystemService ? Process.SYSTEM_UID : callingUid;
-=======
             final String callingOpPackageName, final int callingPid, final int callingUid,
             final boolean asSystemService, final boolean useSuggested,
             final int previousFlagPlaySound) {
@@ -503,7 +491,6 @@
             opPackageName = callingOpPackageName;
             uid = callingUid;
         }
->>>>>>> de843449
         mHandler.post(new Runnable() {
             @Override
             public void run() {
