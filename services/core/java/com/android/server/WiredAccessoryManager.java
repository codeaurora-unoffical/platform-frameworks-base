/*
 * Copyright (C) 2008 The Android Open Source Project
 *
 * Licensed under the Apache License, Version 2.0 (the "License");
 * you may not use this file except in compliance with the License.
 * You may obtain a copy of the License at
 *
 *      http://www.apache.org/licenses/LICENSE-2.0
 *
 * Unless required by applicable law or agreed to in writing, software
 * distributed under the License is distributed on an "AS IS" BASIS,
 * WITHOUT WARRANTIES OR CONDITIONS OF ANY KIND, either express or implied.
 * See the License for the specific language governing permissions and
 * limitations under the License.
 */

package com.android.server;

import android.content.Context;
import android.os.Handler;
import android.os.Looper;
import android.os.Message;
import android.os.PowerManager;
import android.os.PowerManager.WakeLock;
import android.os.UEventObserver;
import android.util.Pair;
import android.util.Slog;
import android.media.AudioManager;
import android.util.Log;
import android.view.InputDevice;

import com.android.internal.R;
import com.android.server.input.InputManagerService;
import com.android.server.input.InputManagerService.WiredAccessoryCallbacks;

import static com.android.server.input.InputManagerService.SW_HEADPHONE_INSERT;
import static com.android.server.input.InputManagerService.SW_MICROPHONE_INSERT;
import static com.android.server.input.InputManagerService.SW_LINEOUT_INSERT;
import static com.android.server.input.InputManagerService.SW_HEADPHONE_INSERT_BIT;
import static com.android.server.input.InputManagerService.SW_MICROPHONE_INSERT_BIT;
import static com.android.server.input.InputManagerService.SW_LINEOUT_INSERT_BIT;

import java.io.File;
import java.io.FileReader;
import java.io.FileNotFoundException;
import java.io.IOException;
import java.util.ArrayList;
import java.util.List;
import java.util.Locale;

/**
 * <p>WiredAccessoryManager monitors for a wired headset on the main board or dock using
 * both the InputManagerService notifyWiredAccessoryChanged interface and the UEventObserver
 * subsystem.
 */
final class WiredAccessoryManager implements WiredAccessoryCallbacks {
    private static final String TAG = WiredAccessoryManager.class.getSimpleName();
    private static final boolean LOG = false;

    private static final int BIT_HEADSET = (1 << 0);
    private static final int BIT_HEADSET_NO_MIC = (1 << 1);
    private static final int BIT_USB_HEADSET_ANLG = (1 << 2);
    private static final int BIT_USB_HEADSET_DGTL = (1 << 3);
    private static final int BIT_HDMI_AUDIO = (1 << 4);
    private static final int BIT_LINEOUT = (1 << 5);
    private static final int SUPPORTED_HEADSETS = (BIT_HEADSET | BIT_HEADSET_NO_MIC |
            BIT_USB_HEADSET_ANLG | BIT_USB_HEADSET_DGTL |
            BIT_HDMI_AUDIO | BIT_LINEOUT);

    private static final String NAME_H2W = "h2w";
    private static final String NAME_USB_AUDIO = "usb_audio";
    private static final String NAME_HDMI_AUDIO = "hdmi_audio";
    private static final String NAME_DP_AUDIO = "soc:qcom,msm-ext-disp";
    // within a device, a single stream supports DP
    private static final String[] DP_AUDIO_CONNS = {
                                                     NAME_DP_AUDIO + "/1/0",
                                                     NAME_DP_AUDIO + "/0/0"
                                                   };
    private static final String NAME_HDMI = "hdmi";

    private static final int MSG_NEW_DEVICE_STATE = 1;
    private static final int MSG_SYSTEM_READY = 2;

    private final Object mLock = new Object();

    private final WakeLock mWakeLock;  // held while there is a pending route change
    private final AudioManager mAudioManager;

    private int mHeadsetState;

    private int mSwitchValues;

    private final WiredAccessoryObserver mObserver;
    private final WiredAccessoryExtconObserver mExtconObserver;
    private final InputManagerService mInputManager;

    private final boolean mUseDevInputEventForAudioJack;

    public WiredAccessoryManager(Context context, InputManagerService inputManager) {
        PowerManager pm = (PowerManager) context.getSystemService(Context.POWER_SERVICE);
        mWakeLock = pm.newWakeLock(PowerManager.PARTIAL_WAKE_LOCK, "WiredAccessoryManager");
        mWakeLock.setReferenceCounted(false);
        mAudioManager = (AudioManager) context.getSystemService(Context.AUDIO_SERVICE);
        mInputManager = inputManager;

        mUseDevInputEventForAudioJack =
                context.getResources().getBoolean(R.bool.config_useDevInputEventForAudioJack);

        mExtconObserver = new WiredAccessoryExtconObserver();
        mObserver = new WiredAccessoryObserver();
    }

    private void onSystemReady() {
        if (mUseDevInputEventForAudioJack) {
            int switchValues = 0;
            if (mInputManager.getSwitchState(-1, InputDevice.SOURCE_ANY, SW_HEADPHONE_INSERT)
                    == 1) {
                switchValues |= SW_HEADPHONE_INSERT_BIT;
            }
            if (mInputManager.getSwitchState(-1, InputDevice.SOURCE_ANY, SW_MICROPHONE_INSERT)
                    == 1) {
                switchValues |= SW_MICROPHONE_INSERT_BIT;
            }
            if (mInputManager.getSwitchState(-1, InputDevice.SOURCE_ANY, SW_LINEOUT_INSERT) == 1) {
                switchValues |= SW_LINEOUT_INSERT_BIT;
            }
            notifyWiredAccessoryChanged(0, switchValues,
                    SW_HEADPHONE_INSERT_BIT | SW_MICROPHONE_INSERT_BIT | SW_LINEOUT_INSERT_BIT);
        }


        if (ExtconUEventObserver.extconExists()) {
            if (mUseDevInputEventForAudioJack) {
                Log.w(TAG, "Both input event and extcon are used for audio jack,"
                        + " please just choose one.");
            }
            mExtconObserver.init();
        } else {
            mObserver.init();
        }
    }

    @Override
    public void notifyWiredAccessoryChanged(long whenNanos, int switchValues, int switchMask) {
        if (LOG) {
            Slog.v(TAG, "notifyWiredAccessoryChanged: when=" + whenNanos
                    + " bits=" + switchCodeToString(switchValues, switchMask)
                    + " mask=" + Integer.toHexString(switchMask));
        }

        synchronized (mLock) {
            int headset;
            mSwitchValues = (mSwitchValues & ~switchMask) | switchValues;
            switch (mSwitchValues &
                    (SW_HEADPHONE_INSERT_BIT | SW_MICROPHONE_INSERT_BIT | SW_LINEOUT_INSERT_BIT)) {
                case 0:
                    headset = 0;
                    break;

                case SW_HEADPHONE_INSERT_BIT:
                    headset = BIT_HEADSET_NO_MIC;
                    break;

                case SW_LINEOUT_INSERT_BIT:
                    headset = BIT_LINEOUT;
                    break;

                case SW_HEADPHONE_INSERT_BIT | SW_MICROPHONE_INSERT_BIT:
                    headset = BIT_HEADSET;
                    break;

                case SW_MICROPHONE_INSERT_BIT:
                    headset = BIT_HEADSET;
                    break;

                default:
                    headset = 0;
                    break;
            }

<<<<<<< HEAD
            updateLocked(NAME_H2W, "",
                (mHeadsetState & ~(BIT_HEADSET | BIT_HEADSET_NO_MIC | BIT_LINEOUT)) | headset);
=======
            updateLocked(NAME_H2W,
                    (mHeadsetState & ~(BIT_HEADSET | BIT_HEADSET_NO_MIC | BIT_LINEOUT)) | headset);
>>>>>>> a0ce7fc7
        }
    }

    @Override
    public void systemReady() {
        synchronized (mLock) {
            mWakeLock.acquire();

            Message msg = mHandler.obtainMessage(MSG_SYSTEM_READY, 0, 0, null);
            mHandler.sendMessage(msg);
        }
    }

    /**
     * Compare the existing headset state with the new state and pass along accordingly. Note
     * that this only supports a single headset at a time. Inserting both a usb and jacked headset
     * results in support for the last one plugged in. Similarly, unplugging either is seen as
     * unplugging all.
     *
     * @param newName  One of the NAME_xxx variables defined above.
     * @param newState 0 or one of the BIT_xxx variables defined above.
     */
    private void updateLocked(String newName, String address, int newState) {
        // Retain only relevant bits
        int headsetState = newState & SUPPORTED_HEADSETS;
        int usb_headset_anlg = headsetState & BIT_USB_HEADSET_ANLG;
        int usb_headset_dgtl = headsetState & BIT_USB_HEADSET_DGTL;
        int h2w_headset = headsetState & (BIT_HEADSET | BIT_HEADSET_NO_MIC | BIT_LINEOUT);
        boolean h2wStateChange = true;
        boolean usbStateChange = true;
        if (LOG) {
            Slog.v(TAG, "newName=" + newName
                    + " newState=" + newState
                    + " headsetState=" + headsetState
                    + " prev headsetState=" + mHeadsetState);
        }

        if (mHeadsetState == headsetState) {
            Log.e(TAG, "No state change.");
            return;
        }

        // reject all suspect transitions: only accept state changes from:
        // - a: 0 headset to 1 headset
        // - b: 1 headset to 0 headset
        if (h2w_headset == (BIT_HEADSET | BIT_HEADSET_NO_MIC | BIT_LINEOUT)) {
            Log.e(TAG, "Invalid combination, unsetting h2w flag");
            h2wStateChange = false;
        }
        // - c: 0 usb headset to 1 usb headset
        // - d: 1 usb headset to 0 usb headset
        if (usb_headset_anlg == BIT_USB_HEADSET_ANLG && usb_headset_dgtl == BIT_USB_HEADSET_DGTL) {
            Log.e(TAG, "Invalid combination, unsetting usb flag");
            usbStateChange = false;
        }
        if (!h2wStateChange && !usbStateChange) {
            Log.e(TAG, "invalid transition, returning ...");
            return;
        }

        mWakeLock.acquire();

        Log.i(TAG, "MSG_NEW_DEVICE_STATE");
        // send a combined name, address string separated by |
        Message msg = mHandler.obtainMessage(MSG_NEW_DEVICE_STATE, headsetState,
                                             mHeadsetState,
                                             newName+"/"+address);
        mHandler.sendMessage(msg);

        mHeadsetState = headsetState;
    }

    private final Handler mHandler = new Handler(Looper.myLooper(), null, true) {
        @Override
        public void handleMessage(Message msg) {
            switch (msg.what) {
                case MSG_NEW_DEVICE_STATE:
                    setDevicesState(msg.arg1, msg.arg2, (String) msg.obj);
                    mWakeLock.release();
                    break;
                case MSG_SYSTEM_READY:
                    onSystemReady();
                    mWakeLock.release();
                    break;
            }
        }
    };

    private void setDevicesState(
            int headsetState, int prevHeadsetState, String headsetNameAddr) {
        synchronized (mLock) {
            int allHeadsets = SUPPORTED_HEADSETS;
            for (int curHeadset = 1; allHeadsets != 0; curHeadset <<= 1) {
                if ((curHeadset & allHeadsets) != 0) {
                    setDeviceStateLocked(curHeadset, headsetState, prevHeadsetState,
                                         headsetNameAddr);
                    allHeadsets &= ~curHeadset;
                }
            }
        }
    }

    private void setDeviceStateLocked(int headset,
            int headsetState, int prevHeadsetState, String headsetNameAddr) {
        if ((headsetState & headset) != (prevHeadsetState & headset)) {
            int outDevice = 0;
            int inDevice = 0;
            int state;

            if ((headsetState & headset) != 0) {
                state = 1;
            } else {
                state = 0;
            }

            if (headset == BIT_HEADSET) {
                outDevice = AudioManager.DEVICE_OUT_WIRED_HEADSET;
                inDevice = AudioManager.DEVICE_IN_WIRED_HEADSET;
            } else if (headset == BIT_HEADSET_NO_MIC) {
                outDevice = AudioManager.DEVICE_OUT_WIRED_HEADPHONE;
            } else if (headset == BIT_LINEOUT) {
                outDevice = AudioManager.DEVICE_OUT_LINE;
            } else if (headset == BIT_USB_HEADSET_ANLG) {
                outDevice = AudioManager.DEVICE_OUT_ANLG_DOCK_HEADSET;
            } else if (headset == BIT_USB_HEADSET_DGTL) {
                outDevice = AudioManager.DEVICE_OUT_DGTL_DOCK_HEADSET;
            } else if (headset == BIT_HDMI_AUDIO) {
                outDevice = AudioManager.DEVICE_OUT_HDMI;
            } else {
                Slog.e(TAG, "setDeviceState() invalid headset type: " + headset);
                return;
            }

            if (LOG) {
                Slog.v(TAG, "headset: " + headsetNameAddr +
                       (state == 1 ? " connected" : " disconnected"));
            }

            String[] hs = headsetNameAddr.split("/");
            if (outDevice != 0) {
<<<<<<< HEAD
                if (LOG) {
                    Slog.v(TAG, "Output device address " + (hs.length > 1 ? hs[1] : "")
                           + " name " + hs[0]);
                }
                mAudioManager.setWiredDeviceConnectionState(outDevice, state,
                                                             (hs.length > 1 ? hs[1] : ""), hs[0]);
            }
            if (inDevice != 0) {
              mAudioManager.setWiredDeviceConnectionState(inDevice, state,
                                                           (hs.length > 1 ? hs[1] : ""), hs[0]);
=======
                mAudioManager.setWiredDeviceConnectionState(outDevice, state, "", headsetName);
            }
            if (inDevice != 0) {
                mAudioManager.setWiredDeviceConnectionState(inDevice, state, "", headsetName);
>>>>>>> a0ce7fc7
            }
        }
    }

    private String switchCodeToString(int switchValues, int switchMask) {
        StringBuffer sb = new StringBuffer();
        if ((switchMask & SW_HEADPHONE_INSERT_BIT) != 0 &&
                (switchValues & SW_HEADPHONE_INSERT_BIT) != 0) {
            sb.append("SW_HEADPHONE_INSERT ");
        }
        if ((switchMask & SW_MICROPHONE_INSERT_BIT) != 0 &&
                (switchValues & SW_MICROPHONE_INSERT_BIT) != 0) {
            sb.append("SW_MICROPHONE_INSERT");
        }
        return sb.toString();
    }

    class WiredAccessoryObserver extends UEventObserver {
        private final List<UEventInfo> mUEventInfo;

        public WiredAccessoryObserver() {
            mUEventInfo = makeObservedUEventList();
        }

        void init() {
            synchronized (mLock) {
                if (LOG) Slog.v(TAG, "init()");
                char[] buffer = new char[1024];
                for (int i = 0; i < mUEventInfo.size(); ++i) {
                    UEventInfo uei = mUEventInfo.get(i);
                    try {
                        int curState;
                        FileReader file = new FileReader(uei.getSwitchStatePath());
                        int len = file.read(buffer, 0, 1024);
                        file.close();
                        curState = Integer.parseInt((new String(buffer, 0, len)).trim());

                        if (curState > 0) {
                            updateStateLocked(uei.getDevPath(), uei.getDevName(), curState);
                        }
                    } catch (FileNotFoundException e) {
                        Slog.w(TAG, uei.getSwitchStatePath() +
                                " not found while attempting to determine initial switch state");
                    } catch (Exception e) {
                        Slog.e(TAG, "Error while attempting to determine initial switch state for "
                                + uei.getDevName(), e);
                    }
                }
            }

            // At any given time accessories could be inserted
            // one on the board, one on the dock and one on HDMI:
            // observe three UEVENTs
            for (int i = 0; i < mUEventInfo.size(); ++i) {
                UEventInfo uei = mUEventInfo.get(i);
                startObserving("DEVPATH=" + uei.getDevPath());
            }
        }

        private List<UEventInfo> makeObservedUEventList() {
            List<UEventInfo> retVal = new ArrayList<UEventInfo>();
            UEventInfo uei;

            // Monitor h2w
            if (!mUseDevInputEventForAudioJack) {
                uei = new UEventInfo(NAME_H2W, BIT_HEADSET, BIT_HEADSET_NO_MIC, BIT_LINEOUT);
                if (uei.checkSwitchExists()) {
                    retVal.add(uei);
                } else {
                    Slog.w(TAG, "This kernel does not have wired headset support");
                }
            }

            // Monitor USB
            uei = new UEventInfo(NAME_USB_AUDIO, BIT_USB_HEADSET_ANLG, BIT_USB_HEADSET_DGTL, 0);
            if (uei.checkSwitchExists()) {
                retVal.add(uei);
            } else {
                Slog.w(TAG, "This kernel does not have usb audio support");
            }

            // Monitor HDMI
            //
            // If the kernel has support for the "hdmi_audio" switch, use that.  It will be
            // signalled only when the HDMI driver has a video mode configured, and the downstream
            // sink indicates support for audio in its EDID.
            //
            // If the kernel does not have an "hdmi_audio" switch, just fall back on the older
            // "hdmi" switch instead.
            uei = new UEventInfo(NAME_HDMI_AUDIO, BIT_HDMI_AUDIO, 0, 0);
            if (uei.checkSwitchExists()) {
                retVal.add(uei);
            } else {
                uei = new UEventInfo(NAME_HDMI, BIT_HDMI_AUDIO, 0, 0);
                if (uei.checkSwitchExists()) {
                    retVal.add(uei);
                } else {
                    Slog.w(TAG, "This kernel does not have HDMI audio support");
                }
            }

            for (String conn : DP_AUDIO_CONNS) {
                // Monitor DisplayPort
                if (LOG) {
                    Slog.v(TAG, "Monitor DP conn " + conn);
                }
                uei = new UEventInfo(conn, BIT_HDMI_AUDIO, 0, 0);
                if (uei.checkSwitchExists()) {
                    retVal.add(uei);
                } else {
                    Slog.w(TAG, "Conn " + conn + " does not have DP audio support");
                }
            }
            return retVal;
        }

        @Override
        public void onUEvent(UEventObserver.UEvent event) {
            String devPath = event.get("DEVPATH");
            String name = event.get("NAME");
            int state = 0;

            if (name == null)
                name = event.get("SWITCH_NAME");

            try {
                if (name.startsWith(NAME_DP_AUDIO)) {
                    String state_str = event.get("STATE");
                    int offset = 0;
                    int length = state_str.length();

                    //parse DP=1\nHDMI=1\0
                    while (offset < length) {
                        int equals = state_str.indexOf('=', offset);

                        if (equals > offset) {
                            String intf_name = state_str.substring(offset,
                                                                   equals);

                            if (intf_name.equals("DP")) {
                                state = Integer.parseInt(
                                            state_str.substring(equals + 1,
                                                                equals + 2));
                                break;
                            }
                        }

                        offset = equals + 3;
                     }
                } else {
                    state = Integer.parseInt(event.get("SWITCH_STATE"));
                }
            } catch (NumberFormatException e) {
                 Slog.i(TAG, "couldn't get state from event, checking node");

                for (int i = 0; i < mUEventInfo.size(); ++i) {
                    UEventInfo uei = mUEventInfo.get(i);

                    if (name.equals(uei.getDevName())) {
                        char[] buffer = new char[1024];
                        int len = 0;

                        try {
                            FileReader file = new FileReader(
                                                      uei.getSwitchStatePath());
                            len = file.read(buffer, 0, 1024);
                            file.close();
                        } catch (FileNotFoundException e1) {
                            Slog.e(TAG, "file not found");
                            break;
                        } catch (Exception e11) {
                            Slog.e(TAG, "" , e11);
                        }

                        try {
                             state = Integer.parseInt(
                                         (new String(buffer, 0, len)).trim());
                        } catch (NumberFormatException e2) {
                            Slog.e(TAG, "could not convert to number");
                            break;
                        }
                        break;
                    }
                }
            }

            synchronized (mLock) {
                updateStateLocked(devPath, name, state);
            }
        }

        private void updateStateLocked(String devPath, String name, int state) {
            for (int i = 0; i < mUEventInfo.size(); ++i) {
                UEventInfo uei = mUEventInfo.get(i);
                if (LOG) {
                    Slog.v(TAG, "uei.getDevPath=" + uei.getDevPath());
                    Slog.v(TAG, "uevent.getDevPath=" + devPath);
                }

                if (devPath.equals(uei.getDevPath())) {
                    updateLocked(name, uei.getDevAddress(),
                                 uei.computeNewHeadsetState(mHeadsetState,
                                                            state));
                    return;
                }
            }
        }

        private final class UEventInfo {
            private final String mDevName;
            private String mDevAddress;
            private final int mState1Bits;
            private final int mState2Bits;
            private final int mStateNbits;
            private int mDevIndex;
            private int mCableIndex;

            public UEventInfo(String devName, int state1Bits,
                              int state2Bits, int stateNbits) {
                mDevName = devName;
                mDevAddress = "controller=0;stream=0";
                mState1Bits = state1Bits;
                mState2Bits = state2Bits;
                mStateNbits = stateNbits;
                mDevIndex = -1;
                mCableIndex = -1;

                if (mDevName.startsWith(NAME_DP_AUDIO)) {
                    int idx = mDevName.indexOf("/");
                    if (idx != -1) {
                        int idx2 = mDevName.indexOf("/", idx+1);
                        assert(idx2 != -1);
                        int dev = Integer.parseInt(mDevName.substring(idx+1, idx2));
                        int cable = Integer.parseInt(mDevName.substring(idx2+1));
                        mDevAddress = "controller=" + dev + ";stream=" + cable;
                        if (LOG) {
                            Slog.v(TAG, "UEvent dev address " + mDevAddress);
                        }
                        checkDevIndex(dev);
                        checkCableIndex(cable);
                    }
                }
            }

            private void checkDevIndex(int dev_index) {
                int index = 0;
                char[] buffer = new char[1024];
                while (true) {
                    String devPath = String.format(Locale.US,
                          "/sys/devices/platform/soc/%s/extcon/extcon%d/name",
                                                   NAME_DP_AUDIO, index);
                    if (LOG) {
                        Slog.v(TAG, "checkDevIndex " + devPath);
                    }
                    File f = new File(devPath);
                    if (!f.exists()) {
                        Slog.e(TAG, "file " + devPath + " not found");
                        break;
                    }
                    try {
                        FileReader file = new FileReader(f);
                        int len = file.read(buffer, 0, 1024);
                        file.close();

                        String devName = (new String(buffer, 0, len)).trim();
                        if (devName.startsWith(NAME_DP_AUDIO) && index == dev_index) {
                            Slog.e(TAG, "set dev_index " + dev_index);
                            mDevIndex = dev_index;
                            break;
                        } else {
                            index++;
                        }
                    } catch (Exception e) {
                        Slog.e(TAG, "checkDevIndex exception " , e);
                        break;
                    }
                }
            }

            private void checkCableIndex(int cable_index) {
                if (mDevIndex == -1) {
                    return;
                }
                int index = 0;
                char[] buffer = new char[1024];
                while (true)
                {
                    String cablePath = String.format(Locale.US,
                        "/sys/devices/platform/soc/%s/extcon/extcon%d/cable.%d/name",
                                                     NAME_DP_AUDIO, mDevIndex, index);
                    if (LOG) {
                        Slog.v(TAG, "checkCableIndex " + cablePath);
                    }
                    File f = new File(cablePath);
                    if (!f.exists()) {
                        Slog.e(TAG, "file " + cablePath + " not found");
                        break;
                    }
                    try {
                        FileReader file = new FileReader(f);
                        int len = file.read(buffer, 0, 1024);
                        file.close();

                        String cableName = (new String(buffer, 0, len)).trim();
                        if (cableName.equals("DP") && index == cable_index) {
                            mCableIndex = index;
                            Slog.w(TAG, "checkCableIndex set cable " + cable_index);
                            break;
                        } else {
                            Slog.w(TAG, "checkCableIndex no name match, skip ");
                            index++;
                        }
                    } catch (Exception e) {
                        Slog.e(TAG, "checkCableIndex exception", e);
                        break;
                    }
                }
            }

            public String getDevName() {
                return mDevName;
            }

            public String getDevAddress() { return mDevAddress; }

            public String getDevPath() {
                if (mDevName.startsWith(NAME_DP_AUDIO)) {
                    return String.format(Locale.US,
                                         "/devices/platform/soc/%s/extcon/extcon%d",
                                         NAME_DP_AUDIO,
                                         mDevIndex);
                } else {
                    return String.format(Locale.US,
                                     "/devices/virtual/switch/%s",
                                     mDevName);
                }
            }

            public String getSwitchStatePath() {
                if (mDevName.startsWith(NAME_DP_AUDIO)) {
                    return String.format(Locale.US,
                           "/sys/devices/platform/soc/%s/extcon/extcon%d/cable.%d/state",
                           NAME_DP_AUDIO, mDevIndex, mCableIndex);
                } else {
                    return String.format(Locale.US,
                                    "/sys/class/switch/%s/state",
                                    mDevName);
                }
            }

            public boolean checkSwitchExists() {
                File f = new File(getSwitchStatePath());
                return f.exists();
            }

            public int computeNewHeadsetState(int headsetState, int switchState) {
                int preserveMask = ~(mState1Bits | mState2Bits | mStateNbits);
                int setBits = ((switchState == 1) ? mState1Bits :
                        ((switchState == 2) ? mState2Bits :
                                ((switchState == mStateNbits) ? mStateNbits : 0)));

                return ((headsetState & preserveMask) | setBits);
            }
        }
    }

    private class WiredAccessoryExtconObserver extends ExtconStateObserver<Pair<Integer, Integer>> {
        private final List<ExtconInfo> mExtconInfos;

        WiredAccessoryExtconObserver() {
            mExtconInfos = ExtconInfo.getExtconInfos(".*audio.*");

        }

        private void init() {
            for (ExtconInfo extconInfo : mExtconInfos) {
                Pair<Integer, Integer> state = null;
                try {
                    state = parseStateFromFile(extconInfo);
                } catch (FileNotFoundException e) {
                    Slog.w(TAG, extconInfo.getStatePath()
                            + " not found while attempting to determine initial state", e);
                } catch (IOException e) {
                    Slog.e(
                            TAG,
                            "Error reading " + extconInfo.getStatePath()
                                    + " while attempting to determine initial state",
                            e);
                }
                if (state != null) {
                    updateState(extconInfo, extconInfo.getName(), state);
                }
                if (LOG) Slog.d(TAG, "observing " + extconInfo.getName());
                startObserving(extconInfo);
            }

        }

        @Override
        public Pair<Integer, Integer> parseState(ExtconInfo extconInfo, String status) {
            if (LOG) Slog.v(TAG, "status  " + status);
            int []maskAndState = {0,0};
            // extcon event state changes from kernel4.9
            // new state will be like STATE=MICROPHONE=1\nHEADPHONE=0
            updateBit(maskAndState, BIT_HEADSET_NO_MIC, status, "HEADPHONE") ;
            updateBit(maskAndState, BIT_HEADSET, status,"MICROPHONE") ;
            updateBit(maskAndState, BIT_HDMI_AUDIO, status,"HDMI") ;
            updateBit(maskAndState, BIT_LINEOUT, status,"LINE-OUT") ;
            if (LOG) Slog.v(TAG, "mask " + maskAndState[0] + " state " + maskAndState[1]);
            return Pair.create(maskAndState[0],maskAndState[1]);
        }

        @Override
        public void updateState(ExtconInfo extconInfo, String name,
                Pair<Integer, Integer> maskAndState) {
            synchronized (mLock) {
                int mask = maskAndState.first;
                int state = maskAndState.second;
                updateLocked(name, mHeadsetState | (mask & state) & ~(mask & ~state));
                return;
            }
        }
    }

    /**
     * Updates the mask bit at {@code position} to 1 and the state bit at {@code position} to true
     * if {@code name=1}  or false if {}@code name=0} is contained in {@code state}.
     */
    private static void updateBit(int[] maskAndState, int position, String state, String name) {
        maskAndState[0] |= position;
        if (state.contains(name + "=1")) {
            maskAndState[0] |= position;
            maskAndState[1] |= position;
        } else if (state.contains(name + "=0")) {
            maskAndState[0] |= position;
            maskAndState[1] &= ~position;
        }
    }
}<|MERGE_RESOLUTION|>--- conflicted
+++ resolved
@@ -178,13 +178,8 @@
                     break;
             }
 
-<<<<<<< HEAD
             updateLocked(NAME_H2W, "",
-                (mHeadsetState & ~(BIT_HEADSET | BIT_HEADSET_NO_MIC | BIT_LINEOUT)) | headset);
-=======
-            updateLocked(NAME_H2W,
                     (mHeadsetState & ~(BIT_HEADSET | BIT_HEADSET_NO_MIC | BIT_LINEOUT)) | headset);
->>>>>>> a0ce7fc7
         }
     }
 
@@ -325,7 +320,6 @@
 
             String[] hs = headsetNameAddr.split("/");
             if (outDevice != 0) {
-<<<<<<< HEAD
                 if (LOG) {
                     Slog.v(TAG, "Output device address " + (hs.length > 1 ? hs[1] : "")
                            + " name " + hs[0]);
@@ -334,14 +328,9 @@
                                                              (hs.length > 1 ? hs[1] : ""), hs[0]);
             }
             if (inDevice != 0) {
+
               mAudioManager.setWiredDeviceConnectionState(inDevice, state,
                                                            (hs.length > 1 ? hs[1] : ""), hs[0]);
-=======
-                mAudioManager.setWiredDeviceConnectionState(outDevice, state, "", headsetName);
-            }
-            if (inDevice != 0) {
-                mAudioManager.setWiredDeviceConnectionState(inDevice, state, "", headsetName);
->>>>>>> a0ce7fc7
             }
         }
     }
@@ -760,7 +749,7 @@
             synchronized (mLock) {
                 int mask = maskAndState.first;
                 int state = maskAndState.second;
-                updateLocked(name, mHeadsetState | (mask & state) & ~(mask & ~state));
+                updateLocked(name, "", mHeadsetState | (mask & state) & ~(mask & ~state));
                 return;
             }
         }
