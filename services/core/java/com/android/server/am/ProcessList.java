--- conflicted
+++ resolved
@@ -2940,19 +2940,12 @@
         if ((expecting == null) || (old == expecting)) {
             mProcessNames.remove(name, uid);
         }
-<<<<<<< HEAD
-        if (old != null && old.uidRecord != null) {
-            old.uidRecord.numProcs--;
-            old.uidRecord.procRecords.remove(old);
-            if (old.uidRecord.numProcs == 0) {
-=======
         final ProcessRecord record = expecting != null ? expecting : old;
         if (record != null && record.uidRecord != null) {
             final UidRecord uidRecord = record.uidRecord;
             uidRecord.numProcs--;
             uidRecord.procRecords.remove(record);
             if (uidRecord.numProcs == 0) {
->>>>>>> 539d92be
                 // No more processes using this uid, tell clients it is gone.
                 if (DEBUG_UID_OBSERVERS) Slog.i(TAG_UID_OBSERVERS,
                         "No more processes in " + uidRecord);
