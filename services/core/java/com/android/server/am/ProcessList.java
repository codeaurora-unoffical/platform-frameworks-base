/*
 * Copyright (C) 2011 The Android Open Source Project
 *
 * Licensed under the Apache License, Version 2.0 (the "License");
 * you may not use this file except in compliance with the License.
 * You may obtain a copy of the License at
 *
 *      http://www.apache.org/licenses/LICENSE-2.0
 *
 * Unless required by applicable law or agreed to in writing, software
 * distributed under the License is distributed on an "AS IS" BASIS,
 * WITHOUT WARRANTIES OR CONDITIONS OF ANY KIND, either express or implied.
 * See the License for the specific language governing permissions and
 * limitations under the License.
 */

package com.android.server.am;

import static android.app.ActivityManager.PROCESS_STATE_CACHED_ACTIVITY;
import static android.app.ActivityManager.PROCESS_STATE_NONEXISTENT;
import static android.app.ActivityThread.PROC_START_SEQ_IDENT;
import static android.content.pm.PackageManager.MATCH_DIRECT_BOOT_AUTO;
import static android.net.NetworkPolicyManager.isProcStateAllowedWhileIdleOrPowerSaveMode;
import static android.net.NetworkPolicyManager.isProcStateAllowedWhileOnRestrictBackground;
import static android.os.Process.SYSTEM_UID;
import static android.os.Process.THREAD_PRIORITY_BACKGROUND;
import static android.os.Process.getFreeMemory;
import static android.os.Process.getTotalMemory;
import static android.os.Process.killProcessQuiet;
import static android.os.Process.startWebView;

import static com.android.server.am.ActivityManagerDebugConfig.DEBUG_LRU;
import static com.android.server.am.ActivityManagerDebugConfig.DEBUG_NETWORK;
import static com.android.server.am.ActivityManagerDebugConfig.DEBUG_PROCESSES;
import static com.android.server.am.ActivityManagerDebugConfig.DEBUG_PSS;
import static com.android.server.am.ActivityManagerDebugConfig.DEBUG_UID_OBSERVERS;
import static com.android.server.am.ActivityManagerDebugConfig.TAG_AM;
import static com.android.server.am.ActivityManagerDebugConfig.TAG_WITH_CLASS_NAME;
import static com.android.server.am.ActivityManagerService.KILL_APP_ZYGOTE_DELAY_MS;
import static com.android.server.am.ActivityManagerService.KILL_APP_ZYGOTE_MSG;
import static com.android.server.am.ActivityManagerService.PERSISTENT_MASK;
import static com.android.server.am.ActivityManagerService.PROC_START_TIMEOUT;
import static com.android.server.am.ActivityManagerService.PROC_START_TIMEOUT_MSG;
import static com.android.server.am.ActivityManagerService.PROC_START_TIMEOUT_WITH_WRAPPER;
import static com.android.server.am.ActivityManagerService.STOCK_PM_FLAGS;
import static com.android.server.am.ActivityManagerService.TAG_LRU;
import static com.android.server.am.ActivityManagerService.TAG_NETWORK;
import static com.android.server.am.ActivityManagerService.TAG_PROCESSES;
import static com.android.server.am.ActivityManagerService.TAG_PSS;
import static com.android.server.am.ActivityManagerService.TAG_UID_OBSERVERS;

import android.app.ActivityManager;
import android.app.ActivityThread;
import android.app.AppGlobals;
import android.app.AppProtoEnums;
import android.app.IApplicationThread;
import android.content.ComponentName;
import android.content.Context;
import android.content.Intent;
import android.content.pm.ApplicationInfo;
import android.content.pm.IPackageManager;
import android.content.pm.PackageManagerInternal;
import android.content.res.Resources;
import android.graphics.Point;
import android.os.AppZygote;
import android.os.Binder;
import android.os.Build;
import android.os.Bundle;
import android.os.Handler;
import android.os.IBinder;
import android.os.Looper;
import android.os.Message;
import android.os.Process;
import android.os.RemoteException;
import android.os.StrictMode;
import android.os.SystemClock;
import android.os.SystemProperties;
import android.os.Trace;
import android.os.UserHandle;
import android.os.storage.StorageManager;
import android.os.storage.StorageManagerInternal;
import android.provider.DeviceConfig;
import android.system.ErrnoException;
import android.system.Os;
import android.system.OsConstants;
import android.text.TextUtils;
import android.util.ArrayMap;
import android.util.EventLog;
import android.util.LongSparseArray;
import android.util.Pair;
import android.util.Slog;
import android.util.SparseArray;
import android.util.SparseBooleanArray;
import android.util.StatsLog;
import android.util.BoostFramework;
import android.view.Display;

import com.android.internal.annotations.GuardedBy;
import com.android.internal.annotations.VisibleForTesting;
import com.android.internal.app.ProcessMap;
import com.android.internal.app.procstats.ProcessStats;
import com.android.internal.os.Zygote;
import com.android.internal.util.ArrayUtils;
import com.android.internal.util.MemInfoReader;
import com.android.server.LocalServices;
import com.android.server.ServiceThread;
import com.android.server.Watchdog;
import com.android.server.compat.PlatformCompat;
import com.android.server.pm.dex.DexManager;
import com.android.server.wm.ActivityServiceConnectionsHolder;
import com.android.server.wm.WindowManagerService;

import dalvik.system.VMRuntime;

import java.io.File;
import java.io.IOException;
import java.io.OutputStream;
import java.io.PrintWriter;
import java.nio.ByteBuffer;
import java.util.ArrayList;
import java.util.Arrays;
import java.util.BitSet;
import java.util.List;
import java.util.Map;

/**
 * Activity manager code dealing with processes.
 */
public final class ProcessList {
    static final String TAG = TAG_WITH_CLASS_NAME ? "ProcessList" : TAG_AM;

    // A device config to control the minimum target SDK to enable app data isolation
    static final String ANDROID_APP_DATA_ISOLATION_ENABLED_PROPERTY =
            "persist.zygote.app_data_isolation";

    // A device config to control the minimum target SDK to enable app data isolation
    static final String ANDROID_APP_DATA_ISOLATION_MIN_SDK = "android_app_data_isolation_min_sdk";

    // The minimum time we allow between crashes, for us to consider this
    // application to be bad and stop and its services and reject broadcasts.
    static final int MIN_CRASH_INTERVAL = 60 * 1000;

    // OOM adjustments for processes in various states:

    // Uninitialized value for any major or minor adj fields
    static final int INVALID_ADJ = -10000;

    // Adjustment used in certain places where we don't know it yet.
    // (Generally this is something that is going to be cached, but we
    // don't know the exact value in the cached range to assign yet.)
    static final int UNKNOWN_ADJ = 1001;

    // This is a process only hosting activities that are not visible,
    // so it can be killed without any disruption.
    static final int CACHED_APP_MAX_ADJ = 999;
    static final int CACHED_APP_MIN_ADJ = 900;

    // This is the oom_adj level that we allow to die first. This cannot be equal to
    // CACHED_APP_MAX_ADJ unless processes are actively being assigned an oom_score_adj of
    // CACHED_APP_MAX_ADJ.
    static final int CACHED_APP_LMK_FIRST_ADJ = 950;

    // Number of levels we have available for different service connection group importance
    // levels.
    static final int CACHED_APP_IMPORTANCE_LEVELS = 5;

    // The B list of SERVICE_ADJ -- these are the old and decrepit
    // services that aren't as shiny and interesting as the ones in the A list.
    static final int SERVICE_B_ADJ = 800;

    // This is the process of the previous application that the user was in.
    // This process is kept above other things, because it is very common to
    // switch back to the previous app.  This is important both for recent
    // task switch (toggling between the two top recent apps) as well as normal
    // UI flow such as clicking on a URI in the e-mail app to view in the browser,
    // and then pressing back to return to e-mail.
    static final int PREVIOUS_APP_ADJ = 700;

    // This is a process holding the home application -- we want to try
    // avoiding killing it, even if it would normally be in the background,
    // because the user interacts with it so much.
    static final int HOME_APP_ADJ = 600;

    // This is a process holding an application service -- killing it will not
    // have much of an impact as far as the user is concerned.
    static final int SERVICE_ADJ = 500;

    // This is a process with a heavy-weight application.  It is in the
    // background, but we want to try to avoid killing it.  Value set in
    // system/rootdir/init.rc on startup.
    static final int HEAVY_WEIGHT_APP_ADJ = 400;

    // This is a process currently hosting a backup operation.  Killing it
    // is not entirely fatal but is generally a bad idea.
    static final int BACKUP_APP_ADJ = 300;

    // This is a process bound by the system (or other app) that's more important than services but
    // not so perceptible that it affects the user immediately if killed.
    static final int PERCEPTIBLE_LOW_APP_ADJ = 250;

    // This is a process only hosting components that are perceptible to the
    // user, and we really want to avoid killing them, but they are not
    // immediately visible. An example is background music playback.
    static final int PERCEPTIBLE_APP_ADJ = 200;

    // This is a process only hosting activities that are visible to the
    // user, so we'd prefer they don't disappear.
    static final int VISIBLE_APP_ADJ = 100;
    static final int VISIBLE_APP_LAYER_MAX = PERCEPTIBLE_APP_ADJ - VISIBLE_APP_ADJ - 1;

    // This is a process that was recently TOP and moved to FGS. Continue to treat it almost
    // like a foreground app for a while.
    // @see TOP_TO_FGS_GRACE_PERIOD
    static final int PERCEPTIBLE_RECENT_FOREGROUND_APP_ADJ = 50;

    // This is the process running the current foreground app.  We'd really
    // rather not kill it!
    static final int FOREGROUND_APP_ADJ = 0;

    // This is a process that the system or a persistent process has bound to,
    // and indicated it is important.
    static final int PERSISTENT_SERVICE_ADJ = -700;

    // This is a system persistent process, such as telephony.  Definitely
    // don't want to kill it, but doing so is not completely fatal.
    static final int PERSISTENT_PROC_ADJ = -800;

    // The system process runs at the default adjustment.
    static final int SYSTEM_ADJ = -900;

    // Special code for native processes that are not being managed by the system (so
    // don't have an oom adj assigned by the system).
    static final int NATIVE_ADJ = -1000;

    // Memory pages are 4K.
    static final int PAGE_SIZE = 4 * 1024;

    // Activity manager's version of Process.THREAD_GROUP_BACKGROUND
    static final int SCHED_GROUP_BACKGROUND = 0;
      // Activity manager's version of Process.THREAD_GROUP_RESTRICTED
    static final int SCHED_GROUP_RESTRICTED = 1;
    // Activity manager's version of Process.THREAD_GROUP_DEFAULT
    static final int SCHED_GROUP_DEFAULT = 2;
    // Activity manager's version of Process.THREAD_GROUP_TOP_APP
    public static final int SCHED_GROUP_TOP_APP = 3;
    // Activity manager's version of Process.THREAD_GROUP_TOP_APP
    // Disambiguate between actual top app and processes bound to the top app
    static final int SCHED_GROUP_TOP_APP_BOUND = 4;

    // The minimum number of cached apps we want to be able to keep around,
    // without empty apps being able to push them out of memory.
    static final int MIN_CACHED_APPS = 2;

    // We allow empty processes to stick around for at most 30 minutes.
    static final long MAX_EMPTY_TIME = 30 * 60 * 1000;

    // Threshold of number of cached+empty where we consider memory critical.
    static final int TRIM_CRITICAL_THRESHOLD = 3;

    // Threshold of number of cached+empty where we consider memory critical.
    static final int TRIM_LOW_THRESHOLD = 5;

    /**
     * State indicating that there is no need for any blocking for network.
     */
    @VisibleForTesting
    static final int NETWORK_STATE_NO_CHANGE = 0;

    /**
     * State indicating that the main thread needs to be informed about the network wait.
     */
    @VisibleForTesting
    static final int NETWORK_STATE_BLOCK = 1;

    /**
     * State indicating that any threads waiting for network state to get updated can be unblocked.
     */
    @VisibleForTesting
    static final int NETWORK_STATE_UNBLOCK = 2;

    // If true, then we pass the flag to ART to load the app image startup cache.
    private static final String PROPERTY_USE_APP_IMAGE_STARTUP_CACHE =
            "persist.device_config.runtime_native.use_app_image_startup_cache";

    // Low Memory Killer Daemon command codes.
    // These must be kept in sync with lmk_cmd definitions in lmkd.h
    //
    // LMK_TARGET <minfree> <minkillprio> ... (up to 6 pairs)
    // LMK_PROCPRIO <pid> <uid> <prio>
    // LMK_PROCREMOVE <pid>
    // LMK_PROCPURGE
    // LMK_GETKILLCNT
    // LMK_SUBSCRIBE
    // LMK_PROCKILL
    static final byte LMK_TARGET = 0;
    static final byte LMK_PROCPRIO = 1;
    static final byte LMK_PROCREMOVE = 2;
    static final byte LMK_PROCPURGE = 3;
    static final byte LMK_GETKILLCNT = 4;
    static final byte LMK_SUBSCRIBE = 5;
    static final byte LMK_PROCKILL = 6; // Note: this is an unsolicated command

    // Low Memory Killer Daemon command codes.
    // These must be kept in sync with async_event_type definitions in lmkd.h
    //
    static final int LMK_ASYNC_EVENT_KILL = 0;

    // lmkd reconnect delay in msecs
    private static final long LMKD_RECONNECT_DELAY_MS = 1000;

    /**
     * How long between a process kill and we actually receive its death recipient
     */
    private static final long PROC_KILL_TIMEOUT = 2000; // 2 seconds;

    /**
     * How long between polls to check if the given process is dead or not.
     */
    private static final long PROC_DEATH_POLL_INTERVAL = 100;

    ActivityManagerService mService = null;

    // To kill process groups asynchronously
    static KillHandler sKillHandler = null;
    static ServiceThread sKillThread = null;

    // These are the various interesting memory levels that we will give to
    // the OOM killer.  Note that the OOM killer only supports 6 slots, so we
    // can't give it a different value for every possible kind of process.
    private final int[] mOomAdj = new int[] {
            FOREGROUND_APP_ADJ, VISIBLE_APP_ADJ, PERCEPTIBLE_APP_ADJ,
            PERCEPTIBLE_LOW_APP_ADJ, CACHED_APP_MIN_ADJ, CACHED_APP_LMK_FIRST_ADJ
    };
    // These are the low-end OOM level limits.  This is appropriate for an
    // HVGA or smaller phone with less than 512MB.  Values are in KB.
    private final int[] mOomMinFreeLow = new int[] {
            12288, 18432, 24576,
            36864, 43008, 49152
    };
    // These are the high-end OOM level limits.  This is appropriate for a
    // 1280x800 or larger screen with around 1GB RAM.  Values are in KB.
    private final int[] mOomMinFreeHigh = new int[] {
            73728, 92160, 110592,
            129024, 147456, 184320
    };
    // The actual OOM killer memory levels we are using.
    private final int[] mOomMinFree = new int[mOomAdj.length];

    private final long mTotalMemMb;

    private long mCachedRestoreLevel;

    private boolean mHaveDisplaySize;

    private static LmkdConnection sLmkdConnection = null;

    private boolean mOomLevelsSet = false;

    private boolean mAppDataIsolationEnabled = false;

    /**
     * Temporary to avoid allocations.  Protected by main lock.
     */
    @GuardedBy("mService")
    final StringBuilder mStringBuilder = new StringBuilder(256);

    /**
     * A global counter for generating sequence numbers.
     * This value will be used when incrementing sequence numbers in individual uidRecords.
     *
     * Having a global counter ensures that seq numbers are monotonically increasing for a
     * particular uid even when the uidRecord is re-created.
     */
    @GuardedBy("mService")
    @VisibleForTesting
    long mProcStateSeqCounter = 0;

    /**
     * A global counter for generating sequence numbers to uniquely identify pending process starts.
     */
    @GuardedBy("mService")
    private long mProcStartSeqCounter = 0;

    /**
     * Contains {@link ProcessRecord} objects for pending process starts.
     *
     * Mapping: {@link #mProcStartSeqCounter} -> {@link ProcessRecord}
     */
    @GuardedBy("mService")
    final LongSparseArray<ProcessRecord> mPendingStarts = new LongSparseArray<>();

    /**
     * List of running applications, sorted by recent usage.
     * The first entry in the list is the least recently used.
     */
    final ArrayList<ProcessRecord> mLruProcesses = new ArrayList<ProcessRecord>();

    /**
     * Where in mLruProcesses that the processes hosting activities start.
     */
    int mLruProcessActivityStart = 0;

    /**
     * Where in mLruProcesses that the processes hosting services start.
     * This is after (lower index) than mLruProcessesActivityStart.
     */
    int mLruProcessServiceStart = 0;

    /**
     * Current sequence id for process LRU updating.
     */
    int mLruSeq = 0;

    ActiveUids mActiveUids;

    /**
     * The listener who is intereted with the lmkd kills.
     */
    @GuardedBy("mService")
    private LmkdKillListener mLmkdKillListener = null;

    /**
     * The currently running isolated processes.
     */
    final SparseArray<ProcessRecord> mIsolatedProcesses = new SparseArray<>();

    /**
     * The currently running application zygotes.
     */
    final ProcessMap<AppZygote> mAppZygotes = new ProcessMap<AppZygote>();

    /**
     * The processes that are forked off an application zygote.
     */
    final ArrayMap<AppZygote, ArrayList<ProcessRecord>> mAppZygoteProcesses =
            new ArrayMap<AppZygote, ArrayList<ProcessRecord>>();

<<<<<<< HEAD
    /**
     * BoostFramework Object
     */
    public static BoostFramework mPerfServiceStartHint = new BoostFramework();
=======
    private PlatformCompat mPlatformCompat = null;

    interface LmkdKillListener {
        /**
         * Called when there is a process kill by lmkd.
         */
        void onLmkdKillOccurred(int pid, int uid);
    }

>>>>>>> 11ba5f09
    final class IsolatedUidRange {
        @VisibleForTesting
        public final int mFirstUid;
        @VisibleForTesting
        public final int mLastUid;

        @GuardedBy("ProcessList.this.mService")
        private final SparseBooleanArray mUidUsed = new SparseBooleanArray();

        @GuardedBy("ProcessList.this.mService")
        private int mNextUid;

        IsolatedUidRange(int firstUid, int lastUid) {
            mFirstUid = firstUid;
            mLastUid = lastUid;
            mNextUid = firstUid;
        }

        @GuardedBy("ProcessList.this.mService")
        int allocateIsolatedUidLocked(int userId) {
            int uid;
            int stepsLeft = (mLastUid - mFirstUid + 1);
            for (int i = 0; i < stepsLeft; ++i) {
                if (mNextUid < mFirstUid || mNextUid > mLastUid) {
                    mNextUid = mFirstUid;
                }
                uid = UserHandle.getUid(userId, mNextUid);
                mNextUid++;
                if (!mUidUsed.get(uid, false)) {
                    mUidUsed.put(uid, true);
                    return uid;
                }
            }
            return -1;
        }

        @GuardedBy("ProcessList.this.mService")
        void freeIsolatedUidLocked(int uid) {
            mUidUsed.delete(uid);
        }
    };

    /**
     * A class that allocates ranges of isolated UIDs per application, and keeps track of them.
     */
    final class IsolatedUidRangeAllocator {
        private final int mFirstUid;
        private final int mNumUidRanges;
        private final int mNumUidsPerRange;
        /**
         * We map the uid range [mFirstUid, mFirstUid + mNumUidRanges * mNumUidsPerRange)
         * back to an underlying bitset of [0, mNumUidRanges) and allocate out of that.
         */
        @GuardedBy("ProcessList.this.mService")
        private final BitSet mAvailableUidRanges;
        @GuardedBy("ProcessList.this.mService")
        private final ProcessMap<IsolatedUidRange> mAppRanges = new ProcessMap<IsolatedUidRange>();

        IsolatedUidRangeAllocator(int firstUid, int lastUid, int numUidsPerRange) {
            mFirstUid = firstUid;
            mNumUidsPerRange = numUidsPerRange;
            mNumUidRanges = (lastUid - firstUid + 1) / numUidsPerRange;
            mAvailableUidRanges = new BitSet(mNumUidRanges);
            // Mark all as available
            mAvailableUidRanges.set(0, mNumUidRanges);
        }

        @GuardedBy("ProcessList.this.mService")
        IsolatedUidRange getIsolatedUidRangeLocked(String processName, int uid) {
            return mAppRanges.get(processName, uid);
        }

        @GuardedBy("ProcessList.this.mService")
        IsolatedUidRange getOrCreateIsolatedUidRangeLocked(String processName, int uid) {
            IsolatedUidRange range = getIsolatedUidRangeLocked(processName, uid);
            if (range == null) {
                int uidRangeIndex = mAvailableUidRanges.nextSetBit(0);
                if (uidRangeIndex < 0) {
                    // No free range
                    return null;
                }
                mAvailableUidRanges.clear(uidRangeIndex);
                int actualUid = mFirstUid + uidRangeIndex * mNumUidsPerRange;
                range = new IsolatedUidRange(actualUid, actualUid + mNumUidsPerRange - 1);
                mAppRanges.put(processName, uid, range);
            }
            return range;
        }

        @GuardedBy("ProcessList.this.mService")
        void freeUidRangeLocked(ApplicationInfo info) {
            // Find the UID range
            IsolatedUidRange range = mAppRanges.get(info.processName, info.uid);
            if (range != null) {
                // Map back to starting uid
                final int uidRangeIndex = (range.mFirstUid - mFirstUid) / mNumUidsPerRange;
                // Mark it as available in the underlying bitset
                mAvailableUidRanges.set(uidRangeIndex);
                // And the map
                mAppRanges.remove(info.processName, info.uid);
            }
        }
    }

    /**
     * The available isolated UIDs for processes that are not spawned from an application zygote.
     */
    @VisibleForTesting
    IsolatedUidRange mGlobalIsolatedUids = new IsolatedUidRange(Process.FIRST_ISOLATED_UID,
            Process.LAST_ISOLATED_UID);

    /**
     * An allocator for isolated UID ranges for apps that use an application zygote.
     */
    @VisibleForTesting
    IsolatedUidRangeAllocator mAppIsolatedUidRangeAllocator =
            new IsolatedUidRangeAllocator(Process.FIRST_APP_ZYGOTE_ISOLATED_UID,
                    Process.LAST_APP_ZYGOTE_ISOLATED_UID, Process.NUM_UIDS_PER_APP_ZYGOTE);

    /**
     * Processes that are being forcibly torn down.
     */
    final ArrayList<ProcessRecord> mRemovedProcesses = new ArrayList<ProcessRecord>();

    /**
     * All of the applications we currently have running organized by name.
     * The keys are strings of the application package name (as
     * returned by the package manager), and the keys are ApplicationRecord
     * objects.
     */
    final MyProcessMap mProcessNames = new MyProcessMap();

    final class MyProcessMap extends ProcessMap<ProcessRecord> {
        @Override
        public ProcessRecord put(String name, int uid, ProcessRecord value) {
            final ProcessRecord r = super.put(name, uid, value);
            mService.mAtmInternal.onProcessAdded(r.getWindowProcessController());
            return r;
        }

        @Override
        public ProcessRecord remove(String name, int uid) {
            final ProcessRecord r = super.remove(name, uid);
            mService.mAtmInternal.onProcessRemoved(name, uid);
            return r;
        }
    }

    final class KillHandler extends Handler {
        static final int KILL_PROCESS_GROUP_MSG = 4000;
        static final int LMKD_RECONNECT_MSG = 4001;
        static final int LMKD_PROC_KILLED_MSG = 4002;

        public KillHandler(Looper looper) {
            super(looper, null, true);
        }

        @Override
        public void handleMessage(Message msg) {
            switch (msg.what) {
                case KILL_PROCESS_GROUP_MSG:
                    Trace.traceBegin(Trace.TRACE_TAG_ACTIVITY_MANAGER, "killProcessGroup");
                    Process.killProcessGroup(msg.arg1 /* uid */, msg.arg2 /* pid */);
                    Trace.traceEnd(Trace.TRACE_TAG_ACTIVITY_MANAGER);
                    break;
                case LMKD_RECONNECT_MSG:
                    if (!sLmkdConnection.connect()) {
                        Slog.i(TAG, "Failed to connect to lmkd, retry after " +
                                LMKD_RECONNECT_DELAY_MS + " ms");
                        // retry after LMKD_RECONNECT_DELAY_MS
                        sKillHandler.sendMessageDelayed(sKillHandler.obtainMessage(
                                KillHandler.LMKD_RECONNECT_MSG), LMKD_RECONNECT_DELAY_MS);
                    }
                    break;
                case LMKD_PROC_KILLED_MSG:
                    handleLmkdProcKilled(msg.arg1 /* pid */, msg.arg2 /* uid */);
                    break;

                default:
                    super.handleMessage(msg);
            }
        }
    }

    ////////////////////  END FIELDS  ////////////////////

    ProcessList() {
        MemInfoReader minfo = new MemInfoReader();
        minfo.readMemInfo();
        mTotalMemMb = minfo.getTotalSize()/(1024*1024);
        updateOomLevels(0, 0, false);
    }

    void init(ActivityManagerService service, ActiveUids activeUids,
            PlatformCompat platformCompat) {
        mService = service;
        mActiveUids = activeUids;
        mPlatformCompat = platformCompat;
        // Get this after boot, and won't be changed until it's rebooted, as we don't
        // want some apps enabled while some apps disabled
        mAppDataIsolationEnabled =
                SystemProperties.getBoolean(ANDROID_APP_DATA_ISOLATION_ENABLED_PROPERTY, false);

        if (sKillHandler == null) {
            sKillThread = new ServiceThread(TAG + ":kill",
                    THREAD_PRIORITY_BACKGROUND, true /* allowIo */);
            sKillThread.start();
            sKillHandler = new KillHandler(sKillThread.getLooper());
            sLmkdConnection = new LmkdConnection(sKillThread.getLooper().getQueue(),
                    new LmkdConnection.LmkdConnectionListener() {
                        @Override
                        public boolean onConnect(OutputStream ostream) {
                            Slog.i(TAG, "Connection with lmkd established");
                            return onLmkdConnect(ostream);
                        }

                        @Override
                        public void onDisconnect() {
                            Slog.w(TAG, "Lost connection to lmkd");
                            // start reconnection after delay to let lmkd restart
                            sKillHandler.sendMessageDelayed(sKillHandler.obtainMessage(
                                    KillHandler.LMKD_RECONNECT_MSG), LMKD_RECONNECT_DELAY_MS);
                        }

                        @Override
                        public boolean isReplyExpected(ByteBuffer replyBuf,
                                ByteBuffer dataReceived, int receivedLen) {
                            // compare the preambule (currently one integer) to check if
                            // this is the reply packet we are waiting for
                            return (receivedLen == replyBuf.array().length &&
                                    dataReceived.getInt(0) == replyBuf.getInt(0));
                        }

                        @Override
                        public boolean handleUnsolicitedMessage(ByteBuffer dataReceived,
                                int receivedLen) {
                            if (receivedLen < 4) {
                                return false;
                            }
                            switch (dataReceived.getInt(0)) {
                                case LMK_PROCKILL:
                                    if (receivedLen != 12) {
                                        return false;
                                    }
                                    sKillHandler.obtainMessage(KillHandler.LMKD_PROC_KILLED_MSG,
                                            dataReceived.getInt(4), dataReceived.getInt(8))
                                            .sendToTarget();
                                    return true;
                                default:
                                    return false;
                            }
                        }
                    }
            );
        }
    }

    void applyDisplaySize(WindowManagerService wm) {
        if (!mHaveDisplaySize) {
            Point p = new Point();
            // TODO(multi-display): Compute based on sum of all connected displays' resolutions.
            wm.getBaseDisplaySize(Display.DEFAULT_DISPLAY, p);
            if (p.x != 0 && p.y != 0) {
                updateOomLevels(p.x, p.y, true);
                mHaveDisplaySize = true;
            }
        }
    }

    private void updateOomLevels(int displayWidth, int displayHeight, boolean write) {
        // Scale buckets from avail memory: at 300MB we use the lowest values to
        // 700MB or more for the top values.
        float scaleMem = ((float) (mTotalMemMb - 350)) / (700 - 350);

        // Scale buckets from screen size.
        int minSize = 480 * 800;  //  384000
        int maxSize = 1280 * 800; // 1024000  230400 870400  .264
        float scaleDisp = ((float)(displayWidth * displayHeight) - minSize) / (maxSize - minSize);
        if (false) {
            Slog.i("XXXXXX", "scaleMem=" + scaleMem);
            Slog.i("XXXXXX", "scaleDisp=" + scaleDisp + " dw=" + displayWidth
                    + " dh=" + displayHeight);
        }

        float scale = scaleMem > scaleDisp ? scaleMem : scaleDisp;
        if (scale < 0) scale = 0;
        else if (scale > 1) scale = 1;
        int minfree_adj = Resources.getSystem().getInteger(
                com.android.internal.R.integer.config_lowMemoryKillerMinFreeKbytesAdjust);
        int minfree_abs = Resources.getSystem().getInteger(
                com.android.internal.R.integer.config_lowMemoryKillerMinFreeKbytesAbsolute);
        if (false) {
            Slog.i("XXXXXX", "minfree_adj=" + minfree_adj + " minfree_abs=" + minfree_abs);
        }

        final boolean is64bit = Build.SUPPORTED_64_BIT_ABIS.length > 0;

        for (int i = 0; i < mOomAdj.length; i++) {
            int low = mOomMinFreeLow[i];
            int high = mOomMinFreeHigh[i];
            if (is64bit) {
                // Increase the high min-free levels for cached processes for 64-bit
                if (i == 4) high = (high * 3) / 2;
                else if (i == 5) high = (high * 7) / 4;
            }
            mOomMinFree[i] = (int)(low + ((high - low) * scale));
        }

        if (minfree_abs >= 0) {
            for (int i = 0; i < mOomAdj.length; i++) {
                mOomMinFree[i] = (int)((float)minfree_abs * mOomMinFree[i]
                        / mOomMinFree[mOomAdj.length - 1]);
            }
        }

        if (minfree_adj != 0) {
            for (int i = 0; i < mOomAdj.length; i++) {
                mOomMinFree[i] += (int)((float) minfree_adj * mOomMinFree[i]
                        / mOomMinFree[mOomAdj.length - 1]);
                if (mOomMinFree[i] < 0) {
                    mOomMinFree[i] = 0;
                }
            }
        }

        // The maximum size we will restore a process from cached to background, when under
        // memory duress, is 1/3 the size we have reserved for kernel caches and other overhead
        // before killing background processes.
        mCachedRestoreLevel = (getMemLevel(ProcessList.CACHED_APP_MAX_ADJ) / 1024) / 3;

        // Ask the kernel to try to keep enough memory free to allocate 3 full
        // screen 32bpp buffers without entering direct reclaim.
        int reserve = displayWidth * displayHeight * 4 * 3 / 1024;
        int reserve_adj = Resources.getSystem().getInteger(
                com.android.internal.R.integer.config_extraFreeKbytesAdjust);
        int reserve_abs = Resources.getSystem().getInteger(
                com.android.internal.R.integer.config_extraFreeKbytesAbsolute);

        if (reserve_abs >= 0) {
            reserve = reserve_abs;
        }

        if (reserve_adj != 0) {
            reserve += reserve_adj;
            if (reserve < 0) {
                reserve = 0;
            }
        }

        if (write) {
            ByteBuffer buf = ByteBuffer.allocate(4 * (2 * mOomAdj.length + 1));
            buf.putInt(LMK_TARGET);
            for (int i = 0; i < mOomAdj.length; i++) {
                buf.putInt((mOomMinFree[i] * 1024)/PAGE_SIZE);
                buf.putInt(mOomAdj[i]);
            }

            writeLmkd(buf, null);
            SystemProperties.set("sys.sysctl.extra_free_kbytes", Integer.toString(reserve));
            mOomLevelsSet = true;
        }
        // GB: 2048,3072,4096,6144,7168,8192
        // HC: 8192,10240,12288,14336,16384,20480
    }

    public static int computeEmptyProcessLimit(int totalProcessLimit) {
        return totalProcessLimit/2;
    }

    private static String buildOomTag(String prefix, String compactPrefix, String space, int val,
            int base, boolean compact) {
        final int diff = val - base;
        if (diff == 0) {
            if (compact) {
                return compactPrefix;
            }
            if (space == null) return prefix;
            return prefix + space;
        }
        if (diff < 10) {
            return prefix + (compact ? "+" : "+ ") + Integer.toString(diff);
        }
        return prefix + "+" + Integer.toString(diff);
    }

    public static String makeOomAdjString(int setAdj, boolean compact) {
        if (setAdj >= ProcessList.CACHED_APP_MIN_ADJ) {
            return buildOomTag("cch", "cch", "   ", setAdj,
                    ProcessList.CACHED_APP_MIN_ADJ, compact);
        } else if (setAdj >= ProcessList.SERVICE_B_ADJ) {
            return buildOomTag("svcb  ", "svcb", null, setAdj,
                    ProcessList.SERVICE_B_ADJ, compact);
        } else if (setAdj >= ProcessList.PREVIOUS_APP_ADJ) {
            return buildOomTag("prev  ", "prev", null, setAdj,
                    ProcessList.PREVIOUS_APP_ADJ, compact);
        } else if (setAdj >= ProcessList.HOME_APP_ADJ) {
            return buildOomTag("home  ", "home", null, setAdj,
                    ProcessList.HOME_APP_ADJ, compact);
        } else if (setAdj >= ProcessList.SERVICE_ADJ) {
            return buildOomTag("svc   ", "svc", null, setAdj,
                    ProcessList.SERVICE_ADJ, compact);
        } else if (setAdj >= ProcessList.HEAVY_WEIGHT_APP_ADJ) {
            return buildOomTag("hvy   ", "hvy", null, setAdj,
                    ProcessList.HEAVY_WEIGHT_APP_ADJ, compact);
        } else if (setAdj >= ProcessList.BACKUP_APP_ADJ) {
            return buildOomTag("bkup  ", "bkup", null, setAdj,
                    ProcessList.BACKUP_APP_ADJ, compact);
        } else if (setAdj >= ProcessList.PERCEPTIBLE_LOW_APP_ADJ) {
            return buildOomTag("prcl  ", "prcl", null, setAdj,
                    ProcessList.PERCEPTIBLE_LOW_APP_ADJ, compact);
        } else if (setAdj >= ProcessList.PERCEPTIBLE_APP_ADJ) {
            return buildOomTag("prcp  ", "prcp", null, setAdj,
                    ProcessList.PERCEPTIBLE_APP_ADJ, compact);
        } else if (setAdj >= ProcessList.VISIBLE_APP_ADJ) {
            return buildOomTag("vis", "vis", "   ", setAdj,
                    ProcessList.VISIBLE_APP_ADJ, compact);
        } else if (setAdj >= ProcessList.FOREGROUND_APP_ADJ) {
            return buildOomTag("fore  ", "fore", null, setAdj,
                    ProcessList.FOREGROUND_APP_ADJ, compact);
        } else if (setAdj >= ProcessList.PERSISTENT_SERVICE_ADJ) {
            return buildOomTag("psvc  ", "psvc", null, setAdj,
                    ProcessList.PERSISTENT_SERVICE_ADJ, compact);
        } else if (setAdj >= ProcessList.PERSISTENT_PROC_ADJ) {
            return buildOomTag("pers  ", "pers", null, setAdj,
                    ProcessList.PERSISTENT_PROC_ADJ, compact);
        } else if (setAdj >= ProcessList.SYSTEM_ADJ) {
            return buildOomTag("sys   ", "sys", null, setAdj,
                    ProcessList.SYSTEM_ADJ, compact);
        } else if (setAdj >= ProcessList.NATIVE_ADJ) {
            return buildOomTag("ntv  ", "ntv", null, setAdj,
                    ProcessList.NATIVE_ADJ, compact);
        } else {
            return Integer.toString(setAdj);
        }
    }

    public static String makeProcStateString(int curProcState) {
        String procState;
        switch (curProcState) {
            case ActivityManager.PROCESS_STATE_PERSISTENT:
                procState = "PER ";
                break;
            case ActivityManager.PROCESS_STATE_PERSISTENT_UI:
                procState = "PERU";
                break;
            case ActivityManager.PROCESS_STATE_TOP:
                procState = "TOP ";
                break;
            case ActivityManager.PROCESS_STATE_BOUND_TOP:
                procState = "BTOP";
                break;
            case ActivityManager.PROCESS_STATE_FOREGROUND_SERVICE:
                procState = "FGS ";
                break;
            case ActivityManager.PROCESS_STATE_BOUND_FOREGROUND_SERVICE:
                procState = "BFGS";
                break;
            case ActivityManager.PROCESS_STATE_IMPORTANT_FOREGROUND:
                procState = "IMPF";
                break;
            case ActivityManager.PROCESS_STATE_IMPORTANT_BACKGROUND:
                procState = "IMPB";
                break;
            case ActivityManager.PROCESS_STATE_TRANSIENT_BACKGROUND:
                procState = "TRNB";
                break;
            case ActivityManager.PROCESS_STATE_BACKUP:
                procState = "BKUP";
                break;
            case ActivityManager.PROCESS_STATE_SERVICE:
                procState = "SVC ";
                break;
            case ActivityManager.PROCESS_STATE_RECEIVER:
                procState = "RCVR";
                break;
            case ActivityManager.PROCESS_STATE_TOP_SLEEPING:
                procState = "TPSL";
                break;
            case ActivityManager.PROCESS_STATE_HEAVY_WEIGHT:
                procState = "HVY ";
                break;
            case ActivityManager.PROCESS_STATE_HOME:
                procState = "HOME";
                break;
            case ActivityManager.PROCESS_STATE_LAST_ACTIVITY:
                procState = "LAST";
                break;
            case ActivityManager.PROCESS_STATE_CACHED_ACTIVITY:
                procState = "CAC ";
                break;
            case ActivityManager.PROCESS_STATE_CACHED_ACTIVITY_CLIENT:
                procState = "CACC";
                break;
            case ActivityManager.PROCESS_STATE_CACHED_RECENT:
                procState = "CRE ";
                break;
            case ActivityManager.PROCESS_STATE_CACHED_EMPTY:
                procState = "CEM ";
                break;
            case ActivityManager.PROCESS_STATE_NONEXISTENT:
                procState = "NONE";
                break;
            default:
                procState = "??";
                break;
        }
        return procState;
    }

    public static int makeProcStateProtoEnum(int curProcState) {
        switch (curProcState) {
            case ActivityManager.PROCESS_STATE_PERSISTENT:
                return AppProtoEnums.PROCESS_STATE_PERSISTENT;
            case ActivityManager.PROCESS_STATE_PERSISTENT_UI:
                return AppProtoEnums.PROCESS_STATE_PERSISTENT_UI;
            case ActivityManager.PROCESS_STATE_TOP:
                return AppProtoEnums.PROCESS_STATE_TOP;
            case ActivityManager.PROCESS_STATE_BOUND_TOP:
                return AppProtoEnums.PROCESS_STATE_BOUND_TOP;
            case ActivityManager.PROCESS_STATE_FOREGROUND_SERVICE:
                return AppProtoEnums.PROCESS_STATE_FOREGROUND_SERVICE;
            case ActivityManager.PROCESS_STATE_BOUND_FOREGROUND_SERVICE:
                return AppProtoEnums.PROCESS_STATE_BOUND_FOREGROUND_SERVICE;
            case ActivityManager.PROCESS_STATE_TOP_SLEEPING:
                return AppProtoEnums.PROCESS_STATE_TOP_SLEEPING;
            case ActivityManager.PROCESS_STATE_IMPORTANT_FOREGROUND:
                return AppProtoEnums.PROCESS_STATE_IMPORTANT_FOREGROUND;
            case ActivityManager.PROCESS_STATE_IMPORTANT_BACKGROUND:
                return AppProtoEnums.PROCESS_STATE_IMPORTANT_BACKGROUND;
            case ActivityManager.PROCESS_STATE_TRANSIENT_BACKGROUND:
                return AppProtoEnums.PROCESS_STATE_TRANSIENT_BACKGROUND;
            case ActivityManager.PROCESS_STATE_BACKUP:
                return AppProtoEnums.PROCESS_STATE_BACKUP;
            case ActivityManager.PROCESS_STATE_HEAVY_WEIGHT:
                return AppProtoEnums.PROCESS_STATE_HEAVY_WEIGHT;
            case ActivityManager.PROCESS_STATE_SERVICE:
                return AppProtoEnums.PROCESS_STATE_SERVICE;
            case ActivityManager.PROCESS_STATE_RECEIVER:
                return AppProtoEnums.PROCESS_STATE_RECEIVER;
            case ActivityManager.PROCESS_STATE_HOME:
                return AppProtoEnums.PROCESS_STATE_HOME;
            case ActivityManager.PROCESS_STATE_LAST_ACTIVITY:
                return AppProtoEnums.PROCESS_STATE_LAST_ACTIVITY;
            case ActivityManager.PROCESS_STATE_CACHED_ACTIVITY:
                return AppProtoEnums.PROCESS_STATE_CACHED_ACTIVITY;
            case ActivityManager.PROCESS_STATE_CACHED_ACTIVITY_CLIENT:
                return AppProtoEnums.PROCESS_STATE_CACHED_ACTIVITY_CLIENT;
            case ActivityManager.PROCESS_STATE_CACHED_RECENT:
                return AppProtoEnums.PROCESS_STATE_CACHED_RECENT;
            case ActivityManager.PROCESS_STATE_CACHED_EMPTY:
                return AppProtoEnums.PROCESS_STATE_CACHED_EMPTY;
            case ActivityManager.PROCESS_STATE_NONEXISTENT:
                return AppProtoEnums.PROCESS_STATE_NONEXISTENT;
            case ActivityManager.PROCESS_STATE_UNKNOWN:
                return AppProtoEnums.PROCESS_STATE_UNKNOWN;
            default:
                return AppProtoEnums.PROCESS_STATE_UNKNOWN_TO_PROTO;
        }
    }

    public static void appendRamKb(StringBuilder sb, long ramKb) {
        for (int j = 0, fact = 10; j < 6; j++, fact *= 10) {
            if (ramKb < fact) {
                sb.append(' ');
            }
        }
        sb.append(ramKb);
    }

    // How long after a state change that it is safe to collect PSS without it being dirty.
    public static final int PSS_SAFE_TIME_FROM_STATE_CHANGE = 1000;

    // The minimum time interval after a state change it is safe to collect PSS.
    public static final int PSS_MIN_TIME_FROM_STATE_CHANGE = 15*1000;

    // The maximum amount of time we want to go between PSS collections.
    public static final int PSS_MAX_INTERVAL = 60*60*1000;

    // The minimum amount of time between successive PSS requests for *all* processes.
    public static final int PSS_ALL_INTERVAL = 20*60*1000;

    // The amount of time until PSS when a persistent process first appears.
    private static final int PSS_FIRST_PERSISTENT_INTERVAL = 30*1000;

    // The amount of time until PSS when a process first becomes top.
    private static final int PSS_FIRST_TOP_INTERVAL = 10*1000;

    // The amount of time until PSS when a process first goes into the background.
    private static final int PSS_FIRST_BACKGROUND_INTERVAL = 20*1000;

    // The amount of time until PSS when a process first becomes cached.
    private static final int PSS_FIRST_CACHED_INTERVAL = 20*1000;

    // The amount of time until PSS when an important process stays in the same state.
    private static final int PSS_SAME_PERSISTENT_INTERVAL = 10*60*1000;

    // The amount of time until PSS when the top process stays in the same state.
    private static final int PSS_SAME_TOP_INTERVAL = 1*60*1000;

    // The amount of time until PSS when an important process stays in the same state.
    private static final int PSS_SAME_IMPORTANT_INTERVAL = 10*60*1000;

    // The amount of time until PSS when a service process stays in the same state.
    private static final int PSS_SAME_SERVICE_INTERVAL = 5*60*1000;

    // The amount of time until PSS when a cached process stays in the same state.
    private static final int PSS_SAME_CACHED_INTERVAL = 10*60*1000;

    // The amount of time until PSS when a persistent process first appears.
    private static final int PSS_FIRST_ASLEEP_PERSISTENT_INTERVAL = 1*60*1000;

    // The amount of time until PSS when a process first becomes top.
    private static final int PSS_FIRST_ASLEEP_TOP_INTERVAL = 20*1000;

    // The amount of time until PSS when a process first goes into the background.
    private static final int PSS_FIRST_ASLEEP_BACKGROUND_INTERVAL = 30*1000;

    // The amount of time until PSS when a process first becomes cached.
    private static final int PSS_FIRST_ASLEEP_CACHED_INTERVAL = 1*60*1000;

    // The minimum time interval after a state change it is safe to collect PSS.
    public static final int PSS_TEST_MIN_TIME_FROM_STATE_CHANGE = 10*1000;

    // The amount of time during testing until PSS when a process first becomes top.
    private static final int PSS_TEST_FIRST_TOP_INTERVAL = 3*1000;

    // The amount of time during testing until PSS when a process first goes into the background.
    private static final int PSS_TEST_FIRST_BACKGROUND_INTERVAL = 5*1000;

    // The amount of time during testing until PSS when an important process stays in same state.
    private static final int PSS_TEST_SAME_IMPORTANT_INTERVAL = 10*1000;

    // The amount of time during testing until PSS when a background process stays in same state.
    private static final int PSS_TEST_SAME_BACKGROUND_INTERVAL = 15*1000;

    public static final int PROC_MEM_PERSISTENT = 0;
    public static final int PROC_MEM_TOP = 1;
    public static final int PROC_MEM_IMPORTANT = 2;
    public static final int PROC_MEM_SERVICE = 3;
    public static final int PROC_MEM_CACHED = 4;
    public static final int PROC_MEM_NUM = 5;

    // Map large set of system process states to
    private static final int[] sProcStateToProcMem = new int[] {
        PROC_MEM_PERSISTENT,            // ActivityManager.PROCESS_STATE_PERSISTENT
        PROC_MEM_PERSISTENT,            // ActivityManager.PROCESS_STATE_PERSISTENT_UI
        PROC_MEM_TOP,                   // ActivityManager.PROCESS_STATE_TOP
        PROC_MEM_IMPORTANT,             // ActivityManager.PROCESS_STATE_FOREGROUND_SERVICE
        PROC_MEM_TOP,                   // ActivityManager.PROCESS_STATE_BOUND_TOP
        PROC_MEM_IMPORTANT,             // ActivityManager.PROCESS_STATE_BOUND_FOREGROUND_SERVICE
        PROC_MEM_IMPORTANT,             // ActivityManager.PROCESS_STATE_IMPORTANT_FOREGROUND
        PROC_MEM_IMPORTANT,             // ActivityManager.PROCESS_STATE_IMPORTANT_BACKGROUND
        PROC_MEM_IMPORTANT,             // ActivityManager.PROCESS_STATE_TRANSIENT_BACKGROUND
        PROC_MEM_IMPORTANT,             // ActivityManager.PROCESS_STATE_BACKUP
        PROC_MEM_SERVICE,               // ActivityManager.PROCESS_STATE_SERVICE
        PROC_MEM_CACHED,                // ActivityManager.PROCESS_STATE_RECEIVER
        PROC_MEM_TOP,                   // ActivityManager.PROCESS_STATE_TOP_SLEEPING
        PROC_MEM_IMPORTANT,             // ActivityManager.PROCESS_STATE_HEAVY_WEIGHT
        PROC_MEM_CACHED,                // ActivityManager.PROCESS_STATE_HOME
        PROC_MEM_CACHED,                // ActivityManager.PROCESS_STATE_LAST_ACTIVITY
        PROC_MEM_CACHED,                // ActivityManager.PROCESS_STATE_CACHED_ACTIVITY
        PROC_MEM_CACHED,                // ActivityManager.PROCESS_STATE_CACHED_ACTIVITY_CLIENT
        PROC_MEM_CACHED,                // ActivityManager.PROCESS_STATE_CACHED_RECENT
        PROC_MEM_CACHED,                // ActivityManager.PROCESS_STATE_CACHED_EMPTY
    };

    private static final long[] sFirstAwakePssTimes = new long[] {
        PSS_FIRST_PERSISTENT_INTERVAL,  // PROC_MEM_PERSISTENT
        PSS_FIRST_TOP_INTERVAL,         // PROC_MEM_TOP
        PSS_FIRST_BACKGROUND_INTERVAL,  // PROC_MEM_IMPORTANT
        PSS_FIRST_BACKGROUND_INTERVAL,  // PROC_MEM_SERVICE
        PSS_FIRST_CACHED_INTERVAL,      // PROC_MEM_CACHED
    };

    private static final long[] sSameAwakePssTimes = new long[] {
        PSS_SAME_PERSISTENT_INTERVAL,   // PROC_MEM_PERSISTENT
        PSS_SAME_TOP_INTERVAL,          // PROC_MEM_TOP
        PSS_SAME_IMPORTANT_INTERVAL,    // PROC_MEM_IMPORTANT
        PSS_SAME_SERVICE_INTERVAL,      // PROC_MEM_SERVICE
        PSS_SAME_CACHED_INTERVAL,       // PROC_MEM_CACHED
    };

    private static final long[] sFirstAsleepPssTimes = new long[] {
        PSS_FIRST_ASLEEP_PERSISTENT_INTERVAL,   // PROC_MEM_PERSISTENT
        PSS_FIRST_ASLEEP_TOP_INTERVAL,          // PROC_MEM_TOP
        PSS_FIRST_ASLEEP_BACKGROUND_INTERVAL,   // PROC_MEM_IMPORTANT
        PSS_FIRST_ASLEEP_BACKGROUND_INTERVAL,   // PROC_MEM_SERVICE
        PSS_FIRST_ASLEEP_CACHED_INTERVAL,       // PROC_MEM_CACHED
    };

    private static final long[] sSameAsleepPssTimes = new long[] {
        PSS_SAME_PERSISTENT_INTERVAL,   // PROC_MEM_PERSISTENT
        PSS_SAME_TOP_INTERVAL,          // PROC_MEM_TOP
        PSS_SAME_IMPORTANT_INTERVAL,    // PROC_MEM_IMPORTANT
        PSS_SAME_SERVICE_INTERVAL,      // PROC_MEM_SERVICE
        PSS_SAME_CACHED_INTERVAL,       // PROC_MEM_CACHED
    };

    private static final long[] sTestFirstPssTimes = new long[] {
        PSS_TEST_FIRST_TOP_INTERVAL,        // PROC_MEM_PERSISTENT
        PSS_TEST_FIRST_TOP_INTERVAL,        // PROC_MEM_TOP
        PSS_TEST_FIRST_BACKGROUND_INTERVAL, // PROC_MEM_IMPORTANT
        PSS_TEST_FIRST_BACKGROUND_INTERVAL, // PROC_MEM_SERVICE
        PSS_TEST_FIRST_BACKGROUND_INTERVAL, // PROC_MEM_CACHED
    };

    private static final long[] sTestSamePssTimes = new long[] {
        PSS_TEST_SAME_BACKGROUND_INTERVAL,  // PROC_MEM_PERSISTENT
        PSS_TEST_SAME_IMPORTANT_INTERVAL,   // PROC_MEM_TOP
        PSS_TEST_SAME_IMPORTANT_INTERVAL,   // PROC_MEM_IMPORTANT
        PSS_TEST_SAME_BACKGROUND_INTERVAL,  // PROC_MEM_SERVICE
        PSS_TEST_SAME_BACKGROUND_INTERVAL,  // PROC_MEM_CACHED
    };

    public static final class ProcStateMemTracker {
        final int[] mHighestMem = new int[PROC_MEM_NUM];
        final float[] mScalingFactor = new float[PROC_MEM_NUM];
        int mTotalHighestMem = PROC_MEM_CACHED;

        int mPendingMemState;
        int mPendingHighestMemState;
        float mPendingScalingFactor;

        public ProcStateMemTracker() {
            for (int i = PROC_MEM_PERSISTENT; i < PROC_MEM_NUM; i++) {
                mHighestMem[i] = PROC_MEM_NUM;
                mScalingFactor[i] = 1.0f;
            }
            mPendingMemState = -1;
        }

        public void dumpLine(PrintWriter pw) {
            pw.print("best=");
            pw.print(mTotalHighestMem);
            pw.print(" (");
            boolean needSep = false;
            for (int i = 0; i < PROC_MEM_NUM; i++) {
                if (mHighestMem[i] < PROC_MEM_NUM) {
                    if (needSep) {
                        pw.print(", ");
                        needSep = false;
                    }
                    pw.print(i);
                    pw.print("=");
                    pw.print(mHighestMem[i]);
                    pw.print(" ");
                    pw.print(mScalingFactor[i]);
                    pw.print("x");
                    needSep = true;
                }
            }
            pw.print(")");
            if (mPendingMemState >= 0) {
                pw.print(" / pending state=");
                pw.print(mPendingMemState);
                pw.print(" highest=");
                pw.print(mPendingHighestMemState);
                pw.print(" ");
                pw.print(mPendingScalingFactor);
                pw.print("x");
            }
            pw.println();
        }
    }

    public static boolean procStatesDifferForMem(int procState1, int procState2) {
        return sProcStateToProcMem[procState1] != sProcStateToProcMem[procState2];
    }

    public static long minTimeFromStateChange(boolean test) {
        return test ? PSS_TEST_MIN_TIME_FROM_STATE_CHANGE : PSS_MIN_TIME_FROM_STATE_CHANGE;
    }

    public static void commitNextPssTime(ProcStateMemTracker tracker) {
        if (tracker.mPendingMemState >= 0) {
            tracker.mHighestMem[tracker.mPendingMemState] = tracker.mPendingHighestMemState;
            tracker.mScalingFactor[tracker.mPendingMemState] = tracker.mPendingScalingFactor;
            tracker.mTotalHighestMem = tracker.mPendingHighestMemState;
            tracker.mPendingMemState = -1;
        }
    }

    public static void abortNextPssTime(ProcStateMemTracker tracker) {
        tracker.mPendingMemState = -1;
    }

    public static long computeNextPssTime(int procState, ProcStateMemTracker tracker, boolean test,
            boolean sleeping, long now) {
        boolean first;
        float scalingFactor;
        final int memState = sProcStateToProcMem[procState];
        if (tracker != null) {
            final int highestMemState = memState < tracker.mTotalHighestMem
                    ? memState : tracker.mTotalHighestMem;
            first = highestMemState < tracker.mHighestMem[memState];
            tracker.mPendingMemState = memState;
            tracker.mPendingHighestMemState = highestMemState;
            if (first) {
                tracker.mPendingScalingFactor = scalingFactor = 1.0f;
            } else {
                scalingFactor = tracker.mScalingFactor[memState];
                tracker.mPendingScalingFactor = scalingFactor * 1.5f;
            }
        } else {
            first = true;
            scalingFactor = 1.0f;
        }
        final long[] table = test
                ? (first
                ? sTestFirstPssTimes
                : sTestSamePssTimes)
                : (first
                ? (sleeping ? sFirstAsleepPssTimes : sFirstAwakePssTimes)
                : (sleeping ? sSameAsleepPssTimes : sSameAwakePssTimes));
        long delay = (long)(table[memState] * scalingFactor);
        if (delay > PSS_MAX_INTERVAL) {
            delay = PSS_MAX_INTERVAL;
        }
        return now + delay;
    }

    long getMemLevel(int adjustment) {
        for (int i = 0; i < mOomAdj.length; i++) {
            if (adjustment <= mOomAdj[i]) {
                return mOomMinFree[i] * 1024;
            }
        }
        return mOomMinFree[mOomAdj.length - 1] * 1024;
    }

    /**
     * Return the maximum pss size in kb that we consider a process acceptable to
     * restore from its cached state for running in the background when RAM is low.
     */
    long getCachedRestoreThresholdKb() {
        return mCachedRestoreLevel;
    }

    /**
     * Set the out-of-memory badness adjustment for a process.
     * If {@code pid <= 0}, this method will be a no-op.
     *
     * @param pid The process identifier to set.
     * @param uid The uid of the app
     * @param amt Adjustment value -- lmkd allows -1000 to +1000
     *
     * {@hide}
     */
    public static void setOomAdj(int pid, int uid, int amt) {
        // This indicates that the process is not started yet and so no need to proceed further.
        if (pid <= 0) {
            return;
        }
        if (amt == UNKNOWN_ADJ)
            return;

        long start = SystemClock.elapsedRealtime();
        ByteBuffer buf = ByteBuffer.allocate(4 * 4);
        buf.putInt(LMK_PROCPRIO);
        buf.putInt(pid);
        buf.putInt(uid);
        buf.putInt(amt);
        writeLmkd(buf, null);
        long now = SystemClock.elapsedRealtime();
        if ((now-start) > 250) {
            Slog.w("ActivityManager", "SLOW OOM ADJ: " + (now-start) + "ms for pid " + pid
                    + " = " + amt);
        }
    }

    /*
     * {@hide}
     */
    public static final void remove(int pid) {
        // This indicates that the process is not started yet and so no need to proceed further.
        if (pid <= 0) {
            return;
        }
        ByteBuffer buf = ByteBuffer.allocate(4 * 2);
        buf.putInt(LMK_PROCREMOVE);
        buf.putInt(pid);
        writeLmkd(buf, null);
    }

    /*
     * {@hide}
     */
    public static final Integer getLmkdKillCount(int min_oom_adj, int max_oom_adj) {
        ByteBuffer buf = ByteBuffer.allocate(4 * 3);
        ByteBuffer repl = ByteBuffer.allocate(4 * 2);
        buf.putInt(LMK_GETKILLCNT);
        buf.putInt(min_oom_adj);
        buf.putInt(max_oom_adj);
        // indicate what we are waiting for
        repl.putInt(LMK_GETKILLCNT);
        repl.rewind();
        if (writeLmkd(buf, repl) && repl.getInt() == LMK_GETKILLCNT) {
            return new Integer(repl.getInt());
        }
        return null;
    }

    public boolean onLmkdConnect(OutputStream ostream) {
        try {
            // Purge any previously registered pids
            ByteBuffer buf = ByteBuffer.allocate(4);
            buf.putInt(LMK_PROCPURGE);
            ostream.write(buf.array(), 0, buf.position());
            if (mOomLevelsSet) {
                // Reset oom_adj levels
                buf = ByteBuffer.allocate(4 * (2 * mOomAdj.length + 1));
                buf.putInt(LMK_TARGET);
                for (int i = 0; i < mOomAdj.length; i++) {
                    buf.putInt((mOomMinFree[i] * 1024)/PAGE_SIZE);
                    buf.putInt(mOomAdj[i]);
                }
                ostream.write(buf.array(), 0, buf.position());
            }
            // Subscribe for kill event notifications
            buf = ByteBuffer.allocate(4 * 2);
            buf.putInt(LMK_SUBSCRIBE);
            buf.putInt(LMK_ASYNC_EVENT_KILL);
            ostream.write(buf.array(), 0, buf.position());
        } catch (IOException ex) {
            return false;
        }
        return true;
    }

    private static boolean writeLmkd(ByteBuffer buf, ByteBuffer repl) {
        if (!sLmkdConnection.isConnected()) {
            // try to connect immediately and then keep retrying
            sKillHandler.sendMessage(
                    sKillHandler.obtainMessage(KillHandler.LMKD_RECONNECT_MSG));

            // wait for connection retrying 3 times (up to 3 seconds)
            if (!sLmkdConnection.waitForConnection(3 * LMKD_RECONNECT_DELAY_MS)) {
                return false;
            }
        }

        return sLmkdConnection.exchange(buf, repl);
    }

    static void killProcessGroup(int uid, int pid) {
        /* static; one-time init here */
        if (sKillHandler != null) {
            sKillHandler.sendMessage(
                    sKillHandler.obtainMessage(KillHandler.KILL_PROCESS_GROUP_MSG, uid, pid));
        } else {
            Slog.w(TAG, "Asked to kill process group before system bringup!");
            Process.killProcessGroup(uid, pid);
        }
    }

    final ProcessRecord getProcessRecordLocked(String processName, int uid, boolean
            keepIfLarge) {
        if (uid == SYSTEM_UID) {
            // The system gets to run in any process.  If there are multiple
            // processes with the same uid, just pick the first (this
            // should never happen).
            SparseArray<ProcessRecord> procs = mProcessNames.getMap().get(processName);
            if (procs == null) return null;
            final int procCount = procs.size();
            for (int i = 0; i < procCount; i++) {
                final int procUid = procs.keyAt(i);
                if (!UserHandle.isCore(procUid) || !UserHandle.isSameUser(procUid, uid)) {
                    // Don't use an app process or different user process for system component.
                    continue;
                }
                return procs.valueAt(i);
            }
        }
        ProcessRecord proc = mProcessNames.get(processName, uid);
        if (false && proc != null && !keepIfLarge
                && proc.setProcState >= ActivityManager.PROCESS_STATE_CACHED_EMPTY
                && proc.lastCachedPss >= 4000) {
            // Turn this condition on to cause killing to happen regularly, for testing.
            if (proc.baseProcessTracker != null) {
                proc.baseProcessTracker.reportCachedKill(proc.pkgList.mPkgList, proc.lastCachedPss);
                for (int ipkg = proc.pkgList.size() - 1; ipkg >= 0; ipkg--) {
                    ProcessStats.ProcessStateHolder holder = proc.pkgList.valueAt(ipkg);
                    StatsLog.write(StatsLog.CACHED_KILL_REPORTED,
                            proc.info.uid,
                            holder.state.getName(),
                            holder.state.getPackage(),
                            proc.lastCachedPss, holder.appVersion);
                }
            }
            proc.kill(Long.toString(proc.lastCachedPss) + "k from cached", true);
        } else if (proc != null && !keepIfLarge
                && mService.mLastMemoryLevel > ProcessStats.ADJ_MEM_FACTOR_NORMAL
                && proc.setProcState >= ActivityManager.PROCESS_STATE_CACHED_EMPTY) {
            if (DEBUG_PSS) Slog.d(TAG_PSS, "May not keep " + proc + ": pss=" + proc
                    .lastCachedPss);
            if (proc.lastCachedPss >= getCachedRestoreThresholdKb()) {
                if (proc.baseProcessTracker != null) {
                    proc.baseProcessTracker.reportCachedKill(proc.pkgList.mPkgList,
                            proc.lastCachedPss);
                    for (int ipkg = proc.pkgList.size() - 1; ipkg >= 0; ipkg--) {
                        ProcessStats.ProcessStateHolder holder = proc.pkgList.valueAt(ipkg);
                        StatsLog.write(StatsLog.CACHED_KILL_REPORTED,
                                proc.info.uid,
                                holder.state.getName(),
                                holder.state.getPackage(),
                                proc.lastCachedPss, holder.appVersion);
                    }
                }
                proc.kill(Long.toString(proc.lastCachedPss) + "k from cached", true);
            }
        }
        return proc;
    }

    void getMemoryInfo(ActivityManager.MemoryInfo outInfo) {
        final long homeAppMem = getMemLevel(HOME_APP_ADJ);
        final long cachedAppMem = getMemLevel(CACHED_APP_MIN_ADJ);
        outInfo.availMem = getFreeMemory();
        outInfo.totalMem = getTotalMemory();
        outInfo.threshold = homeAppMem;
        outInfo.lowMemory = outInfo.availMem < (homeAppMem + ((cachedAppMem-homeAppMem)/2));
        outInfo.hiddenAppThreshold = cachedAppMem;
        outInfo.secondaryServerThreshold = getMemLevel(SERVICE_ADJ);
        outInfo.visibleAppThreshold = getMemLevel(VISIBLE_APP_ADJ);
        outInfo.foregroundAppThreshold = getMemLevel(FOREGROUND_APP_ADJ);
    }

    ProcessRecord findAppProcessLocked(IBinder app, String reason) {
        final int NP = mProcessNames.getMap().size();
        for (int ip = 0; ip < NP; ip++) {
            SparseArray<ProcessRecord> apps = mProcessNames.getMap().valueAt(ip);
            final int NA = apps.size();
            for (int ia = 0; ia < NA; ia++) {
                ProcessRecord p = apps.valueAt(ia);
                if (p.thread != null && p.thread.asBinder() == app) {
                    return p;
                }
            }
        }

        Slog.w(TAG, "Can't find mystery application for " + reason
                + " from pid=" + Binder.getCallingPid()
                + " uid=" + Binder.getCallingUid() + ": " + app);
        return null;
    }

    private void checkSlow(long startTime, String where) {
        long now = SystemClock.uptimeMillis();
        if ((now - startTime) > 50) {
            // If we are taking more than 50ms, log about it.
            Slog.w(TAG, "Slow operation: " + (now - startTime) + "ms so far, now at " + where);
        }
    }

    /**
     * @return {@code true} if process start is successful, false otherwise.
     */
    @GuardedBy("mService")
    boolean startProcessLocked(ProcessRecord app, HostingRecord hostingRecord,
            boolean disableHiddenApiChecks, boolean disableTestApiChecks,
            boolean mountExtStorageFull, String abiOverride) {
        if (app.pendingStart) {
            return true;
        }
        long startTime = SystemClock.uptimeMillis();
        if (app.pid > 0 && app.pid != ActivityManagerService.MY_PID) {
            checkSlow(startTime, "startProcess: removing from pids map");
            mService.mPidsSelfLocked.remove(app);
            mService.mHandler.removeMessages(PROC_START_TIMEOUT_MSG, app);
            checkSlow(startTime, "startProcess: done removing from pids map");
            app.setPid(0);
            app.startSeq = 0;
        }

        if (DEBUG_PROCESSES && mService.mProcessesOnHold.contains(app)) Slog.v(
                TAG_PROCESSES,
                "startProcessLocked removing on hold: " + app);
        mService.mProcessesOnHold.remove(app);

        checkSlow(startTime, "startProcess: starting to update cpu stats");
        mService.updateCpuStats();
        checkSlow(startTime, "startProcess: done updating cpu stats");

        try {
            try {
                final int userId = UserHandle.getUserId(app.uid);
                AppGlobals.getPackageManager().checkPackageStartable(app.info.packageName, userId);
            } catch (RemoteException e) {
                throw e.rethrowAsRuntimeException();
            }

            int uid = app.uid;
            int[] gids = null;
            int mountExternal = Zygote.MOUNT_EXTERNAL_NONE;
            if (!app.isolated) {
                int[] permGids = null;
                try {
                    checkSlow(startTime, "startProcess: getting gids from package manager");
                    final IPackageManager pm = AppGlobals.getPackageManager();
                    permGids = pm.getPackageGids(app.info.packageName,
                            MATCH_DIRECT_BOOT_AUTO, app.userId);
                    if (StorageManager.hasIsolatedStorage() && mountExtStorageFull) {
                        mountExternal = Zygote.MOUNT_EXTERNAL_FULL;
                    } else {
                        StorageManagerInternal storageManagerInternal = LocalServices.getService(
                                StorageManagerInternal.class);
                        mountExternal = storageManagerInternal.getExternalStorageMountMode(uid,
                                app.info.packageName);
                    }
                } catch (RemoteException e) {
                    throw e.rethrowAsRuntimeException();
                }

                /*
                 * Add shared application and profile GIDs so applications can share some
                 * resources like shared libraries and access user-wide resources
                 */
                if (ArrayUtils.isEmpty(permGids)) {
                    gids = new int[3];
                } else {
                    gids = new int[permGids.length + 3];
                    System.arraycopy(permGids, 0, gids, 3, permGids.length);
                }
                gids[0] = UserHandle.getSharedAppGid(UserHandle.getAppId(uid));
                gids[1] = UserHandle.getCacheAppGid(UserHandle.getAppId(uid));
                gids[2] = UserHandle.getUserGid(UserHandle.getUserId(uid));

                // Replace any invalid GIDs
                if (gids[0] == UserHandle.ERR_GID) gids[0] = gids[2];
                if (gids[1] == UserHandle.ERR_GID) gids[1] = gids[2];
            }
            app.mountMode = mountExternal;
            checkSlow(startTime, "startProcess: building args");
            if (mService.mAtmInternal.isFactoryTestProcess(app.getWindowProcessController())) {
                uid = 0;
            }
            int runtimeFlags = 0;
            if ((app.info.flags & ApplicationInfo.FLAG_DEBUGGABLE) != 0) {
                runtimeFlags |= Zygote.DEBUG_ENABLE_JDWP;
                runtimeFlags |= Zygote.DEBUG_JAVA_DEBUGGABLE;
                // Also turn on CheckJNI for debuggable apps. It's quite
                // awkward to turn on otherwise.
                runtimeFlags |= Zygote.DEBUG_ENABLE_CHECKJNI;

                // Check if the developer does not want ART verification
                if (android.provider.Settings.Global.getInt(mService.mContext.getContentResolver(),
                        android.provider.Settings.Global.ART_VERIFIER_VERIFY_DEBUGGABLE, 1) == 0) {
                    runtimeFlags |= Zygote.DISABLE_VERIFIER;
                    Slog.w(TAG_PROCESSES, app + ": ART verification disabled");
                }
            }
            // Run the app in safe mode if its manifest requests so or the
            // system is booted in safe mode.
            if ((app.info.flags & ApplicationInfo.FLAG_VM_SAFE_MODE) != 0 ||
                    mService.mSafeMode == true) {
                runtimeFlags |= Zygote.DEBUG_ENABLE_SAFEMODE;
            }
            if ((app.info.privateFlags & ApplicationInfo.PRIVATE_FLAG_PROFILEABLE_BY_SHELL) != 0) {
                runtimeFlags |= Zygote.PROFILE_FROM_SHELL;
            }
            if ("1".equals(SystemProperties.get("debug.checkjni"))) {
                runtimeFlags |= Zygote.DEBUG_ENABLE_CHECKJNI;
            }
            String genDebugInfoProperty = SystemProperties.get("debug.generate-debug-info");
            if ("1".equals(genDebugInfoProperty) || "true".equals(genDebugInfoProperty)) {
                runtimeFlags |= Zygote.DEBUG_GENERATE_DEBUG_INFO;
            }
            String genMiniDebugInfoProperty = SystemProperties.get("dalvik.vm.minidebuginfo");
            if ("1".equals(genMiniDebugInfoProperty) || "true".equals(genMiniDebugInfoProperty)) {
                runtimeFlags |= Zygote.DEBUG_GENERATE_MINI_DEBUG_INFO;
            }
            if ("1".equals(SystemProperties.get("debug.jni.logging"))) {
                runtimeFlags |= Zygote.DEBUG_ENABLE_JNI_LOGGING;
            }
            if ("1".equals(SystemProperties.get("debug.assert"))) {
                runtimeFlags |= Zygote.DEBUG_ENABLE_ASSERT;
            }
            if ("1".equals(SystemProperties.get("debug.ignoreappsignalhandler"))) {
                runtimeFlags |= Zygote.DEBUG_IGNORE_APP_SIGNAL_HANDLER;
            }
            if (mService.mNativeDebuggingApp != null
                    && mService.mNativeDebuggingApp.equals(app.processName)) {
                // Enable all debug flags required by the native debugger.
                runtimeFlags |= Zygote.DEBUG_ALWAYS_JIT;          // Don't interpret anything
                runtimeFlags |= Zygote.DEBUG_GENERATE_DEBUG_INFO; // Generate debug info
                runtimeFlags |= Zygote.DEBUG_NATIVE_DEBUGGABLE;   // Disbale optimizations
                mService.mNativeDebuggingApp = null;
            }

            if (app.info.isEmbeddedDexUsed()
                    || (app.info.isPrivilegedApp()
                        && DexManager.isPackageSelectedToRunOob(app.pkgList.mPkgList.keySet()))) {
                runtimeFlags |= Zygote.ONLY_USE_SYSTEM_OAT_FILES;
            }

            if (!disableHiddenApiChecks && !mService.mHiddenApiBlacklist.isDisabled()) {
                app.info.maybeUpdateHiddenApiEnforcementPolicy(
                        mService.mHiddenApiBlacklist.getPolicy());
                @ApplicationInfo.HiddenApiEnforcementPolicy int policy =
                        app.info.getHiddenApiEnforcementPolicy();
                int policyBits = (policy << Zygote.API_ENFORCEMENT_POLICY_SHIFT);
                if ((policyBits & Zygote.API_ENFORCEMENT_POLICY_MASK) != policyBits) {
                    throw new IllegalStateException("Invalid API policy: " + policy);
                }
                runtimeFlags |= policyBits;

                if (disableTestApiChecks) {
                    runtimeFlags |= Zygote.DISABLE_TEST_API_ENFORCEMENT_POLICY;
                }
            }

            String useAppImageCache = SystemProperties.get(
                    PROPERTY_USE_APP_IMAGE_STARTUP_CACHE, "");
            // Property defaults to true currently.
            if (!TextUtils.isEmpty(useAppImageCache) && !useAppImageCache.equals("false")) {
                runtimeFlags |= Zygote.USE_APP_IMAGE_STARTUP_CACHE;
            }

            String invokeWith = null;
            if ((app.info.flags & ApplicationInfo.FLAG_DEBUGGABLE) != 0) {
                // Debuggable apps may include a wrapper script with their library directory.
                String wrapperFileName = app.info.nativeLibraryDir + "/wrap.sh";
                StrictMode.ThreadPolicy oldPolicy = StrictMode.allowThreadDiskReads();
                try {
                    if (new File(wrapperFileName).exists()) {
                        invokeWith = "/system/bin/logwrapper " + wrapperFileName;
                    }
                } finally {
                    StrictMode.setThreadPolicy(oldPolicy);
                }
            }

            String requiredAbi = (abiOverride != null) ? abiOverride : app.info.primaryCpuAbi;
            if (requiredAbi == null) {
                requiredAbi = Build.SUPPORTED_ABIS[0];
            }

            String instructionSet = null;
            if (app.info.primaryCpuAbi != null) {
                instructionSet = VMRuntime.getInstructionSet(app.info.primaryCpuAbi);
            }

            app.gids = gids;
            app.setRequiredAbi(requiredAbi);
            app.instructionSet = instructionSet;

            // the per-user SELinux context must be set
            if (TextUtils.isEmpty(app.info.seInfoUser)) {
                Slog.wtf(ActivityManagerService.TAG, "SELinux tag not defined",
                        new IllegalStateException("SELinux tag not defined for "
                                + app.info.packageName + " (uid " + app.uid + ")"));
            }
            final String seInfo = app.info.seInfo
                    + (TextUtils.isEmpty(app.info.seInfoUser) ? "" : app.info.seInfoUser);
            // Start the process.  It will either succeed and return a result containing
            // the PID of the new process, or else throw a RuntimeException.
            final String entryPoint = "android.app.ActivityThread";

            return startProcessLocked(hostingRecord, entryPoint, app, uid, gids,
                    runtimeFlags, mountExternal, seInfo, requiredAbi, instructionSet, invokeWith,
                    startTime);
        } catch (RuntimeException e) {
            Slog.e(ActivityManagerService.TAG, "Failure starting process " + app.processName, e);

            // Something went very wrong while trying to start this process; one
            // common case is when the package is frozen due to an active
            // upgrade. To recover, clean up any active bookkeeping related to
            // starting this process. (We already invoked this method once when
            // the package was initially frozen through KILL_APPLICATION_MSG, so
            // it doesn't hurt to use it again.)
            mService.forceStopPackageLocked(app.info.packageName, UserHandle.getAppId(app.uid),
                    false, false, true, false, false, app.userId, "start failure");
            return false;
        }
    }

    @GuardedBy("mService")
    boolean startProcessLocked(HostingRecord hostingRecord,
            String entryPoint,
            ProcessRecord app, int uid, int[] gids, int runtimeFlags, int mountExternal,
            String seInfo, String requiredAbi, String instructionSet, String invokeWith,
            long startTime) {
        app.pendingStart = true;
        app.killedByAm = false;
        app.removed = false;
        app.killed = false;
        if (app.startSeq != 0) {
            Slog.wtf(TAG, "startProcessLocked processName:" + app.processName
                    + " with non-zero startSeq:" + app.startSeq);
        }
        if (app.pid != 0) {
            Slog.wtf(TAG, "startProcessLocked processName:" + app.processName
                    + " with non-zero pid:" + app.pid);
        }
        app.mDisabledCompatChanges = null;
        if (mPlatformCompat != null) {
            app.mDisabledCompatChanges = mPlatformCompat.getDisabledChanges(app.info);
        }
        final long startSeq = app.startSeq = ++mProcStartSeqCounter;
        app.setStartParams(uid, hostingRecord, seInfo, startTime);
        app.setUsingWrapper(invokeWith != null
                || Zygote.getWrapProperty(app.processName) != null);
        mPendingStarts.put(startSeq, app);

        if (mService.mConstants.FLAG_PROCESS_START_ASYNC) {
            if (DEBUG_PROCESSES) Slog.i(TAG_PROCESSES,
                    "Posting procStart msg for " + app.toShortString());
            mService.mProcStartHandler.post(() -> {
                try {
                    final Process.ProcessStartResult startResult = startProcess(app.hostingRecord,
                            entryPoint, app, app.startUid, gids, runtimeFlags, mountExternal,
                            app.seInfo, requiredAbi, instructionSet, invokeWith, app.startTime);
                    synchronized (mService) {
                        handleProcessStartedLocked(app, startResult, startSeq);
                    }
                } catch (RuntimeException e) {
                    synchronized (mService) {
                        Slog.e(ActivityManagerService.TAG, "Failure starting process "
                                + app.processName, e);
                        mPendingStarts.remove(startSeq);
                        app.pendingStart = false;
                        mService.forceStopPackageLocked(app.info.packageName,
                                UserHandle.getAppId(app.uid),
                                false, false, true, false, false, app.userId, "start failure");
                    }
                }
            });
            return true;
        } else {
            try {
                final Process.ProcessStartResult startResult = startProcess(hostingRecord,
                        entryPoint, app,
                        uid, gids, runtimeFlags, mountExternal, seInfo, requiredAbi, instructionSet,
                        invokeWith, startTime);
                handleProcessStartedLocked(app, startResult.pid, startResult.usingWrapper,
                        startSeq, false);
            } catch (RuntimeException e) {
                Slog.e(ActivityManagerService.TAG, "Failure starting process "
                        + app.processName, e);
                app.pendingStart = false;
                mService.forceStopPackageLocked(app.info.packageName, UserHandle.getAppId(app.uid),
                        false, false, true, false, false, app.userId, "start failure");
            }
            return app.pid > 0;
        }
    }

    @GuardedBy("mService")
    public void killAppZygoteIfNeededLocked(AppZygote appZygote) {
        final ApplicationInfo appInfo = appZygote.getAppInfo();
        ArrayList<ProcessRecord> zygoteProcesses = mAppZygoteProcesses.get(appZygote);
        if (zygoteProcesses != null && zygoteProcesses.size() == 0) {
            // Only remove if no longer in use now
            mAppZygotes.remove(appInfo.processName, appInfo.uid);
            mAppZygoteProcesses.remove(appZygote);
            mAppIsolatedUidRangeAllocator.freeUidRangeLocked(appInfo);
            appZygote.stopZygote();
        }
    }

    @GuardedBy("mService")
    private void removeProcessFromAppZygoteLocked(final ProcessRecord app) {
        // Free the isolated uid for this process
        final IsolatedUidRange appUidRange =
                mAppIsolatedUidRangeAllocator.getIsolatedUidRangeLocked(app.info.processName,
                        app.hostingRecord.getDefiningUid());
        if (appUidRange != null) {
            appUidRange.freeIsolatedUidLocked(app.uid);
        }

        final AppZygote appZygote = mAppZygotes.get(app.info.processName,
                app.hostingRecord.getDefiningUid());
        if (appZygote != null) {
            ArrayList<ProcessRecord> zygoteProcesses = mAppZygoteProcesses.get(appZygote);
            zygoteProcesses.remove(app);
            if (zygoteProcesses.size() == 0) {
                mService.mHandler.removeMessages(KILL_APP_ZYGOTE_MSG);
                if (app.removed) {
                    // If we stopped this process because the package hosting it was removed,
                    // there's no point in delaying the app zygote kill.
                    killAppZygoteIfNeededLocked(appZygote);
                } else {
                    Message msg = mService.mHandler.obtainMessage(KILL_APP_ZYGOTE_MSG);
                    msg.obj = appZygote;
                    mService.mHandler.sendMessageDelayed(msg, KILL_APP_ZYGOTE_DELAY_MS);
                }
            }
        }
    }

    private AppZygote createAppZygoteForProcessIfNeeded(final ProcessRecord app) {
        synchronized (mService) {
            // The UID for the app zygote should be the UID of the application hosting
            // the service.
            final int uid = app.hostingRecord.getDefiningUid();
            AppZygote appZygote = mAppZygotes.get(app.info.processName, uid);
            final ArrayList<ProcessRecord> zygoteProcessList;
            if (appZygote == null) {
                if (DEBUG_PROCESSES) {
                    Slog.d(TAG_PROCESSES, "Creating new app zygote.");
                }
                final IsolatedUidRange uidRange =
                        mAppIsolatedUidRangeAllocator.getIsolatedUidRangeLocked(
                                app.info.processName, app.hostingRecord.getDefiningUid());
                final int userId = UserHandle.getUserId(uid);
                // Create the app-zygote and provide it with the UID-range it's allowed
                // to setresuid/setresgid to.
                final int firstUid = UserHandle.getUid(userId, uidRange.mFirstUid);
                final int lastUid = UserHandle.getUid(userId, uidRange.mLastUid);
                ApplicationInfo appInfo = new ApplicationInfo(app.info);
                // If this was an external service, the package name and uid in the passed in
                // ApplicationInfo have been changed to match those of the calling package;
                // that is not what we want for the AppZygote though, which needs to have the
                // packageName and uid of the defining application. This is because the
                // preloading only makes sense in the context of the defining application,
                // not the calling one.
                appInfo.packageName = app.hostingRecord.getDefiningPackageName();
                appInfo.uid = uid;
                appZygote = new AppZygote(appInfo, uid, firstUid, lastUid);
                mAppZygotes.put(app.info.processName, uid, appZygote);
                zygoteProcessList = new ArrayList<ProcessRecord>();
                mAppZygoteProcesses.put(appZygote, zygoteProcessList);
            } else {
                if (DEBUG_PROCESSES) {
                    Slog.d(TAG_PROCESSES, "Reusing existing app zygote.");
                }
                mService.mHandler.removeMessages(KILL_APP_ZYGOTE_MSG, appZygote);
                zygoteProcessList = mAppZygoteProcesses.get(appZygote);
            }
            // Note that we already add the app to mAppZygoteProcesses here;
            // this is so that another thread can't come in and kill the zygote
            // before we've even tried to start the process. If the process launch
            // goes wrong, we'll clean this up in removeProcessNameLocked()
            zygoteProcessList.add(app);

            return appZygote;
        }
    }

    private boolean shouldIsolateAppData(ProcessRecord app) {
        if (!mAppDataIsolationEnabled) {
            return false;
        }
        if (!UserHandle.isApp(app.uid)) {
            return false;
        }
        final int minTargetSdk = DeviceConfig.getInt(DeviceConfig.NAMESPACE_ACTIVITY_MANAGER,
                ANDROID_APP_DATA_ISOLATION_MIN_SDK, Build.VERSION_CODES.R);
        return app.info.targetSdkVersion >= minTargetSdk;
    }

    private Map<String, Pair<String, Long>> getPackageAppDataInfoMap(PackageManagerInternal pmInt,
            String[] packages, int uid) {
        Map<String, Pair<String, Long>> result = new ArrayMap<>(packages.length);
        int userId = UserHandle.getUserId(uid);
        for (String packageName : packages) {
            String volumeUuid = pmInt.getPackage(packageName).getVolumeUuid();
            long inode = pmInt.getCeDataInode(packageName, userId);
            if (inode != 0) {
                result.put(packageName, Pair.create(volumeUuid, inode));
            }
        }
        return result;
    }

    private Process.ProcessStartResult startProcess(HostingRecord hostingRecord, String entryPoint,
            ProcessRecord app, int uid, int[] gids, int runtimeFlags, int mountExternal,
            String seInfo, String requiredAbi, String instructionSet, String invokeWith,
            long startTime) {
        try {
            Trace.traceBegin(Trace.TRACE_TAG_ACTIVITY_MANAGER, "Start proc: " +
                    app.processName);
            checkSlow(startTime, "startProcess: asking zygote to start proc");
            final boolean isTopApp = hostingRecord.isTopApp();
            if (isTopApp) {
                // Use has-foreground-activities as a temporary hint so the current scheduling
                // group won't be lost when the process is attaching. The actual state will be
                // refreshed when computing oom-adj.
                app.setHasForegroundActivities(true);
            }

            final Map<String, Pair<String, Long>> pkgDataInfoMap;

            if (shouldIsolateAppData(app)) {
                // Get all packages belongs to the same shared uid. sharedPackages is empty array
                // if it doesn't have shared uid.
                final PackageManagerInternal pmInt = mService.getPackageManagerInternalLocked();
                final String[] sharedPackages = pmInt.getSharedUserPackagesForPackage(
                        app.info.packageName, app.userId);
                pkgDataInfoMap = getPackageAppDataInfoMap(pmInt, sharedPackages.length == 0
                        ? new String[]{app.info.packageName} : sharedPackages, uid);
            } else {
                pkgDataInfoMap = null;
            }

            final Process.ProcessStartResult startResult;
            if (hostingRecord.usesWebviewZygote()) {
                startResult = startWebView(entryPoint,
                        app.processName, uid, uid, gids, runtimeFlags, mountExternal,
                        app.info.targetSdkVersion, seInfo, requiredAbi, instructionSet,
                        app.info.dataDir, null, app.info.packageName, app.mDisabledCompatChanges,
                        new String[]{PROC_START_SEQ_IDENT + app.startSeq});
            } else if (hostingRecord.usesAppZygote()) {
                final AppZygote appZygote = createAppZygoteForProcessIfNeeded(app);

                startResult = appZygote.getProcess().start(entryPoint,
                        app.processName, uid, uid, gids, runtimeFlags, mountExternal,
                        app.info.targetSdkVersion, seInfo, requiredAbi, instructionSet,
                        app.info.dataDir, null, app.info.packageName,
                        /*useUsapPool=*/ false, isTopApp, app.mDisabledCompatChanges,
                        pkgDataInfoMap, new String[]{PROC_START_SEQ_IDENT + app.startSeq});
            } else {
                startResult = Process.start(entryPoint,
                        app.processName, uid, uid, gids, runtimeFlags, mountExternal,
                        app.info.targetSdkVersion, seInfo, requiredAbi, instructionSet,
                        app.info.dataDir, invokeWith, app.info.packageName, isTopApp,
                        app.mDisabledCompatChanges, pkgDataInfoMap,
                        new String[]{PROC_START_SEQ_IDENT + app.startSeq});
            }
            if (mPerfServiceStartHint != null) {
                if ((hostingRecord.getType() != null) && (hostingRecord.getType().equals("activity"))) {
                    if (startResult != null) {
                        mPerfServiceStartHint.perfHint(BoostFramework.VENDOR_HINT_FIRST_LAUNCH_BOOST, app.processName, startResult.pid, BoostFramework.Launch.TYPE_START_PROC);
                    }
                }
            }
            checkSlow(startTime, "startProcess: returned from zygote!");
            return startResult;
        } finally {
            Trace.traceEnd(Trace.TRACE_TAG_ACTIVITY_MANAGER);
        }
    }

    @GuardedBy("mService")
    final void startProcessLocked(ProcessRecord app, HostingRecord hostingRecord) {
        startProcessLocked(app, hostingRecord, null /* abiOverride */);
    }

    @GuardedBy("mService")
    final boolean startProcessLocked(ProcessRecord app, HostingRecord hostingRecord,
            String abiOverride) {
        return startProcessLocked(app, hostingRecord,
                false /* disableHiddenApiChecks */, false /* disableTestApiChecks */,
                false /* mountExtStorageFull */, abiOverride);
    }

    @GuardedBy("mService")
    final ProcessRecord startProcessLocked(String processName, ApplicationInfo info,
            boolean knownToBeDead, int intentFlags, HostingRecord hostingRecord,
            boolean allowWhileBooting, boolean isolated, int isolatedUid, boolean keepIfLarge,
            String abiOverride, String entryPoint, String[] entryPointArgs, Runnable crashHandler) {
        long startTime = SystemClock.uptimeMillis();
        ProcessRecord app;
        if (!isolated) {
            app = getProcessRecordLocked(processName, info.uid, keepIfLarge);
            checkSlow(startTime, "startProcess: after getProcessRecord");

            if ((intentFlags & Intent.FLAG_FROM_BACKGROUND) != 0) {
                // If we are in the background, then check to see if this process
                // is bad.  If so, we will just silently fail.
                if (mService.mAppErrors.isBadProcessLocked(info)) {
                    if (DEBUG_PROCESSES) Slog.v(TAG, "Bad process: " + info.uid
                            + "/" + info.processName);
                    return null;
                }
            } else {
                // When the user is explicitly starting a process, then clear its
                // crash count so that we won't make it bad until they see at
                // least one crash dialog again, and make the process good again
                // if it had been bad.
                if (DEBUG_PROCESSES) Slog.v(TAG, "Clearing bad process: " + info.uid
                        + "/" + info.processName);
                mService.mAppErrors.resetProcessCrashTimeLocked(info);
                if (mService.mAppErrors.isBadProcessLocked(info)) {
                    EventLog.writeEvent(EventLogTags.AM_PROC_GOOD,
                            UserHandle.getUserId(info.uid), info.uid,
                            info.processName);
                    mService.mAppErrors.clearBadProcessLocked(info);
                    if (app != null) {
                        app.bad = false;
                    }
                }
            }
        } else {
            // If this is an isolated process, it can't re-use an existing process.
            app = null;
        }

        // We don't have to do anything more if:
        // (1) There is an existing application record; and
        // (2) The caller doesn't think it is dead, OR there is no thread
        //     object attached to it so we know it couldn't have crashed; and
        // (3) There is a pid assigned to it, so it is either starting or
        //     already running.
        if (DEBUG_PROCESSES) Slog.v(TAG_PROCESSES, "startProcess: name=" + processName
                + " app=" + app + " knownToBeDead=" + knownToBeDead
                + " thread=" + (app != null ? app.thread : null)
                + " pid=" + (app != null ? app.pid : -1));
        if (app != null && app.pid > 0) {
            if ((!knownToBeDead && !app.killed) || app.thread == null) {
                // We already have the app running, or are waiting for it to
                // come up (we have a pid but not yet its thread), so keep it.
                if (DEBUG_PROCESSES) Slog.v(TAG_PROCESSES, "App already running: " + app);
                // If this is a new package in the process, add the package to the list
                app.addPackage(info.packageName, info.longVersionCode, mService.mProcessStats);
                checkSlow(startTime, "startProcess: done, added package to proc");
                return app;
            }

            // An application record is attached to a previous process,
            // clean it up now.
            if (DEBUG_PROCESSES) Slog.v(TAG_PROCESSES, "App died: " + app);
            // do the killing
            killProcAndWaitIfNecessaryLocked(app, true, app.uid == info.uid || app.isolated,
                    "startProcess: bad proc running, killing: %s", startTime);
        }

        if (app == null) {
            checkSlow(startTime, "startProcess: creating new process record");
            app = newProcessRecordLocked(info, processName, isolated, isolatedUid, hostingRecord);
            if (app == null) {
                Slog.w(TAG, "Failed making new process record for "
                        + processName + "/" + info.uid + " isolated=" + isolated);
                return null;
            }
            app.crashHandler = crashHandler;
            app.isolatedEntryPoint = entryPoint;
            app.isolatedEntryPointArgs = entryPointArgs;
            checkSlow(startTime, "startProcess: done creating new process record");
        } else {
            // If this is a new package in the process, add the package to the list
            app.addPackage(info.packageName, info.longVersionCode, mService.mProcessStats);
            checkSlow(startTime, "startProcess: added package to existing proc");
        }

        // If the system is not ready yet, then hold off on starting this
        // process until it is.
        if (!mService.mProcessesReady
                && !mService.isAllowedWhileBooting(info)
                && !allowWhileBooting) {
            if (!mService.mProcessesOnHold.contains(app)) {
                mService.mProcessesOnHold.add(app);
            }
            if (DEBUG_PROCESSES) Slog.v(TAG_PROCESSES,
                    "System not ready, putting on hold: " + app);
            checkSlow(startTime, "startProcess: returning with proc on hold");
            return app;
        }

        checkSlow(startTime, "startProcess: stepping in to startProcess");
        final boolean success = startProcessLocked(app, hostingRecord, abiOverride);
        checkSlow(startTime, "startProcess: done starting proc!");
        return success ? app : null;
    }

    /**
     * A lite version of checking if a process is alive or not, by using kill(2) with signal 0.
     *
     * <p>
     * Note that, zombie processes are stil "alive" in this case, use the {@link
     * ActivityManagerService#isProcessAliveLocked} if zombie processes need to be excluded.
     * </p>
     */
    @GuardedBy("mService")
    private boolean isProcessAliveLiteLocked(ProcessRecord app) {
        // If somehow the pid is invalid, let's think it's dead.
        if (app.pid <= 0) {
            return false;
        }
        try {
            Os.kill(app.pid, 0);
        } catch (ErrnoException e) {
            return e.errno != OsConstants.ESRCH;
        }
        return true;
    }

    /**
     * Kill (if asked to) and wait for the given process died if necessary
     * @param app - The process record to kill
     * @param doKill - Kill the given process record
     * @param wait - Wait for the death of the given process
     * @param formatString - The log message for slow operation
     * @param startTime - The start timestamp of the operation
     */
    @GuardedBy("mService")
    void killProcAndWaitIfNecessaryLocked(final ProcessRecord app, final boolean doKill,
            final boolean wait, final String formatString, final long startTime) {

        checkSlow(startTime, String.format(formatString, "before appDied"));

        if (doKill) {
            // do the killing
            ProcessList.killProcessGroup(app.uid, app.pid);
        }

        // wait for the death
        if (wait) {
            boolean isAlive = true;
            // ideally we should use pidfd_open(2) but it's available on kernel 5.3 or later

            final long timeout = SystemClock.uptimeMillis() + PROC_KILL_TIMEOUT;
            isAlive = isProcessAliveLiteLocked(app);
            while (timeout > SystemClock.uptimeMillis() && isAlive) {
                try {
                    Thread.sleep(PROC_DEATH_POLL_INTERVAL);
                } catch (InterruptedException e) {
                }
                isAlive = isProcessAliveLiteLocked(app);
            }

            if (isAlive) {
                // Maybe the process goes into zombie, use an expensive API to check again.
                if (mService.isProcessAliveLocked(app)) {
                    Slog.w(TAG, String.format(formatString,
                              "waiting for app killing timed out"));
                }
            }
        }

        checkSlow(startTime, String.format(formatString, "after appDied"));
    }

    @GuardedBy("mService")
    private String isProcStartValidLocked(ProcessRecord app, long expectedStartSeq) {
        StringBuilder sb = null;
        if (app.killedByAm) {
            if (sb == null) sb = new StringBuilder();
            sb.append("killedByAm=true;");
        }
        if (mProcessNames.get(app.processName, app.uid) != app) {
            if (sb == null) sb = new StringBuilder();
            sb.append("No entry in mProcessNames;");
        }
        if (!app.pendingStart) {
            if (sb == null) sb = new StringBuilder();
            sb.append("pendingStart=false;");
        }
        if (app.startSeq > expectedStartSeq) {
            if (sb == null) sb = new StringBuilder();
            sb.append("seq=" + app.startSeq + ",expected=" + expectedStartSeq + ";");
        }
        return sb == null ? null : sb.toString();
    }

    @GuardedBy("mService")
    private boolean handleProcessStartedLocked(ProcessRecord pending,
            Process.ProcessStartResult startResult, long expectedStartSeq) {
        // Indicates that this process start has been taken care of.
        if (mPendingStarts.get(expectedStartSeq) == null) {
            if (pending.pid == startResult.pid) {
                pending.setUsingWrapper(startResult.usingWrapper);
                // TODO: Update already existing clients of usingWrapper
            }
            return false;
        }
        return handleProcessStartedLocked(pending, startResult.pid, startResult.usingWrapper,
                expectedStartSeq, false);
    }

    @GuardedBy("mService")
    boolean handleProcessStartedLocked(ProcessRecord app, int pid, boolean usingWrapper,
            long expectedStartSeq, boolean procAttached) {
        mPendingStarts.remove(expectedStartSeq);
        final String reason = isProcStartValidLocked(app, expectedStartSeq);
        if (reason != null) {
            Slog.w(TAG_PROCESSES, app + " start not valid, killing pid=" +
                    pid
                    + ", " + reason);
            app.pendingStart = false;
            killProcessQuiet(pid);
            Process.killProcessGroup(app.uid, app.pid);
            return false;
        }
        mService.mBatteryStatsService.noteProcessStart(app.processName, app.info.uid);
        checkSlow(app.startTime, "startProcess: done updating battery stats");

        EventLog.writeEvent(EventLogTags.AM_PROC_START,
                UserHandle.getUserId(app.startUid), pid, app.startUid,
                app.processName, app.hostingRecord.getType(),
                app.hostingRecord.getName() != null ? app.hostingRecord.getName() : "");

        try {
            AppGlobals.getPackageManager().logAppProcessStartIfNeeded(app.processName, app.uid,
                    app.seInfo, app.info.sourceDir, pid);
        } catch (RemoteException ex) {
            // Ignore
        }

        if (app.isPersistent()) {
            Watchdog.getInstance().processStarted(app.processName, pid);
        }

        checkSlow(app.startTime, "startProcess: building log message");
        StringBuilder buf = mStringBuilder;
        buf.setLength(0);
        buf.append("Start proc ");
        buf.append(pid);
        buf.append(':');
        buf.append(app.processName);
        buf.append('/');
        UserHandle.formatUid(buf, app.startUid);
        if (app.isolatedEntryPoint != null) {
            buf.append(" [");
            buf.append(app.isolatedEntryPoint);
            buf.append("]");
        }
        buf.append(" for ");
        buf.append(app.hostingRecord.getType());
        if (app.hostingRecord.getName() != null) {
            buf.append(" ");
            buf.append(app.hostingRecord.getName());
        }
        mService.reportUidInfoMessageLocked(TAG, buf.toString(), app.startUid);
        app.setPid(pid);
        app.setUsingWrapper(usingWrapper);
        app.pendingStart = false;
        checkSlow(app.startTime, "startProcess: starting to update pids map");
        ProcessRecord oldApp;
        synchronized (mService.mPidsSelfLocked) {
            oldApp = mService.mPidsSelfLocked.get(pid);
        }
        // If there is already an app occupying that pid that hasn't been cleaned up
        if (oldApp != null && !app.isolated) {
            // Clean up anything relating to this pid first
            Slog.wtf(TAG, "handleProcessStartedLocked process:" + app.processName
                    + " startSeq:" + app.startSeq
                    + " pid:" + pid
                    + " belongs to another existing app:" + oldApp.processName
                    + " startSeq:" + oldApp.startSeq);
            mService.cleanUpApplicationRecordLocked(oldApp, false, false, -1,
                    true /*replacingPid*/);
        }
        mService.mPidsSelfLocked.put(app);
        synchronized (mService.mPidsSelfLocked) {
            if (!procAttached) {
                Message msg = mService.mHandler.obtainMessage(PROC_START_TIMEOUT_MSG);
                msg.obj = app;
                mService.mHandler.sendMessageDelayed(msg, usingWrapper
                        ? PROC_START_TIMEOUT_WITH_WRAPPER : PROC_START_TIMEOUT);
            }
        }
        checkSlow(app.startTime, "startProcess: done updating pids map");
        return true;
    }

    final void removeLruProcessLocked(ProcessRecord app) {
        int lrui = mLruProcesses.lastIndexOf(app);
        if (lrui >= 0) {
            if (!app.killed) {
                if (app.isPersistent()) {
                    Slog.w(TAG, "Removing persistent process that hasn't been killed: " + app);
                } else {
                    Slog.wtfStack(TAG, "Removing process that hasn't been killed: " + app);
                    if (app.pid > 0) {
                        killProcessQuiet(app.pid);
                        ProcessList.killProcessGroup(app.uid, app.pid);
                    } else {
                        app.pendingStart = false;
                    }
                }
            }
            if (lrui < mLruProcessActivityStart) {
                mLruProcessActivityStart--;
            }
            if (lrui < mLruProcessServiceStart) {
                mLruProcessServiceStart--;
            }
            mLruProcesses.remove(lrui);
        }
    }

    @GuardedBy("mService")
    boolean killPackageProcessesLocked(String packageName, int appId, int userId, int minOomAdj,
            String reason) {
        return killPackageProcessesLocked(packageName, appId, userId, minOomAdj,
                false /* callerWillRestart */, true /* allowRestart */, true /* doit */,
                false /* evenPersistent */, false /* setRemoved */, reason);
    }

    @GuardedBy("mService")
    final boolean killPackageProcessesLocked(String packageName, int appId,
            int userId, int minOomAdj, boolean callerWillRestart, boolean allowRestart,
            boolean doit, boolean evenPersistent, boolean setRemoved, String reason) {
        ArrayList<ProcessRecord> procs = new ArrayList<>();

        // Remove all processes this package may have touched: all with the
        // same UID (except for the system or root user), and all whose name
        // matches the package name.
        final int NP = mProcessNames.getMap().size();
        for (int ip = 0; ip < NP; ip++) {
            SparseArray<ProcessRecord> apps = mProcessNames.getMap().valueAt(ip);
            final int NA = apps.size();
            for (int ia = 0; ia < NA; ia++) {
                ProcessRecord app = apps.valueAt(ia);
                if (app.isPersistent() && !evenPersistent) {
                    // we don't kill persistent processes
                    continue;
                }
                if (app.removed) {
                    if (doit) {
                        procs.add(app);
                    }
                    continue;
                }

                // Skip process if it doesn't meet our oom adj requirement.
                if (app.setAdj < minOomAdj) {
                    // Note it is still possible to have a process with oom adj 0 in the killed
                    // processes, but it does not mean misjudgment. E.g. a bound service process
                    // and its client activity process are both in the background, so they are
                    // collected to be killed. If the client activity is killed first, the service
                    // may be scheduled to unbind and become an executing service (oom adj 0).
                    continue;
                }

                // If no package is specified, we call all processes under the
                // give user id.
                if (packageName == null) {
                    if (userId != UserHandle.USER_ALL && app.userId != userId) {
                        continue;
                    }
                    if (appId >= 0 && UserHandle.getAppId(app.uid) != appId) {
                        continue;
                    }
                    // Package has been specified, we want to hit all processes
                    // that match it.  We need to qualify this by the processes
                    // that are running under the specified app and user ID.
                } else {
                    final boolean isDep = app.pkgDeps != null
                            && app.pkgDeps.contains(packageName);
                    if (!isDep && UserHandle.getAppId(app.uid) != appId) {
                        continue;
                    }
                    if (userId != UserHandle.USER_ALL && app.userId != userId) {
                        continue;
                    }
                    if (!app.pkgList.containsKey(packageName) && !isDep) {
                        continue;
                    }
                }

                // Process has passed all conditions, kill it!
                if (!doit) {
                    return true;
                }
                if (setRemoved) {
                    app.removed = true;
                }
                procs.add(app);
            }
        }

        int N = procs.size();
        for (int i=0; i<N; i++) {
            removeProcessLocked(procs.get(i), callerWillRestart, allowRestart, reason);
        }
        // See if there are any app zygotes running for this packageName / UID combination,
        // and kill it if so.
        final ArrayList<AppZygote> zygotesToKill = new ArrayList<>();
        for (SparseArray<AppZygote> appZygotes : mAppZygotes.getMap().values()) {
            for (int i = 0; i < appZygotes.size(); ++i) {
                final int appZygoteUid = appZygotes.keyAt(i);
                if (userId != UserHandle.USER_ALL && UserHandle.getUserId(appZygoteUid) != userId) {
                    continue;
                }
                if (appId >= 0 && UserHandle.getAppId(appZygoteUid) != appId) {
                    continue;
                }
                final AppZygote appZygote = appZygotes.valueAt(i);
                if (packageName != null
                        && !packageName.equals(appZygote.getAppInfo().packageName)) {
                    continue;
                }
                zygotesToKill.add(appZygote);
            }
        }
        for (AppZygote appZygote : zygotesToKill) {
            killAppZygoteIfNeededLocked(appZygote);
        }
        mService.updateOomAdjLocked(OomAdjuster.OOM_ADJ_REASON_PROCESS_END);
        return N > 0;
    }

    @GuardedBy("mService")
    boolean removeProcessLocked(ProcessRecord app,
            boolean callerWillRestart, boolean allowRestart, String reason) {
        final String name = app.processName;
        final int uid = app.uid;
        if (DEBUG_PROCESSES) Slog.d(TAG_PROCESSES,
                "Force removing proc " + app.toShortString() + " (" + name + "/" + uid + ")");

        ProcessRecord old = mProcessNames.get(name, uid);
        if (old != app) {
            // This process is no longer active, so nothing to do.
            Slog.w(TAG, "Ignoring remove of inactive process: " + app);
            return false;
        }
        removeProcessNameLocked(name, uid);
        mService.mAtmInternal.clearHeavyWeightProcessIfEquals(app.getWindowProcessController());

        boolean needRestart = false;
        if ((app.pid > 0 && app.pid != ActivityManagerService.MY_PID) || (app.pid == 0 && app
                .pendingStart)) {
            int pid = app.pid;
            if (pid > 0) {
                mService.mPidsSelfLocked.remove(app);
                mService.mHandler.removeMessages(PROC_START_TIMEOUT_MSG, app);
                mService.mBatteryStatsService.noteProcessFinish(app.processName, app.info.uid);
                if (app.isolated) {
                    mService.mBatteryStatsService.removeIsolatedUid(app.uid, app.info.uid);
                    mService.getPackageManagerInternalLocked().removeIsolatedUid(app.uid);
                }
            }
            boolean willRestart = false;
            if (app.isPersistent() && !app.isolated) {
                if (!callerWillRestart) {
                    willRestart = true;
                } else {
                    needRestart = true;
                }
            }
            app.kill(reason, true);
            mService.handleAppDiedLocked(app, willRestart, allowRestart);
            if (willRestart) {
                removeLruProcessLocked(app);
                mService.addAppLocked(app.info, null, false, null /* ABI override */);
            }
        } else {
            mRemovedProcesses.add(app);
        }

        return needRestart;
    }

    @GuardedBy("mService")
    final void addProcessNameLocked(ProcessRecord proc) {
        // We shouldn't already have a process under this name, but just in case we
        // need to clean up whatever may be there now.
        ProcessRecord old = removeProcessNameLocked(proc.processName, proc.uid);
        if (old == proc && proc.isPersistent()) {
            // We are re-adding a persistent process.  Whatevs!  Just leave it there.
            Slog.w(TAG, "Re-adding persistent process " + proc);
        } else if (old != null) {
            Slog.wtf(TAG, "Already have existing proc " + old + " when adding " + proc);
        }
        UidRecord uidRec = mActiveUids.get(proc.uid);
        if (uidRec == null) {
            uidRec = new UidRecord(proc.uid);
            // This is the first appearance of the uid, report it now!
            if (DEBUG_UID_OBSERVERS) Slog.i(TAG_UID_OBSERVERS,
                    "Creating new process uid: " + uidRec);
            if (Arrays.binarySearch(mService.mDeviceIdleTempWhitelist,
                    UserHandle.getAppId(proc.uid)) >= 0
                    || mService.mPendingTempWhitelist.indexOfKey(proc.uid) >= 0) {
                uidRec.setWhitelist = uidRec.curWhitelist = true;
            }
            uidRec.updateHasInternetPermission();
            mActiveUids.put(proc.uid, uidRec);
            EventLogTags.writeAmUidRunning(uidRec.uid);
            mService.noteUidProcessState(uidRec.uid, uidRec.getCurProcState(),
                    uidRec.curCapability);
        }
        proc.uidRecord = uidRec;

        // Reset render thread tid if it was already set, so new process can set it again.
        proc.renderThreadTid = 0;
        uidRec.numProcs++;
        mProcessNames.put(proc.processName, proc.uid, proc);
        if (proc.isolated) {
            mIsolatedProcesses.put(proc.uid, proc);
        }
    }

    @GuardedBy("mService")
    private IsolatedUidRange getOrCreateIsolatedUidRangeLocked(ApplicationInfo info,
            HostingRecord hostingRecord) {
        if (hostingRecord == null || !hostingRecord.usesAppZygote()) {
            // Allocate an isolated UID from the global range
            return mGlobalIsolatedUids;
        } else {
            return mAppIsolatedUidRangeAllocator.getOrCreateIsolatedUidRangeLocked(
                    info.processName, hostingRecord.getDefiningUid());
        }
    }

    @GuardedBy("mService")
    final ProcessRecord newProcessRecordLocked(ApplicationInfo info, String customProcess,
            boolean isolated, int isolatedUid, HostingRecord hostingRecord) {
        String proc = customProcess != null ? customProcess : info.processName;
        final int userId = UserHandle.getUserId(info.uid);
        int uid = info.uid;
        if (isolated) {
            if (isolatedUid == 0) {
                IsolatedUidRange uidRange = getOrCreateIsolatedUidRangeLocked(info, hostingRecord);
                if (uidRange == null) {
                    return null;
                }
                uid = uidRange.allocateIsolatedUidLocked(userId);
                if (uid == -1) {
                    return null;
                }
            } else {
                // Special case for startIsolatedProcess (internal only), where
                // the uid of the isolated process is specified by the caller.
                uid = isolatedUid;
            }
            mService.getPackageManagerInternalLocked().addIsolatedUid(uid, info.uid);

            // Register the isolated UID with this application so BatteryStats knows to
            // attribute resource usage to the application.
            //
            // NOTE: This is done here before addProcessNameLocked, which will tell BatteryStats
            // about the process state of the isolated UID *before* it is registered with the
            // owning application.
            mService.mBatteryStatsService.addIsolatedUid(uid, info.uid);
            StatsLog.write(StatsLog.ISOLATED_UID_CHANGED, info.uid, uid,
                    StatsLog.ISOLATED_UID_CHANGED__EVENT__CREATED);
        }
        final ProcessRecord r = new ProcessRecord(mService, info, proc, uid);

        if (!mService.mBooted && !mService.mBooting
                && userId == UserHandle.USER_SYSTEM
                && (info.flags & PERSISTENT_MASK) == PERSISTENT_MASK) {
            // The system process is initialized to SCHED_GROUP_DEFAULT in init.rc.
            r.setCurrentSchedulingGroup(ProcessList.SCHED_GROUP_DEFAULT);
            r.setSchedGroup = ProcessList.SCHED_GROUP_DEFAULT;
            r.setPersistent(true);
            r.maxAdj = ProcessList.PERSISTENT_PROC_ADJ;
        }
        if (isolated && isolatedUid != 0) {
            // Special case for startIsolatedProcess (internal only) - assume the process
            // is required by the system server to prevent it being killed.
            r.maxAdj = ProcessList.PERSISTENT_SERVICE_ADJ;
        }
        addProcessNameLocked(r);
        return r;
    }

    @GuardedBy("mService")
    final ProcessRecord removeProcessNameLocked(final String name, final int uid) {
        return removeProcessNameLocked(name, uid, null);
    }

    @GuardedBy("mService")
    final ProcessRecord removeProcessNameLocked(final String name, final int uid,
            final ProcessRecord expecting) {
        ProcessRecord old = mProcessNames.get(name, uid);
        // Only actually remove when the currently recorded value matches the
        // record that we expected; if it doesn't match then we raced with a
        // newly created process and we don't want to destroy the new one.
        if ((expecting == null) || (old == expecting)) {
            mProcessNames.remove(name, uid);
        }
        if (old != null && old.uidRecord != null) {
            old.uidRecord.numProcs--;
            if (old.uidRecord.numProcs == 0) {
                // No more processes using this uid, tell clients it is gone.
                if (DEBUG_UID_OBSERVERS) Slog.i(TAG_UID_OBSERVERS,
                        "No more processes in " + old.uidRecord);
                mService.enqueueUidChangeLocked(old.uidRecord, -1, UidRecord.CHANGE_GONE);
                EventLogTags.writeAmUidStopped(uid);
                mActiveUids.remove(uid);
                mService.noteUidProcessState(uid, ActivityManager.PROCESS_STATE_NONEXISTENT,
                        ActivityManager.PROCESS_CAPABILITY_NONE);
            }
            old.uidRecord = null;
        }
        mIsolatedProcesses.remove(uid);
        mGlobalIsolatedUids.freeIsolatedUidLocked(uid);
        // Remove the (expected) ProcessRecord from the app zygote
        final ProcessRecord record = expecting != null ? expecting : old;
        if (record != null && record.appZygote) {
            removeProcessFromAppZygoteLocked(record);
        }

        return old;
    }

    /** Call setCoreSettings on all LRU processes, with the new settings. */
    @GuardedBy("mService")
    void updateCoreSettingsLocked(Bundle settings) {
        for (int i = mLruProcesses.size() - 1; i >= 0; i--) {
            ProcessRecord processRecord = mLruProcesses.get(i);
            try {
                if (processRecord.thread != null) {
                    processRecord.thread.setCoreSettings(settings);
                }
            } catch (RemoteException re) {
                /* ignore */
            }
        }
    }

    /**
     * Kill all background processes except for ones with targetSdk lower than minTargetSdk and
     * procstate lower than maxProcState.
     * @param minTargetSdk
     * @param maxProcState
     */
    @GuardedBy("mService")
    void killAllBackgroundProcessesExceptLocked(int minTargetSdk, int maxProcState) {
        final ArrayList<ProcessRecord> procs = new ArrayList<>();
        final int NP = mProcessNames.getMap().size();
        for (int ip = 0; ip < NP; ip++) {
            final SparseArray<ProcessRecord> apps = mProcessNames.getMap().valueAt(ip);
            final int NA = apps.size();
            for (int ia = 0; ia < NA; ia++) {
                final ProcessRecord app = apps.valueAt(ia);
                if (app.removed || ((minTargetSdk < 0 || app.info.targetSdkVersion < minTargetSdk)
                        && (maxProcState < 0 || app.setProcState > maxProcState))) {
                    procs.add(app);
                }
            }
        }

        final int N = procs.size();
        for (int i = 0; i < N; i++) {
            removeProcessLocked(procs.get(i), false, true, "kill all background except");
        }
    }

    /**
     * Call updateTimePrefs on all LRU processes
     * @param timePref The time pref to pass to each process
     */
    @GuardedBy("mService")
    void updateAllTimePrefsLocked(int timePref) {
        for (int i = mLruProcesses.size() - 1; i >= 0; i--) {
            ProcessRecord r = mLruProcesses.get(i);
            if (r.thread != null) {
                try {
                    r.thread.updateTimePrefs(timePref);
                } catch (RemoteException ex) {
                    Slog.w(TAG, "Failed to update preferences for: "
                            + r.info.processName);
                }
            }
        }
    }

    void setAllHttpProxy() {
        // Update the HTTP proxy for each application thread.
        synchronized (mService) {
            for (int i = mLruProcesses.size() - 1 ; i >= 0 ; i--) {
                ProcessRecord r = mLruProcesses.get(i);
                // Don't dispatch to isolated processes as they can't access ConnectivityManager and
                // don't have network privileges anyway. Exclude system server and update it
                // separately outside the AMS lock, to avoid deadlock with Connectivity Service.
                if (r.pid != ActivityManagerService.MY_PID && r.thread != null && !r.isolated) {
                    try {
                        r.thread.updateHttpProxy();
                    } catch (RemoteException ex) {
                        Slog.w(TAG, "Failed to update http proxy for: "
                                + r.info.processName);
                    }
                }
            }
        }
        ActivityThread.updateHttpProxy(mService.mContext);
    }

    @GuardedBy("mService")
    void clearAllDnsCacheLocked() {
        for (int i = mLruProcesses.size() - 1; i >= 0; i--) {
            ProcessRecord r = mLruProcesses.get(i);
            if (r.thread != null) {
                try {
                    r.thread.clearDnsCache();
                } catch (RemoteException ex) {
                    Slog.w(TAG, "Failed to clear dns cache for: " + r.info.processName);
                }
            }
        }
    }

    @GuardedBy("mService")
    void handleAllTrustStorageUpdateLocked() {
        for (int i = mLruProcesses.size() - 1; i >= 0; i--) {
            ProcessRecord r = mLruProcesses.get(i);
            if (r.thread != null) {
                try {
                    r.thread.handleTrustStorageUpdate();
                } catch (RemoteException ex) {
                    Slog.w(TAG, "Failed to handle trust storage update for: " +
                            r.info.processName);
                }
            }
        }
    }

    @GuardedBy("mService")
    int updateLruProcessInternalLocked(ProcessRecord app, long now, int index,
            int lruSeq, String what, Object obj, ProcessRecord srcApp) {
        app.lastActivityTime = now;

        if (app.hasActivitiesOrRecentTasks()) {
            // Don't want to touch dependent processes that are hosting activities.
            return index;
        }

        int lrui = mLruProcesses.lastIndexOf(app);
        if (lrui < 0) {
            Slog.wtf(TAG, "Adding dependent process " + app + " not on LRU list: "
                    + what + " " + obj + " from " + srcApp);
            return index;
        }

        if (lrui >= index) {
            // Don't want to cause this to move dependent processes *back* in the
            // list as if they were less frequently used.
            return index;
        }

        if (lrui >= mLruProcessActivityStart && index < mLruProcessActivityStart) {
            // Don't want to touch dependent processes that are hosting activities.
            return index;
        }

        mLruProcesses.remove(lrui);
        if (index > 0) {
            index--;
        }
        if (DEBUG_LRU) Slog.d(TAG_LRU, "Moving dep from " + lrui + " to " + index
                + " in LRU list: " + app);
        mLruProcesses.add(index, app);
        app.lruSeq = lruSeq;
        return index;
    }

    /**
     * Handle the case where we are inserting a process hosting client activities:
     * Make sure any groups have their order match their importance, and take care of
     * distributing old clients across other activity processes so they can't spam
     * the LRU list.  Processing of the list will be restricted by the indices provided,
     * and not extend out of them.
     *
     * @param topApp The app at the top that has just been inserted in to the list.
     * @param topI The position in the list where topApp was inserted; this is the start (at the
     *             top) where we are going to do our processing.
     * @param bottomI The last position at which we will be processing; this is the end position
     *                of whichever section of the LRU list we are in.  Nothing past it will be
     *                touched.
     * @param endIndex The current end of the top being processed.  Typically topI - 1.  That is,
     *                 where we are going to start potentially adjusting other entries in the list.
     */
    private void updateClientActivitiesOrdering(final ProcessRecord topApp, final int topI,
            final int bottomI, int endIndex) {
        if (topApp.hasActivitiesOrRecentTasks() || topApp.treatLikeActivity
                || !topApp.hasClientActivities()) {
            // If this is not a special process that has client activities, then there is
            // nothing to do.
            return;
        }

        final int uid = topApp.info.uid;
        if (topApp.connectionGroup > 0) {
            int endImportance = topApp.connectionImportance;
            for (int i = endIndex; i >= bottomI; i--) {
                final ProcessRecord subProc = mLruProcesses.get(i);
                if (subProc.info.uid == uid
                        && subProc.connectionGroup == topApp.connectionGroup) {
                    if (i == endIndex && subProc.connectionImportance >= endImportance) {
                        // This process is already in the group, and its importance
                        // is not as strong as the process before it, so keep it
                        // correctly positioned in the group.
                        if (DEBUG_LRU) Slog.d(TAG_LRU,
                                "Keeping in-place above " + subProc
                                        + " endImportance=" + endImportance
                                        + " group=" + subProc.connectionGroup
                                        + " importance=" + subProc.connectionImportance);
                        endIndex--;
                        endImportance = subProc.connectionImportance;
                    } else {
                        // We want to pull this up to be with the rest of the group,
                        // and order within the group by importance.
                        if (DEBUG_LRU) Slog.d(TAG_LRU,
                                "Pulling up " + subProc
                                        + " to position in group with importance="
                                        + subProc.connectionImportance);
                        boolean moved = false;
                        for (int pos = topI; pos > endIndex; pos--) {
                            final ProcessRecord posProc = mLruProcesses.get(pos);
                            if (subProc.connectionImportance
                                    <= posProc.connectionImportance) {
                                mLruProcesses.remove(i);
                                mLruProcesses.add(pos, subProc);
                                if (DEBUG_LRU) Slog.d(TAG_LRU,
                                        "Moving " + subProc
                                                + " from position " + i + " to above " + posProc
                                                + " @ " + pos);
                                moved = true;
                                endIndex--;
                                break;
                            }
                        }
                        if (!moved) {
                            // Goes to the end of the group.
                            mLruProcesses.remove(i);
                            mLruProcesses.add(endIndex, subProc);
                            if (DEBUG_LRU) Slog.d(TAG_LRU,
                                    "Moving " + subProc
                                            + " from position " + i + " to end of group @ "
                                            + endIndex);
                            endIndex--;
                            endImportance = subProc.connectionImportance;
                        }
                    }
                }
            }

        }
        // To keep it from spamming the LRU list (by making a bunch of clients),
        // we will distribute other entries owned by it to be in-between other apps.
        int i = endIndex;
        while (i >= bottomI) {
            ProcessRecord subProc = mLruProcesses.get(i);
            if (DEBUG_LRU) Slog.d(TAG_LRU,
                    "Looking to spread old procs, at " + subProc + " @ " + i);
            if (subProc.info.uid != uid) {
                // This is a different app...  if we have gone through some of the
                // target app, pull this up to be before them.  We want to pull up
                // one activity process, but any number of non-activity processes.
                if (i < endIndex) {
                    boolean hasActivity = false;
                    int connUid = 0;
                    int connGroup = 0;
                    while (i >= bottomI) {
                        mLruProcesses.remove(i);
                        mLruProcesses.add(endIndex, subProc);
                        if (DEBUG_LRU) Slog.d(TAG_LRU,
                                "Different app, moving to " + endIndex);
                        i--;
                        if (i < bottomI) {
                            break;
                        }
                        subProc = mLruProcesses.get(i);
                        if (DEBUG_LRU) Slog.d(TAG_LRU,
                                "Looking at next app at " + i + ": " + subProc);
                        if (subProc.hasActivitiesOrRecentTasks() || subProc.treatLikeActivity) {
                            if (DEBUG_LRU) Slog.d(TAG_LRU,
                                    "This is hosting an activity!");
                            if (hasActivity) {
                                // Already found an activity, done.
                                if (DEBUG_LRU) Slog.d(TAG_LRU,
                                        "Already found an activity, done");
                                break;
                            }
                            hasActivity = true;
                        } else if (subProc.hasClientActivities()) {
                            if (DEBUG_LRU) Slog.d(TAG_LRU,
                                    "This is a client of an activity");
                            if (hasActivity) {
                                if (connUid == 0 || connUid != subProc.info.uid) {
                                    // Already have an activity that is not from from a client
                                    // connection or is a different client connection, done.
                                    if (DEBUG_LRU) Slog.d(TAG_LRU,
                                            "Already found a different activity: connUid="
                                            + connUid + " uid=" + subProc.info.uid);
                                    break;
                                } else if (connGroup == 0 || connGroup != subProc.connectionGroup) {
                                    // Previously saw a different group or not from a group,
                                    // want to treat these as different things.
                                    if (DEBUG_LRU) Slog.d(TAG_LRU,
                                            "Already found a different group: connGroup="
                                            + connGroup + " group=" + subProc.connectionGroup);
                                    break;
                                }
                            } else {
                                if (DEBUG_LRU) Slog.d(TAG_LRU,
                                        "This is an activity client!  uid="
                                        + subProc.info.uid + " group=" + subProc.connectionGroup);
                                hasActivity = true;
                                connUid = subProc.info.uid;
                                connGroup = subProc.connectionGroup;
                            }
                        }
                        endIndex--;
                    }
                }
                // Find the end of the next group of processes for target app.  This
                // is after any entries of different apps (so we don't change the existing
                // relative order of apps) and then after the next last group of processes
                // of the target app.
                for (endIndex--; endIndex >= bottomI; endIndex--) {
                    final ProcessRecord endProc = mLruProcesses.get(endIndex);
                    if (endProc.info.uid == uid) {
                        if (DEBUG_LRU) Slog.d(TAG_LRU,
                                "Found next group of app: " + endProc + " @ "
                                        + endIndex);
                        break;
                    }
                }
                if (endIndex >= bottomI) {
                    final ProcessRecord endProc = mLruProcesses.get(endIndex);
                    for (endIndex--; endIndex >= bottomI; endIndex--) {
                        final ProcessRecord nextEndProc = mLruProcesses.get(endIndex);
                        if (nextEndProc.info.uid != uid
                                || nextEndProc.connectionGroup != endProc.connectionGroup) {
                            if (DEBUG_LRU) Slog.d(TAG_LRU,
                                    "Found next group or app: " + nextEndProc + " @ "
                                            + endIndex + " group=" + nextEndProc.connectionGroup);
                            break;
                        }
                    }
                }
                if (DEBUG_LRU) Slog.d(TAG_LRU,
                        "Bumping scan position to " + endIndex);
                i = endIndex;
            } else {
                i--;
            }
        }
    }

    final void updateLruProcessLocked(ProcessRecord app, boolean activityChange,
            ProcessRecord client) {
        final boolean hasActivity = app.hasActivitiesOrRecentTasks() || app.hasClientActivities()
                || app.treatLikeActivity;
        final boolean hasService = false; // not impl yet. app.services.size() > 0;
        if (!activityChange && hasActivity) {
            // The process has activities, so we are only allowing activity-based adjustments
            // to move it.  It should be kept in the front of the list with other
            // processes that have activities, and we don't want those to change their
            // order except due to activity operations.
            return;
        }

        mLruSeq++;
        final long now = SystemClock.uptimeMillis();
        app.lastActivityTime = now;

        // First a quick reject: if the app is already at the position we will
        // put it, then there is nothing to do.
        if (hasActivity) {
            final int N = mLruProcesses.size();
            if (N > 0 && mLruProcesses.get(N - 1) == app) {
                if (DEBUG_LRU) Slog.d(TAG_LRU, "Not moving, already top activity: " + app);
                return;
            }
        } else {
            if (mLruProcessServiceStart > 0
                    && mLruProcesses.get(mLruProcessServiceStart-1) == app) {
                if (DEBUG_LRU) Slog.d(TAG_LRU, "Not moving, already top other: " + app);
                return;
            }
        }

        int lrui = mLruProcesses.lastIndexOf(app);

        if (app.isPersistent() && lrui >= 0) {
            // We don't care about the position of persistent processes, as long as
            // they are in the list.
            if (DEBUG_LRU) Slog.d(TAG_LRU, "Not moving, persistent: " + app);
            return;
        }

        /* In progress: compute new position first, so we can avoid doing work
           if the process is not actually going to move.  Not yet working.
        int addIndex;
        int nextIndex;
        boolean inActivity = false, inService = false;
        if (hasActivity) {
            // Process has activities, put it at the very tipsy-top.
            addIndex = mLruProcesses.size();
            nextIndex = mLruProcessServiceStart;
            inActivity = true;
        } else if (hasService) {
            // Process has services, put it at the top of the service list.
            addIndex = mLruProcessActivityStart;
            nextIndex = mLruProcessServiceStart;
            inActivity = true;
            inService = true;
        } else  {
            // Process not otherwise of interest, it goes to the top of the non-service area.
            addIndex = mLruProcessServiceStart;
            if (client != null) {
                int clientIndex = mLruProcesses.lastIndexOf(client);
                if (clientIndex < 0) Slog.d(TAG, "Unknown client " + client + " when updating "
                        + app);
                if (clientIndex >= 0 && addIndex > clientIndex) {
                    addIndex = clientIndex;
                }
            }
            nextIndex = addIndex > 0 ? addIndex-1 : addIndex;
        }

        Slog.d(TAG, "Update LRU at " + lrui + " to " + addIndex + " (act="
                + mLruProcessActivityStart + "): " + app);
        */

        if (lrui >= 0) {
            if (lrui < mLruProcessActivityStart) {
                mLruProcessActivityStart--;
            }
            if (lrui < mLruProcessServiceStart) {
                mLruProcessServiceStart--;
            }
            /*
            if (addIndex > lrui) {
                addIndex--;
            }
            if (nextIndex > lrui) {
                nextIndex--;
            }
            */
            mLruProcesses.remove(lrui);
        }

        /*
        mLruProcesses.add(addIndex, app);
        if (inActivity) {
            mLruProcessActivityStart++;
        }
        if (inService) {
            mLruProcessActivityStart++;
        }
        */

        int nextIndex;
        int nextActivityIndex = -1;
        if (hasActivity) {
            final int N = mLruProcesses.size();
            nextIndex = mLruProcessServiceStart;
            if (!app.hasActivitiesOrRecentTasks() && !app.treatLikeActivity
                    && mLruProcessActivityStart < (N - 1)) {
                // Process doesn't have activities, but has clients with
                // activities...  move it up, but below the app that is binding to it.
                if (DEBUG_LRU) Slog.d(TAG_LRU,
                        "Adding to second-top of LRU activity list: " + app
                        + " group=" + app.connectionGroup
                        + " importance=" + app.connectionImportance);
                int pos = N - 1;
                while (pos > mLruProcessActivityStart) {
                    final ProcessRecord posproc = mLruProcesses.get(pos);
                    if (posproc.info.uid == app.info.uid) {
                        // Technically this app could have multiple processes with different
                        // activities and so we should be looking for the actual process that
                        // is bound to the target proc...  but I don't really care, do you?
                        break;
                    }
                    pos--;
                }
                mLruProcesses.add(pos, app);
                // If this process is part of a group, need to pull up any other processes
                // in that group to be with it.
                int endIndex = pos - 1;
                if (endIndex < mLruProcessActivityStart) {
                    endIndex = mLruProcessActivityStart;
                }
                nextActivityIndex = endIndex;
                updateClientActivitiesOrdering(app, pos, mLruProcessActivityStart, endIndex);
            } else {
                // Process has activities, put it at the very tipsy-top.
                if (DEBUG_LRU) Slog.d(TAG_LRU, "Adding to top of LRU activity list: " + app);
                mLruProcesses.add(app);
                nextActivityIndex = mLruProcesses.size() - 1;
            }
        } else if (hasService) {
            // Process has services, put it at the top of the service list.
            if (DEBUG_LRU) Slog.d(TAG_LRU, "Adding to top of LRU service list: " + app);
            mLruProcesses.add(mLruProcessActivityStart, app);
            nextIndex = mLruProcessServiceStart;
            mLruProcessActivityStart++;
        } else  {
            // Process not otherwise of interest, it goes to the top of the non-service area.
            int index = mLruProcessServiceStart;
            if (client != null) {
                // If there is a client, don't allow the process to be moved up higher
                // in the list than that client.
                int clientIndex = mLruProcesses.lastIndexOf(client);
                if (DEBUG_LRU && clientIndex < 0) Slog.d(TAG_LRU, "Unknown client " + client
                        + " when updating " + app);
                if (clientIndex <= lrui) {
                    // Don't allow the client index restriction to push it down farther in the
                    // list than it already is.
                    clientIndex = lrui;
                }
                if (clientIndex >= 0 && index > clientIndex) {
                    index = clientIndex;
                }
            }
            if (DEBUG_LRU) Slog.d(TAG_LRU, "Adding at " + index + " of LRU list: " + app);
            mLruProcesses.add(index, app);
            nextIndex = index - 1;
            mLruProcessActivityStart++;
            mLruProcessServiceStart++;
            if (index > 1) {
                updateClientActivitiesOrdering(app, mLruProcessServiceStart - 1, 0, index - 1);
            }
        }

        app.lruSeq = mLruSeq;

        // If the app is currently using a content provider or service,
        // bump those processes as well.
        for (int j = app.connections.size() - 1; j >= 0; j--) {
            ConnectionRecord cr = app.connections.valueAt(j);
            if (cr.binding != null && !cr.serviceDead && cr.binding.service != null
                    && cr.binding.service.app != null
                    && cr.binding.service.app.lruSeq != mLruSeq
                    && (cr.flags & Context.BIND_REDUCTION_FLAGS) == 0
                    && !cr.binding.service.app.isPersistent()) {
                if (cr.binding.service.app.hasClientActivities()) {
                    if (nextActivityIndex >= 0) {
                        nextActivityIndex = updateLruProcessInternalLocked(cr.binding.service.app,
                                now,
                                nextActivityIndex, mLruSeq,
                                "service connection", cr, app);
                    }
                } else {
                    nextIndex = updateLruProcessInternalLocked(cr.binding.service.app,
                            now,
                            nextIndex, mLruSeq,
                            "service connection", cr, app);
                }
            }
        }
        for (int j = app.conProviders.size() - 1; j >= 0; j--) {
            ContentProviderRecord cpr = app.conProviders.get(j).provider;
            if (cpr.proc != null && cpr.proc.lruSeq != mLruSeq && !cpr.proc.isPersistent()) {
                nextIndex = updateLruProcessInternalLocked(cpr.proc, now, nextIndex, mLruSeq,
                        "provider reference", cpr, app);
            }
        }
    }

    final ProcessRecord getLRURecordForAppLocked(IApplicationThread thread) {
        final IBinder threadBinder = thread.asBinder();
        // Find the application record.
        for (int i = mLruProcesses.size() - 1; i >= 0; i--) {
            final ProcessRecord rec = mLruProcesses.get(i);
            if (rec.thread != null && rec.thread.asBinder() == threadBinder) {
                return rec;
            }
        }
        return null;
    }

    boolean haveBackgroundProcessLocked() {
        for (int i = mLruProcesses.size() - 1; i >= 0; i--) {
            final ProcessRecord rec = mLruProcesses.get(i);
            if (rec.thread != null
                    && rec.setProcState >= PROCESS_STATE_CACHED_ACTIVITY) {
                return true;
            }
        }
        return false;
    }

    private static int procStateToImportance(int procState, int memAdj,
            ActivityManager.RunningAppProcessInfo currApp,
            int clientTargetSdk) {
        int imp = ActivityManager.RunningAppProcessInfo.procStateToImportanceForTargetSdk(
                procState, clientTargetSdk);
        if (imp == ActivityManager.RunningAppProcessInfo.IMPORTANCE_BACKGROUND) {
            currApp.lru = memAdj;
        } else {
            currApp.lru = 0;
        }
        return imp;
    }

    @GuardedBy("mService")
    void fillInProcMemInfoLocked(ProcessRecord app,
            ActivityManager.RunningAppProcessInfo outInfo,
            int clientTargetSdk) {
        outInfo.pid = app.pid;
        outInfo.uid = app.info.uid;
        if (mService.mAtmInternal.isHeavyWeightProcess(app.getWindowProcessController())) {
            outInfo.flags |= ActivityManager.RunningAppProcessInfo.FLAG_CANT_SAVE_STATE;
        }
        if (app.isPersistent()) {
            outInfo.flags |= ActivityManager.RunningAppProcessInfo.FLAG_PERSISTENT;
        }
        if (app.hasActivities()) {
            outInfo.flags |= ActivityManager.RunningAppProcessInfo.FLAG_HAS_ACTIVITIES;
        }
        outInfo.lastTrimLevel = app.trimMemoryLevel;
        int adj = app.curAdj;
        int procState = app.getCurProcState();
        outInfo.importance = procStateToImportance(procState, adj, outInfo,
                clientTargetSdk);
        outInfo.importanceReasonCode = app.adjTypeCode;
        outInfo.processState = app.getCurProcState();
        outInfo.isFocused = (app == mService.getTopAppLocked());
        outInfo.lastActivityTime = app.lastActivityTime;
    }

    @GuardedBy("mService")
    List<ActivityManager.RunningAppProcessInfo> getRunningAppProcessesLocked(boolean allUsers,
            int userId, boolean allUids, int callingUid, int clientTargetSdk) {
        // Lazy instantiation of list
        List<ActivityManager.RunningAppProcessInfo> runList = null;

        for (int i = mLruProcesses.size() - 1; i >= 0; i--) {
            ProcessRecord app = mLruProcesses.get(i);
            if ((!allUsers && app.userId != userId)
                    || (!allUids && app.uid != callingUid)) {
                continue;
            }
            if ((app.thread != null) && (!app.isCrashing() && !app.isNotResponding())) {
                // Generate process state info for running application
                ActivityManager.RunningAppProcessInfo currApp =
                        new ActivityManager.RunningAppProcessInfo(app.processName,
                                app.pid, app.getPackageList());
                fillInProcMemInfoLocked(app, currApp, clientTargetSdk);
                if (app.adjSource instanceof ProcessRecord) {
                    currApp.importanceReasonPid = ((ProcessRecord)app.adjSource).pid;
                    currApp.importanceReasonImportance =
                            ActivityManager.RunningAppProcessInfo.procStateToImportance(
                                    app.adjSourceProcState);
                } else if (app.adjSource instanceof ActivityServiceConnectionsHolder) {
                    final ActivityServiceConnectionsHolder r =
                            (ActivityServiceConnectionsHolder) app.adjSource;
                    final int pid = r.getActivityPid();
                    if (pid != -1) {
                        currApp.importanceReasonPid = pid;
                    }
                }
                if (app.adjTarget instanceof ComponentName) {
                    currApp.importanceReasonComponent = (ComponentName)app.adjTarget;
                }
                //Slog.v(TAG, "Proc " + app.processName + ": imp=" + currApp.importance
                //        + " lru=" + currApp.lru);
                if (runList == null) {
                    runList = new ArrayList<>();
                }
                runList.add(currApp);
            }
        }
        return runList;
    }

    @GuardedBy("mService")
    int getLruSizeLocked() {
        return mLruProcesses.size();
    }

    @GuardedBy("mService")
    void dumpLruListHeaderLocked(PrintWriter pw) {
        pw.print("  Process LRU list (sorted by oom_adj, "); pw.print(mLruProcesses.size());
        pw.print(" total, non-act at ");
        pw.print(mLruProcesses.size() - mLruProcessActivityStart);
        pw.print(", non-svc at ");
        pw.print(mLruProcesses.size() - mLruProcessServiceStart);
        pw.println("):");
    }

    @GuardedBy("mService")
    ArrayList<ProcessRecord> collectProcessesLocked(int start, boolean allPkgs, String[] args) {
        ArrayList<ProcessRecord> procs;
        if (args != null && args.length > start
                && args[start].charAt(0) != '-') {
            procs = new ArrayList<ProcessRecord>();
            int pid = -1;
            try {
                pid = Integer.parseInt(args[start]);
            } catch (NumberFormatException e) {
            }
            for (int i = mLruProcesses.size() - 1; i >= 0; i--) {
                ProcessRecord proc = mLruProcesses.get(i);
                if (proc.pid > 0 && proc.pid == pid) {
                    procs.add(proc);
                } else if (allPkgs && proc.pkgList != null
                        && proc.pkgList.containsKey(args[start])) {
                    procs.add(proc);
                } else if (proc.processName.equals(args[start])) {
                    procs.add(proc);
                }
            }
            if (procs.size() <= 0) {
                return null;
            }
        } else {
            procs = new ArrayList<ProcessRecord>(mLruProcesses);
        }
        return procs;
    }

    @GuardedBy("mService")
    void updateApplicationInfoLocked(List<String> packagesToUpdate, int userId,
            boolean updateFrameworkRes) {
        for (int i = mLruProcesses.size() - 1; i >= 0; i--) {
            final ProcessRecord app = mLruProcesses.get(i);
            if (app.thread == null) {
                continue;
            }

            if (userId != UserHandle.USER_ALL && app.userId != userId) {
                continue;
            }

            final int packageCount = app.pkgList.size();
            for (int j = 0; j < packageCount; j++) {
                final String packageName = app.pkgList.keyAt(j);
                if (updateFrameworkRes || packagesToUpdate.contains(packageName)) {
                    try {
                        final ApplicationInfo ai = AppGlobals.getPackageManager()
                                .getApplicationInfo(packageName, STOCK_PM_FLAGS, app.userId);
                        if (ai != null) {
                            app.thread.scheduleApplicationInfoChanged(ai);
                        }
                    } catch (RemoteException e) {
                        Slog.w(TAG, String.format("Failed to update %s ApplicationInfo for %s",
                                packageName, app));
                    }
                }
            }
        }
    }

    @GuardedBy("mService")
    void sendPackageBroadcastLocked(int cmd, String[] packages, int userId) {
        boolean foundProcess = false;
        for (int i = mLruProcesses.size() - 1; i >= 0; i--) {
            ProcessRecord r = mLruProcesses.get(i);
            if (r.thread != null && (userId == UserHandle.USER_ALL || r.userId == userId)) {
                try {
                    for (int index = packages.length - 1; index >= 0 && !foundProcess; index--) {
                        if (packages[index].equals(r.info.packageName)) {
                            foundProcess = true;
                        }
                    }
                    r.thread.dispatchPackageBroadcast(cmd, packages);
                } catch (RemoteException ex) {
                }
            }
        }

        if (!foundProcess) {
            try {
                AppGlobals.getPackageManager().notifyPackagesReplacedReceived(packages);
            } catch (RemoteException ignored) {
            }
        }
    }

    /** Returns the uid's process state or PROCESS_STATE_NONEXISTENT if not running */
    @GuardedBy("mService")
    int getUidProcStateLocked(int uid) {
        UidRecord uidRec = mActiveUids.get(uid);
        return uidRec == null ? PROCESS_STATE_NONEXISTENT : uidRec.getCurProcState();
    }

    /** Returns the UidRecord for the given uid, if it exists. */
    @GuardedBy("mService")
    UidRecord getUidRecordLocked(int uid) {
        return mActiveUids.get(uid);
    }

    /**
     * Call {@link ActivityManagerService#doStopUidLocked}
     * (which will also stop background services) for all idle UIDs.
     */
    @GuardedBy("mService")
    void doStopUidForIdleUidsLocked() {
        final int size = mActiveUids.size();
        for (int i = 0; i < size; i++) {
            final int uid = mActiveUids.keyAt(i);
            if (UserHandle.isCore(uid)) {
                continue;
            }
            final UidRecord uidRec = mActiveUids.valueAt(i);
            if (!uidRec.idle) {
                continue;
            }
            mService.doStopUidLocked(uidRec.uid, uidRec);
        }
    }

    /**
     * Checks if the uid is coming from background to foreground or vice versa and returns
     * appropriate block state based on this.
     *
     * @return blockState based on whether the uid is coming from background to foreground or
     *         vice versa. If bg->fg or fg->bg, then {@link #NETWORK_STATE_BLOCK} or
     *         {@link #NETWORK_STATE_UNBLOCK} respectively, otherwise
     *         {@link #NETWORK_STATE_NO_CHANGE}.
     */
    @VisibleForTesting
    int getBlockStateForUid(UidRecord uidRec) {
        // Denotes whether uid's process state is currently allowed network access.
        final boolean isAllowed =
                isProcStateAllowedWhileIdleOrPowerSaveMode(uidRec.getCurProcState())
                || isProcStateAllowedWhileOnRestrictBackground(uidRec.getCurProcState());
        // Denotes whether uid's process state was previously allowed network access.
        final boolean wasAllowed = isProcStateAllowedWhileIdleOrPowerSaveMode(uidRec.setProcState)
                || isProcStateAllowedWhileOnRestrictBackground(uidRec.setProcState);

        // When the uid is coming to foreground, AMS should inform the app thread that it should
        // block for the network rules to get updated before launching an activity.
        if (!wasAllowed && isAllowed) {
            return NETWORK_STATE_BLOCK;
        }
        // When the uid is going to background, AMS should inform the app thread that if an
        // activity launch is blocked for the network rules to get updated, it should be unblocked.
        if (wasAllowed && !isAllowed) {
            return NETWORK_STATE_UNBLOCK;
        }
        return NETWORK_STATE_NO_CHANGE;
    }

    /**
     * Checks if any uid is coming from background to foreground or vice versa and if so, increments
     * the {@link UidRecord#curProcStateSeq} corresponding to that uid using global seq counter
     * {@link ProcessList#mProcStateSeqCounter} and notifies the app if it needs to block.
     */
    @VisibleForTesting
    @GuardedBy("mService")
    void incrementProcStateSeqAndNotifyAppsLocked(ActiveUids activeUids) {
        if (mService.mWaitForNetworkTimeoutMs <= 0) {
            return;
        }
        // Used for identifying which uids need to block for network.
        ArrayList<Integer> blockingUids = null;
        for (int i = activeUids.size() - 1; i >= 0; --i) {
            final UidRecord uidRec = activeUids.valueAt(i);
            // If the network is not restricted for uid, then nothing to do here.
            if (!mService.mInjector.isNetworkRestrictedForUid(uidRec.uid)) {
                continue;
            }
            if (!UserHandle.isApp(uidRec.uid) || !uidRec.hasInternetPermission) {
                continue;
            }
            // If process state is not changed, then there's nothing to do.
            if (uidRec.setProcState == uidRec.getCurProcState()) {
                continue;
            }
            final int blockState = getBlockStateForUid(uidRec);
            // No need to inform the app when the blockState is NETWORK_STATE_NO_CHANGE as
            // there's nothing the app needs to do in this scenario.
            if (blockState == NETWORK_STATE_NO_CHANGE) {
                continue;
            }
            synchronized (uidRec.networkStateLock) {
                uidRec.curProcStateSeq = ++mProcStateSeqCounter; // TODO: use method
                if (blockState == NETWORK_STATE_BLOCK) {
                    if (blockingUids == null) {
                        blockingUids = new ArrayList<>();
                    }
                    blockingUids.add(uidRec.uid);
                } else {
                    if (DEBUG_NETWORK) {
                        Slog.d(TAG_NETWORK, "uid going to background, notifying all blocking"
                                + " threads for uid: " + uidRec);
                    }
                    if (uidRec.waitingForNetwork) {
                        uidRec.networkStateLock.notifyAll();
                    }
                }
            }
        }

        // There are no uids that need to block, so nothing more to do.
        if (blockingUids == null) {
            return;
        }

        for (int i = mLruProcesses.size() - 1; i >= 0; --i) {
            final ProcessRecord app = mLruProcesses.get(i);
            if (!blockingUids.contains(app.uid)) {
                continue;
            }
            if (!app.killedByAm && app.thread != null) {
                final UidRecord uidRec = getUidRecordLocked(app.uid);
                try {
                    if (DEBUG_NETWORK) {
                        Slog.d(TAG_NETWORK, "Informing app thread that it needs to block: "
                                + uidRec);
                    }
                    if (uidRec != null) {
                        app.thread.setNetworkBlockSeq(uidRec.curProcStateSeq);
                    }
                } catch (RemoteException ignored) {
                }
            }
        }
    }

    void setLmkdKillListener(final LmkdKillListener listener) {
        synchronized (mService) {
            mLmkdKillListener = listener;
        }
    }

    private void handleLmkdProcKilled(final int pid, final int uid) {
        // Log only now
        if (DEBUG_PROCESSES) {
            Slog.i(TAG, "lmkd kill: pid=" + pid + " uid=" + uid);
        }

        if (mService == null) {
            return;
        }
        // Notify any interesed party regarding the lmkd kills
        synchronized (mService) {
            final LmkdKillListener listener = mLmkdKillListener;
            if (listener != null) {
                mService.mHandler.post(()-> listener.onLmkdKillOccurred(pid, uid));
            }
        }
    }
}<|MERGE_RESOLUTION|>--- conflicted
+++ resolved
@@ -435,12 +435,6 @@
     final ArrayMap<AppZygote, ArrayList<ProcessRecord>> mAppZygoteProcesses =
             new ArrayMap<AppZygote, ArrayList<ProcessRecord>>();
 
-<<<<<<< HEAD
-    /**
-     * BoostFramework Object
-     */
-    public static BoostFramework mPerfServiceStartHint = new BoostFramework();
-=======
     private PlatformCompat mPlatformCompat = null;
 
     interface LmkdKillListener {
@@ -450,7 +444,10 @@
         void onLmkdKillOccurred(int pid, int uid);
     }
 
->>>>>>> 11ba5f09
+    /**
+     * BoostFramework Object
+     */
+    public static BoostFramework mPerfServiceStartHint = new BoostFramework();
     final class IsolatedUidRange {
         @VisibleForTesting
         public final int mFirstUid;
