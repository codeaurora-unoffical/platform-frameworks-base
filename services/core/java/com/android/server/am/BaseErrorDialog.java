--- conflicted
+++ resolved
@@ -16,6 +16,8 @@
 
 package com.android.server.am;
 
+import com.android.internal.R;
+
 import android.app.AlertDialog;
 import android.content.Context;
 import android.os.Handler;
@@ -24,11 +26,6 @@
 import android.view.WindowManager;
 import android.widget.Button;
 
-<<<<<<< HEAD
-import com.android.internal.R;
-
-=======
->>>>>>> 825827da
 public class BaseErrorDialog extends AlertDialog {
     private static final int ENABLE_BUTTONS = 0;
     private static final int DISABLE_BUTTONS = 1;
@@ -39,7 +36,7 @@
         super(context, com.android.internal.R.style.Theme_DeviceDefault_Dialog_AppError);
         context.assertRuntimeOverlayThemable();
 
-        getWindow().setType(WindowManager.LayoutParams.TYPE_APPLICATION_OVERLAY);
+        getWindow().setType(WindowManager.LayoutParams.TYPE_SYSTEM_ALERT);
         getWindow().setFlags(WindowManager.LayoutParams.FLAG_ALT_FOCUSABLE_IM,
                 WindowManager.LayoutParams.FLAG_ALT_FOCUSABLE_IM);
         WindowManager.LayoutParams attrs = getWindow().getAttributes();
