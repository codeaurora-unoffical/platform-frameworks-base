/*
 * Copyright (C) 2012 The Android Open Source Project
 *
 * Licensed under the Apache License, Version 2.0 (the "License");
 * you may not use this file except in compliance with the License.
 * You may obtain a copy of the License at
 *
 *      http://www.apache.org/licenses/LICENSE-2.0
 *
 * Unless required by applicable law or agreed to in writing, software
 * distributed under the License is distributed on an "AS IS" BASIS,
 * WITHOUT WARRANTIES OR CONDITIONS OF ANY KIND, either express or implied.
 * See the License for the specific language governing permissions and
 * limitations under the License.
 */

package com.android.server.am;

import static android.Manifest.permission.START_ACTIVITIES_FROM_BACKGROUND;
import static android.content.pm.PackageManager.PERMISSION_GRANTED;
import static android.content.pm.ServiceInfo.FOREGROUND_SERVICE_TYPE_LOCATION;
import static android.content.pm.ServiceInfo.FOREGROUND_SERVICE_TYPE_MANIFEST;
import static android.os.Process.NFC_UID;
import static android.os.Process.ROOT_UID;
import static android.os.Process.SHELL_UID;
import static android.os.Process.SYSTEM_UID;
import static android.os.Process.ZYGOTE_POLICY_FLAG_EMPTY;

import static com.android.server.am.ActivityManagerDebugConfig.DEBUG_BACKGROUND_CHECK;
import static com.android.server.am.ActivityManagerDebugConfig.DEBUG_FOREGROUND_SERVICE;
import static com.android.server.am.ActivityManagerDebugConfig.DEBUG_MU;
import static com.android.server.am.ActivityManagerDebugConfig.DEBUG_PERMISSIONS_REVIEW;
import static com.android.server.am.ActivityManagerDebugConfig.DEBUG_SERVICE;
import static com.android.server.am.ActivityManagerDebugConfig.DEBUG_SERVICE_EXECUTING;
import static com.android.server.am.ActivityManagerDebugConfig.POSTFIX_MU;
import static com.android.server.am.ActivityManagerDebugConfig.POSTFIX_SERVICE;
import static com.android.server.am.ActivityManagerDebugConfig.POSTFIX_SERVICE_EXECUTING;
import static com.android.server.am.ActivityManagerDebugConfig.TAG_AM;
import static com.android.server.am.ActivityManagerDebugConfig.TAG_WITH_CLASS_NAME;

import android.annotation.NonNull;
import android.annotation.Nullable;
import android.app.ActivityManager;
import android.app.ActivityManagerInternal;
import android.app.ActivityThread;
import android.app.AppGlobals;
import android.app.AppOpsManager;
import android.app.ApplicationExitInfo;
import android.app.IApplicationThread;
import android.app.IServiceConnection;
import android.app.Notification;
import android.app.NotificationManager;
import android.app.PendingIntent;
import android.app.Service;
import android.app.ServiceStartArgs;
import android.app.admin.DevicePolicyEventLogger;
import android.appwidget.AppWidgetManagerInternal;
import android.content.ComponentName;
import android.content.ComponentName.WithComponentName;
import android.content.Context;
import android.content.IIntentSender;
import android.content.Intent;
import android.content.IntentSender;
import android.content.pm.ApplicationInfo;
import android.content.pm.PackageManager;
import android.content.pm.ParceledListSlice;
import android.content.pm.ResolveInfo;
import android.content.pm.ServiceInfo;
import android.net.Uri;
import android.os.Binder;
import android.os.Build;
import android.os.Bundle;
import android.os.DeadObjectException;
import android.os.Handler;
import android.os.IBinder;
import android.os.Looper;
import android.os.Message;
import android.os.Process;
import android.os.RemoteCallback;
import android.os.RemoteException;
import android.os.SystemClock;
import android.os.SystemProperties;
import android.os.TransactionTooLargeException;
import android.os.UserHandle;
import android.provider.Settings;
import android.stats.devicepolicy.DevicePolicyEnums;
import android.text.TextUtils;
import android.util.ArrayMap;
import android.util.ArraySet;
import android.util.BoostFramework;
import android.util.EventLog;
import android.util.PrintWriterPrinter;
import android.util.Slog;
import android.util.SparseArray;
import android.util.SparseIntArray;
import android.util.TimeUtils;
import android.util.proto.ProtoOutputStream;
import android.webkit.WebViewZygote;

import com.android.internal.R;
import com.android.internal.annotations.GuardedBy;
import com.android.internal.app.procstats.ServiceState;
import com.android.internal.messages.nano.SystemMessageProto;
import com.android.internal.notification.SystemNotificationChannels;
import com.android.internal.os.BatteryStatsImpl;
import com.android.internal.os.TransferPipe;
import com.android.internal.util.DumpUtils;
import com.android.internal.util.FastPrintWriter;
import com.android.internal.util.FrameworkStatsLog;
import com.android.server.AppStateTracker;
import com.android.server.LocalServices;
import com.android.server.SystemService;
import com.android.server.am.ActivityManagerService.ItemMatcher;
import com.android.server.uri.NeededUriGrants;
import com.android.server.wm.ActivityRecord;
import com.android.server.wm.ActivityServiceConnectionsHolder;
import com.android.server.wm.ActivityStack;

import java.io.FileDescriptor;
import java.io.IOException;
import java.io.PrintWriter;
import java.io.StringWriter;
import java.util.ArrayList;
import java.util.Comparator;
import java.util.List;
import java.util.Set;
import java.util.function.Predicate;

import vendor.qti.hardware.servicetracker.V1_0.IServicetracker;
import vendor.qti.hardware.servicetracker.V1_0.ServiceData;
import vendor.qti.hardware.servicetracker.V1_0.ClientData;

public final class ActiveServices {
    private static final String TAG = TAG_WITH_CLASS_NAME ? "ActiveServices" : TAG_AM;
    private static final String TAG_MU = TAG + POSTFIX_MU;
    private static final String TAG_SERVICE = TAG + POSTFIX_SERVICE;
    private static final String TAG_SERVICE_EXECUTING = TAG + POSTFIX_SERVICE_EXECUTING;

    private static final boolean DEBUG_DELAYED_SERVICE = DEBUG_SERVICE;
    private static final boolean DEBUG_DELAYED_STARTS = DEBUG_DELAYED_SERVICE;

    private static final boolean LOG_SERVICE_START_STOP = false;

    private static final boolean SHOW_DUNGEON_NOTIFICATION = false;

    //TODO: remove this when development is done.
    private static final int DEBUG_FGS_ALLOW_WHILE_IN_USE = 0;
    private static final int DEBUG_FGS_ENFORCE_TYPE = 1;

    // How long we wait for a service to finish executing.
    static final int SERVICE_TIMEOUT = 20*1000;

    // How long we wait for a service to finish executing.
    static final int SERVICE_BACKGROUND_TIMEOUT = SERVICE_TIMEOUT * 10;

    // How long the startForegroundService() grace period is to get around to
    // calling startForeground() before we ANR + stop it.
    static final int SERVICE_START_FOREGROUND_TIMEOUT = 10*1000;

    final ActivityManagerService mAm;

    // Maximum number of services that we allow to start in the background
    // at the same time.
    final int mMaxStartingBackground;

   //mPerf Object
   public static BoostFramework mPerf = new BoostFramework();

    // Flag to reschedule the services during app launch. Disable by default.
    private static boolean SERVICE_RESCHEDULE = false;

    final SparseArray<ServiceMap> mServiceMap = new SparseArray<>();

    /**
     * All currently bound service connections.  Keys are the IBinder of
     * the client's IServiceConnection.
     */
    final ArrayMap<IBinder, ArrayList<ConnectionRecord>> mServiceConnections = new ArrayMap<>();

    /**
     * List of services that we have been asked to start,
     * but haven't yet been able to.  It is used to hold start requests
     * while waiting for their corresponding application thread to get
     * going.
     */
    final ArrayList<ServiceRecord> mPendingServices = new ArrayList<>();

    /**
     * List of services that are scheduled to restart following a crash.
     */
    final ArrayList<ServiceRecord> mRestartingServices = new ArrayList<>();

    /**
     * List of services that are in the process of being destroyed.
     */
    final ArrayList<ServiceRecord> mDestroyingServices = new ArrayList<>();

    /** Temporary list for holding the results of calls to {@link #collectPackageServicesLocked} */
    private ArrayList<ServiceRecord> mTmpCollectionResults = null;

    /** Mapping from uid to their foreground service AppOpCallbacks (if they have one). */
    @GuardedBy("mAm")
    private final SparseArray<AppOpCallback> mFgsAppOpCallbacks = new SparseArray<>();

    /**
     * For keeping ActiveForegroundApps retaining state while the screen is off.
     */
    boolean mScreenOn = true;

    /** Amount of time to allow a last ANR message to exist before freeing the memory. */
    static final int LAST_ANR_LIFETIME_DURATION_MSECS = 2 * 60 * 60 * 1000; // Two hours

    private IServicetracker mServicetracker;

    String mLastAnrDump;

    AppWidgetManagerInternal mAppWidgetManagerInternal;

    // white listed packageName.
    ArraySet<String> mWhiteListAllowWhileInUsePermissionInFgs = new ArraySet<>();

    final Runnable mLastAnrDumpClearer = new Runnable() {
        @Override public void run() {
            synchronized (mAm) {
                mLastAnrDump = null;
            }
        }
    };

    /**
     * Watch for apps being put into forced app standby, so we can step their fg
     * services down.
     */
    class ForcedStandbyListener extends AppStateTracker.Listener {
        @Override
        public void stopForegroundServicesForUidPackage(final int uid, final String packageName) {
            synchronized (mAm) {
                stopAllForegroundServicesLocked(uid, packageName);
            }
        }
    }

    void stopAllForegroundServicesLocked(final int uid, final String packageName) {
        final ServiceMap smap = getServiceMapLocked(UserHandle.getUserId(uid));
        final int N = smap.mServicesByInstanceName.size();
        final ArrayList<ServiceRecord> toStop = new ArrayList<>(N);
        for (int i = 0; i < N; i++) {
            final ServiceRecord r = smap.mServicesByInstanceName.valueAt(i);
            if (uid == r.serviceInfo.applicationInfo.uid
                    || packageName.equals(r.serviceInfo.packageName)) {
                if (r.isForeground) {
                    toStop.add(r);
                }
            }
        }

        // Now stop them all
        final int numToStop = toStop.size();
        if (numToStop > 0 && DEBUG_FOREGROUND_SERVICE) {
            Slog.i(TAG, "Package " + packageName + "/" + uid
                    + " in FAS with foreground services");
        }
        for (int i = 0; i < numToStop; i++) {
            final ServiceRecord r = toStop.get(i);
            if (DEBUG_FOREGROUND_SERVICE) {
                Slog.i(TAG, "  Stopping fg for service " + r);
            }
            setServiceForegroundInnerLocked(r, 0, null, 0, 0);
        }
    }

    /**
     * Information about an app that is currently running one or more foreground services.
     * (This maps directly to the running apps we show in the notification.)
     */
    static final class ActiveForegroundApp {
        String mPackageName;
        int mUid;
        CharSequence mLabel;
        boolean mShownWhileScreenOn;
        boolean mAppOnTop;
        boolean mShownWhileTop;
        long mStartTime;
        long mStartVisibleTime;
        long mEndTime;
        int mNumActive;

        // Temp output of foregroundAppShownEnoughLocked
        long mHideTime;
    }

    /**
     * Information about services for a single user.
     */
    final class ServiceMap extends Handler {
        final int mUserId;
        final ArrayMap<ComponentName, ServiceRecord> mServicesByInstanceName = new ArrayMap<>();
        final ArrayMap<Intent.FilterComparison, ServiceRecord> mServicesByIntent = new ArrayMap<>();

        final ArrayList<ServiceRecord> mDelayedStartList = new ArrayList<>();
        /* XXX eventually I'd like to have this based on processes instead of services.
         * That is, if we try to start two services in a row both running in the same
         * process, this should be one entry in mStartingBackground for that one process
         * that remains until all services in it are done.
        final ArrayMap<ProcessRecord, DelayingProcess> mStartingBackgroundMap
                = new ArrayMap<ProcessRecord, DelayingProcess>();
        final ArrayList<DelayingProcess> mStartingProcessList
                = new ArrayList<DelayingProcess>();
        */

        final ArrayList<ServiceRecord> mStartingBackground = new ArrayList<>();

        final ArrayMap<String, ActiveForegroundApp> mActiveForegroundApps = new ArrayMap<>();
        boolean mActiveForegroundAppsChanged;

        static final int MSG_BG_START_TIMEOUT = 1;
        static final int MSG_UPDATE_FOREGROUND_APPS = 2;
        static final int MSG_ENSURE_NOT_START_BG = 3;

        ServiceMap(Looper looper, int userId) {
            super(looper);
            mUserId = userId;
        }

        @Override
        public void handleMessage(Message msg) {
            switch (msg.what) {
                case MSG_BG_START_TIMEOUT: {
                    synchronized (mAm) {
                        rescheduleDelayedStartsLocked();
                    }
                } break;
                case MSG_UPDATE_FOREGROUND_APPS: {
                    updateForegroundApps(this);
                } break;
                case MSG_ENSURE_NOT_START_BG: {
                    synchronized (mAm) {
                        rescheduleDelayedStartsLocked();
                    }
                } break;
            }
        }

        void ensureNotStartingBackgroundLocked(ServiceRecord r) {
            if (mStartingBackground.remove(r)) {
                if (DEBUG_DELAYED_STARTS) Slog.v(TAG_SERVICE,
                        "No longer background starting: " + r);
                removeMessages(MSG_ENSURE_NOT_START_BG);
                Message msg = obtainMessage(MSG_ENSURE_NOT_START_BG);
                sendMessage(msg);
            }
            if (mDelayedStartList.remove(r)) {
                if (DEBUG_DELAYED_STARTS) Slog.v(TAG_SERVICE, "No longer delaying start: " + r);
            }
        }

        void rescheduleDelayedStartsLocked() {
            removeMessages(MSG_BG_START_TIMEOUT);
            final long now = SystemClock.uptimeMillis();
            for (int i=0, N=mStartingBackground.size(); i<N; i++) {
                ServiceRecord r = mStartingBackground.get(i);
                if (r.startingBgTimeout <= now) {
                    Slog.i(TAG, "Waited long enough for: " + r);
                    mStartingBackground.remove(i);
                    N--;
                    i--;
                }
            }
            while (mDelayedStartList.size() > 0
                    && mStartingBackground.size() < mMaxStartingBackground) {
                ServiceRecord r = mDelayedStartList.remove(0);
                if (DEBUG_DELAYED_STARTS) Slog.v(TAG_SERVICE,
                        "REM FR DELAY LIST (exec next): " + r);
                if (DEBUG_DELAYED_SERVICE) {
                    if (mDelayedStartList.size() > 0) {
                        Slog.v(TAG_SERVICE, "Remaining delayed list:");
                        for (int i=0; i<mDelayedStartList.size(); i++) {
                            Slog.v(TAG_SERVICE, "  #" + i + ": " + mDelayedStartList.get(i));
                        }
                    }
                }
                r.delayed = false;
                if (r.pendingStarts.size() <= 0) {
                    Slog.wtf(TAG, "**** NO PENDING STARTS! " + r + " startReq=" + r.startRequested
                            + " delayedStop=" + r.delayedStop);
                } else {
                    try {
                        startServiceInnerLocked(this, r.pendingStarts.get(0).intent, r, false,
                                true);
                    } catch (TransactionTooLargeException e) {
                        // Ignore, nobody upstack cares.
                    }
                }
            }
            if (mStartingBackground.size() > 0) {
                ServiceRecord next = mStartingBackground.get(0);
                long when = next.startingBgTimeout > now ? next.startingBgTimeout : now;
                if (DEBUG_DELAYED_SERVICE) Slog.v(TAG_SERVICE, "Top bg start is " + next
                        + ", can delay others up to " + when);
                Message msg = obtainMessage(MSG_BG_START_TIMEOUT);
                sendMessageAtTime(msg, when);
            }
            if (mStartingBackground.size() < mMaxStartingBackground) {
                mAm.backgroundServicesFinishedLocked(mUserId);
            }
        }
    }

    public ActiveServices(ActivityManagerService service) {
        mAm = service;
        int maxBg = 0;
        try {
            maxBg = Integer.parseInt(SystemProperties.get("ro.config.max_starting_bg", "0"));
        } catch(RuntimeException e) {
        }
        mMaxStartingBackground = maxBg > 0
                ? maxBg : ActivityManager.isLowRamDeviceStatic() ? 1 : 8;

        if(mPerf != null)
            SERVICE_RESCHEDULE = Boolean.parseBoolean(mPerf.perfGetProp("ro.vendor.qti.am.reschedule_service", "false"));
    }

    void systemServicesReady() {
        AppStateTracker ast = LocalServices.getService(AppStateTracker.class);
        ast.addListener(new ForcedStandbyListener());
        mAppWidgetManagerInternal = LocalServices.getService(AppWidgetManagerInternal.class);
        setWhiteListAllowWhileInUsePermissionInFgs();
    }

    private void setWhiteListAllowWhileInUsePermissionInFgs() {
        final String attentionServicePackageName =
                mAm.mContext.getPackageManager().getAttentionServicePackageName();
        if (!TextUtils.isEmpty(attentionServicePackageName)) {
            mWhiteListAllowWhileInUsePermissionInFgs.add(attentionServicePackageName);
        }
        final String systemCaptionsServicePackageName =
                mAm.mContext.getPackageManager().getSystemCaptionsServicePackageName();
        if (!TextUtils.isEmpty(systemCaptionsServicePackageName)) {
            mWhiteListAllowWhileInUsePermissionInFgs.add(systemCaptionsServicePackageName);
        }
    }

    private boolean getServicetrackerInstance() {
        if (mServicetracker == null ) {
            try {
                mServicetracker = IServicetracker.getService(false);
            } catch (java.util.NoSuchElementException e) {
                // Service doesn't exist or cannot be opened logged below
            } catch (RemoteException e) {
                if (DEBUG_SERVICE) Slog.e(TAG, "Failed to get servicetracker interface", e);
                return false;
            }
            if (mServicetracker == null) {
                if (DEBUG_SERVICE) Slog.w(TAG, "servicetracker HIDL not available");
                return false;
            }
        }
        return true;
    }

    ServiceRecord getServiceByNameLocked(ComponentName name, int callingUser) {
        // TODO: Deal with global services
        if (DEBUG_MU)
            Slog.v(TAG_MU, "getServiceByNameLocked(" + name + "), callingUser = " + callingUser);
        return getServiceMapLocked(callingUser).mServicesByInstanceName.get(name);
    }

    boolean hasBackgroundServicesLocked(int callingUser) {
        ServiceMap smap = mServiceMap.get(callingUser);
        return smap != null ? smap.mStartingBackground.size() >= mMaxStartingBackground : false;
    }

    private ServiceMap getServiceMapLocked(int callingUser) {
        ServiceMap smap = mServiceMap.get(callingUser);
        if (smap == null) {
            smap = new ServiceMap(mAm.mHandler.getLooper(), callingUser);
            mServiceMap.put(callingUser, smap);
        }
        return smap;
    }

    ArrayMap<ComponentName, ServiceRecord> getServicesLocked(int callingUser) {
        return getServiceMapLocked(callingUser).mServicesByInstanceName;
    }

    private boolean appRestrictedAnyInBackground(final int uid, final String packageName) {
        final int mode = mAm.getAppOpsManager().checkOpNoThrow(
                AppOpsManager.OP_RUN_ANY_IN_BACKGROUND, uid, packageName);
        return (mode != AppOpsManager.MODE_ALLOWED);
    }

    ComponentName startServiceLocked(IApplicationThread caller, Intent service, String resolvedType,
            int callingPid, int callingUid, boolean fgRequired, String callingPackage,
            @Nullable String callingFeatureId, final int userId)
            throws TransactionTooLargeException {
        return startServiceLocked(caller, service, resolvedType, callingPid, callingUid, fgRequired,
                callingPackage, callingFeatureId, userId, false);
    }

    ComponentName startServiceLocked(IApplicationThread caller, Intent service, String resolvedType,
            int callingPid, int callingUid, boolean fgRequired, String callingPackage,
            @Nullable String callingFeatureId, final int userId,
            boolean allowBackgroundActivityStarts) throws TransactionTooLargeException {
        if (DEBUG_DELAYED_STARTS) Slog.v(TAG_SERVICE, "startService: " + service
                + " type=" + resolvedType + " args=" + service.getExtras());

        final boolean callerFg;
        if (caller != null) {
            final ProcessRecord callerApp = mAm.getRecordForAppLocked(caller);
            if (callerApp == null) {
                throw new SecurityException(
                        "Unable to find app for caller " + caller
                        + " (pid=" + callingPid
                        + ") when starting service " + service);
            }
            callerFg = callerApp.setSchedGroup != ProcessList.SCHED_GROUP_BACKGROUND;
        } else {
            callerFg = true;
        }

        ServiceLookupResult res =
            retrieveServiceLocked(service, null, resolvedType, callingPackage,
                    callingPid, callingUid, userId, true, callerFg, false, false);
        if (res == null) {
            return null;
        }
        if (res.record == null) {
            return new ComponentName("!", res.permission != null
                    ? res.permission : "private to package");
        }

        ServiceRecord r = res.record;

        if (!mAm.mUserController.exists(r.userId)) {
            Slog.w(TAG, "Trying to start service with non-existent user! " + r.userId);
            return null;
        }

        // If we're starting indirectly (e.g. from PendingIntent), figure out whether
        // we're launching into an app in a background state.  This keys off of the same
        // idleness state tracking as e.g. O+ background service start policy.
        final boolean bgLaunch = !mAm.isUidActiveLocked(r.appInfo.uid);

        // If the app has strict background restrictions, we treat any bg service
        // start analogously to the legacy-app forced-restrictions case, regardless
        // of its target SDK version.
        boolean forcedStandby = false;
        if (bgLaunch && appRestrictedAnyInBackground(r.appInfo.uid, r.packageName)) {
            if (DEBUG_FOREGROUND_SERVICE) {
                Slog.d(TAG, "Forcing bg-only service start only for " + r.shortInstanceName
                        + " : bgLaunch=" + bgLaunch + " callerFg=" + callerFg);
            }
            forcedStandby = true;
        }

        // If this is a direct-to-foreground start, make sure it is allowed as per the app op.
        boolean forceSilentAbort = false;
        if (fgRequired) {
            final int mode = mAm.getAppOpsManager().checkOpNoThrow(
                    AppOpsManager.OP_START_FOREGROUND, r.appInfo.uid, r.packageName);
            switch (mode) {
                case AppOpsManager.MODE_ALLOWED:
                case AppOpsManager.MODE_DEFAULT:
                    // All okay.
                    break;
                case AppOpsManager.MODE_IGNORED:
                    // Not allowed, fall back to normal start service, failing siliently
                    // if background check restricts that.
                    Slog.w(TAG, "startForegroundService not allowed due to app op: service "
                            + service + " to " + r.shortInstanceName
                            + " from pid=" + callingPid + " uid=" + callingUid
                            + " pkg=" + callingPackage);
                    fgRequired = false;
                    forceSilentAbort = true;
                    break;
                default:
                    return new ComponentName("!!", "foreground not allowed as per app op");
            }
        }

        // If this isn't a direct-to-foreground start, check our ability to kick off an
        // arbitrary service
        if (forcedStandby || (!r.startRequested && !fgRequired)) {
            // Before going further -- if this app is not allowed to start services in the
            // background, then at this point we aren't going to let it period.
            final int allowed = mAm.getAppStartModeLocked(r.appInfo.uid, r.packageName,
                    r.appInfo.targetSdkVersion, callingPid, false, false, forcedStandby);
            if (allowed != ActivityManager.APP_START_MODE_NORMAL) {
                Slog.w(TAG, "Background start not allowed: service "
                        + service + " to " + r.shortInstanceName
                        + " from pid=" + callingPid + " uid=" + callingUid
                        + " pkg=" + callingPackage + " startFg?=" + fgRequired);
                if (allowed == ActivityManager.APP_START_MODE_DELAYED || forceSilentAbort) {
                    // In this case we are silently disabling the app, to disrupt as
                    // little as possible existing apps.
                    return null;
                }
                if (forcedStandby) {
                    // This is an O+ app, but we might be here because the user has placed
                    // it under strict background restrictions.  Don't punish the app if it's
                    // trying to do the right thing but we're denying it for that reason.
                    if (fgRequired) {
                        if (DEBUG_BACKGROUND_CHECK) {
                            Slog.v(TAG, "Silently dropping foreground service launch due to FAS");
                        }
                        return null;
                    }
                }
                // This app knows it is in the new model where this operation is not
                // allowed, so tell it what has happened.
                UidRecord uidRec = mAm.mProcessList.getUidRecordLocked(r.appInfo.uid);
                return new ComponentName("?", "app is in background uid " + uidRec);
            }
        }

        // At this point we've applied allowed-to-start policy based on whether this was
        // an ordinary startService() or a startForegroundService().  Now, only require that
        // the app follow through on the startForegroundService() -> startForeground()
        // contract if it actually targets O+.
        if (r.appInfo.targetSdkVersion < Build.VERSION_CODES.O && fgRequired) {
            if (DEBUG_BACKGROUND_CHECK || DEBUG_FOREGROUND_SERVICE) {
                Slog.i(TAG, "startForegroundService() but host targets "
                        + r.appInfo.targetSdkVersion + " - not requiring startForeground()");
            }
            fgRequired = false;
        }

        NeededUriGrants neededGrants = mAm.mUgmInternal.checkGrantUriPermissionFromIntent(
                callingUid, r.packageName, service, service.getFlags(), null, r.userId);

        // If permissions need a review before any of the app components can run,
        // we do not start the service and launch a review activity if the calling app
        // is in the foreground passing it a pending intent to start the service when
        // review is completed.

        // XXX This is not dealing with fgRequired!
        if (!requestStartTargetPermissionsReviewIfNeededLocked(r, callingPackage, callingFeatureId,
                callingUid, service, callerFg, userId)) {
            return null;
        }

        if (unscheduleServiceRestartLocked(r, callingUid, false)) {
            if (DEBUG_SERVICE) Slog.v(TAG_SERVICE, "START SERVICE WHILE RESTART PENDING: " + r);
        }
        r.lastActivity = SystemClock.uptimeMillis();
        r.startRequested = true;
        r.delayedStop = false;
        r.fgRequired = fgRequired;
        r.pendingStarts.add(new ServiceRecord.StartItem(r, false, r.makeNextStartId(),
                service, neededGrants, callingUid));

        if (fgRequired) {
            // We are now effectively running a foreground service.
            ServiceState stracker = r.getTracker();
            if (stracker != null) {
                stracker.setForeground(true, mAm.mProcessStats.getMemFactorLocked(),
                        r.lastActivity);
            }
            mAm.mAppOpsService.startOperation(AppOpsManager.getToken(mAm.mAppOpsService),
                    AppOpsManager.OP_START_FOREGROUND, r.appInfo.uid, r.packageName, null,
                    true, false, null);
        }

        final ServiceMap smap = getServiceMapLocked(r.userId);
        boolean addToStarting = false;
        if (!callerFg && !fgRequired && r.app == null
                && mAm.mUserController.hasStartedUserState(r.userId)) {
            ProcessRecord proc = mAm.getProcessRecordLocked(r.processName, r.appInfo.uid, false);
            if (proc == null || proc.getCurProcState() > ActivityManager.PROCESS_STATE_RECEIVER) {
                // If this is not coming from a foreground caller, then we may want
                // to delay the start if there are already other background services
                // that are starting.  This is to avoid process start spam when lots
                // of applications are all handling things like connectivity broadcasts.
                // We only do this for cached processes, because otherwise an application
                // can have assumptions about calling startService() for a service to run
                // in its own process, and for that process to not be killed before the
                // service is started.  This is especially the case for receivers, which
                // may start a service in onReceive() to do some additional work and have
                // initialized some global state as part of that.
                if (DEBUG_DELAYED_SERVICE) Slog.v(TAG_SERVICE, "Potential start delay of "
                        + r + " in " + proc);
                if (r.delayed) {
                    // This service is already scheduled for a delayed start; just leave
                    // it still waiting.
                    if (DEBUG_DELAYED_STARTS) Slog.v(TAG_SERVICE, "Continuing to delay: " + r);
                    return r.name;
                }
                if (smap.mStartingBackground.size() >= mMaxStartingBackground) {
                    // Something else is starting, delay!
                    Slog.i(TAG_SERVICE, "Delaying start of: " + r);
                    smap.mDelayedStartList.add(r);
                    r.delayed = true;
                    return r.name;
                }
                if (DEBUG_DELAYED_STARTS) Slog.v(TAG_SERVICE, "Not delaying: " + r);
                addToStarting = true;
            } else if (proc.getCurProcState() >= ActivityManager.PROCESS_STATE_SERVICE) {
                // We slightly loosen when we will enqueue this new service as a background
                // starting service we are waiting for, to also include processes that are
                // currently running other services or receivers.
                addToStarting = true;
                if (DEBUG_DELAYED_STARTS) Slog.v(TAG_SERVICE,
                        "Not delaying, but counting as bg: " + r);
            } else if (DEBUG_DELAYED_STARTS) {
                StringBuilder sb = new StringBuilder(128);
                sb.append("Not potential delay (state=").append(proc.getCurProcState())
                        .append(' ').append(proc.adjType);
                String reason = proc.makeAdjReason();
                if (reason != null) {
                    sb.append(' ');
                    sb.append(reason);
                }
                sb.append("): ");
                sb.append(r.toString());
                Slog.v(TAG_SERVICE, sb.toString());
            }
        } else if (DEBUG_DELAYED_STARTS) {
            if (callerFg || fgRequired) {
                Slog.v(TAG_SERVICE, "Not potential delay (callerFg=" + callerFg + " uid="
                        + callingUid + " pid=" + callingPid + " fgRequired=" + fgRequired + "): " + r);
            } else if (r.app != null) {
                Slog.v(TAG_SERVICE, "Not potential delay (cur app=" + r.app + "): " + r);
            } else {
                Slog.v(TAG_SERVICE,
                        "Not potential delay (user " + r.userId + " not started): " + r);
            }
        }

        if (allowBackgroundActivityStarts) {
            r.whitelistBgActivityStartsOnServiceStart();
        }
        ComponentName cmp = startServiceInnerLocked(smap, service, r, callerFg, addToStarting);

        if (!r.mAllowWhileInUsePermissionInFgs) {
            r.mAllowWhileInUsePermissionInFgs =
                    shouldAllowWhileInUsePermissionInFgsLocked(callingPackage, callingPid,
                            callingUid, service, r, allowBackgroundActivityStarts);
        }

        return cmp;
    }

    private boolean requestStartTargetPermissionsReviewIfNeededLocked(ServiceRecord r,
            String callingPackage, @Nullable String callingFeatureId, int callingUid,
            Intent service, boolean callerFg, final int userId) {
        if (mAm.getPackageManagerInternalLocked().isPermissionsReviewRequired(
                r.packageName, r.userId)) {

            // Show a permission review UI only for starting from a foreground app
            if (!callerFg) {
                Slog.w(TAG, "u" + r.userId + " Starting a service in package"
                        + r.packageName + " requires a permissions review");
                return false;
            }

            IIntentSender target = mAm.mPendingIntentController.getIntentSender(
                    ActivityManager.INTENT_SENDER_SERVICE, callingPackage, callingFeatureId,
                    callingUid, userId, null, null, 0, new Intent[]{service},
                    new String[]{service.resolveType(mAm.mContext.getContentResolver())},
                    PendingIntent.FLAG_CANCEL_CURRENT | PendingIntent.FLAG_ONE_SHOT
                            | PendingIntent.FLAG_IMMUTABLE, null);

            final Intent intent = new Intent(Intent.ACTION_REVIEW_PERMISSIONS);
            intent.addFlags(Intent.FLAG_ACTIVITY_NEW_TASK
                    | Intent.FLAG_ACTIVITY_MULTIPLE_TASK
                    | Intent.FLAG_ACTIVITY_EXCLUDE_FROM_RECENTS);
            intent.putExtra(Intent.EXTRA_PACKAGE_NAME, r.packageName);
            intent.putExtra(Intent.EXTRA_INTENT, new IntentSender(target));

            if (DEBUG_PERMISSIONS_REVIEW) {
                Slog.i(TAG, "u" + r.userId + " Launching permission review for package "
                        + r.packageName);
            }

            mAm.mHandler.post(new Runnable() {
                @Override
                public void run() {
                    mAm.mContext.startActivityAsUser(intent, new UserHandle(userId));
                }
            });

            return false;
        }

        return  true;
    }

    ComponentName startServiceInnerLocked(ServiceMap smap, Intent service, ServiceRecord r,
            boolean callerFg, boolean addToStarting) throws TransactionTooLargeException {
        ServiceState stracker = r.getTracker();
        if (stracker != null) {
            stracker.setStarted(true, mAm.mProcessStats.getMemFactorLocked(), r.lastActivity);
        }
        r.callStart = false;
        FrameworkStatsLog.write(FrameworkStatsLog.SERVICE_STATE_CHANGED, r.appInfo.uid,
                r.name.getPackageName(), r.name.getClassName(),
                FrameworkStatsLog.SERVICE_STATE_CHANGED__STATE__START);
        synchronized (r.stats.getBatteryStats()) {
            r.stats.startRunningLocked();
        }
        String error = bringUpServiceLocked(r, service.getFlags(), callerFg, false, false);
        if (error != null) {
            return new ComponentName("!!", error);
        }

        if (r.startRequested && addToStarting) {
            boolean first = smap.mStartingBackground.size() == 0;
            smap.mStartingBackground.add(r);
            r.startingBgTimeout = SystemClock.uptimeMillis() + mAm.mConstants.BG_START_TIMEOUT;
            if (DEBUG_DELAYED_SERVICE) {
                RuntimeException here = new RuntimeException("here");
                here.fillInStackTrace();
                Slog.v(TAG_SERVICE, "Starting background (first=" + first + "): " + r, here);
            } else if (DEBUG_DELAYED_STARTS) {
                Slog.v(TAG_SERVICE, "Starting background (first=" + first + "): " + r);
            }
            if (first) {
                smap.rescheduleDelayedStartsLocked();
            }
        } else if (callerFg || r.fgRequired) {
            smap.ensureNotStartingBackgroundLocked(r);
        }

        return r.name;
    }

    private void stopServiceLocked(ServiceRecord service) {
        if (service.delayed) {
            // If service isn't actually running, but is being held in the
            // delayed list, then we need to keep it started but note that it
            // should be stopped once no longer delayed.
            if (DEBUG_DELAYED_STARTS) Slog.v(TAG_SERVICE, "Delaying stop of pending: " + service);
            service.delayedStop = true;
            return;
        }
        FrameworkStatsLog.write(FrameworkStatsLog.SERVICE_STATE_CHANGED, service.appInfo.uid,
                service.name.getPackageName(), service.name.getClassName(),
                FrameworkStatsLog.SERVICE_STATE_CHANGED__STATE__STOP);
        synchronized (service.stats.getBatteryStats()) {
            service.stats.stopRunningLocked();
        }
        service.startRequested = false;
        if (service.tracker != null) {
            service.tracker.setStarted(false, mAm.mProcessStats.getMemFactorLocked(),
                    SystemClock.uptimeMillis());
        }
        service.callStart = false;

        bringDownServiceIfNeededLocked(service, false, false);
    }

    int stopServiceLocked(IApplicationThread caller, Intent service,
            String resolvedType, int userId) {
        if (DEBUG_SERVICE) Slog.v(TAG_SERVICE, "stopService: " + service
                + " type=" + resolvedType);

        final ProcessRecord callerApp = mAm.getRecordForAppLocked(caller);
        if (caller != null && callerApp == null) {
            throw new SecurityException(
                    "Unable to find app for caller " + caller
                    + " (pid=" + Binder.getCallingPid()
                    + ") when stopping service " + service);
        }

        // If this service is active, make sure it is stopped.
        ServiceLookupResult r = retrieveServiceLocked(service, null, resolvedType, null,
                Binder.getCallingPid(), Binder.getCallingUid(), userId, false, false, false, false);
        if (r != null) {
            if (r.record != null) {
                final long origId = Binder.clearCallingIdentity();
                try {
                    stopServiceLocked(r.record);
                } finally {
                    Binder.restoreCallingIdentity(origId);
                }
                return 1;
            }
            return -1;
        }

        return 0;
    }

    void stopInBackgroundLocked(int uid) {
        // Stop all services associated with this uid due to it going to the background
        // stopped state.
        ServiceMap services = mServiceMap.get(UserHandle.getUserId(uid));
        ArrayList<ServiceRecord> stopping = null;
        if (services != null) {
            for (int i = services.mServicesByInstanceName.size() - 1; i >= 0; i--) {
                ServiceRecord service = services.mServicesByInstanceName.valueAt(i);
                if (service.appInfo.uid == uid && service.startRequested) {
                    if (mAm.getAppStartModeLocked(service.appInfo.uid, service.packageName,
                            service.appInfo.targetSdkVersion, -1, false, false, false)
                            != ActivityManager.APP_START_MODE_NORMAL) {
                        if (stopping == null) {
                            stopping = new ArrayList<>();
                        }
                        String compName = service.shortInstanceName;
                        EventLogTags.writeAmStopIdleService(service.appInfo.uid, compName);
                        StringBuilder sb = new StringBuilder(64);
                        sb.append("Stopping service due to app idle: ");
                        UserHandle.formatUid(sb, service.appInfo.uid);
                        sb.append(" ");
                        TimeUtils.formatDuration(service.createRealTime
                                - SystemClock.elapsedRealtime(), sb);
                        sb.append(" ");
                        sb.append(compName);
                        Slog.w(TAG, sb.toString());
                        stopping.add(service);

                        // If the app is under bg restrictions, also make sure that
                        // any notification is dismissed
                        if (appRestrictedAnyInBackground(
                                service.appInfo.uid, service.packageName)) {
                            cancelForegroundNotificationLocked(service);
                        }
                    }
                }
            }
            if (stopping != null) {
                for (int i=stopping.size()-1; i>=0; i--) {
                    ServiceRecord service = stopping.get(i);
                    service.delayed = false;
                    services.ensureNotStartingBackgroundLocked(service);
                    stopServiceLocked(service);
                }
            }
        }
    }

    void killMisbehavingService(ServiceRecord r,
            int appUid, int appPid, String localPackageName) {
        synchronized (mAm) {
            stopServiceLocked(r);
            mAm.crashApplication(appUid, appPid, localPackageName, -1,
                    "Bad notification for startForeground", true /*force*/);
        }
    }

    IBinder peekServiceLocked(Intent service, String resolvedType, String callingPackage) {
        ServiceLookupResult r = retrieveServiceLocked(service, null, resolvedType, callingPackage,
                Binder.getCallingPid(), Binder.getCallingUid(),
                UserHandle.getCallingUserId(), false, false, false, false);

        IBinder ret = null;
        if (r != null) {
            // r.record is null if findServiceLocked() failed the caller permission check
            if (r.record == null) {
                throw new SecurityException(
                        "Permission Denial: Accessing service"
                        + " from pid=" + Binder.getCallingPid()
                        + ", uid=" + Binder.getCallingUid()
                        + " requires " + r.permission);
            }
            IntentBindRecord ib = r.record.bindings.get(r.record.intent);
            if (ib != null) {
                ret = ib.binder;
            }
        }

        return ret;
    }

    boolean stopServiceTokenLocked(ComponentName className, IBinder token,
            int startId) {
        if (DEBUG_SERVICE) Slog.v(TAG_SERVICE, "stopServiceToken: " + className
                + " " + token + " startId=" + startId);
        ServiceRecord r = findServiceLocked(className, token, UserHandle.getCallingUserId());
        if (r != null) {
            if (startId >= 0) {
                // Asked to only stop if done with all work.  Note that
                // to avoid leaks, we will take this as dropping all
                // start items up to and including this one.
                ServiceRecord.StartItem si = r.findDeliveredStart(startId, false, false);
                if (si != null) {
                    while (r.deliveredStarts.size() > 0) {
                        ServiceRecord.StartItem cur = r.deliveredStarts.remove(0);
                        cur.removeUriPermissionsLocked();
                        if (cur == si) {
                            break;
                        }
                    }
                }

                if (r.getLastStartId() != startId) {
                    return false;
                }

                if (r.deliveredStarts.size() > 0) {
                    Slog.w(TAG, "stopServiceToken startId " + startId
                            + " is last, but have " + r.deliveredStarts.size()
                            + " remaining args");
                }
            }

            FrameworkStatsLog.write(FrameworkStatsLog.SERVICE_STATE_CHANGED, r.appInfo.uid,
                    r.name.getPackageName(), r.name.getClassName(),
                    FrameworkStatsLog.SERVICE_STATE_CHANGED__STATE__STOP);
            synchronized (r.stats.getBatteryStats()) {
                r.stats.stopRunningLocked();
            }
            r.startRequested = false;
            if (r.tracker != null) {
                r.tracker.setStarted(false, mAm.mProcessStats.getMemFactorLocked(),
                        SystemClock.uptimeMillis());
            }
            r.callStart = false;
            final long origId = Binder.clearCallingIdentity();
            bringDownServiceIfNeededLocked(r, false, false);
            Binder.restoreCallingIdentity(origId);
            return true;
        }
        return false;
    }

    public void setServiceForegroundLocked(ComponentName className, IBinder token,
            int id, Notification notification, int flags, int foregroundServiceType) {
        final int userId = UserHandle.getCallingUserId();
        final long origId = Binder.clearCallingIdentity();
        try {
            ServiceRecord r = findServiceLocked(className, token, userId);
            if (r != null) {
                setServiceForegroundInnerLocked(r, id, notification, flags, foregroundServiceType);
            }
        } finally {
            Binder.restoreCallingIdentity(origId);
        }
    }

    /**
     * Return the current foregroundServiceType of the ServiceRecord.
     * @param className ComponentName of the Service class.
     * @param token IBinder token.
     * @return current foreground service type.
     */
    public int getForegroundServiceTypeLocked(ComponentName className, IBinder token) {
        final int userId = UserHandle.getCallingUserId();
        final long origId = Binder.clearCallingIdentity();
        int ret = ServiceInfo.FOREGROUND_SERVICE_TYPE_NONE;
        try {
            ServiceRecord r = findServiceLocked(className, token, userId);
            if (r != null) {
                ret = r.foregroundServiceType;
            }
        } finally {
            Binder.restoreCallingIdentity(origId);
        }
        return ret;
    }

    boolean foregroundAppShownEnoughLocked(ActiveForegroundApp aa, long nowElapsed) {
        if (DEBUG_FOREGROUND_SERVICE) Slog.d(TAG, "Shown enough: pkg=" + aa.mPackageName + ", uid="
                + aa.mUid);
        boolean canRemove = false;
        aa.mHideTime = Long.MAX_VALUE;
        if (aa.mShownWhileTop) {
            // If the app was ever at the top of the screen while the foreground
            // service was running, then we can always just immediately remove it.
            canRemove = true;
            if (DEBUG_FOREGROUND_SERVICE) Slog.d(TAG, "YES - shown while on top");
        } else if (mScreenOn || aa.mShownWhileScreenOn) {
            final long minTime = aa.mStartVisibleTime
                    + (aa.mStartTime != aa.mStartVisibleTime
                            ? mAm.mConstants.FGSERVICE_SCREEN_ON_AFTER_TIME
                            : mAm.mConstants.FGSERVICE_MIN_SHOWN_TIME);
            if (nowElapsed >= minTime) {
                // If shown while the screen is on, and it has been shown for
                // at least the minimum show time, then we can now remove it.
                if (DEBUG_FOREGROUND_SERVICE) Slog.d(TAG, "YES - shown long enough with screen on");
                canRemove = true;
            } else {
                // This is when we will be okay to stop telling the user.
                long reportTime = nowElapsed + mAm.mConstants.FGSERVICE_MIN_REPORT_TIME;
                aa.mHideTime = reportTime > minTime ? reportTime : minTime;
                if (DEBUG_FOREGROUND_SERVICE) Slog.d(TAG, "NO -- wait " + (aa.mHideTime-nowElapsed)
                        + " with screen on");
            }
        } else {
            final long minTime = aa.mEndTime
                    + mAm.mConstants.FGSERVICE_SCREEN_ON_BEFORE_TIME;
            if (nowElapsed >= minTime) {
                // If the foreground service has only run while the screen is
                // off, but it has been gone now for long enough that we won't
                // care to tell the user about it when the screen comes back on,
                // then we can remove it now.
                if (DEBUG_FOREGROUND_SERVICE) Slog.d(TAG, "YES - gone long enough with screen off");
                canRemove = true;
            } else {
                // This is when we won't care about this old fg service.
                aa.mHideTime = minTime;
                if (DEBUG_FOREGROUND_SERVICE) Slog.d(TAG, "NO -- wait " + (aa.mHideTime-nowElapsed)
                        + " with screen off");
            }
        }
        return canRemove;
    }

    void updateForegroundApps(ServiceMap smap) {
        // This is called from the handler without the lock held.
        ArrayList<ActiveForegroundApp> active = null;
        synchronized (mAm) {
            final long now = SystemClock.elapsedRealtime();
            long nextUpdateTime = Long.MAX_VALUE;
            if (smap != null) {
                if (DEBUG_FOREGROUND_SERVICE) Slog.d(TAG, "Updating foreground apps for user "
                        + smap.mUserId);
                for (int i = smap.mActiveForegroundApps.size()-1; i >= 0; i--) {
                    ActiveForegroundApp aa = smap.mActiveForegroundApps.valueAt(i);
                    if (aa.mEndTime != 0) {
                        boolean canRemove = foregroundAppShownEnoughLocked(aa, now);
                        if (canRemove) {
                            // This was up for longer than the timeout, so just remove immediately.
                            smap.mActiveForegroundApps.removeAt(i);
                            smap.mActiveForegroundAppsChanged = true;
                            continue;
                        }
                        if (aa.mHideTime < nextUpdateTime) {
                            nextUpdateTime = aa.mHideTime;
                        }
                    }
                    if (!aa.mAppOnTop) {
                        // Transitioning a fg-service host app out of top: if it's bg restricted,
                        // it loses the fg service state now.
                        if (!appRestrictedAnyInBackground(aa.mUid, aa.mPackageName)) {
                            if (active == null) {
                                active = new ArrayList<>();
                            }
                            if (DEBUG_FOREGROUND_SERVICE) Slog.d(TAG, "Adding active: pkg="
                                    + aa.mPackageName + ", uid=" + aa.mUid);
                            active.add(aa);
                        } else {
                            if (DEBUG_FOREGROUND_SERVICE) {
                                Slog.d(TAG, "bg-restricted app "
                                        + aa.mPackageName + "/" + aa.mUid
                                        + " exiting top; demoting fg services ");
                            }
                            stopAllForegroundServicesLocked(aa.mUid, aa.mPackageName);
                        }
                    }
                }
                smap.removeMessages(ServiceMap.MSG_UPDATE_FOREGROUND_APPS);
                if (nextUpdateTime < Long.MAX_VALUE) {
                    if (DEBUG_FOREGROUND_SERVICE) Slog.d(TAG, "Next update time in: "
                            + (nextUpdateTime-now));
                    Message msg = smap.obtainMessage(ServiceMap.MSG_UPDATE_FOREGROUND_APPS);
                    smap.sendMessageAtTime(msg, nextUpdateTime
                            + SystemClock.uptimeMillis() - SystemClock.elapsedRealtime());
                }
            }
            if (!smap.mActiveForegroundAppsChanged) {
                return;
            }
            smap.mActiveForegroundAppsChanged = false;
        }

        if (!SHOW_DUNGEON_NOTIFICATION) {
            return;
        }

        final NotificationManager nm = (NotificationManager) mAm.mContext.getSystemService(
                Context.NOTIFICATION_SERVICE);
        final Context context = mAm.mContext;

        if (active != null) {
            for (int i = 0; i < active.size(); i++) {
                ActiveForegroundApp aa = active.get(i);
                if (aa.mLabel == null) {
                    PackageManager pm = context.getPackageManager();
                    try {
                        ApplicationInfo ai = pm.getApplicationInfoAsUser(aa.mPackageName,
                                PackageManager.MATCH_KNOWN_PACKAGES, smap.mUserId);
                        aa.mLabel = ai.loadLabel(pm);
                    } catch (PackageManager.NameNotFoundException e) {
                        aa.mLabel = aa.mPackageName;
                    }
                }
            }

            Intent intent;
            String title;
            String msg;
            String[] pkgs;
            final long nowElapsed = SystemClock.elapsedRealtime();
            long oldestStartTime = nowElapsed;
            if (active.size() == 1) {
                intent = new Intent(Settings.ACTION_APPLICATION_DETAILS_SETTINGS);
                intent.setData(Uri.fromParts("package", active.get(0).mPackageName, null));
                title = context.getString(
                        R.string.foreground_service_app_in_background, active.get(0).mLabel);
                msg = context.getString(R.string.foreground_service_tap_for_details);
                pkgs = new String[] { active.get(0).mPackageName };
                oldestStartTime = active.get(0).mStartTime;
            } else {
                intent = new Intent(Settings.ACTION_FOREGROUND_SERVICES_SETTINGS);
                pkgs = new String[active.size()];
                for (int i = 0; i < active.size(); i++) {
                    pkgs[i] = active.get(i).mPackageName;
                    oldestStartTime = Math.min(oldestStartTime, active.get(i).mStartTime);
                }
                intent.putExtra("packages", pkgs);
                title = context.getString(
                        R.string.foreground_service_apps_in_background, active.size());
                msg = active.get(0).mLabel.toString();
                for (int i = 1; i < active.size(); i++) {
                    msg = context.getString(R.string.foreground_service_multiple_separator,
                            msg, active.get(i).mLabel);
                }
            }
            Bundle notificationBundle = new Bundle();
            notificationBundle.putStringArray(Notification.EXTRA_FOREGROUND_APPS, pkgs);
            Notification.Builder n =
                    new Notification.Builder(context,
                            SystemNotificationChannels.FOREGROUND_SERVICE)
                            .addExtras(notificationBundle)
                            .setSmallIcon(R.drawable.stat_sys_vitals)
                            .setOngoing(true)
                            .setShowWhen(oldestStartTime < nowElapsed)
                            .setWhen(System.currentTimeMillis() - (nowElapsed - oldestStartTime))
                            .setColor(context.getColor(
                                    com.android.internal.R.color.system_notification_accent_color))
                            .setContentTitle(title)
                            .setContentText(msg)
                            .setContentIntent(
                                    PendingIntent.getActivityAsUser(context, 0, intent,
                                            PendingIntent.FLAG_UPDATE_CURRENT,
                                            null, new UserHandle(smap.mUserId)));
            nm.notifyAsUser(null, SystemMessageProto.SystemMessage.NOTE_FOREGROUND_SERVICES,
                    n.build(), new UserHandle(smap.mUserId));
        } else {
            nm.cancelAsUser(null, SystemMessageProto.SystemMessage.NOTE_FOREGROUND_SERVICES,
                    new UserHandle(smap.mUserId));
        }
    }

    private void requestUpdateActiveForegroundAppsLocked(ServiceMap smap, long timeElapsed) {
        Message msg = smap.obtainMessage(ServiceMap.MSG_UPDATE_FOREGROUND_APPS);
        if (timeElapsed != 0) {
            smap.sendMessageAtTime(msg,
                    timeElapsed + SystemClock.uptimeMillis() - SystemClock.elapsedRealtime());
        } else {
            smap.mActiveForegroundAppsChanged = true;
            smap.sendMessage(msg);
        }
    }

    private void decActiveForegroundAppLocked(ServiceMap smap, ServiceRecord r) {
        ActiveForegroundApp active = smap.mActiveForegroundApps.get(r.packageName);
        if (active != null) {
            active.mNumActive--;
            if (active.mNumActive <= 0) {
                active.mEndTime = SystemClock.elapsedRealtime();
                if (DEBUG_FOREGROUND_SERVICE) Slog.d(TAG, "Ended running of service");
                if (foregroundAppShownEnoughLocked(active, active.mEndTime)) {
                    // Have been active for long enough that we will remove it immediately.
                    smap.mActiveForegroundApps.remove(r.packageName);
                    smap.mActiveForegroundAppsChanged = true;
                    requestUpdateActiveForegroundAppsLocked(smap, 0);
                } else if (active.mHideTime < Long.MAX_VALUE){
                    requestUpdateActiveForegroundAppsLocked(smap, active.mHideTime);
                }
            }
        }
    }

    void updateScreenStateLocked(boolean screenOn) {
        if (mScreenOn != screenOn) {
            mScreenOn = screenOn;

            // If screen is turning on, then we now reset the start time of any foreground
            // services that were started while the screen was off.
            if (screenOn) {
                final long nowElapsed = SystemClock.elapsedRealtime();
                if (DEBUG_FOREGROUND_SERVICE) Slog.d(TAG, "Screen turned on");
                for (int i = mServiceMap.size()-1; i >= 0; i--) {
                    ServiceMap smap = mServiceMap.valueAt(i);
                    long nextUpdateTime = Long.MAX_VALUE;
                    boolean changed = false;
                    for (int j = smap.mActiveForegroundApps.size()-1; j >= 0; j--) {
                        ActiveForegroundApp active = smap.mActiveForegroundApps.valueAt(j);
                        if (active.mEndTime == 0) {
                            if (!active.mShownWhileScreenOn) {
                                active.mShownWhileScreenOn = true;
                                active.mStartVisibleTime = nowElapsed;
                            }
                        } else {
                            if (!active.mShownWhileScreenOn
                                    && active.mStartVisibleTime == active.mStartTime) {
                                // If this was never shown while the screen was on, then we will
                                // count the time it started being visible as now, to tell the user
                                // about it now that they have a screen to look at.
                                active.mEndTime = active.mStartVisibleTime = nowElapsed;
                            }
                            if (foregroundAppShownEnoughLocked(active, nowElapsed)) {
                                // Have been active for long enough that we will remove it
                                // immediately.
                                smap.mActiveForegroundApps.remove(active.mPackageName);
                                smap.mActiveForegroundAppsChanged = true;
                                changed = true;
                            } else {
                                if (active.mHideTime < nextUpdateTime) {
                                    nextUpdateTime = active.mHideTime;
                                }
                            }
                        }
                    }
                    if (changed) {
                        // Need to immediately update.
                        requestUpdateActiveForegroundAppsLocked(smap, 0);
                    } else if (nextUpdateTime < Long.MAX_VALUE) {
                        requestUpdateActiveForegroundAppsLocked(smap, nextUpdateTime);
                    }
                }
            }
        }
    }

    void foregroundServiceProcStateChangedLocked(UidRecord uidRec) {
        ServiceMap smap = mServiceMap.get(UserHandle.getUserId(uidRec.uid));
        if (smap != null) {
            boolean changed = false;
            for (int j = smap.mActiveForegroundApps.size()-1; j >= 0; j--) {
                ActiveForegroundApp active = smap.mActiveForegroundApps.valueAt(j);
                if (active.mUid == uidRec.uid) {
                    if (uidRec.getCurProcState() <= ActivityManager.PROCESS_STATE_TOP) {
                        if (!active.mAppOnTop) {
                            active.mAppOnTop = true;
                            changed = true;
                        }
                        active.mShownWhileTop = true;
                    } else if (active.mAppOnTop) {
                        active.mAppOnTop = false;
                        changed = true;
                    }
                }
            }
            if (changed) {
                requestUpdateActiveForegroundAppsLocked(smap, 0);
            }
        }
    }

    private boolean appIsTopLocked(int uid) {
        return mAm.getUidState(uid) <= ActivityManager.PROCESS_STATE_TOP;
    }

    /**
     * @param id Notification ID.  Zero === exit foreground state for the given service.
     */
    private void setServiceForegroundInnerLocked(final ServiceRecord r, int id,
            Notification notification, int flags, int foregroundServiceType) {
        if (id != 0) {
            if (notification == null) {
                throw new IllegalArgumentException("null notification");
            }
            // Instant apps need permission to create foreground services.
            if (r.appInfo.isInstantApp()) {
                final int mode = mAm.getAppOpsManager().checkOpNoThrow(
                        AppOpsManager.OP_INSTANT_APP_START_FOREGROUND,
                        r.appInfo.uid,
                        r.appInfo.packageName);
                switch (mode) {
                    case AppOpsManager.MODE_ALLOWED:
                        break;
                    case AppOpsManager.MODE_IGNORED:
                        Slog.w(TAG, "Instant app " + r.appInfo.packageName
                                + " does not have permission to create foreground services"
                                + ", ignoring.");
                        return;
                    case AppOpsManager.MODE_ERRORED:
                        throw new SecurityException("Instant app " + r.appInfo.packageName
                                + " does not have permission to create foreground services");
                    default:
                        mAm.enforcePermission(
                                android.Manifest.permission.INSTANT_APP_FOREGROUND_SERVICE,
                                r.app.pid, r.appInfo.uid, "startForeground");
                }
            } else {
                if (r.appInfo.targetSdkVersion >= Build.VERSION_CODES.P) {
                    mAm.enforcePermission(
                            android.Manifest.permission.FOREGROUND_SERVICE,
                            r.app.pid, r.appInfo.uid, "startForeground");
                }

                int manifestType = r.serviceInfo.getForegroundServiceType();
                // If passed in foreground service type is FOREGROUND_SERVICE_TYPE_MANIFEST,
                // consider it is the same as manifest foreground service type.
                if (foregroundServiceType == FOREGROUND_SERVICE_TYPE_MANIFEST) {
                    foregroundServiceType = manifestType;
                }
                // Check the passed in foreground service type flags is a subset of manifest
                // foreground service type flags.
                if ((foregroundServiceType & manifestType) != foregroundServiceType) {
                    throw new IllegalArgumentException("foregroundServiceType "
                        + String.format("0x%08X", foregroundServiceType)
                        + " is not a subset of foregroundServiceType attribute "
                        +  String.format("0x%08X", manifestType)
                        + " in service element of manifest file");
                }
                if ((foregroundServiceType & FOREGROUND_SERVICE_TYPE_LOCATION) != 0
                        && !r.mAllowWhileInUsePermissionInFgs) {
                    // If the foreground service is not started from TOP process, do not allow it to
                    // have location capability, this prevents BG started FGS to have while-in-use
                    // location permission.
                    Slog.w(TAG,
                            "BG started FGS can not have location capability: service "
                                    + r.shortInstanceName);
                }
            }
            boolean alreadyStartedOp = false;
            boolean stopProcStatsOp = false;
            if (r.fgRequired) {
                if (DEBUG_SERVICE || DEBUG_BACKGROUND_CHECK) {
                    Slog.i(TAG, "Service called startForeground() as required: " + r);
                }
                r.fgRequired = false;
                r.fgWaiting = false;
                alreadyStartedOp = stopProcStatsOp = true;
                mAm.mHandler.removeMessages(
                        ActivityManagerService.SERVICE_FOREGROUND_TIMEOUT_MSG, r);
            }

            try {
                boolean ignoreForeground = false;
                final int mode = mAm.getAppOpsManager().checkOpNoThrow(
                        AppOpsManager.OP_START_FOREGROUND, r.appInfo.uid, r.packageName);
                switch (mode) {
                    case AppOpsManager.MODE_ALLOWED:
                    case AppOpsManager.MODE_DEFAULT:
                        // All okay.
                        break;
                    case AppOpsManager.MODE_IGNORED:
                        // Whoops, silently ignore this.
                        Slog.w(TAG, "Service.startForeground() not allowed due to app op: service "
                                + r.shortInstanceName);
                        ignoreForeground = true;
                        break;
                    default:
                        throw new SecurityException("Foreground not allowed as per app op");
                }

                // Apps that are TOP or effectively similar may call startForeground() on
                // their services even if they are restricted from doing that while in bg.
                if (!ignoreForeground
                        && !appIsTopLocked(r.appInfo.uid)
                        && appRestrictedAnyInBackground(r.appInfo.uid, r.packageName)) {
                    Slog.w(TAG,
                            "Service.startForeground() not allowed due to bg restriction: service "
                            + r.shortInstanceName);
                    // Back off of any foreground expectations around this service, since we've
                    // just turned down its fg request.
                    updateServiceForegroundLocked(r.app, false);
                    ignoreForeground = true;
                }

                // Apps under strict background restrictions simply don't get to have foreground
                // services, so now that we've enforced the startForegroundService() contract
                // we only do the machinery of making the service foreground when the app
                // is not restricted.
                if (!ignoreForeground) {
                    if (r.foregroundId != id) {
                        cancelForegroundNotificationLocked(r);
                        r.foregroundId = id;
                    }
                    notification.flags |= Notification.FLAG_FOREGROUND_SERVICE;
                    r.foregroundNoti = notification;
                    r.foregroundServiceType = foregroundServiceType;
                    if (!r.isForeground) {
                        final ServiceMap smap = getServiceMapLocked(r.userId);
                        if (smap != null) {
                            ActiveForegroundApp active = smap.mActiveForegroundApps
                                    .get(r.packageName);
                            if (active == null) {
                                active = new ActiveForegroundApp();
                                active.mPackageName = r.packageName;
                                active.mUid = r.appInfo.uid;
                                active.mShownWhileScreenOn = mScreenOn;
                                if (r.app != null && r.app.uidRecord != null) {
                                    active.mAppOnTop = active.mShownWhileTop =
                                            r.app.uidRecord.getCurProcState()
                                                    <= ActivityManager.PROCESS_STATE_TOP;
                                }
                                active.mStartTime = active.mStartVisibleTime
                                        = SystemClock.elapsedRealtime();
                                smap.mActiveForegroundApps.put(r.packageName, active);
                                requestUpdateActiveForegroundAppsLocked(smap, 0);
                            }
                            active.mNumActive++;
                        }
                        r.isForeground = true;
                        if (!stopProcStatsOp) {
                            ServiceState stracker = r.getTracker();
                            if (stracker != null) {
                                stracker.setForeground(true,
                                        mAm.mProcessStats.getMemFactorLocked(), r.lastActivity);
                            }
                        } else {
                            stopProcStatsOp = false;
                        }
                        mAm.mAppOpsService.startOperation(
                                AppOpsManager.getToken(mAm.mAppOpsService),
                                AppOpsManager.OP_START_FOREGROUND, r.appInfo.uid, r.packageName,
                                null, true, false, "");
                        FrameworkStatsLog.write(FrameworkStatsLog.FOREGROUND_SERVICE_STATE_CHANGED,
                                r.appInfo.uid, r.shortInstanceName,
                                FrameworkStatsLog.FOREGROUND_SERVICE_STATE_CHANGED__STATE__ENTER,
                                r.mAllowWhileInUsePermissionInFgs);
                        registerAppOpCallbackLocked(r);
                        mAm.updateForegroundServiceUsageStats(r.name, r.userId, true);
                    }
                    r.postNotification();
                    if (r.app != null) {
                        updateServiceForegroundLocked(r.app, true);
                    }
                    getServiceMapLocked(r.userId).ensureNotStartingBackgroundLocked(r);
                    mAm.notifyPackageUse(r.serviceInfo.packageName,
                            PackageManager.NOTIFY_PACKAGE_USE_FOREGROUND_SERVICE);
                } else {
                    if (DEBUG_FOREGROUND_SERVICE) {
                        Slog.d(TAG, "Suppressing startForeground() for FAS " + r);
                    }
                }
            } finally {
                if (stopProcStatsOp) {
                    // We got through to this point with it actively being started foreground,
                    // and never decided we wanted to keep it like that, so drop it.
                    ServiceState stracker = r.getTracker();
                    if (stracker != null) {
                        stracker.setForeground(false, mAm.mProcessStats.getMemFactorLocked(),
                                r.lastActivity);
                    }
                }
                if (alreadyStartedOp) {
                    // If we had previously done a start op for direct foreground start,
                    // we have cleared the flag so can now drop it.
                    mAm.mAppOpsService.finishOperation(
                            AppOpsManager.getToken(mAm.mAppOpsService),
                            AppOpsManager.OP_START_FOREGROUND, r.appInfo.uid, r.packageName,
                            null);
                }
            }
        } else {
            if (r.isForeground) {
                final ServiceMap smap = getServiceMapLocked(r.userId);
                if (smap != null) {
                    decActiveForegroundAppLocked(smap, r);
                }
                r.isForeground = false;
                ServiceState stracker = r.getTracker();
                if (stracker != null) {
                    stracker.setForeground(false, mAm.mProcessStats.getMemFactorLocked(),
                            r.lastActivity);
                }
                mAm.mAppOpsService.finishOperation(
                        AppOpsManager.getToken(mAm.mAppOpsService),
                        AppOpsManager.OP_START_FOREGROUND, r.appInfo.uid, r.packageName, null);
                unregisterAppOpCallbackLocked(r);
                FrameworkStatsLog.write(FrameworkStatsLog.FOREGROUND_SERVICE_STATE_CHANGED,
                        r.appInfo.uid, r.shortInstanceName,
                        FrameworkStatsLog.FOREGROUND_SERVICE_STATE_CHANGED__STATE__EXIT,
                        r.mAllowWhileInUsePermissionInFgs);
                mAm.updateForegroundServiceUsageStats(r.name, r.userId, false);
                if (r.app != null) {
                    mAm.updateLruProcessLocked(r.app, false, null);
                    updateServiceForegroundLocked(r.app, true);
                }
            }
            if ((flags & Service.STOP_FOREGROUND_REMOVE) != 0) {
                cancelForegroundNotificationLocked(r);
                r.foregroundId = 0;
                r.foregroundNoti = null;
            } else if (r.appInfo.targetSdkVersion >= Build.VERSION_CODES.LOLLIPOP) {
                r.stripForegroundServiceFlagFromNotification();
                if ((flags & Service.STOP_FOREGROUND_DETACH) != 0) {
                    r.foregroundId = 0;
                    r.foregroundNoti = null;
                }
            }
        }
    }

    /** Registers an AppOpCallback for monitoring special AppOps for this foreground service. */
    private void registerAppOpCallbackLocked(@NonNull ServiceRecord r) {
        if (r.app == null) {
            return;
        }
        final int uid = r.appInfo.uid;
        AppOpCallback callback = mFgsAppOpCallbacks.get(uid);
        if (callback == null) {
            callback = new AppOpCallback(r.app, mAm.getAppOpsManager());
            mFgsAppOpCallbacks.put(uid, callback);
        }
        callback.registerLocked();
    }

    /** Unregisters a foreground service's AppOpCallback. */
    private void unregisterAppOpCallbackLocked(@NonNull ServiceRecord r) {
        final int uid = r.appInfo.uid;
        final AppOpCallback callback = mFgsAppOpCallbacks.get(uid);
        if (callback != null) {
            callback.unregisterLocked();
            if (callback.isObsoleteLocked()) {
                mFgsAppOpCallbacks.remove(uid);
            }
        }
    }

    /**
     * For monitoring when {@link #LOGGED_AP_OPS} AppOps occur by an app while it is holding
     * at least one foreground service and is not also in the TOP state.
     * Once the uid no longer holds any foreground services, this callback becomes stale
     * (marked by {@link #isObsoleteLocked()}) and must no longer be used.
     *
     * Methods that end in Locked should only be called while the mAm lock is held.
     */
    private static final class AppOpCallback {
        /** AppOps that should be logged if they occur during a foreground service. */
        private static final int[] LOGGED_AP_OPS = new int[] {
                AppOpsManager.OP_COARSE_LOCATION,
                AppOpsManager.OP_FINE_LOCATION,
                AppOpsManager.OP_RECORD_AUDIO,
                AppOpsManager.OP_CAMERA
        };

        private final ProcessRecord mProcessRecord;

        /** Count of acceptances per appop (for LOGGED_AP_OPS) during this fgs session. */
        @GuardedBy("mCounterLock")
        private final SparseIntArray mAcceptedOps = new SparseIntArray();
        /** Count of rejections per appop (for LOGGED_AP_OPS) during this fgs session. */
        @GuardedBy("mCounterLock")
        private final SparseIntArray mRejectedOps = new SparseIntArray();

        /** Lock for the purposes of mAcceptedOps and mRejectedOps. */
        private final Object mCounterLock = new Object();

        /**
         * AppOp Mode (e.g. {@link AppOpsManager#MODE_ALLOWED} per op.
         * This currently cannot change without the process being killed, so they are constants.
         */
        private final SparseIntArray mAppOpModes = new SparseIntArray();

        /**
         * Number of foreground services currently associated with this AppOpCallback (i.e.
         * currently held for this uid).
         */
        @GuardedBy("mAm")
        private int mNumFgs = 0;

        /**
         * Indicates that this Object is stale and must not be used.
         * Specifically, when mNumFgs decreases down to 0, the callbacks will be unregistered and
         * this AppOpCallback is unusable.
         */
        @GuardedBy("mAm")
        private boolean mDestroyed = false;

        private final AppOpsManager mAppOpsManager;

        AppOpCallback(@NonNull ProcessRecord r, @NonNull AppOpsManager appOpsManager) {
            mProcessRecord = r;
            mAppOpsManager = appOpsManager;
            for (int op : LOGGED_AP_OPS) {
                int mode = appOpsManager.unsafeCheckOpRawNoThrow(op, r.uid, r.info.packageName);
                mAppOpModes.put(op, mode);
            }
        }

        private final AppOpsManager.OnOpNotedListener mOpNotedCallback =
                new AppOpsManager.OnOpNotedListener() {
                    @Override
                    public void onOpNoted(int op, int uid, String pkgName, int result) {
                        if (uid == mProcessRecord.uid && isNotTop()) {
                            incrementOpCount(op, result == AppOpsManager.MODE_ALLOWED);
                        }
                    }
        };

        private final AppOpsManager.OnOpActiveChangedInternalListener mOpActiveCallback =
                new AppOpsManager.OnOpActiveChangedInternalListener() {
                    @Override
                    public void onOpActiveChanged(int op, int uid, String pkgName, boolean active) {
                        if (uid == mProcessRecord.uid && active && isNotTop()) {
                            incrementOpCount(op, true);
                        }
                    }
        };

        private boolean isNotTop() {
            return mProcessRecord.getCurProcState() != ActivityManager.PROCESS_STATE_TOP;
        }

        private void incrementOpCount(int op, boolean allowed) {
            synchronized (mCounterLock) {
                final SparseIntArray counter = allowed ? mAcceptedOps : mRejectedOps;
                final int index = counter.indexOfKey(op);
                if (index < 0) {
                    counter.put(op, 1);
                } else {
                    counter.setValueAt(index, counter.valueAt(index) + 1);
                }
            }
        }

        void registerLocked() {
            if (isObsoleteLocked()) {
                Slog.wtf(TAG, "Trying to register on a stale AppOpCallback.");
                return;
            }
            mNumFgs++;
            if (mNumFgs == 1) {
                mAppOpsManager.startWatchingNoted(LOGGED_AP_OPS, mOpNotedCallback);
                mAppOpsManager.startWatchingActive(LOGGED_AP_OPS, mOpActiveCallback);
            }
        }

        void unregisterLocked() {
            mNumFgs--;
            if (mNumFgs <= 0) {
                mDestroyed = true;
                logFinalValues();
                mAppOpsManager.stopWatchingNoted(mOpNotedCallback);
                mAppOpsManager.stopWatchingActive(mOpActiveCallback);
            }
        }

        /**
         * Indicates that all foreground services for this uid are now over and the callback is
         * stale and must never be used again.
         */
        boolean isObsoleteLocked() {
            return mDestroyed;
        }

        private void logFinalValues() {
            synchronized (mCounterLock) {
                for (int op : LOGGED_AP_OPS) {
                    final int acceptances = mAcceptedOps.get(op);
                    final int rejections = mRejectedOps.get(op);
                    if (acceptances > 0 ||  rejections > 0) {
                        FrameworkStatsLog.write(
                                FrameworkStatsLog.FOREGROUND_SERVICE_APP_OP_SESSION_ENDED,
                                mProcessRecord.uid, op,
                                modeToEnum(mAppOpModes.get(op)),
                                acceptances, rejections
                        );
                    }
                }
            }
        }

        /** Maps AppOp mode to atoms.proto enum. */
        private static int modeToEnum(int mode) {
            switch (mode) {
                case AppOpsManager.MODE_ALLOWED: return FrameworkStatsLog
                        .FOREGROUND_SERVICE_APP_OP_SESSION_ENDED__APP_OP_MODE__MODE_ALLOWED;
                case AppOpsManager.MODE_IGNORED: return FrameworkStatsLog
                        .FOREGROUND_SERVICE_APP_OP_SESSION_ENDED__APP_OP_MODE__MODE_IGNORED;
                case AppOpsManager.MODE_FOREGROUND: return FrameworkStatsLog
                        .FOREGROUND_SERVICE_APP_OP_SESSION_ENDED__APP_OP_MODE__MODE_FOREGROUND;
                default: return FrameworkStatsLog
                        .FOREGROUND_SERVICE_APP_OP_SESSION_ENDED__APP_OP_MODE__MODE_UNKNOWN;
            }
        }
    }

    private void cancelForegroundNotificationLocked(ServiceRecord r) {
        if (r.foregroundId != 0) {
            // First check to see if this app has any other active foreground services
            // with the same notification ID.  If so, we shouldn't actually cancel it,
            // because that would wipe away the notification that still needs to be shown
            // due the other service.
            ServiceMap sm = getServiceMapLocked(r.userId);
            if (sm != null) {
                for (int i = sm.mServicesByInstanceName.size() - 1; i >= 0; i--) {
                    ServiceRecord other = sm.mServicesByInstanceName.valueAt(i);
                    if (other != r && other.foregroundId == r.foregroundId
                            && other.packageName.equals(r.packageName)) {
                        // Found one!  Abort the cancel.
                        return;
                    }
                }
            }
            r.cancelNotification();
        }
    }

    private void updateServiceForegroundLocked(ProcessRecord proc, boolean oomAdj) {
        boolean anyForeground = false;
        int fgServiceTypes = 0;
        for (int i = proc.numberOfRunningServices() - 1; i >= 0; i--) {
            ServiceRecord sr = proc.getRunningServiceAt(i);
            if (sr.isForeground || sr.fgRequired) {
                anyForeground = true;
                fgServiceTypes |= sr.foregroundServiceType;
            }
        }
        mAm.updateProcessForegroundLocked(proc, anyForeground, fgServiceTypes, oomAdj);
    }

    private void updateWhitelistManagerLocked(ProcessRecord proc) {
        proc.whitelistManager = false;
        for (int i = proc.numberOfRunningServices() - 1; i >= 0; i--) {
            ServiceRecord sr = proc.getRunningServiceAt(i);
            if (sr.whitelistManager) {
                proc.whitelistManager = true;
                break;
            }
        }
    }

    public void updateServiceConnectionActivitiesLocked(ProcessRecord clientProc) {
        ArraySet<ProcessRecord> updatedProcesses = null;
        for (int i = 0; i < clientProc.connections.size(); i++) {
            final ConnectionRecord conn = clientProc.connections.valueAt(i);
            final ProcessRecord proc = conn.binding.service.app;
            if (proc == null || proc == clientProc) {
                continue;
            } else if (updatedProcesses == null) {
                updatedProcesses = new ArraySet<>();
            } else if (updatedProcesses.contains(proc)) {
                continue;
            }
            updatedProcesses.add(proc);
            updateServiceClientActivitiesLocked(proc, null, false);
        }
    }

    private boolean updateServiceClientActivitiesLocked(ProcessRecord proc,
            ConnectionRecord modCr, boolean updateLru) {
        if (modCr != null && modCr.binding.client != null) {
            if (!modCr.binding.client.hasActivities()) {
                // This connection is from a client without activities, so adding
                // and removing is not interesting.
                return false;
            }
        }

        boolean anyClientActivities = false;
        for (int i = proc.numberOfRunningServices() - 1; i >= 0 && !anyClientActivities; i--) {
            ServiceRecord sr = proc.getRunningServiceAt(i);
            ArrayMap<IBinder, ArrayList<ConnectionRecord>> connections = sr.getConnections();
            for (int conni = connections.size() - 1; conni >= 0 && !anyClientActivities; conni--) {
                ArrayList<ConnectionRecord> clist = connections.valueAt(conni);
                for (int cri=clist.size()-1; cri>=0; cri--) {
                    ConnectionRecord cr = clist.get(cri);
                    if (cr.binding.client == null || cr.binding.client == proc) {
                        // Binding to ourself is not interesting.
                        continue;
                    }
                    if (cr.binding.client.hasActivities()) {
                        anyClientActivities = true;
                        break;
                    }
                }
            }
        }
        if (anyClientActivities != proc.hasClientActivities()) {
            proc.setHasClientActivities(anyClientActivities);
            if (updateLru) {
                mAm.updateLruProcessLocked(proc, anyClientActivities, null);
            }
            return true;
        }
        return false;
    }

    int bindServiceLocked(IApplicationThread caller, IBinder token, Intent service,
            String resolvedType, final IServiceConnection connection, int flags,
            String instanceName, String callingPackage, final int userId)
            throws TransactionTooLargeException {
        if (DEBUG_SERVICE) Slog.v(TAG_SERVICE, "bindService: " + service
                + " type=" + resolvedType + " conn=" + connection.asBinder()
                + " flags=0x" + Integer.toHexString(flags));
        final ProcessRecord callerApp = mAm.getRecordForAppLocked(caller);
        if (callerApp == null) {
            throw new SecurityException(
                    "Unable to find app for caller " + caller
                    + " (pid=" + Binder.getCallingPid()
                    + ") when binding service " + service);
        }

        ActivityServiceConnectionsHolder<ConnectionRecord> activity = null;
        if (token != null) {
            activity = mAm.mAtmInternal.getServiceConnectionsHolder(token);
            if (activity == null) {
                Slog.w(TAG, "Binding with unknown activity: " + token);
                return 0;
            }
        }

        int clientLabel = 0;
        PendingIntent clientIntent = null;
        final boolean isCallerSystem = callerApp.info.uid == Process.SYSTEM_UID;

        if (isCallerSystem) {
            // Hacky kind of thing -- allow system stuff to tell us
            // what they are, so we can report this elsewhere for
            // others to know why certain services are running.
            service.setDefusable(true);
            clientIntent = service.getParcelableExtra(Intent.EXTRA_CLIENT_INTENT);
            if (clientIntent != null) {
                clientLabel = service.getIntExtra(Intent.EXTRA_CLIENT_LABEL, 0);
                if (clientLabel != 0) {
                    // There are no useful extras in the intent, trash them.
                    // System code calling with this stuff just needs to know
                    // this will happen.
                    service = service.cloneFilter();
                }
            }
        }

        if ((flags&Context.BIND_TREAT_LIKE_ACTIVITY) != 0) {
            mAm.enforceCallingPermission(android.Manifest.permission.MANAGE_ACTIVITY_STACKS,
                    "BIND_TREAT_LIKE_ACTIVITY");
        }

        if ((flags & Context.BIND_SCHEDULE_LIKE_TOP_APP) != 0 && !isCallerSystem) {
            throw new SecurityException("Non-system caller (pid=" + Binder.getCallingPid()
                    + ") set BIND_SCHEDULE_LIKE_TOP_APP when binding service " + service);
        }

        if ((flags & Context.BIND_ALLOW_WHITELIST_MANAGEMENT) != 0 && !isCallerSystem) {
            throw new SecurityException(
                    "Non-system caller " + caller + " (pid=" + Binder.getCallingPid()
                    + ") set BIND_ALLOW_WHITELIST_MANAGEMENT when binding service " + service);
        }

        if ((flags & Context.BIND_ALLOW_INSTANT) != 0 && !isCallerSystem) {
            throw new SecurityException(
                    "Non-system caller " + caller + " (pid=" + Binder.getCallingPid()
                            + ") set BIND_ALLOW_INSTANT when binding service " + service);
        }

        if ((flags & Context.BIND_ALLOW_BACKGROUND_ACTIVITY_STARTS) != 0) {
            mAm.enforceCallingPermission(
                    android.Manifest.permission.START_ACTIVITIES_FROM_BACKGROUND,
                    "BIND_ALLOW_BACKGROUND_ACTIVITY_STARTS");
        }

        final boolean callerFg = callerApp.setSchedGroup != ProcessList.SCHED_GROUP_BACKGROUND;
        final boolean isBindExternal = (flags & Context.BIND_EXTERNAL_SERVICE) != 0;
        final boolean allowInstant = (flags & Context.BIND_ALLOW_INSTANT) != 0;

        ServiceLookupResult res =
            retrieveServiceLocked(service, instanceName, resolvedType, callingPackage,
                    Binder.getCallingPid(), Binder.getCallingUid(), userId, true,
                    callerFg, isBindExternal, allowInstant);
        if (res == null) {
            return 0;
        }
        if (res.record == null) {
            return -1;
        }
        ServiceRecord s = res.record;
        boolean permissionsReviewRequired = false;

        // If permissions need a review before any of the app components can run,
        // we schedule binding to the service but do not start its process, then
        // we launch a review activity to which is passed a callback to invoke
        // when done to start the bound service's process to completing the binding.
        if (mAm.getPackageManagerInternalLocked().isPermissionsReviewRequired(
                s.packageName, s.userId)) {

            permissionsReviewRequired = true;

            // Show a permission review UI only for binding from a foreground app
            if (!callerFg) {
                Slog.w(TAG, "u" + s.userId + " Binding to a service in package"
                        + s.packageName + " requires a permissions review");
                return 0;
            }

            final ServiceRecord serviceRecord = s;
            final Intent serviceIntent = service;

            RemoteCallback callback = new RemoteCallback(
                    new RemoteCallback.OnResultListener() {
                @Override
                public void onResult(Bundle result) {
                    synchronized(mAm) {
                        final long identity = Binder.clearCallingIdentity();
                        try {
                            if (!mPendingServices.contains(serviceRecord)) {
                                return;
                            }
                            // If there is still a pending record, then the service
                            // binding request is still valid, so hook them up. We
                            // proceed only if the caller cleared the review requirement
                            // otherwise we unbind because the user didn't approve.
                            if (!mAm.getPackageManagerInternalLocked()
                                    .isPermissionsReviewRequired(
                                            serviceRecord.packageName,
                                            serviceRecord.userId)) {
                                try {
                                    bringUpServiceLocked(serviceRecord,
                                            serviceIntent.getFlags(),
                                            callerFg, false, false);
                                } catch (RemoteException e) {
                                    /* ignore - local call */
                                }
                            } else {
                                unbindServiceLocked(connection);
                            }
                        } finally {
                            Binder.restoreCallingIdentity(identity);
                        }
                    }
                }
            });

            final Intent intent = new Intent(Intent.ACTION_REVIEW_PERMISSIONS);
            intent.addFlags(Intent.FLAG_ACTIVITY_NEW_TASK
                    | Intent.FLAG_ACTIVITY_MULTIPLE_TASK
                    | Intent.FLAG_ACTIVITY_EXCLUDE_FROM_RECENTS);
            intent.putExtra(Intent.EXTRA_PACKAGE_NAME, s.packageName);
            intent.putExtra(Intent.EXTRA_REMOTE_CALLBACK, callback);

            if (DEBUG_PERMISSIONS_REVIEW) {
                Slog.i(TAG, "u" + s.userId + " Launching permission review for package "
                        + s.packageName);
            }

            mAm.mHandler.post(new Runnable() {
                @Override
                public void run() {
                    mAm.mContext.startActivityAsUser(intent, new UserHandle(userId));
                }
            });
        }

        final long origId = Binder.clearCallingIdentity();

        try {
            if (unscheduleServiceRestartLocked(s, callerApp.info.uid, false)) {
                if (DEBUG_SERVICE) Slog.v(TAG_SERVICE, "BIND SERVICE WHILE RESTART PENDING: "
                        + s);
            }

            if ((flags&Context.BIND_AUTO_CREATE) != 0) {
                s.lastActivity = SystemClock.uptimeMillis();
                if (!s.hasAutoCreateConnections()) {
                    // This is the first binding, let the tracker know.
                    ServiceState stracker = s.getTracker();
                    if (stracker != null) {
                        stracker.setBound(true, mAm.mProcessStats.getMemFactorLocked(),
                                s.lastActivity);
                    }
                }
            }

            if ((flags & Context.BIND_RESTRICT_ASSOCIATIONS) != 0) {
                mAm.requireAllowedAssociationsLocked(s.appInfo.packageName);
            }

            mAm.startAssociationLocked(callerApp.uid, callerApp.processName,
                    callerApp.getCurProcState(), s.appInfo.uid, s.appInfo.longVersionCode,
                    s.instanceName, s.processName);
            // Once the apps have become associated, if one of them is caller is ephemeral
            // the target app should now be able to see the calling app
            mAm.grantImplicitAccess(callerApp.userId, service,
                    callerApp.uid, UserHandle.getAppId(s.appInfo.uid));

            AppBindRecord b = s.retrieveAppBindingLocked(service, callerApp);
            ConnectionRecord c = new ConnectionRecord(b, activity,
                    connection, flags, clientLabel, clientIntent,
                    callerApp.uid, callerApp.processName, callingPackage);

            IBinder binder = connection.asBinder();
            s.addConnection(binder, c);
            b.connections.add(c);
            if (activity != null) {
                activity.addConnection(c);
            }
            b.client.connections.add(c);
            c.startAssociationIfNeeded();
            if ((c.flags&Context.BIND_ABOVE_CLIENT) != 0) {
                b.client.hasAboveClient = true;
            }
            if ((c.flags&Context.BIND_ALLOW_WHITELIST_MANAGEMENT) != 0) {
                s.whitelistManager = true;
            }
            if ((flags & Context.BIND_ALLOW_BACKGROUND_ACTIVITY_STARTS) != 0) {
                s.setHasBindingWhitelistingBgActivityStarts(true);
            }
            if (s.app != null) {
                updateServiceClientActivitiesLocked(s.app, c, true);
            }
            ArrayList<ConnectionRecord> clist = mServiceConnections.get(binder);
            if (clist == null) {
                clist = new ArrayList<>();
                mServiceConnections.put(binder, clist);
            }
            clist.add(c);

            ServiceData sData = new ServiceData();
            sData.packageName = s.packageName;
            sData.processName = s.shortInstanceName;
            sData.lastActivity = s.lastActivity;
            if (s.app != null) {
                sData.pid = s.app.pid;
                sData.serviceB = s.app.serviceb;
            } else {
                 sData.pid = -1;
                 sData.serviceB = false;
            }

            ClientData cData = new ClientData();
            cData.processName = callerApp.processName;
            cData.pid = callerApp.pid;
            try {
                if (getServicetrackerInstance()) {
                   mServicetracker.bindService(sData, cData);
                }
            } catch (RemoteException e) {
                Slog.e(TAG, "Failed to send bind details to servicetracker HAL", e);
                mServicetracker = null;
            }

            if ((flags&Context.BIND_AUTO_CREATE) != 0) {
                s.lastActivity = SystemClock.uptimeMillis();
                if (bringUpServiceLocked(s, service.getFlags(), callerFg, false,
                        permissionsReviewRequired) != null) {
                    return 0;
                }
            }

            if (!s.mAllowWhileInUsePermissionInFgs) {
                s.mAllowWhileInUsePermissionInFgs =
                        shouldAllowWhileInUsePermissionInFgsLocked(callingPackage,
                                Binder.getCallingPid(), Binder.getCallingUid(),
                                service, s, false);
            }

            if (s.app != null) {
                if ((flags&Context.BIND_TREAT_LIKE_ACTIVITY) != 0) {
                    s.app.treatLikeActivity = true;
                }
                if (s.whitelistManager) {
                    s.app.whitelistManager = true;
                }
                // This could have made the service more important.
                mAm.updateLruProcessLocked(s.app,
                        (callerApp.hasActivitiesOrRecentTasks() && s.app.hasClientActivities())
                                || (callerApp.getCurProcState() <= ActivityManager.PROCESS_STATE_TOP
                                        && (flags & Context.BIND_TREAT_LIKE_ACTIVITY) != 0),
                        b.client);
                mAm.updateOomAdjLocked(s.app, OomAdjuster.OOM_ADJ_REASON_BIND_SERVICE);
            }

            if (DEBUG_SERVICE) Slog.v(TAG_SERVICE, "Bind " + s + " with " + b
                    + ": received=" + b.intent.received
                    + " apps=" + b.intent.apps.size()
                    + " doRebind=" + b.intent.doRebind);

            if (s.app != null && b.intent.received) {
                // Service is already running, so we can immediately
                // publish the connection.
                try {
                    c.conn.connected(s.name, b.intent.binder, false);
                } catch (Exception e) {
                    Slog.w(TAG, "Failure sending service " + s.shortInstanceName
                            + " to connection " + c.conn.asBinder()
                            + " (in " + c.binding.client.processName + ")", e);
                }

                // If this is the first app connected back to this binding,
                // and the service had previously asked to be told when
                // rebound, then do so.
                if (b.intent.apps.size() == 1 && b.intent.doRebind) {
                    requestServiceBindingLocked(s, b.intent, callerFg, true);
                }
            } else if (!b.intent.requested) {
                requestServiceBindingLocked(s, b.intent, callerFg, false);
            }

            maybeLogBindCrossProfileService(userId, callingPackage, callerApp.info.uid);

            getServiceMapLocked(s.userId).ensureNotStartingBackgroundLocked(s);

        } finally {
            Binder.restoreCallingIdentity(origId);
        }

        return 1;
    }

    private void maybeLogBindCrossProfileService(
            int userId, String callingPackage, int callingUid) {
        if (UserHandle.isCore(callingUid)) {
            return;
        }
        final int callingUserId = UserHandle.getCallingUserId();
        if (callingUserId == userId
                || !mAm.mUserController.isSameProfileGroup(callingUserId, userId)) {
            return;
        }
        DevicePolicyEventLogger.createEvent(DevicePolicyEnums.BIND_CROSS_PROFILE_SERVICE)
                .setStrings(callingPackage)
                .write();
    }

    void publishServiceLocked(ServiceRecord r, Intent intent, IBinder service) {
        final long origId = Binder.clearCallingIdentity();
        try {
            if (DEBUG_SERVICE) Slog.v(TAG_SERVICE, "PUBLISHING " + r
                    + " " + intent + ": " + service);
            if (r != null) {
                Intent.FilterComparison filter
                        = new Intent.FilterComparison(intent);
                IntentBindRecord b = r.bindings.get(filter);
                if (b != null && !b.received) {
                    b.binder = service;
                    b.requested = true;
                    b.received = true;
                    ArrayMap<IBinder, ArrayList<ConnectionRecord>> connections = r.getConnections();
                    for (int conni = connections.size() - 1; conni >= 0; conni--) {
                        ArrayList<ConnectionRecord> clist = connections.valueAt(conni);
                        for (int i=0; i<clist.size(); i++) {
                            ConnectionRecord c = clist.get(i);
                            if (!filter.equals(c.binding.intent.intent)) {
                                if (DEBUG_SERVICE) Slog.v(
                                        TAG_SERVICE, "Not publishing to: " + c);
                                if (DEBUG_SERVICE) Slog.v(
                                        TAG_SERVICE, "Bound intent: " + c.binding.intent.intent);
                                if (DEBUG_SERVICE) Slog.v(
                                        TAG_SERVICE, "Published intent: " + intent);
                                continue;
                            }
                            if (DEBUG_SERVICE) Slog.v(TAG_SERVICE, "Publishing to: " + c);
                            try {
                                c.conn.connected(r.name, service, false);
                            } catch (Exception e) {
                                Slog.w(TAG, "Failure sending service " + r.shortInstanceName
                                      + " to connection " + c.conn.asBinder()
                                      + " (in " + c.binding.client.processName + ")", e);
                            }
                        }
                    }
                }

                serviceDoneExecutingLocked(r, mDestroyingServices.contains(r), false);
            }
        } finally {
            Binder.restoreCallingIdentity(origId);
        }
    }

    void updateServiceGroupLocked(IServiceConnection connection, int group, int importance) {
        final IBinder binder = connection.asBinder();
        if (DEBUG_SERVICE) Slog.v(TAG_SERVICE, "updateServiceGroup: conn=" + binder);
        final ArrayList<ConnectionRecord> clist = mServiceConnections.get(binder);
        if (clist == null) {
            throw new IllegalArgumentException("Could not find connection for "
                    + connection.asBinder());
        }
        for (int i = clist.size() - 1; i >= 0; i--) {
            final ConnectionRecord crec = clist.get(i);
            final ServiceRecord srec = crec.binding.service;
            if (srec != null && (srec.serviceInfo.flags & ServiceInfo.FLAG_ISOLATED_PROCESS) != 0) {
                if (srec.app != null) {
                    if (group > 0) {
                        srec.app.connectionService = srec;
                        srec.app.connectionGroup = group;
                        srec.app.connectionImportance = importance;
                    } else {
                        srec.app.connectionService = null;
                        srec.app.connectionGroup = 0;
                        srec.app.connectionImportance = 0;
                    }
                } else {
                    if (group > 0) {
                        srec.pendingConnectionGroup = group;
                        srec.pendingConnectionImportance = importance;
                    } else {
                        srec.pendingConnectionGroup = 0;
                        srec.pendingConnectionImportance = 0;
                    }
                }
            }
        }
    }

    boolean unbindServiceLocked(IServiceConnection connection) {
        IBinder binder = connection.asBinder();
        if (DEBUG_SERVICE) Slog.v(TAG_SERVICE, "unbindService: conn=" + binder);
        ArrayList<ConnectionRecord> clist = mServiceConnections.get(binder);
        if (clist == null) {
            Slog.w(TAG, "Unbind failed: could not find connection for "
                  + connection.asBinder());
            return false;
        }

        final long origId = Binder.clearCallingIdentity();
        try {
            while (clist.size() > 0) {
                ConnectionRecord r = clist.get(0);
                ServiceData sData = new ServiceData();
                sData.packageName = r.binding.service.packageName;
                sData.processName = r.binding.service.shortInstanceName;
                sData.lastActivity = r.binding.service.lastActivity;
                if(r.binding.service.app != null) {
                    sData.pid = r.binding.service.app.pid;
                    sData.serviceB = r.binding.service.app.serviceb;
                } else {
                    sData.pid = -1;
                    sData.serviceB = false;
                }

                ClientData cData = new ClientData();
                cData.processName = r.binding.client.processName;
                cData.pid = r.binding.client.pid;
                try {
                    if (getServicetrackerInstance()) {
                        mServicetracker.unbindService(sData, cData);
                    }
                } catch (RemoteException e) {
                    Slog.e(TAG, "Failed to send unbind details to servicetracker HAL", e);
                    mServicetracker = null;
                }
                removeConnectionLocked(r, null, null);
                if (clist.size() > 0 && clist.get(0) == r) {
                    // In case it didn't get removed above, do it now.
                    Slog.wtf(TAG, "Connection " + r + " not removed for binder " + binder);
                    clist.remove(0);
                }

                if (r.binding.service.app != null) {
                    if (r.binding.service.app.whitelistManager) {
                        updateWhitelistManagerLocked(r.binding.service.app);
                    }
                    // This could have made the service less important.
                    if ((r.flags&Context.BIND_TREAT_LIKE_ACTIVITY) != 0) {
                        r.binding.service.app.treatLikeActivity = true;
                        mAm.updateLruProcessLocked(r.binding.service.app,
                                r.binding.service.app.hasClientActivities()
                                || r.binding.service.app.treatLikeActivity, null);
                    }
                }
            }

            mAm.updateOomAdjLocked(OomAdjuster.OOM_ADJ_REASON_UNBIND_SERVICE);

        } finally {
            Binder.restoreCallingIdentity(origId);
        }

        return true;
    }

    void unbindFinishedLocked(ServiceRecord r, Intent intent, boolean doRebind) {
        final long origId = Binder.clearCallingIdentity();
        try {
            if (r != null) {
                Intent.FilterComparison filter
                        = new Intent.FilterComparison(intent);
                IntentBindRecord b = r.bindings.get(filter);
                if (DEBUG_SERVICE) Slog.v(TAG_SERVICE, "unbindFinished in " + r
                        + " at " + b + ": apps="
                        + (b != null ? b.apps.size() : 0));

                boolean inDestroying = mDestroyingServices.contains(r);
                if (b != null) {
                    if (b.apps.size() > 0 && !inDestroying) {
                        // Applications have already bound since the last
                        // unbind, so just rebind right here.
                        boolean inFg = false;
                        for (int i=b.apps.size()-1; i>=0; i--) {
                            ProcessRecord client = b.apps.valueAt(i).client;
                            if (client != null && client.setSchedGroup
                                    != ProcessList.SCHED_GROUP_BACKGROUND) {
                                inFg = true;
                                break;
                            }
                        }
                        try {
                            requestServiceBindingLocked(r, b, inFg, true);
                        } catch (TransactionTooLargeException e) {
                            // Don't pass this back to ActivityThread, it's unrelated.
                        }
                    } else {
                        // Note to tell the service the next time there is
                        // a new client.
                        b.doRebind = true;
                    }
                }

                serviceDoneExecutingLocked(r, inDestroying, false);
            }
        } finally {
            Binder.restoreCallingIdentity(origId);
        }
    }

    private final ServiceRecord findServiceLocked(ComponentName name,
            IBinder token, int userId) {
        ServiceRecord r = getServiceByNameLocked(name, userId);
        return r == token ? r : null;
    }

    private final class ServiceLookupResult {
        final ServiceRecord record;
        final String permission;

        ServiceLookupResult(ServiceRecord _record, String _permission) {
            record = _record;
            permission = _permission;
        }
    }

    private class ServiceRestarter implements Runnable {
        private ServiceRecord mService;

        void setService(ServiceRecord service) {
            mService = service;
        }

        public void run() {
            synchronized(mAm) {
                performServiceRestartLocked(mService);
            }
        }
    }

    private ServiceLookupResult retrieveServiceLocked(Intent service,
            String instanceName, String resolvedType, String callingPackage,
            int callingPid, int callingUid, int userId,
            boolean createIfNeeded, boolean callingFromFg, boolean isBindExternal,
            boolean allowInstant) {
        ServiceRecord r = null;
        if (DEBUG_SERVICE) Slog.v(TAG_SERVICE, "retrieveServiceLocked: " + service
                + " type=" + resolvedType + " callingUid=" + callingUid);

        userId = mAm.mUserController.handleIncomingUser(callingPid, callingUid, userId,
                /* allowAll= */false, getAllowMode(service, callingPackage),
                /* name= */ "service", callingPackage);

        ServiceMap smap = getServiceMapLocked(userId);
        final ComponentName comp;
        if (instanceName == null) {
            comp = service.getComponent();
        } else {
            final ComponentName realComp = service.getComponent();
            if (realComp == null) {
                throw new IllegalArgumentException("Can't use custom instance name '" + instanceName
                        + "' without expicit component in Intent");
            }
            comp = new ComponentName(realComp.getPackageName(),
                    realComp.getClassName() + ":" + instanceName);
        }
        if (comp != null) {
            r = smap.mServicesByInstanceName.get(comp);
            if (DEBUG_SERVICE && r != null) Slog.v(TAG_SERVICE, "Retrieved by component: " + r);
        }
        if (r == null && !isBindExternal && instanceName == null) {
            Intent.FilterComparison filter = new Intent.FilterComparison(service);
            r = smap.mServicesByIntent.get(filter);
            if (DEBUG_SERVICE && r != null) Slog.v(TAG_SERVICE, "Retrieved by intent: " + r);
        }
        if (r != null && (r.serviceInfo.flags & ServiceInfo.FLAG_EXTERNAL_SERVICE) != 0
                && !callingPackage.equals(r.packageName)) {
            // If an external service is running within its own package, other packages
            // should not bind to that instance.
            r = null;
            if (DEBUG_SERVICE) Slog.v(TAG_SERVICE, "Whoops, can't use existing external service");
        }
        if (r == null) {
            try {
                int flags = ActivityManagerService.STOCK_PM_FLAGS
                        | PackageManager.MATCH_DEBUG_TRIAGED_MISSING;
                if (allowInstant) {
                    flags |= PackageManager.MATCH_INSTANT;
                }
                // TODO: come back and remove this assumption to triage all services
                ResolveInfo rInfo = mAm.getPackageManagerInternalLocked().resolveService(service,
                        resolvedType, flags, userId, callingUid);
                ServiceInfo sInfo = rInfo != null ? rInfo.serviceInfo : null;
                if (sInfo == null) {
                    Slog.w(TAG_SERVICE, "Unable to start service " + service + " U=" + userId +
                          ": not found");
                    return null;
                }
                if (instanceName != null
                        && (sInfo.flags & ServiceInfo.FLAG_ISOLATED_PROCESS) == 0) {
                    throw new IllegalArgumentException("Can't use instance name '" + instanceName
                            + "' with non-isolated service '" + sInfo.name + "'");
                }
                ComponentName className = new ComponentName(
                        sInfo.applicationInfo.packageName, sInfo.name);
                ComponentName name = comp != null ? comp : className;
                if (!mAm.validateAssociationAllowedLocked(callingPackage, callingUid,
                        name.getPackageName(), sInfo.applicationInfo.uid)) {
                    String msg = "association not allowed between packages "
                            + callingPackage + " and " + name.getPackageName();
                    Slog.w(TAG, "Service lookup failed: " + msg);
                    return new ServiceLookupResult(null, msg);
                }

                // Store the defining packageName and uid, as they might be changed in
                // the ApplicationInfo for external services (which run with the package name
                // and uid of the caller).
                String definingPackageName = sInfo.applicationInfo.packageName;
                int definingUid = sInfo.applicationInfo.uid;
                if ((sInfo.flags & ServiceInfo.FLAG_EXTERNAL_SERVICE) != 0) {
                    if (isBindExternal) {
                        if (!sInfo.exported) {
                            throw new SecurityException("BIND_EXTERNAL_SERVICE failed, "
                                    + className + " is not exported");
                        }
                        if ((sInfo.flags & ServiceInfo.FLAG_ISOLATED_PROCESS) == 0) {
                            throw new SecurityException("BIND_EXTERNAL_SERVICE failed, "
                                    + className + " is not an isolatedProcess");
                        }
                        // Run the service under the calling package's application.
                        ApplicationInfo aInfo = AppGlobals.getPackageManager().getApplicationInfo(
                                callingPackage, ActivityManagerService.STOCK_PM_FLAGS, userId);
                        if (aInfo == null) {
                            throw new SecurityException("BIND_EXTERNAL_SERVICE failed, " +
                                    "could not resolve client package " + callingPackage);
                        }
                        sInfo = new ServiceInfo(sInfo);
                        sInfo.applicationInfo = new ApplicationInfo(sInfo.applicationInfo);
                        sInfo.applicationInfo.packageName = aInfo.packageName;
                        sInfo.applicationInfo.uid = aInfo.uid;
                        name = new ComponentName(aInfo.packageName, name.getClassName());
                        className = new ComponentName(aInfo.packageName,
                                instanceName == null ? className.getClassName()
                                        : (className.getClassName() + ":" + instanceName));
                        service.setComponent(name);
                    } else {
                        throw new SecurityException("BIND_EXTERNAL_SERVICE required for " +
                                name);
                    }
                } else if (isBindExternal) {
                    throw new SecurityException("BIND_EXTERNAL_SERVICE failed, " + name +
                            " is not an externalService");
                }
                if (userId > 0) {
                    if (mAm.isSingleton(sInfo.processName, sInfo.applicationInfo,
                            sInfo.name, sInfo.flags)
                            && mAm.isValidSingletonCall(callingUid, sInfo.applicationInfo.uid)) {
                        userId = 0;
                        smap = getServiceMapLocked(0);
                    }
                    sInfo = new ServiceInfo(sInfo);
                    sInfo.applicationInfo = mAm.getAppInfoForUser(sInfo.applicationInfo, userId);
                }
                r = smap.mServicesByInstanceName.get(name);
                if (DEBUG_SERVICE && r != null) Slog.v(TAG_SERVICE,
                        "Retrieved via pm by intent: " + r);
                if (r == null && createIfNeeded) {
                    final Intent.FilterComparison filter
                            = new Intent.FilterComparison(service.cloneFilter());
                    final ServiceRestarter res = new ServiceRestarter();
                    final BatteryStatsImpl.Uid.Pkg.Serv ss;
                    final BatteryStatsImpl stats = mAm.mBatteryStatsService.getActiveStatistics();
                    synchronized (stats) {
                        ss = stats.getServiceStatsLocked(
                                sInfo.applicationInfo.uid, name.getPackageName(),
                                name.getClassName());
                    }
                    r = new ServiceRecord(mAm, ss, className, name, definingPackageName,
                            definingUid, filter, sInfo, callingFromFg, res);
                    r.mRecentCallingPackage = callingPackage;
                    res.setService(r);
                    smap.mServicesByInstanceName.put(name, r);
                    smap.mServicesByIntent.put(filter, r);

                    // Make sure this component isn't in the pending list.
                    for (int i=mPendingServices.size()-1; i>=0; i--) {
                        final ServiceRecord pr = mPendingServices.get(i);
                        if (pr.serviceInfo.applicationInfo.uid == sInfo.applicationInfo.uid
                                && pr.instanceName.equals(name)) {
                            if (DEBUG_SERVICE) Slog.v(TAG_SERVICE, "Remove pending: " + pr);
                            mPendingServices.remove(i);
                        }
                    }
                    if (DEBUG_SERVICE) Slog.v(TAG_SERVICE, "Retrieve created new service: " + r);
                }
            } catch (RemoteException ex) {
                // pm is in same process, this will never happen.
            }
        }
        if (r != null) {
            if (!mAm.validateAssociationAllowedLocked(callingPackage, callingUid, r.packageName,
                    r.appInfo.uid)) {
                String msg = "association not allowed between packages "
                        + callingPackage + " and " + r.packageName;
                Slog.w(TAG, "Service lookup failed: " + msg);
                return new ServiceLookupResult(null, msg);
            }
            if (!mAm.mIntentFirewall.checkService(r.name, service, callingUid, callingPid,
                    resolvedType, r.appInfo)) {
                return new ServiceLookupResult(null, "blocked by firewall");
            }
            if (mAm.checkComponentPermission(r.permission,
                    callingPid, callingUid, r.appInfo.uid, r.exported) != PERMISSION_GRANTED) {
                if (!r.exported) {
                    Slog.w(TAG, "Permission Denial: Accessing service " + r.shortInstanceName
                            + " from pid=" + callingPid
                            + ", uid=" + callingUid
                            + " that is not exported from uid " + r.appInfo.uid);
                    return new ServiceLookupResult(null, "not exported from uid "
                            + r.appInfo.uid);
                }
                Slog.w(TAG, "Permission Denial: Accessing service " + r.shortInstanceName
                        + " from pid=" + callingPid
                        + ", uid=" + callingUid
                        + " requires " + r.permission);
                return new ServiceLookupResult(null, r.permission);
            } else if (r.permission != null && callingPackage != null) {
                final int opCode = AppOpsManager.permissionToOpCode(r.permission);
                if (opCode != AppOpsManager.OP_NONE && mAm.getAppOpsManager().checkOpNoThrow(
                        opCode, callingUid, callingPackage) != AppOpsManager.MODE_ALLOWED) {
                    Slog.w(TAG, "Appop Denial: Accessing service " + r.shortInstanceName
                            + " from pid=" + callingPid
                            + ", uid=" + callingUid
                            + " requires appop " + AppOpsManager.opToName(opCode));
                    return null;
                }
            }
            return new ServiceLookupResult(r, null);
        }
        return null;
    }

    private int getAllowMode(Intent service, @Nullable String callingPackage) {
        if (callingPackage == null || service.getComponent() == null) {
            return ActivityManagerInternal.ALLOW_NON_FULL_IN_PROFILE;
        }
        if (callingPackage.equals(service.getComponent().getPackageName())) {
            return ActivityManagerInternal.ALLOW_ALL_PROFILE_PERMISSIONS_IN_PROFILE;
        } else {
            return ActivityManagerInternal.ALLOW_NON_FULL_IN_PROFILE;
        }
    }

    private final void bumpServiceExecutingLocked(ServiceRecord r, boolean fg, String why) {
        if (DEBUG_SERVICE) Slog.v(TAG_SERVICE, ">>> EXECUTING "
                + why + " of " + r + " in app " + r.app);
        else if (DEBUG_SERVICE_EXECUTING) Slog.v(TAG_SERVICE_EXECUTING, ">>> EXECUTING "
                + why + " of " + r.shortInstanceName);

        // For b/34123235: Services within the system server won't start until SystemServer
        // does Looper.loop(), so we shouldn't try to start/bind to them too early in the boot
        // process. However, since there's a little point of showing the ANR dialog in that case,
        // let's suppress the timeout until PHASE_THIRD_PARTY_APPS_CAN_START.
        //
        // (Note there are multiple services start at PHASE_THIRD_PARTY_APPS_CAN_START too,
        // which technically could also trigger this timeout if there's a system server
        // that takes a long time to handle PHASE_THIRD_PARTY_APPS_CAN_START, but that shouldn't
        // happen.)
        boolean timeoutNeeded = true;
        if ((mAm.mBootPhase < SystemService.PHASE_THIRD_PARTY_APPS_CAN_START)
                && (r.app != null) && (r.app.pid == android.os.Process.myPid())) {

            Slog.w(TAG, "Too early to start/bind service in system_server: Phase=" + mAm.mBootPhase
                    + " " + r.getComponentName());
            timeoutNeeded = false;
        }

        long now = SystemClock.uptimeMillis();
        if (r.executeNesting == 0) {
            r.executeFg = fg;
            ServiceState stracker = r.getTracker();
            if (stracker != null) {
                stracker.setExecuting(true, mAm.mProcessStats.getMemFactorLocked(), now);
            }
            if (r.app != null) {
                r.app.executingServices.add(r);
                r.app.execServicesFg |= fg;
                if (timeoutNeeded && r.app.executingServices.size() == 1) {
                    scheduleServiceTimeoutLocked(r.app);
                }
            }
        } else if (r.app != null && fg && !r.app.execServicesFg) {
            r.app.execServicesFg = true;
            if (timeoutNeeded) {
                scheduleServiceTimeoutLocked(r.app);
            }
        }
        r.executeFg |= fg;
        r.executeNesting++;
        r.executingStart = now;
    }

    private final boolean requestServiceBindingLocked(ServiceRecord r, IntentBindRecord i,
            boolean execInFg, boolean rebind) throws TransactionTooLargeException {
        if (r.app == null || r.app.thread == null) {
            // If service is not currently running, can't yet bind.
            return false;
        }
        if (DEBUG_SERVICE) Slog.d(TAG_SERVICE, "requestBind " + i + ": requested=" + i.requested
                + " rebind=" + rebind);
        if ((!i.requested || rebind) && i.apps.size() > 0) {
            try {
                bumpServiceExecutingLocked(r, execInFg, "bind");
                r.app.forceProcessStateUpTo(ActivityManager.PROCESS_STATE_SERVICE);
                r.app.thread.scheduleBindService(r, i.intent.getIntent(), rebind,
                        r.app.getReportedProcState());
                if (!rebind) {
                    i.requested = true;
                }
                i.hasBound = true;
                i.doRebind = false;
            } catch (TransactionTooLargeException e) {
                // Keep the executeNesting count accurate.
                if (DEBUG_SERVICE) Slog.v(TAG_SERVICE, "Crashed while binding " + r, e);
                final boolean inDestroying = mDestroyingServices.contains(r);
                serviceDoneExecutingLocked(r, inDestroying, inDestroying);
                throw e;
            } catch (RemoteException e) {
                if (DEBUG_SERVICE) Slog.v(TAG_SERVICE, "Crashed while binding " + r);
                // Keep the executeNesting count accurate.
                final boolean inDestroying = mDestroyingServices.contains(r);
                serviceDoneExecutingLocked(r, inDestroying, inDestroying);
                return false;
            }
        }
        return true;
    }

    /** @return {@code true} if the restart is scheduled. */
    private final boolean scheduleServiceRestartLocked(ServiceRecord r, boolean allowCancel) {
        if (mAm.mAtmInternal.isShuttingDown()) {
            Slog.w(TAG, "Not scheduling restart of crashed service " + r.shortInstanceName
                    + " - system is shutting down");
            return false;
        }

        ServiceMap smap = getServiceMapLocked(r.userId);
        if (smap.mServicesByInstanceName.get(r.instanceName) != r) {
            ServiceRecord cur = smap.mServicesByInstanceName.get(r.instanceName);
            Slog.wtf(TAG, "Attempting to schedule restart of " + r
                    + " when found in map: " + cur);
            return false;
        }

        final long now = SystemClock.uptimeMillis();

        final String reason;
        if ((r.serviceInfo.applicationInfo.flags
                &ApplicationInfo.FLAG_PERSISTENT) == 0) {
            long minDuration = mAm.mConstants.SERVICE_RESTART_DURATION;
            long resetTime = mAm.mConstants.SERVICE_RESET_RUN_DURATION;
            boolean canceled = false;

            // Any delivered but not yet finished starts should be put back
            // on the pending list.
            final int N = r.deliveredStarts.size();
            if (N > 0) {
                for (int i=N-1; i>=0; i--) {
                    ServiceRecord.StartItem si = r.deliveredStarts.get(i);
                    si.removeUriPermissionsLocked();
                    if (si.intent == null) {
                        // We'll generate this again if needed.
                    } else if (!allowCancel || (si.deliveryCount < ServiceRecord.MAX_DELIVERY_COUNT
                            && si.doneExecutingCount < ServiceRecord.MAX_DONE_EXECUTING_COUNT)) {
                        r.pendingStarts.add(0, si);
                        long dur = SystemClock.uptimeMillis() - si.deliveredTime;
                        dur *= 2;
                        if (SERVICE_RESCHEDULE && DEBUG_DELAYED_SERVICE) {
                            Slog.w(TAG,"Can add more delay !!!"
                               +" si.deliveredTime "+si.deliveredTime
                               +" dur "+dur
                               +" si.deliveryCount "+si.deliveryCount
                               +" si.doneExecutingCount "+si.doneExecutingCount
                               +" allowCancel "+allowCancel);
                        }
                        if (minDuration < dur) minDuration = dur;
                        if (resetTime < dur) resetTime = dur;
                    } else {
                        Slog.w(TAG, "Canceling start item " + si.intent + " in service "
                                + r.shortInstanceName);
                        canceled = true;
                    }
                }
                r.deliveredStarts.clear();
            }

            if (allowCancel) {
                final boolean shouldStop = r.canStopIfKilled(canceled);
                if (shouldStop && !r.hasAutoCreateConnections()) {
                    // Nothing to restart.
                    return false;
                }
                reason = (r.startRequested && !shouldStop) ? "start-requested" : "connection";
            } else {
                reason = "always";
            }

            r.totalRestartCount++;
            if (SERVICE_RESCHEDULE && DEBUG_DELAYED_SERVICE) {
                Slog.w(TAG,"r.name "+r.name+" N "+N+" minDuration "+minDuration
                       +" resetTime "+resetTime+" now "+now
                       +" r.restartDelay "+r.restartDelay
                       +" r.restartTime+resetTime "+(r.restartTime+resetTime)
                       +" allowCancel "+allowCancel);
            }
            if (r.restartDelay == 0) {
                r.restartCount++;
                r.restartDelay = minDuration;
            } else if (r.crashCount > 1) {
                r.restartDelay = mAm.mConstants.BOUND_SERVICE_CRASH_RESTART_DURATION
                        * (r.crashCount - 1);
            } else {
                // If it has been a "reasonably long time" since the service
                // was started, then reset our restart duration back to
                // the beginning, so we don't infinitely increase the duration
                // on a service that just occasionally gets killed (which is
                // a normal case, due to process being killed to reclaim memory).
                if (now > (r.restartTime+resetTime)) {
                    r.restartCount = 1;
                    r.restartDelay = minDuration;
                } else {
                    r.restartDelay *= mAm.mConstants.SERVICE_RESTART_DURATION_FACTOR;
                    if (r.restartDelay < minDuration) {
                        r.restartDelay = minDuration;
                    }
                }
            }

            r.nextRestartTime = now + r.restartDelay;
            if (SERVICE_RESCHEDULE && DEBUG_DELAYED_SERVICE) {
                Slog.w(TAG,"r.name "+r.name+" N "+N+" minDuration "+minDuration
                       +" resetTime "+resetTime+" now "+now
                       +" r.restartDelay "+r.restartDelay
                       +" r.restartTime+resetTime "+(r.restartTime+resetTime)
                       +" r.nextRestartTime "+r.nextRestartTime
                       +" allowCancel "+allowCancel);
            }

            // Make sure that we don't end up restarting a bunch of services
            // all at the same time.
            boolean repeat;
            do {
                repeat = false;
                final long restartTimeBetween = mAm.mConstants.SERVICE_MIN_RESTART_TIME_BETWEEN;
                for (int i=mRestartingServices.size()-1; i>=0; i--) {
                    ServiceRecord r2 = mRestartingServices.get(i);
                    if (r2 != r && r.nextRestartTime >= (r2.nextRestartTime-restartTimeBetween)
                            && r.nextRestartTime < (r2.nextRestartTime+restartTimeBetween)) {
                        r.nextRestartTime = r2.nextRestartTime + restartTimeBetween;
                        r.restartDelay = r.nextRestartTime - now;
                        repeat = true;
                        break;
                    }
                }
            } while (repeat);

        } else {
            // Persistent processes are immediately restarted, so there is no
            // reason to hold of on restarting their services.
            r.totalRestartCount++;
            r.restartCount = 0;
            r.restartDelay = 0;
            r.nextRestartTime = now;
            reason = "persistent";
        }

        if (!mRestartingServices.contains(r)) {
            r.createdFromFg = false;
            mRestartingServices.add(r);
            r.makeRestarting(mAm.mProcessStats.getMemFactorLocked(), now);
        }

        cancelForegroundNotificationLocked(r);

        mAm.mHandler.removeCallbacks(r.restarter);
        mAm.mHandler.postAtTime(r.restarter, r.nextRestartTime);
        r.nextRestartTime = SystemClock.uptimeMillis() + r.restartDelay;
        Slog.w(TAG, "Scheduling restart of crashed service "
                + r.shortInstanceName + " in " + r.restartDelay + "ms for " + reason);

        if (SERVICE_RESCHEDULE && DEBUG_DELAYED_SERVICE) {
            for (int i=mRestartingServices.size()-1; i>=0; i--) {
                ServiceRecord r2 = mRestartingServices.get(i);
                Slog.w(TAG,"Restarting list - i "+i+" r2.nextRestartTime "
                           +r2.nextRestartTime+" r2.name "+r2.name);
            }
        }

        EventLog.writeEvent(EventLogTags.AM_SCHEDULE_SERVICE_RESTART,
                r.userId, r.shortInstanceName, r.restartDelay);

        return true;
    }

    final void performServiceRestartLocked(ServiceRecord r) {
        if (!mRestartingServices.contains(r)) {
            return;
        }
        if (!isServiceNeededLocked(r, false, false)) {
            // Paranoia: is this service actually needed?  In theory a service that is not
            // needed should never remain on the restart list.  In practice...  well, there
            // have been bugs where this happens, and bad things happen because the process
            // ends up just being cached, so quickly killed, then restarted again and again.
            // Let's not let that happen.
            Slog.wtf(TAG, "Restarting service that is not needed: " + r);
            return;
        }
        try {
            if(SERVICE_RESCHEDULE) {
                boolean shouldDelay = false;
                ActivityRecord top_rc = null;
                ActivityStack stack = mAm.mStackSupervisor.mRootWindowContainer.getTopDisplayFocusedStack();
                if(stack != null) {
                    top_rc = stack.topRunningActivity();
                }

                boolean isPersistent
                        = !((r.serviceInfo.applicationInfo.flags&ApplicationInfo.FLAG_PERSISTENT) == 0);
                if(top_rc != null) {
                    if(top_rc.launching && !r.shortInstanceName.contains(top_rc.packageName)
                            && !isPersistent) {
                        shouldDelay = true;
                    }
                }
                if(!shouldDelay) {
                    bringUpServiceLocked(r, r.intent.getIntent().getFlags(), r.createdFromFg, true, false);
                } else {
                    if (DEBUG_DELAYED_SERVICE) {
                        Slog.v(TAG, "Reschedule service restart due to app launch"
                              +" r.shortInstanceName "+r.shortInstanceName+" r.app = "+r.app);
                    }
                    r.resetRestartCounter();
                    scheduleServiceRestartLocked(r, true);
                }
            } else {
                bringUpServiceLocked(r, r.intent.getIntent().getFlags(), r.createdFromFg, true, false);
            }
        } catch (TransactionTooLargeException e) {
            // Ignore, it's been logged and nothing upstack cares.
        }
    }

    private final boolean unscheduleServiceRestartLocked(ServiceRecord r, int callingUid,
            boolean force) {
        if (!force && r.restartDelay == 0) {
            return false;
        }
        // Remove from the restarting list; if the service is currently on the
        // restarting list, or the call is coming from another app, then this
        // service has become of much more interest so we reset the restart interval.
        boolean removed = mRestartingServices.remove(r);
        if (removed || callingUid != r.appInfo.uid) {
            r.resetRestartCounter();
        }
        if (removed) {
            clearRestartingIfNeededLocked(r);
        }
        mAm.mHandler.removeCallbacks(r.restarter);
        return true;
    }

    private void clearRestartingIfNeededLocked(ServiceRecord r) {
        if (r.restartTracker != null) {
            // If this is the last restarting record with this tracker, then clear
            // the tracker's restarting state.
            boolean stillTracking = false;
            for (int i=mRestartingServices.size()-1; i>=0; i--) {
                if (mRestartingServices.get(i).restartTracker == r.restartTracker) {
                    stillTracking = true;
                    break;
                }
            }
            if (!stillTracking) {
                r.restartTracker.setRestarting(false, mAm.mProcessStats.getMemFactorLocked(),
                        SystemClock.uptimeMillis());
                r.restartTracker = null;
            }
        }
    }

    private String bringUpServiceLocked(ServiceRecord r, int intentFlags, boolean execInFg,
            boolean whileRestarting, boolean permissionsReviewRequired)
            throws TransactionTooLargeException {
        if (r.app != null && r.app.thread != null) {
            sendServiceArgsLocked(r, execInFg, false);
            return null;
        }

        if (!whileRestarting && mRestartingServices.contains(r)) {
            // If waiting for a restart, then do nothing.
            return null;
        }

        if (DEBUG_SERVICE) {
            Slog.v(TAG_SERVICE, "Bringing up " + r + " " + r.intent + " fg=" + r.fgRequired);
        }

        // We are now bringing the service up, so no longer in the
        // restarting state.
        if (mRestartingServices.remove(r)) {
            clearRestartingIfNeededLocked(r);
        }

        // Make sure this service is no longer considered delayed, we are starting it now.
        if (r.delayed) {
            if (DEBUG_DELAYED_STARTS) Slog.v(TAG_SERVICE, "REM FR DELAY LIST (bring up): " + r);
            getServiceMapLocked(r.userId).mDelayedStartList.remove(r);
            r.delayed = false;
        }

        // Make sure that the user who owns this service is started.  If not,
        // we don't want to allow it to run.
        if (!mAm.mUserController.hasStartedUserState(r.userId)) {
            String msg = "Unable to launch app "
                    + r.appInfo.packageName + "/"
                    + r.appInfo.uid + " for service "
                    + r.intent.getIntent() + ": user " + r.userId + " is stopped";
            Slog.w(TAG, msg);
            bringDownServiceLocked(r);
            return msg;
        }

        // Service is now being launched, its package can't be stopped.
        try {
            AppGlobals.getPackageManager().setPackageStoppedState(
                    r.packageName, false, r.userId);
        } catch (RemoteException e) {
        } catch (IllegalArgumentException e) {
            Slog.w(TAG, "Failed trying to unstop package "
                    + r.packageName + ": " + e);
        }

        final boolean isolated = (r.serviceInfo.flags&ServiceInfo.FLAG_ISOLATED_PROCESS) != 0;
        final String procName = r.processName;
        HostingRecord hostingRecord = new HostingRecord("service", r.instanceName);
        ProcessRecord app;

        if (!isolated) {
            app = mAm.getProcessRecordLocked(procName, r.appInfo.uid, false);
            if (DEBUG_MU) Slog.v(TAG_MU, "bringUpServiceLocked: appInfo.uid=" + r.appInfo.uid
                        + " app=" + app);
            if (app != null && app.thread != null) {
                try {
                    app.addPackage(r.appInfo.packageName, r.appInfo.longVersionCode, mAm.mProcessStats);
                    realStartServiceLocked(r, app, execInFg);
                    return null;
                } catch (TransactionTooLargeException e) {
                    throw e;
                } catch (RemoteException e) {
                    Slog.w(TAG, "Exception when starting service " + r.shortInstanceName, e);
                }

                // If a dead object exception was thrown -- fall through to
                // restart the application.
            }
        } else {
            // If this service runs in an isolated process, then each time
            // we call startProcessLocked() we will get a new isolated
            // process, starting another process if we are currently waiting
            // for a previous process to come up.  To deal with this, we store
            // in the service any current isolated process it is running in or
            // waiting to have come up.
            app = r.isolatedProc;
            if (WebViewZygote.isMultiprocessEnabled()
                    && r.serviceInfo.packageName.equals(WebViewZygote.getPackageName())) {
                hostingRecord = HostingRecord.byWebviewZygote(r.instanceName);
            }
            if ((r.serviceInfo.flags & ServiceInfo.FLAG_USE_APP_ZYGOTE) != 0) {
                hostingRecord = HostingRecord.byAppZygote(r.instanceName, r.definingPackageName,
                        r.definingUid);
            }
        }

        // Not running -- get it started, and enqueue this service record
        // to be executed when the app comes up.
        if (app == null && !permissionsReviewRequired) {
            // TODO (chriswailes): Change the Zygote policy flags based on if the launch-for-service
            //  was initiated from a notification tap or not.
            if ((app=mAm.startProcessLocked(procName, r.appInfo, true, intentFlags,
                    hostingRecord, ZYGOTE_POLICY_FLAG_EMPTY, false, isolated, false)) == null) {
                String msg = "Unable to launch app "
                        + r.appInfo.packageName + "/"
                        + r.appInfo.uid + " for service "
                        + r.intent.getIntent() + ": process is bad";
                Slog.w(TAG, msg);
                bringDownServiceLocked(r);
                return msg;
            }
            if (isolated) {
                r.isolatedProc = app;
            }
        }

        if (r.fgRequired) {
            if (DEBUG_FOREGROUND_SERVICE) {
                Slog.v(TAG, "Whitelisting " + UserHandle.formatUid(r.appInfo.uid)
                        + " for fg-service launch");
            }
            mAm.tempWhitelistUidLocked(r.appInfo.uid,
                    SERVICE_START_FOREGROUND_TIMEOUT, "fg-service-launch");
        }

        if (!mPendingServices.contains(r)) {
            mPendingServices.add(r);
        }

        if (r.delayedStop) {
            // Oh and hey we've already been asked to stop!
            r.delayedStop = false;
            if (r.startRequested) {
                if (DEBUG_DELAYED_STARTS) Slog.v(TAG_SERVICE,
                        "Applying delayed stop (in bring up): " + r);
                stopServiceLocked(r);
            }
        }

        return null;
    }

    private final void requestServiceBindingsLocked(ServiceRecord r, boolean execInFg)
            throws TransactionTooLargeException {
        for (int i=r.bindings.size()-1; i>=0; i--) {
            IntentBindRecord ibr = r.bindings.valueAt(i);
            if (!requestServiceBindingLocked(r, ibr, execInFg, false)) {
                break;
            }
        }
    }

    /**
     * Note the name of this method should not be confused with the started services concept.
     * The "start" here means bring up the instance in the client, and this method is called
     * from bindService() as well.
     */
    private final void realStartServiceLocked(ServiceRecord r,
            ProcessRecord app, boolean execInFg) throws RemoteException {
        if (app.thread == null) {
            throw new RemoteException();
        }
        if (DEBUG_MU)
            Slog.v(TAG_MU, "realStartServiceLocked, ServiceRecord.uid = " + r.appInfo.uid
                    + ", ProcessRecord.uid = " + app.uid);
        r.setProcess(app);
        r.restartTime = r.lastActivity = SystemClock.uptimeMillis();

        final boolean newService = app.startService(r);
        bumpServiceExecutingLocked(r, execInFg, "create");
        mAm.updateLruProcessLocked(app, false, null);
        updateServiceForegroundLocked(r.app, /* oomAdj= */ false);
        mAm.updateOomAdjLocked(app, OomAdjuster.OOM_ADJ_REASON_START_SERVICE);

        boolean created = false;
        try {
            if (LOG_SERVICE_START_STOP) {
                String nameTerm;
                int lastPeriod = r.shortInstanceName.lastIndexOf('.');
                nameTerm = lastPeriod >= 0 ? r.shortInstanceName.substring(lastPeriod)
                        : r.shortInstanceName;
                EventLogTags.writeAmCreateService(
                        r.userId, System.identityHashCode(r), nameTerm, r.app.uid, r.app.pid);
            }
            FrameworkStatsLog.write(FrameworkStatsLog.SERVICE_LAUNCH_REPORTED, r.appInfo.uid,
                    r.name.getPackageName(), r.name.getClassName());
            synchronized (r.stats.getBatteryStats()) {
                r.stats.startLaunchedLocked();
            }
            mAm.notifyPackageUse(r.serviceInfo.packageName,
                                 PackageManager.NOTIFY_PACKAGE_USE_SERVICE);
            app.forceProcessStateUpTo(ActivityManager.PROCESS_STATE_SERVICE);
            app.thread.scheduleCreateService(r, r.serviceInfo,
                    mAm.compatibilityInfoForPackage(r.serviceInfo.applicationInfo),
                    app.getReportedProcState());
            r.postNotification();
            created = true;

            ServiceData sData = new ServiceData();
            sData.packageName = r.packageName;
            sData.processName = r.shortInstanceName;
            sData.pid = r.app.pid;
            sData.lastActivity = r.lastActivity;
            sData.serviceB = r.app.serviceb;

            try {
                if (getServicetrackerInstance()) {
                    mServicetracker.startService(sData);
                }
            } catch (RemoteException e) {
                Slog.e(TAG, "Failed to send start details to servicetracker HAL", e);
                mServicetracker = null;
            }
        } catch (DeadObjectException e) {
            Slog.w(TAG, "Application dead when creating service " + r);
            mAm.appDiedLocked(app, "Died when creating service");
            throw e;
        } finally {
            if (!created) {
                // Keep the executeNesting count accurate.
                final boolean inDestroying = mDestroyingServices.contains(r);
                serviceDoneExecutingLocked(r, inDestroying, inDestroying);

                // Cleanup.
                if (newService) {
<<<<<<< HEAD
                    app.services.remove(r);
                    r.app = null;
                    if (SERVICE_RESCHEDULE && DEBUG_DELAYED_SERVICE) {
                    Slog.w(TAG, " Failed to create Service !!!! ."
                           +"This will introduce huge delay...  "
                           +r.shortInstanceName + " in " + r.restartDelay + "ms");
                    }
=======
                    app.stopService(r);
                    r.setProcess(null);
>>>>>>> e4833b4c
                }

                // Retry.
                if (!inDestroying) {
                    scheduleServiceRestartLocked(r, false);
                }
            }
        }

        if (r.whitelistManager) {
            app.whitelistManager = true;
        }

        requestServiceBindingsLocked(r, execInFg);

        updateServiceClientActivitiesLocked(app, null, true);

        if (newService && created) {
            app.addBoundClientUidsOfNewService(r);
        }

        // If the service is in the started state, and there are no
        // pending arguments, then fake up one so its onStartCommand() will
        // be called.
        if (r.startRequested && r.callStart && r.pendingStarts.size() == 0) {
            r.pendingStarts.add(new ServiceRecord.StartItem(r, false, r.makeNextStartId(),
                    null, null, 0));
        }

        sendServiceArgsLocked(r, execInFg, true);

        if (r.delayed) {
            if (DEBUG_DELAYED_STARTS) Slog.v(TAG_SERVICE, "REM FR DELAY LIST (new proc): " + r);
            getServiceMapLocked(r.userId).mDelayedStartList.remove(r);
            r.delayed = false;
        }

        if (r.delayedStop) {
            // Oh and hey we've already been asked to stop!
            r.delayedStop = false;
            if (r.startRequested) {
                if (DEBUG_DELAYED_STARTS) Slog.v(TAG_SERVICE,
                        "Applying delayed stop (from start): " + r);
                stopServiceLocked(r);
            }
        }
    }

    private final void sendServiceArgsLocked(ServiceRecord r, boolean execInFg,
            boolean oomAdjusted) throws TransactionTooLargeException {
        final int N = r.pendingStarts.size();
        if (N == 0) {
            return;
        }

        ArrayList<ServiceStartArgs> args = new ArrayList<>();

        while (r.pendingStarts.size() > 0) {
            ServiceRecord.StartItem si = r.pendingStarts.remove(0);
            if (DEBUG_SERVICE) {
                Slog.v(TAG_SERVICE, "Sending arguments to: "
                        + r + " " + r.intent + " args=" + si.intent);
            }
            if (si.intent == null && N > 1) {
                // If somehow we got a dummy null intent in the middle,
                // then skip it.  DO NOT skip a null intent when it is
                // the only one in the list -- this is to support the
                // onStartCommand(null) case.
                continue;
            }
            si.deliveredTime = SystemClock.uptimeMillis();
            r.deliveredStarts.add(si);
            si.deliveryCount++;
            if (si.neededGrants != null) {
                mAm.mUgmInternal.grantUriPermissionUncheckedFromIntent(si.neededGrants,
                        si.getUriPermissionsLocked());
            }
            mAm.grantImplicitAccess(r.userId, si.intent, si.callingId,
                    UserHandle.getAppId(r.appInfo.uid)
            );
            bumpServiceExecutingLocked(r, execInFg, "start");
            if (!oomAdjusted) {
                oomAdjusted = true;
                mAm.updateOomAdjLocked(r.app, true, OomAdjuster.OOM_ADJ_REASON_START_SERVICE);
            }
            if (r.fgRequired && !r.fgWaiting) {
                if (!r.isForeground) {
                    if (DEBUG_BACKGROUND_CHECK) {
                        Slog.i(TAG, "Launched service must call startForeground() within timeout: " + r);
                    }
                    scheduleServiceForegroundTransitionTimeoutLocked(r);
                } else {
                    if (DEBUG_BACKGROUND_CHECK) {
                        Slog.i(TAG, "Service already foreground; no new timeout: " + r);
                    }
                    r.fgRequired = false;
                }
            }
            int flags = 0;
            if (si.deliveryCount > 1) {
                flags |= Service.START_FLAG_RETRY;
            }
            if (si.doneExecutingCount > 0) {
                flags |= Service.START_FLAG_REDELIVERY;
            }
            args.add(new ServiceStartArgs(si.taskRemoved, si.id, flags, si.intent));
        }

        ParceledListSlice<ServiceStartArgs> slice = new ParceledListSlice<>(args);
        slice.setInlineCountLimit(4);
        Exception caughtException = null;
        try {
            r.app.thread.scheduleServiceArgs(r, slice);
        } catch (TransactionTooLargeException e) {
            if (DEBUG_SERVICE) Slog.v(TAG_SERVICE, "Transaction too large for " + args.size()
                    + " args, first: " + args.get(0).args);
            Slog.w(TAG, "Failed delivering service starts", e);
            caughtException = e;
        } catch (RemoteException e) {
            // Remote process gone...  we'll let the normal cleanup take care of this.
            if (DEBUG_SERVICE) Slog.v(TAG_SERVICE, "Crashed while sending args: " + r);
            Slog.w(TAG, "Failed delivering service starts", e);
            caughtException = e;
        } catch (Exception e) {
            Slog.w(TAG, "Unexpected exception", e);
            caughtException = e;
        }

        if (caughtException != null) {
            // Keep nesting count correct
            final boolean inDestroying = mDestroyingServices.contains(r);
            for (int i = 0; i < args.size(); i++) {
                serviceDoneExecutingLocked(r, inDestroying, inDestroying);
            }
            if (caughtException instanceof TransactionTooLargeException) {
                throw (TransactionTooLargeException)caughtException;
            }
        }
    }

    private final boolean isServiceNeededLocked(ServiceRecord r, boolean knowConn,
            boolean hasConn) {
        // Are we still explicitly being asked to run?
        if (r.startRequested) {
            return true;
        }

        // Is someone still bound to us keeping us running?
        if (!knowConn) {
            hasConn = r.hasAutoCreateConnections();
        }
        if (hasConn) {
            return true;
        }

        return false;
    }

    private final void bringDownServiceIfNeededLocked(ServiceRecord r, boolean knowConn,
            boolean hasConn) {
        //Slog.i(TAG, "Bring down service:");
        //r.dump("  ");

        if (isServiceNeededLocked(r, knowConn, hasConn)) {
            return;
        }

        // Are we in the process of launching?
        if (mPendingServices.contains(r)) {
            return;
        }

        bringDownServiceLocked(r);
    }

    private final void bringDownServiceLocked(ServiceRecord r) {
        //Slog.i(TAG, "Bring down service:");
        //r.dump("  ");
        ServiceData sData = new ServiceData();
        sData.packageName = r.packageName;
        sData.processName = r.shortInstanceName;
        sData.lastActivity = r.lastActivity;
        if (r.app != null) {
            sData.pid = r.app.pid;
        } else {
            sData.pid = -1;
            sData.serviceB = false;
        }

        try {
            if (getServicetrackerInstance()) {
                mServicetracker.destroyService(sData);
            }
        } catch (RemoteException e) {
            Slog.e(TAG, "Failed to send destroy details to servicetracker HAL", e);
            mServicetracker = null;
        }
        // Report to all of the connections that the service is no longer
        // available.
        ArrayMap<IBinder, ArrayList<ConnectionRecord>> connections = r.getConnections();
        for (int conni = connections.size() - 1; conni >= 0; conni--) {
            ArrayList<ConnectionRecord> c = connections.valueAt(conni);
            for (int i=0; i<c.size(); i++) {
                ConnectionRecord cr = c.get(i);
                // There is still a connection to the service that is
                // being brought down.  Mark it as dead.
                cr.serviceDead = true;
                cr.stopAssociation();
                try {
                    cr.conn.connected(r.name, null, true);
                } catch (Exception e) {
                    Slog.w(TAG, "Failure disconnecting service " + r.shortInstanceName
                          + " to connection " + c.get(i).conn.asBinder()
                          + " (in " + c.get(i).binding.client.processName + ")", e);
                }
            }
        }

        // Tell the service that it has been unbound.
        if (r.app != null && r.app.thread != null) {
            boolean needOomAdj = false;
            for (int i = r.bindings.size() - 1; i >= 0; i--) {
                IntentBindRecord ibr = r.bindings.valueAt(i);
                if (DEBUG_SERVICE) Slog.v(TAG_SERVICE, "Bringing down binding " + ibr
                        + ": hasBound=" + ibr.hasBound);
                if (ibr.hasBound) {
                    try {
                        bumpServiceExecutingLocked(r, false, "bring down unbind");
                        needOomAdj = true;
                        ibr.hasBound = false;
                        ibr.requested = false;
                        r.app.thread.scheduleUnbindService(r,
                                ibr.intent.getIntent());
                    } catch (Exception e) {
                        Slog.w(TAG, "Exception when unbinding service "
                                + r.shortInstanceName, e);
                        needOomAdj = false;
                        serviceProcessGoneLocked(r);
                        break;
                    }
                }
            }
            if (needOomAdj) {
                mAm.updateOomAdjLocked(r.app, true,
                        OomAdjuster.OOM_ADJ_REASON_UNBIND_SERVICE);
            }
        }

        // Check to see if the service had been started as foreground, but being
        // brought down before actually showing a notification.  That is not allowed.
        if (r.fgRequired) {
            Slog.w(TAG_SERVICE, "Bringing down service while still waiting for start foreground: "
                    + r);
            r.fgRequired = false;
            r.fgWaiting = false;
            ServiceState stracker = r.getTracker();
            if (stracker != null) {
                stracker.setForeground(false, mAm.mProcessStats.getMemFactorLocked(),
                        r.lastActivity);
            }
            mAm.mAppOpsService.finishOperation(AppOpsManager.getToken(mAm.mAppOpsService),
                    AppOpsManager.OP_START_FOREGROUND, r.appInfo.uid, r.packageName, null);
            mAm.mHandler.removeMessages(
                    ActivityManagerService.SERVICE_FOREGROUND_TIMEOUT_MSG, r);
            if (r.app != null) {
                Message msg = mAm.mHandler.obtainMessage(
                        ActivityManagerService.SERVICE_FOREGROUND_CRASH_MSG);
                msg.obj = r.app;
                msg.getData().putCharSequence(
                    ActivityManagerService.SERVICE_RECORD_KEY, r.toString());
                mAm.mHandler.sendMessage(msg);
            }
        }

        if (DEBUG_SERVICE) {
            RuntimeException here = new RuntimeException();
            here.fillInStackTrace();
            Slog.v(TAG_SERVICE, "Bringing down " + r + " " + r.intent, here);
        }
        r.destroyTime = SystemClock.uptimeMillis();
        if (LOG_SERVICE_START_STOP) {
            EventLogTags.writeAmDestroyService(
                    r.userId, System.identityHashCode(r), (r.app != null) ? r.app.pid : -1);
        }

        final ServiceMap smap = getServiceMapLocked(r.userId);
        ServiceRecord found = smap.mServicesByInstanceName.remove(r.instanceName);

        // Note when this method is called by bringUpServiceLocked(), the service is not found
        // in mServicesByInstanceName and found will be null.
        if (found != null && found != r) {
            // This is not actually the service we think is running...  this should not happen,
            // but if it does, fail hard.
            smap.mServicesByInstanceName.put(r.instanceName, found);
            throw new IllegalStateException("Bringing down " + r + " but actually running "
                    + found);
        }
        smap.mServicesByIntent.remove(r.intent);
        r.totalRestartCount = 0;
        unscheduleServiceRestartLocked(r, 0, true);

        // Also make sure it is not on the pending list.
        for (int i=mPendingServices.size()-1; i>=0; i--) {
            if (mPendingServices.get(i) == r) {
                mPendingServices.remove(i);
                if (DEBUG_SERVICE) Slog.v(TAG_SERVICE, "Removed pending: " + r);
            }
        }

        cancelForegroundNotificationLocked(r);
        if (r.isForeground) {
            decActiveForegroundAppLocked(smap, r);
            ServiceState stracker = r.getTracker();
            if (stracker != null) {
                stracker.setForeground(false, mAm.mProcessStats.getMemFactorLocked(),
                        r.lastActivity);
            }
            mAm.mAppOpsService.finishOperation(
                    AppOpsManager.getToken(mAm.mAppOpsService),
                    AppOpsManager.OP_START_FOREGROUND, r.appInfo.uid, r.packageName, null);
            unregisterAppOpCallbackLocked(r);
            FrameworkStatsLog.write(FrameworkStatsLog.FOREGROUND_SERVICE_STATE_CHANGED,
                    r.appInfo.uid, r.shortInstanceName,
                    FrameworkStatsLog.FOREGROUND_SERVICE_STATE_CHANGED__STATE__EXIT,
                    r.mAllowWhileInUsePermissionInFgs);
            mAm.updateForegroundServiceUsageStats(r.name, r.userId, false);
        }

        r.isForeground = false;
        r.foregroundId = 0;
        r.foregroundNoti = null;
        r.mAllowWhileInUsePermissionInFgs = false;

        // Clear start entries.
        r.clearDeliveredStartsLocked();
        r.pendingStarts.clear();
        smap.mDelayedStartList.remove(r);

        if (r.app != null) {
            synchronized (r.stats.getBatteryStats()) {
                r.stats.stopLaunchedLocked();
            }
            r.app.stopService(r);
            r.app.updateBoundClientUids();
            if (r.whitelistManager) {
                updateWhitelistManagerLocked(r.app);
            }
            if (r.app.thread != null) {
                updateServiceForegroundLocked(r.app, false);
                try {
                    bumpServiceExecutingLocked(r, false, "destroy");
                    mDestroyingServices.add(r);
                    r.destroying = true;
                    mAm.updateOomAdjLocked(r.app, true,
                            OomAdjuster.OOM_ADJ_REASON_UNBIND_SERVICE);
                    r.app.thread.scheduleStopService(r);
                } catch (Exception e) {
                    Slog.w(TAG, "Exception when destroying service "
                            + r.shortInstanceName, e);
                    serviceProcessGoneLocked(r);
                }
            } else {
                if (DEBUG_SERVICE) Slog.v(
                    TAG_SERVICE, "Removed service that has no process: " + r);
            }
        } else {
            if (DEBUG_SERVICE) Slog.v(
                TAG_SERVICE, "Removed service that is not running: " + r);
        }

        if (r.bindings.size() > 0) {
            r.bindings.clear();
        }

        if (r.restarter instanceof ServiceRestarter) {
           ((ServiceRestarter)r.restarter).setService(null);
        }

        int memFactor = mAm.mProcessStats.getMemFactorLocked();
        long now = SystemClock.uptimeMillis();
        if (r.tracker != null) {
            r.tracker.setStarted(false, memFactor, now);
            r.tracker.setBound(false, memFactor, now);
            if (r.executeNesting == 0) {
                r.tracker.clearCurrentOwner(r, false);
                r.tracker = null;
            }
        }

        smap.ensureNotStartingBackgroundLocked(r);
    }

    void removeConnectionLocked(ConnectionRecord c, ProcessRecord skipApp,
            ActivityServiceConnectionsHolder skipAct) {
        IBinder binder = c.conn.asBinder();
        AppBindRecord b = c.binding;
        ServiceRecord s = b.service;
        ArrayList<ConnectionRecord> clist = s.getConnections().get(binder);
        if (clist != null) {
            clist.remove(c);
            if (clist.size() == 0) {
                s.removeConnection(binder);
            }
        }
        b.connections.remove(c);
        c.stopAssociation();
        if (c.activity != null && c.activity != skipAct) {
            c.activity.removeConnection(c);
        }
        if (b.client != skipApp) {
            b.client.connections.remove(c);
            if ((c.flags&Context.BIND_ABOVE_CLIENT) != 0) {
                b.client.updateHasAboveClientLocked();
            }
            // If this connection requested whitelist management, see if we should
            // now clear that state.
            if ((c.flags&Context.BIND_ALLOW_WHITELIST_MANAGEMENT) != 0) {
                s.updateWhitelistManager();
                if (!s.whitelistManager && s.app != null) {
                    updateWhitelistManagerLocked(s.app);
                }
            }
            // And do the same for bg activity starts whitelisting.
            if ((c.flags & Context.BIND_ALLOW_BACKGROUND_ACTIVITY_STARTS) != 0) {
                s.updateHasBindingWhitelistingBgActivityStarts();
            }
            if (s.app != null) {
                updateServiceClientActivitiesLocked(s.app, c, true);
            }
        }
        clist = mServiceConnections.get(binder);
        if (clist != null) {
            clist.remove(c);
            if (clist.size() == 0) {
                mServiceConnections.remove(binder);
            }
        }

        mAm.stopAssociationLocked(b.client.uid, b.client.processName, s.appInfo.uid,
                s.appInfo.longVersionCode, s.instanceName, s.processName);

        if (b.connections.size() == 0) {
            b.intent.apps.remove(b.client);
        }

        if (!c.serviceDead) {
            if (DEBUG_SERVICE) Slog.v(TAG_SERVICE, "Disconnecting binding " + b.intent
                    + ": shouldUnbind=" + b.intent.hasBound);
            if (s.app != null && s.app.thread != null && b.intent.apps.size() == 0
                    && b.intent.hasBound) {
                try {
                    bumpServiceExecutingLocked(s, false, "unbind");
                    if (b.client != s.app && (c.flags&Context.BIND_WAIVE_PRIORITY) == 0
                            && s.app.setProcState <= ActivityManager.PROCESS_STATE_HEAVY_WEIGHT) {
                        // If this service's process is not already in the cached list,
                        // then update it in the LRU list here because this may be causing
                        // it to go down there and we want it to start out near the top.
                        mAm.updateLruProcessLocked(s.app, false, null);
                    }
                    mAm.updateOomAdjLocked(s.app, true,
                            OomAdjuster.OOM_ADJ_REASON_UNBIND_SERVICE);
                    b.intent.hasBound = false;
                    // Assume the client doesn't want to know about a rebind;
                    // we will deal with that later if it asks for one.
                    b.intent.doRebind = false;
                    s.app.thread.scheduleUnbindService(s, b.intent.intent.getIntent());
                } catch (Exception e) {
                    Slog.w(TAG, "Exception when unbinding service " + s.shortInstanceName, e);
                    serviceProcessGoneLocked(s);
                }
            }

            // If unbound while waiting to start and there is no connection left in this service,
            // remove the pending service
            if (s.getConnections().isEmpty()) {
                mPendingServices.remove(s);
            }

            if ((c.flags&Context.BIND_AUTO_CREATE) != 0) {
                boolean hasAutoCreate = s.hasAutoCreateConnections();
                if (!hasAutoCreate) {
                    if (s.tracker != null) {
                        s.tracker.setBound(false, mAm.mProcessStats.getMemFactorLocked(),
                                SystemClock.uptimeMillis());
                    }
                }
                bringDownServiceIfNeededLocked(s, true, hasAutoCreate);
            }
        }
    }

    void serviceDoneExecutingLocked(ServiceRecord r, int type, int startId, int res) {
        boolean inDestroying = mDestroyingServices.contains(r);
        if (r != null) {
            if (type == ActivityThread.SERVICE_DONE_EXECUTING_START) {
                // This is a call from a service start...  take care of
                // book-keeping.
                r.callStart = true;
                switch (res) {
                    case Service.START_STICKY_COMPATIBILITY:
                    case Service.START_STICKY: {
                        // We are done with the associated start arguments.
                        r.findDeliveredStart(startId, false, true);
                        // Don't stop if killed.
                        r.stopIfKilled = false;
                        break;
                    }
                    case Service.START_NOT_STICKY: {
                        // We are done with the associated start arguments.
                        r.findDeliveredStart(startId, false, true);
                        if (r.getLastStartId() == startId) {
                            // There is no more work, and this service
                            // doesn't want to hang around if killed.
                            r.stopIfKilled = true;
                        }
                        break;
                    }
                    case Service.START_REDELIVER_INTENT: {
                        // We'll keep this item until they explicitly
                        // call stop for it, but keep track of the fact
                        // that it was delivered.
                        ServiceRecord.StartItem si = r.findDeliveredStart(startId, false, false);
                        if (si != null) {
                            si.deliveryCount = 0;
                            si.doneExecutingCount++;
                            // Don't stop if killed.
                            r.stopIfKilled = true;
                        }
                        break;
                    }
                    case Service.START_TASK_REMOVED_COMPLETE: {
                        // Special processing for onTaskRemoved().  Don't
                        // impact normal onStartCommand() processing.
                        r.findDeliveredStart(startId, true, true);
                        break;
                    }
                    default:
                        throw new IllegalArgumentException(
                                "Unknown service start result: " + res);
                }
                if (res == Service.START_STICKY_COMPATIBILITY) {
                    r.callStart = false;
                }
            } else if (type == ActivityThread.SERVICE_DONE_EXECUTING_STOP) {
                // This is the final call from destroying the service...  we should
                // actually be getting rid of the service at this point.  Do some
                // validation of its state, and ensure it will be fully removed.
                if (!inDestroying) {
                    // Not sure what else to do with this...  if it is not actually in the
                    // destroying list, we don't need to make sure to remove it from it.
                    // If the app is null, then it was probably removed because the process died,
                    // otherwise wtf
                    if (r.app != null) {
                        Slog.w(TAG, "Service done with onDestroy, but not inDestroying: "
                                + r + ", app=" + r.app);
                    }
                } else if (r.executeNesting != 1) {
                    Slog.w(TAG, "Service done with onDestroy, but executeNesting="
                            + r.executeNesting + ": " + r);
                    // Fake it to keep from ANR due to orphaned entry.
                    r.executeNesting = 1;
                }
            }
            final long origId = Binder.clearCallingIdentity();
            serviceDoneExecutingLocked(r, inDestroying, inDestroying);
            Binder.restoreCallingIdentity(origId);
        } else {
            Slog.w(TAG, "Done executing unknown service from pid "
                    + Binder.getCallingPid());
        }
    }

    private void serviceProcessGoneLocked(ServiceRecord r) {
        if (r.tracker != null) {
            int memFactor = mAm.mProcessStats.getMemFactorLocked();
            long now = SystemClock.uptimeMillis();
            r.tracker.setExecuting(false, memFactor, now);
            r.tracker.setForeground(false, memFactor, now);
            r.tracker.setBound(false, memFactor, now);
            r.tracker.setStarted(false, memFactor, now);
        }
        serviceDoneExecutingLocked(r, true, true);
    }

    private void serviceDoneExecutingLocked(ServiceRecord r, boolean inDestroying,
            boolean finishing) {
        if (DEBUG_SERVICE) Slog.v(TAG_SERVICE, "<<< DONE EXECUTING " + r
                + ": nesting=" + r.executeNesting
                + ", inDestroying=" + inDestroying + ", app=" + r.app);
        else if (DEBUG_SERVICE_EXECUTING) Slog.v(TAG_SERVICE_EXECUTING,
                "<<< DONE EXECUTING " + r.shortInstanceName);
        r.executeNesting--;
        if (r.executeNesting <= 0) {
            if (r.app != null) {
                if (DEBUG_SERVICE) Slog.v(TAG_SERVICE,
                        "Nesting at 0 of " + r.shortInstanceName);
                r.app.execServicesFg = false;
                r.app.executingServices.remove(r);
                if (r.app.executingServices.size() == 0) {
                    if (DEBUG_SERVICE || DEBUG_SERVICE_EXECUTING) Slog.v(TAG_SERVICE_EXECUTING,
                            "No more executingServices of " + r.shortInstanceName);
                    mAm.mHandler.removeMessages(ActivityManagerService.SERVICE_TIMEOUT_MSG, r.app);
                } else if (r.executeFg) {
                    // Need to re-evaluate whether the app still needs to be in the foreground.
                    for (int i=r.app.executingServices.size()-1; i>=0; i--) {
                        if (r.app.executingServices.valueAt(i).executeFg) {
                            r.app.execServicesFg = true;
                            break;
                        }
                    }
                }
                if (inDestroying) {
                    if (DEBUG_SERVICE) Slog.v(TAG_SERVICE,
                            "doneExecuting remove destroying " + r);
                    mDestroyingServices.remove(r);
                    r.bindings.clear();
                }
                mAm.updateOomAdjLocked(r.app, true, OomAdjuster.OOM_ADJ_REASON_UNBIND_SERVICE);
            }
            r.executeFg = false;
            if (r.tracker != null) {
                final int memFactor = mAm.mProcessStats.getMemFactorLocked();
                final long now = SystemClock.uptimeMillis();
                r.tracker.setExecuting(false, memFactor, now);
                r.tracker.setForeground(false, memFactor, now);
                if (finishing) {
                    r.tracker.clearCurrentOwner(r, false);
                    r.tracker = null;
                }
            }
            if (finishing) {
                if (r.app != null && !r.app.isPersistent()) {
                    r.app.stopService(r);
                    r.app.updateBoundClientUids();
                    if (r.whitelistManager) {
                        updateWhitelistManagerLocked(r.app);
                    }
                }
                r.setProcess(null);
            }
        }
    }

    boolean attachApplicationLocked(ProcessRecord proc, String processName)
            throws RemoteException {
        boolean didSomething = false;
        // Collect any services that are waiting for this process to come up.
        if (mPendingServices.size() > 0) {
            ServiceRecord sr = null;
            try {
                for (int i=0; i<mPendingServices.size(); i++) {
                    sr = mPendingServices.get(i);
                    if (proc != sr.isolatedProc && (proc.uid != sr.appInfo.uid
                            || !processName.equals(sr.processName))) {
                        continue;
                    }

                    mPendingServices.remove(i);
                    i--;
                    proc.addPackage(sr.appInfo.packageName, sr.appInfo.longVersionCode,
                            mAm.mProcessStats);
                    realStartServiceLocked(sr, proc, sr.createdFromFg);
                    didSomething = true;
                    if (!isServiceNeededLocked(sr, false, false)) {
                        // We were waiting for this service to start, but it is actually no
                        // longer needed.  This could happen because bringDownServiceIfNeeded
                        // won't bring down a service that is pending...  so now the pending
                        // is done, so let's drop it.
                        bringDownServiceLocked(sr);
                    }
                }
            } catch (RemoteException e) {
                Slog.w(TAG, "Exception in new application when starting service "
                        + sr.shortInstanceName, e);
                throw e;
            }
        }
        // Also, if there are any services that are waiting to restart and
        // would run in this process, now is a good time to start them.  It would
        // be weird to bring up the process but arbitrarily not let the services
        // run at this point just because their restart time hasn't come up.
        if (mRestartingServices.size() > 0) {
            ServiceRecord sr;
            for (int i=0; i<mRestartingServices.size(); i++) {
                sr = mRestartingServices.get(i);
                if (proc != sr.isolatedProc && (proc.uid != sr.appInfo.uid
                        || !processName.equals(sr.processName))) {
                    continue;
                }
                mAm.mHandler.removeCallbacks(sr.restarter);
                mAm.mHandler.post(sr.restarter);
            }
        }
        return didSomething;
    }

    void processStartTimedOutLocked(ProcessRecord proc) {
        for (int i=0; i<mPendingServices.size(); i++) {
            ServiceRecord sr = mPendingServices.get(i);
            if ((proc.uid == sr.appInfo.uid
                    && proc.processName.equals(sr.processName))
                    || sr.isolatedProc == proc) {
                Slog.w(TAG, "Forcing bringing down service: " + sr);
                sr.isolatedProc = null;
                mPendingServices.remove(i);
                i--;
                bringDownServiceLocked(sr);
            }
        }
    }

    private boolean collectPackageServicesLocked(String packageName, Set<String> filterByClasses,
            boolean evenPersistent, boolean doit, ArrayMap<ComponentName, ServiceRecord> services) {
        boolean didSomething = false;
        for (int i = services.size() - 1; i >= 0; i--) {
            ServiceRecord service = services.valueAt(i);
            final boolean sameComponent = packageName == null
                    || (service.packageName.equals(packageName)
                        && (filterByClasses == null
                            || filterByClasses.contains(service.name.getClassName())));
            if (sameComponent
                    && (service.app == null || evenPersistent || !service.app.isPersistent())) {
                if (!doit) {
                    return true;
                }
                didSomething = true;
                Slog.i(TAG, "  Force stopping service " + service);
                if (service.app != null && !service.app.isPersistent()) {
                    service.app.stopService(service);
                    service.app.updateBoundClientUids();
                    if (service.whitelistManager) {
                        updateWhitelistManagerLocked(service.app);
                    }
                }
                service.setProcess(null);
                service.isolatedProc = null;
                if (mTmpCollectionResults == null) {
                    mTmpCollectionResults = new ArrayList<>();
                }
                mTmpCollectionResults.add(service);
            }
        }
        return didSomething;
    }

    boolean bringDownDisabledPackageServicesLocked(String packageName, Set<String> filterByClasses,
            int userId, boolean evenPersistent, boolean doit) {
        boolean didSomething = false;

        if (mTmpCollectionResults != null) {
            mTmpCollectionResults.clear();
        }

        if (userId == UserHandle.USER_ALL) {
            for (int i = mServiceMap.size() - 1; i >= 0; i--) {
                didSomething |= collectPackageServicesLocked(packageName, filterByClasses,
                        evenPersistent, doit, mServiceMap.valueAt(i).mServicesByInstanceName);
                if (!doit && didSomething) {
                    return true;
                }
                if (doit && filterByClasses == null) {
                    forceStopPackageLocked(packageName, mServiceMap.valueAt(i).mUserId);
                }
            }
        } else {
            ServiceMap smap = mServiceMap.get(userId);
            if (smap != null) {
                ArrayMap<ComponentName, ServiceRecord> items = smap.mServicesByInstanceName;
                didSomething = collectPackageServicesLocked(packageName, filterByClasses,
                        evenPersistent, doit, items);
            }
            if (doit && filterByClasses == null) {
                forceStopPackageLocked(packageName, userId);
            }
        }

        if (mTmpCollectionResults != null) {
            for (int i = mTmpCollectionResults.size() - 1; i >= 0; i--) {
                bringDownServiceLocked(mTmpCollectionResults.get(i));
            }
            mTmpCollectionResults.clear();
        }

        return didSomething;
    }

    void forceStopPackageLocked(String packageName, int userId) {
        ServiceMap smap = mServiceMap.get(userId);
        if (smap != null && smap.mActiveForegroundApps.size() > 0) {
            for (int i = smap.mActiveForegroundApps.size()-1; i >= 0; i--) {
                ActiveForegroundApp aa = smap.mActiveForegroundApps.valueAt(i);
                if (aa.mPackageName.equals(packageName)) {
                    smap.mActiveForegroundApps.removeAt(i);
                    smap.mActiveForegroundAppsChanged = true;
                }
            }
            if (smap.mActiveForegroundAppsChanged) {
                requestUpdateActiveForegroundAppsLocked(smap, 0);
            }
        }
    }

    void cleanUpServices(int userId, ComponentName component, Intent baseIntent) {
        ArrayList<ServiceRecord> services = new ArrayList<>();
        ArrayMap<ComponentName, ServiceRecord> alls = getServicesLocked(userId);
        for (int i = alls.size() - 1; i >= 0; i--) {
            ServiceRecord sr = alls.valueAt(i);
            if (sr.packageName.equals(component.getPackageName())) {
                services.add(sr);
            }
        }

        // Take care of any running services associated with the app.
        for (int i = services.size() - 1; i >= 0; i--) {
            ServiceRecord sr = services.get(i);
            if (sr.startRequested) {
                if ((sr.serviceInfo.flags&ServiceInfo.FLAG_STOP_WITH_TASK) != 0) {
                    Slog.i(TAG, "Stopping service " + sr.shortInstanceName + ": remove task");
                    stopServiceLocked(sr);
                } else {
                    sr.pendingStarts.add(new ServiceRecord.StartItem(sr, true,
                            sr.getLastStartId(), baseIntent, null, 0));
                    if (sr.app != null && sr.app.thread != null) {
                        // We always run in the foreground, since this is called as
                        // part of the "remove task" UI operation.
                        try {
                            sendServiceArgsLocked(sr, true, false);
                        } catch (TransactionTooLargeException e) {
                            // Ignore, keep going.
                        }
                    }
                }
            }
        }
    }

    final void killServicesLocked(ProcessRecord app, boolean allowRestart) {
        // Report disconnected services.
        if (false) {
            // XXX we are letting the client link to the service for
            // death notifications.
            int numberOfRunningServices = app.numberOfRunningServices();
            for (int sIndex = 0; sIndex < numberOfRunningServices; sIndex++) {
                ServiceRecord r = app.getRunningServiceAt(sIndex);
                ArrayMap<IBinder, ArrayList<ConnectionRecord>> connections = r.getConnections();
                for (int conni = connections.size() - 1; conni >= 0; conni--) {
                    ArrayList<ConnectionRecord> cl = connections.valueAt(conni);
                    for (int i = 0; i < cl.size(); i++) {
                        ConnectionRecord c = cl.get(i);
                        if (c.binding.client != app) {
                            try {
                                //c.conn.connected(r.className, null);
                            } catch (Exception e) {
                                // todo: this should be asynchronous!
                                Slog.w(TAG, "Exception thrown disconnected servce "
                                        + r.shortInstanceName
                                        + " from app " + app.processName, e);
                            }
                        }
                    }
                }
            }
        }

        try {
            if (getServicetrackerInstance()) {
                mServicetracker.killProcess(app.pid);
            }
        } catch (RemoteException e) {
            Slog.e(TAG, "Failed to send kill process details to servicetracker HAL", e);
            mServicetracker = null;
        }

        // Clean up any connections this application has to other services.
        for (int i = app.connections.size() - 1; i >= 0; i--) {
            ConnectionRecord r = app.connections.valueAt(i);
            removeConnectionLocked(r, app, null);
        }
        updateServiceConnectionActivitiesLocked(app);
        app.connections.clear();

        app.whitelistManager = false;

        // Clear app state from services.
        for (int i = app.numberOfRunningServices() - 1; i >= 0; i--) {
            ServiceRecord sr = app.getRunningServiceAt(i);
            synchronized (sr.stats.getBatteryStats()) {
                sr.stats.stopLaunchedLocked();
            }
            if (sr.app != app && sr.app != null && !sr.app.isPersistent()) {
                sr.app.stopService(sr);
                sr.app.updateBoundClientUids();
            }
            sr.setProcess(null);
            sr.isolatedProc = null;
            sr.executeNesting = 0;
            sr.forceClearTracker();
            if (mDestroyingServices.remove(sr)) {
                if (DEBUG_SERVICE) Slog.v(TAG_SERVICE, "killServices remove destroying " + sr);
            }

            final int numClients = sr.bindings.size();
            for (int bindingi=numClients-1; bindingi>=0; bindingi--) {
                IntentBindRecord b = sr.bindings.valueAt(bindingi);
                if (DEBUG_SERVICE) Slog.v(TAG_SERVICE, "Killing binding " + b
                        + ": shouldUnbind=" + b.hasBound);
                b.binder = null;
                b.requested = b.received = b.hasBound = false;
                // If this binding is coming from a cached process and is asking to keep
                // the service created, then we'll kill the cached process as well -- we
                // don't want to be thrashing around restarting processes that are only
                // there to be cached.
                for (int appi=b.apps.size()-1; appi>=0; appi--) {
                    final ProcessRecord proc = b.apps.keyAt(appi);
                    // If the process is already gone, skip it.
                    if (proc.killedByAm || proc.thread == null) {
                        continue;
                    }
                    // Only do this for processes that have an auto-create binding;
                    // otherwise the binding can be left, because it won't cause the
                    // service to restart.
                    final AppBindRecord abind = b.apps.valueAt(appi);
                    boolean hasCreate = false;
                    for (int conni=abind.connections.size()-1; conni>=0; conni--) {
                        ConnectionRecord conn = abind.connections.valueAt(conni);
                        if ((conn.flags&(Context.BIND_AUTO_CREATE|Context.BIND_ALLOW_OOM_MANAGEMENT
                                |Context.BIND_WAIVE_PRIORITY)) == Context.BIND_AUTO_CREATE) {
                            hasCreate = true;
                            break;
                        }
                    }
                    if (!hasCreate) {
                        continue;
                    }
                    // XXX turned off for now until we have more time to get a better policy.
                    if (false && proc != null && !proc.isPersistent() && proc.thread != null
                            && proc.pid != 0 && proc.pid != ActivityManagerService.MY_PID
                            && proc.setProcState >= ActivityManager.PROCESS_STATE_LAST_ACTIVITY) {
                        proc.kill("bound to service " + sr.shortInstanceName
                                + " in dying proc " + (app != null ? app.processName : "??"),
                                ApplicationExitInfo.REASON_OTHER, true);
                    }
                }
            }
        }

        ServiceMap smap = getServiceMapLocked(app.userId);

        // Now do remaining service cleanup.
        for (int i = app.numberOfRunningServices() - 1; i >= 0; i--) {
            ServiceRecord sr = app.getRunningServiceAt(i);

            // Unless the process is persistent, this process record is going away,
            // so make sure the service is cleaned out of it.
            if (!app.isPersistent()) {
                app.stopService(sr);
                app.updateBoundClientUids();
            }

            // Sanity check: if the service listed for the app is not one
            // we actually are maintaining, just let it drop.
            final ServiceRecord curRec = smap.mServicesByInstanceName.get(sr.instanceName);
            if (curRec != sr) {
                if (curRec != null) {
                    Slog.wtf(TAG, "Service " + sr + " in process " + app
                            + " not same as in map: " + curRec);
                }
                continue;
            }

            // Any services running in the application may need to be placed
            // back in the pending list.
            if (allowRestart && sr.crashCount >= mAm.mConstants.BOUND_SERVICE_MAX_CRASH_RETRY
                    && (sr.serviceInfo.applicationInfo.flags
                        &ApplicationInfo.FLAG_PERSISTENT) == 0) {
                Slog.w(TAG, "Service crashed " + sr.crashCount
                        + " times, stopping: " + sr);
                EventLog.writeEvent(EventLogTags.AM_SERVICE_CRASHED_TOO_MUCH,
                        sr.userId, sr.crashCount, sr.shortInstanceName, app.pid);
                bringDownServiceLocked(sr);
            } else if (!allowRestart
                    || !mAm.mUserController.isUserRunning(sr.userId, 0)) {
                bringDownServiceLocked(sr);
            } else {
                final boolean scheduled = scheduleServiceRestartLocked(sr, true /* allowCancel */);

                // Should the service remain running?  Note that in the
                // extreme case of so many attempts to deliver a command
                // that it failed we also will stop it here.
                if (!scheduled) {
                    bringDownServiceLocked(sr);
                } else if (sr.canStopIfKilled(false /* isStartCanceled */)) {
                    // Update to stopped state because the explicit start is gone. The service is
                    // scheduled to restart for other reason (e.g. connections) so we don't bring
                    // down it.
                    sr.startRequested = false;
                    if (sr.tracker != null) {
                        sr.tracker.setStarted(false, mAm.mProcessStats.getMemFactorLocked(),
                                SystemClock.uptimeMillis());
                    }
                }
            }
        }

        if (!allowRestart) {
            app.stopAllServices();
            app.clearBoundClientUids();

            // Make sure there are no more restarting services for this process.
            for (int i=mRestartingServices.size()-1; i>=0; i--) {
                ServiceRecord r = mRestartingServices.get(i);
                if (r.processName.equals(app.processName) &&
                        r.serviceInfo.applicationInfo.uid == app.info.uid) {
                    mRestartingServices.remove(i);
                    clearRestartingIfNeededLocked(r);
                }
            }
            for (int i=mPendingServices.size()-1; i>=0; i--) {
                ServiceRecord r = mPendingServices.get(i);
                if (r.processName.equals(app.processName) &&
                        r.serviceInfo.applicationInfo.uid == app.info.uid) {
                    mPendingServices.remove(i);
                }
            }
        }

        // Make sure we have no more records on the stopping list.
        int i = mDestroyingServices.size();
        while (i > 0) {
            i--;
            ServiceRecord sr = mDestroyingServices.get(i);
            if (sr.app == app) {
                sr.forceClearTracker();
                mDestroyingServices.remove(i);
                if (DEBUG_SERVICE) Slog.v(TAG_SERVICE, "killServices remove destroying " + sr);
            }
        }

        app.executingServices.clear();
    }

    ActivityManager.RunningServiceInfo makeRunningServiceInfoLocked(ServiceRecord r) {
        ActivityManager.RunningServiceInfo info =
            new ActivityManager.RunningServiceInfo();
        info.service = r.name;
        if (r.app != null) {
            info.pid = r.app.pid;
        }
        info.uid = r.appInfo.uid;
        info.process = r.processName;
        info.foreground = r.isForeground;
        info.activeSince = r.createRealTime;
        info.started = r.startRequested;
        info.clientCount = r.getConnections().size();
        info.crashCount = r.crashCount;
        info.lastActivityTime = r.lastActivity;
        if (r.isForeground) {
            info.flags |= ActivityManager.RunningServiceInfo.FLAG_FOREGROUND;
        }
        if (r.startRequested) {
            info.flags |= ActivityManager.RunningServiceInfo.FLAG_STARTED;
        }
        if (r.app != null && r.app.pid == ActivityManagerService.MY_PID) {
            info.flags |= ActivityManager.RunningServiceInfo.FLAG_SYSTEM_PROCESS;
        }
        if (r.app != null && r.app.isPersistent()) {
            info.flags |= ActivityManager.RunningServiceInfo.FLAG_PERSISTENT_PROCESS;
        }

        ArrayMap<IBinder, ArrayList<ConnectionRecord>> connections = r.getConnections();
        for (int conni = connections.size() - 1; conni >= 0; conni--) {
            ArrayList<ConnectionRecord> connl = connections.valueAt(conni);
            for (int i=0; i<connl.size(); i++) {
                ConnectionRecord conn = connl.get(i);
                if (conn.clientLabel != 0) {
                    info.clientPackage = conn.binding.client.info.packageName;
                    info.clientLabel = conn.clientLabel;
                    return info;
                }
            }
        }
        return info;
    }

    List<ActivityManager.RunningServiceInfo> getRunningServiceInfoLocked(int maxNum, int flags,
        int callingUid, boolean allowed, boolean canInteractAcrossUsers) {
        ArrayList<ActivityManager.RunningServiceInfo> res
                = new ArrayList<ActivityManager.RunningServiceInfo>();

        final long ident = Binder.clearCallingIdentity();
        try {
            if (canInteractAcrossUsers) {
                int[] users = mAm.mUserController.getUsers();
                for (int ui=0; ui<users.length && res.size() < maxNum; ui++) {
                    ArrayMap<ComponentName, ServiceRecord> alls = getServicesLocked(users[ui]);
                    for (int i=0; i<alls.size() && res.size() < maxNum; i++) {
                        ServiceRecord sr = alls.valueAt(i);
                        res.add(makeRunningServiceInfoLocked(sr));
                    }
                }

                for (int i=0; i<mRestartingServices.size() && res.size() < maxNum; i++) {
                    ServiceRecord r = mRestartingServices.get(i);
                    ActivityManager.RunningServiceInfo info =
                            makeRunningServiceInfoLocked(r);
                    info.restarting = r.nextRestartTime;
                    res.add(info);
                }
            } else {
                int userId = UserHandle.getUserId(callingUid);
                ArrayMap<ComponentName, ServiceRecord> alls = getServicesLocked(userId);
                for (int i=0; i<alls.size() && res.size() < maxNum; i++) {
                    ServiceRecord sr = alls.valueAt(i);

                    if (allowed || (sr.app != null && sr.app.uid == callingUid)) {
                        res.add(makeRunningServiceInfoLocked(sr));
                    }
                }

                for (int i=0; i<mRestartingServices.size() && res.size() < maxNum; i++) {
                    ServiceRecord r = mRestartingServices.get(i);
                    if (r.userId == userId
                        && (allowed || (r.app != null && r.app.uid == callingUid))) {
                        ActivityManager.RunningServiceInfo info =
                                makeRunningServiceInfoLocked(r);
                        info.restarting = r.nextRestartTime;
                        res.add(info);
                    }
                }
            }
        } finally {
            Binder.restoreCallingIdentity(ident);
        }

        return res;
    }

    public PendingIntent getRunningServiceControlPanelLocked(ComponentName name) {
        int userId = UserHandle.getUserId(Binder.getCallingUid());
        ServiceRecord r = getServiceByNameLocked(name, userId);
        if (r != null) {
            ArrayMap<IBinder, ArrayList<ConnectionRecord>> connections = r.getConnections();
            for (int conni = connections.size() - 1; conni >= 0; conni--) {
                ArrayList<ConnectionRecord> conn = connections.valueAt(conni);
                for (int i=0; i<conn.size(); i++) {
                    if (conn.get(i).clientIntent != null) {
                        return conn.get(i).clientIntent;
                    }
                }
            }
        }
        return null;
    }

    void serviceTimeout(ProcessRecord proc) {
        String anrMessage = null;
        synchronized(mAm) {
            if (proc.isDebugging()) {
                // The app's being debugged, ignore timeout.
                return;
            }
            if (proc.executingServices.size() == 0 || proc.thread == null) {
                return;
            }
            final long now = SystemClock.uptimeMillis();
            final long maxTime =  now -
                    (proc.execServicesFg ? SERVICE_TIMEOUT : SERVICE_BACKGROUND_TIMEOUT);
            ServiceRecord timeout = null;
            long nextTime = 0;
            for (int i=proc.executingServices.size()-1; i>=0; i--) {
                ServiceRecord sr = proc.executingServices.valueAt(i);
                if (sr.executingStart < maxTime) {
                    timeout = sr;
                    break;
                }
                if (sr.executingStart > nextTime) {
                    nextTime = sr.executingStart;
                }
            }
            if (timeout != null && mAm.mProcessList.mLruProcesses.contains(proc)) {
                Slog.w(TAG, "Timeout executing service: " + timeout);
                StringWriter sw = new StringWriter();
                PrintWriter pw = new FastPrintWriter(sw, false, 1024);
                pw.println(timeout);
                timeout.dump(pw, "    ");
                pw.close();
                mLastAnrDump = sw.toString();
                mAm.mHandler.removeCallbacks(mLastAnrDumpClearer);
                mAm.mHandler.postDelayed(mLastAnrDumpClearer, LAST_ANR_LIFETIME_DURATION_MSECS);
                anrMessage = "executing service " + timeout.shortInstanceName;
            } else {
                Message msg = mAm.mHandler.obtainMessage(
                        ActivityManagerService.SERVICE_TIMEOUT_MSG);
                msg.obj = proc;
                mAm.mHandler.sendMessageAtTime(msg, proc.execServicesFg
                        ? (nextTime+SERVICE_TIMEOUT) : (nextTime + SERVICE_BACKGROUND_TIMEOUT));
            }
        }

        if (anrMessage != null) {
            mAm.mAnrHelper.appNotResponding(proc, anrMessage);
        }
    }

    void serviceForegroundTimeout(ServiceRecord r) {
        ProcessRecord app;
        synchronized (mAm) {
            if (!r.fgRequired || r.destroying) {
                return;
            }

            app = r.app;
            if (app != null && app.isDebugging()) {
                // The app's being debugged; let it ride
                return;
            }

            if (DEBUG_BACKGROUND_CHECK) {
                Slog.i(TAG, "Service foreground-required timeout for " + r);
            }
            r.fgWaiting = false;
            stopServiceLocked(r);
        }

        if (app != null) {
            mAm.mAnrHelper.appNotResponding(app,
                    "Context.startForegroundService() did not then call Service.startForeground(): "
                        + r);
        }
    }

    public void updateServiceApplicationInfoLocked(ApplicationInfo applicationInfo) {
        final int userId = UserHandle.getUserId(applicationInfo.uid);
        ServiceMap serviceMap = mServiceMap.get(userId);
        if (serviceMap != null) {
            ArrayMap<ComponentName, ServiceRecord> servicesByName
                    = serviceMap.mServicesByInstanceName;
            for (int j = servicesByName.size() - 1; j >= 0; j--) {
                ServiceRecord serviceRecord = servicesByName.valueAt(j);
                if (applicationInfo.packageName.equals(serviceRecord.appInfo.packageName)) {
                    serviceRecord.appInfo = applicationInfo;
                    serviceRecord.serviceInfo.applicationInfo = applicationInfo;
                }
            }
        }
    }

    void serviceForegroundCrash(ProcessRecord app, CharSequence serviceRecord) {
        mAm.crashApplication(app.uid, app.pid, app.info.packageName, app.userId,
                "Context.startForegroundService() did not then call Service.startForeground(): "
                    + serviceRecord, false /*force*/);
    }

    void scheduleServiceTimeoutLocked(ProcessRecord proc) {
        if (proc.executingServices.size() == 0 || proc.thread == null) {
            return;
        }
        Message msg = mAm.mHandler.obtainMessage(
                ActivityManagerService.SERVICE_TIMEOUT_MSG);
        msg.obj = proc;
        mAm.mHandler.sendMessageDelayed(msg,
                proc.execServicesFg ? SERVICE_TIMEOUT : SERVICE_BACKGROUND_TIMEOUT);
    }

    void scheduleServiceForegroundTransitionTimeoutLocked(ServiceRecord r) {
        if (r.app.executingServices.size() == 0 || r.app.thread == null) {
            return;
        }
        Message msg = mAm.mHandler.obtainMessage(
                ActivityManagerService.SERVICE_FOREGROUND_TIMEOUT_MSG);
        msg.obj = r;
        r.fgWaiting = true;
        mAm.mHandler.sendMessageDelayed(msg, SERVICE_START_FOREGROUND_TIMEOUT);
    }

    final class ServiceDumper {
        private final FileDescriptor fd;
        private final PrintWriter pw;
        private final String[] args;
        private final boolean dumpAll;
        private final String dumpPackage;
        private final ItemMatcher matcher;
        private final ArrayList<ServiceRecord> services = new ArrayList<>();

        private final long nowReal = SystemClock.elapsedRealtime();

        private boolean needSep = false;
        private boolean printedAnything = false;
        private boolean printed = false;

        /**
         * Note: do not call directly, use {@link #newServiceDumperLocked} instead (this
         * must be called with the lock held).
         */
        ServiceDumper(FileDescriptor fd, PrintWriter pw, String[] args,
                int opti, boolean dumpAll, String dumpPackage) {
            this.fd = fd;
            this.pw = pw;
            this.args = args;
            this.dumpAll = dumpAll;
            this.dumpPackage = dumpPackage;
            matcher = new ItemMatcher();
            matcher.build(args, opti);

            final int[] users = mAm.mUserController.getUsers();
            for (int user : users) {
                ServiceMap smap = getServiceMapLocked(user);
                if (smap.mServicesByInstanceName.size() > 0) {
                    for (int si=0; si<smap.mServicesByInstanceName.size(); si++) {
                        ServiceRecord r = smap.mServicesByInstanceName.valueAt(si);
                        if (!matcher.match(r, r.name)) {
                            continue;
                        }
                        if (dumpPackage != null && !dumpPackage.equals(r.appInfo.packageName)) {
                            continue;
                        }
                        services.add(r);
                    }
                }
            }
        }

        private void dumpHeaderLocked() {
            pw.println("ACTIVITY MANAGER SERVICES (dumpsys activity services)");
            if (mLastAnrDump != null) {
                pw.println("  Last ANR service:");
                pw.print(mLastAnrDump);
                pw.println();
            }
        }

        void dumpLocked() {
            dumpHeaderLocked();

            try {
                int[] users = mAm.mUserController.getUsers();
                for (int user : users) {
                    // Find the first service for this user.
                    int serviceIdx = 0;
                    while (serviceIdx < services.size() && services.get(serviceIdx).userId != user) {
                        serviceIdx++;
                    }
                    printed = false;
                    if (serviceIdx < services.size()) {
                        needSep = false;
                        while (serviceIdx < services.size()) {
                            ServiceRecord r = services.get(serviceIdx);
                            serviceIdx++;
                            if (r.userId != user) {
                                break;
                            }
                            dumpServiceLocalLocked(r);
                        }
                        needSep |= printed;
                    }

                    dumpUserRemainsLocked(user);
                }
            } catch (Exception e) {
                Slog.w(TAG, "Exception in dumpServicesLocked", e);
            }

            dumpRemainsLocked();
        }

        void dumpWithClient() {
            synchronized(mAm) {
                dumpHeaderLocked();
            }

            try {
                int[] users = mAm.mUserController.getUsers();
                for (int user : users) {
                    // Find the first service for this user.
                    int serviceIdx = 0;
                    while (serviceIdx < services.size() && services.get(serviceIdx).userId != user) {
                        serviceIdx++;
                    }
                    printed = false;
                    if (serviceIdx < services.size()) {
                        needSep = false;
                        while (serviceIdx < services.size()) {
                            ServiceRecord r = services.get(serviceIdx);
                            serviceIdx++;
                            if (r.userId != user) {
                                break;
                            }
                            synchronized(mAm) {
                                dumpServiceLocalLocked(r);
                            }
                            dumpServiceClient(r);
                        }
                        needSep |= printed;
                    }

                    synchronized(mAm) {
                        dumpUserRemainsLocked(user);
                    }
                }
            } catch (Exception e) {
                Slog.w(TAG, "Exception in dumpServicesLocked", e);
            }

            synchronized(mAm) {
                dumpRemainsLocked();
            }
        }

        private void dumpUserHeaderLocked(int user) {
            if (!printed) {
                if (printedAnything) {
                    pw.println();
                }
                pw.println("  User " + user + " active services:");
                printed = true;
            }
            printedAnything = true;
            if (needSep) {
                pw.println();
            }
        }

        private void dumpServiceLocalLocked(ServiceRecord r) {
            dumpUserHeaderLocked(r.userId);
            pw.print("  * ");
            pw.println(r);
            if (dumpAll) {
                r.dump(pw, "    ");
                needSep = true;
            } else {
                pw.print("    app=");
                pw.println(r.app);
                pw.print("    created=");
                TimeUtils.formatDuration(r.createRealTime, nowReal, pw);
                pw.print(" started=");
                pw.print(r.startRequested);
                pw.print(" connections=");
                ArrayMap<IBinder, ArrayList<ConnectionRecord>> connections = r.getConnections();
                pw.println(connections.size());
                if (connections.size() > 0) {
                    pw.println("    Connections:");
                    for (int conni = 0; conni < connections.size(); conni++) {
                        ArrayList<ConnectionRecord> clist = connections.valueAt(conni);
                        for (int i = 0; i < clist.size(); i++) {
                            ConnectionRecord conn = clist.get(i);
                            pw.print("      ");
                            pw.print(conn.binding.intent.intent.getIntent()
                                    .toShortString(false, false, false, false));
                            pw.print(" -> ");
                            ProcessRecord proc = conn.binding.client;
                            pw.println(proc != null ? proc.toShortString() : "null");
                        }
                    }
                }
            }
        }

        private void dumpServiceClient(ServiceRecord r) {
            final ProcessRecord proc = r.app;
            if (proc == null) {
                return;
            }
            final IApplicationThread thread = proc.thread;
            if (thread == null) {
                return;
            }
            pw.println("    Client:");
            pw.flush();
            try {
                TransferPipe tp = new TransferPipe();
                try {
                    thread.dumpService(tp.getWriteFd(), r, args);
                    tp.setBufferPrefix("      ");
                    // Short timeout, since blocking here can
                    // deadlock with the application.
                    tp.go(fd, 2000);
                } finally {
                    tp.kill();
                }
            } catch (IOException e) {
                pw.println("      Failure while dumping the service: " + e);
            } catch (RemoteException e) {
                pw.println("      Got a RemoteException while dumping the service");
            }
            needSep = true;
        }

        private void dumpUserRemainsLocked(int user) {
            ServiceMap smap = getServiceMapLocked(user);
            printed = false;
            for (int si=0, SN=smap.mDelayedStartList.size(); si<SN; si++) {
                ServiceRecord r = smap.mDelayedStartList.get(si);
                if (!matcher.match(r, r.name)) {
                    continue;
                }
                if (dumpPackage != null && !dumpPackage.equals(r.appInfo.packageName)) {
                    continue;
                }
                if (!printed) {
                    if (printedAnything) {
                        pw.println();
                    }
                    pw.println("  User " + user + " delayed start services:");
                    printed = true;
                }
                printedAnything = true;
                pw.print("  * Delayed start "); pw.println(r);
            }
            printed = false;
            for (int si=0, SN=smap.mStartingBackground.size(); si<SN; si++) {
                ServiceRecord r = smap.mStartingBackground.get(si);
                if (!matcher.match(r, r.name)) {
                    continue;
                }
                if (dumpPackage != null && !dumpPackage.equals(r.appInfo.packageName)) {
                    continue;
                }
                if (!printed) {
                    if (printedAnything) {
                        pw.println();
                    }
                    pw.println("  User " + user + " starting in background:");
                    printed = true;
                }
                printedAnything = true;
                pw.print("  * Starting bg "); pw.println(r);
            }
        }

        private void dumpRemainsLocked() {
            if (mPendingServices.size() > 0) {
                printed = false;
                for (int i=0; i<mPendingServices.size(); i++) {
                    ServiceRecord r = mPendingServices.get(i);
                    if (!matcher.match(r, r.name)) {
                        continue;
                    }
                    if (dumpPackage != null && !dumpPackage.equals(r.appInfo.packageName)) {
                        continue;
                    }
                    printedAnything = true;
                    if (!printed) {
                        if (needSep) pw.println();
                        needSep = true;
                        pw.println("  Pending services:");
                        printed = true;
                    }
                    pw.print("  * Pending "); pw.println(r);
                    r.dump(pw, "    ");
                }
                needSep = true;
            }

            if (mRestartingServices.size() > 0) {
                printed = false;
                for (int i=0; i<mRestartingServices.size(); i++) {
                    ServiceRecord r = mRestartingServices.get(i);
                    if (!matcher.match(r, r.name)) {
                        continue;
                    }
                    if (dumpPackage != null && !dumpPackage.equals(r.appInfo.packageName)) {
                        continue;
                    }
                    printedAnything = true;
                    if (!printed) {
                        if (needSep) pw.println();
                        needSep = true;
                        pw.println("  Restarting services:");
                        printed = true;
                    }
                    pw.print("  * Restarting "); pw.println(r);
                    r.dump(pw, "    ");
                }
                needSep = true;
            }

            if (mDestroyingServices.size() > 0) {
                printed = false;
                for (int i=0; i< mDestroyingServices.size(); i++) {
                    ServiceRecord r = mDestroyingServices.get(i);
                    if (!matcher.match(r, r.name)) {
                        continue;
                    }
                    if (dumpPackage != null && !dumpPackage.equals(r.appInfo.packageName)) {
                        continue;
                    }
                    printedAnything = true;
                    if (!printed) {
                        if (needSep) pw.println();
                        needSep = true;
                        pw.println("  Destroying services:");
                        printed = true;
                    }
                    pw.print("  * Destroy "); pw.println(r);
                    r.dump(pw, "    ");
                }
                needSep = true;
            }

            if (dumpAll) {
                printed = false;
                for (int ic=0; ic<mServiceConnections.size(); ic++) {
                    ArrayList<ConnectionRecord> r = mServiceConnections.valueAt(ic);
                    for (int i=0; i<r.size(); i++) {
                        ConnectionRecord cr = r.get(i);
                        if (!matcher.match(cr.binding.service, cr.binding.service.name)) {
                            continue;
                        }
                        if (dumpPackage != null && (cr.binding.client == null
                                || !dumpPackage.equals(cr.binding.client.info.packageName))) {
                            continue;
                        }
                        printedAnything = true;
                        if (!printed) {
                            if (needSep) pw.println();
                            needSep = true;
                            pw.println("  Connection bindings to services:");
                            printed = true;
                        }
                        pw.print("  * "); pw.println(cr);
                        cr.dump(pw, "    ");
                    }
                }
            }

            if (matcher.all) {
                final long nowElapsed = SystemClock.elapsedRealtime();
                final int[] users = mAm.mUserController.getUsers();
                for (int user : users) {
                    boolean printedUser = false;
                    ServiceMap smap = mServiceMap.get(user);
                    if (smap == null) {
                        continue;
                    }
                    for (int i = smap.mActiveForegroundApps.size() - 1; i >= 0; i--) {
                        ActiveForegroundApp aa = smap.mActiveForegroundApps.valueAt(i);
                        if (dumpPackage != null && !dumpPackage.equals(aa.mPackageName)) {
                            continue;
                        }
                        if (!printedUser) {
                            printedUser = true;
                            printedAnything = true;
                            if (needSep) pw.println();
                            needSep = true;
                            pw.print("Active foreground apps - user ");
                            pw.print(user);
                            pw.println(":");
                        }
                        pw.print("  #");
                        pw.print(i);
                        pw.print(": ");
                        pw.println(aa.mPackageName);
                        if (aa.mLabel != null) {
                            pw.print("    mLabel=");
                            pw.println(aa.mLabel);
                        }
                        pw.print("    mNumActive=");
                        pw.print(aa.mNumActive);
                        pw.print(" mAppOnTop=");
                        pw.print(aa.mAppOnTop);
                        pw.print(" mShownWhileTop=");
                        pw.print(aa.mShownWhileTop);
                        pw.print(" mShownWhileScreenOn=");
                        pw.println(aa.mShownWhileScreenOn);
                        pw.print("    mStartTime=");
                        TimeUtils.formatDuration(aa.mStartTime - nowElapsed, pw);
                        pw.print(" mStartVisibleTime=");
                        TimeUtils.formatDuration(aa.mStartVisibleTime - nowElapsed, pw);
                        pw.println();
                        if (aa.mEndTime != 0) {
                            pw.print("    mEndTime=");
                            TimeUtils.formatDuration(aa.mEndTime - nowElapsed, pw);
                            pw.println();
                        }
                    }
                    if (smap.hasMessagesOrCallbacks()) {
                        if (needSep) {
                            pw.println();
                        }
                        printedAnything = true;
                        needSep = true;
                        pw.print("  Handler - user ");
                        pw.print(user);
                        pw.println(":");
                        smap.dumpMine(new PrintWriterPrinter(pw), "    ");
                    }
                }
            }

            if (!printedAnything) {
                pw.println("  (nothing)");
            }
        }
    }

    ServiceDumper newServiceDumperLocked(FileDescriptor fd, PrintWriter pw, String[] args,
            int opti, boolean dumpAll, String dumpPackage) {
        return new ServiceDumper(fd, pw, args, opti, dumpAll, dumpPackage);
    }

    protected void dumpDebug(ProtoOutputStream proto, long fieldId) {
        synchronized (mAm) {
            final long outterToken = proto.start(fieldId);
            int[] users = mAm.mUserController.getUsers();
            for (int user : users) {
                ServiceMap smap = mServiceMap.get(user);
                if (smap == null) {
                    continue;
                }
                long token = proto.start(ActiveServicesProto.SERVICES_BY_USERS);
                proto.write(ActiveServicesProto.ServicesByUser.USER_ID, user);
                ArrayMap<ComponentName, ServiceRecord> alls = smap.mServicesByInstanceName;
                for (int i=0; i<alls.size(); i++) {
                    alls.valueAt(i).dumpDebug(proto,
                            ActiveServicesProto.ServicesByUser.SERVICE_RECORDS);
                }
                proto.end(token);
            }
            proto.end(outterToken);
        }
    }

    /**
     * There are three ways to call this:
     *  - no service specified: dump all the services
     *  - a flattened component name that matched an existing service was specified as the
     *    first arg: dump that one service
     *  - the first arg isn't the flattened component name of an existing service:
     *    dump all services whose component contains the first arg as a substring
     */
    protected boolean dumpService(FileDescriptor fd, PrintWriter pw, final String name,
            String[] args, int opti, boolean dumpAll) {
        final ArrayList<ServiceRecord> services = new ArrayList<>();

        final Predicate<ServiceRecord> filter = DumpUtils.filterRecord(name);

        synchronized (mAm) {
            int[] users = mAm.mUserController.getUsers();

            for (int user : users) {
                ServiceMap smap = mServiceMap.get(user);
                if (smap == null) {
                    continue;
                }
                ArrayMap<ComponentName, ServiceRecord> alls = smap.mServicesByInstanceName;
                for (int i=0; i<alls.size(); i++) {
                    ServiceRecord r1 = alls.valueAt(i);

                    if (filter.test(r1)) {
                        services.add(r1);
                    }
                }
            }
        }

        if (services.size() <= 0) {
            return false;
        }

        // Sort by component name.
        services.sort(Comparator.comparing(WithComponentName::getComponentName));

        boolean needSep = false;
        for (int i=0; i<services.size(); i++) {
            if (needSep) {
                pw.println();
            }
            needSep = true;
            dumpService("", fd, pw, services.get(i), args, dumpAll);
        }
        return true;
    }

    /**
     * Invokes IApplicationThread.dumpService() on the thread of the specified service if
     * there is a thread associated with the service.
     */
    private void dumpService(String prefix, FileDescriptor fd, PrintWriter pw,
            final ServiceRecord r, String[] args, boolean dumpAll) {
        String innerPrefix = prefix + "  ";
        synchronized (mAm) {
            pw.print(prefix); pw.print("SERVICE ");
                    pw.print(r.shortInstanceName); pw.print(" ");
                    pw.print(Integer.toHexString(System.identityHashCode(r)));
                    pw.print(" pid=");
                    if (r.app != null) pw.println(r.app.pid);
                    else pw.println("(not running)");
            if (dumpAll) {
                r.dump(pw, innerPrefix);
            }
        }
        if (r.app != null && r.app.thread != null) {
            pw.print(prefix); pw.println("  Client:");
            pw.flush();
            try {
                TransferPipe tp = new TransferPipe();
                try {
                    r.app.thread.dumpService(tp.getWriteFd(), r, args);
                    tp.setBufferPrefix(prefix + "    ");
                    tp.go(fd);
                } finally {
                    tp.kill();
                }
            } catch (IOException e) {
                pw.println(prefix + "    Failure while dumping the service: " + e);
            } catch (RemoteException e) {
                pw.println(prefix + "    Got a RemoteException while dumping the service");
            }
        }
    }

    /**
     * Should allow while-in-use permissions in foreground service or not.
     * while-in-use permissions in FGS started from background might be restricted.
     * @param callingPackage caller app's package name.
     * @param callingUid caller app's uid.
     * @param intent intent to start/bind service.
     * @param r the service to start.
     * @return true if allow, false otherwise.
     */
    private boolean shouldAllowWhileInUsePermissionInFgsLocked(String callingPackage,
            int callingPid, int callingUid, Intent intent, ServiceRecord r,
            boolean allowBackgroundActivityStarts) {
        // Is the background FGS start restriction turned on?
        if (!mAm.mConstants.mFlagBackgroundFgsStartRestrictionEnabled) {
            return true;
        }
        // Is the allow activity background start flag on?
        if (allowBackgroundActivityStarts) {
            return true;
        }

        boolean isCallerSystem = false;
        final int callingAppId = UserHandle.getAppId(callingUid);
        switch (callingAppId) {
            case ROOT_UID:
            case SYSTEM_UID:
            case NFC_UID:
            case SHELL_UID:
                isCallerSystem = true;
                break;
            default:
                isCallerSystem = false;
                break;
        }

        if (isCallerSystem) {
            return true;
        }

        if (r.app != null) {
            ActiveInstrumentation instr = r.app.getActiveInstrumentation();
            if (instr != null && instr.mHasBackgroundActivityStartsPermission) {
                return true;
            }
        }

        final boolean hasAllowBackgroundActivityStartsToken = r.app != null
                ? !r.app.mAllowBackgroundActivityStartsTokens.isEmpty() : false;
        if (hasAllowBackgroundActivityStartsToken) {
            return true;
        }

        if (mAm.checkPermission(START_ACTIVITIES_FROM_BACKGROUND, callingPid, callingUid)
                == PERMISSION_GRANTED) {
            return true;
        }

        // Is the calling UID at PROCESS_STATE_TOP or above?
        final boolean isCallingUidTopApp = appIsTopLocked(callingUid);
        if (isCallingUidTopApp) {
            return true;
        }
        // Does the calling UID have any visible activity?
        final boolean isCallingUidVisible = mAm.mAtmInternal.isUidForeground(callingUid);
        if (isCallingUidVisible) {
            return true;
        }

        final boolean isWhiteListedPackage =
                mWhiteListAllowWhileInUsePermissionInFgs.contains(callingPackage);
        if (isWhiteListedPackage) {
            return true;
        }

        // Is the calling UID a device owner app?
        final boolean isDeviceOwner = mAm.mInternal.isDeviceOwner(callingUid);
        if (isDeviceOwner) {
            return true;
        }

        r.mInfoDenyWhileInUsePermissionInFgs =
                "Background FGS start while-in-use permission restriction [callingPackage: "
                + callingPackage
                + "; callingUid: " + callingUid
                + "; intent: " + intent
                + "]";
        return false;
    }

    // TODO: remove this toast after feature development is done
    void showWhileInUseDebugToastLocked(int uid, int op, int mode) {
        for (int i = mAm.mProcessList.mLruProcesses.size() - 1; i >= 0; i--) {
            ProcessRecord pr = mAm.mProcessList.mLruProcesses.get(i);
            if (pr.uid != uid) {
                continue;
            }
            for (int j = pr.numberOfRunningServices() - 1; j >= 0; j--) {
                ServiceRecord r = pr.getRunningServiceAt(j);
                if (!r.isForeground) {
                    continue;
                }
                if (mode == DEBUG_FGS_ALLOW_WHILE_IN_USE) {
                    if (!r.mAllowWhileInUsePermissionInFgs
                            && r.mInfoDenyWhileInUsePermissionInFgs != null) {
                        final String msg = r.mInfoDenyWhileInUsePermissionInFgs
                                + " affected while-in-use permission:"
                                + AppOpsManager.opToPublicName(op);
                        Slog.wtf(TAG, msg);
                    }
                } else if (mode == DEBUG_FGS_ENFORCE_TYPE) {
                    final String msg =
                            "FGS Missing foregroundServiceType in manifest file [callingPackage: "
                            + r.mRecentCallingPackage
                            + "; intent:" + r.intent.getIntent()
                            + "] affected while-in-use permission:"
                            + AppOpsManager.opToPublicName(op)
                            + "; targetSdkVersion:" + r.appInfo.targetSdkVersion;
                    Slog.wtf(TAG, msg);
                }
            }
        }
    }
}<|MERGE_RESOLUTION|>--- conflicted
+++ resolved
@@ -3194,18 +3194,13 @@
 
                 // Cleanup.
                 if (newService) {
-<<<<<<< HEAD
-                    app.services.remove(r);
+                    app.stopService(r);
                     r.app = null;
                     if (SERVICE_RESCHEDULE && DEBUG_DELAYED_SERVICE) {
                     Slog.w(TAG, " Failed to create Service !!!! ."
                            +"This will introduce huge delay...  "
                            +r.shortInstanceName + " in " + r.restartDelay + "ms");
                     }
-=======
-                    app.stopService(r);
-                    r.setProcess(null);
->>>>>>> e4833b4c
                 }
 
                 // Retry.
