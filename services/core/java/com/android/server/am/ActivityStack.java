--- conflicted
+++ resolved
@@ -825,11 +825,7 @@
         prev.task.touchActiveTime();
         clearLaunchTime(prev);
         final ActivityRecord next = mStackSupervisor.topRunningActivityLocked();
-<<<<<<< HEAD
-        if (next == null || next.noDisplay || next.task != prev.task) {
-=======
-        if (mService.mHasRecents && (next == null || next.task != prev.task)) {
->>>>>>> dca272b8
+        if (mService.mHasRecents && (next == null || next.noDisplay || next.task != prev.task)) {
             prev.updateThumbnail(screenshotActivities(prev), null);
         }
         stopFullyDrawnTraceIfNeeded();
