--- conflicted
+++ resolved
@@ -2361,8 +2361,7 @@
      */
     void findTaskToMoveToFront(TaskRecord task, int flags, ActivityOptions options, String reason,
             boolean forceNonResizeable) {
-<<<<<<< HEAD
-        final ActivityStack currentStack = task.getStack();
+        ActivityStack currentStack = task.getStack();
 
         ActivityStack focusedStack = getTopDisplayFocusedStack();
         ActivityRecord top_activity = focusedStack != null ? focusedStack.getTopActivity() : null;
@@ -2373,9 +2372,6 @@
             acquireAppLaunchPerfLock(top_activity.packageName);
         }
 
-=======
-        ActivityStack currentStack = task.getStack();
->>>>>>> ef229d91
         if (currentStack == null) {
             Slog.e(TAG, "findTaskToMoveToFront: can't move task="
                     + task + " to front. Stack is null");
