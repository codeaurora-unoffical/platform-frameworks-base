--- conflicted
+++ resolved
@@ -228,12 +228,8 @@
     public final boolean replaceParallelBroadcastLocked(BroadcastRecord r) {
         final Intent intent = r.intent;
         for (int i = mParallelBroadcasts.size() - 1; i >= 0; i--) {
-<<<<<<< HEAD
-            if (intent.filterEquals(mParallelBroadcasts.get(i).intent)) {
-=======
             final Intent curIntent = mParallelBroadcasts.get(i).intent;
-            if (r.intent.filterEquals(curIntent)) {
->>>>>>> 448489a9
+            if (intent.filterEquals(curIntent)) {
                 if (DEBUG_BROADCAST) Slog.v(TAG_BROADCAST,
                         "***** DROPPING PARALLEL ["
                 + mQueueName + "]: " + intent);
