/*
 * Copyright (C) 2015 The Android Open Source Project
 *
 * Licensed under the Apache License, Version 2.0 (the "License");
 * you may not use this file except in compliance with the License.
 * You may obtain a copy of the License at
 *
 *      http://www.apache.org/licenses/LICENSE-2.0
 *
 * Unless required by applicable law or agreed to in writing, software
 * distributed under the License is distributed on an "AS IS" BASIS,
 * WITHOUT WARRANTIES OR CONDITIONS OF ANY KIND, either express or implied.
 * See the License for the specific language governing permissions and
 * limitations under the License.
 */

package com.android.server.am;

import static android.app.ActivityManagerInternal.ALLOW_NON_FULL;
import static android.app.ActivityTaskManager.INVALID_TASK_ID;
import static android.app.ActivityTaskManager.RESIZE_MODE_SYSTEM;
import static android.app.ActivityTaskManager.RESIZE_MODE_USER;
import static android.app.WaitResult.launchStateToString;
import static android.app.WindowConfiguration.ACTIVITY_TYPE_UNDEFINED;
import static android.app.WindowConfiguration.WINDOWING_MODE_UNDEFINED;
import static android.view.Display.INVALID_DISPLAY;

import android.app.ActivityManager;
import android.app.ActivityOptions;
import android.app.ActivityTaskManager;
import android.app.AppGlobals;
import android.app.BroadcastOptions;
import android.app.IActivityController;
import android.app.IActivityManager;
import android.app.IActivityTaskManager;
import android.app.IStopUserCallback;
import android.app.IUidObserver;
import android.app.KeyguardManager;
import android.app.ProfilerInfo;
import android.app.WaitResult;
import android.app.usage.AppStandbyInfo;
import android.app.usage.ConfigurationStats;
import android.app.usage.IUsageStatsManager;
import android.app.usage.UsageStatsManager;
import android.content.ComponentCallbacks2;
import android.content.ComponentName;
import android.content.Context;
import android.content.DeviceConfigurationProto;
import android.content.GlobalConfigurationProto;
import android.content.IIntentReceiver;
import android.content.Intent;
import android.content.pm.ConfigurationInfo;
import android.content.pm.FeatureInfo;
import android.content.pm.IPackageManager;
import android.content.pm.PackageManager;
import android.content.pm.ParceledListSlice;
import android.content.pm.ResolveInfo;
import android.content.pm.SharedLibraryInfo;
import android.content.pm.UserInfo;
import android.content.res.AssetManager;
import android.content.res.Configuration;
import android.content.res.Resources;
import android.graphics.Rect;
import android.hardware.display.DisplayManager;
import android.opengl.GLES10;
import android.os.Binder;
import android.os.Build;
import android.os.Bundle;
import android.os.IProgressListener;
import android.os.ParcelFileDescriptor;
import android.os.RemoteCallback;
import android.os.RemoteCallback.OnResultListener;
import android.os.RemoteException;
import android.os.ServiceManager;
import android.os.ShellCommand;
import android.os.StrictMode;
import android.os.SystemClock;
import android.os.SystemProperties;
import android.os.UserHandle;
import android.os.UserManager;
import android.text.TextUtils;
import android.text.format.Time;
import android.util.ArrayMap;
import android.util.DebugUtils;
import android.util.DisplayMetrics;
import android.util.proto.ProtoOutputStream;
import android.view.Display;

import com.android.internal.util.HexDump;
import com.android.internal.util.MemInfoReader;
import com.android.internal.util.Preconditions;
import com.android.server.compat.CompatConfig;

import java.io.BufferedReader;
import java.io.File;
import java.io.IOException;
import java.io.InputStream;
import java.io.InputStreamReader;
import java.io.PrintWriter;
import java.net.URISyntaxException;
import java.time.Clock;
import java.time.LocalDateTime;
import java.time.format.DateTimeFormatter;
import java.util.ArrayList;
import java.util.Arrays;
import java.util.Collections;
import java.util.Comparator;
import java.util.HashSet;
import java.util.List;
import java.util.Locale;
import java.util.Set;
import java.util.concurrent.CountDownLatch;
import java.util.concurrent.TimeUnit;

import javax.microedition.khronos.egl.EGL10;
import javax.microedition.khronos.egl.EGLConfig;
import javax.microedition.khronos.egl.EGLContext;
import javax.microedition.khronos.egl.EGLDisplay;
import javax.microedition.khronos.egl.EGLSurface;

final class ActivityManagerShellCommand extends ShellCommand {
    public static final String NO_CLASS_ERROR_CODE = "Error type 3";

    private static final String SHELL_PACKAGE_NAME = "com.android.shell";

    private static final int USER_OPERATION_TIMEOUT_MS = 2 * 60 * 1000; // 2 minutes

<<<<<<< HEAD
=======
    private static final DateTimeFormatter LOG_NAME_TIME_FORMATTER =
            DateTimeFormatter.ofPattern("yyyyMMdd-HHmmss", Locale.ROOT);

>>>>>>> dbf9e87c
    // IPC interface to activity manager -- don't need to do additional security checks.
    final IActivityManager mInterface;
    final IActivityTaskManager mTaskInterface;

    // Internal service impl -- must perform security checks before touching.
    final ActivityManagerService mInternal;

    // Convenience for interacting with package manager.
    final IPackageManager mPm;

    private int mStartFlags = 0;
    private boolean mWaitOption = false;
    private boolean mStopOption = false;

    private int mRepeat = 0;
    private int mUserId;
    private String mReceiverPermission;

    private String mProfileFile;
    private int mSamplingInterval;
    private boolean mAutoStop;
    private boolean mStreaming;   // Streaming the profiling output to a file.
    private String mAgent;  // Agent to attach on startup.
    private boolean mAttachAgentDuringBind;  // Whether agent should be attached late.
    private int mDisplayId;
    private int mWindowingMode;
    private int mActivityType;
    private int mTaskId;
    private boolean mIsTaskOverlay;
    private boolean mIsLockTask;
    private BroadcastOptions mBroadcastOptions;

    final boolean mDumping;

    ActivityManagerShellCommand(ActivityManagerService service, boolean dumping) {
        mInterface = service;
        mTaskInterface = service.mActivityTaskManager;
        mInternal = service;
        mPm = AppGlobals.getPackageManager();
        mDumping = dumping;
    }

    @Override
    public int onCommand(String cmd) {
        if (cmd == null) {
            return handleDefaultCommands(cmd);
        }
        final PrintWriter pw = getOutPrintWriter();
        try {
            switch (cmd) {
                case "start":
                case "start-activity":
                    return runStartActivity(pw);
                case "startservice":
                case "start-service":
                    return runStartService(pw, false);
                case "startforegroundservice":
                case "startfgservice":
                case "start-foreground-service":
                case "start-fg-service":
                    return runStartService(pw, true);
                case "stopservice":
                case "stop-service":
                    return runStopService(pw);
                case "broadcast":
                    return runSendBroadcast(pw);
                case "instrument":
                    getOutPrintWriter().println("Error: must be invoked through 'am instrument'.");
                    return -1;
                case "trace-ipc":
                    return runTraceIpc(pw);
                case "profile":
                    return runProfile(pw);
                case "dumpheap":
                    return runDumpHeap(pw);
                case "set-debug-app":
                    return runSetDebugApp(pw);
                case "set-agent-app":
                    return runSetAgentApp(pw);
                case "clear-debug-app":
                    return runClearDebugApp(pw);
                case "set-watch-heap":
                    return runSetWatchHeap(pw);
                case "clear-watch-heap":
                    return runClearWatchHeap(pw);
                case "bug-report":
                    return runBugReport(pw);
                case "force-stop":
                    return runForceStop(pw);
                case "crash":
                    return runCrash(pw);
                case "kill":
                    return runKill(pw);
                case "kill-all":
                    return runKillAll(pw);
                case "make-uid-idle":
                    return runMakeIdle(pw);
                case "monitor":
                    return runMonitor(pw);
                case "watch-uids":
                    return runWatchUids(pw);
                case "hang":
                    return runHang(pw);
                case "restart":
                    return runRestart(pw);
                case "idle-maintenance":
                    return runIdleMaintenance(pw);
                case "screen-compat":
                    return runScreenCompat(pw);
                case "package-importance":
                    return runPackageImportance(pw);
                case "to-uri":
                    return runToUri(pw, 0);
                case "to-intent-uri":
                    return runToUri(pw, Intent.URI_INTENT_SCHEME);
                case "to-app-uri":
                    return runToUri(pw, Intent.URI_ANDROID_APP_SCHEME);
                case "switch-user":
                    return runSwitchUser(pw);
                case "get-current-user":
                    return runGetCurrentUser(pw);
                case "start-user":
                    return runStartUser(pw);
                case "unlock-user":
                    return runUnlockUser(pw);
                case "stop-user":
                    return runStopUser(pw);
                case "is-user-stopped":
                    return runIsUserStopped(pw);
                case "get-started-user-state":
                    return runGetStartedUserState(pw);
                case "track-associations":
                    return runTrackAssociations(pw);
                case "untrack-associations":
                    return runUntrackAssociations(pw);
                case "get-uid-state":
                    return getUidState(pw);
                case "get-config":
                    return runGetConfig(pw);
                case "suppress-resize-config-changes":
                    return runSuppressResizeConfigChanges(pw);
                case "set-inactive":
                    return runSetInactive(pw);
                case "get-inactive":
                    return runGetInactive(pw);
                case "set-standby-bucket":
                    return runSetStandbyBucket(pw);
                case "get-standby-bucket":
                    return runGetStandbyBucket(pw);
                case "send-trim-memory":
                    return runSendTrimMemory(pw);
                case "display":
                    return runDisplay(pw);
                case "stack":
                    return runStack(pw);
                case "task":
                    return runTask(pw);
                case "write":
                    return runWrite(pw);
                case "attach-agent":
                    return runAttachAgent(pw);
                case "supports-multiwindow":
                    return runSupportsMultiwindow(pw);
                case "supports-split-screen-multi-window":
                    return runSupportsSplitScreenMultiwindow(pw);
                case "update-appinfo":
                    return runUpdateApplicationInfo(pw);
                case "no-home-screen":
                    return runNoHomeScreen(pw);
                case "wait-for-broadcast-idle":
                    return runWaitForBroadcastIdle(pw);
                case "compat":
                    return runCompat(pw);
                default:
                    return handleDefaultCommands(cmd);
            }
        } catch (RemoteException e) {
            pw.println("Remote exception: " + e);
        }
        return -1;
    }

    private Intent makeIntent(int defUser) throws URISyntaxException {
        mStartFlags = 0;
        mWaitOption = false;
        mStopOption = false;
        mRepeat = 0;
        mProfileFile = null;
        mSamplingInterval = 0;
        mAutoStop = false;
        mStreaming = false;
        mUserId = defUser;
        mDisplayId = INVALID_DISPLAY;
        mWindowingMode = WINDOWING_MODE_UNDEFINED;
        mActivityType = ACTIVITY_TYPE_UNDEFINED;
        mTaskId = INVALID_TASK_ID;
        mIsTaskOverlay = false;
        mIsLockTask = false;
        mBroadcastOptions = null;

        return Intent.parseCommandArgs(this, new Intent.CommandOptionHandler() {
            @Override
            public boolean handleOption(String opt, ShellCommand cmd) {
                if (opt.equals("-D")) {
                    mStartFlags |= ActivityManager.START_FLAG_DEBUG;
                } else if (opt.equals("-N")) {
                    mStartFlags |= ActivityManager.START_FLAG_NATIVE_DEBUGGING;
                } else if (opt.equals("-W")) {
                    mWaitOption = true;
                } else if (opt.equals("-P")) {
                    mProfileFile = getNextArgRequired();
                    mAutoStop = true;
                } else if (opt.equals("--start-profiler")) {
                    mProfileFile = getNextArgRequired();
                    mAutoStop = false;
                } else if (opt.equals("--sampling")) {
                    mSamplingInterval = Integer.parseInt(getNextArgRequired());
                } else if (opt.equals("--streaming")) {
                    mStreaming = true;
                } else if (opt.equals("--attach-agent")) {
                    if (mAgent != null) {
                        cmd.getErrPrintWriter().println(
                                "Multiple --attach-agent(-bind) not supported");
                        return false;
                    }
                    mAgent = getNextArgRequired();
                    mAttachAgentDuringBind = false;
                } else if (opt.equals("--attach-agent-bind")) {
                    if (mAgent != null) {
                        cmd.getErrPrintWriter().println(
                                "Multiple --attach-agent(-bind) not supported");
                        return false;
                    }
                    mAgent = getNextArgRequired();
                    mAttachAgentDuringBind = true;
                } else if (opt.equals("-R")) {
                    mRepeat = Integer.parseInt(getNextArgRequired());
                } else if (opt.equals("-S")) {
                    mStopOption = true;
                } else if (opt.equals("--track-allocation")) {
                    mStartFlags |= ActivityManager.START_FLAG_TRACK_ALLOCATION;
                } else if (opt.equals("--user")) {
                    mUserId = UserHandle.parseUserArg(getNextArgRequired());
                } else if (opt.equals("--receiver-permission")) {
                    mReceiverPermission = getNextArgRequired();
                } else if (opt.equals("--display")) {
                    mDisplayId = Integer.parseInt(getNextArgRequired());
                } else if (opt.equals("--windowingMode")) {
                    mWindowingMode = Integer.parseInt(getNextArgRequired());
                } else if (opt.equals("--activityType")) {
                    mActivityType = Integer.parseInt(getNextArgRequired());
                } else if (opt.equals("--task")) {
                    mTaskId = Integer.parseInt(getNextArgRequired());
                } else if (opt.equals("--task-overlay")) {
                    mIsTaskOverlay = true;
                } else if (opt.equals("--lock-task")) {
                    mIsLockTask = true;
                } else if (opt.equals("--allow-background-activity-starts")) {
                    if (mBroadcastOptions == null) {
                        mBroadcastOptions = BroadcastOptions.makeBasic();
                    }
                    mBroadcastOptions.setBackgroundActivityStartsAllowed(true);
                } else {
                    return false;
                }
                return true;
            }
        });
    }

    private class ProgressWaiter extends IProgressListener.Stub {
        private final CountDownLatch mFinishedLatch = new CountDownLatch(1);

        @Override
        public void onStarted(int id, Bundle extras) {}

        @Override
        public void onProgress(int id, int progress, Bundle extras) {}

        @Override
        public void onFinished(int id, Bundle extras) {
            mFinishedLatch.countDown();
        }

        public boolean waitForFinish(long timeoutMillis) {
            try {
                return mFinishedLatch.await(timeoutMillis, TimeUnit.MILLISECONDS);
            } catch (InterruptedException e) {
                System.err.println("Thread interrupted unexpectedly.");
                return false;
            }
        }
    }

    int runStartActivity(PrintWriter pw) throws RemoteException {
        Intent intent;
        try {
            intent = makeIntent(UserHandle.USER_CURRENT);
        } catch (URISyntaxException e) {
            throw new RuntimeException(e.getMessage(), e);
        }

        if (mUserId == UserHandle.USER_ALL) {
            getErrPrintWriter().println("Error: Can't start service with user 'all'");
            return 1;
        }

        String mimeType = intent.getType();
        if (mimeType == null && intent.getData() != null
                && "content".equals(intent.getData().getScheme())) {
            mimeType = mInterface.getProviderMimeType(intent.getData(), mUserId);
        }

        do {
            if (mStopOption) {
                String packageName;
                if (intent.getComponent() != null) {
                    packageName = intent.getComponent().getPackageName();
                } else {
                    // queryIntentActivities does not convert user id, so we convert it here first
                    int userIdForQuery = mInternal.mUserController.handleIncomingUser(
                            Binder.getCallingPid(), Binder.getCallingUid(), mUserId, false,
                            ALLOW_NON_FULL, "ActivityManagerShellCommand", null);
                    List<ResolveInfo> activities = mPm.queryIntentActivities(intent, mimeType, 0,
                            userIdForQuery).getList();
                    if (activities == null || activities.size() <= 0) {
                        getErrPrintWriter().println("Error: Intent does not match any activities: "
                                + intent);
                        return 1;
                    } else if (activities.size() > 1) {
                        getErrPrintWriter().println(
                                "Error: Intent matches multiple activities; can't stop: "
                                + intent);
                        return 1;
                    }
                    packageName = activities.get(0).activityInfo.packageName;
                }
                pw.println("Stopping: " + packageName);
                pw.flush();
                mInterface.forceStopPackage(packageName, mUserId);
                try {
                    Thread.sleep(250);
                } catch (InterruptedException e) {
                }
            }

            ProfilerInfo profilerInfo = null;

            if (mProfileFile != null || mAgent != null) {
                ParcelFileDescriptor fd = null;
                if (mProfileFile != null) {
                    fd = openFileForSystem(mProfileFile, "w");
                    if (fd == null) {
                        return 1;
                    }
                }
                profilerInfo = new ProfilerInfo(mProfileFile, fd, mSamplingInterval, mAutoStop,
                        mStreaming, mAgent, mAttachAgentDuringBind);
            }

            pw.println("Starting: " + intent);
            pw.flush();
            intent.addFlags(Intent.FLAG_ACTIVITY_NEW_TASK);

            WaitResult result = null;
            int res;
            final long startTime = SystemClock.uptimeMillis();
            ActivityOptions options = null;
            if (mDisplayId != INVALID_DISPLAY) {
                options = ActivityOptions.makeBasic();
                options.setLaunchDisplayId(mDisplayId);
            }
            if (mWindowingMode != WINDOWING_MODE_UNDEFINED) {
                if (options == null) {
                    options = ActivityOptions.makeBasic();
                }
                options.setLaunchWindowingMode(mWindowingMode);
            }
            if (mActivityType != ACTIVITY_TYPE_UNDEFINED) {
                if (options == null) {
                    options = ActivityOptions.makeBasic();
                }
                options.setLaunchActivityType(mActivityType);
            }
            if (mTaskId != INVALID_TASK_ID) {
                if (options == null) {
                    options = ActivityOptions.makeBasic();
                }
                options.setLaunchTaskId(mTaskId);

                if (mIsTaskOverlay) {
                    options.setTaskOverlay(true, true /* canResume */);
                }
            }
            if (mIsLockTask) {
                if (options == null) {
                    options = ActivityOptions.makeBasic();
                }
                options.setLockTaskEnabled(true);
            }
            if (mWaitOption) {
<<<<<<< HEAD
                result = mInternal.startActivityAndWait(null, null, intent, mimeType,
=======
                result = mInternal.startActivityAndWait(null, SHELL_PACKAGE_NAME, intent, mimeType,
>>>>>>> dbf9e87c
                        null, null, 0, mStartFlags, profilerInfo,
                        options != null ? options.toBundle() : null, mUserId);
                res = result.result;
            } else {
<<<<<<< HEAD
                res = mInternal.startActivityAsUser(null, null, intent, mimeType,
=======
                res = mInternal.startActivityAsUser(null, SHELL_PACKAGE_NAME, intent, mimeType,
>>>>>>> dbf9e87c
                        null, null, 0, mStartFlags, profilerInfo,
                        options != null ? options.toBundle() : null, mUserId);
            }
            final long endTime = SystemClock.uptimeMillis();
            PrintWriter out = mWaitOption ? pw : getErrPrintWriter();
            boolean launched = false;
            switch (res) {
                case ActivityManager.START_SUCCESS:
                    launched = true;
                    break;
                case ActivityManager.START_SWITCHES_CANCELED:
                    launched = true;
                    out.println(
                            "Warning: Activity not started because the "
                                    + " current activity is being kept for the user.");
                    break;
                case ActivityManager.START_DELIVERED_TO_TOP:
                    launched = true;
                    out.println(
                            "Warning: Activity not started, intent has "
                                    + "been delivered to currently running "
                                    + "top-most instance.");
                    break;
                case ActivityManager.START_RETURN_INTENT_TO_CALLER:
                    launched = true;
                    out.println(
                            "Warning: Activity not started because intent "
                                    + "should be handled by the caller");
                    break;
                case ActivityManager.START_TASK_TO_FRONT:
                    launched = true;
                    out.println(
                            "Warning: Activity not started, its current "
                                    + "task has been brought to the front");
                    break;
                case ActivityManager.START_INTENT_NOT_RESOLVED:
                    out.println(
                            "Error: Activity not started, unable to "
                                    + "resolve " + intent.toString());
                    break;
                case ActivityManager.START_CLASS_NOT_FOUND:
                    out.println(NO_CLASS_ERROR_CODE);
                    out.println("Error: Activity class " +
                            intent.getComponent().toShortString()
                            + " does not exist.");
                    break;
                case ActivityManager.START_FORWARD_AND_REQUEST_CONFLICT:
                    out.println(
                            "Error: Activity not started, you requested to "
                                    + "both forward and receive its result");
                    break;
                case ActivityManager.START_PERMISSION_DENIED:
                    out.println(
                            "Error: Activity not started, you do not "
                                    + "have permission to access it.");
                    break;
                case ActivityManager.START_NOT_VOICE_COMPATIBLE:
                    out.println(
                            "Error: Activity not started, voice control not allowed for: "
                                    + intent);
                    break;
                case ActivityManager.START_NOT_CURRENT_USER_ACTIVITY:
                    out.println(
                            "Error: Not allowed to start background user activity"
                                    + " that shouldn't be displayed for all users.");
                    break;
                default:
                    out.println(
                            "Error: Activity not started, unknown error code " + res);
                    break;
            }
            out.flush();
            if (mWaitOption && launched) {
                if (result == null) {
                    result = new WaitResult();
                    result.who = intent.getComponent();
                }
                pw.println("Status: " + (result.timeout ? "timeout" : "ok"));
                pw.println("LaunchState: " + launchStateToString(result.launchState));
                if (result.who != null) {
                    pw.println("Activity: " + result.who.flattenToShortString());
                }
                if (result.totalTime >= 0) {
                    pw.println("TotalTime: " + result.totalTime);
                }
                pw.println("WaitTime: " + (endTime-startTime));
                pw.println("Complete");
                pw.flush();
            }
            mRepeat--;
            if (mRepeat > 0) {
                mTaskInterface.unhandledBack();
            }
        } while (mRepeat > 0);
        return 0;
    }

    int runStartService(PrintWriter pw, boolean asForeground) throws RemoteException {
        final PrintWriter err = getErrPrintWriter();
        Intent intent;
        try {
            intent = makeIntent(UserHandle.USER_CURRENT);
        } catch (URISyntaxException e) {
            throw new RuntimeException(e.getMessage(), e);
        }
        if (mUserId == UserHandle.USER_ALL) {
            err.println("Error: Can't start activity with user 'all'");
            return -1;
        }
        pw.println("Starting service: " + intent);
        pw.flush();
        ComponentName cn = mInterface.startService(null, intent, intent.getType(),
                asForeground, SHELL_PACKAGE_NAME, mUserId);
        if (cn == null) {
            err.println("Error: Not found; no service started.");
            return -1;
        } else if (cn.getPackageName().equals("!")) {
            err.println("Error: Requires permission " + cn.getClassName());
            return -1;
        } else if (cn.getPackageName().equals("!!")) {
            err.println("Error: " + cn.getClassName());
            return -1;
        } else if (cn.getPackageName().equals("?")) {
            err.println("Error: " + cn.getClassName());
            return -1;
        }
        return 0;
    }

    int runStopService(PrintWriter pw) throws RemoteException {
        final PrintWriter err = getErrPrintWriter();
        Intent intent;
        try {
            intent = makeIntent(UserHandle.USER_CURRENT);
        } catch (URISyntaxException e) {
            throw new RuntimeException(e.getMessage(), e);
        }
        if (mUserId == UserHandle.USER_ALL) {
            err.println("Error: Can't stop activity with user 'all'");
            return -1;
        }
        pw.println("Stopping service: " + intent);
        pw.flush();
        int result = mInterface.stopService(null, intent, intent.getType(), mUserId);
        if (result == 0) {
            err.println("Service not stopped: was not running.");
            return -1;
        } else if (result == 1) {
            err.println("Service stopped");
            return -1;
        } else if (result == -1) {
            err.println("Error stopping service");
            return -1;
        }
        return 0;
    }

    final static class IntentReceiver extends IIntentReceiver.Stub {
        private final PrintWriter mPw;
        private boolean mFinished = false;

        IntentReceiver(PrintWriter pw) {
            mPw = pw;
        }

        @Override
        public void performReceive(Intent intent, int resultCode, String data, Bundle extras,
                boolean ordered, boolean sticky, int sendingUser) {
            String line = "Broadcast completed: result=" + resultCode;
            if (data != null) line = line + ", data=\"" + data + "\"";
            if (extras != null) line = line + ", extras: " + extras;
            mPw.println(line);
            mPw.flush();
            synchronized (this) {
                mFinished = true;
                notifyAll();
            }
        }

        public synchronized void waitForFinish() {
            try {
                while (!mFinished) wait();
            } catch (InterruptedException e) {
                throw new IllegalStateException(e);
            }
        }
    }

    int runSendBroadcast(PrintWriter pw) throws RemoteException {
        Intent intent;
        try {
            intent = makeIntent(UserHandle.USER_CURRENT);
        } catch (URISyntaxException e) {
            throw new RuntimeException(e.getMessage(), e);
        }
        intent.addFlags(Intent.FLAG_RECEIVER_FROM_SHELL);
        IntentReceiver receiver = new IntentReceiver(pw);
        String[] requiredPermissions = mReceiverPermission == null ? null
                : new String[] {mReceiverPermission};
        pw.println("Broadcasting: " + intent);
        pw.flush();
        Bundle bundle = mBroadcastOptions == null ? null : mBroadcastOptions.toBundle();
        mInterface.broadcastIntent(null, intent, null, receiver, 0, null, null, requiredPermissions,
                android.app.AppOpsManager.OP_NONE, bundle, true, false, mUserId);
        receiver.waitForFinish();
        return 0;
    }

    int runTraceIpc(PrintWriter pw) throws RemoteException {
        String op = getNextArgRequired();
        if (op.equals("start")) {
            return runTraceIpcStart(pw);
        } else if (op.equals("stop")) {
            return runTraceIpcStop(pw);
        } else {
            getErrPrintWriter().println("Error: unknown trace ipc command '" + op + "'");
            return -1;
        }
    }

    int runTraceIpcStart(PrintWriter pw) throws RemoteException {
        pw.println("Starting IPC tracing.");
        pw.flush();
        mInterface.startBinderTracking();
        return 0;
    }

    int runTraceIpcStop(PrintWriter pw) throws RemoteException {
        final PrintWriter err = getErrPrintWriter();
        String opt;
        String filename = null;
        while ((opt=getNextOption()) != null) {
            if (opt.equals("--dump-file")) {
                filename = getNextArgRequired();
            } else {
                err.println("Error: Unknown option: " + opt);
                return -1;
            }
        }
        if (filename == null) {
            err.println("Error: Specify filename to dump logs to.");
            return -1;
        }

        File file = new File(filename);
        file.delete();
        ParcelFileDescriptor fd = openFileForSystem(filename, "w");
        if (fd == null) {
            return -1;
        }

        if (!mInterface.stopBinderTrackingAndDump(fd)) {
            err.println("STOP TRACE FAILED.");
            return -1;
        }

        pw.println("Stopped IPC tracing. Dumping logs to: " + filename);
        return 0;
    }

    static void removeWallOption() {
        String props = SystemProperties.get("dalvik.vm.extra-opts");
        if (props != null && props.contains("-Xprofile:wallclock")) {
            props = props.replace("-Xprofile:wallclock", "");
            props = props.trim();
            SystemProperties.set("dalvik.vm.extra-opts", props);
        }
    }

    private int runProfile(PrintWriter pw) throws RemoteException {
        final PrintWriter err = getErrPrintWriter();
        String profileFile = null;
        boolean start = false;
        boolean wall = false;
        int userId = UserHandle.USER_CURRENT;
        int profileType = 0;
        mSamplingInterval = 0;
        mStreaming = false;

        String process = null;

        String cmd = getNextArgRequired();

        if ("start".equals(cmd)) {
            start = true;
            String opt;
            while ((opt=getNextOption()) != null) {
                if (opt.equals("--user")) {
                    userId = UserHandle.parseUserArg(getNextArgRequired());
                } else if (opt.equals("--wall")) {
                    wall = true;
                } else if (opt.equals("--streaming")) {
                    mStreaming = true;
                } else if (opt.equals("--sampling")) {
                    mSamplingInterval = Integer.parseInt(getNextArgRequired());
                } else {
                    err.println("Error: Unknown option: " + opt);
                    return -1;
                }
            }
            process = getNextArgRequired();
        } else if ("stop".equals(cmd)) {
            String opt;
            while ((opt=getNextOption()) != null) {
                if (opt.equals("--user")) {
                    userId = UserHandle.parseUserArg(getNextArgRequired());
                } else {
                    err.println("Error: Unknown option: " + opt);
                    return -1;
                }
            }
            process = getNextArgRequired();
        } else {
            // Compatibility with old syntax: process is specified first.
            process = cmd;
            cmd = getNextArgRequired();
            if ("start".equals(cmd)) {
                start = true;
            } else if (!"stop".equals(cmd)) {
                throw new IllegalArgumentException("Profile command " + process + " not valid");
            }
        }

        if (userId == UserHandle.USER_ALL) {
            err.println("Error: Can't profile with user 'all'");
            return -1;
        }

        ParcelFileDescriptor fd = null;
        ProfilerInfo profilerInfo = null;

        if (start) {
            profileFile = getNextArgRequired();
            fd = openFileForSystem(profileFile, "w");
            if (fd == null) {
                return -1;
            }
            profilerInfo = new ProfilerInfo(profileFile, fd, mSamplingInterval, false, mStreaming,
                    null, false);
        }

        try {
            if (wall) {
                // XXX doesn't work -- this needs to be set before booting.
                String props = SystemProperties.get("dalvik.vm.extra-opts");
                if (props == null || !props.contains("-Xprofile:wallclock")) {
                    props = props + " -Xprofile:wallclock";
                    //SystemProperties.set("dalvik.vm.extra-opts", props);
                }
            } else if (start) {
                //removeWallOption();
            }
            if (!mInterface.profileControl(process, userId, start, profilerInfo, profileType)) {
                wall = false;
                err.println("PROFILE FAILED on process " + process);
                return -1;
            }
        } finally {
            if (!wall) {
                //removeWallOption();
            }
        }
        return 0;
    }

    int runDumpHeap(PrintWriter pw) throws RemoteException {
        final PrintWriter err = getErrPrintWriter();
        boolean managed = true;
        boolean mallocInfo = false;
        int userId = UserHandle.USER_CURRENT;
        boolean runGc = false;

        String opt;
        while ((opt=getNextOption()) != null) {
            if (opt.equals("--user")) {
                userId = UserHandle.parseUserArg(getNextArgRequired());
                if (userId == UserHandle.USER_ALL) {
                    err.println("Error: Can't dump heap with user 'all'");
                    return -1;
                }
            } else if (opt.equals("-n")) {
                managed = false;
            } else if (opt.equals("-g")) {
                runGc = true;
            } else if (opt.equals("-m")) {
                managed = false;
                mallocInfo = true;
            } else {
                err.println("Error: Unknown option: " + opt);
                return -1;
            }
        }
        String process = getNextArgRequired();
        String heapFile = getNextArg();
        if (heapFile == null) {
<<<<<<< HEAD
            final Time t = new Time();
            t.set(System.currentTimeMillis());
            heapFile = "/data/local/tmp/heapdump-" + t.format("%Y%m%d-%H%M%S") + ".prof";
=======
            LocalDateTime localDateTime = LocalDateTime.now(Clock.systemDefaultZone());
            String logNameTimeString = LOG_NAME_TIME_FORMATTER.format(localDateTime);
            heapFile = "/data/local/tmp/heapdump-" + logNameTimeString + ".prof";
>>>>>>> dbf9e87c
        }
        pw.println("File: " + heapFile);
        pw.flush();

        File file = new File(heapFile);
        file.delete();
        ParcelFileDescriptor fd = openFileForSystem(heapFile, "w");
        if (fd == null) {
            return -1;
        }

        final CountDownLatch latch = new CountDownLatch(1);

        final RemoteCallback finishCallback = new RemoteCallback(new OnResultListener() {
            @Override
            public void onResult(Bundle result) {
                latch.countDown();
            }
        }, null);

        if (!mInterface.dumpHeap(process, userId, managed, mallocInfo, runGc, heapFile, fd,
                finishCallback)) {
            err.println("HEAP DUMP FAILED on process " + process);
            return -1;
        }
        pw.println("Waiting for dump to finish...");
        pw.flush();
        try {
            latch.await();
        } catch (InterruptedException e) {
            err.println("Caught InterruptedException");
        }

        return 0;
    }

    int runSetDebugApp(PrintWriter pw) throws RemoteException {
        boolean wait = false;
        boolean persistent = false;

        String opt;
        while ((opt=getNextOption()) != null) {
            if (opt.equals("-w")) {
                wait = true;
            } else if (opt.equals("--persistent")) {
                persistent = true;
            } else {
                getErrPrintWriter().println("Error: Unknown option: " + opt);
                return -1;
            }
        }

        String pkg = getNextArgRequired();
        mInterface.setDebugApp(pkg, wait, persistent);
        return 0;
    }

    int runSetAgentApp(PrintWriter pw) throws RemoteException {
        String pkg = getNextArgRequired();
        String agent = getNextArg();
        mInterface.setAgentApp(pkg, agent);
        return 0;
    }

    int runClearDebugApp(PrintWriter pw) throws RemoteException {
        mInterface.setDebugApp(null, false, true);
        return 0;
    }

    int runSetWatchHeap(PrintWriter pw) throws RemoteException {
        String proc = getNextArgRequired();
        String limit = getNextArgRequired();
        mInterface.setDumpHeapDebugLimit(proc, 0, Long.parseLong(limit), null);
        return 0;
    }

    int runClearWatchHeap(PrintWriter pw) throws RemoteException {
        String proc = getNextArgRequired();
        mInterface.setDumpHeapDebugLimit(proc, 0, -1, null);
        return 0;
    }

    int runBugReport(PrintWriter pw) throws RemoteException {
        String opt;
        int bugreportType = ActivityManager.BUGREPORT_OPTION_FULL;
        while ((opt=getNextOption()) != null) {
            if (opt.equals("--progress")) {
                bugreportType = ActivityManager.BUGREPORT_OPTION_INTERACTIVE;
            } else if (opt.equals("--telephony")) {
                bugreportType = ActivityManager.BUGREPORT_OPTION_TELEPHONY;
            } else {
                getErrPrintWriter().println("Error: Unknown option: " + opt);
                return -1;
            }
        }
        mInterface.requestBugReport(bugreportType);
        pw.println("Your lovely bug report is being created; please be patient.");
        return 0;
    }

    int runForceStop(PrintWriter pw) throws RemoteException {
        int userId = UserHandle.USER_ALL;

        String opt;
        while ((opt = getNextOption()) != null) {
            if (opt.equals("--user")) {
                userId = UserHandle.parseUserArg(getNextArgRequired());
            } else {
                getErrPrintWriter().println("Error: Unknown option: " + opt);
                return -1;
            }
        }
        mInterface.forceStopPackage(getNextArgRequired(), userId);
        return 0;
    }

    int runCrash(PrintWriter pw) throws RemoteException {
        int userId = UserHandle.USER_ALL;

        String opt;
        while ((opt=getNextOption()) != null) {
            if (opt.equals("--user")) {
                userId = UserHandle.parseUserArg(getNextArgRequired());
            } else {
                getErrPrintWriter().println("Error: Unknown option: " + opt);
                return -1;
            }
        }

        int pid = -1;
        String packageName = null;
        final String arg = getNextArgRequired();
        // The argument is either a pid or a package name
        try {
            pid = Integer.parseInt(arg);
        } catch (NumberFormatException e) {
            packageName = arg;
        }
        mInterface.crashApplication(-1, pid, packageName, userId, "shell-induced crash");
        return 0;
    }

    int runKill(PrintWriter pw) throws RemoteException {
        int userId = UserHandle.USER_ALL;

        String opt;
        while ((opt=getNextOption()) != null) {
            if (opt.equals("--user")) {
                userId = UserHandle.parseUserArg(getNextArgRequired());
            } else {
                getErrPrintWriter().println("Error: Unknown option: " + opt);
                return -1;
            }
        }
        mInterface.killBackgroundProcesses(getNextArgRequired(), userId);
        return 0;
    }

    int runKillAll(PrintWriter pw) throws RemoteException {
        mInterface.killAllBackgroundProcesses();
        return 0;
    }

    int runMakeIdle(PrintWriter pw) throws RemoteException {
        int userId = UserHandle.USER_ALL;

        String opt;
        while ((opt = getNextOption()) != null) {
            if (opt.equals("--user")) {
                userId = UserHandle.parseUserArg(getNextArgRequired());
            } else {
                getErrPrintWriter().println("Error: Unknown option: " + opt);
                return -1;
            }
        }
        mInterface.makePackageIdle(getNextArgRequired(), userId);
        return 0;
    }

    static final class MyActivityController extends IActivityController.Stub {
        final IActivityManager mInterface;
        final PrintWriter mPw;
        final InputStream mInput;
        final String mGdbPort;
        final boolean mMonkey;

        static final int STATE_NORMAL = 0;
        static final int STATE_CRASHED = 1;
        static final int STATE_EARLY_ANR = 2;
        static final int STATE_ANR = 3;

        int mState;

        static final int RESULT_DEFAULT = 0;

        static final int RESULT_CRASH_DIALOG = 0;
        static final int RESULT_CRASH_KILL = 1;

        static final int RESULT_EARLY_ANR_CONTINUE = 0;
        static final int RESULT_EARLY_ANR_KILL = 1;

        static final int RESULT_ANR_DIALOG = 0;
        static final int RESULT_ANR_KILL = 1;
        static final int RESULT_ANR_WAIT = 1;

        int mResult;

        Process mGdbProcess;
        Thread mGdbThread;
        boolean mGotGdbPrint;

        MyActivityController(IActivityManager iam, PrintWriter pw, InputStream input,
                String gdbPort, boolean monkey) {
            mInterface = iam;
            mPw = pw;
            mInput = input;
            mGdbPort = gdbPort;
            mMonkey = monkey;
        }

        @Override
        public boolean activityResuming(String pkg) {
            synchronized (this) {
                mPw.println("** Activity resuming: " + pkg);
                mPw.flush();
            }
            return true;
        }

        @Override
        public boolean activityStarting(Intent intent, String pkg) {
            synchronized (this) {
                mPw.println("** Activity starting: " + pkg);
                mPw.flush();
            }
            return true;
        }

        @Override
        public boolean appCrashed(String processName, int pid, String shortMsg, String longMsg,
                long timeMillis, String stackTrace) {
            synchronized (this) {
                mPw.println("** ERROR: PROCESS CRASHED");
                mPw.println("processName: " + processName);
                mPw.println("processPid: " + pid);
                mPw.println("shortMsg: " + shortMsg);
                mPw.println("longMsg: " + longMsg);
                mPw.println("timeMillis: " + timeMillis);
                mPw.println("stack:");
                mPw.print(stackTrace);
                mPw.println("#");
                mPw.flush();
                int result = waitControllerLocked(pid, STATE_CRASHED);
                return result == RESULT_CRASH_KILL ? false : true;
            }
        }

        @Override
        public int appEarlyNotResponding(String processName, int pid, String annotation) {
            synchronized (this) {
                mPw.println("** ERROR: EARLY PROCESS NOT RESPONDING");
                mPw.println("processName: " + processName);
                mPw.println("processPid: " + pid);
                mPw.println("annotation: " + annotation);
                mPw.flush();
                int result = waitControllerLocked(pid, STATE_EARLY_ANR);
                if (result == RESULT_EARLY_ANR_KILL) return -1;
                return 0;
            }
        }

        @Override
        public int appNotResponding(String processName, int pid, String processStats) {
            synchronized (this) {
                mPw.println("** ERROR: PROCESS NOT RESPONDING");
                mPw.println("processName: " + processName);
                mPw.println("processPid: " + pid);
                mPw.println("processStats:");
                mPw.print(processStats);
                mPw.println("#");
                mPw.flush();
                int result = waitControllerLocked(pid, STATE_ANR);
                if (result == RESULT_ANR_KILL) return -1;
                if (result == RESULT_ANR_WAIT) return 1;
                return 0;
            }
        }

        @Override
        public int systemNotResponding(String message) {
            synchronized (this) {
                mPw.println("** ERROR: PROCESS NOT RESPONDING");
                mPw.println("message: " + message);
                mPw.println("#");
                mPw.println("Allowing system to die.");
                mPw.flush();
                return -1;
            }
        }

        void killGdbLocked() {
            mGotGdbPrint = false;
            if (mGdbProcess != null) {
                mPw.println("Stopping gdbserver");
                mPw.flush();
                mGdbProcess.destroy();
                mGdbProcess = null;
            }
            if (mGdbThread != null) {
                mGdbThread.interrupt();
                mGdbThread = null;
            }
        }

        int waitControllerLocked(int pid, int state) {
            if (mGdbPort != null) {
                killGdbLocked();

                try {
                    mPw.println("Starting gdbserver on port " + mGdbPort);
                    mPw.println("Do the following:");
                    mPw.println("  adb forward tcp:" + mGdbPort + " tcp:" + mGdbPort);
                    mPw.println("  gdbclient app_process :" + mGdbPort);
                    mPw.flush();

                    mGdbProcess = Runtime.getRuntime().exec(new String[] {
                            "gdbserver", ":" + mGdbPort, "--attach", Integer.toString(pid)
                    });
                    final InputStreamReader converter = new InputStreamReader(
                            mGdbProcess.getInputStream());
                    mGdbThread = new Thread() {
                        @Override
                        public void run() {
                            BufferedReader in = new BufferedReader(converter);
                            String line;
                            int count = 0;
                            while (true) {
                                synchronized (MyActivityController.this) {
                                    if (mGdbThread == null) {
                                        return;
                                    }
                                    if (count == 2) {
                                        mGotGdbPrint = true;
                                        MyActivityController.this.notifyAll();
                                    }
                                }
                                try {
                                    line = in.readLine();
                                    if (line == null) {
                                        return;
                                    }
                                    mPw.println("GDB: " + line);
                                    mPw.flush();
                                    count++;
                                } catch (IOException e) {
                                    return;
                                }
                            }
                        }
                    };
                    mGdbThread.start();

                    // Stupid waiting for .5s.  Doesn't matter if we end early.
                    try {
                        this.wait(500);
                    } catch (InterruptedException e) {
                    }

                } catch (IOException e) {
                    mPw.println("Failure starting gdbserver: " + e);
                    mPw.flush();
                    killGdbLocked();
                }
            }
            mState = state;
            mPw.println("");
            printMessageForState();
            mPw.flush();

            while (mState != STATE_NORMAL) {
                try {
                    wait();
                } catch (InterruptedException e) {
                }
            }

            killGdbLocked();

            return mResult;
        }

        void resumeController(int result) {
            synchronized (this) {
                mState = STATE_NORMAL;
                mResult = result;
                notifyAll();
            }
        }

        void printMessageForState() {
            switch (mState) {
                case STATE_NORMAL:
                    mPw.println("Monitoring activity manager...  available commands:");
                    break;
                case STATE_CRASHED:
                    mPw.println("Waiting after crash...  available commands:");
                    mPw.println("(c)ontinue: show crash dialog");
                    mPw.println("(k)ill: immediately kill app");
                    break;
                case STATE_EARLY_ANR:
                    mPw.println("Waiting after early ANR...  available commands:");
                    mPw.println("(c)ontinue: standard ANR processing");
                    mPw.println("(k)ill: immediately kill app");
                    break;
                case STATE_ANR:
                    mPw.println("Waiting after ANR...  available commands:");
                    mPw.println("(c)ontinue: show ANR dialog");
                    mPw.println("(k)ill: immediately kill app");
                    mPw.println("(w)ait: wait some more");
                    break;
            }
            mPw.println("(q)uit: finish monitoring");
        }

        void run() throws RemoteException {
            try {
                printMessageForState();
                mPw.flush();

                mInterface.setActivityController(this, mMonkey);
                mState = STATE_NORMAL;

                InputStreamReader converter = new InputStreamReader(mInput);
                BufferedReader in = new BufferedReader(converter);
                String line;

                while ((line = in.readLine()) != null) {
                    boolean addNewline = true;
                    if (line.length() <= 0) {
                        addNewline = false;
                    } else if ("q".equals(line) || "quit".equals(line)) {
                        resumeController(RESULT_DEFAULT);
                        break;
                    } else if (mState == STATE_CRASHED) {
                        if ("c".equals(line) || "continue".equals(line)) {
                            resumeController(RESULT_CRASH_DIALOG);
                        } else if ("k".equals(line) || "kill".equals(line)) {
                            resumeController(RESULT_CRASH_KILL);
                        } else {
                            mPw.println("Invalid command: " + line);
                        }
                    } else if (mState == STATE_ANR) {
                        if ("c".equals(line) || "continue".equals(line)) {
                            resumeController(RESULT_ANR_DIALOG);
                        } else if ("k".equals(line) || "kill".equals(line)) {
                            resumeController(RESULT_ANR_KILL);
                        } else if ("w".equals(line) || "wait".equals(line)) {
                            resumeController(RESULT_ANR_WAIT);
                        } else {
                            mPw.println("Invalid command: " + line);
                        }
                    } else if (mState == STATE_EARLY_ANR) {
                        if ("c".equals(line) || "continue".equals(line)) {
                            resumeController(RESULT_EARLY_ANR_CONTINUE);
                        } else if ("k".equals(line) || "kill".equals(line)) {
                            resumeController(RESULT_EARLY_ANR_KILL);
                        } else {
                            mPw.println("Invalid command: " + line);
                        }
                    } else {
                        mPw.println("Invalid command: " + line);
                    }

                    synchronized (this) {
                        if (addNewline) {
                            mPw.println("");
                        }
                        printMessageForState();
                        mPw.flush();
                    }
                }

            } catch (IOException e) {
                e.printStackTrace(mPw);
                mPw.flush();
            } finally {
                mInterface.setActivityController(null, mMonkey);
            }
        }
    }

    int runMonitor(PrintWriter pw) throws RemoteException {
        String opt;
        String gdbPort = null;
        boolean monkey = false;
        while ((opt=getNextOption()) != null) {
            if (opt.equals("--gdb")) {
                gdbPort = getNextArgRequired();
            } else if (opt.equals("-m")) {
                monkey = true;
            } else {
                getErrPrintWriter().println("Error: Unknown option: " + opt);
                return -1;
            }
        }

        MyActivityController controller = new MyActivityController(mInterface, pw,
                getRawInputStream(), gdbPort, monkey);
        controller.run();
        return 0;
    }

    static final class MyUidObserver extends IUidObserver.Stub
            implements ActivityManagerService.OomAdjObserver {
        final IActivityManager mInterface;
        final ActivityManagerService mInternal;
        final PrintWriter mPw;
        final InputStream mInput;
        final int mUid;

        static final int STATE_NORMAL = 0;

        int mState;

        MyUidObserver(ActivityManagerService service, PrintWriter pw, InputStream input, int uid) {
            mInterface = service;
            mInternal = service;
            mPw = pw;
            mInput = input;
            mUid = uid;
        }

        @Override
        public void onUidStateChanged(int uid, int procState, long procStateSeq) throws RemoteException {
            synchronized (this) {
                final StrictMode.ThreadPolicy oldPolicy = StrictMode.allowThreadDiskWrites();
                try {
                    mPw.print(uid);
                    mPw.print(" procstate ");
                    mPw.print(ProcessList.makeProcStateString(procState));
                    mPw.print(" seq ");
                    mPw.println(procStateSeq);
                    mPw.flush();
                } finally {
                    StrictMode.setThreadPolicy(oldPolicy);
                }
            }
        }

        @Override
        public void onUidGone(int uid, boolean disabled) throws RemoteException {
            synchronized (this) {
                final StrictMode.ThreadPolicy oldPolicy = StrictMode.allowThreadDiskWrites();
                try {
                    mPw.print(uid);
                    mPw.print(" gone");
                    if (disabled) {
                        mPw.print(" disabled");
                    }
                    mPw.println();
                    mPw.flush();
                } finally {
                    StrictMode.setThreadPolicy(oldPolicy);
                }
            }
        }

        @Override
        public void onUidActive(int uid) throws RemoteException {
            synchronized (this) {
                final StrictMode.ThreadPolicy oldPolicy = StrictMode.allowThreadDiskWrites();
                try {
                    mPw.print(uid);
                    mPw.println(" active");
                    mPw.flush();
                } finally {
                    StrictMode.setThreadPolicy(oldPolicy);
                }
            }
        }

        @Override
        public void onUidIdle(int uid, boolean disabled) throws RemoteException {
            synchronized (this) {
                final StrictMode.ThreadPolicy oldPolicy = StrictMode.allowThreadDiskWrites();
                try {
                    mPw.print(uid);
                    mPw.print(" idle");
                    if (disabled) {
                        mPw.print(" disabled");
                    }
                    mPw.println();
                    mPw.flush();
                } finally {
                    StrictMode.setThreadPolicy(oldPolicy);
                }
            }
        }

        @Override
        public void onUidCachedChanged(int uid, boolean cached) throws RemoteException {
            synchronized (this) {
                final StrictMode.ThreadPolicy oldPolicy = StrictMode.allowThreadDiskWrites();
                try {
                    mPw.print(uid);
                    mPw.println(cached ? " cached" : " uncached");
                    mPw.flush();
                } finally {
                    StrictMode.setThreadPolicy(oldPolicy);
                }
            }
        }

        @Override
        public void onOomAdjMessage(String msg) {
            synchronized (this) {
                final StrictMode.ThreadPolicy oldPolicy = StrictMode.allowThreadDiskWrites();
                try {
                    mPw.print("# ");
                    mPw.println(msg);
                    mPw.flush();
                } finally {
                    StrictMode.setThreadPolicy(oldPolicy);
                }
            }
        }

        void printMessageForState() {
            switch (mState) {
                case STATE_NORMAL:
                    mPw.println("Watching uid states...  available commands:");
                    break;
            }
            mPw.println("(q)uit: finish watching");
        }

        void run() throws RemoteException {
            try {
                printMessageForState();
                mPw.flush();

                mInterface.registerUidObserver(this, ActivityManager.UID_OBSERVER_ACTIVE
                        | ActivityManager.UID_OBSERVER_GONE | ActivityManager.UID_OBSERVER_PROCSTATE
                        | ActivityManager.UID_OBSERVER_IDLE | ActivityManager.UID_OBSERVER_CACHED,
                        ActivityManager.PROCESS_STATE_UNKNOWN, null);
                if (mUid >= 0) {
                    mInternal.setOomAdjObserver(mUid, this);
                }
                mState = STATE_NORMAL;

                InputStreamReader converter = new InputStreamReader(mInput);
                BufferedReader in = new BufferedReader(converter);
                String line;

                while ((line = in.readLine()) != null) {
                    boolean addNewline = true;
                    if (line.length() <= 0) {
                        addNewline = false;
                    } else if ("q".equals(line) || "quit".equals(line)) {
                        break;
                    } else {
                        mPw.println("Invalid command: " + line);
                    }

                    synchronized (this) {
                        if (addNewline) {
                            mPw.println("");
                        }
                        printMessageForState();
                        mPw.flush();
                    }
                }

            } catch (IOException e) {
                e.printStackTrace(mPw);
                mPw.flush();
            } finally {
                if (mUid >= 0) {
                    mInternal.clearOomAdjObserver();
                }
                mInterface.unregisterUidObserver(this);
            }
        }
    }

    int runWatchUids(PrintWriter pw) throws RemoteException {
        String opt;
        int uid = -1;
        while ((opt=getNextOption()) != null) {
            if (opt.equals("--oom")) {
                uid = Integer.parseInt(getNextArgRequired());
            } else {
                getErrPrintWriter().println("Error: Unknown option: " + opt);
                return -1;

            }
        }

        MyUidObserver controller = new MyUidObserver(mInternal, pw, getRawInputStream(), uid);
        controller.run();
        return 0;
    }

    int runHang(PrintWriter pw) throws RemoteException {
        String opt;
        boolean allowRestart = false;
        while ((opt=getNextOption()) != null) {
            if (opt.equals("--allow-restart")) {
                allowRestart = true;
            } else {
                getErrPrintWriter().println("Error: Unknown option: " + opt);
                return -1;
            }
        }

        pw.println("Hanging the system...");
        pw.flush();
        mInterface.hang(new Binder(), allowRestart);
        return 0;
    }

    int runRestart(PrintWriter pw) throws RemoteException {
        String opt;
        while ((opt=getNextOption()) != null) {
            getErrPrintWriter().println("Error: Unknown option: " + opt);
            return -1;
        }

        pw.println("Restart the system...");
        pw.flush();
        mInterface.restart();
        return 0;
    }

    int runIdleMaintenance(PrintWriter pw) throws RemoteException {
        String opt;
        while ((opt=getNextOption()) != null) {
            getErrPrintWriter().println("Error: Unknown option: " + opt);
            return -1;
        }

        pw.println("Performing idle maintenance...");
        mInterface.sendIdleJobTrigger();
        return 0;
    }

    int runScreenCompat(PrintWriter pw) throws RemoteException {
        String mode = getNextArgRequired();
        boolean enabled;
        if ("on".equals(mode)) {
            enabled = true;
        } else if ("off".equals(mode)) {
            enabled = false;
        } else {
            getErrPrintWriter().println("Error: enabled mode must be 'on' or 'off' at " + mode);
            return -1;
        }

        String packageName = getNextArgRequired();
        do {
            try {
                mInterface.setPackageScreenCompatMode(packageName, enabled
                        ? ActivityManager.COMPAT_MODE_ENABLED
                        : ActivityManager.COMPAT_MODE_DISABLED);
            } catch (RemoteException e) {
            }
            packageName = getNextArg();
        } while (packageName != null);
        return 0;
    }

    int runPackageImportance(PrintWriter pw) throws RemoteException {
        String packageName = getNextArgRequired();
        int procState = mInterface.getPackageProcessState(packageName, "com.android.shell");
        pw.println(ActivityManager.RunningAppProcessInfo.procStateToImportance(procState));
        return 0;
    }

    int runToUri(PrintWriter pw, int flags) throws RemoteException {
        Intent intent;
        try {
            intent = makeIntent(UserHandle.USER_CURRENT);
        } catch (URISyntaxException e) {
            throw new RuntimeException(e.getMessage(), e);
        }
        pw.println(intent.toUri(flags));
        return 0;
    }

    int runSwitchUser(PrintWriter pw) throws RemoteException {
        UserManager userManager = mInternal.mContext.getSystemService(UserManager.class);
        final int userSwitchable = userManager.getUserSwitchability();
        if (userSwitchable != UserManager.SWITCHABILITY_STATUS_OK) {
            getErrPrintWriter().println("Error: " + userSwitchable);
            return -1;
        }
        String user = getNextArgRequired();
        mInterface.switchUser(Integer.parseInt(user));
        return 0;
    }

    int runGetCurrentUser(PrintWriter pw) throws RemoteException {
        UserInfo currentUser = Preconditions.checkNotNull(mInterface.getCurrentUser(),
                "Current user not set");
        pw.println(currentUser.id);
        return 0;
    }

    int runStartUser(PrintWriter pw) throws RemoteException {
        boolean wait = false;
        String opt;
        while ((opt = getNextOption()) != null) {
            if ("-w".equals(opt)) {
                wait = true;
            } else {
                getErrPrintWriter().println("Error: unknown option: " + opt);
                return -1;
            }
        }
        int userId = Integer.parseInt(getNextArgRequired());

        final ProgressWaiter waiter = wait ? new ProgressWaiter() : null;
        boolean success = mInterface.startUserInBackgroundWithListener(userId, waiter);
        if (wait && success) {
            success = waiter.waitForFinish(USER_OPERATION_TIMEOUT_MS);
        }

        if (success) {
            pw.println("Success: user started");
        } else {
            getErrPrintWriter().println("Error: could not start user");
        }
        return 0;
    }

    private static byte[] argToBytes(String arg) {
        if (arg.equals("!")) {
            return null;
        } else {
            return HexDump.hexStringToByteArray(arg);
        }
    }

    int runUnlockUser(PrintWriter pw) throws RemoteException {
        int userId = Integer.parseInt(getNextArgRequired());
        byte[] token = argToBytes(getNextArgRequired());
        byte[] secret = argToBytes(getNextArgRequired());
        boolean success = mInterface.unlockUser(userId, token, secret, null);
        if (success) {
            pw.println("Success: user unlocked");
        } else {
            getErrPrintWriter().println("Error: could not unlock user");
        }
        return 0;
    }

    static final class StopUserCallback extends IStopUserCallback.Stub {
        private boolean mFinished = false;

        public synchronized void waitForFinish() {
            try {
                while (!mFinished) wait();
            } catch (InterruptedException e) {
                throw new IllegalStateException(e);
            }
        }

        @Override
        public synchronized void userStopped(int userId) {
            mFinished = true;
            notifyAll();
        }

        @Override
        public synchronized void userStopAborted(int userId) {
            mFinished = true;
            notifyAll();
        }
    }

    int runStopUser(PrintWriter pw) throws RemoteException {
        boolean wait = false;
        boolean force = false;
        String opt;
        while ((opt = getNextOption()) != null) {
            if ("-w".equals(opt)) {
                wait = true;
            } else if ("-f".equals(opt)) {
                force = true;
            } else {
                getErrPrintWriter().println("Error: unknown option: " + opt);
                return -1;
            }
        }
        int user = Integer.parseInt(getNextArgRequired());
        StopUserCallback callback = wait ? new StopUserCallback() : null;

        int res = mInterface.stopUser(user, force, callback);
        if (res != ActivityManager.USER_OP_SUCCESS) {
            String txt = "";
            switch (res) {
                case ActivityManager.USER_OP_IS_CURRENT:
                    txt = " (Can't stop current user)";
                    break;
                case ActivityManager.USER_OP_UNKNOWN_USER:
                    txt = " (Unknown user " + user + ")";
                    break;
                case ActivityManager.USER_OP_ERROR_IS_SYSTEM:
                    txt = " (System user cannot be stopped)";
                    break;
                case ActivityManager.USER_OP_ERROR_RELATED_USERS_CANNOT_STOP:
                    txt = " (Can't stop user " + user
                            + " - one of its related users can't be stopped)";
                    break;
            }
            getErrPrintWriter().println("Switch failed: " + res + txt);
            return -1;
        } else if (callback != null) {
            callback.waitForFinish();
        }
        return 0;
    }

    int runIsUserStopped(PrintWriter pw) {
        int userId = UserHandle.parseUserArg(getNextArgRequired());
        boolean stopped = mInternal.isUserStopped(userId);
        pw.println(stopped);
        return 0;
    }

    int runGetStartedUserState(PrintWriter pw) throws RemoteException {
        mInternal.enforceCallingPermission(android.Manifest.permission.DUMP,
                "runGetStartedUserState()");
        final int userId = Integer.parseInt(getNextArgRequired());
        try {
            pw.println(mInternal.getStartedUserState(userId));
        } catch (NullPointerException e) {
            pw.println("User is not started: " + userId);
        }
        return 0;
    }

    int runTrackAssociations(PrintWriter pw) {
        mInternal.enforceCallingPermission(android.Manifest.permission.SET_ACTIVITY_WATCHER,
                "runTrackAssociations()");
        synchronized (mInternal) {
            if (!mInternal.mTrackingAssociations) {
                mInternal.mTrackingAssociations = true;
                pw.println("Association tracking started.");
            } else {
                pw.println("Association tracking already enabled.");
            }
        }
        return 0;
    }

    int runUntrackAssociations(PrintWriter pw) {
        mInternal.enforceCallingPermission(android.Manifest.permission.SET_ACTIVITY_WATCHER,
                "runUntrackAssociations()");
        synchronized (mInternal) {
            if (mInternal.mTrackingAssociations) {
                mInternal.mTrackingAssociations = false;
                mInternal.mAssociations.clear();
                pw.println("Association tracking stopped.");
            } else {
                pw.println("Association tracking not running.");
            }
        }
        return 0;
    }

    int getUidState(PrintWriter pw) throws RemoteException {
        mInternal.enforceCallingPermission(android.Manifest.permission.DUMP,
                "getUidState()");
        int state = mInternal.getUidState(Integer.parseInt(getNextArgRequired()));
        pw.print(state);
        pw.print(" (");
        pw.printf(DebugUtils.valueToString(ActivityManager.class, "PROCESS_STATE_", state));
        pw.println(")");
        return 0;
    }

    private List<Configuration> getRecentConfigurations(int days) {
        IUsageStatsManager usm = IUsageStatsManager.Stub.asInterface(ServiceManager.getService(
                Context.USAGE_STATS_SERVICE));
        final long now = System.currentTimeMillis();
        final long nDaysAgo = now - (days * 24 * 60 * 60 * 1000);
        try {
            @SuppressWarnings("unchecked")
            ParceledListSlice<ConfigurationStats> configStatsSlice = usm.queryConfigurationStats(
                    UsageStatsManager.INTERVAL_BEST, nDaysAgo, now, "com.android.shell");
            if (configStatsSlice == null) {
                return Collections.emptyList();
            }

            final ArrayMap<Configuration, Integer> recentConfigs = new ArrayMap<>();
            final List<ConfigurationStats> configStatsList = configStatsSlice.getList();
            final int configStatsListSize = configStatsList.size();
            for (int i = 0; i < configStatsListSize; i++) {
                final ConfigurationStats stats = configStatsList.get(i);
                final int indexOfKey = recentConfigs.indexOfKey(stats.getConfiguration());
                if (indexOfKey < 0) {
                    recentConfigs.put(stats.getConfiguration(), stats.getActivationCount());
                } else {
                    recentConfigs.setValueAt(indexOfKey,
                            recentConfigs.valueAt(indexOfKey) + stats.getActivationCount());
                }
            }

            final Comparator<Configuration> comparator = new Comparator<Configuration>() {
                @Override
                public int compare(Configuration a, Configuration b) {
                    return recentConfigs.get(b).compareTo(recentConfigs.get(a));
                }
            };

            ArrayList<Configuration> configs = new ArrayList<>(recentConfigs.size());
            configs.addAll(recentConfigs.keySet());
            Collections.sort(configs, comparator);
            return configs;

        } catch (RemoteException e) {
            return Collections.emptyList();
        }
    }

    /**
     * Adds all supported GL extensions for a provided EGLConfig to a set by creating an EGLContext
     * and EGLSurface and querying extensions.
     *
     * @param egl An EGL API object
     * @param display An EGLDisplay to create a context and surface with
     * @param config The EGLConfig to get the extensions for
     * @param surfaceSize eglCreatePbufferSurface generic parameters
     * @param contextAttribs eglCreateContext generic parameters
     * @param glExtensions A Set<String> to add GL extensions to
     */
    private static void addExtensionsForConfig(
            EGL10 egl,
            EGLDisplay display,
            EGLConfig config,
            int[] surfaceSize,
            int[] contextAttribs,
            Set<String> glExtensions) {
        // Create a context.
        EGLContext context =
                egl.eglCreateContext(display, config, EGL10.EGL_NO_CONTEXT, contextAttribs);
        // No-op if we can't create a context.
        if (context == EGL10.EGL_NO_CONTEXT) {
            return;
        }

        // Create a surface.
        EGLSurface surface = egl.eglCreatePbufferSurface(display, config, surfaceSize);
        if (surface == EGL10.EGL_NO_SURFACE) {
            egl.eglDestroyContext(display, context);
            return;
        }

        // Update the current surface and context.
        egl.eglMakeCurrent(display, surface, surface, context);

        // Get the list of extensions.
        String extensionList = GLES10.glGetString(GLES10.GL_EXTENSIONS);
        if (!TextUtils.isEmpty(extensionList)) {
            // The list of extensions comes from the driver separated by spaces.
            // Split them apart and add them into a Set for deduping purposes.
            for (String extension : extensionList.split(" ")) {
                glExtensions.add(extension);
            }
        }

        // Tear down the context and surface for this config.
        egl.eglMakeCurrent(display, EGL10.EGL_NO_SURFACE, EGL10.EGL_NO_SURFACE, EGL10.EGL_NO_CONTEXT);
        egl.eglDestroySurface(display, surface);
        egl.eglDestroyContext(display, context);
    }


    Set<String> getGlExtensionsFromDriver() {
        Set<String> glExtensions = new HashSet<>();

        // Get the EGL implementation.
        EGL10 egl = (EGL10) EGLContext.getEGL();
        if (egl == null) {
            getErrPrintWriter().println("Warning: couldn't get EGL");
            return glExtensions;
        }

        // Get the default display and initialize it.
        EGLDisplay display = egl.eglGetDisplay(EGL10.EGL_DEFAULT_DISPLAY);
        int[] version = new int[2];
        egl.eglInitialize(display, version);

        // Call getConfigs() in order to find out how many there are.
        int[] numConfigs = new int[1];
        if (!egl.eglGetConfigs(display, null, 0, numConfigs)) {
            getErrPrintWriter().println("Warning: couldn't get EGL config count");
            return glExtensions;
        }

        // Allocate space for all configs and ask again.
        EGLConfig[] configs = new EGLConfig[numConfigs[0]];
        if (!egl.eglGetConfigs(display, configs, numConfigs[0], numConfigs)) {
            getErrPrintWriter().println("Warning: couldn't get EGL configs");
            return glExtensions;
        }

        // Allocate surface size parameters outside of the main loop to cut down
        // on GC thrashing.  1x1 is enough since we are only using it to get at
        // the list of extensions.
        int[] surfaceSize =
                new int[] {
                        EGL10.EGL_WIDTH, 1,
                        EGL10.EGL_HEIGHT, 1,
                        EGL10.EGL_NONE
                };

        // For when we need to create a GLES2.0 context.
        final int EGL_CONTEXT_CLIENT_VERSION = 0x3098;
        int[] gles2 = new int[] {EGL_CONTEXT_CLIENT_VERSION, 2, EGL10.EGL_NONE};

        // For getting return values from eglGetConfigAttrib
        int[] attrib = new int[1];

        for (int i = 0; i < numConfigs[0]; i++) {
            // Get caveat for this config in order to skip slow (i.e. software) configs.
            egl.eglGetConfigAttrib(display, configs[i], EGL10.EGL_CONFIG_CAVEAT, attrib);
            if (attrib[0] == EGL10.EGL_SLOW_CONFIG) {
                continue;
            }

            // If the config does not support pbuffers we cannot do an eglMakeCurrent
            // on it in addExtensionsForConfig(), so skip it here. Attempting to make
            // it current with a pbuffer will result in an EGL_BAD_MATCH error
            egl.eglGetConfigAttrib(display, configs[i], EGL10.EGL_SURFACE_TYPE, attrib);
            if ((attrib[0] & EGL10.EGL_PBUFFER_BIT) == 0) {
                continue;
            }

            final int EGL_OPENGL_ES_BIT = 0x0001;
            final int EGL_OPENGL_ES2_BIT = 0x0004;
            egl.eglGetConfigAttrib(display, configs[i], EGL10.EGL_RENDERABLE_TYPE, attrib);
            if ((attrib[0] & EGL_OPENGL_ES_BIT) != 0) {
                addExtensionsForConfig(egl, display, configs[i], surfaceSize, null, glExtensions);
            }
            if ((attrib[0] & EGL_OPENGL_ES2_BIT) != 0) {
                addExtensionsForConfig(egl, display, configs[i], surfaceSize, gles2, glExtensions);
            }
        }

        // Release all EGL resources.
        egl.eglTerminate(display);

        return glExtensions;
    }

    private void writeDeviceConfig(ProtoOutputStream protoOutputStream, long fieldId,
            PrintWriter pw, Configuration config, DisplayMetrics displayMetrics) {
        long token = -1;
        if (protoOutputStream != null) {
            token = protoOutputStream.start(fieldId);
            protoOutputStream.write(DeviceConfigurationProto.STABLE_SCREEN_WIDTH_PX,
                    displayMetrics.widthPixels);
            protoOutputStream.write(DeviceConfigurationProto.STABLE_SCREEN_HEIGHT_PX,
                    displayMetrics.heightPixels);
            protoOutputStream.write(DeviceConfigurationProto.STABLE_DENSITY_DPI,
                    DisplayMetrics.DENSITY_DEVICE_STABLE);
        }
        if (pw != null) {
            pw.print("stable-width-px: "); pw.println(displayMetrics.widthPixels);
            pw.print("stable-height-px: "); pw.println(displayMetrics.heightPixels);
            pw.print("stable-density-dpi: "); pw.println(DisplayMetrics.DENSITY_DEVICE_STABLE);
        }

        MemInfoReader memreader = new MemInfoReader();
        memreader.readMemInfo();
        KeyguardManager kgm = mInternal.mContext.getSystemService(KeyguardManager.class);
        if (protoOutputStream != null) {
            protoOutputStream.write(DeviceConfigurationProto.TOTAL_RAM, memreader.getTotalSize());
            protoOutputStream.write(DeviceConfigurationProto.LOW_RAM,
                    ActivityManager.isLowRamDeviceStatic());
            protoOutputStream.write(DeviceConfigurationProto.MAX_CORES,
                    Runtime.getRuntime().availableProcessors());
            protoOutputStream.write(DeviceConfigurationProto.HAS_SECURE_SCREEN_LOCK,
                    kgm.isDeviceSecure());
        }
        if (pw != null) {
            pw.print("total-ram: "); pw.println(memreader.getTotalSize());
            pw.print("low-ram: "); pw.println(ActivityManager.isLowRamDeviceStatic());
            pw.print("max-cores: "); pw.println(Runtime.getRuntime().availableProcessors());
            pw.print("has-secure-screen-lock: "); pw.println(kgm.isDeviceSecure());
        }

        ConfigurationInfo configInfo = null;
        try {
            configInfo = mTaskInterface.getDeviceConfigurationInfo();
        } catch (RemoteException e) {
            throw e.rethrowFromSystemServer();
        }
        if (configInfo.reqGlEsVersion != ConfigurationInfo.GL_ES_VERSION_UNDEFINED) {
            if (protoOutputStream != null) {
                protoOutputStream.write(DeviceConfigurationProto.OPENGL_VERSION,
                        configInfo.reqGlEsVersion);
            }
            if (pw != null) {
                pw.print("opengl-version: 0x");
                pw.println(Integer.toHexString(configInfo.reqGlEsVersion));
            }
        }

        Set<String> glExtensionsSet = getGlExtensionsFromDriver();
        String[] glExtensions = new String[glExtensionsSet.size()];
        glExtensions = glExtensionsSet.toArray(glExtensions);
        Arrays.sort(glExtensions);
        for (int i = 0; i < glExtensions.length; i++) {
            if (protoOutputStream != null) {
                protoOutputStream.write(DeviceConfigurationProto.OPENGL_EXTENSIONS,
                        glExtensions[i]);
            }
            if (pw != null) {
                pw.print("opengl-extensions: "); pw.println(glExtensions[i]);
            }

        }

        PackageManager pm = mInternal.mContext.getPackageManager();
        List<SharedLibraryInfo> slibs = pm.getSharedLibraries(0);
        Collections.sort(slibs, Comparator.comparing(SharedLibraryInfo::getName));
        for (int i = 0; i < slibs.size(); i++) {
            if (protoOutputStream != null) {
                protoOutputStream.write(DeviceConfigurationProto.SHARED_LIBRARIES,
                        slibs.get(i).getName());
            }
            if (pw != null) {
                pw.print("shared-libraries: "); pw.println(slibs.get(i).getName());
            }
        }

        FeatureInfo[] features = pm.getSystemAvailableFeatures();
        Arrays.sort(features, (o1, o2) -> {
            if (o1.name == o2.name) return 0;
            if (o1.name == null) return -1;
            if (o2.name == null) return 1;
            return o1.name.compareTo(o2.name);
        });

        for (int i = 0; i < features.length; i++) {
            if (features[i].name != null) {
                if (protoOutputStream != null) {
                    protoOutputStream.write(DeviceConfigurationProto.FEATURES, features[i].name);
                }
                if (pw != null) {
                    pw.print("features: "); pw.println(features[i].name);
                }
            }
        }

        if (protoOutputStream != null) {
            protoOutputStream.end(token);
        }
    }

    int runGetConfig(PrintWriter pw) throws RemoteException {
        int days = -1;
        int displayId = Display.DEFAULT_DISPLAY;
        boolean asProto = false;
        boolean inclDevice = false;

        String opt;
        while ((opt = getNextOption()) != null) {
            if (opt.equals("--days")) {
                days = Integer.parseInt(getNextArgRequired());
                if (days <= 0) {
                    throw new IllegalArgumentException("--days must be a positive integer");
                }
            } else if (opt.equals("--proto")) {
                asProto = true;
            } else if (opt.equals("--device")) {
                inclDevice = true;
            } else if (opt.equals("--display")) {
                displayId = Integer.parseInt(getNextArgRequired());
                if (displayId < 0) {
                    throw new IllegalArgumentException("--display must be a non-negative integer");
                }
            } else {
                getErrPrintWriter().println("Error: Unknown option: " + opt);
                return -1;
            }
        }

        Configuration config = mInterface.getConfiguration();
        if (config == null) {
            getErrPrintWriter().println("Activity manager has no configuration");
            return -1;
        }

        DisplayManager dm = mInternal.mContext.getSystemService(DisplayManager.class);
        Display display = dm.getDisplay(displayId);

        if (display == null) {
            getErrPrintWriter().println("Error: Display does not exist: " + displayId);
            return -1;
        }

        DisplayMetrics metrics = new DisplayMetrics();
        display.getMetrics(metrics);

        if (asProto) {
            final ProtoOutputStream proto = new ProtoOutputStream(getOutFileDescriptor());
            config.writeResConfigToProto(proto, GlobalConfigurationProto.RESOURCES, metrics);
            if (inclDevice) {
                writeDeviceConfig(proto, GlobalConfigurationProto.DEVICE, null, config, metrics);
            }
            proto.flush();
        } else {
            pw.println("config: " + Configuration.resourceQualifierString(config, metrics));
            pw.println("abi: " + TextUtils.join(",", Build.SUPPORTED_ABIS));
            if (inclDevice) {
                writeDeviceConfig(null, -1, pw, config, metrics);
            }

            if (days >= 0) {
                final List<Configuration> recentConfigs = getRecentConfigurations(days);
                final int recentConfigSize = recentConfigs.size();
                if (recentConfigSize > 0) {
                    pw.println("recentConfigs:");
                    for (int i = 0; i < recentConfigSize; i++) {
                        pw.println("  config: " + Configuration.resourceQualifierString(
                                recentConfigs.get(i)));
                    }
                }
            }

        }
        return 0;
    }

    int runSuppressResizeConfigChanges(PrintWriter pw) throws RemoteException {
        boolean suppress = Boolean.valueOf(getNextArgRequired());
        mTaskInterface.suppressResizeConfigChanges(suppress);
        return 0;
    }

    int runSetInactive(PrintWriter pw) throws RemoteException {
        int userId = UserHandle.USER_CURRENT;

        String opt;
        while ((opt=getNextOption()) != null) {
            if (opt.equals("--user")) {
                userId = UserHandle.parseUserArg(getNextArgRequired());
            } else {
                getErrPrintWriter().println("Error: Unknown option: " + opt);
                return -1;
            }
        }
        String packageName = getNextArgRequired();
        String value = getNextArgRequired();

        IUsageStatsManager usm = IUsageStatsManager.Stub.asInterface(ServiceManager.getService(
                Context.USAGE_STATS_SERVICE));
        usm.setAppInactive(packageName, Boolean.parseBoolean(value), userId);
        return 0;
    }

    private int bucketNameToBucketValue(String name) {
        String lower = name.toLowerCase();
        if (lower.startsWith("ac")) {
            return UsageStatsManager.STANDBY_BUCKET_ACTIVE;
        } else if (lower.startsWith("wo")) {
            return UsageStatsManager.STANDBY_BUCKET_WORKING_SET;
        } else if (lower.startsWith("fr")) {
            return UsageStatsManager.STANDBY_BUCKET_FREQUENT;
        } else if (lower.startsWith("ra")) {
            return UsageStatsManager.STANDBY_BUCKET_RARE;
        } else if (lower.startsWith("ne")) {
            return UsageStatsManager.STANDBY_BUCKET_NEVER;
        } else {
            try {
                int bucket = Integer.parseInt(lower);
                return bucket;
            } catch (NumberFormatException nfe) {
                getErrPrintWriter().println("Error: Unknown bucket: " + name);
            }
        }
        return -1;
    }

    int runSetStandbyBucket(PrintWriter pw) throws RemoteException {
        int userId = UserHandle.USER_CURRENT;

        String opt;
        while ((opt=getNextOption()) != null) {
            if (opt.equals("--user")) {
                userId = UserHandle.parseUserArg(getNextArgRequired());
            } else {
                getErrPrintWriter().println("Error: Unknown option: " + opt);
                return -1;
            }
        }
        String packageName = getNextArgRequired();
        String value = getNextArgRequired();
        int bucket = bucketNameToBucketValue(value);
        if (bucket < 0) return -1;
        boolean multiple = peekNextArg() != null;


        IUsageStatsManager usm = IUsageStatsManager.Stub.asInterface(ServiceManager.getService(
                Context.USAGE_STATS_SERVICE));
        if (!multiple) {
            usm.setAppStandbyBucket(packageName, bucketNameToBucketValue(value), userId);
        } else {
            ArrayList<AppStandbyInfo> bucketInfoList = new ArrayList<>();
            bucketInfoList.add(new AppStandbyInfo(packageName, bucket));
            while ((packageName = getNextArg()) != null) {
                value = getNextArgRequired();
                bucket = bucketNameToBucketValue(value);
                if (bucket < 0) continue;
                bucketInfoList.add(new AppStandbyInfo(packageName, bucket));
            }
            ParceledListSlice<AppStandbyInfo> slice = new ParceledListSlice<>(bucketInfoList);
            usm.setAppStandbyBuckets(slice, userId);
        }
        return 0;
    }

    int runGetStandbyBucket(PrintWriter pw) throws RemoteException {
        int userId = UserHandle.USER_CURRENT;

        String opt;
        while ((opt=getNextOption()) != null) {
            if (opt.equals("--user")) {
                userId = UserHandle.parseUserArg(getNextArgRequired());
            } else {
                getErrPrintWriter().println("Error: Unknown option: " + opt);
                return -1;
            }
        }
        String packageName = getNextArg();

        IUsageStatsManager usm = IUsageStatsManager.Stub.asInterface(ServiceManager.getService(
                Context.USAGE_STATS_SERVICE));
        if (packageName != null) {
            int bucket = usm.getAppStandbyBucket(packageName, null, userId);
            pw.println(bucket);
        } else {
            ParceledListSlice<AppStandbyInfo> buckets = usm.getAppStandbyBuckets(
                    SHELL_PACKAGE_NAME, userId);
            for (AppStandbyInfo bucketInfo : buckets.getList()) {
                pw.print(bucketInfo.mPackageName); pw.print(": ");
                pw.println(bucketInfo.mStandbyBucket);
            }
        }
        return 0;
    }

    int runGetInactive(PrintWriter pw) throws RemoteException {
        int userId = UserHandle.USER_CURRENT;

        String opt;
        while ((opt=getNextOption()) != null) {
            if (opt.equals("--user")) {
                userId = UserHandle.parseUserArg(getNextArgRequired());
            } else {
                getErrPrintWriter().println("Error: Unknown option: " + opt);
                return -1;
            }
        }
        String packageName = getNextArgRequired();

        IUsageStatsManager usm = IUsageStatsManager.Stub.asInterface(ServiceManager.getService(
                Context.USAGE_STATS_SERVICE));
        boolean isIdle = usm.isAppInactive(packageName, userId);
        pw.println("Idle=" + isIdle);
        return 0;
    }

    int runSendTrimMemory(PrintWriter pw) throws RemoteException {
        int userId = UserHandle.USER_CURRENT;
        String opt;
        while ((opt = getNextOption()) != null) {
            if (opt.equals("--user")) {
                userId = UserHandle.parseUserArg(getNextArgRequired());
                if (userId == UserHandle.USER_ALL) {
                    getErrPrintWriter().println("Error: Can't use user 'all'");
                    return -1;
                }
            } else {
                getErrPrintWriter().println("Error: Unknown option: " + opt);
                return -1;
            }
        }

        String proc = getNextArgRequired();
        String levelArg = getNextArgRequired();
        int level;
        switch (levelArg) {
            case "HIDDEN":
                level = ComponentCallbacks2.TRIM_MEMORY_UI_HIDDEN;
                break;
            case "RUNNING_MODERATE":
                level = ComponentCallbacks2.TRIM_MEMORY_RUNNING_MODERATE;
                break;
            case "BACKGROUND":
                level = ComponentCallbacks2.TRIM_MEMORY_BACKGROUND;
                break;
            case "RUNNING_LOW":
                level = ComponentCallbacks2.TRIM_MEMORY_RUNNING_LOW;
                break;
            case "MODERATE":
                level = ComponentCallbacks2.TRIM_MEMORY_MODERATE;
                break;
            case "RUNNING_CRITICAL":
                level = ComponentCallbacks2.TRIM_MEMORY_RUNNING_CRITICAL;
                break;
            case "COMPLETE":
                level = ComponentCallbacks2.TRIM_MEMORY_COMPLETE;
                break;
            default:
                try {
                    level = Integer.parseInt(levelArg);
                } catch (NumberFormatException e) {
                    getErrPrintWriter().println("Error: Unknown level option: " + levelArg);
                    return -1;
                }
        }
        if (!mInterface.setProcessMemoryTrimLevel(proc, userId, level)) {
            getErrPrintWriter().println("Unknown error: failed to set trim level");
            return -1;
        }
        return 0;
    }

    int runDisplay(PrintWriter pw) throws RemoteException {
        String op = getNextArgRequired();
        switch (op) {
            case "move-stack":
                return runDisplayMoveStack(pw);
            default:
                getErrPrintWriter().println("Error: unknown command '" + op + "'");
                return -1;
        }
    }

    int runStack(PrintWriter pw) throws RemoteException {
        String op = getNextArgRequired();
        switch (op) {
            case "move-task":
                return runStackMoveTask(pw);
            case "resize":
                return runStackResize(pw);
            case "resize-animated":
                return runStackResizeAnimated(pw);
            case "resize-docked-stack":
                return runStackResizeDocked(pw);
            case "positiontask":
                return runStackPositionTask(pw);
            case "list":
                return runStackList(pw);
            case "info":
                return runStackInfo(pw);
            case "move-top-activity-to-pinned-stack":
                return runMoveTopActivityToPinnedStack(pw);
            case "remove":
                return runStackRemove(pw);
            default:
                getErrPrintWriter().println("Error: unknown command '" + op + "'");
                return -1;
        }
    }


    private Rect getBounds() {
        String leftStr = getNextArgRequired();
        int left = Integer.parseInt(leftStr);
        String topStr = getNextArgRequired();
        int top = Integer.parseInt(topStr);
        String rightStr = getNextArgRequired();
        int right = Integer.parseInt(rightStr);
        String bottomStr = getNextArgRequired();
        int bottom = Integer.parseInt(bottomStr);
        if (left < 0) {
            getErrPrintWriter().println("Error: bad left arg: " + leftStr);
            return null;
        }
        if (top < 0) {
            getErrPrintWriter().println("Error: bad top arg: " + topStr);
            return null;
        }
        if (right <= 0) {
            getErrPrintWriter().println("Error: bad right arg: " + rightStr);
            return null;
        }
        if (bottom <= 0) {
            getErrPrintWriter().println("Error: bad bottom arg: " + bottomStr);
            return null;
        }
        return new Rect(left, top, right, bottom);
    }

    int runDisplayMoveStack(PrintWriter pw) throws RemoteException {
        String stackIdStr = getNextArgRequired();
        int stackId = Integer.parseInt(stackIdStr);
        String displayIdStr = getNextArgRequired();
        int displayId = Integer.parseInt(displayIdStr);
        mTaskInterface.moveStackToDisplay(stackId, displayId);
        return 0;
    }

    int runStackMoveTask(PrintWriter pw) throws RemoteException {
        String taskIdStr = getNextArgRequired();
        int taskId = Integer.parseInt(taskIdStr);
        String stackIdStr = getNextArgRequired();
        int stackId = Integer.parseInt(stackIdStr);
        String toTopStr = getNextArgRequired();
        final boolean toTop;
        if ("true".equals(toTopStr)) {
            toTop = true;
        } else if ("false".equals(toTopStr)) {
            toTop = false;
        } else {
            getErrPrintWriter().println("Error: bad toTop arg: " + toTopStr);
            return -1;
        }

        mTaskInterface.moveTaskToStack(taskId, stackId, toTop);
        return 0;
    }

    int runStackResize(PrintWriter pw) throws RemoteException {
        String stackIdStr = getNextArgRequired();
        int stackId = Integer.parseInt(stackIdStr);
        final Rect bounds = getBounds();
        if (bounds == null) {
            getErrPrintWriter().println("Error: invalid input bounds");
            return -1;
        }
        return resizeStack(stackId, bounds, 0);
    }

    int runStackResizeAnimated(PrintWriter pw) throws RemoteException {
        String stackIdStr = getNextArgRequired();
        int stackId = Integer.parseInt(stackIdStr);
        final Rect bounds;
        if ("null".equals(peekNextArg())) {
            bounds = null;
        } else {
            bounds = getBounds();
            if (bounds == null) {
                getErrPrintWriter().println("Error: invalid input bounds");
                return -1;
            }
        }
        return resizeStackUnchecked(stackId, bounds, 0, true);
    }

    int resizeStackUnchecked(int stackId, Rect bounds, int delayMs, boolean animate)
            throws RemoteException {
        try {
            mTaskInterface.resizeStack(stackId, bounds, false, false, animate, -1);
            Thread.sleep(delayMs);
        } catch (InterruptedException e) {
        }
        return 0;
    }

    int runStackResizeDocked(PrintWriter pw) throws RemoteException {
        final Rect bounds = getBounds();
        final Rect taskBounds = getBounds();
        if (bounds == null || taskBounds == null) {
            getErrPrintWriter().println("Error: invalid input bounds");
            return -1;
        }
        mTaskInterface.resizeDockedStack(bounds, taskBounds, null, null, null);
        return 0;
    }

    int resizeStack(int stackId, Rect bounds, int delayMs) throws RemoteException {
        if (bounds == null) {
            getErrPrintWriter().println("Error: invalid input bounds");
            return -1;
        }
        return resizeStackUnchecked(stackId, bounds, delayMs, false);
    }

    int runStackPositionTask(PrintWriter pw) throws RemoteException {
        String taskIdStr = getNextArgRequired();
        int taskId = Integer.parseInt(taskIdStr);
        String stackIdStr = getNextArgRequired();
        int stackId = Integer.parseInt(stackIdStr);
        String positionStr = getNextArgRequired();
        int position = Integer.parseInt(positionStr);

        mTaskInterface.positionTaskInStack(taskId, stackId, position);
        return 0;
    }

    int runStackList(PrintWriter pw) throws RemoteException {
        List<ActivityManager.StackInfo> stacks = mTaskInterface.getAllStackInfos();
        for (ActivityManager.StackInfo info : stacks) {
            pw.println(info);
        }
        return 0;
    }

    int runStackInfo(PrintWriter pw) throws RemoteException {
        int windowingMode = Integer.parseInt(getNextArgRequired());
        int activityType = Integer.parseInt(getNextArgRequired());
        ActivityManager.StackInfo info = mTaskInterface.getStackInfo(windowingMode, activityType);
        pw.println(info);
        return 0;
    }

    int runStackRemove(PrintWriter pw) throws RemoteException {
        String stackIdStr = getNextArgRequired();
        int stackId = Integer.parseInt(stackIdStr);
        mTaskInterface.removeStack(stackId);
        return 0;
    }

    int runMoveTopActivityToPinnedStack(PrintWriter pw) throws RemoteException {
        int stackId = Integer.parseInt(getNextArgRequired());
        final Rect bounds = getBounds();
        if (bounds == null) {
            getErrPrintWriter().println("Error: invalid input bounds");
            return -1;
        }

        if (!mTaskInterface.moveTopActivityToPinnedStack(stackId, bounds)) {
            getErrPrintWriter().println("Didn't move top activity to pinned stack.");
            return -1;
        }
        return 0;
    }

    void setBoundsSide(Rect bounds, String side, int value) {
        switch (side) {
            case "l":
                bounds.left = value;
                break;
            case "r":
                bounds.right = value;
                break;
            case "t":
                bounds.top = value;
                break;
            case "b":
                bounds.bottom = value;
                break;
            default:
                getErrPrintWriter().println("Unknown set side: " + side);
                break;
        }
    }

    int runTask(PrintWriter pw) throws RemoteException {
        String op = getNextArgRequired();
        if (op.equals("lock")) {
            return runTaskLock(pw);
        } else if (op.equals("resizeable")) {
            return runTaskResizeable(pw);
        } else if (op.equals("resize")) {
            return runTaskResize(pw);
        } else if (op.equals("focus")) {
            return runTaskFocus(pw);
        } else {
            getErrPrintWriter().println("Error: unknown command '" + op + "'");
            return -1;
        }
    }

    int runTaskLock(PrintWriter pw) throws RemoteException {
        String taskIdStr = getNextArgRequired();
        if (taskIdStr.equals("stop")) {
            mTaskInterface.stopSystemLockTaskMode();
        } else {
            int taskId = Integer.parseInt(taskIdStr);
            mTaskInterface.startSystemLockTaskMode(taskId);
        }
        pw.println("Activity manager is " + (mTaskInterface.isInLockTaskMode() ? "" : "not ") +
                "in lockTaskMode");
        return 0;
    }

    int runTaskResizeable(PrintWriter pw) throws RemoteException {
        final String taskIdStr = getNextArgRequired();
        final int taskId = Integer.parseInt(taskIdStr);
        final String resizeableStr = getNextArgRequired();
        final int resizeableMode = Integer.parseInt(resizeableStr);
        mTaskInterface.setTaskResizeable(taskId, resizeableMode);
        return 0;
    }

    int runTaskResize(PrintWriter pw) throws RemoteException {
        final String taskIdStr = getNextArgRequired();
        final int taskId = Integer.parseInt(taskIdStr);
        final Rect bounds = getBounds();
        if (bounds == null) {
            getErrPrintWriter().println("Error: invalid input bounds");
            return -1;
        }
        taskResize(taskId, bounds, 0, false);
        return 0;
    }

    void taskResize(int taskId, Rect bounds, int delay_ms, boolean pretendUserResize)
            throws RemoteException {
        final int resizeMode = pretendUserResize ? RESIZE_MODE_USER : RESIZE_MODE_SYSTEM;
        mTaskInterface.resizeTask(taskId, bounds, resizeMode);
        try {
            Thread.sleep(delay_ms);
        } catch (InterruptedException e) {
        }
    }

    int moveTask(int taskId, Rect taskRect, Rect stackRect, int stepSize,
            int maxToTravel, boolean movingForward, boolean horizontal, int delay_ms)
            throws RemoteException {
        int maxMove;
        if (movingForward) {
            while (maxToTravel > 0
                    && ((horizontal && taskRect.right < stackRect.right)
                    ||(!horizontal && taskRect.bottom < stackRect.bottom))) {
                if (horizontal) {
                    maxMove = Math.min(stepSize, stackRect.right - taskRect.right);
                    maxToTravel -= maxMove;
                    taskRect.right += maxMove;
                    taskRect.left += maxMove;
                } else {
                    maxMove = Math.min(stepSize, stackRect.bottom - taskRect.bottom);
                    maxToTravel -= maxMove;
                    taskRect.top += maxMove;
                    taskRect.bottom += maxMove;
                }
                taskResize(taskId, taskRect, delay_ms, false);
            }
        } else {
            while (maxToTravel < 0
                    && ((horizontal && taskRect.left > stackRect.left)
                    ||(!horizontal && taskRect.top > stackRect.top))) {
                if (horizontal) {
                    maxMove = Math.min(stepSize, taskRect.left - stackRect.left);
                    maxToTravel -= maxMove;
                    taskRect.right -= maxMove;
                    taskRect.left -= maxMove;
                } else {
                    maxMove = Math.min(stepSize, taskRect.top - stackRect.top);
                    maxToTravel -= maxMove;
                    taskRect.top -= maxMove;
                    taskRect.bottom -= maxMove;
                }
                taskResize(taskId, taskRect, delay_ms, false);
            }
        }
        // Return the remaining distance we didn't travel because we reached the target location.
        return maxToTravel;
    }

    int getStepSize(int current, int target, int inStepSize, boolean greaterThanTarget) {
        int stepSize = 0;
        if (greaterThanTarget && target < current) {
            current -= inStepSize;
            stepSize = inStepSize;
            if (target > current) {
                stepSize -= (target - current);
            }
        }
        if (!greaterThanTarget && target > current) {
            current += inStepSize;
            stepSize = inStepSize;
            if (target < current) {
                stepSize += (current - target);
            }
        }
        return stepSize;
    }

    int runTaskFocus(PrintWriter pw) throws RemoteException {
        final int taskId = Integer.parseInt(getNextArgRequired());
        pw.println("Setting focus to task " + taskId);
        mTaskInterface.setFocusedTask(taskId);
        return 0;
    }

    int runWrite(PrintWriter pw) {
        mInternal.enforceCallingPermission(android.Manifest.permission.SET_ACTIVITY_WATCHER,
                "registerUidObserver()");
        mInternal.mAtmInternal.flushRecentTasks();
        pw.println("All tasks persisted.");
        return 0;
    }

    int runAttachAgent(PrintWriter pw) {
        // TODO: revisit the permissions required for attaching agents
        mInternal.enforceCallingPermission(android.Manifest.permission.SET_ACTIVITY_WATCHER,
                "attach-agent");
        String process = getNextArgRequired();
        String agent = getNextArgRequired();
        String opt;
        if ((opt = getNextArg()) != null) {
            pw.println("Error: Unknown option: " + opt);
            return -1;
        }
        mInternal.attachAgent(process, agent);
        return 0;
    }

    int runSupportsMultiwindow(PrintWriter pw) throws RemoteException {
        final Resources res = getResources(pw);
        if (res == null) {
            return -1;
        }
        pw.println(ActivityTaskManager.supportsMultiWindow(mInternal.mContext));
        return 0;
    }

    int runSupportsSplitScreenMultiwindow(PrintWriter pw) throws RemoteException {
        final Resources res = getResources(pw);
        if (res == null) {
            return -1;
        }
        pw.println(ActivityTaskManager.supportsSplitScreenMultiWindow(mInternal.mContext));
        return 0;
    }

    int runUpdateApplicationInfo(PrintWriter pw) throws RemoteException {
        int userid = UserHandle.parseUserArg(getNextArgRequired());
        ArrayList<String> packages = new ArrayList<>();
        packages.add(getNextArgRequired());
        String packageName;
        while ((packageName = getNextArg()) != null) {
            packages.add(packageName);
        }
        mInternal.scheduleApplicationInfoChanged(packages, userid);
        pw.println("Packages updated with most recent ApplicationInfos.");
        return 0;
    }

    int runNoHomeScreen(PrintWriter pw) throws RemoteException {
        final Resources res = getResources(pw);
        if (res == null) {
            return -1;
        }
        pw.println(res.getBoolean(com.android.internal.R.bool.config_noHomeScreen));
        return 0;
    }

    int runWaitForBroadcastIdle(PrintWriter pw) throws RemoteException {
        mInternal.waitForBroadcastIdle(pw);
        return 0;
    }

    private int runCompat(PrintWriter pw) {
        final CompatConfig config = CompatConfig.get();
        String toggleValue = getNextArgRequired();
        long changeId;
        String changeIdString = getNextArgRequired();
        try {
            changeId = Long.parseLong(changeIdString);
        } catch (NumberFormatException e) {
            changeId = config.lookupChangeId(changeIdString);
        }
        if (changeId == -1) {
            pw.println("Unknown or invalid change: '" + changeIdString + "'.");
        }
        String packageName = getNextArgRequired();
        switch(toggleValue) {
            case "enable":
                if (!config.addOverride(changeId, packageName, true)) {
                    pw.println("Warning! Change " + changeId + " is not known yet. Enabling it"
                            + " could have no effect.");
                }
                pw.println("Enabled change " + changeId + " for " + packageName + ".");
                return 0;
            case "disable":
                if (!config.addOverride(changeId, packageName, false)) {
                    pw.println("Warning! Change " + changeId + " is not known yet. Disabling it"
                            + " could have no effect.");
                }
                pw.println("Disabled change " + changeId + " for " + packageName + ".");
                return 0;
            case "reset":
                if (config.removeOverride(changeId, packageName)) {
                    pw.println("Reset change " + changeId + " for " + packageName
                            + " to default value.");
                } else {
                    pw.println("No override exists for changeId " + changeId + ".");
                }
                return 0;
            default:
                pw.println("Invalid toggle value: '" + toggleValue + "'.");
        }
        return -1;
    }


    private Resources getResources(PrintWriter pw) throws RemoteException {
        // system resources does not contain all the device configuration, construct it manually.
        Configuration config = mInterface.getConfiguration();
        if (config == null) {
            pw.println("Error: Activity manager has no configuration");
            return null;
        }

        final DisplayMetrics metrics = new DisplayMetrics();
        metrics.setToDefaults();

        return new Resources(AssetManager.getSystem(), metrics, config);
    }

    @Override
    public void onHelp() {
        PrintWriter pw = getOutPrintWriter();
        dumpHelp(pw, mDumping);
    }

    static void dumpHelp(PrintWriter pw, boolean dumping) {
        if (dumping) {
            pw.println("Activity manager dump options:");
            pw.println("  [-a] [-c] [-p PACKAGE] [-h] [WHAT] ...");
            pw.println("  WHAT may be one of:");
            pw.println("    a[ctivities]: activity stack state");
            pw.println("    r[recents]: recent activities state");
            pw.println("    b[roadcasts] [PACKAGE_NAME] [history [-s]]: broadcast state");
            pw.println("    broadcast-stats [PACKAGE_NAME]: aggregated broadcast statistics");
            pw.println("    i[ntents] [PACKAGE_NAME]: pending intent state");
            pw.println("    p[rocesses] [PACKAGE_NAME]: process state");
            pw.println("    o[om]: out of memory management");
            pw.println("    perm[issions]: URI permission grant state");
            pw.println("    prov[iders] [COMP_SPEC ...]: content provider state");
            pw.println("    provider [COMP_SPEC]: provider client-side state");
            pw.println("    s[ervices] [COMP_SPEC ...]: service state");
            pw.println("    allowed-associations: current package association restrictions");
            pw.println("    as[sociations]: tracked app associations");
            pw.println("    lmk: stats on low memory killer");
            pw.println("    lru: raw LRU process list");
            pw.println("    binder-proxies: stats on binder objects and IPCs");
            pw.println("    settings: currently applied config settings");
            pw.println("    service [COMP_SPEC]: service client-side state");
            pw.println("    package [PACKAGE_NAME]: all state related to given package");
            pw.println("    all: dump all activities");
            pw.println("    top: dump the top activity");
            pw.println("  WHAT may also be a COMP_SPEC to dump activities.");
            pw.println("  COMP_SPEC may be a component name (com.foo/.myApp),");
            pw.println("    a partial substring in a component name, a");
            pw.println("    hex object identifier.");
            pw.println("  -a: include all available server state.");
            pw.println("  -c: include client state.");
            pw.println("  -p: limit output to given package.");
            pw.println("  --checkin: output checkin format, resetting data.");
            pw.println("  --C: output checkin format, not resetting data.");
            pw.println("  --proto: output dump in protocol buffer format.");
            pw.println("  --autofill: dump just the autofill-related state of an activity");
        } else {
            pw.println("Activity manager (activity) commands:");
            pw.println("  help");
            pw.println("      Print this help text.");
            pw.println("  start-activity [-D] [-N] [-W] [-P <FILE>] [--start-profiler <FILE>]");
            pw.println("          [--sampling INTERVAL] [--streaming] [-R COUNT] [-S]");
            pw.println("          [--track-allocation] [--user <USER_ID> | current] <INTENT>");
            pw.println("      Start an Activity.  Options are:");
            pw.println("      -D: enable debugging");
            pw.println("      -N: enable native debugging");
            pw.println("      -W: wait for launch to complete");
            pw.println("      --start-profiler <FILE>: start profiler and send results to <FILE>");
            pw.println("      --sampling INTERVAL: use sample profiling with INTERVAL microseconds");
            pw.println("          between samples (use with --start-profiler)");
            pw.println("      --streaming: stream the profiling output to the specified file");
            pw.println("          (use with --start-profiler)");
            pw.println("      -P <FILE>: like above, but profiling stops when app goes idle");
            pw.println("      --attach-agent <agent>: attach the given agent before binding");
            pw.println("      --attach-agent-bind <agent>: attach the given agent during binding");
            pw.println("      -R: repeat the activity launch <COUNT> times.  Prior to each repeat,");
            pw.println("          the top activity will be finished.");
            pw.println("      -S: force stop the target app before starting the activity");
            pw.println("      --track-allocation: enable tracking of object allocations");
            pw.println("      --user <USER_ID> | current: Specify which user to run as; if not");
            pw.println("          specified then run as the current user.");
            pw.println("      --windowingMode <WINDOWING_MODE>: The windowing mode to launch the activity into.");
            pw.println("      --activityType <ACTIVITY_TYPE>: The activity type to launch the activity as.");
            pw.println("      --display <DISPLAY_ID>: The display to launch the activity into.");
            pw.println("  start-service [--user <USER_ID> | current] <INTENT>");
            pw.println("      Start a Service.  Options are:");
            pw.println("      --user <USER_ID> | current: Specify which user to run as; if not");
            pw.println("          specified then run as the current user.");
            pw.println("  start-foreground-service [--user <USER_ID> | current] <INTENT>");
            pw.println("      Start a foreground Service.  Options are:");
            pw.println("      --user <USER_ID> | current: Specify which user to run as; if not");
            pw.println("          specified then run as the current user.");
            pw.println("  stop-service [--user <USER_ID> | current] <INTENT>");
            pw.println("      Stop a Service.  Options are:");
            pw.println("      --user <USER_ID> | current: Specify which user to run as; if not");
            pw.println("          specified then run as the current user.");
            pw.println("  broadcast [--user <USER_ID> | all | current] <INTENT>");
            pw.println("      Send a broadcast Intent.  Options are:");
            pw.println("      --user <USER_ID> | all | current: Specify which user to send to; if not");
            pw.println("          specified then send to all users.");
            pw.println("      --receiver-permission <PERMISSION>: Require receiver to hold permission.");
            pw.println("      --allow-background-activity-starts: The receiver may start activities");
            pw.println("          even if in the background.");
            pw.println("  instrument [-r] [-e <NAME> <VALUE>] [-p <FILE>] [-w]");
            pw.println("          [--user <USER_ID> | current] [--no-hidden-api-checks]");
            pw.println("          [--no-isolated-storage]");
            pw.println("          [--no-window-animation] [--abi <ABI>] <COMPONENT>");
            pw.println("      Start an Instrumentation.  Typically this target <COMPONENT> is in the");
            pw.println("      form <TEST_PACKAGE>/<RUNNER_CLASS> or only <TEST_PACKAGE> if there");
            pw.println("      is only one instrumentation.  Options are:");
            pw.println("      -r: print raw results (otherwise decode REPORT_KEY_STREAMRESULT).  Use with");
            pw.println("          [-e perf true] to generate raw output for performance measurements.");
            pw.println("      -e <NAME> <VALUE>: set argument <NAME> to <VALUE>.  For test runners a");
            pw.println("          common form is [-e <testrunner_flag> <value>[,<value>...]].");
            pw.println("      -p <FILE>: write profiling data to <FILE>");
            pw.println("      -m: Write output as protobuf to stdout (machine readable)");
            pw.println("      -f <Optional PATH/TO/FILE>: Write output as protobuf to a file (machine");
            pw.println("          readable). If path is not specified, default directory and file name will");
            pw.println("          be used: /sdcard/instrument-logs/log-yyyyMMdd-hhmmss-SSS.instrumentation_data_proto");
            pw.println("      -w: wait for instrumentation to finish before returning.  Required for");
            pw.println("          test runners.");
            pw.println("      --user <USER_ID> | current: Specify user instrumentation runs in;");
            pw.println("          current user if not specified.");
            pw.println("      --no-hidden-api-checks: disable restrictions on use of hidden API.");
            pw.println("      --no-isolated-storage: don't use isolated storage sandbox and ");
            pw.println("          mount full external storage");
            pw.println("      --no-window-animation: turn off window animations while running.");
            pw.println("      --abi <ABI>: Launch the instrumented process with the selected ABI.");
            pw.println("          This assumes that the process supports the selected ABI.");
            pw.println("  trace-ipc [start|stop] [--dump-file <FILE>]");
            pw.println("      Trace IPC transactions.");
            pw.println("      start: start tracing IPC transactions.");
            pw.println("      stop: stop tracing IPC transactions and dump the results to file.");
            pw.println("      --dump-file <FILE>: Specify the file the trace should be dumped to.");
            pw.println("  profile start [--user <USER_ID> current]");
            pw.println("          [--sampling INTERVAL | --streaming] <PROCESS> <FILE>");
            pw.println("      Start profiler on a process.  The given <PROCESS> argument");
            pw.println("        may be either a process name or pid.  Options are:");
            pw.println("      --user <USER_ID> | current: When supplying a process name,");
            pw.println("          specify user of process to profile; uses current user if not");
            pw.println("          specified.");
            pw.println("      --sampling INTERVAL: use sample profiling with INTERVAL microseconds");
            pw.println("          between samples.");
            pw.println("      --streaming: stream the profiling output to the specified file.");
            pw.println("  profile stop [--user <USER_ID> current] <PROCESS>");
            pw.println("      Stop profiler on a process.  The given <PROCESS> argument");
            pw.println("        may be either a process name or pid.  Options are:");
            pw.println("      --user <USER_ID> | current: When supplying a process name,");
            pw.println("          specify user of process to profile; uses current user if not");
            pw.println("          specified.");
            pw.println("  dumpheap [--user <USER_ID> current] [-n] [-g] <PROCESS> <FILE>");
            pw.println("      Dump the heap of a process.  The given <PROCESS> argument may");
            pw.println("        be either a process name or pid.  Options are:");
            pw.println("      -n: dump native heap instead of managed heap");
            pw.println("      -g: force GC before dumping the heap");
            pw.println("      --user <USER_ID> | current: When supplying a process name,");
            pw.println("          specify user of process to dump; uses current user if not specified.");
            pw.println("  set-debug-app [-w] [--persistent] <PACKAGE>");
            pw.println("      Set application <PACKAGE> to debug.  Options are:");
            pw.println("      -w: wait for debugger when application starts");
            pw.println("      --persistent: retain this value");
            pw.println("  clear-debug-app");
            pw.println("      Clear the previously set-debug-app.");
            pw.println("  set-watch-heap <PROCESS> <MEM-LIMIT>");
            pw.println("      Start monitoring pss size of <PROCESS>, if it is at or");
            pw.println("      above <HEAP-LIMIT> then a heap dump is collected for the user to report.");
            pw.println("  clear-watch-heap");
            pw.println("      Clear the previously set-watch-heap.");
            pw.println("  bug-report [--progress | --telephony]");
            pw.println("      Request bug report generation; will launch a notification");
            pw.println("        when done to select where it should be delivered. Options are:");
            pw.println("     --progress: will launch a notification right away to show its progress.");
            pw.println("     --telephony: will dump only telephony sections.");
            pw.println("  force-stop [--user <USER_ID> | all | current] <PACKAGE>");
            pw.println("      Completely stop the given application package.");
            pw.println("  crash [--user <USER_ID>] <PACKAGE|PID>");
            pw.println("      Induce a VM crash in the specified package or process");
            pw.println("  kill [--user <USER_ID> | all | current] <PACKAGE>");
            pw.println("      Kill all background processes associated with the given application.");
            pw.println("  kill-all");
            pw.println("      Kill all processes that are safe to kill (cached, etc).");
            pw.println("  make-uid-idle [--user <USER_ID> | all | current] <PACKAGE>");
            pw.println("      If the given application's uid is in the background and waiting to");
            pw.println("      become idle (not allowing background services), do that now.");
            pw.println("  monitor [--gdb <port>]");
            pw.println("      Start monitoring for crashes or ANRs.");
            pw.println("      --gdb: start gdbserv on the given port at crash/ANR");
            pw.println("  watch-uids [--oom <uid>]");
            pw.println("      Start watching for and reporting uid state changes.");
            pw.println("      --oom: specify a uid for which to report detailed change messages.");
            pw.println("  hang [--allow-restart]");
            pw.println("      Hang the system.");
            pw.println("      --allow-restart: allow watchdog to perform normal system restart");
            pw.println("  restart");
            pw.println("      Restart the user-space system.");
            pw.println("  idle-maintenance");
            pw.println("      Perform idle maintenance now.");
            pw.println("  screen-compat [on|off] <PACKAGE>");
            pw.println("      Control screen compatibility mode of <PACKAGE>.");
            pw.println("  package-importance <PACKAGE>");
            pw.println("      Print current importance of <PACKAGE>.");
            pw.println("  to-uri [INTENT]");
            pw.println("      Print the given Intent specification as a URI.");
            pw.println("  to-intent-uri [INTENT]");
            pw.println("      Print the given Intent specification as an intent: URI.");
            pw.println("  to-app-uri [INTENT]");
            pw.println("      Print the given Intent specification as an android-app: URI.");
            pw.println("  switch-user <USER_ID>");
            pw.println("      Switch to put USER_ID in the foreground, starting");
            pw.println("      execution of that user if it is currently stopped.");
            pw.println("  get-current-user");
            pw.println("      Returns id of the current foreground user.");
            pw.println("  start-user [-w] <USER_ID>");
            pw.println("      Start USER_ID in background if it is currently stopped;");
            pw.println("      use switch-user if you want to start the user in foreground.");
            pw.println("      -w: wait for start-user to complete and the user to be unlocked.");
            pw.println("  unlock-user <USER_ID> [TOKEN_HEX]");
            pw.println("      Attempt to unlock the given user using the given authorization token.");
            pw.println("  stop-user [-w] [-f] <USER_ID>");
            pw.println("      Stop execution of USER_ID, not allowing it to run any");
            pw.println("      code until a later explicit start or switch to it.");
            pw.println("      -w: wait for stop-user to complete.");
            pw.println("      -f: force stop even if there are related users that cannot be stopped.");
            pw.println("  is-user-stopped <USER_ID>");
            pw.println("      Returns whether <USER_ID> has been stopped or not.");
            pw.println("  get-started-user-state <USER_ID>");
            pw.println("      Gets the current state of the given started user.");
            pw.println("  track-associations");
            pw.println("      Enable association tracking.");
            pw.println("  untrack-associations");
            pw.println("      Disable and clear association tracking.");
            pw.println("  get-uid-state <UID>");
            pw.println("      Gets the process state of an app given its <UID>.");
            pw.println("  attach-agent <PROCESS> <FILE>");
            pw.println("    Attach an agent to the specified <PROCESS>, which may be either a process name or a PID.");
            pw.println("  get-config [--days N] [--device] [--proto] [--display <DISPLAY_ID>]");
            pw.println("      Retrieve the configuration and any recent configurations of the device.");
            pw.println("      --days: also return last N days of configurations that have been seen.");
            pw.println("      --device: also output global device configuration info.");
            pw.println("      --proto: return result as a proto; does not include --days info.");
            pw.println("      --display: Specify for which display to run the command; if not ");
            pw.println("          specified then run for the default display.");
            pw.println("  supports-multiwindow");
            pw.println("      Returns true if the device supports multiwindow.");
            pw.println("  supports-split-screen-multi-window");
            pw.println("      Returns true if the device supports split screen multiwindow.");
            pw.println("  suppress-resize-config-changes <true|false>");
            pw.println("      Suppresses configuration changes due to user resizing an activity/task.");
            pw.println("  set-inactive [--user <USER_ID>] <PACKAGE> true|false");
            pw.println("      Sets the inactive state of an app.");
            pw.println("  get-inactive [--user <USER_ID>] <PACKAGE>");
            pw.println("      Returns the inactive state of an app.");
            pw.println("  set-standby-bucket [--user <USER_ID>] <PACKAGE> active|working_set|frequent|rare");
            pw.println("      Puts an app in the standby bucket.");
            pw.println("  get-standby-bucket [--user <USER_ID>] <PACKAGE>");
            pw.println("      Returns the standby bucket of an app.");
            pw.println("  send-trim-memory [--user <USER_ID>] <PROCESS>");
            pw.println("          [HIDDEN|RUNNING_MODERATE|BACKGROUND|RUNNING_LOW|MODERATE|RUNNING_CRITICAL|COMPLETE]");
            pw.println("      Send a memory trim event to a <PROCESS>.  May also supply a raw trim int level.");
            pw.println("  display [COMMAND] [...]: sub-commands for operating on displays.");
            pw.println("       move-stack <STACK_ID> <DISPLAY_ID>");
            pw.println("           Move <STACK_ID> from its current display to <DISPLAY_ID>.");
            pw.println("  stack [COMMAND] [...]: sub-commands for operating on activity stacks.");
            pw.println("       move-task <TASK_ID> <STACK_ID> [true|false]");
            pw.println("           Move <TASK_ID> from its current stack to the top (true) or");
            pw.println("           bottom (false) of <STACK_ID>.");
            pw.println("       resize <STACK_ID> <LEFT,TOP,RIGHT,BOTTOM>");
            pw.println("           Change <STACK_ID> size and position to <LEFT,TOP,RIGHT,BOTTOM>.");
            pw.println("       resize-animated <STACK_ID> <LEFT,TOP,RIGHT,BOTTOM>");
            pw.println("           Same as resize, but allow animation.");
            pw.println("       resize-docked-stack <LEFT,TOP,RIGHT,BOTTOM> [<TASK_LEFT,TASK_TOP,TASK_RIGHT,TASK_BOTTOM>]");
            pw.println("           Change docked stack to <LEFT,TOP,RIGHT,BOTTOM>");
            pw.println("           and supplying temporary different task bounds indicated by");
            pw.println("           <TASK_LEFT,TOP,RIGHT,BOTTOM>");
            pw.println("       move-top-activity-to-pinned-stack: <STACK_ID> <LEFT,TOP,RIGHT,BOTTOM>");
            pw.println("           Moves the top activity from");
            pw.println("           <STACK_ID> to the pinned stack using <LEFT,TOP,RIGHT,BOTTOM> for the");
            pw.println("           bounds of the pinned stack.");
            pw.println("       positiontask <TASK_ID> <STACK_ID> <POSITION>");
            pw.println("           Place <TASK_ID> in <STACK_ID> at <POSITION>");
            pw.println("       list");
            pw.println("           List all of the activity stacks and their sizes.");
            pw.println("       info <WINDOWING_MODE> <ACTIVITY_TYPE>");
            pw.println("           Display the information about activity stack in <WINDOWING_MODE> and <ACTIVITY_TYPE>.");
            pw.println("       remove <STACK_ID>");
            pw.println("           Remove stack <STACK_ID>.");
            pw.println("  task [COMMAND] [...]: sub-commands for operating on activity tasks.");
            pw.println("       lock <TASK_ID>");
            pw.println("           Bring <TASK_ID> to the front and don't allow other tasks to run.");
            pw.println("       lock stop");
            pw.println("           End the current task lock.");
            pw.println("       resizeable <TASK_ID> [0|1|2|3]");
            pw.println("           Change resizeable mode of <TASK_ID> to one of the following:");
            pw.println("           0: unresizeable");
            pw.println("           1: crop_windows");
            pw.println("           2: resizeable");
            pw.println("           3: resizeable_and_pipable");
            pw.println("       resize <TASK_ID> <LEFT,TOP,RIGHT,BOTTOM>");
            pw.println("           Makes sure <TASK_ID> is in a stack with the specified bounds.");
            pw.println("           Forces the task to be resizeable and creates a stack if no existing stack");
            pw.println("           has the specified bounds.");
            pw.println("  update-appinfo <USER_ID> <PACKAGE_NAME> [<PACKAGE_NAME>...]");
            pw.println("      Update the ApplicationInfo objects of the listed packages for <USER_ID>");
            pw.println("      without restarting any processes.");
            pw.println("  write");
            pw.println("      Write all pending state to storage.");
            pw.println("  compat enable|disable|reset <CHANGE_ID|CHANGE_NAME> <PACKAGE_NAME>");
            pw.println("      Toggles a change either by id or by name for <PACKAGE_NAME>.");
            pw.println();
            Intent.printIntentArgsHelp(pw, "");
        }
    }
}<|MERGE_RESOLUTION|>--- conflicted
+++ resolved
@@ -79,7 +79,6 @@
 import android.os.UserHandle;
 import android.os.UserManager;
 import android.text.TextUtils;
-import android.text.format.Time;
 import android.util.ArrayMap;
 import android.util.DebugUtils;
 import android.util.DisplayMetrics;
@@ -125,12 +124,9 @@
 
     private static final int USER_OPERATION_TIMEOUT_MS = 2 * 60 * 1000; // 2 minutes
 
-<<<<<<< HEAD
-=======
     private static final DateTimeFormatter LOG_NAME_TIME_FORMATTER =
             DateTimeFormatter.ofPattern("yyyyMMdd-HHmmss", Locale.ROOT);
 
->>>>>>> dbf9e87c
     // IPC interface to activity manager -- don't need to do additional security checks.
     final IActivityManager mInterface;
     final IActivityTaskManager mTaskInterface;
@@ -532,20 +528,12 @@
                 options.setLockTaskEnabled(true);
             }
             if (mWaitOption) {
-<<<<<<< HEAD
-                result = mInternal.startActivityAndWait(null, null, intent, mimeType,
-=======
                 result = mInternal.startActivityAndWait(null, SHELL_PACKAGE_NAME, intent, mimeType,
->>>>>>> dbf9e87c
                         null, null, 0, mStartFlags, profilerInfo,
                         options != null ? options.toBundle() : null, mUserId);
                 res = result.result;
             } else {
-<<<<<<< HEAD
-                res = mInternal.startActivityAsUser(null, null, intent, mimeType,
-=======
                 res = mInternal.startActivityAsUser(null, SHELL_PACKAGE_NAME, intent, mimeType,
->>>>>>> dbf9e87c
                         null, null, 0, mStartFlags, profilerInfo,
                         options != null ? options.toBundle() : null, mUserId);
             }
@@ -941,15 +929,9 @@
         String process = getNextArgRequired();
         String heapFile = getNextArg();
         if (heapFile == null) {
-<<<<<<< HEAD
-            final Time t = new Time();
-            t.set(System.currentTimeMillis());
-            heapFile = "/data/local/tmp/heapdump-" + t.format("%Y%m%d-%H%M%S") + ".prof";
-=======
             LocalDateTime localDateTime = LocalDateTime.now(Clock.systemDefaultZone());
             String logNameTimeString = LOG_NAME_TIME_FORMATTER.format(localDateTime);
             heapFile = "/data/local/tmp/heapdump-" + logNameTimeString + ".prof";
->>>>>>> dbf9e87c
         }
         pw.println("File: " + heapFile);
         pw.flush();
