/*
 * Copyright (C) 2018 The Android Open Source Project
 *
 * Licensed under the Apache License, Version 2.0 (the "License");
 * you may not use this file except in compliance with the License.
 * You may obtain a copy of the License at
 *
 *      http://www.apache.org/licenses/LICENSE-2.0
 *
 * Unless required by applicable law or agreed to in writing, software
 * distributed under the License is distributed on an "AS IS" BASIS,
 * WITHOUT WARRANTIES OR CONDITIONS OF ANY KIND, either express or implied.
 * See the License for the specific language governing permissions and
 * limitations under the License.
 */

package com.android.server.am;

import static com.android.server.am.ActivityManagerDebugConfig.DEBUG_COMPACTION;
import static com.android.server.am.ActivityManagerDebugConfig.DEBUG_FREEZER;
import static com.android.server.am.ActivityManagerDebugConfig.TAG_AM;

import android.app.ActivityManager;
import android.app.ActivityThread;
import android.app.ApplicationExitInfo;
import android.os.Debug;
import android.os.Handler;
import android.os.Message;
import android.os.Process;
import android.os.SystemClock;
import android.os.SystemProperties;
import android.os.Trace;
import android.provider.DeviceConfig;
import android.provider.DeviceConfig.OnPropertiesChangedListener;
import android.provider.DeviceConfig.Properties;
import android.provider.Settings;
import android.text.TextUtils;
import android.util.EventLog;
import android.util.Slog;
import android.util.BoostFramework;

import com.android.internal.annotations.GuardedBy;
import com.android.internal.annotations.VisibleForTesting;
import com.android.internal.util.FrameworkStatsLog;
import com.android.server.ServiceThread;

import java.io.FileOutputStream;
import java.io.FileReader;
import java.io.IOException;
import java.io.PrintWriter;
import java.util.ArrayList;
import java.util.Arrays;
import java.util.HashSet;
import java.util.LinkedHashMap;
import java.util.Map;
import java.util.Random;
import java.util.Set;

public final class CachedAppOptimizer {

    // Flags stored in the DeviceConfig API.
    @VisibleForTesting static final String KEY_USE_COMPACTION = "use_compaction";
    @VisibleForTesting static final String KEY_USE_FREEZER = "use_freezer";
    @VisibleForTesting static final String KEY_COMPACT_ACTION_1 = "compact_action_1";
    @VisibleForTesting static final String KEY_COMPACT_ACTION_2 = "compact_action_2";
    @VisibleForTesting static final String KEY_COMPACT_THROTTLE_1 = "compact_throttle_1";
    @VisibleForTesting static final String KEY_COMPACT_THROTTLE_2 = "compact_throttle_2";
    @VisibleForTesting static final String KEY_COMPACT_THROTTLE_3 = "compact_throttle_3";
    @VisibleForTesting static final String KEY_COMPACT_THROTTLE_4 = "compact_throttle_4";
    @VisibleForTesting static final String KEY_COMPACT_THROTTLE_5 = "compact_throttle_5";
    @VisibleForTesting static final String KEY_COMPACT_THROTTLE_6 = "compact_throttle_6";
    @VisibleForTesting static final String KEY_COMPACT_STATSD_SAMPLE_RATE =
            "compact_statsd_sample_rate";
    @VisibleForTesting static final String KEY_FREEZER_STATSD_SAMPLE_RATE =
            "freeze_statsd_sample_rate";
    @VisibleForTesting static final String KEY_COMPACT_FULL_RSS_THROTTLE_KB =
            "compact_full_rss_throttle_kb";
    @VisibleForTesting static final String KEY_COMPACT_FULL_DELTA_RSS_THROTTLE_KB =
            "compact_full_delta_rss_throttle_kb";
    @VisibleForTesting static final String KEY_COMPACT_PROC_STATE_THROTTLE =
            "compact_proc_state_throttle";

    // Phenotype sends int configurations and we map them to the strings we'll use on device,
    // preventing a weird string value entering the kernel.
    private static final int COMPACT_ACTION_FILE_FLAG = 1;
    private static final int COMPACT_ACTION_ANON_FLAG = 2;
    private static final int COMPACT_ACTION_FULL_FLAG = 3;
    private static final int COMPACT_ACTION_NONE_FLAG = 4;
    private static final String COMPACT_ACTION_NONE = "";
    private static final String COMPACT_ACTION_FILE = "file";
    private static final String COMPACT_ACTION_ANON = "anon";
    private static final String COMPACT_ACTION_FULL = "all";

    // Defaults for phenotype flags.
    @VisibleForTesting static Boolean DEFAULT_USE_COMPACTION = false;
    @VisibleForTesting static final Boolean DEFAULT_USE_FREEZER = false;
    @VisibleForTesting static final int DEFAULT_COMPACT_ACTION_1 = COMPACT_ACTION_FILE_FLAG;
    @VisibleForTesting static final int DEFAULT_COMPACT_ACTION_2 = COMPACT_ACTION_FULL_FLAG;
    @VisibleForTesting static final long DEFAULT_COMPACT_THROTTLE_1 = 5_000;
    @VisibleForTesting static final long DEFAULT_COMPACT_THROTTLE_2 = 10_000;
    @VisibleForTesting static final long DEFAULT_COMPACT_THROTTLE_3 = 500;
    @VisibleForTesting static final long DEFAULT_COMPACT_THROTTLE_4 = 10_000;
    @VisibleForTesting static final long DEFAULT_COMPACT_THROTTLE_5 = 10 * 60 * 1000;
    @VisibleForTesting static final long DEFAULT_COMPACT_THROTTLE_6 = 10 * 60 * 1000;
    // The sampling rate to push app compaction events into statsd for upload.
    @VisibleForTesting static final float DEFAULT_STATSD_SAMPLE_RATE = 0.1f;
    @VisibleForTesting static final long DEFAULT_COMPACT_FULL_RSS_THROTTLE_KB = 12_000L;
    @VisibleForTesting static final long DEFAULT_COMPACT_FULL_DELTA_RSS_THROTTLE_KB = 8_000L;
    // Format of this string should be a comma separated list of integers.
    @VisibleForTesting static final String DEFAULT_COMPACT_PROC_STATE_THROTTLE =
            String.valueOf(ActivityManager.PROCESS_STATE_RECEIVER);

    @VisibleForTesting
    interface PropertyChangedCallbackForTest {
        void onPropertyChanged();
    }
    private PropertyChangedCallbackForTest mTestCallback;

    // This interface is for functions related to the Process object that need a different
    // implementation in the tests as we are not creating real processes when testing compaction.
    @VisibleForTesting
    interface ProcessDependencies {
        long[] getRss(int pid);
        void performCompaction(String action, int pid) throws IOException;
    }

    // Handler constants.
    static final int COMPACT_PROCESS_SOME = 1;
    static final int COMPACT_PROCESS_FULL = 2;
    static final int COMPACT_PROCESS_PERSISTENT = 3;
    static final int COMPACT_PROCESS_BFGS = 4;
    static final int COMPACT_PROCESS_MSG = 1;
    static final int COMPACT_SYSTEM_MSG = 2;
    static final int SET_FROZEN_PROCESS_MSG = 3;
    static final int REPORT_UNFREEZE_MSG = 4;

    //TODO:change this static definition into a configurable flag.
    static final int FREEZE_TIMEOUT_MS = 10000;

    static final int DO_FREEZE = 1;
    static final int REPORT_UNFREEZE = 2;

    // Bitfield values for sync/async transactions reveived by frozen processes
    static final int SYNC_RECEIVED_WHILE_FROZEN = 1;
    static final int ASYNC_RECEIVED_WHILE_FROZEN = 2;

    /**
     * This thread must be moved to the system background cpuset.
     * If that doesn't happen, it's probably going to draw a lot of power.
     * However, this has to happen after the first updateOomAdjLocked, because
     * that will wipe out the cpuset assignment for system_server threads.
     * Accordingly, this is in the AMS constructor.
     */
    final ServiceThread mCachedAppOptimizerThread;

    private final ArrayList<ProcessRecord> mPendingCompactionProcesses =
            new ArrayList<ProcessRecord>();
    private final ActivityManagerService mAm;
    private final OnPropertiesChangedListener mOnFlagsChangedListener =
            new OnPropertiesChangedListener() {
                @Override
                public void onPropertiesChanged(Properties properties) {
                    synchronized (mPhenotypeFlagLock) {
                        for (String name : properties.getKeyset()) {
                            if (KEY_USE_COMPACTION.equals(name)) {
                                updateUseCompaction();
                            } else if (KEY_COMPACT_ACTION_1.equals(name)
                                    || KEY_COMPACT_ACTION_2.equals(name)) {
                                updateCompactionActions();
                            } else if (KEY_COMPACT_THROTTLE_1.equals(name)
                                    || KEY_COMPACT_THROTTLE_2.equals(name)
                                    || KEY_COMPACT_THROTTLE_3.equals(name)
                                    || KEY_COMPACT_THROTTLE_4.equals(name)) {
                                updateCompactionThrottles();
                            } else if (KEY_COMPACT_STATSD_SAMPLE_RATE.equals(name)) {
                                updateCompactStatsdSampleRate();
                            } else if (KEY_FREEZER_STATSD_SAMPLE_RATE.equals(name)) {
                                updateFreezerStatsdSampleRate();
                            } else if (KEY_COMPACT_FULL_RSS_THROTTLE_KB.equals(name)) {
                                updateFullRssThrottle();
                            } else if (KEY_COMPACT_FULL_DELTA_RSS_THROTTLE_KB.equals(name)) {
                                updateFullDeltaRssThrottle();
                            } else if (KEY_COMPACT_PROC_STATE_THROTTLE.equals(name)) {
                                updateProcStateThrottle();
                            }
                        }
                    }
                    if (mTestCallback != null) {
                        mTestCallback.onPropertyChanged();
                    }
                }
            };

    private final Object mPhenotypeFlagLock = new Object();

    // Configured by phenotype. Updates from the server take effect immediately.
    @GuardedBy("mPhenotypeFlagLock")
    @VisibleForTesting volatile String mCompactActionSome =
            compactActionIntToString(DEFAULT_COMPACT_ACTION_1);
    @GuardedBy("mPhenotypeFlagLock")
    @VisibleForTesting volatile String mCompactActionFull =
            compactActionIntToString(DEFAULT_COMPACT_ACTION_2);
    @GuardedBy("mPhenotypeFlagLock")
    @VisibleForTesting volatile long mCompactThrottleSomeSome = DEFAULT_COMPACT_THROTTLE_1;
    @GuardedBy("mPhenotypeFlagLock")
    @VisibleForTesting volatile long mCompactThrottleSomeFull = DEFAULT_COMPACT_THROTTLE_2;
    @GuardedBy("mPhenotypeFlagLock")
    @VisibleForTesting volatile long mCompactThrottleFullSome = DEFAULT_COMPACT_THROTTLE_3;
    @GuardedBy("mPhenotypeFlagLock")
    @VisibleForTesting volatile long mCompactThrottleFullFull = DEFAULT_COMPACT_THROTTLE_4;
    @GuardedBy("mPhenotypeFlagLock")
    @VisibleForTesting volatile long mCompactThrottleBFGS = DEFAULT_COMPACT_THROTTLE_5;
    @GuardedBy("mPhenotypeFlagLock")
    @VisibleForTesting volatile long mCompactThrottlePersistent = DEFAULT_COMPACT_THROTTLE_6;
    @GuardedBy("mPhenotypeFlagLock")
    private volatile boolean mUseCompaction = DEFAULT_USE_COMPACTION;
    private volatile boolean mUseFreezer = DEFAULT_USE_FREEZER;
    @GuardedBy("this")
    private int mFreezerDisableCount = 1; // Freezer is initially disabled, until enabled
    private final Random mRandom = new Random();
    @GuardedBy("mPhenotypeFlagLock")
    @VisibleForTesting volatile float mCompactStatsdSampleRate = DEFAULT_STATSD_SAMPLE_RATE;
    @VisibleForTesting volatile float mFreezerStatsdSampleRate = DEFAULT_STATSD_SAMPLE_RATE;
    @GuardedBy("mPhenotypeFlagLock")
    @VisibleForTesting volatile long mFullAnonRssThrottleKb =
            DEFAULT_COMPACT_FULL_RSS_THROTTLE_KB;
    @GuardedBy("mPhenotypeFlagLock")
    @VisibleForTesting volatile long mFullDeltaRssThrottleKb =
            DEFAULT_COMPACT_FULL_DELTA_RSS_THROTTLE_KB;
    @GuardedBy("mPhenotypeFlagLock")
    @VisibleForTesting final Set<Integer> mProcStateThrottle;

    // Handler on which compaction runs.
    @VisibleForTesting
    Handler mCompactionHandler;
    private Handler mFreezeHandler;

    // Maps process ID to last compaction statistics for processes that we've fully compacted. Used
    // when evaluating throttles that we only consider for "full" compaction, so we don't store
    // data for "some" compactions. Uses LinkedHashMap to ensure insertion order is kept and
    // facilitate removal of the oldest entry.
    @VisibleForTesting
    LinkedHashMap<Integer, LastCompactionStats> mLastCompactionStats =
            new LinkedHashMap<Integer, LastCompactionStats>() {
                @Override
                protected boolean removeEldestEntry(Map.Entry eldest) {
                    return size() > 100;
                }
    };

    private int mSomeCompactionCount;
    private int mFullCompactionCount;
    private int mPersistentCompactionCount;
    private int mBfgsCompactionCount;
    private final ProcessDependencies mProcessDependencies;
    public static BoostFramework mPerf = new BoostFramework();

    public CachedAppOptimizer(ActivityManagerService am) {
        this(am, null, new DefaultProcessDependencies());
    }

    @VisibleForTesting
    CachedAppOptimizer(ActivityManagerService am, PropertyChangedCallbackForTest callback,
            ProcessDependencies processDependencies) {
        mAm = am;
        mCachedAppOptimizerThread = new ServiceThread("CachedAppOptimizerThread",
            Process.THREAD_GROUP_SYSTEM, true);
        mProcStateThrottle = new HashSet<>();
        mProcessDependencies = processDependencies;
        mTestCallback = callback;
    }

    /**
     * Reads phenotype config to determine whether app compaction is enabled or not and
     * starts the background thread if necessary.
     */
    public void init() {
        DeviceConfig.addOnPropertiesChangedListener(DeviceConfig.NAMESPACE_ACTIVITY_MANAGER,
                ActivityThread.currentApplication().getMainExecutor(), mOnFlagsChangedListener);
        synchronized (mPhenotypeFlagLock) {
            updateUseCompaction();
            updateCompactionActions();
            updateCompactionThrottles();
            updateCompactStatsdSampleRate();
            updateFreezerStatsdSampleRate();
            updateFullRssThrottle();
            updateFullDeltaRssThrottle();
            updateProcStateThrottle();
            updateUseFreezer();
        }
<<<<<<< HEAD
        Process.setThreadGroupAndCpuset(mCachedAppOptimizerThread.getThreadId(),
                Process.THREAD_GROUP_SYSTEM);
        setAppCompactProperties();
    }

    private void setAppCompactProperties() {
        boolean useCompaction =
                    Boolean.valueOf(mPerf.perfGetProp("vendor.appcompact.enable_app_compact",
                        "false"));
        int someCompactionType =
                    Integer.valueOf(mPerf.perfGetProp("vendor.appcompact.some_compact_type",
                        String.valueOf(COMPACT_ACTION_ANON_FLAG)));
        int fullCompactionType =
                    Integer.valueOf(mPerf.perfGetProp("vendor.appcompact.full_compact_type",
                        String.valueOf(COMPACT_ACTION_ANON_FLAG)));
        int compactThrottleSomeSome =
                    Integer.valueOf(mPerf.perfGetProp("vendor.appcompact.compact_throttle_somesome",
                        String.valueOf(DEFAULT_COMPACT_THROTTLE_1)));
        int compactThrottleSomeFull =
                    Integer.valueOf(mPerf.perfGetProp("vendor.appcompact.compact_throttle_somefull",
                        String.valueOf(DEFAULT_COMPACT_THROTTLE_2)));
        int compactThrottleFullSome =
                    Integer.valueOf(mPerf.perfGetProp("vendor.appcompact.compact_throttle_fullsome",
                        String.valueOf(DEFAULT_COMPACT_THROTTLE_3)));
        int compactThrottleFullFull =
                    Integer.valueOf(mPerf.perfGetProp("vendor.appcompact.compact_throttle_fullfull",
                        String.valueOf(DEFAULT_COMPACT_THROTTLE_4)));
        int compactThrottleBfgs =
                    Integer.valueOf(mPerf.perfGetProp("vendor.appcompact.compact_throttle_bfgs",
                        String.valueOf(DEFAULT_COMPACT_THROTTLE_5)));
        int compactThrottlePersistent =
                    Integer.valueOf(mPerf.perfGetProp("vendor.appcompact.compact_throttle_persistent",
                        String.valueOf(DEFAULT_COMPACT_THROTTLE_6)));
        int fullRssThrottleKB =
                    Integer.valueOf(mPerf.perfGetProp("vendor.appcompact.rss_throttle_kb",
                        String.valueOf(DEFAULT_COMPACT_FULL_RSS_THROTTLE_KB)));
        int deltaRssThrottleKB =
                    Integer.valueOf(mPerf.perfGetProp("vendor.appcompact.delta_rss_throttle_kb",
                        String.valueOf(DEFAULT_COMPACT_FULL_DELTA_RSS_THROTTLE_KB)));

        DeviceConfig.setProperty(
                    DeviceConfig.NAMESPACE_ACTIVITY_MANAGER, KEY_COMPACT_ACTION_1,
                        String.valueOf(someCompactionType), true);
        DeviceConfig.setProperty(
                    DeviceConfig.NAMESPACE_ACTIVITY_MANAGER, KEY_COMPACT_ACTION_2,
                        String.valueOf(fullCompactionType), true);
        DeviceConfig.setProperty(
                    DeviceConfig.NAMESPACE_ACTIVITY_MANAGER, KEY_COMPACT_THROTTLE_1,
                        String.valueOf(compactThrottleSomeSome), true);
        DeviceConfig.setProperty(
                    DeviceConfig.NAMESPACE_ACTIVITY_MANAGER, KEY_COMPACT_THROTTLE_2,
                        String.valueOf(compactThrottleSomeFull), true);
        DeviceConfig.setProperty(
                    DeviceConfig.NAMESPACE_ACTIVITY_MANAGER, KEY_COMPACT_THROTTLE_3,
                        String.valueOf(compactThrottleFullSome), true);
        DeviceConfig.setProperty(
                    DeviceConfig.NAMESPACE_ACTIVITY_MANAGER, KEY_COMPACT_THROTTLE_4,
                        String.valueOf(compactThrottleFullFull), true);
        DeviceConfig.setProperty(
                    DeviceConfig.NAMESPACE_ACTIVITY_MANAGER, KEY_COMPACT_THROTTLE_5,
                        String.valueOf(compactThrottleBfgs), true);
        DeviceConfig.setProperty(
                    DeviceConfig.NAMESPACE_ACTIVITY_MANAGER, KEY_COMPACT_THROTTLE_6,
                        String.valueOf(compactThrottlePersistent), true);
        DeviceConfig.setProperty(
                    DeviceConfig.NAMESPACE_ACTIVITY_MANAGER, KEY_COMPACT_FULL_RSS_THROTTLE_KB,
                        String.valueOf(fullRssThrottleKB), true);
        DeviceConfig.setProperty(
                    DeviceConfig.NAMESPACE_ACTIVITY_MANAGER, KEY_COMPACT_FULL_DELTA_RSS_THROTTLE_KB,
                        String.valueOf(deltaRssThrottleKB), true);
        DeviceConfig.setProperty(
                    DeviceConfig.NAMESPACE_ACTIVITY_MANAGER, KEY_USE_COMPACTION,
                        String.valueOf(useCompaction), true);
=======
>>>>>>> e0b64f17
    }

    /**
     * Returns whether compaction is enabled.
     */
    public boolean useCompaction() {
        synchronized (mPhenotypeFlagLock) {
            return mUseCompaction;
        }
    }

    /**
     * Returns whether freezer is enabled.
     */
    public boolean useFreezer() {
        synchronized (mPhenotypeFlagLock) {
            return mUseFreezer;
        }
    }

    @GuardedBy("mAm")
    void dump(PrintWriter pw) {
        pw.println("CachedAppOptimizer settings");
        synchronized (mPhenotypeFlagLock) {
            pw.println("  " + KEY_USE_COMPACTION + "=" + mUseCompaction);
            pw.println("  " + KEY_COMPACT_ACTION_1 + "=" + mCompactActionSome);
            pw.println("  " + KEY_COMPACT_ACTION_2 + "=" + mCompactActionFull);
            pw.println("  " + KEY_COMPACT_THROTTLE_1 + "=" + mCompactThrottleSomeSome);
            pw.println("  " + KEY_COMPACT_THROTTLE_2 + "=" + mCompactThrottleSomeFull);
            pw.println("  " + KEY_COMPACT_THROTTLE_3 + "=" + mCompactThrottleFullSome);
            pw.println("  " + KEY_COMPACT_THROTTLE_4 + "=" + mCompactThrottleFullFull);
            pw.println("  " + KEY_COMPACT_THROTTLE_5 + "=" + mCompactThrottleBFGS);
            pw.println("  " + KEY_COMPACT_THROTTLE_6 + "=" + mCompactThrottlePersistent);
            pw.println("  " + KEY_COMPACT_STATSD_SAMPLE_RATE + "=" + mCompactStatsdSampleRate);
            pw.println("  " + KEY_COMPACT_FULL_RSS_THROTTLE_KB + "="
                    + mFullAnonRssThrottleKb);
            pw.println("  " + KEY_COMPACT_FULL_DELTA_RSS_THROTTLE_KB + "="
                    + mFullDeltaRssThrottleKb);
            pw.println("  "  + KEY_COMPACT_PROC_STATE_THROTTLE + "="
                    + Arrays.toString(mProcStateThrottle.toArray(new Integer[0])));

            pw.println("  " + mSomeCompactionCount + " some, " + mFullCompactionCount
                    + " full, " + mPersistentCompactionCount + " persistent, "
                    + mBfgsCompactionCount + " BFGS compactions.");

            pw.println("  Tracking last compaction stats for " + mLastCompactionStats.size()
                    + " processes.");
            pw.println(" " + KEY_USE_FREEZER + "=" + mUseFreezer);
            pw.println("  " + KEY_FREEZER_STATSD_SAMPLE_RATE + "=" + mFreezerStatsdSampleRate);
            if (DEBUG_COMPACTION) {
                for (Map.Entry<Integer, LastCompactionStats> entry
                        : mLastCompactionStats.entrySet()) {
                    int pid = entry.getKey();
                    LastCompactionStats stats = entry.getValue();
                    pw.println("    " + pid + ": "
                            + Arrays.toString(stats.getRssAfterCompaction()));
                }
            }
        }
    }

    @GuardedBy("mAm")
    void compactAppSome(ProcessRecord app) {
        app.reqCompactAction = COMPACT_PROCESS_SOME;
        mPendingCompactionProcesses.add(app);
        mCompactionHandler.sendMessage(
                mCompactionHandler.obtainMessage(
                COMPACT_PROCESS_MSG, app.setAdj, app.setProcState));
    }

    @GuardedBy("mAm")
    void compactAppFull(ProcessRecord app) {
        app.reqCompactAction = COMPACT_PROCESS_FULL;
        mPendingCompactionProcesses.add(app);
        mCompactionHandler.sendMessage(
                mCompactionHandler.obtainMessage(
                COMPACT_PROCESS_MSG, app.setAdj, app.setProcState));

    }

    @GuardedBy("mAm")
    void compactAppPersistent(ProcessRecord app) {
        app.reqCompactAction = COMPACT_PROCESS_PERSISTENT;
        mPendingCompactionProcesses.add(app);
        mCompactionHandler.sendMessage(
                mCompactionHandler.obtainMessage(
                    COMPACT_PROCESS_MSG, app.curAdj, app.setProcState));
    }

    @GuardedBy("mAm")
    boolean shouldCompactPersistent(ProcessRecord app, long now) {
        return (app.lastCompactTime == 0
                || (now - app.lastCompactTime) > mCompactThrottlePersistent);
    }

    @GuardedBy("mAm")
    void compactAppBfgs(ProcessRecord app) {
        app.reqCompactAction = COMPACT_PROCESS_BFGS;
        mPendingCompactionProcesses.add(app);
        mCompactionHandler.sendMessage(
                mCompactionHandler.obtainMessage(
                    COMPACT_PROCESS_MSG, app.curAdj, app.setProcState));
    }

    @GuardedBy("mAm")
    boolean shouldCompactBFGS(ProcessRecord app, long now) {
        return (app.lastCompactTime == 0
                || (now - app.lastCompactTime) > mCompactThrottleBFGS);
    }

    @GuardedBy("mAm")
    void compactAllSystem() {
        if (mUseCompaction) {
            mCompactionHandler.sendMessage(mCompactionHandler.obtainMessage(
                                              COMPACT_SYSTEM_MSG));
        }
    }

    private native void compactSystem();

    /**
     * Reads the flag value from DeviceConfig to determine whether app compaction
     * should be enabled, and starts the freeze/compaction thread if needed.
     */
    @GuardedBy("mPhenotypeFlagLock")
    private void updateUseCompaction() {
        // If this property is null there must have been some unexpected reset
        String useCompaction = DeviceConfig.getProperty(DeviceConfig.NAMESPACE_ACTIVITY_MANAGER, KEY_USE_COMPACTION);
        if (useCompaction == null) {
            setAppCompactProperties();
        }

        mUseCompaction = DeviceConfig.getBoolean(DeviceConfig.NAMESPACE_ACTIVITY_MANAGER,
                    KEY_USE_COMPACTION, DEFAULT_USE_COMPACTION);

        if (mUseCompaction && mCompactionHandler == null) {
            if (!mCachedAppOptimizerThread.isAlive()) {
                mCachedAppOptimizerThread.start();
            }

            mCompactionHandler = new MemCompactionHandler();

            Process.setThreadGroupAndCpuset(mCachedAppOptimizerThread.getThreadId(),
                    Process.THREAD_GROUP_SYSTEM);
        }
    }

    /**
     * Enables or disabled the app freezer.
     * @param enable Enables the freezer if true, disables it if false.
     * @return true if the operation completed successfully, false otherwise.
     */
    public synchronized boolean enableFreezer(boolean enable) {
        if (!mUseFreezer) {
            return false;
        }

        if (enable) {
            mFreezerDisableCount--;

            if (mFreezerDisableCount > 0) {
                return true;
            } else if (mFreezerDisableCount < 0) {
                Slog.e(TAG_AM, "unbalanced call to enableFreezer, ignoring");
                mFreezerDisableCount = 0;
                return false;
            }
        } else {
            mFreezerDisableCount++;

            if (mFreezerDisableCount > 1) {
                return true;
            }
        }

        try {
            enableFreezerInternal(enable);
            return true;
        } catch (java.lang.RuntimeException e) {
            if (enable) {
                mFreezerDisableCount = 0;
            } else {
                mFreezerDisableCount = 1;
            }

            Slog.e(TAG_AM, "Exception handling freezer state (enable: " + enable + "): "
                    + e.toString());
        }

        return false;
    }

    /**
     * Enable or disable the freezer. When enable == false all frozen processes are unfrozen,
     * but aren't removed from the freezer. While in this state, processes can be added or removed
     * by using Process.setProcessFrozen(), but they wouldn't be actually frozen until the freezer
     * is enabled. If enable == true all processes in the freezer are frozen.
     *
     * @param enable Specify whether to enable (true) or disable (false) the freezer.
     *
     * @hide
     */
    private static native void enableFreezerInternal(boolean enable);

    /**
     * Informs binder that a process is about to be frozen. If freezer is enabled on a process via
     * this method, this method will synchronously dispatch all pending transactions to the
     * specified pid. This method will not add significant latencies when unfreezing.
     * After freezing binder calls, binder will block all transaction to the frozen pid, and return
     * an error to the sending process.
     *
     * @param pid the target pid for which binder transactions are to be frozen
     * @param freeze specifies whether to flush transactions and then freeze (true) or unfreeze
     * binder for the specificed pid.
     *
     * @throws RuntimeException in case a flush/freeze operation could not complete successfully.
     */
    private static native void freezeBinder(int pid, boolean freeze);

    /**
     * Retrieves binder freeze info about a process.
     * @param pid the pid for which binder freeze info is to be retrieved.
     *
     * @throws RuntimeException if the operation could not complete successfully.
     * @return a bit field reporting the binder freeze info for the process.
     */
    private static native int getBinderFreezeInfo(int pid);

    /**
     * Determines whether the freezer is supported by this system
     */
    public static boolean isFreezerSupported() {
        boolean supported = false;
        FileReader fr = null;

        try {
            fr = new FileReader("/sys/fs/cgroup/freezer/cgroup.freeze");
            char state = (char) fr.read();

            if (state == '1' || state == '0') {
                supported = true;
            } else {
                Slog.e(TAG_AM, "unexpected value in cgroup.freeze");
            }
        } catch (java.io.FileNotFoundException e) {
            Slog.d(TAG_AM, "cgroup.freeze not present");
        } catch (Exception e) {
            Slog.d(TAG_AM, "unable to read cgroup.freeze: " + e.toString());
        }

        if (fr != null) {
            try {
                fr.close();
            } catch (java.io.IOException e) {
                Slog.e(TAG_AM, "Exception closing freezer.killable: " + e.toString());
            }
        }

        return supported;
    }

    /**
     * Reads the flag value from DeviceConfig to determine whether app freezer
     * should be enabled, and starts the freeze/compaction thread if needed.
     */
    @GuardedBy("mPhenotypeFlagLock")
    private void updateUseFreezer() {
        final String configOverride = Settings.Global.getString(mAm.mContext.getContentResolver(),
                Settings.Global.CACHED_APPS_FREEZER_ENABLED);

        if ("disabled".equals(configOverride)) {
            mUseFreezer = false;
        } else if ("enabled".equals(configOverride)
                || DeviceConfig.getBoolean(DeviceConfig.NAMESPACE_ACTIVITY_MANAGER_NATIVE_BOOT,
                    KEY_USE_FREEZER, DEFAULT_USE_FREEZER)) {
            mUseFreezer = isFreezerSupported();
        }

        if (mUseFreezer && mFreezeHandler == null) {
            Slog.d(TAG_AM, "Freezer enabled");
            enableFreezer(true);

            if (!mCachedAppOptimizerThread.isAlive()) {
                mCachedAppOptimizerThread.start();
            }

            mFreezeHandler = new FreezeHandler();

            Process.setThreadGroupAndCpuset(mCachedAppOptimizerThread.getThreadId(),
                    Process.THREAD_GROUP_SYSTEM);
        } else {
            enableFreezer(false);
        }
    }

    @GuardedBy("mPhenotypeFlagLock")
    private void updateCompactionActions() {
        int compactAction1 = DeviceConfig.getInt(DeviceConfig.NAMESPACE_ACTIVITY_MANAGER,
                KEY_COMPACT_ACTION_1, DEFAULT_COMPACT_ACTION_1);

        int compactAction2 = DeviceConfig.getInt(DeviceConfig.NAMESPACE_ACTIVITY_MANAGER,
                KEY_COMPACT_ACTION_2, DEFAULT_COMPACT_ACTION_2);

        mCompactActionSome = compactActionIntToString(compactAction1);
        mCompactActionFull = compactActionIntToString(compactAction2);
    }

    @GuardedBy("mPhenotypeFlagLock")
    private void updateCompactionThrottles() {
        boolean useThrottleDefaults = false;
        String throttleSomeSomeFlag =
                DeviceConfig.getProperty(DeviceConfig.NAMESPACE_ACTIVITY_MANAGER,
                    KEY_COMPACT_THROTTLE_1);
        String throttleSomeFullFlag =
                DeviceConfig.getProperty(DeviceConfig.NAMESPACE_ACTIVITY_MANAGER,
                    KEY_COMPACT_THROTTLE_2);
        String throttleFullSomeFlag =
                DeviceConfig.getProperty(DeviceConfig.NAMESPACE_ACTIVITY_MANAGER,
                    KEY_COMPACT_THROTTLE_3);
        String throttleFullFullFlag =
                DeviceConfig.getProperty(DeviceConfig.NAMESPACE_ACTIVITY_MANAGER,
                    KEY_COMPACT_THROTTLE_4);
        String throttleBFGSFlag =
                DeviceConfig.getProperty(DeviceConfig.NAMESPACE_ACTIVITY_MANAGER,
                    KEY_COMPACT_THROTTLE_5);
        String throttlePersistentFlag =
                DeviceConfig.getProperty(DeviceConfig.NAMESPACE_ACTIVITY_MANAGER,
                    KEY_COMPACT_THROTTLE_6);

        if (TextUtils.isEmpty(throttleSomeSomeFlag) || TextUtils.isEmpty(throttleSomeFullFlag)
                || TextUtils.isEmpty(throttleFullSomeFlag)
                || TextUtils.isEmpty(throttleFullFullFlag)
                || TextUtils.isEmpty(throttleBFGSFlag)
                || TextUtils.isEmpty(throttlePersistentFlag)) {
            // Set defaults for all if any are not set.
            useThrottleDefaults = true;
        } else {
            try {
                mCompactThrottleSomeSome = Integer.parseInt(throttleSomeSomeFlag);
                mCompactThrottleSomeFull = Integer.parseInt(throttleSomeFullFlag);
                mCompactThrottleFullSome = Integer.parseInt(throttleFullSomeFlag);
                mCompactThrottleFullFull = Integer.parseInt(throttleFullFullFlag);
                mCompactThrottleBFGS = Integer.parseInt(throttleBFGSFlag);
                mCompactThrottlePersistent = Integer.parseInt(throttlePersistentFlag);
            } catch (NumberFormatException e) {
                useThrottleDefaults = true;
            }
        }

        if (useThrottleDefaults) {
            mCompactThrottleSomeSome = DEFAULT_COMPACT_THROTTLE_1;
            mCompactThrottleSomeFull = DEFAULT_COMPACT_THROTTLE_2;
            mCompactThrottleFullSome = DEFAULT_COMPACT_THROTTLE_3;
            mCompactThrottleFullFull = DEFAULT_COMPACT_THROTTLE_4;
            mCompactThrottleBFGS = DEFAULT_COMPACT_THROTTLE_5;
            mCompactThrottlePersistent = DEFAULT_COMPACT_THROTTLE_6;
        }
    }

    @GuardedBy("mPhenotypeFlagLock")
    private void updateCompactStatsdSampleRate() {
        mCompactStatsdSampleRate = DeviceConfig.getFloat(DeviceConfig.NAMESPACE_ACTIVITY_MANAGER,
                KEY_COMPACT_STATSD_SAMPLE_RATE, DEFAULT_STATSD_SAMPLE_RATE);
        mCompactStatsdSampleRate = Math.min(1.0f, Math.max(0.0f, mCompactStatsdSampleRate));
    }

    @GuardedBy("mPhenotypeFlagLock")
    private void updateFreezerStatsdSampleRate() {
        mFreezerStatsdSampleRate = DeviceConfig.getFloat(DeviceConfig.NAMESPACE_ACTIVITY_MANAGER,
                KEY_FREEZER_STATSD_SAMPLE_RATE, DEFAULT_STATSD_SAMPLE_RATE);
        mFreezerStatsdSampleRate = Math.min(1.0f, Math.max(0.0f, mFreezerStatsdSampleRate));
    }

    @GuardedBy("mPhenotypeFlagLock")
    private void updateFullRssThrottle() {
        mFullAnonRssThrottleKb = DeviceConfig.getLong(DeviceConfig.NAMESPACE_ACTIVITY_MANAGER,
                KEY_COMPACT_FULL_RSS_THROTTLE_KB, DEFAULT_COMPACT_FULL_RSS_THROTTLE_KB);

        // Don't allow negative values. 0 means don't apply the throttle.
        if (mFullAnonRssThrottleKb < 0) {
            mFullAnonRssThrottleKb = DEFAULT_COMPACT_FULL_RSS_THROTTLE_KB;
        }
    }

    @GuardedBy("mPhenotypeFlagLock")
    private void updateFullDeltaRssThrottle() {
        mFullDeltaRssThrottleKb = DeviceConfig.getLong(DeviceConfig.NAMESPACE_ACTIVITY_MANAGER,
                KEY_COMPACT_FULL_DELTA_RSS_THROTTLE_KB, DEFAULT_COMPACT_FULL_DELTA_RSS_THROTTLE_KB);

        if (mFullDeltaRssThrottleKb < 0) {
            mFullDeltaRssThrottleKb = DEFAULT_COMPACT_FULL_DELTA_RSS_THROTTLE_KB;
        }
    }

    @GuardedBy("mPhenotypeFlagLock")
    private void updateProcStateThrottle() {
        String procStateThrottleString = DeviceConfig.getString(
                DeviceConfig.NAMESPACE_ACTIVITY_MANAGER, KEY_COMPACT_PROC_STATE_THROTTLE,
                DEFAULT_COMPACT_PROC_STATE_THROTTLE);
        if (!parseProcStateThrottle(procStateThrottleString)) {
            Slog.w(TAG_AM, "Unable to parse app compact proc state throttle \""
                    + procStateThrottleString + "\" falling back to default.");
            if (!parseProcStateThrottle(DEFAULT_COMPACT_PROC_STATE_THROTTLE)) {
                Slog.wtf(TAG_AM,
                        "Unable to parse default app compact proc state throttle "
                                + DEFAULT_COMPACT_PROC_STATE_THROTTLE);
            }
        }
    }

    private boolean parseProcStateThrottle(String procStateThrottleString) {
        String[] procStates = TextUtils.split(procStateThrottleString, ",");
        mProcStateThrottle.clear();
        for (String procState : procStates) {
            try {
                mProcStateThrottle.add(Integer.parseInt(procState));
            } catch (NumberFormatException e) {
                Slog.e(TAG_AM, "Failed to parse default app compaction proc state: "
                        + procState);
                return false;
            }
        }
        return true;
    }

    @VisibleForTesting
    static String compactActionIntToString(int action) {
        switch(action) {
            case COMPACT_ACTION_NONE_FLAG:
                return COMPACT_ACTION_NONE;
            case COMPACT_ACTION_FILE_FLAG:
                return COMPACT_ACTION_FILE;
            case COMPACT_ACTION_ANON_FLAG:
                return COMPACT_ACTION_ANON;
            case COMPACT_ACTION_FULL_FLAG:
                return COMPACT_ACTION_FULL;
            default:
                return COMPACT_ACTION_NONE;
        }
    }

    @GuardedBy("mAm")
    void freezeAppAsync(ProcessRecord app) {
        mFreezeHandler.removeMessages(SET_FROZEN_PROCESS_MSG, app);

        mFreezeHandler.sendMessageDelayed(
                mFreezeHandler.obtainMessage(
                    SET_FROZEN_PROCESS_MSG, DO_FREEZE, 0, app),
                FREEZE_TIMEOUT_MS);
    }

    @GuardedBy("mAm")
    void unfreezeAppLocked(ProcessRecord app) {
        mFreezeHandler.removeMessages(SET_FROZEN_PROCESS_MSG, app);

        if (!app.frozen) {
            if (DEBUG_FREEZER) {
                Slog.d(TAG_AM,
                        "Skipping unfreeze for process " + app.pid + " "
                        + app.processName + " (not frozen)");
            }
            return;
        }

        boolean processKilled = false;

        try {
            int freezeInfo = getBinderFreezeInfo(app.pid);

            if ((freezeInfo & SYNC_RECEIVED_WHILE_FROZEN) != 0) {
                Slog.d(TAG_AM, "pid " + app.pid + " " + app.processName + " "
                        + " received sync transactions while frozen, killing");
                app.kill("Sync transaction while in frozen state",
                        ApplicationExitInfo.REASON_OTHER,
                        ApplicationExitInfo.SUBREASON_INVALID_STATE, true);
                processKilled = true;
            }

            if ((freezeInfo & ASYNC_RECEIVED_WHILE_FROZEN) != 0) {
                Slog.d(TAG_AM, "pid " + app.pid + " " + app.processName + " "
                        + " received async transactions while frozen");
            }
        } catch (Exception e) {
            Slog.d(TAG_AM, "Unable to query binder frozen info for pid " + app.pid + " "
                    + app.processName + ". Killing it. Exception: " + e);
            app.kill("Unable to query binder frozen stats",
                    ApplicationExitInfo.REASON_OTHER,
                    ApplicationExitInfo.SUBREASON_INVALID_STATE, true);
            processKilled = true;
        }

        if (processKilled) {
            return;
        }

        long freezeTime = app.freezeUnfreezeTime;

        try {
            Process.setProcessFrozen(app.pid, app.uid, false);

            app.freezeUnfreezeTime = SystemClock.uptimeMillis();
            app.frozen = false;
        } catch (Exception e) {
            Slog.e(TAG_AM, "Unable to unfreeze " + app.pid + " " + app.processName
                    + ". Any related user experience might be hanged.");
        }

        if (!app.frozen) {
            try {
                freezeBinder(app.pid, false);
            } catch (RuntimeException e) {
                Slog.e(TAG_AM, "Unable to unfreeze binder for " + app.pid + " " + app.processName
                        + ". Killing it");
                app.kill("Unable to unfreeze",
                        ApplicationExitInfo.REASON_OTHER,
                        ApplicationExitInfo.SUBREASON_INVALID_STATE, true);
                return;
            }

            if (DEBUG_FREEZER) {
                Slog.d(TAG_AM, "sync unfroze " + app.pid + " " + app.processName);
            }

            mFreezeHandler.sendMessage(
                    mFreezeHandler.obtainMessage(REPORT_UNFREEZE_MSG,
                        app.pid,
                        (int) Math.min(app.freezeUnfreezeTime - freezeTime, Integer.MAX_VALUE),
                        app.processName));
        }
    }

    @VisibleForTesting
    static final class LastCompactionStats {
        private final long[] mRssAfterCompaction;

        LastCompactionStats(long[] rss) {
            mRssAfterCompaction = rss;
        }

        long[] getRssAfterCompaction() {
            return mRssAfterCompaction;
        }
    }

    private final class MemCompactionHandler extends Handler {
        private MemCompactionHandler() {
            super(mCachedAppOptimizerThread.getLooper());
        }

        @Override
        public void handleMessage(Message msg) {
            switch (msg.what) {
                case COMPACT_PROCESS_MSG: {
                    long start = SystemClock.uptimeMillis();
                    ProcessRecord proc;
                    int pid;
                    String action;
                    final String name;
                    int pendingAction, lastCompactAction;
                    long lastCompactTime;
                    LastCompactionStats lastCompactionStats;
                    int lastOomAdj = msg.arg1;
                    int procState = msg.arg2;
                    synchronized (mAm) {
                        proc = mPendingCompactionProcesses.remove(0);

                        pendingAction = proc.reqCompactAction;
                        pid = proc.pid;
                        name = proc.processName;

                        // don't compact if the process has returned to perceptible
                        // and this is only a cached/home/prev compaction
                        if ((pendingAction == COMPACT_PROCESS_SOME
                                || pendingAction == COMPACT_PROCESS_FULL)
                                && (proc.setAdj <= ProcessList.PERCEPTIBLE_APP_ADJ)) {
                            if (DEBUG_COMPACTION) {
                                Slog.d(TAG_AM,
                                        "Skipping compaction as process " + name + " is "
                                        + "now perceptible.");
                            }
                            return;
                        }

                        lastCompactAction = proc.lastCompactAction;
                        lastCompactTime = proc.lastCompactTime;
                        lastCompactionStats = mLastCompactionStats.get(pid);
                    }

                    if (pid == 0) {
                        // not a real process, either one being launched or one being killed
                        return;
                    }

                    // basic throttling
                    // use the Phenotype flag knobs to determine whether current/prevous
                    // compaction combo should be throtted or not

                    // Note that we explicitly don't take mPhenotypeFlagLock here as the flags
                    // should very seldom change, and taking the risk of using the wrong action is
                    // preferable to taking the lock for every single compaction action.
                    if (lastCompactTime != 0) {
                        if (pendingAction == COMPACT_PROCESS_SOME) {
                            if ((lastCompactAction == COMPACT_PROCESS_SOME
                                    && (start - lastCompactTime < mCompactThrottleSomeSome))
                                    || (lastCompactAction == COMPACT_PROCESS_FULL
                                        && (start - lastCompactTime
                                                < mCompactThrottleSomeFull))) {
                                if (DEBUG_COMPACTION) {
                                    Slog.d(TAG_AM, "Skipping some compaction for " + name
                                            + ": too soon. throttle=" + mCompactThrottleSomeSome
                                            + "/" + mCompactThrottleSomeFull + " last="
                                            + (start - lastCompactTime) + "ms ago");
                                }
                                return;
                            }
                        } else if (pendingAction == COMPACT_PROCESS_FULL) {
                            if ((lastCompactAction == COMPACT_PROCESS_SOME
                                    && (start - lastCompactTime < mCompactThrottleFullSome))
                                    || (lastCompactAction == COMPACT_PROCESS_FULL
                                        && (start - lastCompactTime
                                                < mCompactThrottleFullFull))) {
                                if (DEBUG_COMPACTION) {
                                    Slog.d(TAG_AM, "Skipping full compaction for " + name
                                            + ": too soon. throttle=" + mCompactThrottleFullSome
                                            + "/" + mCompactThrottleFullFull + " last="
                                            + (start - lastCompactTime) + "ms ago");
                                }
                                return;
                            }
                        } else if (pendingAction == COMPACT_PROCESS_PERSISTENT) {
                            if (start - lastCompactTime < mCompactThrottlePersistent) {
                                if (DEBUG_COMPACTION) {
                                    Slog.d(TAG_AM, "Skipping persistent compaction for " + name
                                            + ": too soon. throttle=" + mCompactThrottlePersistent
                                            + " last=" + (start - lastCompactTime) + "ms ago");
                                }
                                return;
                            }
                        } else if (pendingAction == COMPACT_PROCESS_BFGS) {
                            if (start - lastCompactTime < mCompactThrottleBFGS) {
                                if (DEBUG_COMPACTION) {
                                    Slog.d(TAG_AM, "Skipping bfgs compaction for " + name
                                            + ": too soon. throttle=" + mCompactThrottleBFGS
                                            + " last=" + (start - lastCompactTime) + "ms ago");
                                }
                                return;
                            }
                        }
                    }

                    switch (pendingAction) {
                        case COMPACT_PROCESS_SOME:
                            action = mCompactActionSome;
                            break;
                        // For the time being, treat these as equivalent.
                        case COMPACT_PROCESS_FULL:
                        case COMPACT_PROCESS_PERSISTENT:
                        case COMPACT_PROCESS_BFGS:
                            action = mCompactActionFull;
                            break;
                        default:
                            action = COMPACT_ACTION_NONE;
                            break;
                    }

                    if (COMPACT_ACTION_NONE.equals(action)) {
                        return;
                    }

                    if (mProcStateThrottle.contains(procState)) {
                        if (DEBUG_COMPACTION) {
                            Slog.d(TAG_AM, "Skipping full compaction for process " + name
                                    + "; proc state is " + procState);
                        }
                        return;
                    }

                    long[] rssBefore = mProcessDependencies.getRss(pid);
                    long anonRssBefore = rssBefore[2];

                    if (rssBefore[0] == 0 && rssBefore[1] == 0 && rssBefore[2] == 0
                            && rssBefore[3] == 0) {
                        if (DEBUG_COMPACTION) {
                            Slog.d(TAG_AM, "Skipping compaction for" + "process " + pid
                                    + " with no memory usage. Dead?");
                        }
                        return;
                    }

                    if (action.equals(COMPACT_ACTION_FULL) || action.equals(COMPACT_ACTION_ANON)) {
                        if (mFullAnonRssThrottleKb > 0L
                                && anonRssBefore < mFullAnonRssThrottleKb) {
                            if (DEBUG_COMPACTION) {
                                Slog.d(TAG_AM, "Skipping full compaction for process "
                                        + name + "; anon RSS is too small: " + anonRssBefore
                                        + "KB.");
                            }
                            return;
                        }

                        if (lastCompactionStats != null && mFullDeltaRssThrottleKb > 0L) {
                            long[] lastRss = lastCompactionStats.getRssAfterCompaction();
                            long absDelta = Math.abs(rssBefore[1] - lastRss[1])
                                    + Math.abs(rssBefore[2] - lastRss[2])
                                    + Math.abs(rssBefore[3] - lastRss[3]);
                            if (absDelta <= mFullDeltaRssThrottleKb) {
                                if (DEBUG_COMPACTION) {
                                    Slog.d(TAG_AM, "Skipping full compaction for process "
                                            + name + "; abs delta is too small: " + absDelta
                                            + "KB.");
                                }
                                return;
                            }
                        }
                    }

                    // Now we've passed through all the throttles and are going to compact, update
                    // bookkeeping.
                    switch (pendingAction) {
                        case COMPACT_PROCESS_SOME:
                            mSomeCompactionCount++;
                            break;
                        case COMPACT_PROCESS_FULL:
                            mFullCompactionCount++;
                            break;
                        case COMPACT_PROCESS_PERSISTENT:
                            mPersistentCompactionCount++;
                            break;
                        case COMPACT_PROCESS_BFGS:
                            mBfgsCompactionCount++;
                            break;
                        default:
                            break;
                    }
                    try {
                        Trace.traceBegin(Trace.TRACE_TAG_ACTIVITY_MANAGER, "Compact "
                                + ((pendingAction == COMPACT_PROCESS_SOME) ? "some" : "full")
                                + ": " + name);
                        long zramFreeKbBefore = Debug.getZramFreeKb();
                        mProcessDependencies.performCompaction(action, pid);
                        long[] rssAfter = mProcessDependencies.getRss(pid);
                        long end = SystemClock.uptimeMillis();
                        long time = end - start;
                        long zramFreeKbAfter = Debug.getZramFreeKb();
                        EventLog.writeEvent(EventLogTags.AM_COMPACT, pid, name, action,
                                rssBefore[0], rssBefore[1], rssBefore[2], rssBefore[3],
                                rssAfter[0] - rssBefore[0], rssAfter[1] - rssBefore[1],
                                rssAfter[2] - rssBefore[2], rssAfter[3] - rssBefore[3], time,
                                lastCompactAction, lastCompactTime, lastOomAdj, procState,
                                zramFreeKbBefore, zramFreeKbAfter - zramFreeKbBefore);
                        // Note that as above not taking mPhenoTypeFlagLock here to avoid locking
                        // on every single compaction for a flag that will seldom change and the
                        // impact of reading the wrong value here is low.
                        if (mRandom.nextFloat() < mCompactStatsdSampleRate) {
                            FrameworkStatsLog.write(FrameworkStatsLog.APP_COMPACTED, pid, name,
                                    pendingAction, rssBefore[0], rssBefore[1], rssBefore[2],
                                    rssBefore[3], rssAfter[0], rssAfter[1], rssAfter[2],
                                    rssAfter[3], time, lastCompactAction, lastCompactTime,
                                    lastOomAdj, ActivityManager.processStateAmToProto(procState),
                                    zramFreeKbBefore, zramFreeKbAfter);
                        }
                        synchronized (mAm) {
                            proc.lastCompactTime = end;
                            proc.lastCompactAction = pendingAction;
                        }
                        if (action.equals(COMPACT_ACTION_FULL)
                                || action.equals(COMPACT_ACTION_ANON)) {
                            // Remove entry and insert again to update insertion order.
                            mLastCompactionStats.remove(pid);
                            mLastCompactionStats.put(pid, new LastCompactionStats(rssAfter));
                        }
                    } catch (Exception e) {
                        // nothing to do, presumably the process died
                    } finally {
                        Trace.traceEnd(Trace.TRACE_TAG_ACTIVITY_MANAGER);
                    }
                    break;
                }
                case COMPACT_SYSTEM_MSG: {
                    Trace.traceBegin(Trace.TRACE_TAG_ACTIVITY_MANAGER, "compactSystem");
                    compactSystem();
                    Trace.traceEnd(Trace.TRACE_TAG_ACTIVITY_MANAGER);
                    break;
                }
            }
        }
    }

    private final class FreezeHandler extends Handler {
        private FreezeHandler() {
            super(mCachedAppOptimizerThread.getLooper());
        }

        @Override
        public void handleMessage(Message msg) {
            switch (msg.what) {
                case SET_FROZEN_PROCESS_MSG:
                    freezeProcess((ProcessRecord) msg.obj);
                    break;
                case REPORT_UNFREEZE_MSG:
                    int pid = msg.arg1;
                    int frozenDuration = msg.arg2;
                    String processName = (String) msg.obj;

                    reportUnfreeze(pid, frozenDuration, processName);
                    break;
                default:
                    return;
            }
        }

        private void freezeProcess(ProcessRecord proc) {
            final int pid;
            final String name;
            final long unfrozenDuration;
            final boolean frozen;

            synchronized (mAm) {
                pid = proc.pid;
                name = proc.processName;

                if (proc.curAdj < ProcessList.CACHED_APP_MIN_ADJ
                        || proc.shouldNotFreeze) {
                    if (DEBUG_FREEZER) {
                        Slog.d(TAG_AM, "Skipping freeze for process " + pid
                                + " " + name + " curAdj = " + proc.curAdj
                                + ", shouldNotFreeze = " + proc.shouldNotFreeze);
                    }
                    return;
                }

                try {
                    freezeBinder(pid, true);
                } catch (RuntimeException e) {
                    // TODO: it might be preferable to kill the target pid in this case
                    Slog.e(TAG_AM, "Unable to freeze binder for " + pid + " " + name);
                    return;
                }

                if (pid == 0 || proc.frozen) {
                    // Already frozen or not a real process, either one being
                    // launched or one being killed
                    return;
                }

                long unfreezeTime = proc.freezeUnfreezeTime;

                try {
                    Process.setProcessFrozen(pid, proc.uid, true);

                    proc.freezeUnfreezeTime = SystemClock.uptimeMillis();
                    proc.frozen = true;
                } catch (Exception e) {
                    Slog.w(TAG_AM, "Unable to freeze " + pid + " " + name);
                }

                unfrozenDuration = proc.freezeUnfreezeTime - unfreezeTime;
                frozen = proc.frozen;
            }

            if (frozen) {
                if (DEBUG_FREEZER) {
                    Slog.d(TAG_AM, "froze " + pid + " " + name);
                }

                EventLog.writeEvent(EventLogTags.AM_FREEZE, pid, name);

                // See above for why we're not taking mPhenotypeFlagLock here
                if (mRandom.nextFloat() < mFreezerStatsdSampleRate) {
                    FrameworkStatsLog.write(FrameworkStatsLog.APP_FREEZE_CHANGED,
                            FrameworkStatsLog.APP_FREEZE_CHANGED__ACTION__FREEZE_APP,
                            pid,
                            name,
                            unfrozenDuration);
                }
            }
        }

        private void reportUnfreeze(int pid, int frozenDuration, String processName) {

            EventLog.writeEvent(EventLogTags.AM_UNFREEZE, pid, processName);

            // See above for why we're not taking mPhenotypeFlagLock here
            if (mRandom.nextFloat() < mFreezerStatsdSampleRate) {
                FrameworkStatsLog.write(
                        FrameworkStatsLog.APP_FREEZE_CHANGED,
                        FrameworkStatsLog.APP_FREEZE_CHANGED__ACTION__UNFREEZE_APP,
                        pid,
                        processName,
                        frozenDuration);
            }
        }
    }

    /**
     * Default implementation for ProcessDependencies, public vor visibility to OomAdjuster class.
     */
    private static final class DefaultProcessDependencies implements ProcessDependencies {
        // Get memory RSS from process.
        @Override
        public long[] getRss(int pid) {
            return Process.getRss(pid);
        }

        // Compact process.
        @Override
        public void performCompaction(String action, int pid) throws IOException {
            try (FileOutputStream fos = new FileOutputStream("/proc/" + pid + "/reclaim")) {
                fos.write(action.getBytes());
            }
        }
    }
}<|MERGE_RESOLUTION|>--- conflicted
+++ resolved
@@ -288,9 +288,6 @@
             updateProcStateThrottle();
             updateUseFreezer();
         }
-<<<<<<< HEAD
-        Process.setThreadGroupAndCpuset(mCachedAppOptimizerThread.getThreadId(),
-                Process.THREAD_GROUP_SYSTEM);
         setAppCompactProperties();
     }
 
@@ -362,8 +359,6 @@
         DeviceConfig.setProperty(
                     DeviceConfig.NAMESPACE_ACTIVITY_MANAGER, KEY_USE_COMPACTION,
                         String.valueOf(useCompaction), true);
-=======
->>>>>>> e0b64f17
     }
 
     /**
