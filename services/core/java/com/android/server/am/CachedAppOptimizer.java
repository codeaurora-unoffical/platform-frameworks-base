/*
 * Copyright (C) 2018 The Android Open Source Project
 *
 * Licensed under the Apache License, Version 2.0 (the "License");
 * you may not use this file except in compliance with the License.
 * You may obtain a copy of the License at
 *
 *      http://www.apache.org/licenses/LICENSE-2.0
 *
 * Unless required by applicable law or agreed to in writing, software
 * distributed under the License is distributed on an "AS IS" BASIS,
 * WITHOUT WARRANTIES OR CONDITIONS OF ANY KIND, either express or implied.
 * See the License for the specific language governing permissions and
 * limitations under the License.
 */

package com.android.server.am;

import static android.os.Process.THREAD_PRIORITY_FOREGROUND;

import static com.android.server.am.ActivityManagerDebugConfig.DEBUG_COMPACTION;
import static com.android.server.am.ActivityManagerDebugConfig.DEBUG_FREEZER;
import static com.android.server.am.ActivityManagerDebugConfig.TAG_AM;

import android.app.ActivityManager;
import android.app.ActivityThread;
import android.os.Debug;
import android.os.Handler;
import android.os.Message;
import android.os.Process;
import android.os.SystemClock;
import android.os.SystemProperties;
import android.os.Trace;
import android.provider.DeviceConfig;
import android.provider.DeviceConfig.OnPropertiesChangedListener;
import android.provider.DeviceConfig.Properties;
import android.text.TextUtils;
import android.util.EventLog;
import android.util.Slog;

import com.android.internal.annotations.GuardedBy;
import com.android.internal.annotations.VisibleForTesting;
import com.android.internal.util.FrameworkStatsLog;
import com.android.server.ServiceThread;

import java.io.FileOutputStream;
import java.io.FileReader;
import java.io.PrintWriter;
import java.util.ArrayList;
import java.util.Arrays;
import java.util.HashSet;
import java.util.LinkedHashMap;
import java.util.Map;
import java.util.Random;
import java.util.Set;

public final class CachedAppOptimizer {

    // Flags stored in the DeviceConfig API.
    @VisibleForTesting static final String KEY_USE_COMPACTION = "use_compaction";
    @VisibleForTesting static final String KEY_USE_FREEZER = "use_freezer";
    @VisibleForTesting static final String KEY_COMPACT_ACTION_1 = "compact_action_1";
    @VisibleForTesting static final String KEY_COMPACT_ACTION_2 = "compact_action_2";
    @VisibleForTesting static final String KEY_COMPACT_THROTTLE_1 = "compact_throttle_1";
    @VisibleForTesting static final String KEY_COMPACT_THROTTLE_2 = "compact_throttle_2";
    @VisibleForTesting static final String KEY_COMPACT_THROTTLE_3 = "compact_throttle_3";
    @VisibleForTesting static final String KEY_COMPACT_THROTTLE_4 = "compact_throttle_4";
    @VisibleForTesting static final String KEY_COMPACT_THROTTLE_5 = "compact_throttle_5";
    @VisibleForTesting static final String KEY_COMPACT_THROTTLE_6 = "compact_throttle_6";
    @VisibleForTesting static final String KEY_COMPACT_STATSD_SAMPLE_RATE =
            "compact_statsd_sample_rate";
    @VisibleForTesting static final String KEY_FREEZER_STATSD_SAMPLE_RATE =
            "freeze_statsd_sample_rate";
    @VisibleForTesting static final String KEY_COMPACT_FULL_RSS_THROTTLE_KB =
            "compact_full_rss_throttle_kb";
    @VisibleForTesting static final String KEY_COMPACT_FULL_DELTA_RSS_THROTTLE_KB =
            "compact_full_delta_rss_throttle_kb";
    @VisibleForTesting static final String KEY_COMPACT_PROC_STATE_THROTTLE =
            "compact_proc_state_throttle";

    // Phenotype sends int configurations and we map them to the strings we'll use on device,
    // preventing a weird string value entering the kernel.
    private static final int COMPACT_ACTION_FILE_FLAG = 1;
    private static final int COMPACT_ACTION_ANON_FLAG = 2;
    private static final int COMPACT_ACTION_FULL_FLAG = 3;
    private static final int COMPACT_ACTION_NONE_FLAG = 4;
    private static final String COMPACT_ACTION_NONE = "";
    private static final String COMPACT_ACTION_FILE = "file";
    private static final String COMPACT_ACTION_ANON = "anon";
    private static final String COMPACT_ACTION_FULL = "all";

    private static boolean isLowRAM = false;

    // Defaults for phenotype flags.
<<<<<<< HEAD
    @VisibleForTesting static Boolean DEFAULT_USE_COMPACTION = false;
=======
    @VisibleForTesting static final Boolean DEFAULT_USE_COMPACTION = false;
    @VisibleForTesting static final Boolean DEFAULT_USE_FREEZER = false;
>>>>>>> 852c9950
    @VisibleForTesting static final int DEFAULT_COMPACT_ACTION_1 = COMPACT_ACTION_FILE_FLAG;
    @VisibleForTesting static final int DEFAULT_COMPACT_ACTION_2 = COMPACT_ACTION_FULL_FLAG;
    @VisibleForTesting static final long DEFAULT_COMPACT_THROTTLE_1 = 5_000;
    @VisibleForTesting static final long DEFAULT_COMPACT_THROTTLE_2 = 10_000;
    @VisibleForTesting static final long DEFAULT_COMPACT_THROTTLE_3 = 500;
    @VisibleForTesting static final long DEFAULT_COMPACT_THROTTLE_4 = 10_000;
    @VisibleForTesting static final long DEFAULT_COMPACT_THROTTLE_5 = 10 * 60 * 1000;
    @VisibleForTesting static final long DEFAULT_COMPACT_THROTTLE_6 = 10 * 60 * 1000;
    // The sampling rate to push app compaction events into statsd for upload.
    @VisibleForTesting static final float DEFAULT_STATSD_SAMPLE_RATE = 0.1f;
    @VisibleForTesting static final long DEFAULT_COMPACT_FULL_RSS_THROTTLE_KB = 12_000L;
    @VisibleForTesting static final long DEFAULT_COMPACT_FULL_DELTA_RSS_THROTTLE_KB = 8_000L;
    // Format of this string should be a comma separated list of integers.
    @VisibleForTesting static final String DEFAULT_COMPACT_PROC_STATE_THROTTLE =
            String.valueOf(ActivityManager.PROCESS_STATE_RECEIVER);

    @VisibleForTesting
    interface PropertyChangedCallbackForTest {
        void onPropertyChanged();
    }
    private PropertyChangedCallbackForTest mTestCallback;

    // Handler constants.
    static final int COMPACT_PROCESS_SOME = 1;
    static final int COMPACT_PROCESS_FULL = 2;
    static final int COMPACT_PROCESS_PERSISTENT = 3;
    static final int COMPACT_PROCESS_BFGS = 4;
    static final int COMPACT_PROCESS_MSG = 1;
    static final int COMPACT_SYSTEM_MSG = 2;
    static final int SET_FROZEN_PROCESS_MSG = 3;

    //TODO:change this static definition into a configurable flag.
    static final int FREEZE_TIMEOUT_MS = 500;

    static final int DO_FREEZE = 1;
    static final int DO_UNFREEZE = 2;

    /**
     * This thread must be moved to the system background cpuset.
     * If that doesn't happen, it's probably going to draw a lot of power.
     * However, this has to happen after the first updateOomAdjLocked, because
     * that will wipe out the cpuset assignment for system_server threads.
     * Accordingly, this is in the AMS constructor.
     */
    final ServiceThread mCachedAppOptimizerThread;

    private final ArrayList<ProcessRecord> mPendingCompactionProcesses =
            new ArrayList<ProcessRecord>();
    private final ActivityManagerService mAm;
    private final OnPropertiesChangedListener mOnFlagsChangedListener =
            new OnPropertiesChangedListener() {
                @Override
                public void onPropertiesChanged(Properties properties) {
                    synchronized (mPhenotypeFlagLock) {
                        for (String name : properties.getKeyset()) {
                            if (KEY_USE_COMPACTION.equals(name)) {
                                updateUseCompaction();
                            } else if (KEY_COMPACT_ACTION_1.equals(name)
                                    || KEY_COMPACT_ACTION_2.equals(name)) {
                                updateCompactionActions();
                            } else if (KEY_COMPACT_THROTTLE_1.equals(name)
                                    || KEY_COMPACT_THROTTLE_2.equals(name)
                                    || KEY_COMPACT_THROTTLE_3.equals(name)
                                    || KEY_COMPACT_THROTTLE_4.equals(name)) {
                                updateCompactionThrottles();
                            } else if (KEY_COMPACT_STATSD_SAMPLE_RATE.equals(name)) {
                                updateCompactStatsdSampleRate();
                            } else if (KEY_FREEZER_STATSD_SAMPLE_RATE.equals(name)) {
                                updateFreezerStatsdSampleRate();
                            } else if (KEY_COMPACT_FULL_RSS_THROTTLE_KB.equals(name)) {
                                updateFullRssThrottle();
                            } else if (KEY_COMPACT_FULL_DELTA_RSS_THROTTLE_KB.equals(name)) {
                                updateFullDeltaRssThrottle();
                            } else if (KEY_COMPACT_PROC_STATE_THROTTLE.equals(name)) {
                                updateProcStateThrottle();
                            }
                        }
                    }
                    if (mTestCallback != null) {
                        mTestCallback.onPropertyChanged();
                    }
                }
            };

    private final Object mPhenotypeFlagLock = new Object();

    // Configured by phenotype. Updates from the server take effect immediately.
    @GuardedBy("mPhenotypeFlagLock")
    @VisibleForTesting volatile String mCompactActionSome =
            compactActionIntToString(DEFAULT_COMPACT_ACTION_1);
    @GuardedBy("mPhenotypeFlagLock")
    @VisibleForTesting volatile String mCompactActionFull =
            compactActionIntToString(DEFAULT_COMPACT_ACTION_2);
    @GuardedBy("mPhenotypeFlagLock")
    @VisibleForTesting volatile long mCompactThrottleSomeSome = DEFAULT_COMPACT_THROTTLE_1;
    @GuardedBy("mPhenotypeFlagLock")
    @VisibleForTesting volatile long mCompactThrottleSomeFull = DEFAULT_COMPACT_THROTTLE_2;
    @GuardedBy("mPhenotypeFlagLock")
    @VisibleForTesting volatile long mCompactThrottleFullSome = DEFAULT_COMPACT_THROTTLE_3;
    @GuardedBy("mPhenotypeFlagLock")
    @VisibleForTesting volatile long mCompactThrottleFullFull = DEFAULT_COMPACT_THROTTLE_4;
    @GuardedBy("mPhenotypeFlagLock")
    @VisibleForTesting volatile long mCompactThrottleBFGS = DEFAULT_COMPACT_THROTTLE_5;
    @GuardedBy("mPhenotypeFlagLock")
    @VisibleForTesting volatile long mCompactThrottlePersistent = DEFAULT_COMPACT_THROTTLE_6;
    @GuardedBy("mPhenotypeFlagLock")
    private volatile boolean mUseCompaction = DEFAULT_USE_COMPACTION;
    private volatile boolean mUseFreezer = DEFAULT_USE_FREEZER;
    private final Random mRandom = new Random();
    @GuardedBy("mPhenotypeFlagLock")
    @VisibleForTesting volatile float mCompactStatsdSampleRate = DEFAULT_STATSD_SAMPLE_RATE;
    @VisibleForTesting volatile float mFreezerStatsdSampleRate = DEFAULT_STATSD_SAMPLE_RATE;
    @GuardedBy("mPhenotypeFlagLock")
    @VisibleForTesting volatile long mFullAnonRssThrottleKb =
            DEFAULT_COMPACT_FULL_RSS_THROTTLE_KB;
    @GuardedBy("mPhenotypeFlagLock")
    @VisibleForTesting volatile long mFullDeltaRssThrottleKb =
            DEFAULT_COMPACT_FULL_DELTA_RSS_THROTTLE_KB;
    @GuardedBy("mPhenotypeFlagLock")
    @VisibleForTesting final Set<Integer> mProcStateThrottle;

    // Handler on which compaction runs.
    private Handler mCompactionHandler;
    private Handler mFreezeHandler;

    // Maps process ID to last compaction statistics for processes that we've fully compacted. Used
    // when evaluating throttles that we only consider for "full" compaction, so we don't store
    // data for "some" compactions.
    private Map<Integer, LastCompactionStats> mLastCompactionStats =
            new LinkedHashMap<Integer, LastCompactionStats>() {
                @Override
                protected boolean removeEldestEntry(Map.Entry eldest) {
                    return size() > 100;
                }
    };

    private int mSomeCompactionCount;
    private int mFullCompactionCount;
    private int mPersistentCompactionCount;
    private int mBfgsCompactionCount;

    public CachedAppOptimizer(ActivityManagerService am) {
        mAm = am;
        mCachedAppOptimizerThread = new ServiceThread("CachedAppOptimizerThread",
                THREAD_PRIORITY_FOREGROUND, true);
        mProcStateThrottle = new HashSet<>();
        isLowRAM = SystemProperties.getBoolean("ro.config.low_ram", false);

        if (isLowRAM == true)
            DEFAULT_USE_COMPACTION = true;
    }

    @VisibleForTesting
    CachedAppOptimizer(ActivityManagerService am, PropertyChangedCallbackForTest callback) {
        this(am);
        mTestCallback = callback;
    }

    /**
     * Reads phenotype config to determine whether app compaction is enabled or not and
     * starts the background thread if necessary.
     */
    public void init() {
        DeviceConfig.addOnPropertiesChangedListener(DeviceConfig.NAMESPACE_ACTIVITY_MANAGER,
                ActivityThread.currentApplication().getMainExecutor(), mOnFlagsChangedListener);
        synchronized (mPhenotypeFlagLock) {
            updateUseCompaction();
            updateCompactionActions();
            updateCompactionThrottles();
            updateCompactStatsdSampleRate();
            updateFreezerStatsdSampleRate();
            updateFullRssThrottle();
            updateFullDeltaRssThrottle();
            updateProcStateThrottle();
            updateUseFreezer();
        }
        Process.setThreadGroupAndCpuset(mCachedAppOptimizerThread.getThreadId(),
                Process.THREAD_GROUP_SYSTEM);
    }

    /**
     * Returns whether compaction is enabled.
     */
    public boolean useCompaction() {
        synchronized (mPhenotypeFlagLock) {
            return mUseCompaction;
        }
    }

    /**
     * Returns whether freezer is enabled.
     */
    public boolean useFreezer() {
        synchronized (mPhenotypeFlagLock) {
            return mUseFreezer;
        }
    }

    @GuardedBy("mAm")
    void dump(PrintWriter pw) {
        pw.println("CachedAppOptimizer settings");
        synchronized (mPhenotypeFlagLock) {
            pw.println("  " + KEY_USE_COMPACTION + "=" + mUseCompaction);
            pw.println("  " + KEY_COMPACT_ACTION_1 + "=" + mCompactActionSome);
            pw.println("  " + KEY_COMPACT_ACTION_2 + "=" + mCompactActionFull);
            pw.println("  " + KEY_COMPACT_THROTTLE_1 + "=" + mCompactThrottleSomeSome);
            pw.println("  " + KEY_COMPACT_THROTTLE_2 + "=" + mCompactThrottleSomeFull);
            pw.println("  " + KEY_COMPACT_THROTTLE_3 + "=" + mCompactThrottleFullSome);
            pw.println("  " + KEY_COMPACT_THROTTLE_4 + "=" + mCompactThrottleFullFull);
            pw.println("  " + KEY_COMPACT_THROTTLE_5 + "=" + mCompactThrottleBFGS);
            pw.println("  " + KEY_COMPACT_THROTTLE_6 + "=" + mCompactThrottlePersistent);
            pw.println("  " + KEY_COMPACT_STATSD_SAMPLE_RATE + "=" + mCompactStatsdSampleRate);
            pw.println("  " + KEY_COMPACT_FULL_RSS_THROTTLE_KB + "="
                    + mFullAnonRssThrottleKb);
            pw.println("  " + KEY_COMPACT_FULL_DELTA_RSS_THROTTLE_KB + "="
                    + mFullDeltaRssThrottleKb);
            pw.println("  "  + KEY_COMPACT_PROC_STATE_THROTTLE + "="
                    + Arrays.toString(mProcStateThrottle.toArray(new Integer[0])));

            pw.println("  " + mSomeCompactionCount + " some, " + mFullCompactionCount
                    + " full, " + mPersistentCompactionCount + " persistent, "
                    + mBfgsCompactionCount + " BFGS compactions.");

            pw.println("  Tracking last compaction stats for " + mLastCompactionStats.size()
                    + " processes.");
            pw.println(" " + KEY_USE_FREEZER + "=" + mUseFreezer);
            pw.println("  " + KEY_FREEZER_STATSD_SAMPLE_RATE + "=" + mFreezerStatsdSampleRate);
            if (DEBUG_COMPACTION) {
                for (Map.Entry<Integer, LastCompactionStats> entry
                        : mLastCompactionStats.entrySet()) {
                    int pid = entry.getKey();
                    LastCompactionStats stats = entry.getValue();
                    pw.println("    " + pid + ": "
                            + Arrays.toString(stats.getRssAfterCompaction()));
                }
            }
        }
    }

    @GuardedBy("mAm")
    void compactAppSome(ProcessRecord app) {
        app.reqCompactAction = COMPACT_PROCESS_SOME;
        mPendingCompactionProcesses.add(app);
        mCompactionHandler.sendMessage(
                mCompactionHandler.obtainMessage(
                COMPACT_PROCESS_MSG, app.setAdj, app.setProcState));
    }

    @GuardedBy("mAm")
    void compactAppFull(ProcessRecord app) {
        app.reqCompactAction = COMPACT_PROCESS_FULL;
        mPendingCompactionProcesses.add(app);
        mCompactionHandler.sendMessage(
                mCompactionHandler.obtainMessage(
                COMPACT_PROCESS_MSG, app.setAdj, app.setProcState));

    }

    @GuardedBy("mAm")
    void compactAppPersistent(ProcessRecord app) {
        app.reqCompactAction = COMPACT_PROCESS_PERSISTENT;
        mPendingCompactionProcesses.add(app);
        mCompactionHandler.sendMessage(
                mCompactionHandler.obtainMessage(
                    COMPACT_PROCESS_MSG, app.curAdj, app.setProcState));
    }

    @GuardedBy("mAm")
    boolean shouldCompactPersistent(ProcessRecord app, long now) {
        return (app.lastCompactTime == 0
                || (now - app.lastCompactTime) > mCompactThrottlePersistent);
    }

    @GuardedBy("mAm")
    void compactAppBfgs(ProcessRecord app) {
        app.reqCompactAction = COMPACT_PROCESS_BFGS;
        mPendingCompactionProcesses.add(app);
        mCompactionHandler.sendMessage(
                mCompactionHandler.obtainMessage(
                    COMPACT_PROCESS_MSG, app.curAdj, app.setProcState));
    }

    @GuardedBy("mAm")
    boolean shouldCompactBFGS(ProcessRecord app, long now) {
        return (app.lastCompactTime == 0
                || (now - app.lastCompactTime) > mCompactThrottleBFGS);
    }

    @GuardedBy("mAm")
    void compactAllSystem() {
        if (mUseCompaction) {
            mCompactionHandler.sendMessage(mCompactionHandler.obtainMessage(
                                              COMPACT_SYSTEM_MSG));
        }
    }

    private native void compactSystem();

    /**
     * Reads the flag value from DeviceConfig to determine whether app compaction
     * should be enabled, and starts the freeze/compaction thread if needed.
     */
    @GuardedBy("mPhenotypeFlagLock")
    private void updateUseCompaction() {
        mUseCompaction = DeviceConfig.getBoolean(DeviceConfig.NAMESPACE_ACTIVITY_MANAGER,
                    KEY_USE_COMPACTION, DEFAULT_USE_COMPACTION);

        if (mUseCompaction) {
            if (!mCachedAppOptimizerThread.isAlive()) {
                mCachedAppOptimizerThread.start();
            }

            mCompactionHandler = new MemCompactionHandler();
        }
    }

    /**
     * Determines whether the freezer is correctly supported by this system
     */
    public boolean isFreezerSupported() {
        boolean supported = false;
        FileReader fr = null;

        try {
            fr = new FileReader("/dev/freezer/frozen/freezer.killable");
            int i = fr.read();

            if ((char) i == '1') {
                supported = true;
            } else {
                Slog.w(TAG_AM, "Freezer killability is turned off, disabling freezer");
            }
        } catch (java.io.FileNotFoundException e) {
            Slog.d(TAG_AM, "Freezer.killable not present, disabling freezer");
        } catch (Exception e) {
            Slog.d(TAG_AM, "Unable to read freezer.killable, disabling freezer: " + e.toString());
        }

        if (fr != null) {
            try {
                fr.close();
            } catch (java.io.IOException e) {
                Slog.e(TAG_AM, "Exception closing freezer.killable: " + e.toString());
            }
        }

        return supported;
    }

    /**
     * Reads the flag value from DeviceConfig to determine whether app freezer
     * should be enabled, and starts the freeze/compaction thread if needed.
     */
    @GuardedBy("mPhenotypeFlagLock")
    private void updateUseFreezer() {
        if (DeviceConfig.getBoolean(DeviceConfig.NAMESPACE_ACTIVITY_MANAGER,
                    KEY_USE_FREEZER, DEFAULT_USE_FREEZER)) {
            mUseFreezer = isFreezerSupported();
        }

        if (mUseFreezer) {
            Slog.d(TAG_AM, "Freezer enabled");
            if (!mCachedAppOptimizerThread.isAlive()) {
                mCachedAppOptimizerThread.start();
            }

            mFreezeHandler = new FreezeHandler();
        }
    }

    @GuardedBy("mPhenotypeFlagLock")
    private void updateCompactionActions() {
        int compactAction1 = DeviceConfig.getInt(DeviceConfig.NAMESPACE_ACTIVITY_MANAGER,
                KEY_COMPACT_ACTION_1, DEFAULT_COMPACT_ACTION_1);

        int compactAction2 = DeviceConfig.getInt(DeviceConfig.NAMESPACE_ACTIVITY_MANAGER,
                KEY_COMPACT_ACTION_2, DEFAULT_COMPACT_ACTION_2);

        mCompactActionSome = compactActionIntToString(compactAction1);
        mCompactActionFull = compactActionIntToString(compactAction2);
    }

    @GuardedBy("mPhenotypeFlagLock")
    private void updateCompactionThrottles() {
        boolean useThrottleDefaults = false;
        String throttleSomeSomeFlag =
                DeviceConfig.getProperty(DeviceConfig.NAMESPACE_ACTIVITY_MANAGER,
                    KEY_COMPACT_THROTTLE_1);
        String throttleSomeFullFlag =
                DeviceConfig.getProperty(DeviceConfig.NAMESPACE_ACTIVITY_MANAGER,
                    KEY_COMPACT_THROTTLE_2);
        String throttleFullSomeFlag =
                DeviceConfig.getProperty(DeviceConfig.NAMESPACE_ACTIVITY_MANAGER,
                    KEY_COMPACT_THROTTLE_3);
        String throttleFullFullFlag =
                DeviceConfig.getProperty(DeviceConfig.NAMESPACE_ACTIVITY_MANAGER,
                    KEY_COMPACT_THROTTLE_4);
        String throttleBFGSFlag =
                DeviceConfig.getProperty(DeviceConfig.NAMESPACE_ACTIVITY_MANAGER,
                    KEY_COMPACT_THROTTLE_5);
        String throttlePersistentFlag =
                DeviceConfig.getProperty(DeviceConfig.NAMESPACE_ACTIVITY_MANAGER,
                    KEY_COMPACT_THROTTLE_6);

        if (TextUtils.isEmpty(throttleSomeSomeFlag) || TextUtils.isEmpty(throttleSomeFullFlag)
                || TextUtils.isEmpty(throttleFullSomeFlag)
                || TextUtils.isEmpty(throttleFullFullFlag)
                || TextUtils.isEmpty(throttleBFGSFlag)
                || TextUtils.isEmpty(throttlePersistentFlag)) {
            // Set defaults for all if any are not set.
            useThrottleDefaults = true;
        } else {
            try {
                mCompactThrottleSomeSome = Integer.parseInt(throttleSomeSomeFlag);
                mCompactThrottleSomeFull = Integer.parseInt(throttleSomeFullFlag);
                mCompactThrottleFullSome = Integer.parseInt(throttleFullSomeFlag);
                mCompactThrottleFullFull = Integer.parseInt(throttleFullFullFlag);
                mCompactThrottleBFGS = Integer.parseInt(throttleBFGSFlag);
                mCompactThrottlePersistent = Integer.parseInt(throttlePersistentFlag);
            } catch (NumberFormatException e) {
                useThrottleDefaults = true;
            }
        }

        if (useThrottleDefaults) {
            mCompactThrottleSomeSome = DEFAULT_COMPACT_THROTTLE_1;
            mCompactThrottleSomeFull = DEFAULT_COMPACT_THROTTLE_2;
            mCompactThrottleFullSome = DEFAULT_COMPACT_THROTTLE_3;
            mCompactThrottleFullFull = DEFAULT_COMPACT_THROTTLE_4;
            mCompactThrottleBFGS = DEFAULT_COMPACT_THROTTLE_5;
            mCompactThrottlePersistent = DEFAULT_COMPACT_THROTTLE_6;
        }
    }

    @GuardedBy("mPhenotypeFlagLock")
    private void updateCompactStatsdSampleRate() {
        mCompactStatsdSampleRate = DeviceConfig.getFloat(DeviceConfig.NAMESPACE_ACTIVITY_MANAGER,
                KEY_COMPACT_STATSD_SAMPLE_RATE, DEFAULT_STATSD_SAMPLE_RATE);
        mCompactStatsdSampleRate = Math.min(1.0f, Math.max(0.0f, mCompactStatsdSampleRate));
    }

    @GuardedBy("mPhenotypeFlagLock")
    private void updateFreezerStatsdSampleRate() {
        mFreezerStatsdSampleRate = DeviceConfig.getFloat(DeviceConfig.NAMESPACE_ACTIVITY_MANAGER,
                KEY_FREEZER_STATSD_SAMPLE_RATE, DEFAULT_STATSD_SAMPLE_RATE);
        mFreezerStatsdSampleRate = Math.min(1.0f, Math.max(0.0f, mFreezerStatsdSampleRate));
    }

    @GuardedBy("mPhenotypeFlagLock")
    private void updateFullRssThrottle() {
        mFullAnonRssThrottleKb = DeviceConfig.getLong(DeviceConfig.NAMESPACE_ACTIVITY_MANAGER,
                KEY_COMPACT_FULL_RSS_THROTTLE_KB, DEFAULT_COMPACT_FULL_RSS_THROTTLE_KB);

        // Don't allow negative values. 0 means don't apply the throttle.
        if (mFullAnonRssThrottleKb < 0) {
            mFullAnonRssThrottleKb = DEFAULT_COMPACT_FULL_RSS_THROTTLE_KB;
        }
    }

    @GuardedBy("mPhenotypeFlagLock")
    private void updateFullDeltaRssThrottle() {
        mFullDeltaRssThrottleKb = DeviceConfig.getLong(DeviceConfig.NAMESPACE_ACTIVITY_MANAGER,
                KEY_COMPACT_FULL_DELTA_RSS_THROTTLE_KB, DEFAULT_COMPACT_FULL_DELTA_RSS_THROTTLE_KB);

        if (mFullDeltaRssThrottleKb < 0) {
            mFullDeltaRssThrottleKb = DEFAULT_COMPACT_FULL_DELTA_RSS_THROTTLE_KB;
        }
    }

    @GuardedBy("mPhenotypeFlagLock")
    private void updateProcStateThrottle() {
        String procStateThrottleString = DeviceConfig.getString(
                DeviceConfig.NAMESPACE_ACTIVITY_MANAGER, KEY_COMPACT_PROC_STATE_THROTTLE,
                DEFAULT_COMPACT_PROC_STATE_THROTTLE);
        if (!parseProcStateThrottle(procStateThrottleString)) {
            Slog.w(TAG_AM, "Unable to parse app compact proc state throttle \""
                    + procStateThrottleString + "\" falling back to default.");
            if (!parseProcStateThrottle(DEFAULT_COMPACT_PROC_STATE_THROTTLE)) {
                Slog.wtf(TAG_AM,
                        "Unable to parse default app compact proc state throttle "
                                + DEFAULT_COMPACT_PROC_STATE_THROTTLE);
            }
        }
    }

    private boolean parseProcStateThrottle(String procStateThrottleString) {
        String[] procStates = TextUtils.split(procStateThrottleString, ",");
        mProcStateThrottle.clear();
        for (String procState : procStates) {
            try {
                mProcStateThrottle.add(Integer.parseInt(procState));
            } catch (NumberFormatException e) {
                Slog.e(TAG_AM, "Failed to parse default app compaction proc state: "
                        + procState);
                return false;
            }
        }
        return true;
    }

    @VisibleForTesting
    static String compactActionIntToString(int action) {
        switch(action) {
            case COMPACT_ACTION_NONE_FLAG:
                return COMPACT_ACTION_NONE;
            case COMPACT_ACTION_FILE_FLAG:
                return COMPACT_ACTION_FILE;
            case COMPACT_ACTION_ANON_FLAG:
                return COMPACT_ACTION_ANON;
            case COMPACT_ACTION_FULL_FLAG:
                return COMPACT_ACTION_FULL;
            default:
                return COMPACT_ACTION_NONE;
        }
    }

    @GuardedBy("mAm")
    void freezeAppAsync(ProcessRecord app) {
        mFreezeHandler.removeMessages(SET_FROZEN_PROCESS_MSG, app);

        mFreezeHandler.sendMessageDelayed(
                mFreezeHandler.obtainMessage(
                    SET_FROZEN_PROCESS_MSG, DO_FREEZE, 0, app),
                FREEZE_TIMEOUT_MS);
    }

    @GuardedBy("mAm")
    void unfreezeAppAsync(ProcessRecord app) {
        mFreezeHandler.removeMessages(SET_FROZEN_PROCESS_MSG, app);

        mFreezeHandler.sendMessage(
                mFreezeHandler.obtainMessage(SET_FROZEN_PROCESS_MSG, DO_UNFREEZE, 0, app));
    }

    private static final class LastCompactionStats {
        private final long[] mRssAfterCompaction;

        LastCompactionStats(long[] rss) {
            mRssAfterCompaction = rss;
        }

        long[] getRssAfterCompaction() {
            return mRssAfterCompaction;
        }
    }

    private final class MemCompactionHandler extends Handler {
        private MemCompactionHandler() {
            super(mCachedAppOptimizerThread.getLooper());
        }

        @Override
        public void handleMessage(Message msg) {
            switch (msg.what) {
                case COMPACT_PROCESS_MSG: {
                    long start = SystemClock.uptimeMillis();
                    ProcessRecord proc;
                    int pid;
                    String action;
                    final String name;
                    int pendingAction, lastCompactAction;
                    long lastCompactTime;
                    LastCompactionStats lastCompactionStats;
                    int lastOomAdj = msg.arg1;
                    int procState = msg.arg2;
                    synchronized (mAm) {
                        proc = mPendingCompactionProcesses.remove(0);

                        pendingAction = proc.reqCompactAction;
                        pid = proc.pid;
                        name = proc.processName;

                        // don't compact if the process has returned to perceptible
                        // and this is only a cached/home/prev compaction
                        if ((pendingAction == COMPACT_PROCESS_SOME
                                || pendingAction == COMPACT_PROCESS_FULL)
                                && (proc.setAdj <= ProcessList.PERCEPTIBLE_APP_ADJ)) {
                            if (DEBUG_COMPACTION) {
                                Slog.d(TAG_AM,
                                        "Skipping compaction as process " + name + " is "
                                        + "now perceptible.");
                            }
                            return;
                        }

                        lastCompactAction = proc.lastCompactAction;
                        lastCompactTime = proc.lastCompactTime;
                        // remove rather than get so that insertion order will be updated when we
                        // put the post-compaction stats back into the map.
                        lastCompactionStats = mLastCompactionStats.remove(pid);
                    }

                    if (pid == 0) {
                        // not a real process, either one being launched or one being killed
                        return;
                    }

                    // basic throttling
                    // use the Phenotype flag knobs to determine whether current/prevous
                    // compaction combo should be throtted or not

                    // Note that we explicitly don't take mPhenotypeFlagLock here as the flags
                    // should very seldom change, and taking the risk of using the wrong action is
                    // preferable to taking the lock for every single compaction action.
                    if (lastCompactTime != 0) {
                        if (pendingAction == COMPACT_PROCESS_SOME) {
                            if ((lastCompactAction == COMPACT_PROCESS_SOME
                                    && (start - lastCompactTime < mCompactThrottleSomeSome))
                                    || (lastCompactAction == COMPACT_PROCESS_FULL
                                        && (start - lastCompactTime
                                                < mCompactThrottleSomeFull))) {
                                if (DEBUG_COMPACTION) {
                                    Slog.d(TAG_AM, "Skipping some compaction for " + name
                                            + ": too soon. throttle=" + mCompactThrottleSomeSome
                                            + "/" + mCompactThrottleSomeFull + " last="
                                            + (start - lastCompactTime) + "ms ago");
                                }
                                return;
                            }
                        } else if (pendingAction == COMPACT_PROCESS_FULL) {
                            if ((lastCompactAction == COMPACT_PROCESS_SOME
                                    && (start - lastCompactTime < mCompactThrottleFullSome))
                                    || (lastCompactAction == COMPACT_PROCESS_FULL
                                        && (start - lastCompactTime
                                                < mCompactThrottleFullFull))) {
                                if (DEBUG_COMPACTION) {
                                    Slog.d(TAG_AM, "Skipping full compaction for " + name
                                            + ": too soon. throttle=" + mCompactThrottleFullSome
                                            + "/" + mCompactThrottleFullFull + " last="
                                            + (start - lastCompactTime) + "ms ago");
                                }
                                return;
                            }
                        } else if (pendingAction == COMPACT_PROCESS_PERSISTENT) {
                            if (start - lastCompactTime < mCompactThrottlePersistent) {
                                if (DEBUG_COMPACTION) {
                                    Slog.d(TAG_AM, "Skipping persistent compaction for " + name
                                            + ": too soon. throttle=" + mCompactThrottlePersistent
                                            + " last=" + (start - lastCompactTime) + "ms ago");
                                }
                                return;
                            }
                        } else if (pendingAction == COMPACT_PROCESS_BFGS) {
                            if (start - lastCompactTime < mCompactThrottleBFGS) {
                                if (DEBUG_COMPACTION) {
                                    Slog.d(TAG_AM, "Skipping bfgs compaction for " + name
                                            + ": too soon. throttle=" + mCompactThrottleBFGS
                                            + " last=" + (start - lastCompactTime) + "ms ago");
                                }
                                return;
                            }
                        }
                    }

                    switch (pendingAction) {
                        case COMPACT_PROCESS_SOME:
                            action = mCompactActionSome;
                            break;
                        // For the time being, treat these as equivalent.
                        case COMPACT_PROCESS_FULL:
                        case COMPACT_PROCESS_PERSISTENT:
                        case COMPACT_PROCESS_BFGS:
                            action = mCompactActionFull;
                            break;
                        default:
                            action = COMPACT_ACTION_NONE;
                            break;
                    }

                    if (COMPACT_ACTION_NONE.equals(action)) {
                        return;
                    }

                    if (mProcStateThrottle.contains(procState)) {
                        if (DEBUG_COMPACTION) {
                            Slog.d(TAG_AM, "Skipping full compaction for process " + name
                                    + "; proc state is " + procState);
                        }
                        return;
                    }

                    long[] rssBefore = Process.getRss(pid);
                    long anonRssBefore = rssBefore[2];

                    if (rssBefore[0] == 0 && rssBefore[1] == 0 && rssBefore[2] == 0
                            && rssBefore[3] == 0) {
                        if (DEBUG_COMPACTION) {
                            Slog.d(TAG_AM, "Skipping compaction for" + "process " + pid
                                    + " with no memory usage. Dead?");
                        }
                        return;
                    }

                    if (action.equals(COMPACT_ACTION_FULL) || action.equals(COMPACT_ACTION_ANON)) {
                        if (mFullAnonRssThrottleKb > 0L
                                && anonRssBefore < mFullAnonRssThrottleKb) {
                            if (DEBUG_COMPACTION) {
                                Slog.d(TAG_AM, "Skipping full compaction for process "
                                        + name + "; anon RSS is too small: " + anonRssBefore
                                        + "KB.");
                            }
                            return;
                        }

                        if (lastCompactionStats != null && mFullDeltaRssThrottleKb > 0L) {
                            long[] lastRss = lastCompactionStats.getRssAfterCompaction();
                            long absDelta = Math.abs(rssBefore[1] - lastRss[1])
                                    + Math.abs(rssBefore[2] - lastRss[2])
                                    + Math.abs(rssBefore[3] - lastRss[3]);
                            if (absDelta <= mFullDeltaRssThrottleKb) {
                                if (DEBUG_COMPACTION) {
                                    Slog.d(TAG_AM, "Skipping full compaction for process "
                                            + name + "; abs delta is too small: " + absDelta
                                            + "KB.");
                                }
                                return;
                            }
                        }
                    }

                    // Now we've passed through all the throttles and are going to compact, update
                    // bookkeeping.
                    switch (pendingAction) {
                        case COMPACT_PROCESS_SOME:
                            mSomeCompactionCount++;
                            break;
                        case COMPACT_PROCESS_FULL:
                            mFullCompactionCount++;
                            break;
                        case COMPACT_PROCESS_PERSISTENT:
                            mPersistentCompactionCount++;
                            break;
                        case COMPACT_PROCESS_BFGS:
                            mBfgsCompactionCount++;
                            break;
                        default:
                            break;
                    }

                    try {
                        Trace.traceBegin(Trace.TRACE_TAG_ACTIVITY_MANAGER, "Compact "
                                + ((pendingAction == COMPACT_PROCESS_SOME) ? "some" : "full")
                                + ": " + name);
                        long zramFreeKbBefore = Debug.getZramFreeKb();
                        FileOutputStream fos = new FileOutputStream("/proc/" + pid + "/reclaim");
                        fos.write(action.getBytes());
                        fos.close();
                        long[] rssAfter = Process.getRss(pid);
                        long end = SystemClock.uptimeMillis();
                        long time = end - start;
                        long zramFreeKbAfter = Debug.getZramFreeKb();
                        EventLog.writeEvent(EventLogTags.AM_COMPACT, pid, name, action,
                                rssBefore[0], rssBefore[1], rssBefore[2], rssBefore[3],
                                rssAfter[0] - rssBefore[0], rssAfter[1] - rssBefore[1],
                                rssAfter[2] - rssBefore[2], rssAfter[3] - rssBefore[3], time,
                                lastCompactAction, lastCompactTime, lastOomAdj, procState,
                                zramFreeKbBefore, zramFreeKbAfter - zramFreeKbBefore);

                        // Note that as above not taking mPhenoTypeFlagLock here to avoid locking
                        // on every single compaction for a flag that will seldom change and the
                        // impact of reading the wrong value here is low.
                        if (mRandom.nextFloat() < mCompactStatsdSampleRate) {
                            FrameworkStatsLog.write(FrameworkStatsLog.APP_COMPACTED, pid, name,
                                    pendingAction, rssBefore[0], rssBefore[1], rssBefore[2],
                                    rssBefore[3], rssAfter[0], rssAfter[1], rssAfter[2],
                                    rssAfter[3], time, lastCompactAction, lastCompactTime,
                                    lastOomAdj, ActivityManager.processStateAmToProto(procState),
                                    zramFreeKbBefore, zramFreeKbAfter);
                        }

                        synchronized (mAm) {
                            proc.lastCompactTime = end;
                            proc.lastCompactAction = pendingAction;
                        }

                        if (action.equals(COMPACT_ACTION_FULL)
                                || action.equals(COMPACT_ACTION_ANON)) {
                            mLastCompactionStats.put(pid, new LastCompactionStats(rssAfter));
                        }
                    } catch (Exception e) {
                        // nothing to do, presumably the process died
                    } finally {
                        Trace.traceEnd(Trace.TRACE_TAG_ACTIVITY_MANAGER);
                    }
                    break;
                }
                case COMPACT_SYSTEM_MSG: {
                    Trace.traceBegin(Trace.TRACE_TAG_ACTIVITY_MANAGER, "compactSystem");
                    compactSystem();
                    Trace.traceEnd(Trace.TRACE_TAG_ACTIVITY_MANAGER);
                    break;
                }
            }
        }
    }

    private final class FreezeHandler extends Handler {
        private FreezeHandler() {
            super(mCachedAppOptimizerThread.getLooper());
        }

        @Override
        public void handleMessage(Message msg) {
            if (msg.what != SET_FROZEN_PROCESS_MSG) {
                return;
            }

            if (msg.arg1 == DO_FREEZE) {
                freezeProcess((ProcessRecord) msg.obj);
            } else if (msg.arg1 == DO_UNFREEZE) {
                unfreezeProcess((ProcessRecord) msg.obj);
            }
        }

        private void freezeProcess(ProcessRecord proc) {
            final int pid;
            final String name;
            final long unfrozenDuration;
            final boolean frozen;

            synchronized (mAm) {
                pid = proc.pid;
                name = proc.processName;

                if (proc.curAdj <= ProcessList.CACHED_APP_MIN_ADJ) {
                    if (DEBUG_FREEZER) {
                        Slog.d(TAG_AM, "Skipping freeze for process " + pid
                                + " " + name + " (not cached)");
                    }
                    return;
                }

                if (pid == 0 || proc.frozen) {
                    // Already frozen or not a real process, either one being
                    // launched or one being killed
                    return;
                }

                long unfreezeTime = proc.freezeUnfreezeTime;

                try {
                    Process.setProcessFrozen(pid, proc.uid, true);

                    proc.freezeUnfreezeTime = SystemClock.uptimeMillis();
                    proc.frozen = true;
                } catch (Exception e) {
                    Slog.w(TAG_AM, "Unable to freeze " + pid + " " + name);
                }

                unfrozenDuration = proc.freezeUnfreezeTime - unfreezeTime;
                frozen = proc.frozen;
            }

            if (frozen) {
                if (DEBUG_FREEZER) {
                    Slog.d(TAG_AM, "froze " + pid + " " + name);
                }

                EventLog.writeEvent(EventLogTags.AM_FREEZE, pid, name);
            }
        }

        private void unfreezeProcess(ProcessRecord proc) {
            final int pid;
            final String name;
            final long frozenDuration;
            final boolean frozen;

            synchronized (mAm) {
                pid = proc.pid;
                name = proc.processName;

                if (!proc.frozen) {
                    if (DEBUG_FREEZER) {
                        Slog.d(TAG_AM,
                                "Skipping unfreeze for process " + pid + " "
                                + name + " (not frozen)");
                    }
                    return;
                }

                if (pid == 0) {
                    // Not a real process, either being launched or killed
                    return;
                }

                long freezeTime = proc.freezeUnfreezeTime;

                try {
                    Process.setProcessFrozen(proc.pid, proc.uid, false);

                    proc.freezeUnfreezeTime = SystemClock.uptimeMillis();
                    proc.frozen = false;
                } catch (Exception e) {
                    Slog.w(TAG_AM, "Unable to unfreeze " + pid + " " + name);
                }

                frozenDuration = proc.freezeUnfreezeTime - freezeTime;
                frozen = proc.frozen;
            }

            if (!frozen) {
                if (DEBUG_FREEZER) {
                    Slog.d(TAG_AM, "unfroze " + pid + " " + name);
                }

                EventLog.writeEvent(EventLogTags.AM_UNFREEZE, pid, name);
            }
        }
    }
}<|MERGE_RESOLUTION|>--- conflicted
+++ resolved
@@ -92,12 +92,8 @@
     private static boolean isLowRAM = false;
 
     // Defaults for phenotype flags.
-<<<<<<< HEAD
     @VisibleForTesting static Boolean DEFAULT_USE_COMPACTION = false;
-=======
-    @VisibleForTesting static final Boolean DEFAULT_USE_COMPACTION = false;
     @VisibleForTesting static final Boolean DEFAULT_USE_FREEZER = false;
->>>>>>> 852c9950
     @VisibleForTesting static final int DEFAULT_COMPACT_ACTION_1 = COMPACT_ACTION_FILE_FLAG;
     @VisibleForTesting static final int DEFAULT_COMPACT_ACTION_2 = COMPACT_ACTION_FULL_FLAG;
     @VisibleForTesting static final long DEFAULT_COMPACT_THROTTLE_1 = 5_000;
