/*
 * Copyright (C) 2018 The Android Open Source Project
 *
 * Licensed under the Apache License, Version 2.0 (the "License");
 * you may not use this file except in compliance with the License.
 * You may obtain a copy of the License at
 *
 *      http://www.apache.org/licenses/LICENSE-2.0
 *
 * Unless required by applicable law or agreed to in writing, software
 * distributed under the License is distributed on an "AS IS" BASIS,
 * WITHOUT WARRANTIES OR CONDITIONS OF ANY KIND, either express or implied.
 * See the License for the specific language governing permissions and
 * limitations under the License.
 */

package com.android.server.am;

import static com.android.server.am.ActivityManagerDebugConfig.TAG_AM;
import static com.android.server.am.ActivityManagerDebugConfig.TAG_WITH_CLASS_NAME;
import static com.android.server.wm.ActivityTaskManagerDebugConfig.DEBUG_METRICS;

import android.annotation.Nullable;
import android.os.FileUtils;
import android.os.SystemProperties;
import android.system.Os;
import android.system.OsConstants;
import android.util.Slog;

import com.android.internal.annotations.VisibleForTesting;

import java.io.File;
import java.io.IOException;
import java.util.Locale;
import java.util.regex.Matcher;
import java.util.regex.Pattern;

/**
 * Static utility methods related to {@link MemoryStat}.
 */
public final class MemoryStatUtil {
    static final int BYTES_IN_KILOBYTE = 1024;
    static final int PAGE_SIZE = 4096;
    static final long JIFFY_NANOS = 1_000_000_000 / Os.sysconf(OsConstants._SC_CLK_TCK);

    private static final String TAG = TAG_WITH_CLASS_NAME ? "MemoryStatUtil" : TAG_AM;

    /** True if device has per-app memcg */
    private static final boolean DEVICE_HAS_PER_APP_MEMCG =
            SystemProperties.getBoolean("ro.config.per_app_memcg", false);

    /** Path to memory stat file for logging app start memory state */
    private static final String MEMORY_STAT_FILE_FMT = "/dev/memcg/apps/uid_%d/pid_%d/memory.stat";
    /** Path to procfs stat file for logging app start memory state */
    private static final String PROC_STAT_FILE_FMT = "/proc/%d/stat";
    /** Path to procfs status file for logging app memory state */
    private static final String PROC_STATUS_FILE_FMT = "/proc/%d/status";
    /** Path to procfs cmdline file. Used with pid: /proc/pid/cmdline. */
    private static final String PROC_CMDLINE_FILE_FMT = "/proc/%d/cmdline";
<<<<<<< HEAD
=======
    /** Path to debugfs file for the system ion heap. */
    private static final String DEBUG_SYSTEM_ION_HEAP_FILE = "/sys/kernel/debug/ion/heaps/system";
>>>>>>> 825827da

    private static final Pattern PGFAULT = Pattern.compile("total_pgfault (\\d+)");
    private static final Pattern PGMAJFAULT = Pattern.compile("total_pgmajfault (\\d+)");
    private static final Pattern RSS_IN_BYTES = Pattern.compile("total_rss (\\d+)");
    private static final Pattern CACHE_IN_BYTES = Pattern.compile("total_cache (\\d+)");
    private static final Pattern SWAP_IN_BYTES = Pattern.compile("total_swap (\\d+)");
    private static final Pattern RSS_HIGH_WATERMARK_IN_BYTES =
            Pattern.compile("VmHWM:\\s*(\\d+)\\s*kB");
    private static final Pattern ION_HEAP_SIZE_IN_BYTES =
            Pattern.compile("\n\\s*total\\s*(\\d+)\\s*\n");

    private static final Pattern RSS_HIGH_WATERMARK_IN_BYTES =
            Pattern.compile("VmHWM:\\s*(\\d+)\\s*kB");

    private static final int PGFAULT_INDEX = 9;
    private static final int PGMAJFAULT_INDEX = 11;
    private static final int START_TIME_INDEX = 21;
    private static final int RSS_IN_PAGES_INDEX = 23;

    private MemoryStatUtil() {}

    /**
     * Reads memory stat for a process.
     *
     * Reads from per-app memcg if available on device, else fallback to procfs.
     * Returns null if no stats can be read.
     */
    @Nullable
    public static MemoryStat readMemoryStatFromFilesystem(int uid, int pid) {
        return hasMemcg() ? readMemoryStatFromMemcg(uid, pid) : readMemoryStatFromProcfs(pid);
    }

    /**
     * Reads memory.stat of a process from memcg.
     *
     * Returns null if file is not found in memcg or if file has unrecognized contents.
     */
    @Nullable
    static MemoryStat readMemoryStatFromMemcg(int uid, int pid) {
        final String statPath = String.format(Locale.US, MEMORY_STAT_FILE_FMT, uid, pid);
        return parseMemoryStatFromMemcg(readFileContents(statPath));
    }

    /**
     * Reads memory stat of a process from procfs.
     *
     * Returns null if file is not found in procfs or if file has unrecognized contents.
     */
    @Nullable
    public static MemoryStat readMemoryStatFromProcfs(int pid) {
        final String statPath = String.format(Locale.US, PROC_STAT_FILE_FMT, pid);
        return parseMemoryStatFromProcfs(readFileContents(statPath));
    }

    /**
     * Reads RSS high-water mark of a process from procfs. Returns value of the VmHWM field in
     * /proc/PID/status in bytes or 0 if not available.
     */
    public static long readRssHighWaterMarkFromProcfs(int pid) {
        final String statusPath = String.format(Locale.US, PROC_STATUS_FILE_FMT, pid);
        return parseVmHWMFromProcfs(readFileContents(statusPath));
    }

    /**
     * Reads cmdline of a process from procfs.
     *
     * Returns content of /proc/pid/cmdline (e.g. /system/bin/statsd) or an empty string
     * if the file is not available.
     */
    public static String readCmdlineFromProcfs(int pid) {
        final String path = String.format(Locale.US, PROC_CMDLINE_FILE_FMT, pid);
        return parseCmdlineFromProcfs(readFileContents(path));
<<<<<<< HEAD
=======
    }

    /**
     * Reads size of the system ion heap from debugfs.
     *
     * Returns value of the total size in bytes of the system ion heap from
     * /sys/kernel/debug/ion/heaps/system.
     */
    public static long readSystemIonHeapSizeFromDebugfs() {
        return parseIonHeapSizeFromDebugfs(readFileContents(DEBUG_SYSTEM_ION_HEAP_FILE));
>>>>>>> 825827da
    }

    private static String readFileContents(String path) {
        final File file = new File(path);
        if (!file.exists()) {
            if (DEBUG_METRICS) Slog.i(TAG, path + " not found");
            return null;
        }

        try {
            return FileUtils.readTextFile(file, 0 /* max */, null /* ellipsis */);
        } catch (IOException e) {
            Slog.e(TAG, "Failed to read file:", e);
            return null;
        }
    }

    /**
     * Parses relevant statistics out from the contents of a memory.stat file in memcg.
     */
    @VisibleForTesting
    @Nullable
    static MemoryStat parseMemoryStatFromMemcg(String memoryStatContents) {
        if (memoryStatContents == null || memoryStatContents.isEmpty()) {
            return null;
        }

        final MemoryStat memoryStat = new MemoryStat();
<<<<<<< HEAD
        Matcher m;
        m = PGFAULT.matcher(memoryStatContents);
        memoryStat.pgfault = m.find() ? Long.parseLong(m.group(1)) : 0;
        m = PGMAJFAULT.matcher(memoryStatContents);
        memoryStat.pgmajfault = m.find() ? Long.parseLong(m.group(1)) : 0;
        m = RSS_IN_BYTES.matcher(memoryStatContents);
        memoryStat.rssInBytes = m.find() ? Long.parseLong(m.group(1)) : 0;
        m = CACHE_IN_BYTES.matcher(memoryStatContents);
        memoryStat.cacheInBytes = m.find() ? Long.parseLong(m.group(1)) : 0;
        m = SWAP_IN_BYTES.matcher(memoryStatContents);
        memoryStat.swapInBytes = m.find() ? Long.parseLong(m.group(1)) : 0;
=======
        memoryStat.pgfault = tryParseLong(PGFAULT, memoryStatContents);
        memoryStat.pgmajfault = tryParseLong(PGMAJFAULT, memoryStatContents);
        memoryStat.rssInBytes = tryParseLong(RSS_IN_BYTES, memoryStatContents);
        memoryStat.cacheInBytes = tryParseLong(CACHE_IN_BYTES, memoryStatContents);
        memoryStat.swapInBytes = tryParseLong(SWAP_IN_BYTES, memoryStatContents);
>>>>>>> 825827da
        return memoryStat;
    }

    /**
     * Parses relevant statistics out from the contents of the /proc/pid/stat file in procfs.
     */
    @VisibleForTesting
    @Nullable
    static MemoryStat parseMemoryStatFromProcfs(String procStatContents) {
        if (procStatContents == null || procStatContents.isEmpty()) {
            return null;
        }

        final String[] splits = procStatContents.split(" ");
        if (splits.length < 24) {
            return null;
        }

        try {
            final MemoryStat memoryStat = new MemoryStat();
            memoryStat.pgfault = Long.parseLong(splits[PGFAULT_INDEX]);
            memoryStat.pgmajfault = Long.parseLong(splits[PGMAJFAULT_INDEX]);
            memoryStat.rssInBytes = Long.parseLong(splits[RSS_IN_PAGES_INDEX]) * PAGE_SIZE;
            memoryStat.startTimeNanos = Long.parseLong(splits[START_TIME_INDEX]) * JIFFY_NANOS;
            return memoryStat;
        } catch (NumberFormatException e) {
            Slog.e(TAG, "Failed to parse value", e);
            return null;
        }
    }

    /**
     * Parses RSS high watermark out from the contents of the /proc/pid/status file in procfs. The
     * returned value is in bytes.
     */
    @VisibleForTesting
    static long parseVmHWMFromProcfs(String procStatusContents) {
        if (procStatusContents == null || procStatusContents.isEmpty()) {
            return 0;
        }
<<<<<<< HEAD
        Matcher m = RSS_HIGH_WATERMARK_IN_BYTES.matcher(procStatusContents);
        // Convert value read from /proc/pid/status from kilobytes to bytes.
        return m.find() ? Long.parseLong(m.group(1)) * BYTES_IN_KILOBYTE : 0;
=======
        // Convert value read from /proc/pid/status from kilobytes to bytes.
        return tryParseLong(RSS_HIGH_WATERMARK_IN_BYTES, procStatusContents) * BYTES_IN_KILOBYTE;
>>>>>>> 825827da
    }


    /**
     * Parses cmdline out of the contents of the /proc/pid/cmdline file in procfs.
     *
     * Parsing is required to strip anything after first null byte.
     */
    @VisibleForTesting
    static String parseCmdlineFromProcfs(String cmdline) {
        if (cmdline == null) {
            return "";
        }
        int firstNullByte = cmdline.indexOf("\0");
        if (firstNullByte == -1) {
            return cmdline;
        }
        return cmdline.substring(0, firstNullByte);
<<<<<<< HEAD
=======
    }

    /**
     * Parses the ion heap size from the contents of a file under /sys/kernel/debug/ion/heaps in
     * debugfs. The returned value is in bytes.
     */
    @VisibleForTesting
    static long parseIonHeapSizeFromDebugfs(String contents) {
        if (contents == null || contents.isEmpty()) {
            return 0;
        }
        return tryParseLong(ION_HEAP_SIZE_IN_BYTES, contents);
>>>>>>> 825827da
    }

    /**
     * Returns whether per-app memcg is available on device.
     */
    static boolean hasMemcg() {
        return DEVICE_HAS_PER_APP_MEMCG;
    }

<<<<<<< HEAD
=======
    /**
     * Parses a long from the input using the pattern. Returns 0 if the captured value is not
     * parsable. The pattern must have a single capturing group.
     */
    private static long tryParseLong(Pattern pattern, String input) {
        final Matcher m = pattern.matcher(input);
        try {
            return m.find() ? Long.parseLong(m.group(1)) : 0;
        } catch (NumberFormatException e) {
            Slog.e(TAG, "Failed to parse value", e);
            return 0;
        }
    }

>>>>>>> 825827da
    public static final class MemoryStat {
        /** Number of page faults */
        public long pgfault;
        /** Number of major page faults */
        public long pgmajfault;
        /** Number of bytes of anonymous and swap cache memory */
        public long rssInBytes;
        /** Number of bytes of page cache memory */
        public long cacheInBytes;
        /** Number of bytes of swap usage */
        public long swapInBytes;
        /** Device time when the processes started. */
        public long startTimeNanos;
    }
}<|MERGE_RESOLUTION|>--- conflicted
+++ resolved
@@ -57,11 +57,8 @@
     private static final String PROC_STATUS_FILE_FMT = "/proc/%d/status";
     /** Path to procfs cmdline file. Used with pid: /proc/pid/cmdline. */
     private static final String PROC_CMDLINE_FILE_FMT = "/proc/%d/cmdline";
-<<<<<<< HEAD
-=======
     /** Path to debugfs file for the system ion heap. */
     private static final String DEBUG_SYSTEM_ION_HEAP_FILE = "/sys/kernel/debug/ion/heaps/system";
->>>>>>> 825827da
 
     private static final Pattern PGFAULT = Pattern.compile("total_pgfault (\\d+)");
     private static final Pattern PGMAJFAULT = Pattern.compile("total_pgmajfault (\\d+)");
@@ -73,9 +70,6 @@
     private static final Pattern ION_HEAP_SIZE_IN_BYTES =
             Pattern.compile("\n\\s*total\\s*(\\d+)\\s*\n");
 
-    private static final Pattern RSS_HIGH_WATERMARK_IN_BYTES =
-            Pattern.compile("VmHWM:\\s*(\\d+)\\s*kB");
-
     private static final int PGFAULT_INDEX = 9;
     private static final int PGMAJFAULT_INDEX = 11;
     private static final int START_TIME_INDEX = 21;
@@ -134,8 +128,6 @@
     public static String readCmdlineFromProcfs(int pid) {
         final String path = String.format(Locale.US, PROC_CMDLINE_FILE_FMT, pid);
         return parseCmdlineFromProcfs(readFileContents(path));
-<<<<<<< HEAD
-=======
     }
 
     /**
@@ -146,7 +138,6 @@
      */
     public static long readSystemIonHeapSizeFromDebugfs() {
         return parseIonHeapSizeFromDebugfs(readFileContents(DEBUG_SYSTEM_ION_HEAP_FILE));
->>>>>>> 825827da
     }
 
     private static String readFileContents(String path) {
@@ -175,25 +166,11 @@
         }
 
         final MemoryStat memoryStat = new MemoryStat();
-<<<<<<< HEAD
-        Matcher m;
-        m = PGFAULT.matcher(memoryStatContents);
-        memoryStat.pgfault = m.find() ? Long.parseLong(m.group(1)) : 0;
-        m = PGMAJFAULT.matcher(memoryStatContents);
-        memoryStat.pgmajfault = m.find() ? Long.parseLong(m.group(1)) : 0;
-        m = RSS_IN_BYTES.matcher(memoryStatContents);
-        memoryStat.rssInBytes = m.find() ? Long.parseLong(m.group(1)) : 0;
-        m = CACHE_IN_BYTES.matcher(memoryStatContents);
-        memoryStat.cacheInBytes = m.find() ? Long.parseLong(m.group(1)) : 0;
-        m = SWAP_IN_BYTES.matcher(memoryStatContents);
-        memoryStat.swapInBytes = m.find() ? Long.parseLong(m.group(1)) : 0;
-=======
         memoryStat.pgfault = tryParseLong(PGFAULT, memoryStatContents);
         memoryStat.pgmajfault = tryParseLong(PGMAJFAULT, memoryStatContents);
         memoryStat.rssInBytes = tryParseLong(RSS_IN_BYTES, memoryStatContents);
         memoryStat.cacheInBytes = tryParseLong(CACHE_IN_BYTES, memoryStatContents);
         memoryStat.swapInBytes = tryParseLong(SWAP_IN_BYTES, memoryStatContents);
->>>>>>> 825827da
         return memoryStat;
     }
 
@@ -234,14 +211,8 @@
         if (procStatusContents == null || procStatusContents.isEmpty()) {
             return 0;
         }
-<<<<<<< HEAD
-        Matcher m = RSS_HIGH_WATERMARK_IN_BYTES.matcher(procStatusContents);
-        // Convert value read from /proc/pid/status from kilobytes to bytes.
-        return m.find() ? Long.parseLong(m.group(1)) * BYTES_IN_KILOBYTE : 0;
-=======
         // Convert value read from /proc/pid/status from kilobytes to bytes.
         return tryParseLong(RSS_HIGH_WATERMARK_IN_BYTES, procStatusContents) * BYTES_IN_KILOBYTE;
->>>>>>> 825827da
     }
 
 
@@ -260,8 +231,6 @@
             return cmdline;
         }
         return cmdline.substring(0, firstNullByte);
-<<<<<<< HEAD
-=======
     }
 
     /**
@@ -274,7 +243,6 @@
             return 0;
         }
         return tryParseLong(ION_HEAP_SIZE_IN_BYTES, contents);
->>>>>>> 825827da
     }
 
     /**
@@ -284,8 +252,6 @@
         return DEVICE_HAS_PER_APP_MEMCG;
     }
 
-<<<<<<< HEAD
-=======
     /**
      * Parses a long from the input using the pattern. Returns 0 if the captured value is not
      * parsable. The pattern must have a single capturing group.
@@ -300,7 +266,6 @@
         }
     }
 
->>>>>>> 825827da
     public static final class MemoryStat {
         /** Number of page faults */
         public long pgfault;
