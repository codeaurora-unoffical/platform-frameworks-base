/*
 * Copyright (C) 2019 The Android Open Source Project
 *
 * Licensed under the Apache License, Version 2.0 (the "License");
 * you may not use this file except in compliance with the License.
 * You may obtain a copy of the License at
 *
 *      http://www.apache.org/licenses/LICENSE-2.0
 *
 * Unless required by applicable law or agreed to in writing, software
 * distributed under the License is distributed on an "AS IS" BASIS,
 * WITHOUT WARRANTIES OR CONDITIONS OF ANY KIND, either express or implied.
 * See the License for the specific language governing permissions and
 * limitations under the License.
 */

package com.android.server.am;

import static android.app.ActivityManager.PROCESS_STATE_CACHED_ACTIVITY;
import static android.app.ActivityManager.PROCESS_STATE_CACHED_EMPTY;
import static android.app.ActivityManager.PROCESS_STATE_LAST_ACTIVITY;
import static android.app.ActivityManager.PROCESS_STATE_NONEXISTENT;
import static android.os.Process.SCHED_OTHER;
import static android.os.Process.THREAD_GROUP_BG_NONINTERACTIVE;
import static android.os.Process.THREAD_GROUP_DEFAULT;
import static android.os.Process.THREAD_GROUP_RESTRICTED;
import static android.os.Process.THREAD_GROUP_TOP_APP;
import static android.os.Process.setProcessGroup;
import static android.os.Process.setThreadPriority;
import static android.os.Process.setThreadScheduler;

import static com.android.server.am.ActivityManagerDebugConfig.DEBUG_BACKUP;
import static com.android.server.am.ActivityManagerDebugConfig.DEBUG_LRU;
import static com.android.server.am.ActivityManagerDebugConfig.DEBUG_OOM_ADJ;
import static com.android.server.am.ActivityManagerDebugConfig.DEBUG_OOM_ADJ_REASON;
import static com.android.server.am.ActivityManagerDebugConfig.DEBUG_PROCESS_OBSERVERS;
import static com.android.server.am.ActivityManagerDebugConfig.DEBUG_PSS;
import static com.android.server.am.ActivityManagerDebugConfig.DEBUG_UID_OBSERVERS;
import static com.android.server.am.ActivityManagerDebugConfig.DEBUG_USAGE_STATS;
import static com.android.server.am.ActivityManagerService.DISPATCH_OOM_ADJ_OBSERVER_MSG;
import static com.android.server.am.ActivityManagerService.DISPATCH_PROCESSES_CHANGED_UI_MSG;
import static com.android.server.am.ActivityManagerService.IDLE_UIDS_MSG;
import static com.android.server.am.ActivityManagerService.TAG_BACKUP;
import static com.android.server.am.ActivityManagerService.TAG_LRU;
import static com.android.server.am.ActivityManagerService.TAG_OOM_ADJ;
import static com.android.server.am.ActivityManagerService.TAG_PROCESS_OBSERVERS;
import static com.android.server.am.ActivityManagerService.TAG_PSS;
import static com.android.server.am.ActivityManagerService.TAG_UID_OBSERVERS;
import static com.android.server.am.ActivityManagerService.TOP_APP_PRIORITY_BOOST;
import static com.android.server.wm.ActivityTaskManagerDebugConfig.DEBUG_SWITCH;

import android.app.ActivityManager;
import android.app.usage.UsageEvents;
import android.content.Context;
import android.os.Binder;
import android.os.Debug;
import android.os.PowerManagerInternal;
import android.os.Process;
import android.os.RemoteException;
import android.os.SystemClock;
import android.os.SystemProperties;
import android.os.Trace;
import android.os.UserHandle;
import android.util.ArraySet;
import android.util.Slog;
import android.util.proto.ProtoOutputStream;

import com.android.internal.annotations.GuardedBy;
import com.android.internal.app.procstats.ProcessStats;
import com.android.server.LocalServices;
import com.android.server.wm.ActivityServiceConnectionsHolder;
import com.android.server.wm.WindowProcessController;

import java.io.PrintWriter;
import java.util.ArrayList;
import java.util.Arrays;

/**
 * All of the code required to compute proc states and oom_adj values.
 */
public final class OomAdjuster {
    private static final String TAG = "OomAdjuster";

    /**
     * For some direct access we need to power manager.
     */
    PowerManagerInternal mLocalPowerManager;

    /**
     * Service for compacting background apps.
     */
    AppCompactor mAppCompact;

    ActivityManagerConstants mConstants;

    final long[] mTmpLong = new long[3];

    /**
     * Current sequence id for oom_adj computation traversal.
     */
    int mAdjSeq = 0;

    /**
     * Keep track of the number of service processes we last found, to
     * determine on the next iteration which should be B services.
     */
    int mNumServiceProcs = 0;
    int mNewNumAServiceProcs = 0;
    int mNewNumServiceProcs = 0;

    /**
     * Keep track of the non-cached/empty process we last found, to help
     * determine how to distribute cached/empty processes next time.
     */
    int mNumNonCachedProcs = 0;

    /**
     * Keep track of the number of cached hidden procs, to balance oom adj
     * distribution between those and empty procs.
     */
    int mNumCachedHiddenProcs = 0;

    /** Track all uids that have actively running processes. */
    ActiveUids mActiveUids;

    private final ArraySet<BroadcastQueue> mTmpBroadcastQueue = new ArraySet();

    private final ActivityManagerService mService;
    private final ProcessList mProcessList;

<<<<<<< HEAD
    // Min aging threshold in milliseconds to consider a B-service
    int mMinBServiceAgingTime =
            SystemProperties.getInt("ro.vendor.qti.sys.fw.bservice_age", 5000);
    // Threshold for B-services when in memory pressure
    int mBServiceAppThreshold =
            SystemProperties.getInt("ro.vendor.qti.sys.fw.bservice_limit", 5);
    // Enable B-service aging propagation on memory pressure.
    boolean mEnableBServicePropagation =
            SystemProperties.getBoolean("ro.vendor.qti.sys.fw.bservice_enable", false);

    /**
     * Used to lock {@link #updateOomAdjImpl} for state consistency. It also reduces frequency lock
     * and unlock when getting and setting value to {@link ProcessRecord#mWindowProcessController}.
     * Note it is declared as Object type so the locked-region-code-injection won't wrap the
     * unnecessary priority booster.
     */
    private final Object mAtmGlobalLock;

    OomAdjuster(ActivityManagerService service, ProcessList processList, ActiveUids activeUids,
            Object atmGlobalLock) {
=======
    OomAdjuster(ActivityManagerService service, ProcessList processList, ActiveUids activeUids) {
>>>>>>> 13327cc4
        mService = service;
        mProcessList = processList;
        mActiveUids = activeUids;

        mLocalPowerManager = LocalServices.getService(PowerManagerInternal.class);
        mConstants = mService.mConstants;
        mAppCompact = new AppCompactor(mService);
    }

    void initSettings() {
        mAppCompact.init();
    }

    /**
     * Update OomAdj for a specific process.
     * @param app The process to update
     * @param oomAdjAll If it's ok to call updateOomAdjLocked() for all running apps
     *                  if necessary, or skip.
     * @return whether updateOomAdjLocked(app) was successful.
     */
    @GuardedBy("mService")
    final boolean updateOomAdjLocked(ProcessRecord app, boolean oomAdjAll) {
        final ProcessRecord TOP_APP = mService.getTopAppLocked();
        final boolean wasCached = app.cached;

        mAdjSeq++;

        // This is the desired cached adjusment we want to tell it to use.
        // If our app is currently cached, we know it, and that is it.  Otherwise,
        // we don't know it yet, and it needs to now be cached we will then
        // need to do a complete oom adj.
        final int cachedAdj = app.getCurRawAdj() >= ProcessList.CACHED_APP_MIN_ADJ
                ? app.getCurRawAdj() : ProcessList.UNKNOWN_ADJ;
        boolean success = updateOomAdjLocked(app, cachedAdj, TOP_APP, false,
                SystemClock.uptimeMillis());
        if (oomAdjAll
                && (wasCached != app.cached || app.getCurRawAdj() == ProcessList.UNKNOWN_ADJ)) {
            // Changed to/from cached state, so apps after it in the LRU
            // list may also be changed.
            updateOomAdjLocked();
        }
        return success;
    }

    @GuardedBy("mService")
    private final boolean updateOomAdjLocked(ProcessRecord app, int cachedAdj,
            ProcessRecord TOP_APP, boolean doingAll, long now) {
        if (app.thread == null) {
            return false;
        }

        computeOomAdjLocked(app, cachedAdj, TOP_APP, doingAll, now, false);

        return applyOomAdjLocked(app, doingAll, now, SystemClock.elapsedRealtime());
    }

    @GuardedBy("mService")
    final void updateOomAdjLocked() {
        Trace.traceBegin(Trace.TRACE_TAG_ACTIVITY_MANAGER, "updateOomAdj");
        mService.mOomAdjProfiler.oomAdjStarted();
        final ProcessRecord TOP_APP = mService.getTopAppLocked();
        final long now = SystemClock.uptimeMillis();
        final long nowElapsed = SystemClock.elapsedRealtime();
        final long oldTime = now - ProcessList.MAX_EMPTY_TIME;
        final int N = mProcessList.getLruSizeLocked();

        // Reset state in all uid records.
        for (int  i = mActiveUids.size() - 1; i >= 0; i--) {
            final UidRecord uidRec = mActiveUids.valueAt(i);
            if (false && DEBUG_UID_OBSERVERS) Slog.i(TAG_UID_OBSERVERS,
                    "Starting update of " + uidRec);
            uidRec.reset();
        }

        if (mService.mAtmInternal != null) {
            mService.mAtmInternal.rankTaskLayersIfNeeded();
        }

        mAdjSeq++;
        mNewNumServiceProcs = 0;
        mNewNumAServiceProcs = 0;

        final int emptyProcessLimit = mConstants.CUR_MAX_EMPTY_PROCESSES;
        final int cachedProcessLimit = mConstants.CUR_MAX_CACHED_PROCESSES
                - emptyProcessLimit;

        // Let's determine how many processes we have running vs.
        // how many slots we have for background processes; we may want
        // to put multiple processes in a slot of there are enough of
        // them.
        final int numSlots = (ProcessList.CACHED_APP_MAX_ADJ
                - ProcessList.CACHED_APP_MIN_ADJ + 1) / 2
                / ProcessList.CACHED_APP_IMPORTANCE_LEVELS;
        int numEmptyProcs = N - mNumNonCachedProcs - mNumCachedHiddenProcs;
        if (numEmptyProcs > cachedProcessLimit) {
            // If there are more empty processes than our limit on cached
            // processes, then use the cached process limit for the factor.
            // This ensures that the really old empty processes get pushed
            // down to the bottom, so if we are running low on memory we will
            // have a better chance at keeping around more cached processes
            // instead of a gazillion empty processes.
            numEmptyProcs = cachedProcessLimit;
        }
        int emptyFactor = (numEmptyProcs + numSlots - 1) / numSlots;
        if (emptyFactor < 1) emptyFactor = 1;
        int cachedFactor = (mNumCachedHiddenProcs > 0 ? (mNumCachedHiddenProcs + numSlots - 1) : 1)
                / numSlots;
        if (cachedFactor < 1) cachedFactor = 1;
        int stepCached = -1;
        int stepEmpty = -1;
        int numCached = 0;
        int numCachedExtraGroup = 0;
        int numEmpty = 0;
        int numTrimming = 0;
        int lastCachedGroup = 0;
        int lastCachedGroupImportance = 0;
        int lastCachedGroupUid = 0;

        mNumNonCachedProcs = 0;
        mNumCachedHiddenProcs = 0;

        // First update the OOM adjustment for each of the
        // application processes based on their current state.
        int curCachedAdj = ProcessList.CACHED_APP_MIN_ADJ;
        int nextCachedAdj = curCachedAdj + (ProcessList.CACHED_APP_IMPORTANCE_LEVELS * 2);
        int curCachedImpAdj = 0;
        int curEmptyAdj = ProcessList.CACHED_APP_MIN_ADJ + ProcessList.CACHED_APP_IMPORTANCE_LEVELS;
        int nextEmptyAdj = curEmptyAdj + (ProcessList.CACHED_APP_IMPORTANCE_LEVELS * 2);
        ProcessRecord selectedAppRecord = null;
        long serviceLastActivity = 0;
        int numBServices = 0;

        boolean retryCycles = false;

        // need to reset cycle state before calling computeOomAdjLocked because of service conns
        for (int i = N - 1; i >= 0; i--) {
            ProcessRecord app = mProcessList.mLruProcesses.get(i);
            app.containsCycle = false;
            app.setCurRawProcState(PROCESS_STATE_CACHED_EMPTY);
            app.setCurRawAdj(ProcessList.UNKNOWN_ADJ);
        }
        for (int i = N - 1; i >= 0; i--) {
            ProcessRecord app = mProcessList.mLruProcesses.get(i);
            if (mEnableBServicePropagation && app.serviceb
                    && (app.curAdj == ProcessList.SERVICE_B_ADJ)) {
                numBServices++;
                for (int s = app.services.size() - 1; s >= 0; s--) {
                    ServiceRecord sr = app.services.valueAt(s);
                    if (DEBUG_OOM_ADJ) Slog.d(TAG,"app.processName = " + app.processName
                            + " serviceb = " + app.serviceb + " s = " + s + " sr.lastActivity = "
                            + sr.lastActivity + " packageName = " + sr.packageName
                            + " processName = " + sr.processName);
                    if (SystemClock.uptimeMillis() - sr.lastActivity
                            < mMinBServiceAgingTime) {
                        if (DEBUG_OOM_ADJ) {
                            Slog.d(TAG,"Not aged enough!!!");
                        }
                        continue;
                    }
                    if (serviceLastActivity == 0) {
                        serviceLastActivity = sr.lastActivity;
                        selectedAppRecord = app;
                    } else if (sr.lastActivity < serviceLastActivity) {
                        serviceLastActivity = sr.lastActivity;
                        selectedAppRecord = app;
                    }
                }
            }
            if (DEBUG_OOM_ADJ && selectedAppRecord != null) Slog.d(TAG,
                    "Identified app.processName = " + selectedAppRecord.processName
                    + " app.pid = " + selectedAppRecord.pid);

            if (!app.killedByAm && app.thread != null) {
                app.procStateChanged = false;
                computeOomAdjLocked(app, ProcessList.UNKNOWN_ADJ, TOP_APP, true, now, false);

                // if any app encountered a cycle, we need to perform an additional loop later
                retryCycles |= app.containsCycle;

                // If we haven't yet assigned the final cached adj
                // to the process, do that now.
                if (app.curAdj >= ProcessList.UNKNOWN_ADJ) {
                    switch (app.getCurProcState()) {
                        case PROCESS_STATE_CACHED_ACTIVITY:
                        case ActivityManager.PROCESS_STATE_CACHED_ACTIVITY_CLIENT:
                        case ActivityManager.PROCESS_STATE_CACHED_RECENT:
                            // Figure out the next cached level, taking into account groups.
                            boolean inGroup = false;
                            if (app.connectionGroup != 0) {
                                if (lastCachedGroupUid == app.uid
                                        && lastCachedGroup == app.connectionGroup) {
                                    // This is in the same group as the last process, just tweak
                                    // adjustment by importance.
                                    if (app.connectionImportance > lastCachedGroupImportance) {
                                        lastCachedGroupImportance = app.connectionImportance;
                                        if (curCachedAdj < nextCachedAdj
                                                && curCachedAdj < ProcessList.CACHED_APP_MAX_ADJ) {
                                            curCachedImpAdj++;
                                        }
                                    }
                                    inGroup = true;
                                } else {
                                    lastCachedGroupUid = app.uid;
                                    lastCachedGroup = app.connectionGroup;
                                    lastCachedGroupImportance = app.connectionImportance;
                                }
                            }
                            if (!inGroup && curCachedAdj != nextCachedAdj) {
                                stepCached++;
                                curCachedImpAdj = 0;
                                if (stepCached >= cachedFactor) {
                                    stepCached = 0;
                                    curCachedAdj = nextCachedAdj;
                                    nextCachedAdj += ProcessList.CACHED_APP_IMPORTANCE_LEVELS * 2;
                                    if (nextCachedAdj > ProcessList.CACHED_APP_MAX_ADJ) {
                                        nextCachedAdj = ProcessList.CACHED_APP_MAX_ADJ;
                                    }
                                }
                            }
                            // This process is a cached process holding activities...
                            // assign it the next cached value for that type, and then
                            // step that cached level.
                            app.setCurRawAdj(curCachedAdj + curCachedImpAdj);
                            app.curAdj = app.modifyRawOomAdj(curCachedAdj + curCachedImpAdj);
                            if (DEBUG_LRU && false) Slog.d(TAG_LRU, "Assigning activity LRU #" + i
                                    + " adj: " + app.curAdj + " (curCachedAdj=" + curCachedAdj
                                    + " curCachedImpAdj=" + curCachedImpAdj + ")");
                            break;
                        default:
                            // Figure out the next cached level.
                            if (curEmptyAdj != nextEmptyAdj) {
                                stepEmpty++;
                                if (stepEmpty >= emptyFactor) {
                                    stepEmpty = 0;
                                    curEmptyAdj = nextEmptyAdj;
                                    nextEmptyAdj += ProcessList.CACHED_APP_IMPORTANCE_LEVELS * 2;
                                    if (nextEmptyAdj > ProcessList.CACHED_APP_MAX_ADJ) {
                                        nextEmptyAdj = ProcessList.CACHED_APP_MAX_ADJ;
                                    }
                                }
                            }
                            // For everything else, assign next empty cached process
                            // level and bump that up.  Note that this means that
                            // long-running services that have dropped down to the
                            // cached level will be treated as empty (since their process
                            // state is still as a service), which is what we want.
                            app.setCurRawAdj(curEmptyAdj);
                            app.curAdj = app.modifyRawOomAdj(curEmptyAdj);
                            if (DEBUG_LRU && false) Slog.d(TAG_LRU, "Assigning empty LRU #" + i
                                    + " adj: " + app.curAdj + " (curEmptyAdj=" + curEmptyAdj
                                    + ")");
                            break;
                    }
                }
            }
        }

        // Cycle strategy:
        // - Retry computing any process that has encountered a cycle.
        // - Continue retrying until no process was promoted.
        // - Iterate from least important to most important.
        int cycleCount = 0;
        while (retryCycles && cycleCount < 10) {
            cycleCount++;
            retryCycles = false;

            for (int i = 0; i < N; i++) {
                ProcessRecord app = mProcessList.mLruProcesses.get(i);
                if (!app.killedByAm && app.thread != null && app.containsCycle == true) {
                    app.adjSeq--;
                    app.completedAdjSeq--;
                }
            }

            for (int i = 0; i < N; i++) {
                ProcessRecord app = mProcessList.mLruProcesses.get(i);
                if (!app.killedByAm && app.thread != null && app.containsCycle == true) {
                    if (computeOomAdjLocked(app, ProcessList.UNKNOWN_ADJ, TOP_APP, true, now,
                            true)) {
                        retryCycles = true;
                    }
                }
            }
        }

        lastCachedGroup = lastCachedGroupUid = 0;

        for (int i = N - 1; i >= 0; i--) {
            ProcessRecord app = mProcessList.mLruProcesses.get(i);
            if (!app.killedByAm && app.thread != null) {
                applyOomAdjLocked(app, true, now, nowElapsed);

                // Count the number of process types.
                switch (app.getCurProcState()) {
                    case PROCESS_STATE_CACHED_ACTIVITY:
                    case ActivityManager.PROCESS_STATE_CACHED_ACTIVITY_CLIENT:
                        mNumCachedHiddenProcs++;
                        numCached++;
                        if (app.connectionGroup != 0) {
                            if (lastCachedGroupUid == app.info.uid
                                    && lastCachedGroup == app.connectionGroup) {
                                // If this process is the next in the same group, we don't
                                // want it to count against our limit of the number of cached
                                // processes, so bump up the group count to account for it.
                                numCachedExtraGroup++;
                            } else {
                                lastCachedGroupUid = app.info.uid;
                                lastCachedGroup = app.connectionGroup;
                            }
                        } else {
                            lastCachedGroupUid = lastCachedGroup = 0;
                        }
                        if ((numCached - numCachedExtraGroup) > cachedProcessLimit) {
                            app.kill("cached #" + numCached, true);
                        }
                        break;
                    case ActivityManager.PROCESS_STATE_CACHED_EMPTY:
                        if (numEmpty > mConstants.CUR_TRIM_EMPTY_PROCESSES
                                && app.lastActivityTime < oldTime) {
                            app.kill("empty for "
                                    + ((oldTime + ProcessList.MAX_EMPTY_TIME - app.lastActivityTime)
                                    / 1000) + "s", true);
                        } else {
                            numEmpty++;
                            if (numEmpty > emptyProcessLimit) {
                                app.kill("empty #" + numEmpty, true);
                            }
                        }
                        break;
                    default:
                        mNumNonCachedProcs++;
                        break;
                }

                if (app.isolated && app.services.size() <= 0 && app.isolatedEntryPoint == null) {
                    // If this is an isolated process, there are no services
                    // running in it, and it's not a special process with a
                    // custom entry point, then the process is no longer
                    // needed.  We agressively kill these because we can by
                    // definition not re-use the same process again, and it is
                    // good to avoid having whatever code was running in them
                    // left sitting around after no longer needed.
                    app.kill("isolated not needed", true);
                } else {
                    // Keeping this process, update its uid.
                    final UidRecord uidRec = app.uidRecord;
                    if (uidRec != null) {
                        uidRec.ephemeral = app.info.isInstantApp();
                        if (uidRec.getCurProcState() > app.getCurProcState()) {
                            uidRec.setCurProcState(app.getCurProcState());
                        }
                        if (app.hasForegroundServices()) {
                            uidRec.foregroundServices = true;
                        }
                    }
                }

                if (app.getCurProcState() >= ActivityManager.PROCESS_STATE_HOME
                        && !app.killedByAm) {
                    numTrimming++;
                }
            }
        }

        if ((numBServices > mBServiceAppThreshold) && (true == mService.mAllowLowerMemLevel)
                && (selectedAppRecord != null)) {
            ProcessList.setOomAdj(selectedAppRecord.pid, selectedAppRecord.info.uid,
                    ProcessList.CACHED_APP_MAX_ADJ);
            selectedAppRecord.setAdj = selectedAppRecord.curAdj;
            if (DEBUG_OOM_ADJ) Slog.d(TAG,"app.processName = " + selectedAppRecord.processName
                        + " app.pid = " + selectedAppRecord.pid + " is moved to higher adj");
        }

        mService.incrementProcStateSeqAndNotifyAppsLocked();

        mNumServiceProcs = mNewNumServiceProcs;

        boolean allChanged = mService.updateLowMemStateLocked(numCached, numEmpty, numTrimming);

        if (mService.mAlwaysFinishActivities) {
            // Need to do this on its own message because the stack may not
            // be in a consistent state at this point.
            mService.mAtmInternal.scheduleDestroyAllActivities("always-finish");
        }

        if (allChanged) {
            mService.requestPssAllProcsLocked(now, false,
                    mService.mProcessStats.isMemFactorLowered());
        }

        ArrayList<UidRecord> becameIdle = null;

        // Update from any uid changes.
        if (mLocalPowerManager != null) {
            mLocalPowerManager.startUidChanges();
        }
        for (int i = mActiveUids.size() - 1; i >= 0; i--) {
            final UidRecord uidRec = mActiveUids.valueAt(i);
            int uidChange = UidRecord.CHANGE_PROCSTATE;
            if (uidRec.getCurProcState() != PROCESS_STATE_NONEXISTENT
                    && (uidRec.setProcState != uidRec.getCurProcState()
                    || uidRec.setWhitelist != uidRec.curWhitelist)) {
                if (DEBUG_UID_OBSERVERS) Slog.i(TAG_UID_OBSERVERS, "Changes in " + uidRec
                        + ": proc state from " + uidRec.setProcState + " to "
                        + uidRec.getCurProcState() + ", whitelist from " + uidRec.setWhitelist
                        + " to " + uidRec.curWhitelist);
                if (ActivityManager.isProcStateBackground(uidRec.getCurProcState())
                        && !uidRec.curWhitelist) {
                    // UID is now in the background (and not on the temp whitelist).  Was it
                    // previously in the foreground (or on the temp whitelist)?
                    if (!ActivityManager.isProcStateBackground(uidRec.setProcState)
                            || uidRec.setWhitelist) {
                        uidRec.lastBackgroundTime = nowElapsed;
                        if (!mService.mHandler.hasMessages(IDLE_UIDS_MSG)) {
                            // Note: the background settle time is in elapsed realtime, while
                            // the handler time base is uptime.  All this means is that we may
                            // stop background uids later than we had intended, but that only
                            // happens because the device was sleeping so we are okay anyway.
                            mService.mHandler.sendEmptyMessageDelayed(IDLE_UIDS_MSG,
                                    mConstants.BACKGROUND_SETTLE_TIME);
                        }
                    }
                    if (uidRec.idle && !uidRec.setIdle) {
                        uidChange = UidRecord.CHANGE_IDLE;
                        if (becameIdle == null) {
                            becameIdle = new ArrayList<>();
                        }
                        becameIdle.add(uidRec);
                    }
                } else {
                    if (uidRec.idle) {
                        uidChange = UidRecord.CHANGE_ACTIVE;
                        EventLogTags.writeAmUidActive(uidRec.uid);
                        uidRec.idle = false;
                    }
                    uidRec.lastBackgroundTime = 0;
                }
                final boolean wasCached = uidRec.setProcState
                        > ActivityManager.PROCESS_STATE_RECEIVER;
                final boolean isCached = uidRec.getCurProcState()
                        > ActivityManager.PROCESS_STATE_RECEIVER;
                if (wasCached != isCached || uidRec.setProcState == PROCESS_STATE_NONEXISTENT) {
                    uidChange |= isCached ? UidRecord.CHANGE_CACHED : UidRecord.CHANGE_UNCACHED;
                }
                uidRec.setProcState = uidRec.getCurProcState();
                uidRec.setWhitelist = uidRec.curWhitelist;
                uidRec.setIdle = uidRec.idle;
                mService.mAtmInternal.onUidProcStateChanged(uidRec.uid, uidRec.setProcState);
                mService.enqueueUidChangeLocked(uidRec, -1, uidChange);
                mService.noteUidProcessState(uidRec.uid, uidRec.getCurProcState());
                if (uidRec.foregroundServices) {
                    mService.mServices.foregroundServiceProcStateChangedLocked(uidRec);
                }
            }
        }
        if (mLocalPowerManager != null) {
            mLocalPowerManager.finishUidChanges();
        }

        if (becameIdle != null) {
            // If we have any new uids that became idle this time, we need to make sure
            // they aren't left with running services.
            for (int i = becameIdle.size() - 1; i >= 0; i--) {
                mService.mServices.stopInBackgroundLocked(becameIdle.get(i).uid);
            }
        }

        if (mService.mProcessStats.shouldWriteNowLocked(now)) {
            mService.mHandler.post(new ActivityManagerService.ProcStatsRunnable(mService,
                    mService.mProcessStats));
        }

        // Run this after making sure all procstates are updated.
        mService.mProcessStats.updateTrackingAssociationsLocked(mAdjSeq, now);

        if (DEBUG_OOM_ADJ) {
            final long duration = SystemClock.uptimeMillis() - now;
            if (false) {
                Slog.d(TAG_OOM_ADJ, "Did OOM ADJ in " + duration + "ms",
                        new RuntimeException("here").fillInStackTrace());
            } else {
                Slog.d(TAG_OOM_ADJ, "Did OOM ADJ in " + duration + "ms");
            }
        }
        mService.mOomAdjProfiler.oomAdjEnded();
        Trace.traceEnd(Trace.TRACE_TAG_ACTIVITY_MANAGER);
    }

    private final ComputeOomAdjWindowCallback mTmpComputeOomAdjWindowCallback =
            new ComputeOomAdjWindowCallback();

    /** These methods are called inline during computeOomAdjLocked(), on the same thread */
    private final class ComputeOomAdjWindowCallback
            implements WindowProcessController.ComputeOomAdjCallback {

        ProcessRecord app;
        int adj;
        boolean foregroundActivities;
        int procState;
        int schedGroup;
        int appUid;
        int logUid;
        int processStateCurTop;

        void initialize(ProcessRecord app, int adj, boolean foregroundActivities,
                int procState, int schedGroup, int appUid, int logUid, int processStateCurTop) {
            this.app = app;
            this.adj = adj;
            this.foregroundActivities = foregroundActivities;
            this.procState = procState;
            this.schedGroup = schedGroup;
            this.appUid = appUid;
            this.logUid = logUid;
            this.processStateCurTop = processStateCurTop;
        }

        @Override
        public void onVisibleActivity() {
            // App has a visible activity; only upgrade adjustment.
            if (adj > ProcessList.VISIBLE_APP_ADJ) {
                adj = ProcessList.VISIBLE_APP_ADJ;
                app.adjType = "vis-activity";
                if (DEBUG_OOM_ADJ_REASON || logUid == appUid) {
                    reportOomAdjMessageLocked(TAG_OOM_ADJ, "Raise adj to vis-activity: " + app);
                }
            }
            if (procState > processStateCurTop) {
                procState = processStateCurTop;
                app.adjType = "vis-activity";
                if (DEBUG_OOM_ADJ_REASON || logUid == appUid) {
                    reportOomAdjMessageLocked(TAG_OOM_ADJ,
                            "Raise procstate to vis-activity (top): " + app);
                }
            }
            if (schedGroup < ProcessList.SCHED_GROUP_DEFAULT) {
                schedGroup = ProcessList.SCHED_GROUP_DEFAULT;
            }
            app.cached = false;
            app.empty = false;
            foregroundActivities = true;
        }

        @Override
        public void onPausedActivity() {
            if (adj > ProcessList.PERCEPTIBLE_APP_ADJ) {
                adj = ProcessList.PERCEPTIBLE_APP_ADJ;
                app.adjType = "pause-activity";
                if (DEBUG_OOM_ADJ_REASON || logUid == appUid) {
                    reportOomAdjMessageLocked(TAG_OOM_ADJ, "Raise adj to pause-activity: "  + app);
                }
            }
            if (procState > processStateCurTop) {
                procState = processStateCurTop;
                app.adjType = "pause-activity";
                if (DEBUG_OOM_ADJ_REASON || logUid == appUid) {
                    reportOomAdjMessageLocked(TAG_OOM_ADJ,
                            "Raise procstate to pause-activity (top): "  + app);
                }
            }
            if (schedGroup < ProcessList.SCHED_GROUP_DEFAULT) {
                schedGroup = ProcessList.SCHED_GROUP_DEFAULT;
            }
            app.cached = false;
            app.empty = false;
            foregroundActivities = true;
        }

        @Override
        public void onStoppingActivity(boolean finishing) {
            if (adj > ProcessList.PERCEPTIBLE_APP_ADJ) {
                adj = ProcessList.PERCEPTIBLE_APP_ADJ;
                app.adjType = "stop-activity";
                if (DEBUG_OOM_ADJ_REASON || logUid == appUid) {
                    reportOomAdjMessageLocked(TAG_OOM_ADJ,
                            "Raise adj to stop-activity: "  + app);
                }
            }

            // For the process state, we will at this point consider the process to be cached. It
            // will be cached either as an activity or empty depending on whether the activity is
            // finishing. We do this so that we can treat the process as cached for purposes of
            // memory trimming (determining current memory level, trim command to send to process)
            // since there can be an arbitrary number of stopping processes and they should soon all
            // go into the cached state.
            if (!finishing) {
                if (procState > PROCESS_STATE_LAST_ACTIVITY) {
                    procState = PROCESS_STATE_LAST_ACTIVITY;
                    app.adjType = "stop-activity";
                    if (DEBUG_OOM_ADJ_REASON || logUid == appUid) {
                        reportOomAdjMessageLocked(TAG_OOM_ADJ,
                                "Raise procstate to stop-activity: " + app);
                    }
                }
            }
            app.cached = false;
            app.empty = false;
            foregroundActivities = true;
        }

        @Override
        public void onOtherActivity() {
            if (procState > PROCESS_STATE_CACHED_ACTIVITY) {
                procState = PROCESS_STATE_CACHED_ACTIVITY;
                app.adjType = "cch-act";
                if (DEBUG_OOM_ADJ_REASON || logUid == appUid) {
                    reportOomAdjMessageLocked(TAG_OOM_ADJ,
                            "Raise procstate to cached activity: " + app);
                }
            }
        }
    }

    private final boolean computeOomAdjLocked(ProcessRecord app, int cachedAdj,
            ProcessRecord TOP_APP, boolean doingAll, long now, boolean cycleReEval) {
        if (mAdjSeq == app.adjSeq) {
            if (app.adjSeq == app.completedAdjSeq) {
                // This adjustment has already been computed successfully.
                return false;
            } else {
                // The process is being computed, so there is a cycle. We cannot
                // rely on this process's state.
                app.containsCycle = true;

                return false;
            }
        }

        if (app.thread == null) {
            app.adjSeq = mAdjSeq;
            app.setCurrentSchedulingGroup(ProcessList.SCHED_GROUP_BACKGROUND);
            app.setCurProcState(ActivityManager.PROCESS_STATE_CACHED_EMPTY);
            app.curAdj = ProcessList.CACHED_APP_MAX_ADJ;
            app.setCurRawAdj(ProcessList.CACHED_APP_MAX_ADJ);
            app.completedAdjSeq = app.adjSeq;
            return false;
        }

        app.adjTypeCode = ActivityManager.RunningAppProcessInfo.REASON_UNKNOWN;
        app.adjSource = null;
        app.adjTarget = null;
        app.empty = false;
        app.cached = false;

        final WindowProcessController wpc = app.getWindowProcessController();
        final int appUid = app.info.uid;
        final int logUid = mService.mCurOomAdjUid;

        int prevAppAdj = app.curAdj;
        int prevProcState = app.getCurProcState();

        if (app.maxAdj <= ProcessList.FOREGROUND_APP_ADJ) {
            // The max adjustment doesn't allow this app to be anything
            // below foreground, so it is not worth doing work for it.
            if (DEBUG_OOM_ADJ_REASON || logUid == appUid) {
                mService.reportOomAdjMessageLocked(TAG_OOM_ADJ, "Making fixed: " + app);
            }
            app.adjType = "fixed";
            app.adjSeq = mAdjSeq;
            app.setCurRawAdj(app.maxAdj);
            app.setHasForegroundActivities(false);
            app.setCurrentSchedulingGroup(ProcessList.SCHED_GROUP_DEFAULT);
            app.setCurProcState(ActivityManager.PROCESS_STATE_PERSISTENT);
            // System processes can do UI, and when they do we want to have
            // them trim their memory after the user leaves the UI.  To
            // facilitate this, here we need to determine whether or not it
            // is currently showing UI.
            app.systemNoUi = true;
            if (app == TOP_APP) {
                app.systemNoUi = false;
                app.setCurrentSchedulingGroup(ProcessList.SCHED_GROUP_TOP_APP);
                app.adjType = "pers-top-activity";
            } else if (app.hasTopUi()) {
                // sched group/proc state adjustment is below
                app.systemNoUi = false;
                app.adjType = "pers-top-ui";
            } else if (wpc.hasVisibleActivities()) {
                app.systemNoUi = false;
            }
            if (!app.systemNoUi) {
                if (mService.mWakefulness == PowerManagerInternal.WAKEFULNESS_AWAKE) {
                    // screen on, promote UI
                    app.setCurProcState(ActivityManager.PROCESS_STATE_PERSISTENT_UI);
                    app.setCurrentSchedulingGroup(ProcessList.SCHED_GROUP_TOP_APP);
                } else {
                    // screen off, restrict UI scheduling
                    app.setCurProcState(ActivityManager.PROCESS_STATE_BOUND_FOREGROUND_SERVICE);
                    app.setCurrentSchedulingGroup(ProcessList.SCHED_GROUP_RESTRICTED);
                }
            }
            app.setCurRawProcState(app.getCurProcState());
            app.curAdj = app.maxAdj;
            app.completedAdjSeq = app.adjSeq;
            // if curAdj is less than prevAppAdj, then this process was promoted
            return app.curAdj < prevAppAdj || app.getCurProcState() < prevProcState;
        }

        app.systemNoUi = false;

        final int PROCESS_STATE_CUR_TOP = mService.mAtmInternal.getTopProcessState();

        // Determine the importance of the process, starting with most
        // important to least, and assign an appropriate OOM adjustment.
        int adj;
        int schedGroup;
        int procState;
        int cachedAdjSeq;

        boolean foregroundActivities = false;
        mTmpBroadcastQueue.clear();
        if (PROCESS_STATE_CUR_TOP == ActivityManager.PROCESS_STATE_TOP && app == TOP_APP) {
            // The last app on the list is the foreground app.
            adj = ProcessList.FOREGROUND_APP_ADJ;
            schedGroup = ProcessList.SCHED_GROUP_TOP_APP;
            app.adjType = "top-activity";
            foregroundActivities = true;
            procState = PROCESS_STATE_CUR_TOP;
            if (DEBUG_OOM_ADJ_REASON || logUid == appUid) {
                reportOomAdjMessageLocked(TAG_OOM_ADJ, "Making top: " + app);
            }
        } else if (app.runningRemoteAnimation) {
            adj = ProcessList.VISIBLE_APP_ADJ;
            schedGroup = ProcessList.SCHED_GROUP_TOP_APP;
            app.adjType = "running-remote-anim";
            procState = PROCESS_STATE_CUR_TOP;
            if (DEBUG_OOM_ADJ_REASON || logUid == appUid) {
                reportOomAdjMessageLocked(TAG_OOM_ADJ, "Making running remote anim: " + app);
            }
        } else if (app.getActiveInstrumentation() != null) {
            // Don't want to kill running instrumentation.
            adj = ProcessList.FOREGROUND_APP_ADJ;
            schedGroup = ProcessList.SCHED_GROUP_DEFAULT;
            app.adjType = "instrumentation";
            procState = ActivityManager.PROCESS_STATE_FOREGROUND_SERVICE;
            if (DEBUG_OOM_ADJ_REASON || logUid == appUid) {
                reportOomAdjMessageLocked(TAG_OOM_ADJ, "Making instrumentation: " + app);
            }
        } else if (mService.isReceivingBroadcastLocked(app, mTmpBroadcastQueue)) {
            // An app that is currently receiving a broadcast also
            // counts as being in the foreground for OOM killer purposes.
            // It's placed in a sched group based on the nature of the
            // broadcast as reflected by which queue it's active in.
            adj = ProcessList.FOREGROUND_APP_ADJ;
            schedGroup = (mTmpBroadcastQueue.contains(mService.mFgBroadcastQueue))
                    ? ProcessList.SCHED_GROUP_DEFAULT : ProcessList.SCHED_GROUP_BACKGROUND;
            app.adjType = "broadcast";
            procState = ActivityManager.PROCESS_STATE_RECEIVER;
            if (DEBUG_OOM_ADJ_REASON || logUid == appUid) {
                reportOomAdjMessageLocked(TAG_OOM_ADJ, "Making broadcast: " + app);
            }
        } else if (app.executingServices.size() > 0) {
            // An app that is currently executing a service callback also
            // counts as being in the foreground.
            adj = ProcessList.FOREGROUND_APP_ADJ;
            schedGroup = app.execServicesFg ?
                    ProcessList.SCHED_GROUP_DEFAULT : ProcessList.SCHED_GROUP_BACKGROUND;
            app.adjType = "exec-service";
            procState = ActivityManager.PROCESS_STATE_SERVICE;
            if (DEBUG_OOM_ADJ_REASON || logUid == appUid) {
                reportOomAdjMessageLocked(TAG_OOM_ADJ, "Making exec-service: " + app);
            }
            //Slog.i(TAG, "EXEC " + (app.execServicesFg ? "FG" : "BG") + ": " + app);
        } else if (app == TOP_APP) {
            adj = ProcessList.FOREGROUND_APP_ADJ;
            schedGroup = ProcessList.SCHED_GROUP_BACKGROUND;
            app.adjType = "top-sleeping";
            foregroundActivities = true;
            procState = PROCESS_STATE_CUR_TOP;
            if (DEBUG_OOM_ADJ_REASON || logUid == appUid) {
                reportOomAdjMessageLocked(TAG_OOM_ADJ, "Making top (sleeping): " + app);
            }
        } else {
            // As far as we know the process is empty.  We may change our mind later.
            schedGroup = ProcessList.SCHED_GROUP_BACKGROUND;
            // At this point we don't actually know the adjustment.  Use the cached adj
            // value that the caller wants us to.
            adj = cachedAdj;
            procState = ActivityManager.PROCESS_STATE_CACHED_EMPTY;
            app.cached = true;
            app.empty = true;
            app.adjType = "cch-empty";
            if (DEBUG_OOM_ADJ_REASON || logUid == appUid) {
                reportOomAdjMessageLocked(TAG_OOM_ADJ, "Making empty: " + app);
            }
        }

        // Examine all activities if not already foreground.
        if (!foregroundActivities && wpc.hasActivities()) {
            mTmpComputeOomAdjWindowCallback.initialize(app, adj, foregroundActivities, procState,
                    schedGroup, appUid, logUid, PROCESS_STATE_CUR_TOP);
            final int minLayer = wpc.computeOomAdjFromActivities(
                    ProcessList.VISIBLE_APP_LAYER_MAX, mTmpComputeOomAdjWindowCallback);

            adj = mTmpComputeOomAdjWindowCallback.adj;
            foregroundActivities = mTmpComputeOomAdjWindowCallback.foregroundActivities;
            procState = mTmpComputeOomAdjWindowCallback.procState;
            schedGroup = mTmpComputeOomAdjWindowCallback.schedGroup;

            if (adj == ProcessList.VISIBLE_APP_ADJ) {
                adj += minLayer;
            }
        }

        if (procState > ActivityManager.PROCESS_STATE_CACHED_RECENT && app.hasRecentTasks()) {
            procState = ActivityManager.PROCESS_STATE_CACHED_RECENT;
            app.adjType = "cch-rec";
            if (DEBUG_OOM_ADJ_REASON || logUid == appUid) {
                reportOomAdjMessageLocked(TAG_OOM_ADJ, "Raise procstate to cached recent: " + app);
            }
        }

        if (adj > ProcessList.PERCEPTIBLE_APP_ADJ
                || procState > ActivityManager.PROCESS_STATE_FOREGROUND_SERVICE_LOCATION) {
            if (app.hasForegroundServices()) {
                // The user is aware of this app, so make it visible.
                adj = ProcessList.PERCEPTIBLE_APP_ADJ;
                procState = app.hasLocationForegroundServices()
                        ? ActivityManager.PROCESS_STATE_FOREGROUND_SERVICE_LOCATION
                        : ActivityManager.PROCESS_STATE_FOREGROUND_SERVICE;
                app.cached = false;
                app.adjType = "fg-service";
                schedGroup = ProcessList.SCHED_GROUP_DEFAULT;
                if (DEBUG_OOM_ADJ_REASON || logUid == appUid) {
                    reportOomAdjMessageLocked(TAG_OOM_ADJ, "Raise to fg service: " + app);
                }
            } else if (app.hasOverlayUi()) {
                // The process is display an overlay UI.
                adj = ProcessList.PERCEPTIBLE_APP_ADJ;
                procState = ActivityManager.PROCESS_STATE_IMPORTANT_FOREGROUND;
                app.cached = false;
                app.adjType = "has-overlay-ui";
                schedGroup = ProcessList.SCHED_GROUP_DEFAULT;
                if (DEBUG_OOM_ADJ_REASON || logUid == appUid) {
                    reportOomAdjMessageLocked(TAG_OOM_ADJ, "Raise to overlay ui: " + app);
                }
            }
        }

        // If the app was recently in the foreground and moved to a foreground service status,
        // allow it to get a higher rank in memory for some time, compared to other foreground
        // services so that it can finish performing any persistence/processing of in-memory state.
        if (app.hasForegroundServices() && adj > ProcessList.PERCEPTIBLE_RECENT_FOREGROUND_APP_ADJ
                && (app.lastTopTime + mConstants.TOP_TO_FGS_GRACE_DURATION > now
                || app.setProcState <= ActivityManager.PROCESS_STATE_TOP)) {
            adj = ProcessList.PERCEPTIBLE_RECENT_FOREGROUND_APP_ADJ;
            app.adjType = "fg-service-act";
            if (DEBUG_OOM_ADJ_REASON || logUid == appUid) {
                reportOomAdjMessageLocked(TAG_OOM_ADJ, "Raise to recent fg: " + app);
            }
        }

        if (adj > ProcessList.PERCEPTIBLE_APP_ADJ
                || procState > ActivityManager.PROCESS_STATE_TRANSIENT_BACKGROUND) {
            if (app.forcingToImportant != null) {
                // This is currently used for toasts...  they are not interactive, and
                // we don't want them to cause the app to become fully foreground (and
                // thus out of background check), so we yes the best background level we can.
                adj = ProcessList.PERCEPTIBLE_APP_ADJ;
                procState = ActivityManager.PROCESS_STATE_TRANSIENT_BACKGROUND;
                app.cached = false;
                app.adjType = "force-imp";
                app.adjSource = app.forcingToImportant;
                schedGroup = ProcessList.SCHED_GROUP_DEFAULT;
                if (DEBUG_OOM_ADJ_REASON || logUid == appUid) {
                    reportOomAdjMessageLocked(TAG_OOM_ADJ, "Raise to force imp: " + app);
                }
            }
        }

        if (mService.mAtmInternal.isHeavyWeightProcess(app.getWindowProcessController())) {
            if (adj > ProcessList.HEAVY_WEIGHT_APP_ADJ) {
                // We don't want to kill the current heavy-weight process.
                adj = ProcessList.HEAVY_WEIGHT_APP_ADJ;
                schedGroup = ProcessList.SCHED_GROUP_BACKGROUND;
                app.cached = false;
                app.adjType = "heavy";
                if (DEBUG_OOM_ADJ_REASON || logUid == appUid) {
                    reportOomAdjMessageLocked(TAG_OOM_ADJ, "Raise adj to heavy: " + app);
                }
            }
            if (procState > ActivityManager.PROCESS_STATE_HEAVY_WEIGHT) {
                procState = ActivityManager.PROCESS_STATE_HEAVY_WEIGHT;
                app.adjType = "heavy";
                if (DEBUG_OOM_ADJ_REASON || logUid == appUid) {
                    reportOomAdjMessageLocked(TAG_OOM_ADJ, "Raise procstate to heavy: " + app);
                }
            }
        }

        if (wpc.isHomeProcess()) {
            if (adj > ProcessList.HOME_APP_ADJ) {
                // This process is hosting what we currently consider to be the
                // home app, so we don't want to let it go into the background.
                adj = ProcessList.HOME_APP_ADJ;
                schedGroup = ProcessList.SCHED_GROUP_BACKGROUND;
                app.cached = false;
                app.adjType = "home";
                if (DEBUG_OOM_ADJ_REASON || logUid == appUid) {
                    reportOomAdjMessageLocked(TAG_OOM_ADJ, "Raise adj to home: " + app);
                }
            }
            if (procState > ActivityManager.PROCESS_STATE_HOME) {
                procState = ActivityManager.PROCESS_STATE_HOME;
                app.adjType = "home";
                if (DEBUG_OOM_ADJ_REASON || logUid == appUid) {
                    reportOomAdjMessageLocked(TAG_OOM_ADJ, "Raise procstate to home: " + app);
                }
            }
        }

        if (wpc.isPreviousProcess() && app.hasActivities()) {
            if (adj > ProcessList.PREVIOUS_APP_ADJ) {
                // This was the previous process that showed UI to the user.
                // We want to try to keep it around more aggressively, to give
                // a good experience around switching between two apps.
                adj = ProcessList.PREVIOUS_APP_ADJ;
                schedGroup = ProcessList.SCHED_GROUP_BACKGROUND;
                app.cached = false;
                app.adjType = "previous";
                if (DEBUG_OOM_ADJ_REASON || logUid == appUid) {
                    reportOomAdjMessageLocked(TAG_OOM_ADJ, "Raise adj to prev: " + app);
                }
            }
            if (procState > PROCESS_STATE_LAST_ACTIVITY) {
                procState = PROCESS_STATE_LAST_ACTIVITY;
                app.adjType = "previous";
                if (DEBUG_OOM_ADJ_REASON || logUid == appUid) {
                    reportOomAdjMessageLocked(TAG_OOM_ADJ, "Raise procstate to prev: " + app);
                }
            }
        }

        if (false) Slog.i(TAG, "OOM " + app + ": initial adj=" + adj
                + " reason=" + app.adjType);

        // By default, we use the computed adjustment.  It may be changed if
        // there are applications dependent on our services or providers, but
        // this gives us a baseline and makes sure we don't get into an
        // infinite recursion. If we're re-evaluating due to cycles, use the previously computed
        // values.
        app.setCurRawAdj(!cycleReEval ? adj : Math.min(adj, app.getCurRawAdj()));
        app.setCurRawProcState(!cycleReEval
                ? procState
                : Math.min(procState, app.getCurRawProcState()));

        app.hasStartedServices = false;
        app.adjSeq = mAdjSeq;

        final BackupRecord backupTarget = mService.mBackupTargets.get(app.userId);
        if (backupTarget != null && app == backupTarget.app) {
            // If possible we want to avoid killing apps while they're being backed up
            if (adj > ProcessList.BACKUP_APP_ADJ) {
                if (DEBUG_BACKUP) Slog.v(TAG_BACKUP, "oom BACKUP_APP_ADJ for " + app);
                adj = ProcessList.BACKUP_APP_ADJ;
                if (procState > ActivityManager.PROCESS_STATE_TRANSIENT_BACKGROUND) {
                    procState = ActivityManager.PROCESS_STATE_TRANSIENT_BACKGROUND;
                }
                app.adjType = "backup";
                if (DEBUG_OOM_ADJ_REASON || logUid == appUid) {
                    reportOomAdjMessageLocked(TAG_OOM_ADJ, "Raise adj to backup: " + app);
                }
                app.cached = false;
            }
            if (procState > ActivityManager.PROCESS_STATE_BACKUP) {
                procState = ActivityManager.PROCESS_STATE_BACKUP;
                app.adjType = "backup";
                if (DEBUG_OOM_ADJ_REASON || logUid == appUid) {
                    reportOomAdjMessageLocked(TAG_OOM_ADJ, "Raise procstate to backup: " + app);
                }
            }
        }

        boolean mayBeTop = false;
        String mayBeTopType = null;
        Object mayBeTopSource = null;
        Object mayBeTopTarget = null;

        for (int is = app.services.size() - 1;
                is >= 0 && (adj > ProcessList.FOREGROUND_APP_ADJ
                        || schedGroup == ProcessList.SCHED_GROUP_BACKGROUND
                        || procState > ActivityManager.PROCESS_STATE_TOP);
                is--) {
            ServiceRecord s = app.services.valueAt(is);
            if (s.startRequested) {
                app.hasStartedServices = true;
                if (procState > ActivityManager.PROCESS_STATE_SERVICE) {
                    procState = ActivityManager.PROCESS_STATE_SERVICE;
                    app.adjType = "started-services";
                    if (DEBUG_OOM_ADJ_REASON || logUid == appUid) {
                        reportOomAdjMessageLocked(TAG_OOM_ADJ,
                                "Raise procstate to started service: " + app);
                    }
                }
                if (app.hasShownUi && !wpc.isHomeProcess()) {
                    // If this process has shown some UI, let it immediately
                    // go to the LRU list because it may be pretty heavy with
                    // UI stuff.  We'll tag it with a label just to help
                    // debug and understand what is going on.
                    if (adj > ProcessList.SERVICE_ADJ) {
                        app.adjType = "cch-started-ui-services";
                    }
                } else {
                    if (now < (s.lastActivity + mConstants.MAX_SERVICE_INACTIVITY)) {
                        // This service has seen some activity within
                        // recent memory, so we will keep its process ahead
                        // of the background processes.
                        if (adj > ProcessList.SERVICE_ADJ) {
                            adj = ProcessList.SERVICE_ADJ;
                            app.adjType = "started-services";
                            if (DEBUG_OOM_ADJ_REASON || logUid == appUid) {
                                reportOomAdjMessageLocked(TAG_OOM_ADJ,
                                        "Raise adj to started service: " + app);
                            }
                            app.cached = false;
                        }
                    }
                    // If we have let the service slide into the background
                    // state, still have some text describing what it is doing
                    // even though the service no longer has an impact.
                    if (adj > ProcessList.SERVICE_ADJ) {
                        app.adjType = "cch-started-services";
                    }
                }
            }

            for (int conni = s.connections.size() - 1;
                    conni >= 0 && (adj > ProcessList.FOREGROUND_APP_ADJ
                            || schedGroup == ProcessList.SCHED_GROUP_BACKGROUND
                            || procState > ActivityManager.PROCESS_STATE_TOP);
                    conni--) {
                ArrayList<ConnectionRecord> clist = s.connections.valueAt(conni);
                for (int i = 0;
                        i < clist.size() && (adj > ProcessList.FOREGROUND_APP_ADJ
                                || schedGroup == ProcessList.SCHED_GROUP_BACKGROUND
                                || procState > ActivityManager.PROCESS_STATE_TOP);
                        i++) {
                    // XXX should compute this based on the max of
                    // all connected clients.
                    ConnectionRecord cr = clist.get(i);
                    if (cr.binding.client == app) {
                        // Binding to oneself is not interesting.
                        continue;
                    }

                    boolean trackedProcState = false;
                    if ((cr.flags& Context.BIND_WAIVE_PRIORITY) == 0) {
                        ProcessRecord client = cr.binding.client;
                        computeOomAdjLocked(client, cachedAdj, TOP_APP, doingAll, now, cycleReEval);

                        if (shouldSkipDueToCycle(app, client, procState, adj, cycleReEval)) {
                            continue;
                        }

                        int clientAdj = client.getCurRawAdj();
                        int clientProcState = client.getCurRawProcState();

                        if (clientProcState >= PROCESS_STATE_CACHED_ACTIVITY) {
                            // If the other app is cached for any reason, for purposes here
                            // we are going to consider it empty.  The specific cached state
                            // doesn't propagate except under certain conditions.
                            clientProcState = ActivityManager.PROCESS_STATE_CACHED_EMPTY;
                        }
                        String adjType = null;
                        if ((cr.flags&Context.BIND_ALLOW_OOM_MANAGEMENT) != 0) {
                            // Not doing bind OOM management, so treat
                            // this guy more like a started service.
                            if (app.hasShownUi && !wpc.isHomeProcess()) {
                                // If this process has shown some UI, let it immediately
                                // go to the LRU list because it may be pretty heavy with
                                // UI stuff.  We'll tag it with a label just to help
                                // debug and understand what is going on.
                                if (adj > clientAdj) {
                                    adjType = "cch-bound-ui-services";
                                }
                                app.cached = false;
                                clientAdj = adj;
                                clientProcState = procState;
                            } else {
                                if (now >= (s.lastActivity
                                        + mConstants.MAX_SERVICE_INACTIVITY)) {
                                    // This service has not seen activity within
                                    // recent memory, so allow it to drop to the
                                    // LRU list if there is no other reason to keep
                                    // it around.  We'll also tag it with a label just
                                    // to help debug and undertand what is going on.
                                    if (adj > clientAdj) {
                                        adjType = "cch-bound-services";
                                    }
                                    clientAdj = adj;
                                }
                            }
                        }
                        if (adj > clientAdj) {
                            // If this process has recently shown UI, and
                            // the process that is binding to it is less
                            // important than being visible, then we don't
                            // care about the binding as much as we care
                            // about letting this process get into the LRU
                            // list to be killed and restarted if needed for
                            // memory.
                            if (app.hasShownUi && !wpc.isHomeProcess()
                                    && clientAdj > ProcessList.PERCEPTIBLE_APP_ADJ) {
                                if (adj >= ProcessList.CACHED_APP_MIN_ADJ) {
                                    adjType = "cch-bound-ui-services";
                                }
                            } else {
                                int newAdj;
                                if ((cr.flags&(Context.BIND_ABOVE_CLIENT
                                        |Context.BIND_IMPORTANT)) != 0) {
                                    if (clientAdj >= ProcessList.PERSISTENT_SERVICE_ADJ) {
                                        newAdj = clientAdj;
                                    } else {
                                        // make this service persistent
                                        newAdj = ProcessList.PERSISTENT_SERVICE_ADJ;
                                        schedGroup = ProcessList.SCHED_GROUP_DEFAULT;
                                        procState = ActivityManager.PROCESS_STATE_PERSISTENT;
                                        cr.trackProcState(procState, mAdjSeq, now);
                                        trackedProcState = true;
                                    }
                                } else if ((cr.flags & Context.BIND_ADJUST_BELOW_PERCEPTIBLE) != 0
                                        && clientAdj < ProcessList.PERCEPTIBLE_APP_ADJ
                                        && adj > ProcessList.PERCEPTIBLE_LOW_APP_ADJ) {
                                    newAdj = ProcessList.PERCEPTIBLE_LOW_APP_ADJ;
                                } else if ((cr.flags&Context.BIND_NOT_VISIBLE) != 0
                                        && clientAdj < ProcessList.PERCEPTIBLE_APP_ADJ
                                        && adj > ProcessList.PERCEPTIBLE_APP_ADJ) {
                                    newAdj = ProcessList.PERCEPTIBLE_APP_ADJ;
                                } else if (clientAdj >= ProcessList.PERCEPTIBLE_APP_ADJ) {
                                    newAdj = clientAdj;
                                } else {
                                    if (adj > ProcessList.VISIBLE_APP_ADJ) {
                                        newAdj = Math.max(clientAdj, ProcessList.VISIBLE_APP_ADJ);
                                    } else {
                                        newAdj = adj;
                                    }
                                }
                                if (!client.cached) {
                                    app.cached = false;
                                }
                                if (adj >  newAdj) {
                                    adj = newAdj;
                                    app.setCurRawAdj(adj);
                                    adjType = "service";
                                }
                            }
                        }
                        if ((cr.flags & (Context.BIND_NOT_FOREGROUND
                                | Context.BIND_IMPORTANT_BACKGROUND)) == 0) {
                            // This will treat important bound services identically to
                            // the top app, which may behave differently than generic
                            // foreground work.
                            final int curSchedGroup = client.getCurrentSchedulingGroup();
                            if (curSchedGroup > schedGroup) {
                                if ((cr.flags&Context.BIND_IMPORTANT) != 0) {
                                    schedGroup = curSchedGroup;
                                } else {
                                    schedGroup = ProcessList.SCHED_GROUP_DEFAULT;
                                }
                            }
                            if (clientProcState <= ActivityManager.PROCESS_STATE_TOP) {
                                if (clientProcState == ActivityManager.PROCESS_STATE_TOP) {
                                    // Special handling of clients who are in the top state.
                                    // We *may* want to consider this process to be in the
                                    // top state as well, but only if there is not another
                                    // reason for it to be running.  Being on the top is a
                                    // special state, meaning you are specifically running
                                    // for the current top app.  If the process is already
                                    // running in the background for some other reason, it
                                    // is more important to continue considering it to be
                                    // in the background state.
                                    mayBeTop = true;
                                    mayBeTopType = "service";
                                    mayBeTopSource = cr.binding.client;
                                    mayBeTopTarget = s.instanceName;
                                    clientProcState = ActivityManager.PROCESS_STATE_CACHED_EMPTY;
                                } else {
                                    // Special handling for above-top states (persistent
                                    // processes).  These should not bring the current process
                                    // into the top state, since they are not on top.  Instead
                                    // give them the best state after that.
                                    if ((cr.flags&Context.BIND_FOREGROUND_SERVICE) != 0) {
                                        clientProcState =
                                                ActivityManager.PROCESS_STATE_BOUND_FOREGROUND_SERVICE;
                                    } else if (mService.mWakefulness
                                            == PowerManagerInternal.WAKEFULNESS_AWAKE &&
                                            (cr.flags&Context.BIND_FOREGROUND_SERVICE_WHILE_AWAKE)
                                                    != 0) {
                                        clientProcState =
                                                ActivityManager.PROCESS_STATE_BOUND_FOREGROUND_SERVICE;
                                    } else {
                                        clientProcState =
                                                ActivityManager.PROCESS_STATE_IMPORTANT_FOREGROUND;
                                    }
                                }
                            }
                        } else if ((cr.flags & Context.BIND_IMPORTANT_BACKGROUND) == 0) {
                            if (clientProcState <
                                    ActivityManager.PROCESS_STATE_TRANSIENT_BACKGROUND) {
                                clientProcState =
                                        ActivityManager.PROCESS_STATE_TRANSIENT_BACKGROUND;
                            }
                        } else {
                            if (clientProcState <
                                    ActivityManager.PROCESS_STATE_IMPORTANT_BACKGROUND) {
                                clientProcState =
                                        ActivityManager.PROCESS_STATE_IMPORTANT_BACKGROUND;
                            }
                        }
                        if (!trackedProcState) {
                            cr.trackProcState(clientProcState, mAdjSeq, now);
                        }
                        if (procState > clientProcState) {
                            procState = clientProcState;
                            app.setCurRawProcState(procState);
                            if (adjType == null) {
                                adjType = "service";
                            }
                        }
                        if (procState < ActivityManager.PROCESS_STATE_IMPORTANT_BACKGROUND
                                && (cr.flags & Context.BIND_SHOWING_UI) != 0) {
                            app.setPendingUiClean(true);
                        }
                        if (adjType != null) {
                            app.adjType = adjType;
                            app.adjTypeCode = ActivityManager.RunningAppProcessInfo
                                    .REASON_SERVICE_IN_USE;
                            app.adjSource = cr.binding.client;
                            app.adjSourceProcState = clientProcState;
                            app.adjTarget = s.instanceName;
                            if (DEBUG_OOM_ADJ_REASON || logUid == appUid) {
                                reportOomAdjMessageLocked(TAG_OOM_ADJ, "Raise to " + adjType
                                        + ": " + app + ", due to " + cr.binding.client
                                        + " adj=" + adj + " procState="
                                        + ProcessList.makeProcStateString(procState));
                            }
                        }
                    }
                    if ((cr.flags&Context.BIND_TREAT_LIKE_ACTIVITY) != 0) {
                        app.treatLikeActivity = true;
                    }
                    final ActivityServiceConnectionsHolder a = cr.activity;
                    if ((cr.flags&Context.BIND_ADJUST_WITH_ACTIVITY) != 0) {
                        if (a != null && adj > ProcessList.FOREGROUND_APP_ADJ
                                && a.isActivityVisible()) {
                            adj = ProcessList.FOREGROUND_APP_ADJ;
                            app.setCurRawAdj(adj);
                            if ((cr.flags&Context.BIND_NOT_FOREGROUND) == 0) {
                                if ((cr.flags&Context.BIND_IMPORTANT) != 0) {
                                    schedGroup = ProcessList.SCHED_GROUP_TOP_APP_BOUND;
                                } else {
                                    schedGroup = ProcessList.SCHED_GROUP_DEFAULT;
                                }
                            }
                            app.cached = false;
                            app.adjType = "service";
                            app.adjTypeCode = ActivityManager.RunningAppProcessInfo
                                    .REASON_SERVICE_IN_USE;
                            app.adjSource = a;
                            app.adjSourceProcState = procState;
                            app.adjTarget = s.instanceName;
                            if (DEBUG_OOM_ADJ_REASON || logUid == appUid) {
                                reportOomAdjMessageLocked(TAG_OOM_ADJ,
                                        "Raise to service w/activity: " + app);
                            }
                        }
                    }
                }
            }
        }

        for (int provi = app.pubProviders.size() - 1;
                provi >= 0 && (adj > ProcessList.FOREGROUND_APP_ADJ
                        || schedGroup == ProcessList.SCHED_GROUP_BACKGROUND
                        || procState > ActivityManager.PROCESS_STATE_TOP);
                provi--) {
            ContentProviderRecord cpr = app.pubProviders.valueAt(provi);
            for (int i = cpr.connections.size() - 1;
                    i >= 0 && (adj > ProcessList.FOREGROUND_APP_ADJ
                            || schedGroup == ProcessList.SCHED_GROUP_BACKGROUND
                            || procState > ActivityManager.PROCESS_STATE_TOP);
                    i--) {
                ContentProviderConnection conn = cpr.connections.get(i);
                ProcessRecord client = conn.client;
                if (client == app) {
                    // Being our own client is not interesting.
                    continue;
                }
                computeOomAdjLocked(client, cachedAdj, TOP_APP, doingAll, now, cycleReEval);

                if (shouldSkipDueToCycle(app, client, procState, adj, cycleReEval)) {
                    continue;
                }

                int clientAdj = client.getCurRawAdj();
                int clientProcState = client.getCurRawProcState();

                if (clientProcState >= PROCESS_STATE_CACHED_ACTIVITY) {
                    // If the other app is cached for any reason, for purposes here
                    // we are going to consider it empty.
                    clientProcState = ActivityManager.PROCESS_STATE_CACHED_EMPTY;
                }
                String adjType = null;
                if (adj > clientAdj) {
                    if (app.hasShownUi && !wpc.isHomeProcess()
                            && clientAdj > ProcessList.PERCEPTIBLE_APP_ADJ) {
                        adjType = "cch-ui-provider";
                    } else {
                        adj = clientAdj > ProcessList.FOREGROUND_APP_ADJ
                                ? clientAdj : ProcessList.FOREGROUND_APP_ADJ;
                        app.setCurRawAdj(adj);
                        adjType = "provider";
                    }
                    app.cached &= client.cached;
                }
                if (clientProcState <= ActivityManager.PROCESS_STATE_TOP) {
                    if (clientProcState == ActivityManager.PROCESS_STATE_TOP) {
                        // Special handling of clients who are in the top state.
                        // We *may* want to consider this process to be in the
                        // top state as well, but only if there is not another
                        // reason for it to be running.  Being on the top is a
                        // special state, meaning you are specifically running
                        // for the current top app.  If the process is already
                        // running in the background for some other reason, it
                        // is more important to continue considering it to be
                        // in the background state.
                        mayBeTop = true;
                        clientProcState = ActivityManager.PROCESS_STATE_CACHED_EMPTY;
                        mayBeTopType = adjType = "provider-top";
                        mayBeTopSource = client;
                        mayBeTopTarget = cpr.name;
                    } else {
                        // Special handling for above-top states (persistent
                        // processes).  These should not bring the current process
                        // into the top state, since they are not on top.  Instead
                        // give them the best state after that.
                        clientProcState =
                                ActivityManager.PROCESS_STATE_BOUND_FOREGROUND_SERVICE;
                        if (adjType == null) {
                            adjType = "provider";
                        }
                    }
                }
                conn.trackProcState(clientProcState, mAdjSeq, now);
                if (procState > clientProcState) {
                    procState = clientProcState;
                    app.setCurRawProcState(procState);
                }
                if (client.getCurrentSchedulingGroup() > schedGroup) {
                    schedGroup = ProcessList.SCHED_GROUP_DEFAULT;
                }
                if (adjType != null) {
                    app.adjType = adjType;
                    app.adjTypeCode = ActivityManager.RunningAppProcessInfo
                            .REASON_PROVIDER_IN_USE;
                    app.adjSource = client;
                    app.adjSourceProcState = clientProcState;
                    app.adjTarget = cpr.name;
                    if (DEBUG_OOM_ADJ_REASON || logUid == appUid) {
                        reportOomAdjMessageLocked(TAG_OOM_ADJ, "Raise to " + adjType
                                + ": " + app + ", due to " + client
                                + " adj=" + adj + " procState="
                                + ProcessList.makeProcStateString(procState));
                    }
                }
            }
            // If the provider has external (non-framework) process
            // dependencies, ensure that its adjustment is at least
            // FOREGROUND_APP_ADJ.
            if (cpr.hasExternalProcessHandles()) {
                if (adj > ProcessList.FOREGROUND_APP_ADJ) {
                    adj = ProcessList.FOREGROUND_APP_ADJ;
                    app.setCurRawAdj(adj);
                    schedGroup = ProcessList.SCHED_GROUP_DEFAULT;
                    app.cached = false;
                    app.adjType = "ext-provider";
                    app.adjTarget = cpr.name;
                    if (DEBUG_OOM_ADJ_REASON || logUid == appUid) {
                        reportOomAdjMessageLocked(TAG_OOM_ADJ,
                                "Raise adj to external provider: " + app);
                    }
                }
                if (procState > ActivityManager.PROCESS_STATE_IMPORTANT_FOREGROUND) {
                    procState = ActivityManager.PROCESS_STATE_IMPORTANT_FOREGROUND;
                    app.setCurRawProcState(procState);
                    if (DEBUG_OOM_ADJ_REASON || logUid == appUid) {
                        reportOomAdjMessageLocked(TAG_OOM_ADJ,
                                "Raise procstate to external provider: " + app);
                    }
                }
            }
        }

        if (app.lastProviderTime > 0 &&
                (app.lastProviderTime + mConstants.CONTENT_PROVIDER_RETAIN_TIME) > now) {
            if (adj > ProcessList.PREVIOUS_APP_ADJ) {
                adj = ProcessList.PREVIOUS_APP_ADJ;
                schedGroup = ProcessList.SCHED_GROUP_BACKGROUND;
                app.cached = false;
                app.adjType = "recent-provider";
                if (DEBUG_OOM_ADJ_REASON || logUid == appUid) {
                    reportOomAdjMessageLocked(TAG_OOM_ADJ,
                            "Raise adj to recent provider: " + app);
                }
            }
            if (procState > PROCESS_STATE_LAST_ACTIVITY) {
                procState = PROCESS_STATE_LAST_ACTIVITY;
                app.adjType = "recent-provider";
                if (DEBUG_OOM_ADJ_REASON || logUid == appUid) {
                    reportOomAdjMessageLocked(TAG_OOM_ADJ,
                            "Raise procstate to recent provider: " + app);
                }
            }
        }

        if (mayBeTop && procState > ActivityManager.PROCESS_STATE_TOP) {
            // A client of one of our services or providers is in the top state.  We
            // *may* want to be in the top state, but not if we are already running in
            // the background for some other reason.  For the decision here, we are going
            // to pick out a few specific states that we want to remain in when a client
            // is top (states that tend to be longer-term) and otherwise allow it to go
            // to the top state.
            switch (procState) {
                case ActivityManager.PROCESS_STATE_BOUND_FOREGROUND_SERVICE:
                case ActivityManager.PROCESS_STATE_FOREGROUND_SERVICE:
                case ActivityManager.PROCESS_STATE_FOREGROUND_SERVICE_LOCATION:
                    // Something else is keeping it at this level, just leave it.
                    break;
                case ActivityManager.PROCESS_STATE_IMPORTANT_FOREGROUND:
                case ActivityManager.PROCESS_STATE_IMPORTANT_BACKGROUND:
                case ActivityManager.PROCESS_STATE_TRANSIENT_BACKGROUND:
                case ActivityManager.PROCESS_STATE_SERVICE:
                    // These all are longer-term states, so pull them up to the top
                    // of the background states, but not all the way to the top state.
                    procState = ActivityManager.PROCESS_STATE_BOUND_FOREGROUND_SERVICE;
                    app.adjType = mayBeTopType;
                    app.adjSource = mayBeTopSource;
                    app.adjTarget = mayBeTopTarget;
                    if (DEBUG_OOM_ADJ_REASON || logUid == appUid) {
                        reportOomAdjMessageLocked(TAG_OOM_ADJ, "May be top raise to " + mayBeTopType
                                + ": " + app + ", due to " + mayBeTopSource
                                + " adj=" + adj + " procState="
                                + ProcessList.makeProcStateString(procState));
                    }
                    break;
                default:
                    // Otherwise, top is a better choice, so take it.
                    procState = ActivityManager.PROCESS_STATE_TOP;
                    app.adjType = mayBeTopType;
                    app.adjSource = mayBeTopSource;
                    app.adjTarget = mayBeTopTarget;
                    if (DEBUG_OOM_ADJ_REASON || logUid == appUid) {
                        reportOomAdjMessageLocked(TAG_OOM_ADJ, "May be top raise to " + mayBeTopType
                                + ": " + app + ", due to " + mayBeTopSource
                                + " adj=" + adj + " procState="
                                + ProcessList.makeProcStateString(procState));
                    }
                    break;
            }
        }

        if (procState >= ActivityManager.PROCESS_STATE_CACHED_EMPTY) {
            if (app.hasClientActivities()) {
                // This is a cached process, but with client activities.  Mark it so.
                procState = ActivityManager.PROCESS_STATE_CACHED_ACTIVITY_CLIENT;
                app.adjType = "cch-client-act";
            } else if (app.treatLikeActivity) {
                // This is a cached process, but somebody wants us to treat it like it has
                // an activity, okay!
                procState = PROCESS_STATE_CACHED_ACTIVITY;
                app.adjType = "cch-as-act";
            }
        }

        if (adj == ProcessList.SERVICE_ADJ) {
            if (doingAll) {
                app.serviceb = mNewNumAServiceProcs > (mNumServiceProcs/3);
                mNewNumServiceProcs++;
                //Slog.i(TAG, "ADJ " + app + " serviceb=" + app.serviceb);
                if (!app.serviceb) {
                    // This service isn't far enough down on the LRU list to
                    // normally be a B service, but if we are low on RAM and it
                    // is large we want to force it down since we would prefer to
                    // keep launcher over it.
                    if (mService.mLastMemoryLevel > ProcessStats.ADJ_MEM_FACTOR_NORMAL
                            && app.lastPss >= mProcessList.getCachedRestoreThresholdKb()) {
                        app.serviceHighRam = true;
                        app.serviceb = true;
                        //Slog.i(TAG, "ADJ " + app + " high ram!");
                    } else {
                        mNewNumAServiceProcs++;
                        //Slog.i(TAG, "ADJ " + app + " not high ram!");
                    }
                } else {
                    app.serviceHighRam = false;
                }
            }
            if (app.serviceb) {
                adj = ProcessList.SERVICE_B_ADJ;
            }
        }

        app.setCurRawAdj(adj);

        //Slog.i(TAG, "OOM ADJ " + app + ": pid=" + app.pid +
        //      " adj=" + adj + " curAdj=" + app.curAdj + " maxAdj=" + app.maxAdj);
        if (adj > app.maxAdj) {
            adj = app.maxAdj;
            if (app.maxAdj <= ProcessList.PERCEPTIBLE_LOW_APP_ADJ) {
                schedGroup = ProcessList.SCHED_GROUP_DEFAULT;
            }
        }

        // Put bound foreground services in a special sched group for additional
        // restrictions on screen off
        if (procState >= ActivityManager.PROCESS_STATE_BOUND_FOREGROUND_SERVICE &&
                mService.mWakefulness != PowerManagerInternal.WAKEFULNESS_AWAKE) {
            if (schedGroup > ProcessList.SCHED_GROUP_RESTRICTED) {
                schedGroup = ProcessList.SCHED_GROUP_RESTRICTED;
            }
        }

        // Do final modification to adj.  Everything we do between here and applying
        // the final setAdj must be done in this function, because we will also use
        // it when computing the final cached adj later.  Note that we don't need to
        // worry about this for max adj above, since max adj will always be used to
        // keep it out of the cached vaues.
        app.curAdj = app.modifyRawOomAdj(adj);
        app.setCurrentSchedulingGroup(schedGroup);
        app.setCurProcState(procState);
        app.setCurRawProcState(procState);
        app.setHasForegroundActivities(foregroundActivities);
        app.completedAdjSeq = mAdjSeq;

        // if curAdj or curProcState improved, then this process was promoted
        return app.curAdj < prevAppAdj || app.getCurProcState() < prevProcState;
    }

    /**
     * Checks if for the given app and client, there's a cycle that should skip over the client
     * for now or use partial values to evaluate the effect of the client binding.
     * @param app
     * @param client
     * @param procState procstate evaluated so far for this app
     * @param adj oom_adj evaluated so far for this app
     * @param cycleReEval whether we're currently re-evaluating due to a cycle, and not the first
     *                    evaluation.
     * @return whether to skip using the client connection at this time
     */
    private boolean shouldSkipDueToCycle(ProcessRecord app, ProcessRecord client,
            int procState, int adj, boolean cycleReEval) {
        if (client.containsCycle) {
            // We've detected a cycle. We should retry computeOomAdjLocked later in
            // case a later-checked connection from a client  would raise its
            // priority legitimately.
            app.containsCycle = true;
            // If the client has not been completely evaluated, check if it's worth
            // using the partial values.
            if (client.completedAdjSeq < mAdjSeq) {
                if (cycleReEval) {
                    // If the partial values are no better, skip until the next
                    // attempt
                    if (client.getCurRawProcState() >= procState
                            && client.getCurRawAdj() >= adj) {
                        return true;
                    }
                    // Else use the client's partial procstate and adj to adjust the
                    // effect of the binding
                } else {
                    return true;
                }
            }
        }
        return false;
    }

    /** Inform the oomadj observer of changes to oomadj. Used by tests. */
    @GuardedBy("mService")
    void reportOomAdjMessageLocked(String tag, String msg) {
        Slog.d(tag, msg);
        if (mService.mCurOomAdjObserver != null) {
            mService.mUiHandler.obtainMessage(DISPATCH_OOM_ADJ_OBSERVER_MSG, msg).sendToTarget();
        }
    }

    /** Applies the computed oomadj, procstate and sched group values and freezes them in set* */
    @GuardedBy("mService")
    private final boolean applyOomAdjLocked(ProcessRecord app, boolean doingAll, long now,
            long nowElapsed) {
        boolean success = true;

        if (app.getCurRawAdj() != app.setRawAdj) {
            app.setRawAdj = app.getCurRawAdj();
        }

        int changes = 0;

        if (app.curAdj != app.setAdj) {
            // don't compact during bootup
            if (mAppCompact.useCompaction() && mService.mBooted) {
                // Perform a minor compaction when a perceptible app becomes the prev/home app
                // Perform a major compaction when any app enters cached
                // reminder: here, setAdj is previous state, curAdj is upcoming state
                if (app.setAdj <= ProcessList.PERCEPTIBLE_APP_ADJ &&
                        (app.curAdj == ProcessList.PREVIOUS_APP_ADJ ||
                                app.curAdj == ProcessList.HOME_APP_ADJ)) {
                    mAppCompact.compactAppSome(app);
                } else if (app.setAdj < ProcessList.CACHED_APP_MIN_ADJ
                        && app.curAdj >= ProcessList.CACHED_APP_MIN_ADJ
                        && app.curAdj <= ProcessList.CACHED_APP_MAX_ADJ) {
                    mAppCompact.compactAppFull(app);
                }
            }
            ProcessList.setOomAdj(app.pid, app.uid, app.curAdj);
            if (DEBUG_SWITCH || DEBUG_OOM_ADJ || mService.mCurOomAdjUid == app.info.uid) {
                String msg = "Set " + app.pid + " " + app.processName + " adj "
                        + app.curAdj + ": " + app.adjType;
                reportOomAdjMessageLocked(TAG_OOM_ADJ, msg);
            }
            app.setAdj = app.curAdj;
            app.verifiedAdj = ProcessList.INVALID_ADJ;
        }

        final int curSchedGroup = app.getCurrentSchedulingGroup();
        if (app.setSchedGroup != curSchedGroup) {
            int oldSchedGroup = app.setSchedGroup;
            app.setSchedGroup = curSchedGroup;
            if (DEBUG_SWITCH || DEBUG_OOM_ADJ || mService.mCurOomAdjUid == app.uid) {
                String msg = "Setting sched group of " + app.processName
                        + " to " + curSchedGroup + ": " + app.adjType;
                reportOomAdjMessageLocked(TAG_OOM_ADJ, msg);
            }
            if (app.waitingToKill != null && app.curReceivers.isEmpty()
                    && app.setSchedGroup == ProcessList.SCHED_GROUP_BACKGROUND) {
                app.kill(app.waitingToKill, true);
                success = false;
            } else {
                int processGroup;
                switch (curSchedGroup) {
                    case ProcessList.SCHED_GROUP_BACKGROUND:
                        processGroup = THREAD_GROUP_BG_NONINTERACTIVE;
                        break;
                    case ProcessList.SCHED_GROUP_TOP_APP:
                    case ProcessList.SCHED_GROUP_TOP_APP_BOUND:
                        processGroup = THREAD_GROUP_TOP_APP;
                        break;
                    case ProcessList.SCHED_GROUP_RESTRICTED:
                        processGroup = THREAD_GROUP_RESTRICTED;
                        break;
                    default:
                        processGroup = THREAD_GROUP_DEFAULT;
                        break;
                }
                long oldId = Binder.clearCallingIdentity();
                try {
                    setProcessGroup(app.pid, processGroup);
                    if (curSchedGroup == ProcessList.SCHED_GROUP_TOP_APP) {
                        // do nothing if we already switched to RT
                        if (oldSchedGroup != ProcessList.SCHED_GROUP_TOP_APP) {
                            app.getWindowProcessController().onTopProcChanged();
                            if (mService.mUseFifoUiScheduling) {
                                // Switch UI pipeline for app to SCHED_FIFO
                                app.savedPriority = Process.getThreadPriority(app.pid);
                                mService.scheduleAsFifoPriority(app.pid, /* suppressLogs */true);
                                if (app.renderThreadTid != 0) {
                                    mService.scheduleAsFifoPriority(app.renderThreadTid,
                                            /* suppressLogs */true);
                                    if (DEBUG_OOM_ADJ) {
                                        Slog.d("UI_FIFO", "Set RenderThread (TID " +
                                                app.renderThreadTid + ") to FIFO");
                                    }
                                } else {
                                    if (DEBUG_OOM_ADJ) {
                                        Slog.d("UI_FIFO", "Not setting RenderThread TID");
                                    }
                                }
                            } else {
                                // Boost priority for top app UI and render threads
                                setThreadPriority(app.pid, TOP_APP_PRIORITY_BOOST);
                                if (app.renderThreadTid != 0) {
                                    try {
                                        setThreadPriority(app.renderThreadTid,
                                                TOP_APP_PRIORITY_BOOST);
                                    } catch (IllegalArgumentException e) {
                                        // thread died, ignore
                                    }
                                }
                            }
                        }
                    } else if (oldSchedGroup == ProcessList.SCHED_GROUP_TOP_APP &&
                            curSchedGroup != ProcessList.SCHED_GROUP_TOP_APP) {
                        app.getWindowProcessController().onTopProcChanged();
                        if (mService.mUseFifoUiScheduling) {
                            try {
                                // Reset UI pipeline to SCHED_OTHER
                                setThreadScheduler(app.pid, SCHED_OTHER, 0);
                                setThreadPriority(app.pid, app.savedPriority);
                                if (app.renderThreadTid != 0) {
                                    setThreadScheduler(app.renderThreadTid,
                                            SCHED_OTHER, 0);
                                    setThreadPriority(app.renderThreadTid, -4);
                                }
                            } catch (IllegalArgumentException e) {
                                Slog.w(TAG,
                                        "Failed to set scheduling policy, thread does not exist:\n"
                                                + e);
                            } catch (SecurityException e) {
                                Slog.w(TAG, "Failed to set scheduling policy, not allowed:\n" + e);
                            }
                        } else {
                            // Reset priority for top app UI and render threads
                            setThreadPriority(app.pid, 0);
                            if (app.renderThreadTid != 0) {
                                setThreadPriority(app.renderThreadTid, 0);
                            }
                        }
                    }
                } catch (Exception e) {
                    if (false) {
                        Slog.w(TAG, "Failed setting process group of " + app.pid
                                + " to " + app.getCurrentSchedulingGroup());
                        Slog.w(TAG, "at location", e);
                    }
                } finally {
                    Binder.restoreCallingIdentity(oldId);
                }
            }
        }
        if (app.repForegroundActivities != app.hasForegroundActivities()) {
            app.repForegroundActivities = app.hasForegroundActivities();
            changes |= ActivityManagerService.ProcessChangeItem.CHANGE_ACTIVITIES;
        }
        if (app.getReportedProcState() != app.getCurProcState()) {
            app.setReportedProcState(app.getCurProcState());
            if (app.thread != null) {
                try {
                    if (false) {
                        //RuntimeException h = new RuntimeException("here");
                        Slog.i(TAG, "Sending new process state " + app.getReportedProcState()
                                + " to " + app /*, h*/);
                    }
                    app.thread.setProcessState(app.getReportedProcState());
                } catch (RemoteException e) {
                }
            }
        }
        if (app.setProcState == PROCESS_STATE_NONEXISTENT
                || ProcessList.procStatesDifferForMem(app.getCurProcState(), app.setProcState)) {
            if (false && mService.mTestPssMode
                    && app.setProcState >= 0 && app.lastStateTime <= (now-200)) {
                // Experimental code to more aggressively collect pss while
                // running test...  the problem is that this tends to collect
                // the data right when a process is transitioning between process
                // states, which will tend to give noisy data.
                long start = SystemClock.uptimeMillis();
                long startTime = SystemClock.currentThreadTimeMillis();
                long pss = Debug.getPss(app.pid, mTmpLong, null);
                long endTime = SystemClock.currentThreadTimeMillis();
                mService.recordPssSampleLocked(app, app.getCurProcState(), pss,
                        mTmpLong[0], mTmpLong[1], mTmpLong[2],
                        ProcessStats.ADD_PSS_INTERNAL_SINGLE, endTime-startTime, now);
                mService.mPendingPssProcesses.remove(app);
                Slog.i(TAG, "Recorded pss for " + app + " state " + app.setProcState
                        + " to " + app.getCurProcState() + ": "
                        + (SystemClock.uptimeMillis()-start) + "ms");
            }
            app.lastStateTime = now;
            app.nextPssTime = ProcessList.computeNextPssTime(app.getCurProcState(),
                    app.procStateMemTracker, mService.mTestPssMode,
                    mService.mAtmInternal.isSleeping(), now);
            if (DEBUG_PSS) Slog.d(TAG_PSS, "Process state change from "
                    + ProcessList.makeProcStateString(app.setProcState) + " to "
                    + ProcessList.makeProcStateString(app.getCurProcState()) + " next pss in "
                    + (app.nextPssTime-now) + ": " + app);
        } else {
            if (now > app.nextPssTime || (now > (app.lastPssTime+ProcessList.PSS_MAX_INTERVAL)
                    && now > (app.lastStateTime+ProcessList.minTimeFromStateChange(
                    mService.mTestPssMode)))) {
                if (mService.requestPssLocked(app, app.setProcState)) {
                    app.nextPssTime = ProcessList.computeNextPssTime(app.getCurProcState(),
                            app.procStateMemTracker, mService.mTestPssMode,
                            mService.mAtmInternal.isSleeping(), now);
                }
            } else if (false && DEBUG_PSS) {
                Slog.d(TAG_PSS,
                        "Not requesting pss of " + app + ": next=" + (app.nextPssTime-now));
            }
        }
        if (app.setProcState != app.getCurProcState()) {
            if (DEBUG_SWITCH || DEBUG_OOM_ADJ || mService.mCurOomAdjUid == app.uid) {
                String msg = "Proc state change of " + app.processName
                        + " to " + ProcessList.makeProcStateString(app.getCurProcState())
                        + " (" + app.getCurProcState() + ")" + ": " + app.adjType;
                reportOomAdjMessageLocked(TAG_OOM_ADJ, msg);
            }
            boolean setImportant = app.setProcState < ActivityManager.PROCESS_STATE_SERVICE;
            boolean curImportant = app.getCurProcState() < ActivityManager.PROCESS_STATE_SERVICE;
            if (setImportant && !curImportant) {
                // This app is no longer something we consider important enough to allow to use
                // arbitrary amounts of battery power. Note its current CPU time to later know to
                // kill it if it is not behaving well.
                app.setWhenUnimportant(now);
                app.lastCpuTime = 0;
            }
            // Inform UsageStats of important process state change
            // Must be called before updating setProcState
            maybeUpdateUsageStatsLocked(app, nowElapsed);

            maybeUpdateLastTopTime(app, now);

            app.setProcState = app.getCurProcState();
            if (app.setProcState >= ActivityManager.PROCESS_STATE_HOME) {
                app.notCachedSinceIdle = false;
            }
            if (!doingAll) {
                mService.setProcessTrackerStateLocked(app,
                        mService.mProcessStats.getMemFactorLocked(), now);
            } else {
                app.procStateChanged = true;
            }
        } else if (app.reportedInteraction && (nowElapsed - app.getInteractionEventTime())
                > mConstants.USAGE_STATS_INTERACTION_INTERVAL) {
            // For apps that sit around for a long time in the interactive state, we need
            // to report this at least once a day so they don't go idle.
            maybeUpdateUsageStatsLocked(app, nowElapsed);
        }

        if (changes != 0) {
            if (DEBUG_PROCESS_OBSERVERS) Slog.i(TAG_PROCESS_OBSERVERS,
                    "Changes in " + app + ": " + changes);
            int i = mService.mPendingProcessChanges.size()-1;
            ActivityManagerService.ProcessChangeItem item = null;
            while (i >= 0) {
                item = mService.mPendingProcessChanges.get(i);
                if (item.pid == app.pid) {
                    if (DEBUG_PROCESS_OBSERVERS) Slog.i(TAG_PROCESS_OBSERVERS,
                            "Re-using existing item: " + item);
                    break;
                }
                i--;
            }
            if (i < 0) {
                // No existing item in pending changes; need a new one.
                final int NA = mService.mAvailProcessChanges.size();
                if (NA > 0) {
                    item = mService.mAvailProcessChanges.remove(NA-1);
                    if (DEBUG_PROCESS_OBSERVERS) Slog.i(TAG_PROCESS_OBSERVERS,
                            "Retrieving available item: " + item);
                } else {
                    item = new ActivityManagerService.ProcessChangeItem();
                    if (DEBUG_PROCESS_OBSERVERS) Slog.i(TAG_PROCESS_OBSERVERS,
                            "Allocating new item: " + item);
                }
                item.changes = 0;
                item.pid = app.pid;
                item.uid = app.info.uid;
                if (mService.mPendingProcessChanges.size() == 0) {
                    if (DEBUG_PROCESS_OBSERVERS) Slog.i(TAG_PROCESS_OBSERVERS,
                            "*** Enqueueing dispatch processes changed!");
                    mService.mUiHandler.obtainMessage(DISPATCH_PROCESSES_CHANGED_UI_MSG)
                            .sendToTarget();
                }
                mService.mPendingProcessChanges.add(item);
            }
            item.changes |= changes;
            item.foregroundActivities = app.repForegroundActivities;
            if (DEBUG_PROCESS_OBSERVERS) Slog.i(TAG_PROCESS_OBSERVERS,
                    "Item " + Integer.toHexString(System.identityHashCode(item))
                            + " " + app.toShortString() + ": changes=" + item.changes
                            + " foreground=" + item.foregroundActivities
                            + " type=" + app.adjType + " source=" + app.adjSource
                            + " target=" + app.adjTarget);
        }

        return success;
    }

    @GuardedBy("mService")
    private void maybeUpdateUsageStatsLocked(ProcessRecord app, long nowElapsed) {
        if (DEBUG_USAGE_STATS) {
            Slog.d(TAG, "Checking proc [" + Arrays.toString(app.getPackageList())
                    + "] state changes: old = " + app.setProcState + ", new = "
                    + app.getCurProcState());
        }
        if (mService.mUsageStatsService == null) {
            return;
        }
        boolean isInteraction;
        // To avoid some abuse patterns, we are going to be careful about what we consider
        // to be an app interaction.  Being the top activity doesn't count while the display
        // is sleeping, nor do short foreground services.
        if (app.getCurProcState() <= ActivityManager.PROCESS_STATE_TOP) {
            isInteraction = true;
            app.setFgInteractionTime(0);
        } else if (app.getCurProcState() <= ActivityManager.PROCESS_STATE_FOREGROUND_SERVICE) {
            if (app.getFgInteractionTime() == 0) {
                app.setFgInteractionTime(nowElapsed);
                isInteraction = false;
            } else {
                isInteraction = nowElapsed > app.getFgInteractionTime()
                        + mConstants.SERVICE_USAGE_INTERACTION_TIME;
            }
        } else {
            isInteraction =
                    app.getCurProcState() <= ActivityManager.PROCESS_STATE_IMPORTANT_FOREGROUND;
            app.setFgInteractionTime(0);
        }
        if (isInteraction
                && (!app.reportedInteraction || (nowElapsed - app.getInteractionEventTime())
                > mConstants.USAGE_STATS_INTERACTION_INTERVAL)) {
            app.setInteractionEventTime(nowElapsed);
            String[] packages = app.getPackageList();
            if (packages != null) {
                for (int i = 0; i < packages.length; i++) {
                    mService.mUsageStatsService.reportEvent(packages[i], app.userId,
                            UsageEvents.Event.SYSTEM_INTERACTION);
                }
            }
        }
        app.reportedInteraction = isInteraction;
        if (!isInteraction) {
            app.setInteractionEventTime(0);
        }
    }

    private void maybeUpdateLastTopTime(ProcessRecord app, long nowUptime) {
        if (app.setProcState <= ActivityManager.PROCESS_STATE_TOP
                && app.getCurProcState() > ActivityManager.PROCESS_STATE_TOP) {
            app.lastTopTime = nowUptime;
        }
    }

    /**
     * Look for recently inactive apps and mark them idle after a grace period. If idled, stop
     * any background services and inform listeners.
     */
    @GuardedBy("mService")
    void idleUidsLocked() {
        final int N = mActiveUids.size();
        if (N <= 0) {
            return;
        }
        final long nowElapsed = SystemClock.elapsedRealtime();
        final long maxBgTime = nowElapsed - mConstants.BACKGROUND_SETTLE_TIME;
        long nextTime = 0;
        if (mLocalPowerManager != null) {
            mLocalPowerManager.startUidChanges();
        }
        for (int i = N - 1; i >= 0; i--) {
            final UidRecord uidRec = mActiveUids.valueAt(i);
            final long bgTime = uidRec.lastBackgroundTime;
            if (bgTime > 0 && !uidRec.idle) {
                if (bgTime <= maxBgTime) {
                    EventLogTags.writeAmUidIdle(uidRec.uid);
                    uidRec.idle = true;
                    uidRec.setIdle = true;
                    mService.doStopUidLocked(uidRec.uid, uidRec);
                } else {
                    if (nextTime == 0 || nextTime > bgTime) {
                        nextTime = bgTime;
                    }
                }
            }
        }
        if (mLocalPowerManager != null) {
            mLocalPowerManager.finishUidChanges();
        }
        if (nextTime > 0) {
            mService.mHandler.removeMessages(IDLE_UIDS_MSG);
            mService.mHandler.sendEmptyMessageDelayed(IDLE_UIDS_MSG,
                    nextTime + mConstants.BACKGROUND_SETTLE_TIME - nowElapsed);
        }
    }

    @GuardedBy("mService")
    final void setAppIdTempWhitelistStateLocked(int appId, boolean onWhitelist) {
        boolean changed = false;
        for (int i = mActiveUids.size() - 1; i >= 0; i--) {
            final UidRecord uidRec = mActiveUids.valueAt(i);
            if (UserHandle.getAppId(uidRec.uid) == appId && uidRec.curWhitelist != onWhitelist) {
                uidRec.curWhitelist = onWhitelist;
                changed = true;
            }
        }
        if (changed) {
            updateOomAdjLocked();
        }
    }

    @GuardedBy("mService")
    final void setUidTempWhitelistStateLocked(int uid, boolean onWhitelist) {
        boolean changed = false;
        final UidRecord uidRec = mActiveUids.get(uid);
        if (uidRec != null && uidRec.curWhitelist != onWhitelist) {
            uidRec.curWhitelist = onWhitelist;
            updateOomAdjLocked();
        }
    }

    @GuardedBy("mService")
    void dumpProcessListVariablesLocked(ProtoOutputStream proto) {
        proto.write(ActivityManagerServiceDumpProcessesProto.ADJ_SEQ, mAdjSeq);
        proto.write(ActivityManagerServiceDumpProcessesProto.LRU_SEQ, mProcessList.mLruSeq);
        proto.write(ActivityManagerServiceDumpProcessesProto.NUM_NON_CACHED_PROCS,
                mNumNonCachedProcs);
        proto.write(ActivityManagerServiceDumpProcessesProto.NUM_SERVICE_PROCS, mNumServiceProcs);
        proto.write(ActivityManagerServiceDumpProcessesProto.NEW_NUM_SERVICE_PROCS,
                mNewNumServiceProcs);

    }

    @GuardedBy("mService")
    void dumpSequenceNumbersLocked(PrintWriter pw) {
        pw.println("  mAdjSeq=" + mAdjSeq + " mLruSeq=" + mProcessList.mLruSeq);
    }

    @GuardedBy("mService")
    void dumpProcCountsLocked(PrintWriter pw) {
        pw.println("  mNumNonCachedProcs=" + mNumNonCachedProcs
                + " (" + mProcessList.getLruSizeLocked() + " total)"
                + " mNumCachedHiddenProcs=" + mNumCachedHiddenProcs
                + " mNumServiceProcs=" + mNumServiceProcs
                + " mNewNumServiceProcs=" + mNewNumServiceProcs);
    }

    @GuardedBy("mService")
    void dumpAppCompactorSettings(PrintWriter pw) {
        mAppCompact.dump(pw);
    }
}<|MERGE_RESOLUTION|>--- conflicted
+++ resolved
@@ -128,7 +128,6 @@
     private final ActivityManagerService mService;
     private final ProcessList mProcessList;
 
-<<<<<<< HEAD
     // Min aging threshold in milliseconds to consider a B-service
     int mMinBServiceAgingTime =
             SystemProperties.getInt("ro.vendor.qti.sys.fw.bservice_age", 5000);
@@ -139,19 +138,7 @@
     boolean mEnableBServicePropagation =
             SystemProperties.getBoolean("ro.vendor.qti.sys.fw.bservice_enable", false);
 
-    /**
-     * Used to lock {@link #updateOomAdjImpl} for state consistency. It also reduces frequency lock
-     * and unlock when getting and setting value to {@link ProcessRecord#mWindowProcessController}.
-     * Note it is declared as Object type so the locked-region-code-injection won't wrap the
-     * unnecessary priority booster.
-     */
-    private final Object mAtmGlobalLock;
-
-    OomAdjuster(ActivityManagerService service, ProcessList processList, ActiveUids activeUids,
-            Object atmGlobalLock) {
-=======
     OomAdjuster(ActivityManagerService service, ProcessList processList, ActiveUids activeUids) {
->>>>>>> 13327cc4
         mService = service;
         mProcessList = processList;
         mActiveUids = activeUids;
