--- conflicted
+++ resolved
@@ -1208,11 +1208,7 @@
         final TelephonyManager tele = TelephonyManager.from(mContext);
 
         for (int pid = 0; pid < tele.getPhoneCount(); pid++) {
-<<<<<<< HEAD
-            long[] subIds = SubscriptionManager.getSubId(pid);
-=======
             int[] subIds = SubscriptionManager.getSubId(pid);
->>>>>>> 073b8a01
             if ((subIds == null || subIds.length == 0) ||
                    !isSimStateReady(pid)) {
                 continue;
