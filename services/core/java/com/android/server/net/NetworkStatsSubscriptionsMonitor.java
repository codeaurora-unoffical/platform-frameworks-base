/*
 * Copyright (C) 2020 The Android Open Source Project
 *
 * Licensed under the Apache License, Version 2.0 (the "License");
 * you may not use this file except in compliance with the License.
 * You may obtain a copy of the License at
 *
 *      http://www.apache.org/licenses/LICENSE-2.0
 *
 * Unless required by applicable law or agreed to in writing, software
 * distributed under the License is distributed on an "AS IS" BASIS,
 * WITHOUT WARRANTIES OR CONDITIONS OF ANY KIND, either express or implied.
 * See the License for the specific language governing permissions and
 * limitations under the License.
 */

package com.android.server.net;

import static android.net.NetworkTemplate.NETWORK_TYPE_5G_NSA;
import static android.net.NetworkTemplate.getCollapsedRatType;

import android.annotation.NonNull;
import android.content.Context;
import android.telephony.Annotation;
import android.telephony.NetworkRegistrationInfo;
import android.telephony.PhoneStateListener;
import android.telephony.ServiceState;
import android.telephony.SubscriptionManager;
import android.telephony.TelephonyManager;
import android.text.TextUtils;
import android.util.Log;

import com.android.internal.annotations.VisibleForTesting;
import com.android.internal.util.CollectionUtils;

import java.util.ArrayList;
import java.util.List;
import java.util.concurrent.CopyOnWriteArrayList;
import java.util.concurrent.Executor;

/**
 * Helper class that watches for events that are triggered per subscription.
 */
public class NetworkStatsSubscriptionsMonitor extends
        SubscriptionManager.OnSubscriptionsChangedListener {

    /**
     * Interface that this monitor uses to delegate event handling to NetworkStatsService.
     */
    public interface Delegate {
        /**
         * Notify that the collapsed RAT type has been changed for any subscription. The method
         * will also be triggered for any existing sub when start and stop monitoring.
         *
         * @param subscriberId IMSI of the subscription.
         * @param collapsedRatType collapsed RAT type.
         *                         @see android.net.NetworkTemplate#getCollapsedRatType(int).
         */
        void onCollapsedRatTypeChanged(@NonNull String subscriberId,
                @Annotation.NetworkType int collapsedRatType);
    }
    private final Delegate mDelegate;

    /**
     * Receivers that watches for {@link ServiceState} changes for each subscription, to
     * monitor the transitioning between Radio Access Technology(RAT) types for each sub.
     */
    @NonNull
    private final CopyOnWriteArrayList<RatTypeListener> mRatListeners =
            new CopyOnWriteArrayList<>();

    @NonNull
    private final SubscriptionManager mSubscriptionManager;
    @NonNull
    private final TelephonyManager mTeleManager;

    @NonNull
    private final Executor mExecutor;

    NetworkStatsSubscriptionsMonitor(@NonNull Context context, @NonNull Executor executor,
            @NonNull Delegate delegate) {
        super();
        mSubscriptionManager = (SubscriptionManager) context.getSystemService(
                Context.TELEPHONY_SUBSCRIPTION_SERVICE);
        mTeleManager = (TelephonyManager) context.getSystemService(Context.TELEPHONY_SERVICE);
        mExecutor = executor;
        mDelegate = delegate;
    }

    @Override
    public void onSubscriptionsChanged() {
        // Collect active subId list, hidden subId such as opportunistic subscriptions are
        // also needed to track CBRS.
        final List<Integer> newSubs = getActiveSubIdList(mSubscriptionManager);

        for (final int subId : newSubs) {
            final RatTypeListener match = CollectionUtils.find(mRatListeners,
                    it -> it.mSubId == subId);
            if (match != null) continue;

            // Create listener for every newly added sub. Also store subscriberId into it to
            // prevent binder call to telephony when querying RAT. If the subscriberId is empty
            // for any reason, such as SIM PIN locked, skip registration.
            // SubscriberId will be unavailable again if 1. modem crashed 2. reboot
            // 3. re-insert SIM. If that happens, the listeners will be eventually synchronized
            // with active sub list once all subscriberIds are ready.
            final String subscriberId = mTeleManager.getSubscriberId(subId);
            if (TextUtils.isEmpty(subscriberId)) {
<<<<<<< HEAD
                Log.wtf(NetworkStatsService.TAG,
                        "Empty subscriberId for newly added sub: " + subId);
=======
                Log.d(NetworkStatsService.TAG, "Empty subscriberId for newly added sub "
                        + subId + ", skip listener registration");
>>>>>>> e0b64f17
                continue;
            }
            final RatTypeListener listener =
                    new RatTypeListener(mExecutor, this, subId, subscriberId);
            mRatListeners.add(listener);

            // Register listener to the telephony manager that associated with specific sub.
            mTeleManager.createForSubscriptionId(subId)
                    .listen(listener, PhoneStateListener.LISTEN_SERVICE_STATE);
            Log.d(NetworkStatsService.TAG, "RAT type listener registered for sub " + subId);
        }

        for (final RatTypeListener listener : new ArrayList<>(mRatListeners)) {
            // If the new list contains the subId of the listener, keeps it.
            final Integer match = CollectionUtils.find(newSubs, it -> it == listener.mSubId);
            if (match != null) continue;

            handleRemoveRatTypeListener(listener);
        }
    }

    @NonNull
    private List<Integer> getActiveSubIdList(@NonNull SubscriptionManager subscriptionManager) {
        final ArrayList<Integer> ret = new ArrayList<>();
        final int[] ids = subscriptionManager.getCompleteActiveSubscriptionIdList();
        for (int id : ids) ret.add(id);
        return ret;
    }

    /**
     * Get a collapsed RatType for the given subscriberId.
     *
     * @param subscriberId the target subscriberId
     * @return collapsed RatType for the given subscriberId
     */
    public int getRatTypeForSubscriberId(@NonNull String subscriberId) {
        final RatTypeListener match = CollectionUtils.find(mRatListeners,
                it -> TextUtils.equals(subscriberId, it.mSubscriberId));
        return match != null ? match.mLastCollapsedRatType : TelephonyManager.NETWORK_TYPE_UNKNOWN;
    }

    /**
     * Start monitoring events that triggered per subscription.
     */
    public void start() {
        mSubscriptionManager.addOnSubscriptionsChangedListener(mExecutor, this);
    }

    /**
     * Unregister subscription changes and all listeners for each subscription.
     */
    public void stop() {
        mSubscriptionManager.removeOnSubscriptionsChangedListener(this);

        for (final RatTypeListener listener : new ArrayList<>(mRatListeners)) {
            handleRemoveRatTypeListener(listener);
        }
    }

    private void handleRemoveRatTypeListener(@NonNull RatTypeListener listener) {
        mTeleManager.createForSubscriptionId(listener.mSubId)
                .listen(listener, PhoneStateListener.LISTEN_NONE);
        Log.d(NetworkStatsService.TAG, "RAT type listener unregistered for sub " + listener.mSubId);
        mRatListeners.remove(listener);

        // Removal of subscriptions doesn't generate RAT changed event, fire it for every
        // RatTypeListener.
        mDelegate.onCollapsedRatTypeChanged(
                listener.mSubscriberId, TelephonyManager.NETWORK_TYPE_UNKNOWN);
    }

    static class RatTypeListener extends PhoneStateListener {
        // Unique id for the subscription. See {@link SubscriptionInfo#getSubscriptionId}.
        @NonNull
        private final int mSubId;

        // IMSI to identifying the corresponding network from {@link NetworkState}.
        // See {@link TelephonyManager#getSubscriberId}.
        @NonNull
        private final String mSubscriberId;

        private volatile int mLastCollapsedRatType = TelephonyManager.NETWORK_TYPE_UNKNOWN;
        @NonNull
        private final NetworkStatsSubscriptionsMonitor mMonitor;

        RatTypeListener(@NonNull Executor executor,
                @NonNull NetworkStatsSubscriptionsMonitor monitor, int subId,
                @NonNull String subscriberId) {
            super(executor);
            mSubId = subId;
            mSubscriberId = subscriberId;
            mMonitor = monitor;
        }

        @Override
        public void onServiceStateChanged(@NonNull ServiceState ss) {
            // In 5G SA (Stand Alone) mode, the primary cell itself will be 5G hence telephony
            // would report RAT = 5G_NR.
            // However, in 5G NSA (Non Stand Alone) mode, the primary cell is still LTE and
            // network allocates a secondary 5G cell so telephony reports RAT = LTE along with
            // NR state as connected. In such case, attributes the data usage to NR.
            // See b/160727498.
            final boolean is5GNsa = (ss.getDataNetworkType() == TelephonyManager.NETWORK_TYPE_LTE
                    || ss.getDataNetworkType() == TelephonyManager.NETWORK_TYPE_LTE_CA)
                    && ss.getNrState() == NetworkRegistrationInfo.NR_STATE_CONNECTED;

            final int networkType =
                    (is5GNsa ? NETWORK_TYPE_5G_NSA : ss.getDataNetworkType());
            final int collapsedRatType = getCollapsedRatType(networkType);
            if (collapsedRatType == mLastCollapsedRatType) return;

            if (NetworkStatsService.LOGD) {
                Log.d(NetworkStatsService.TAG, "subtype changed for sub(" + mSubId + "): "
                        + mLastCollapsedRatType + " -> " + collapsedRatType);
            }
            mLastCollapsedRatType = collapsedRatType;
            mMonitor.mDelegate.onCollapsedRatTypeChanged(mSubscriberId, mLastCollapsedRatType);
        }

        @VisibleForTesting
        public int getSubId() {
            return mSubId;
        }
    }
}<|MERGE_RESOLUTION|>--- conflicted
+++ resolved
@@ -106,13 +106,8 @@
             // with active sub list once all subscriberIds are ready.
             final String subscriberId = mTeleManager.getSubscriberId(subId);
             if (TextUtils.isEmpty(subscriberId)) {
-<<<<<<< HEAD
-                Log.wtf(NetworkStatsService.TAG,
-                        "Empty subscriberId for newly added sub: " + subId);
-=======
                 Log.d(NetworkStatsService.TAG, "Empty subscriberId for newly added sub "
                         + subId + ", skip listener registration");
->>>>>>> e0b64f17
                 continue;
             }
             final RatTypeListener listener =
