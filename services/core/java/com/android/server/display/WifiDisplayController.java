/*
 * Copyright (C) 2012 The Android Open Source Project
 *
 * Licensed under the Apache License, Version 2.0 (the "License");
 * you may not use this file except in compliance with the License.
 * You may obtain a copy of the License at
 *
 *      http://www.apache.org/licenses/LICENSE-2.0
 *
 * Unless required by applicable law or agreed to in writing, software
 * distributed under the License is distributed on an "AS IS" BASIS,
 * WITHOUT WARRANTIES OR CONDITIONS OF ANY KIND, either express or implied.
 * See the License for the specific language governing permissions and
 * limitations under the License.
 */

package com.android.server.display;

import android.content.BroadcastReceiver;
import android.content.ContentResolver;
import android.content.Context;
import android.content.Intent;
import android.content.IntentFilter;
import android.database.ContentObserver;
import android.hardware.display.WifiDisplay;
import android.hardware.display.WifiDisplaySessionInfo;
import android.hardware.display.WifiDisplayStatus;
import android.media.RemoteDisplay;
import android.net.NetworkInfo;
import android.net.Uri;
import android.net.wifi.WpsInfo;
import android.net.wifi.p2p.WifiP2pConfig;
import android.net.wifi.p2p.WifiP2pDevice;
import android.net.wifi.p2p.WifiP2pDeviceList;
import android.net.wifi.p2p.WifiP2pGroup;
import android.net.wifi.p2p.WifiP2pManager;
import android.net.wifi.p2p.WifiP2pManager.ActionListener;
import android.net.wifi.p2p.WifiP2pManager.Channel;
import android.net.wifi.p2p.WifiP2pManager.GroupInfoListener;
import android.net.wifi.p2p.WifiP2pManager.PeerListListener;
import android.net.wifi.p2p.WifiP2pWfdInfo;
import android.os.Handler;
import android.os.SystemProperties;
import android.provider.Settings;
import android.util.Slog;
import android.view.Surface;

import com.android.internal.util.DumpUtils;

import java.io.PrintWriter;
import java.lang.StackTraceElement;
import java.lang.Thread;
import java.net.Inet4Address;
import java.net.InetAddress;
import java.net.NetworkInterface;
import java.net.SocketException;
import java.util.ArrayList;
import java.util.Enumeration;
import java.util.Objects;

/**
 * Manages all of the various asynchronous interactions with the {@link WifiP2pManager}
 * on behalf of {@link WifiDisplayAdapter}.
 * <p>
 * This code is isolated from {@link WifiDisplayAdapter} so that we can avoid
 * accidentally introducing any deadlocks due to the display manager calling
 * outside of itself while holding its lock.  It's also way easier to write this
 * asynchronous code if we can assume that it is single-threaded.
 * </p><p>
 * The controller must be instantiated on the handler thread.
 * </p>
 */
final class WifiDisplayController implements DumpUtils.Dump {
    private static final String TAG = "WifiDisplayController";
    private static final boolean DEBUG =
            SystemProperties.getBoolean("persist.vendor.debug.wfdcdbg",false);
    private static final boolean DEBUGV =
            SystemProperties.getBoolean("persist.vendor.debug.wfdcdbgv",false);
    private static final int DEFAULT_CONTROL_PORT = 7236;
    private static final int MAX_THROUGHPUT = 50;
    private static final int CONNECTION_TIMEOUT_SECONDS = 30;
    private static final int RTSP_TIMEOUT_SECONDS = 30;
    private static final int RTSP_TIMEOUT_SECONDS_CERT_MODE = 120;

    // We repeatedly issue calls to discover peers every so often for a few reasons.
    // 1. The initial request may fail and need to retried.
    // 2. Discovery will self-abort after any group is initiated, which may not necessarily
    //    be what we want to have happen.
    // 3. Discovery will self-timeout after 2 minutes, whereas we want discovery to
    //    be occur for as long as a client is requesting it be.
    // 4. We don't seem to get updated results for displays we've already found until
    //    we ask to discover again, particularly for the isSessionAvailable() property.
    private static final int DISCOVER_PEERS_INTERVAL_MILLIS = 10000;

    private static final int CONNECT_MAX_RETRIES = 3;
    private static final int CONNECT_RETRY_DELAY_MILLIS = 500;

    private final Context mContext;
    private final Handler mHandler;
    private final Listener mListener;

    private WifiP2pManager mWifiP2pManager;
    private Channel mWifiP2pChannel;

    private boolean mWifiP2pEnabled;
    private boolean mWfdEnabled;
    private boolean mWfdEnabling;
    private NetworkInfo mNetworkInfo;

    private final ArrayList<WifiP2pDevice> mAvailableWifiDisplayPeers =
            new ArrayList<WifiP2pDevice>();

    // True if Wifi display is enabled by the user.
    private boolean mWifiDisplayOnSetting;

    // True if a scan was requested independent of whether one is actually in progress.
    private boolean mScanRequested;

    // True if there is a call to discoverPeers in progress.
    private boolean mDiscoverPeersInProgress;

    // The device to which we want to connect, or null if we want to be disconnected.
    private WifiP2pDevice mDesiredDevice;

    // The device to which we are currently connecting, or null if we have already connected
    // or are not trying to connect.
    private WifiP2pDevice mConnectingDevice;

    // The device from which we are currently disconnecting.
    private WifiP2pDevice mDisconnectingDevice;

    // The device to which we were previously trying to connect and are now canceling.
    private WifiP2pDevice mCancelingDevice;

    // The device to which we are currently connected, which means we have an active P2P group.
    private WifiP2pDevice mConnectedDevice;

    // The group info obtained after connecting.
    private WifiP2pGroup mConnectedDeviceGroupInfo;

    // Number of connection retries remaining.
    private int mConnectionRetriesLeft;

    // The Extended remote display that is listening on the connection.
    // Created after the Wifi P2P network is connected.
    private Object mExtRemoteDisplay;

    // The remote display that is listening on the connection.
    // Created after the Wifi P2P network is connected.
    private RemoteDisplay mRemoteDisplay;

    // The remote display interface.
    private String mRemoteDisplayInterface;

    // True if RTSP has connected.
    private boolean mRemoteDisplayConnected;

    // The information we have most recently told WifiDisplayAdapter about.
    private WifiDisplay mAdvertisedDisplay;
    private Surface mAdvertisedDisplaySurface;
    private int mAdvertisedDisplayWidth;
    private int mAdvertisedDisplayHeight;
    private int mAdvertisedDisplayFlags;

    // Certification
    private boolean mWifiDisplayCertMode;
    private int mWifiDisplayWpsConfig = WpsInfo.INVALID;

    private WifiP2pDevice mThisDevice;

    public WifiDisplayController(Context context, Handler handler, Listener listener) {
        mContext = context;
        mHandler = handler;
        mListener = listener;

        IntentFilter intentFilter = new IntentFilter();
        intentFilter.addAction(WifiP2pManager.WIFI_P2P_STATE_CHANGED_ACTION);
        intentFilter.addAction(WifiP2pManager.WIFI_P2P_PEERS_CHANGED_ACTION);
        intentFilter.addAction(WifiP2pManager.WIFI_P2P_CONNECTION_CHANGED_ACTION);
        intentFilter.addAction(WifiP2pManager.WIFI_P2P_THIS_DEVICE_CHANGED_ACTION);
        context.registerReceiver(mWifiP2pReceiver, intentFilter, null, mHandler);

        ContentObserver settingsObserver = new ContentObserver(mHandler) {
            @Override
            public void onChange(boolean selfChange, Uri uri) {
                updateSettings();
            }
        };

        final ContentResolver resolver = mContext.getContentResolver();
        resolver.registerContentObserver(Settings.Global.getUriFor(
                Settings.Global.WIFI_DISPLAY_ON), false, settingsObserver);
        resolver.registerContentObserver(Settings.Global.getUriFor(
                Settings.Global.WIFI_DISPLAY_CERTIFICATION_ON), false, settingsObserver);
        resolver.registerContentObserver(Settings.Global.getUriFor(
                Settings.Global.WIFI_DISPLAY_WPS_CONFIG), false, settingsObserver);
        updateSettings();
    }

    private Channel getWifiP2pChannel() {
        if(mWifiP2pChannel == null) {
            mWifiP2pChannel = mWifiP2pManager.initialize(mContext, mHandler.getLooper(), null);
            if(DEBUG) {
                Slog.d(TAG, "Creating WifiP2pChannel");
            }
        }
        return mWifiP2pChannel;
    }

    /**
     * Used to lazily retrieve WifiP2pManager service.
     */
    private void retrieveWifiP2pManagerAndChannel() {
        if (mWifiP2pManager == null) {
            mWifiP2pManager = (WifiP2pManager)mContext.getSystemService(Context.WIFI_P2P_SERVICE);
        }
        if (mWifiP2pChannel == null && mWifiP2pManager != null) {
            mWifiP2pChannel = mWifiP2pManager.initialize(mContext, mHandler.getLooper(), null);
        }
    }

    private void updateSettings() {
        final ContentResolver resolver = mContext.getContentResolver();
        mWifiDisplayOnSetting = Settings.Global.getInt(resolver,
                Settings.Global.WIFI_DISPLAY_ON, 0) != 0;
        mWifiDisplayCertMode = Settings.Global.getInt(resolver,
                Settings.Global.WIFI_DISPLAY_CERTIFICATION_ON, 0) != 0;

        mWifiDisplayWpsConfig = WpsInfo.INVALID;
        if (mWifiDisplayCertMode) {
            mWifiDisplayWpsConfig = Settings.Global.getInt(resolver,
                  Settings.Global.WIFI_DISPLAY_WPS_CONFIG, WpsInfo.INVALID);
        }

        updateWfdEnableState();
    }

    @Override
    public void dump(PrintWriter pw, String prefix) {
        pw.println("mWifiDisplayOnSetting=" + mWifiDisplayOnSetting);
        pw.println("mWifiP2pEnabled=" + mWifiP2pEnabled);
        pw.println("mWfdEnabled=" + mWfdEnabled);
        pw.println("mWfdEnabling=" + mWfdEnabling);
        pw.println("mNetworkInfo=" + mNetworkInfo);
        pw.println("mScanRequested=" + mScanRequested);
        pw.println("mDiscoverPeersInProgress=" + mDiscoverPeersInProgress);
        pw.println("mDesiredDevice=" + describeWifiP2pDevice(mDesiredDevice));
        pw.println("mConnectingDisplay=" + describeWifiP2pDevice(mConnectingDevice));
        pw.println("mDisconnectingDisplay=" + describeWifiP2pDevice(mDisconnectingDevice));
        pw.println("mCancelingDisplay=" + describeWifiP2pDevice(mCancelingDevice));
        pw.println("mConnectedDevice=" + describeWifiP2pDevice(mConnectedDevice));
        pw.println("mConnectionRetriesLeft=" + mConnectionRetriesLeft);
        pw.println("mRemoteDisplay=" + mRemoteDisplay);
        pw.println("mRemoteDisplayInterface=" + mRemoteDisplayInterface);
        pw.println("mRemoteDisplayConnected=" + mRemoteDisplayConnected);
        pw.println("mAdvertisedDisplay=" + mAdvertisedDisplay);
        pw.println("mAdvertisedDisplaySurface=" + mAdvertisedDisplaySurface);
        pw.println("mAdvertisedDisplayWidth=" + mAdvertisedDisplayWidth);
        pw.println("mAdvertisedDisplayHeight=" + mAdvertisedDisplayHeight);
        pw.println("mAdvertisedDisplayFlags=" + mAdvertisedDisplayFlags);

        pw.println("mAvailableWifiDisplayPeers: size=" + mAvailableWifiDisplayPeers.size());
        for (WifiP2pDevice device : mAvailableWifiDisplayPeers) {
            pw.println("  " + describeWifiP2pDevice(device));
        }
    }

    private void dump() {
        Slog.d(TAG,"mWifiDisplayOnSetting=" + mWifiDisplayOnSetting);
        Slog.d(TAG,"mWifiP2pEnabled=" + mWifiP2pEnabled);
        Slog.d(TAG,"mWfdEnabled=" + mWfdEnabled);
        Slog.d(TAG,"mWfdEnabling=" + mWfdEnabling);
        Slog.d(TAG,"mNetworkInfo=" + mNetworkInfo);
        Slog.d(TAG,"mScanRequested=" + mScanRequested);
        Slog.d(TAG,"mDiscoverPeersInProgress=" + mDiscoverPeersInProgress);
        Slog.d(TAG,"mDesiredDevice=" + describeWifiP2pDevice(mDesiredDevice));
        Slog.d(TAG,"mConnectingDisplay=" + describeWifiP2pDevice(mConnectingDevice));
        Slog.d(TAG,"mDisconnectingDisplay=" + describeWifiP2pDevice(mDisconnectingDevice));
        Slog.d(TAG,"mCancelingDisplay=" + describeWifiP2pDevice(mCancelingDevice));
        Slog.d(TAG,"mConnectedDevice=" + describeWifiP2pDevice(mConnectedDevice));
        Slog.d(TAG,"mConnectionRetriesLeft=" + mConnectionRetriesLeft);
        Slog.d(TAG,"mRemoteDisplay=" + mRemoteDisplay);
        Slog.d(TAG,"mRemoteDisplayInterface=" + mRemoteDisplayInterface);
        Slog.d(TAG,"mRemoteDisplayConnected=" + mRemoteDisplayConnected);
        Slog.d(TAG,"mAdvertisedDisplay=" + mAdvertisedDisplay);
        Slog.d(TAG,"mAdvertisedDisplaySurface=" + mAdvertisedDisplaySurface);
        Slog.d(TAG,"mAdvertisedDisplayWidth=" + mAdvertisedDisplayWidth);
        Slog.d(TAG,"mAdvertisedDisplayHeight=" + mAdvertisedDisplayHeight);
        Slog.d(TAG,"mAdvertisedDisplayFlags=" + mAdvertisedDisplayFlags);

        Slog.d(TAG,"mAvailableWifiDisplayPeers: size=" + mAvailableWifiDisplayPeers.size());
        for (WifiP2pDevice device : mAvailableWifiDisplayPeers) {
            Slog.d(TAG,"  " + describeWifiP2pDevice(device));
        }
    }

    public void requestStartScan() {
        if (!mScanRequested) {
            mScanRequested = true;
            updateScanState();
        }
    }

    public void requestStopScan() {
        if (mScanRequested) {
            mScanRequested = false;
            updateScanState();
        }
    }

    public void requestConnect(String address) {
        for (WifiP2pDevice device : mAvailableWifiDisplayPeers) {
            if (device.deviceAddress.equals(address)) {
                connect(device);
            }
        }
    }

    public void requestPause() {
        if (mRemoteDisplay != null) {
            mRemoteDisplay.pause();
        }
    }

    public void requestResume() {
        if (mRemoteDisplay != null) {
            mRemoteDisplay.resume();
        }
    }

    public void requestDisconnect() {
        disconnect();
    }

    private void updateWfdEnableState() {
        if (mWifiDisplayOnSetting && mWifiP2pEnabled) {
            // WFD should be enabled.
            if (!mWfdEnabled && !mWfdEnabling) {
                mWfdEnabling = true;

                WifiP2pWfdInfo wfdInfo = new WifiP2pWfdInfo();
                wfdInfo.setWfdEnabled(true);
                wfdInfo.setDeviceType(WifiP2pWfdInfo.DEVICE_TYPE_WFD_SOURCE);
                wfdInfo.setSessionAvailable(true);
                wfdInfo.setControlPort(DEFAULT_CONTROL_PORT);
                wfdInfo.setMaxThroughput(MAX_THROUGHPUT);
<<<<<<< HEAD
                mWifiP2pManager.setWFDInfo(getWifiP2pChannel(), wfdInfo, new ActionListener() {
=======
                mWifiP2pManager.setWfdInfo(mWifiP2pChannel, wfdInfo, new ActionListener() {
>>>>>>> 52681ca4
                    @Override
                    public void onSuccess() {
                        if (DEBUG) {
                            Slog.d(TAG, "Successfully set WFD info.");
                        }
                        if (mWfdEnabling) {
                            mWfdEnabling = false;
                            mWfdEnabled = true;
                            reportFeatureState();
                            updateScanState();
                        }
                    }

                    @Override
                    public void onFailure(int reason) {
                        if (DEBUG) {
                            Slog.d(TAG, "Failed to set WFD info with reason " + reason + ".");
                        }
                        mWfdEnabling = false;
                    }
                });
            }
        } else {
            // WFD should be disabled.
            if (mWfdEnabled || mWfdEnabling) {
                WifiP2pWfdInfo wfdInfo = new WifiP2pWfdInfo();
                wfdInfo.setWfdEnabled(false);
<<<<<<< HEAD
                mWifiP2pManager.setWFDInfo(getWifiP2pChannel(), wfdInfo, new ActionListener() {
=======
                mWifiP2pManager.setWfdInfo(mWifiP2pChannel, wfdInfo, new ActionListener() {
>>>>>>> 52681ca4
                    @Override
                    public void onSuccess() {
                        if (DEBUG) {
                            Slog.d(TAG, "Successfully set WFD info.");
                        }
                    }

                    @Override
                    public void onFailure(int reason) {
                        if (DEBUG) {
                            Slog.d(TAG, "Failed to set WFD info with reason " + reason + ".");
                        }
                    }
                });
            }
            mWfdEnabling = false;
            mWfdEnabled = false;
            reportFeatureState();
            updateScanState();
            disconnect();
        }
    }

    private void reportFeatureState() {
        final int featureState = computeFeatureState();
        mHandler.post(new Runnable() {
            @Override
            public void run() {
                mListener.onFeatureStateChanged(featureState);
            }
        });
    }

    private int computeFeatureState() {
        if (!mWifiP2pEnabled) {
            return WifiDisplayStatus.FEATURE_STATE_DISABLED;
        }
        return mWifiDisplayOnSetting ? WifiDisplayStatus.FEATURE_STATE_ON :
                WifiDisplayStatus.FEATURE_STATE_OFF;
    }

    private void updateScanState() {
        if (mScanRequested && mWfdEnabled &&
            (mDesiredDevice == null) && (mConnectedDevice == null)
                && (mDisconnectingDevice == null)) {
            if (!mDiscoverPeersInProgress) {
                Slog.i(TAG, "Starting Wifi display scan.");
                mDiscoverPeersInProgress = true;
                handleScanStarted();
                tryDiscoverPeers();
            }
        } else {
            if (mDiscoverPeersInProgress) {
                // Cancel automatic retry right away.
                mHandler.removeCallbacks(mDiscoverPeers);

                // Defer actually stopping discovery if we have a connection attempt in progress.
                // The wifi display connection attempt often fails if we are not in discovery
                // mode.  So we allow discovery to continue until we give up trying to connect.
                if (mDesiredDevice == null || mDesiredDevice == mConnectedDevice) {
                    Slog.i(TAG, "Stopping Wifi display scan.");
                    mDiscoverPeersInProgress = false;
                    stopPeerDiscovery();
                    handleScanFinished();
                }
            }
        }
    }

    private void tryDiscoverPeers() {
        mWifiP2pManager.discoverPeers(getWifiP2pChannel(), new ActionListener() {
            @Override
            public void onSuccess() {
                if (DEBUG) {
                    Slog.d(TAG, "Discover peers succeeded.  Requesting peers now.");
                }

                if (mDiscoverPeersInProgress) {
                    requestPeers();
                }
            }

            @Override
            public void onFailure(int reason) {
                if (DEBUG) {
                    Slog.d(TAG, "Discover peers failed with reason " + reason + ".");
                }

                // Ignore the error.
                // We will retry automatically in a little bit.
            }
        });

        // Retry discover peers periodically until stopped.
        mHandler.postDelayed(mDiscoverPeers, DISCOVER_PEERS_INTERVAL_MILLIS);
    }

    private void stopPeerDiscovery() {
        mWifiP2pManager.stopPeerDiscovery(getWifiP2pChannel(), new ActionListener() {
            @Override
            public void onSuccess() {
                if (DEBUG) {
                    Slog.d(TAG, "Stop peer discovery succeeded.");
                }
            }

            @Override
            public void onFailure(int reason) {
                if (DEBUG) {
                    Slog.d(TAG, "Stop peer discovery failed with reason " + reason + ".");
                }
            }
        });
    }

    private void requestPeers() {
        mWifiP2pManager.requestPeers(getWifiP2pChannel(), new PeerListListener() {
            @Override
            public void onPeersAvailable(WifiP2pDeviceList peers) {
                if (DEBUG) {
                    Slog.d(TAG, "Received list of peers.");
                }

                mAvailableWifiDisplayPeers.clear();
                for (WifiP2pDevice device : peers.getDeviceList()) {
                    if (DEBUG) {
                        Slog.d(TAG, "  " + describeWifiP2pDevice(device));
                    }

                    if (isWifiDisplay(device)) {
                        mAvailableWifiDisplayPeers.add(device);
                    }
                }

                if (mDiscoverPeersInProgress) {
                    handleScanResults();
                }
            }
        });
    }

    private void handleScanStarted() {
        mHandler.post(new Runnable() {
            @Override
            public void run() {
                mListener.onScanStarted();
            }
        });
    }

    private void handleScanResults() {
        final int count = mAvailableWifiDisplayPeers.size();
        final WifiDisplay[] displays = WifiDisplay.CREATOR.newArray(count);
        for (int i = 0; i < count; i++) {
            WifiP2pDevice device = mAvailableWifiDisplayPeers.get(i);
            displays[i] = createWifiDisplay(device);
            updateDesiredDevice(device);
        }

        mHandler.post(new Runnable() {
            @Override
            public void run() {
                mListener.onScanResults(displays);
            }
        });
    }

    private void handleScanFinished() {
        mHandler.post(new Runnable() {
            @Override
            public void run() {
                mListener.onScanFinished();
            }
        });
    }

    private void updateDesiredDevice(WifiP2pDevice device) {
        // Handle the case where the device to which we are connecting or connected
        // may have been renamed or reported different properties in the latest scan.
        final String address = device.deviceAddress;
        if (mDesiredDevice != null && mDesiredDevice.deviceAddress.equals(address)) {
            if (DEBUG) {
                Slog.d(TAG, "updateDesiredDevice: new information "
                        + describeWifiP2pDevice(device));
            }
            mDesiredDevice.updateSupplicantDetails(device);
            mDesiredDevice.status = device.status;
            if (mAdvertisedDisplay != null
                    && mAdvertisedDisplay.getDeviceAddress().equals(address)) {
                readvertiseDisplay(createWifiDisplay(mDesiredDevice));
            }
        }
    }

    private void connect(final WifiP2pDevice device) {
        if (mDesiredDevice != null
                && !mDesiredDevice.deviceAddress.equals(device.deviceAddress)) {
            if (DEBUG) {
                Slog.d(TAG, "connect: nothing to do, already connecting to "
                        + describeWifiP2pDevice(device));
            }
            return;
        }

        if (mConnectedDevice != null
                && !mConnectedDevice.deviceAddress.equals(device.deviceAddress)
                && mDesiredDevice == null) {
            if (DEBUG) {
                Slog.d(TAG, "connect: nothing to do, already connected to "
                        + describeWifiP2pDevice(device) + " and not part way through "
                        + "connecting to a different device.");
            }
            return;
        }

        if (!mWfdEnabled) {
            Slog.i(TAG, "Ignoring request to connect to Wifi display because the "
                    +" feature is currently disabled: " + device.deviceName);
            return;
        }

        if (handlePreExistingConnection(device)) {
            Slog.i(TAG, "already handle the preexisting p2p connection status");
            return;
        }
        mDesiredDevice = device;
        mConnectionRetriesLeft = CONNECT_MAX_RETRIES;
        updateConnection();
    }

    private void disconnect() {
        mDesiredDevice = null;
        updateConnection();
    }

    private void retryConnection() {
        // Cheap hack.  Make a new instance of the device object so that we
        // can distinguish it from the previous connection attempt.
        // This will cause us to tear everything down before we try again.
        mDesiredDevice = new WifiP2pDevice(mDesiredDevice);
        updateConnection();
    }

    /**
     * This function is called repeatedly after each asynchronous operation
     * until all preconditions for the connection have been satisfied and the
     * connection is established (or not).
     */
    private void updateConnection() {
        if(DEBUGV) {
            //new Throwable("WFD_DBG").printStackTrace();
            StackTraceElement[] st = Thread.currentThread().getStackTrace();
            for(int i = 2 ; i < st.length && i < 5; i++) {
                Slog.i(TAG,st[i].toString());
            }
            dump();
        }
        // Step 0. Stop scans if necessary to prevent interference while connected.
        // Resume scans later when no longer attempting to connect.
        updateScanState();

        // Step 1. Before we try to connect to a new device, tell the system we
        // have disconnected from the old one.
        if ((mRemoteDisplay != null || mExtRemoteDisplay != null) &&
            (mConnectedDevice != mDesiredDevice)||
            (mRemoteDisplayInterface != null && mConnectedDevice == null)) {
            Slog.i(TAG, "Stopped listening for RTSP connection on "
                    + mRemoteDisplayInterface);

            if(mRemoteDisplay != null) {
                mRemoteDisplay.dispose();
            } else if(mExtRemoteDisplay != null) {
                ExtendedRemoteDisplayHelper.dispose(mExtRemoteDisplay);
            }

            mExtRemoteDisplay = null;
            mRemoteDisplay = null;
            mRemoteDisplayInterface = null;
            mHandler.removeCallbacks(mRtspTimeout);

            mWifiP2pManager.setMiracastMode(WifiP2pManager.MIRACAST_DISABLED);
            unadvertiseDisplay();

            // continue to next step
        }

        // Step 2. Before we try to connect to a new device, disconnect from the old one.
        if (mRemoteDisplayConnected || mDisconnectingDevice != null) {
            return; // wait for asynchronous callback
        }
        if (mConnectedDevice != null && mConnectedDevice != mDesiredDevice) {
            Slog.i(TAG, "Disconnecting from Wifi display: " + mConnectedDevice.deviceName);
            mDisconnectingDevice = mConnectedDevice;
            mConnectedDevice = null;
            mConnectedDeviceGroupInfo = null;

            unadvertiseDisplay();

            final WifiP2pDevice oldDevice = mDisconnectingDevice;
            mWifiP2pManager.removeGroup(getWifiP2pChannel(), new ActionListener() {
                @Override
                public void onSuccess() {
                    Slog.i(TAG, "Disconnected from Wifi display: " + oldDevice.deviceName);
                    next();
                }

                @Override
                public void onFailure(int reason) {
                    Slog.i(TAG, "Failed to disconnect from Wifi display: "
                            + oldDevice.deviceName + ", reason=" + reason);
                    next();
                }

                private void next() {
                    if (mDisconnectingDevice == oldDevice) {
                        mDisconnectingDevice = null;
                        updateConnection();
                    }
                }
            });
            return; // wait for asynchronous callback
        }

        // Step 3. Before we try to connect to a new device, stop trying to connect
        // to the old one.
        if (mCancelingDevice != null) {
            return; // wait for asynchronous callback
        }
        if (mConnectingDevice != null && mConnectingDevice != mDesiredDevice) {
            Slog.i(TAG, "Canceling connection to Wifi display: " + mConnectingDevice.deviceName);
            mCancelingDevice = mConnectingDevice;
            mConnectingDevice = null;

            unadvertiseDisplay();
            mHandler.removeCallbacks(mConnectionTimeout);

            final WifiP2pDevice oldDevice = mCancelingDevice;
            mWifiP2pManager.cancelConnect(getWifiP2pChannel(), new ActionListener() {
                @Override
                public void onSuccess() {
                    Slog.i(TAG, "Canceled connection to Wifi display: " + oldDevice.deviceName);
                    next();
                }

                @Override
                public void onFailure(int reason) {
                    Slog.i(TAG, "Failed to cancel connection to Wifi display: "
                            + oldDevice.deviceName + ", reason=" + reason);
                    next();
                }

                private void next() {
                    if (mCancelingDevice == oldDevice) {
                        mCancelingDevice = null;
                        updateConnection();
                    }
                }
            });
            return; // wait for asynchronous callback
        }

        // Step 4. If we wanted to disconnect, or we're updating after starting an
        // autonomous GO, then mission accomplished.
        if (mDesiredDevice == null) {
            if (mWifiDisplayCertMode) {
                mListener.onDisplaySessionInfo(getSessionInfo(mConnectedDeviceGroupInfo, 0));
            }
            unadvertiseDisplay();
            return; // done
        }

        //Before we connect, we need to set the oldDevice to the desiredDevice to check
        //the device on receiving callbacks from the Remote display modules
        final WifiP2pDevice oldDevice = mDesiredDevice;
        RemoteDisplay.Listener listener = new RemoteDisplay.Listener() {
        @Override
            public void onDisplayConnected(Surface surface,
                        int width, int height, int flags, int session) {
                 if (mConnectedDevice == oldDevice && !mRemoteDisplayConnected) {
                    Slog.i(TAG, "Opened RTSP connection with Wifi display: "
                        + mConnectedDevice.deviceName);
                    mRemoteDisplayConnected = true;
                    mHandler.removeCallbacks(mRtspTimeout);

                 if (mWifiDisplayCertMode) {
                     mListener.onDisplaySessionInfo(
                     getSessionInfo(mConnectedDeviceGroupInfo, session));
                 }

                 final WifiDisplay display = createWifiDisplay(mConnectedDevice);
                 advertiseDisplay(display, surface, width, height, flags);
                 }
            }

            @Override
            public void onDisplayDisconnected() {
                if (mConnectedDevice == oldDevice) {
                    Slog.i(TAG, "Closed RTSP connection with Wifi display: "
                        + mConnectedDevice.deviceName);
                    mHandler.removeCallbacks(mRtspTimeout);
                    mRemoteDisplayConnected = false;
                    disconnect();
                }
            }

            @Override
            public void onDisplayError(int error) {
                if (mConnectedDevice == oldDevice) {
                    Slog.i(TAG, "Lost RTSP connection with Wifi display due to error "
                        + error + ": " + mConnectedDevice.deviceName);
                    mHandler.removeCallbacks(mRtspTimeout);
                    handleConnectionFailure(false);
                }
            }
        };

        int WFDR2Info = SystemProperties.getInt("persist.vendor.setWFDInfo.R2",0);
        Slog.i(TAG, "WFDR2info is: " + WFDR2Info);
       /*R1 source - R1 sink ->0
        *R1 source - R2 sink ->1
        *R2 source - R1 sink ->2
        *R2 source - R2 sink ->3*/
        if(WFDR2Info==2 || WFDR2Info==3){
            WifiP2pWfdInfo wfdInfo = mThisDevice.wfdInfo;
            mWifiP2pManager.setWFDR2Info(getWifiP2pChannel(), wfdInfo, new ActionListener() {
                    @Override
                    public void onSuccess() {
                        if (DEBUG) {
                            Slog.i(TAG, "Successfully set WFD R2 info.");
                        }
                    }

                    @Override
                    public void onFailure(int reason) {
                        if (DEBUG) {
                            Slog.i(TAG, "Failed to set WFD R2 info with reason " + reason + ".");
                        }
                    }
                });
        }
        // Step 5. Try to connect.
        if (mConnectedDevice == null && mConnectingDevice == null) {
            Slog.i(TAG, "Connecting to Wifi display: " + mDesiredDevice.deviceName);

            mConnectingDevice = mDesiredDevice;
            WifiP2pConfig config = new WifiP2pConfig();
            WpsInfo wps = new WpsInfo();
            if (mWifiDisplayWpsConfig != WpsInfo.INVALID) {
                wps.setup = mWifiDisplayWpsConfig;
            } else if (mConnectingDevice.wpsPbcSupported()) {
                wps.setup = WpsInfo.PBC;
            } else if (mConnectingDevice.wpsDisplaySupported()) {
                // We do keypad if peer does display
                wps.setup = WpsInfo.KEYPAD;
            } else {
                wps.setup = WpsInfo.DISPLAY;
            }
            config.wps = wps;
            config.deviceAddress = mConnectingDevice.deviceAddress;
            // Helps with STA & P2P concurrency
            config.groupOwnerIntent = WifiP2pConfig.GROUP_OWNER_INTENT_MIN;

            WifiDisplay display = createWifiDisplay(mConnectingDevice);
            advertiseDisplay(display, null, 0, 0, 0);

            if(ExtendedRemoteDisplayHelper.isAvailable()&&
                   mExtRemoteDisplay == null){
               final int port = getPortNumber(mDesiredDevice);
               //IP is superfluous for WFD source, and we don't have one at this stage anyway since
               //P2P connection hasn't been established yet
               final String iface = "255.255.255.255:" + port;
               mRemoteDisplayInterface = iface;
               Slog.i(TAG, "Listening for RTSP connection on " + iface
                   + " from Wifi display: " + mDesiredDevice.deviceName);
               mExtRemoteDisplay = ExtendedRemoteDisplayHelper.listen(iface,
                        listener, mHandler, mContext);
            }

            final WifiP2pDevice newDevice = mDesiredDevice;
            mWifiP2pManager.connect(getWifiP2pChannel(), config, new ActionListener() {
                @Override
                public void onSuccess() {
                    // The connection may not yet be established.  We still need to wait
                    // for WIFI_P2P_CONNECTION_CHANGED_ACTION.  However, we might never
                    // get that broadcast, so we register a timeout.
                    Slog.i(TAG, "Initiated connection to Wifi display: " + newDevice.deviceName);

                    mHandler.postDelayed(mConnectionTimeout, CONNECTION_TIMEOUT_SECONDS * 1000);
                }

                @Override
                public void onFailure(int reason) {
                    if (mConnectingDevice == newDevice) {
                        Slog.i(TAG, "Failed to initiate connection to Wifi display: "
                                + newDevice.deviceName + ", reason=" + reason);
                        mConnectingDevice = null;
                        handleConnectionFailure(false);
                    }
                }
            });
            return; // wait for asynchronous callback
        }

        // Step 6. Listen for incoming RTSP connection.
        if (mConnectedDevice != null && mRemoteDisplay == null) {
            Inet4Address addr = getInterfaceAddress(mConnectedDeviceGroupInfo);
            if (addr == null) {
                Slog.i(TAG, "Failed to get local interface address for communicating "
                        + "with Wifi display: " + mConnectedDevice.deviceName);
                handleConnectionFailure(false);
                return; // done
            }

            mWifiP2pManager.setMiracastMode(WifiP2pManager.MIRACAST_SOURCE);

            final int port = getPortNumber(mConnectedDevice);
            final String iface = addr.getHostAddress() + ":" + port;
            mRemoteDisplayInterface = iface;

            if(!ExtendedRemoteDisplayHelper.isAvailable()){
               Slog.i(TAG, "Listening for RTSP connection on " + iface
                   + " from Wifi display: " + mConnectedDevice.deviceName);
               mRemoteDisplay = RemoteDisplay.listen(iface, listener,
                       mHandler, mContext.getOpPackageName());
            }

            // Use extended timeout value for certification, as some tests require user inputs
            int rtspTimeout = mWifiDisplayCertMode ?
                    RTSP_TIMEOUT_SECONDS_CERT_MODE : RTSP_TIMEOUT_SECONDS;

            mHandler.postDelayed(mRtspTimeout, rtspTimeout * 1000);
        }
    }

    private WifiDisplaySessionInfo getSessionInfo(WifiP2pGroup info, int session) {
        if (info == null || info.getOwner() == null) {
            return null;
        }
        Inet4Address addr = getInterfaceAddress(info);
        WifiDisplaySessionInfo sessionInfo = new WifiDisplaySessionInfo(
                !info.getOwner().deviceAddress.equals(mThisDevice.deviceAddress),
                session,
                info.getOwner().deviceAddress + " " + info.getNetworkName(),
                info.getPassphrase(),
                (addr != null) ? addr.getHostAddress() : "");
        if (DEBUG) {
            Slog.d(TAG, sessionInfo.toString());
        }
        return sessionInfo;
    }

    private void handleStateChanged(boolean enabled) {
        mWifiP2pEnabled = enabled;
        if (enabled) {
            retrieveWifiP2pManagerAndChannel();
        }
        updateWfdEnableState();
    }

    private void handlePeersChanged() {
        // Even if wfd is disabled, it is best to get the latest set of peers to
        // keep in sync with the p2p framework
        requestPeers();
    }

    private static boolean contains(WifiP2pGroup group, WifiP2pDevice device) {
        return group.getOwner().equals(device) || group.getClientList().contains(device);
    }

    private void handleConnectionChanged(NetworkInfo networkInfo) {
        mNetworkInfo = networkInfo;
        if (mWfdEnabled && networkInfo.isConnected()) {
            if (mDesiredDevice != null || mWifiDisplayCertMode) {
                mWifiP2pManager.requestGroupInfo(getWifiP2pChannel(), new GroupInfoListener() {
                    @Override
                    public void onGroupInfoAvailable(WifiP2pGroup info) {
                        if(info == null) {
                           return;
                        }

                        if (DEBUG) {
                            Slog.d(TAG, "Received group info: " + describeWifiP2pGroup(info));
                        }

                        if (mConnectingDevice != null && !contains(info, mConnectingDevice)) {
                            Slog.i(TAG, "Aborting connection to Wifi display because "
                                    + "the current P2P group does not contain the device "
                                    + "we expected to find: " + mConnectingDevice.deviceName
                                    + ", group info was: " + describeWifiP2pGroup(info));
                            handleConnectionFailure(false);
                            return;
                        }

                        if (mDesiredDevice != null && !contains(info, mDesiredDevice)) {
                            disconnect();
                            return;
                        }

                        if (mWifiDisplayCertMode) {
                            boolean owner = (info.getOwner() != null)?
                                      info.getOwner().deviceAddress
                                    .equals(mThisDevice.deviceAddress):false;
                            if (owner && info.getClientList().isEmpty()) {
                                // this is the case when we started Autonomous GO,
                                // and no client has connected, save group info
                                // and updateConnection()
                                mConnectingDevice = mDesiredDevice = null;
                                mConnectedDeviceGroupInfo = info;
                                updateConnection();
                            } else if (mConnectingDevice == null && mDesiredDevice == null) {
                                // this is the case when we received an incoming connection
                                // from the sink, update both mConnectingDevice and mDesiredDevice
                                // then proceed to updateConnection() below
                                mConnectingDevice = mDesiredDevice = owner ?
                                        info.getClientList().iterator().next() : info.getOwner();
                            }
                        }

                        if (mConnectingDevice != null && mConnectingDevice == mDesiredDevice) {
                            Slog.i(TAG, "Connected to Wifi display: "
                                    + mConnectingDevice.deviceName);

                            mHandler.removeCallbacks(mConnectionTimeout);
                            mConnectedDeviceGroupInfo = info;
                            mConnectedDevice = mConnectingDevice;
                            mConnectingDevice = null;
                            updateConnection();
                        }
                    }
                });
            }
        } else {
            mConnectedDeviceGroupInfo = null;

            // Disconnect if we lost the network while connecting or connected to a display.
            if (mConnectingDevice != null || mConnectedDevice != null) {
                disconnect();
            }

            if (mDesiredDevice != null) {
                Slog.i(TAG, "reconnect new device: " + mDesiredDevice.deviceName);
                updateConnection();
                return;
            }

            // After disconnection for a group, for some reason we have a tendency
            // to get a peer change notification with an empty list of peers.
            // Perform a fresh scan.
            if (mWfdEnabled) {
                requestPeers();
            }
        }
    }

    private final Runnable mDiscoverPeers = new Runnable() {
        @Override
        public void run() {
            tryDiscoverPeers();
        }
    };

    private final Runnable mConnectionTimeout = new Runnable() {
        @Override
        public void run() {
            if (mConnectingDevice != null && mConnectingDevice == mDesiredDevice) {
                Slog.i(TAG, "Timed out waiting for Wifi display connection after "
                        + CONNECTION_TIMEOUT_SECONDS + " seconds: "
                        + mConnectingDevice.deviceName);
                handleConnectionFailure(true);
            }
        }
    };

    private final Runnable mRtspTimeout = new Runnable() {
        @Override
        public void run() {
            if (mConnectedDevice != null
                    && (mRemoteDisplay != null || mExtRemoteDisplay != null)
                    && !mRemoteDisplayConnected) {
                Slog.i(TAG, "Timed out waiting for Wifi display RTSP connection after "
                        + RTSP_TIMEOUT_SECONDS + " seconds: "
                        + mConnectedDevice.deviceName);
                handleConnectionFailure(true);
            }
        }
    };

    private void handleConnectionFailure(boolean timeoutOccurred) {
        Slog.i(TAG, "Wifi display connection failed!");

        if (mDesiredDevice != null) {
            if (mConnectionRetriesLeft > 0) {
                final WifiP2pDevice oldDevice = mDesiredDevice;
                mHandler.postDelayed(new Runnable() {
                    @Override
                    public void run() {
                        if (mDesiredDevice == oldDevice && mConnectionRetriesLeft > 0) {
                            mConnectionRetriesLeft -= 1;
                            Slog.i(TAG, "Retrying Wifi display connection.  Retries left: "
                                    + mConnectionRetriesLeft);
                            retryConnection();
                        }
                    }
                }, timeoutOccurred ? 0 : CONNECT_RETRY_DELAY_MILLIS);
            } else {
                disconnect();
            }
        }
    }

    private void advertiseDisplay(final WifiDisplay display,
            final Surface surface, final int width, final int height, final int flags) {
        if (!Objects.equals(mAdvertisedDisplay, display)
                || mAdvertisedDisplaySurface != surface
                || mAdvertisedDisplayWidth != width
                || mAdvertisedDisplayHeight != height
                || mAdvertisedDisplayFlags != flags) {
            final WifiDisplay oldDisplay = mAdvertisedDisplay;
            final Surface oldSurface = mAdvertisedDisplaySurface;

            mAdvertisedDisplay = display;
            mAdvertisedDisplaySurface = surface;
            mAdvertisedDisplayWidth = width;
            mAdvertisedDisplayHeight = height;
            mAdvertisedDisplayFlags = flags;

            mHandler.post(new Runnable() {
                @Override
                public void run() {
                    if (oldSurface != null && surface != oldSurface) {
                        mListener.onDisplayDisconnected();
                    } else if (oldDisplay != null && !oldDisplay.hasSameAddress(display)) {
                        mListener.onDisplayConnectionFailed();
                    }

                    if (display != null) {
                        if (!display.hasSameAddress(oldDisplay)) {
                            mListener.onDisplayConnecting(display);
                        } else if (!display.equals(oldDisplay)) {
                            // The address is the same but some other property such as the
                            // name must have changed.
                            mListener.onDisplayChanged(display);
                        }
                        if (surface != null && surface != oldSurface) {
                            mListener.onDisplayConnected(display, surface, width, height, flags);
                        }
                    }
                }
            });
        }
    }

    private void unadvertiseDisplay() {
        advertiseDisplay(null, null, 0, 0, 0);
    }

    private void readvertiseDisplay(WifiDisplay display) {
        advertiseDisplay(display, mAdvertisedDisplaySurface,
                mAdvertisedDisplayWidth, mAdvertisedDisplayHeight,
                mAdvertisedDisplayFlags);
    }

    private boolean handlePreExistingConnection(final WifiP2pDevice device) {
        if (mNetworkInfo == null || !mNetworkInfo.isConnected() || mWifiDisplayCertMode) {
            return false;
        }
        Slog.i(TAG, "handle the preexisting p2p connection status");
        mWifiP2pManager.requestGroupInfo(getWifiP2pChannel(), new GroupInfoListener() {
            @Override
            public void onGroupInfoAvailable(WifiP2pGroup info) {
                if (info == null) {
                    return;
                }
                if (info.contains(device)) {
                    Slog.i(TAG, "already connected to the desired device: " + device.deviceName);
                    updateConnection();
                    handleConnectionChanged(mNetworkInfo);
                } else {
                    mWifiP2pManager.removeGroup(getWifiP2pChannel(), new ActionListener() {
                        @Override
                        public void onSuccess() {
                            Slog.i(TAG, "disconnect the old device");
                        }

                        @Override
                        public void onFailure(int reason) {
                            Slog.i(TAG, "Failed to disconnect the old device: reason=" + reason);
                        }
                    });
                }
            }
        });
        mDesiredDevice = device;
        mConnectionRetriesLeft = CONNECT_MAX_RETRIES;
        return true;
    }

    private static Inet4Address getInterfaceAddress(WifiP2pGroup info) {
        NetworkInterface iface;
        try {
            iface = NetworkInterface.getByName(info.getInterface());
        } catch (SocketException ex) {
            Slog.w(TAG, "Could not obtain address of network interface "
                    + info.getInterface(), ex);
            return null;
        }

        Enumeration<InetAddress> addrs = iface.getInetAddresses();
        while (addrs.hasMoreElements()) {
            InetAddress addr = addrs.nextElement();
            if (addr instanceof Inet4Address) {
                return (Inet4Address)addr;
            }
        }

        Slog.w(TAG, "Could not obtain address of network interface "
                + info.getInterface() + " because it had no IPv4 addresses.");
        return null;
    }

    private static int getPortNumber(WifiP2pDevice device) {
        if (device.deviceName.startsWith("DIRECT-")
                && device.deviceName.endsWith("Broadcom")) {
            // These dongles ignore the port we broadcast in our WFD IE.
            return 8554;
        }
        return DEFAULT_CONTROL_PORT;
    }

    private static boolean isWifiDisplay(WifiP2pDevice device) {
        WifiP2pWfdInfo wfdInfo = device.getWfdInfo();
        return wfdInfo != null
                && wfdInfo.isWfdEnabled()
                && isPrimarySinkDeviceType(wfdInfo.getDeviceType());
    }

    private static boolean isPrimarySinkDeviceType(int deviceType) {
        return deviceType == WifiP2pWfdInfo.DEVICE_TYPE_PRIMARY_SINK
                || deviceType == WifiP2pWfdInfo.DEVICE_TYPE_SOURCE_OR_PRIMARY_SINK;
    }

    private static String describeWifiP2pDevice(WifiP2pDevice device) {
        return device != null ? device.toString().replace('\n', ',') : "null";
    }

    private static String describeWifiP2pGroup(WifiP2pGroup group) {
        return group != null ? group.toString().replace('\n', ',') : "null";
    }

    private static WifiDisplay createWifiDisplay(WifiP2pDevice device) {
        return new WifiDisplay(device.deviceAddress, device.deviceName, null,
                true, device.getWfdInfo().isSessionAvailable(), false);
    }

    private final BroadcastReceiver mWifiP2pReceiver = new BroadcastReceiver() {
        @Override
        public void onReceive(Context context, Intent intent) {
            final String action = intent.getAction();
            if (action.equals(WifiP2pManager.WIFI_P2P_STATE_CHANGED_ACTION)) {
                // This broadcast is sticky so we'll always get the initial Wifi P2P state
                // on startup.
                boolean enabled = (intent.getIntExtra(WifiP2pManager.EXTRA_WIFI_STATE,
                        WifiP2pManager.WIFI_P2P_STATE_DISABLED)) ==
                        WifiP2pManager.WIFI_P2P_STATE_ENABLED;
                if (DEBUG) {
                    Slog.d(TAG, "Received WIFI_P2P_STATE_CHANGED_ACTION: enabled="
                            + enabled);
                }

                handleStateChanged(enabled);
            } else if (action.equals(WifiP2pManager.WIFI_P2P_PEERS_CHANGED_ACTION)) {
                if (DEBUG) {
                    Slog.d(TAG, "Received WIFI_P2P_PEERS_CHANGED_ACTION.");
                }

                handlePeersChanged();
            } else if (action.equals(WifiP2pManager.WIFI_P2P_CONNECTION_CHANGED_ACTION)) {
                NetworkInfo networkInfo = (NetworkInfo)intent.getParcelableExtra(
                        WifiP2pManager.EXTRA_NETWORK_INFO);
                if (DEBUG) {
                    Slog.d(TAG, "Received WIFI_P2P_CONNECTION_CHANGED_ACTION: networkInfo="
                            + networkInfo);
                }

                handleConnectionChanged(networkInfo);
            } else if (action.equals(WifiP2pManager.WIFI_P2P_THIS_DEVICE_CHANGED_ACTION)) {
                mThisDevice = (WifiP2pDevice) intent.getParcelableExtra(
                        WifiP2pManager.EXTRA_WIFI_P2P_DEVICE);
                if (DEBUG) {
                    Slog.d(TAG, "Received WIFI_P2P_THIS_DEVICE_CHANGED_ACTION: mThisDevice= "
                            + mThisDevice);
                }
            }
        }
    };

    /**
     * Called on the handler thread when displays are connected or disconnected.
     */
    public interface Listener {
        void onFeatureStateChanged(int featureState);

        void onScanStarted();
        void onScanResults(WifiDisplay[] availableDisplays);
        void onScanFinished();

        void onDisplayConnecting(WifiDisplay display);
        void onDisplayConnectionFailed();
        void onDisplayChanged(WifiDisplay display);
        void onDisplayConnected(WifiDisplay display,
                Surface surface, int width, int height, int flags);
        void onDisplaySessionInfo(WifiDisplaySessionInfo sessionInfo);
        void onDisplayDisconnected();
    }
}<|MERGE_RESOLUTION|>--- conflicted
+++ resolved
@@ -344,11 +344,7 @@
                 wfdInfo.setSessionAvailable(true);
                 wfdInfo.setControlPort(DEFAULT_CONTROL_PORT);
                 wfdInfo.setMaxThroughput(MAX_THROUGHPUT);
-<<<<<<< HEAD
-                mWifiP2pManager.setWFDInfo(getWifiP2pChannel(), wfdInfo, new ActionListener() {
-=======
-                mWifiP2pManager.setWfdInfo(mWifiP2pChannel, wfdInfo, new ActionListener() {
->>>>>>> 52681ca4
+                mWifiP2pManager.setWfdInfo(getWifiP2pChannel(), wfdInfo, new ActionListener() {
                     @Override
                     public void onSuccess() {
                         if (DEBUG) {
@@ -376,11 +372,7 @@
             if (mWfdEnabled || mWfdEnabling) {
                 WifiP2pWfdInfo wfdInfo = new WifiP2pWfdInfo();
                 wfdInfo.setWfdEnabled(false);
-<<<<<<< HEAD
-                mWifiP2pManager.setWFDInfo(getWifiP2pChannel(), wfdInfo, new ActionListener() {
-=======
-                mWifiP2pManager.setWfdInfo(mWifiP2pChannel, wfdInfo, new ActionListener() {
->>>>>>> 52681ca4
+                mWifiP2pManager.setWfdInfo(getWifiP2pChannel(), wfdInfo, new ActionListener() {
                     @Override
                     public void onSuccess() {
                         if (DEBUG) {
