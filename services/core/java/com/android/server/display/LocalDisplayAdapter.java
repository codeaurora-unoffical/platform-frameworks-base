/*
 * Copyright (C) 2012 The Android Open Source Project
 *
 * Licensed under the Apache License, Version 2.0 (the "License");
 * you may not use this file except in compliance with the License.
 * You may obtain a copy of the License at
 *
 *      http://www.apache.org/licenses/LICENSE-2.0
 *
 * Unless required by applicable law or agreed to in writing, software
 * distributed under the License is distributed on an "AS IS" BASIS,
 * WITHOUT WARRANTIES OR CONDITIONS OF ANY KIND, either express or implied.
 * See the License for the specific language governing permissions and
 * limitations under the License.
 */

package com.android.server.display;

import android.app.ActivityThread;
import android.content.Context;
import android.content.res.Resources;
import android.hardware.sidekick.SidekickInternal;
import android.os.Build;
import android.os.Handler;
import android.os.IBinder;
import android.os.Looper;
import android.os.PowerManager;
import android.os.SystemProperties;
import android.os.Trace;
import android.util.LongSparseArray;
import android.util.Slog;
import android.util.SparseArray;
import android.view.Display;
import android.view.DisplayAddress;
import android.view.DisplayCutout;
import android.view.DisplayEventReceiver;
import android.view.Surface;
import android.view.SurfaceControl;

import com.android.server.LocalServices;
import com.android.server.lights.Light;
import com.android.server.lights.LightsManager;

import java.io.PrintWriter;
import java.util.ArrayList;
import java.util.Arrays;
import java.util.Collections;
import java.util.List;

/**
 * A display adapter for the local displays managed by Surface Flinger.
 * <p>
 * Display adapters are guarded by the {@link DisplayManagerService.SyncRoot} lock.
 * </p>
 */
final class LocalDisplayAdapter extends DisplayAdapter {
    private static final String TAG = "LocalDisplayAdapter";
    private static final boolean DEBUG = false;

    private static final String UNIQUE_ID_PREFIX = "local:";

    private static final String PROPERTY_EMULATOR_CIRCULAR = "ro.emulator.circular";

    private final LongSparseArray<LocalDisplayDevice> mDevices =
            new LongSparseArray<LocalDisplayDevice>();

    @SuppressWarnings("unused")  // Becomes active at instantiation time.
    private PhysicalDisplayEventReceiver mPhysicalDisplayEventReceiver;


    // Called with SyncRoot lock held.
    public LocalDisplayAdapter(DisplayManagerService.SyncRoot syncRoot,
            Context context, Handler handler, Listener listener) {
        super(syncRoot, context, handler, listener, TAG);
    }

    @Override
    public void registerLocked() {
        super.registerLocked();

        mPhysicalDisplayEventReceiver = new PhysicalDisplayEventReceiver(getHandler().getLooper());

        for (long physicalDisplayId : SurfaceControl.getPhysicalDisplayIds()) {
            tryConnectDisplayLocked(physicalDisplayId);
        }
    }

    private void tryConnectDisplayLocked(long physicalDisplayId) {
        final IBinder displayToken = SurfaceControl.getPhysicalDisplayToken(physicalDisplayId);
        if (displayToken != null) {
            SurfaceControl.PhysicalDisplayInfo[] configs =
                    SurfaceControl.getDisplayConfigs(displayToken);
            if (configs == null) {
                // There are no valid configs for this device, so we can't use it
                Slog.w(TAG, "No valid configs found for display device " + physicalDisplayId);
                return;
            }
            int activeConfig = SurfaceControl.getActiveConfig(displayToken);
            if (activeConfig < 0) {
                // There is no active config, and for now we don't have the
                // policy to set one.
                Slog.w(TAG, "No active config found for display device " + physicalDisplayId);
                return;
            }
            int activeColorMode = SurfaceControl.getActiveColorMode(displayToken);
            if (activeColorMode < 0) {
                // We failed to get the active color mode. We don't bail out here since on the next
                // configuration pass we'll go ahead and set it to whatever it was set to last (or
                // COLOR_MODE_NATIVE if this is the first configuration).
                Slog.w(TAG, "Unable to get active color mode for display device " +
                        physicalDisplayId);
                activeColorMode = Display.COLOR_MODE_INVALID;
            }
            int[] colorModes = SurfaceControl.getDisplayColorModes(displayToken);
            SurfaceControl.DesiredDisplayConfigSpecs desiredDisplayConfigSpecs =
                    SurfaceControl.getDesiredDisplayConfigSpecs(displayToken);
            LocalDisplayDevice device = mDevices.get(physicalDisplayId);
            if (device == null) {
                // Display was added.
                final boolean isInternal = mDevices.size() == 0;
                device = new LocalDisplayDevice(displayToken, physicalDisplayId, configs,
                        activeConfig, desiredDisplayConfigSpecs, colorModes, activeColorMode,
                        isInternal);
                mDevices.put(physicalDisplayId, device);
                sendDisplayDeviceEventLocked(device, DISPLAY_DEVICE_EVENT_ADDED);
            } else if (device.updatePhysicalDisplayInfoLocked(configs, activeConfig,
                               desiredDisplayConfigSpecs, colorModes, activeColorMode)) {
                // Display properties changed.
                sendDisplayDeviceEventLocked(device, DISPLAY_DEVICE_EVENT_CHANGED);
            }
        } else {
            // The display is no longer available. Ignore the attempt to add it.
            // If it was connected but has already been disconnected, we'll get a
            // disconnect event that will remove it from mDevices.
        }
    }

    private void tryDisconnectDisplayLocked(long physicalDisplayId) {
        LocalDisplayDevice device = mDevices.get(physicalDisplayId);
        if (device != null) {
            // Display was removed.
            mDevices.remove(physicalDisplayId);
            sendDisplayDeviceEventLocked(device, DISPLAY_DEVICE_EVENT_REMOVED);
        }
    }

    static int getPowerModeForState(int state) {
        switch (state) {
            case Display.STATE_OFF:
                return SurfaceControl.POWER_MODE_OFF;
            case Display.STATE_DOZE:
                return SurfaceControl.POWER_MODE_DOZE;
            case Display.STATE_DOZE_SUSPEND:
                return SurfaceControl.POWER_MODE_DOZE_SUSPEND;
            case Display.STATE_ON_SUSPEND:
                return SurfaceControl.POWER_MODE_ON_SUSPEND;
            default:
                return SurfaceControl.POWER_MODE_NORMAL;
        }
    }

    private final class LocalDisplayDevice extends DisplayDevice {
        private final long mPhysicalDisplayId;
        private final Light mBacklight;
        private final SparseArray<DisplayModeRecord> mSupportedModes = new SparseArray<>();
        private final ArrayList<Integer> mSupportedColorModes = new ArrayList<>();
        private final boolean mIsInternal;

        private DisplayDeviceInfo mInfo;
        private boolean mHavePendingChanges;
        private int mState = Display.STATE_UNKNOWN;
        private int mBrightness = PowerManager.BRIGHTNESS_DEFAULT;
        private int mDefaultModeId;
        private int mActiveModeId;
        private boolean mActiveModeInvalid;
        private DisplayModeDirector.DesiredDisplayModeSpecs mDisplayModeSpecs =
                new DisplayModeDirector.DesiredDisplayModeSpecs();
        private boolean mDisplayModeSpecsInvalid;
        private int mActivePhysIndex;
        private int mActiveColorMode;
        private boolean mActiveColorModeInvalid;
        private Display.HdrCapabilities mHdrCapabilities;
        private boolean mAllmSupported;
        private boolean mGameContentTypeSupported;
        private boolean mAllmRequested;
        private boolean mGameContentTypeRequested;
        private boolean mSidekickActive;
        private SidekickInternal mSidekickInternal;

        private SurfaceControl.PhysicalDisplayInfo[] mDisplayInfos;

        LocalDisplayDevice(IBinder displayToken, long physicalDisplayId,
                SurfaceControl.PhysicalDisplayInfo[] physicalDisplayInfos, int activeDisplayInfo,
                SurfaceControl.DesiredDisplayConfigSpecs physicalDisplayConfigSpecs,
                int[] colorModes, int activeColorMode, boolean isInternal) {
            super(LocalDisplayAdapter.this, displayToken, UNIQUE_ID_PREFIX + physicalDisplayId);
            mPhysicalDisplayId = physicalDisplayId;
            mIsInternal = isInternal;
            updatePhysicalDisplayInfoLocked(physicalDisplayInfos, activeDisplayInfo,
                    physicalDisplayConfigSpecs, colorModes, activeColorMode);
            updateColorModesLocked(colorModes, activeColorMode);
            mSidekickInternal = LocalServices.getService(SidekickInternal.class);
            if (mIsInternal) {
                LightsManager lights = LocalServices.getService(LightsManager.class);
                mBacklight = lights.getLight(LightsManager.LIGHT_ID_BACKLIGHT);
            } else {
                mBacklight = null;
            }
            mHdrCapabilities = SurfaceControl.getHdrCapabilities(displayToken);
            mAllmSupported = SurfaceControl.getAutoLowLatencyModeSupport(displayToken);
            mGameContentTypeSupported = SurfaceControl.getGameContentTypeSupport(displayToken);
        }

        @Override
        public boolean hasStableUniqueId() {
            return true;
        }

        public boolean updatePhysicalDisplayInfoLocked(
                SurfaceControl.PhysicalDisplayInfo[] physicalDisplayInfos, int activeDisplayInfo,
                SurfaceControl.DesiredDisplayConfigSpecs physicalDisplayConfigSpecs,
                int[] colorModes, int activeColorMode) {
            mDisplayInfos = Arrays.copyOf(physicalDisplayInfos, physicalDisplayInfos.length);
            mActivePhysIndex = activeDisplayInfo;
            // Build an updated list of all existing modes.
            ArrayList<DisplayModeRecord> records = new ArrayList<DisplayModeRecord>();
            boolean modesAdded = false;
            for (int i = 0; i < physicalDisplayInfos.length; i++) {
                SurfaceControl.PhysicalDisplayInfo info = physicalDisplayInfos[i];
                // First, check to see if we've already added a matching mode. Since not all
                // configuration options are exposed via Display.Mode, it's possible that we have
                // multiple PhysicalDisplayInfos that would generate the same Display.Mode.
                boolean existingMode = false;
                for (int j = 0; j < records.size(); j++) {
                    if (records.get(j).hasMatchingMode(info)) {
                        existingMode = true;
                        break;
                    }
                }
                if (existingMode) {
                    continue;
                }
                // If we haven't already added a mode for this configuration to the new set of
                // supported modes then check to see if we have one in the prior set of supported
                // modes to reuse.
                DisplayModeRecord record = findDisplayModeRecord(info);
                if (record == null) {
                    record = new DisplayModeRecord(info);
                    modesAdded = true;
                }
                records.add(record);
            }

            // Get the currently active mode
            DisplayModeRecord activeRecord = null;
            for (int i = 0; i < records.size(); i++) {
                DisplayModeRecord record = records.get(i);
                if (record.hasMatchingMode(physicalDisplayInfos[activeDisplayInfo])){
                    activeRecord = record;
                    break;
                }
            }

            // Check whether surface flinger spontaneously changed modes out from under us.
            // Schedule traversals to ensure that the correct state is reapplied if necessary.
            if (mActiveModeId != 0
                    && mActiveModeId != activeRecord.mMode.getModeId()) {
                mActiveModeInvalid = true;
                sendTraversalRequestLocked();
            }

            // Check whether surface flinger spontaneously changed display config specs out from
            // under us. If so, schedule a traversal to reapply our display config specs.
            if (mDisplayModeSpecs.defaultModeId != 0) {
                int activeDefaultMode =
                        findMatchingModeIdLocked(physicalDisplayConfigSpecs.defaultConfig);
                // If we can't map the defaultConfig index to a mode, then the physical display
                // configs must have changed, and the code below for handling changes to the
                // list of available modes will take care of updating display config specs.
                if (activeDefaultMode != 0) {
                    if (mDisplayModeSpecs.defaultModeId != activeDefaultMode
                            || mDisplayModeSpecs.refreshRateRange.min
                                    != physicalDisplayConfigSpecs.minRefreshRate
                            || mDisplayModeSpecs.refreshRateRange.max
                                    != physicalDisplayConfigSpecs.maxRefreshRate) {
                        mDisplayModeSpecsInvalid = true;
                        sendTraversalRequestLocked();
                    }
                }
            }

            boolean recordsChanged = records.size() != mSupportedModes.size() || modesAdded;
            // If the records haven't changed then we're done here.
            if (!recordsChanged) {
                return false;
            }
            // Update the index of modes.
            mHavePendingChanges = true;

            mSupportedModes.clear();
            for (DisplayModeRecord record : records) {
                mSupportedModes.put(record.mMode.getModeId(), record);
            }

            // Update the default mode, if needed.
            if (findDisplayInfoIndexLocked(mDefaultModeId) < 0) {
                if (mDefaultModeId != 0) {
                    Slog.w(TAG, "Default display mode no longer available, using currently"
                            + " active mode as default.");
                }
                mDefaultModeId = activeRecord.mMode.getModeId();
            }

            // Determine whether the display mode specs' default mode is still there.
            if (mSupportedModes.indexOfKey(mDisplayModeSpecs.defaultModeId) < 0) {
                if (mDisplayModeSpecs.defaultModeId != 0) {
                    Slog.w(TAG,
                            "DisplayModeSpecs default mode no longer available, using currently"
                                    + " active mode as default.");
                }
                mDisplayModeSpecs.defaultModeId = activeRecord.mMode.getModeId();
                mDisplayModeSpecsInvalid = true;
            }

            // Determine whether the active mode is still there.
            if (mSupportedModes.indexOfKey(mActiveModeId) < 0) {
                if (mActiveModeId != 0) {
                    Slog.w(TAG, "Active display mode no longer available, reverting to default"
                            + " mode.");
                }
                mActiveModeId = mDefaultModeId;
                mActiveModeInvalid = true;
            }

            // Schedule traversals so that we apply pending changes.
            sendTraversalRequestLocked();
            return true;
        }

        private boolean updateColorModesLocked(int[] colorModes,
                int activeColorMode) {
            List<Integer> pendingColorModes = new ArrayList<>();

            if (colorModes == null) return false;
            // Build an updated list of all existing color modes.
            boolean colorModesAdded = false;
            for (int colorMode: colorModes) {
                if (!mSupportedColorModes.contains(colorMode)) {
                    colorModesAdded = true;
                }
                pendingColorModes.add(colorMode);
            }

            boolean colorModesChanged =
                    pendingColorModes.size() != mSupportedColorModes.size()
                    || colorModesAdded;

            // If the supported color modes haven't changed then we're done here.
            if (!colorModesChanged) {
                return false;
            }

            mHavePendingChanges = true;

            mSupportedColorModes.clear();
            mSupportedColorModes.addAll(pendingColorModes);
            Collections.sort(mSupportedColorModes);

            // Determine whether the active color mode is still there.
            if (!mSupportedColorModes.contains(mActiveColorMode)) {
                if (mActiveColorMode != 0) {
                    Slog.w(TAG, "Active color mode no longer available, reverting"
                            + " to default mode.");
                    mActiveColorMode = Display.COLOR_MODE_DEFAULT;
                    mActiveColorModeInvalid = true;
                } else {
                    if (!mSupportedColorModes.isEmpty()) {
                        // This should never happen.
                        Slog.e(TAG, "Default and active color mode is no longer available!"
                                + " Reverting to first available mode.");
                        mActiveColorMode = mSupportedColorModes.get(0);
                        mActiveColorModeInvalid = true;
                    } else {
                        // This should really never happen.
                        Slog.e(TAG, "No color modes available!");
                    }
                }
            }
            return true;
        }

        private DisplayModeRecord findDisplayModeRecord(SurfaceControl.PhysicalDisplayInfo info) {
            for (int i = 0; i < mSupportedModes.size(); i++) {
                DisplayModeRecord record = mSupportedModes.valueAt(i);
                if (record.hasMatchingMode(info)) {
                    return record;
                }
            }
            return null;
        }

        @Override
        public void applyPendingDisplayDeviceInfoChangesLocked() {
            if (mHavePendingChanges) {
                mInfo = null;
                mHavePendingChanges = false;
            }
        }

        @Override
        public DisplayDeviceInfo getDisplayDeviceInfoLocked() {
            if (mInfo == null) {
                SurfaceControl.PhysicalDisplayInfo phys = mDisplayInfos[mActivePhysIndex];
                mInfo = new DisplayDeviceInfo();
                mInfo.width = phys.width;
                mInfo.height = phys.height;
                mInfo.modeId = mActiveModeId;
                mInfo.defaultModeId = mDefaultModeId;
                mInfo.supportedModes = getDisplayModes(mSupportedModes);
                mInfo.colorMode = mActiveColorMode;
                mInfo.allmSupported = mAllmSupported;
                mInfo.gameContentTypeSupported = mGameContentTypeSupported;
                mInfo.supportedColorModes =
                        new int[mSupportedColorModes.size()];
                for (int i = 0; i < mSupportedColorModes.size(); i++) {
                    mInfo.supportedColorModes[i] = mSupportedColorModes.get(i);
                }
                mInfo.hdrCapabilities = mHdrCapabilities;
                mInfo.appVsyncOffsetNanos = phys.appVsyncOffsetNanos;
                mInfo.presentationDeadlineNanos = phys.presentationDeadlineNanos;
                mInfo.state = mState;
                mInfo.uniqueId = getUniqueId();
                final DisplayAddress.Physical physicalAddress =
                        DisplayAddress.fromPhysicalDisplayId(mPhysicalDisplayId);
                mInfo.address = physicalAddress;
                mInfo.densityDpi = (int) (phys.density * 160 + 0.5f);
                mInfo.xDpi = phys.xDpi;
                mInfo.yDpi = phys.yDpi;

                // Assume that all built-in displays that have secure output (eg. HDCP) also
                // support compositing from gralloc protected buffers.
                if (phys.secure) {
                    mInfo.flags = DisplayDeviceInfo.FLAG_SECURE
                            | DisplayDeviceInfo.FLAG_SUPPORTS_PROTECTED_BUFFERS;
                }

                final Resources res = getOverlayContext().getResources();
                final boolean isBuiltIn = ((mInfo.address) != null) ?
                   (((DisplayAddress.Physical) mInfo.address).getPort() < 0) : false;
                if (mIsInternal) {
                    mInfo.name = res.getString(
                            com.android.internal.R.string.display_manager_built_in_display_name);
                    mInfo.flags |= DisplayDeviceInfo.FLAG_DEFAULT_DISPLAY
                            | DisplayDeviceInfo.FLAG_ROTATES_WITH_CONTENT;
                    if (res.getBoolean(com.android.internal.R.bool.config_mainBuiltInDisplayIsRound)
                            || (Build.IS_EMULATOR
                            && SystemProperties.getBoolean(PROPERTY_EMULATOR_CIRCULAR, false))) {
                        mInfo.flags |= DisplayDeviceInfo.FLAG_ROUND;
                    }
                    if (res.getBoolean(
                            com.android.internal.R.bool.config_maskMainBuiltInDisplayCutout)) {
                        mInfo.flags |= DisplayDeviceInfo.FLAG_MASK_DISPLAY_CUTOUT;
                    }
                    mInfo.displayCutout = DisplayCutout.fromResourcesRectApproximation(res,
                            mInfo.width, mInfo.height);
                    mInfo.type = Display.TYPE_BUILT_IN;
                    mInfo.touch = DisplayDeviceInfo.TOUCH_INTERNAL;
                } else if (isBuiltIn) {
                    mInfo.type = Display.TYPE_BUILT_IN;
                    mInfo.touch = DisplayDeviceInfo.TOUCH_INTERNAL;
                    mInfo.name = getContext().getResources().getString(
                            com.android.internal.R.string.display_manager_built_in_display_name);
                    mInfo.flags |= DisplayDeviceInfo.FLAG_ROTATES_WITH_CONTENT;

                    if (SystemProperties.getBoolean(
                                    "vendor.display.builtin_presentation", false)) {
                        mInfo.flags |= DisplayDeviceInfo.FLAG_PRESENTATION;
                    } else {
                        mInfo.flags |= DisplayDeviceInfo.FLAG_PRIVATE;
                    }

                    if (!SystemProperties.getBoolean(
                                    "vendor.display.builtin_mirroring", false)) {
                        mInfo.flags |= DisplayDeviceInfo.FLAG_OWN_CONTENT_ONLY;
                    }

                    mInfo.setAssumedDensityForExternalDisplay(phys.width, phys.height);
                } else {
                    mInfo.displayCutout = null;
                    mInfo.type = Display.TYPE_HDMI;
                    mInfo.flags |= DisplayDeviceInfo.FLAG_PRESENTATION;
                    mInfo.name = getContext().getResources().getString(
                            com.android.internal.R.string.display_manager_hdmi_display_name);
                    mInfo.touch = DisplayDeviceInfo.TOUCH_EXTERNAL;

                    // For demonstration purposes, allow rotation of the external display.
                    // In the future we might allow the user to configure this directly.
                    if ("portrait".equals(SystemProperties.get("persist.demo.hdmirotation"))) {
                        mInfo.rotation = Surface.ROTATION_270;
                    }

                    // For demonstration purposes, allow rotation of the external display
                    // to follow the built-in display.
                    if (SystemProperties.getBoolean("persist.demo.hdmirotates", false)) {
                        mInfo.flags |= DisplayDeviceInfo.FLAG_ROTATES_WITH_CONTENT;
                    }

                    if (!res.getBoolean(
                                com.android.internal.R.bool.config_localDisplaysMirrorContent)) {
                        mInfo.flags |= DisplayDeviceInfo.FLAG_OWN_CONTENT_ONLY;
                    }

                    if (isDisplayPrivate(physicalAddress)) {
                        mInfo.flags |= DisplayDeviceInfo.FLAG_PRIVATE;
                    }
                }
            }
            return mInfo;
        }

        @Override
        public Runnable requestDisplayStateLocked(final int state, final int brightness) {
            // Assume that the brightness is off if the display is being turned off.
            assert state != Display.STATE_OFF || brightness == PowerManager.BRIGHTNESS_OFF;

            final boolean stateChanged = (mState != state);
            final boolean brightnessChanged = (mBrightness != brightness) && mBacklight != null;
            if (stateChanged || brightnessChanged) {
                final long physicalDisplayId = mPhysicalDisplayId;
                final IBinder token = getDisplayTokenLocked();
                final int oldState = mState;

                if (stateChanged) {
                    mState = state;
                    updateDeviceInfoLocked();
                }

                if (brightnessChanged) {
                    mBrightness = brightness;
                }

                // Defer actually setting the display state until after we have exited
                // the critical section since it can take hundreds of milliseconds
                // to complete.
                return new Runnable() {
                    @Override
                    public void run() {
                        // Exit a suspended state before making any changes.
                        int currentState = oldState;
                        if (Display.isSuspendedState(oldState)
                                || oldState == Display.STATE_UNKNOWN) {
                            if (!Display.isSuspendedState(state)) {
                                setDisplayState(state);
                                currentState = state;
                            } else if (state == Display.STATE_DOZE_SUSPEND
                                    || oldState == Display.STATE_DOZE_SUSPEND) {
                                setDisplayState(Display.STATE_DOZE);
                                currentState = Display.STATE_DOZE;
                            } else if (state == Display.STATE_ON_SUSPEND
                                    || oldState == Display.STATE_ON_SUSPEND) {
                                setDisplayState(Display.STATE_ON);
                                currentState = Display.STATE_ON;
                            } else {
                                return; // old state and new state is off
                            }
                        }

                        // If the state change was from or to VR, then we need to tell the light
                        // so that it can apply appropriate VR brightness settings. Also, update the
                        // brightness so the state is propogated to light.
                        boolean vrModeChange = false;
                        if ((state == Display.STATE_VR || currentState == Display.STATE_VR) &&
                                currentState != state) {
                            setVrMode(state == Display.STATE_VR);
                            vrModeChange = true;
                        }


                        // Apply brightness changes given that we are in a non-suspended state.
                        if (brightnessChanged || vrModeChange) {
                            setDisplayBrightness(brightness);
                        }

                        // Enter the final desired state, possibly suspended.
                        if (state != currentState) {
                            setDisplayState(state);
                        }
                    }

                    private void setVrMode(boolean isVrEnabled) {
                        if (DEBUG) {
                            Slog.d(TAG, "setVrMode("
                                    + "id=" + physicalDisplayId
                                    + ", state=" + Display.stateToString(state) + ")");
                        }
                        mBacklight.setVrMode(isVrEnabled);
                    }

                    private void setDisplayState(int state) {
                        if (DEBUG) {
                            Slog.d(TAG, "setDisplayState("
                                    + "id=" + physicalDisplayId
                                    + ", state=" + Display.stateToString(state) + ")");
                        }

                        // We must tell sidekick to stop controlling the display before we
                        // can change its power mode, so do that first.
                        if (mSidekickActive) {
                            Trace.traceBegin(Trace.TRACE_TAG_POWER,
                                    "SidekickInternal#endDisplayControl");
                            try {
                                mSidekickInternal.endDisplayControl();
                            } finally {
                                Trace.traceEnd(Trace.TRACE_TAG_POWER);
                            }
                            mSidekickActive = false;
                        }
                        final int mode = getPowerModeForState(state);
                        Trace.traceBegin(Trace.TRACE_TAG_POWER, "setDisplayState("
                                + "id=" + physicalDisplayId
                                + ", state=" + Display.stateToString(state) + ")");
                        try {
                            SurfaceControl.setDisplayPowerMode(token, mode);
                            Trace.traceCounter(Trace.TRACE_TAG_POWER, "DisplayPowerMode", mode);
                        } finally {
                            Trace.traceEnd(Trace.TRACE_TAG_POWER);
                        }
                        // If we're entering a suspended (but not OFF) power state and we
                        // have a sidekick available, tell it now that it can take control.
                        if (Display.isSuspendedState(state) && state != Display.STATE_OFF
                                && mSidekickInternal != null && !mSidekickActive) {
                            Trace.traceBegin(Trace.TRACE_TAG_POWER,
                                    "SidekickInternal#startDisplayControl");
                            try {
                                mSidekickActive = mSidekickInternal.startDisplayControl(state);
                            } finally {
                                Trace.traceEnd(Trace.TRACE_TAG_POWER);
                            }
                        }
                    }

                    private void setDisplayBrightness(int brightness) {
                        if (DEBUG) {
                            Slog.d(TAG, "setDisplayBrightness("
                                    + "id=" + physicalDisplayId
                                    + ", brightness=" + brightness + ")");
                        }

                        Trace.traceBegin(Trace.TRACE_TAG_POWER, "setDisplayBrightness("
                                + "id=" + physicalDisplayId + ", brightness=" + brightness + ")");
                        try {
                            mBacklight.setBrightness(brightness);
                            Trace.traceCounter(Trace.TRACE_TAG_POWER,
                                    "ScreenBrightness", brightness);
                        } finally {
                            Trace.traceEnd(Trace.TRACE_TAG_POWER);
                        }
                    }
                };
            }
            return null;
        }

        @Override
        public void setRequestedColorModeLocked(int colorMode) {
            if (requestColorModeLocked(colorMode)) {
                updateDeviceInfoLocked();
            }
        }

        @Override
        public void setDesiredDisplayModeSpecsLocked(
                DisplayModeDirector.DesiredDisplayModeSpecs displayModeSpecs) {
            if (displayModeSpecs.defaultModeId == 0) {
                // Bail if the caller is requesting a null mode. We'll get called again shortly with
                // a valid mode.
                return;
            }
            int defaultPhysIndex = findDisplayInfoIndexLocked(displayModeSpecs.defaultModeId);
            if (defaultPhysIndex < 0) {
                // When a display is hotplugged, it's possible for a mode to be removed that was
                // previously valid. Because of the way display changes are propagated through the
                // framework, and the caching of the display mode specs in LogicalDisplay, it's
                // possible we'll get called with a stale mode id that no longer represents a valid
                // mode. This should only happen in extremely rare cases. A followup call will
                // contain a valid mode id.
                Slog.w(TAG,
                        "Ignoring request for invalid default mode id "
                                + displayModeSpecs.defaultModeId);
                updateDeviceInfoLocked();
                return;
            }
            if (mDisplayModeSpecsInvalid || !displayModeSpecs.equals(mDisplayModeSpecs)) {
                mDisplayModeSpecsInvalid = false;
                mDisplayModeSpecs.copyFrom(displayModeSpecs);
                final IBinder token = getDisplayTokenLocked();
                SurfaceControl.setDesiredDisplayConfigSpecs(token,
                        new SurfaceControl.DesiredDisplayConfigSpecs(defaultPhysIndex,
                                mDisplayModeSpecs.refreshRateRange.min,
                                mDisplayModeSpecs.refreshRateRange.max));
                int activePhysIndex = SurfaceControl.getActiveConfig(token);
                if (updateActiveModeLocked(activePhysIndex)) {
                    updateDeviceInfoLocked();
                }
            }
        }

        @Override
        public void onOverlayChangedLocked() {
            updateDeviceInfoLocked();
        }

        public void onActivePhysicalDisplayModeChangedLocked(int physIndex) {
            if (updateActiveModeLocked(physIndex)) {
                updateDeviceInfoLocked();
            }
        }

        public boolean updateActiveModeLocked(int activePhysIndex) {
            if (mActivePhysIndex == activePhysIndex) {
                return false;
            }
            mActivePhysIndex = activePhysIndex;
            mActiveModeId = findMatchingModeIdLocked(activePhysIndex);
            mActiveModeInvalid = mActiveModeId == 0;
            if (mActiveModeInvalid) {
                Slog.w(TAG, "In unknown mode after setting allowed configs"
                        + ", activePhysIndex=" + mActivePhysIndex);
            }
            return true;
        }

        public boolean requestColorModeLocked(int colorMode) {
            if (mActiveColorMode == colorMode) {
                return false;
            }
            if (!mSupportedColorModes.contains(colorMode)) {
                Slog.w(TAG, "Unable to find color mode " + colorMode
                        + ", ignoring request.");
                return false;
            }
            SurfaceControl.setActiveColorMode(getDisplayTokenLocked(), colorMode);
            mActiveColorMode = colorMode;
            mActiveColorModeInvalid = false;
            return true;
        }

        @Override
        public void setAutoLowLatencyModeLocked(boolean on) {
            if (mAllmRequested == on) {
                return;
            }

            mAllmRequested = on;

            if (!mAllmSupported) {
                Slog.d(TAG, "Unable to set ALLM because the connected display "
                        + "does not support ALLM.");
                return;
            }

            SurfaceControl.setAutoLowLatencyMode(getDisplayTokenLocked(), on);
        }

        @Override
        public void setGameContentTypeLocked(boolean on) {
            if (mGameContentTypeRequested == on) {
                return;
            }

            mGameContentTypeRequested = on;

            if (!mGameContentTypeSupported) {
                Slog.d(TAG, "Unable to set game content type because the connected "
                        + "display does not support game content type.");
                return;
            }

<<<<<<< HEAD
            SurfaceControl.setAllowedDisplayConfigs(getDisplayTokenLocked(), allowedPhysIndexes);
            int activePhysIndex = SurfaceControl.getActiveConfig(getDisplayTokenLocked());
            if (activePhysIndex < 0) {
                return false;
            }
            return updateActiveModeLocked(activePhysIndex);
        }

        public boolean requestColorModeLocked(int colorMode) {
            if (mActiveColorMode == colorMode) {
                return false;
            }
            if (!mSupportedColorModes.contains(colorMode)) {
                Slog.w(TAG, "Unable to find color mode " + colorMode
                        + ", ignoring request.");
                return false;
            }
            SurfaceControl.setActiveColorMode(getDisplayTokenLocked(), colorMode);
            mActiveColorMode = colorMode;
            mActiveColorModeInvalid = false;
            return true;
=======
            SurfaceControl.setGameContentType(getDisplayTokenLocked(), on);
>>>>>>> 11ba5f09
        }

        @Override
        public void dumpLocked(PrintWriter pw) {
            super.dumpLocked(pw);
            pw.println("mPhysicalDisplayId=" + mPhysicalDisplayId);
            pw.println("mDisplayModeSpecs={" + mDisplayModeSpecs + "}");
            pw.println("mDisplayModeSpecsInvalid=" + mDisplayModeSpecsInvalid);
            pw.println("mActivePhysIndex=" + mActivePhysIndex);
            pw.println("mActiveModeId=" + mActiveModeId);
            pw.println("mActiveColorMode=" + mActiveColorMode);
            pw.println("mDefaultModeId=" + mDefaultModeId);
            pw.println("mState=" + Display.stateToString(mState));
            pw.println("mBrightness=" + mBrightness);
            pw.println("mBacklight=" + mBacklight);
            pw.println("mAllmSupported=" + mAllmSupported);
            pw.println("mAllmRequested=" + mAllmRequested);
            pw.println("mGameContentTypeSupported" + mGameContentTypeSupported);
            pw.println("mGameContentTypeRequested" + mGameContentTypeRequested);
            pw.println("mDisplayInfos=");
            for (int i = 0; i < mDisplayInfos.length; i++) {
                pw.println("  " + mDisplayInfos[i]);
            }
            pw.println("mSupportedModes=");
            for (int i = 0; i < mSupportedModes.size(); i++) {
                pw.println("  " + mSupportedModes.valueAt(i));
            }
            pw.print("mSupportedColorModes=[");
            for (int i = 0; i < mSupportedColorModes.size(); i++) {
                if (i != 0) {
                    pw.print(", ");
                }
                pw.print(mSupportedColorModes.get(i));
            }
            pw.println("]");
        }

        private int findDisplayInfoIndexLocked(int modeId) {
            DisplayModeRecord record = mSupportedModes.get(modeId);
            if (record != null) {
                for (int i = 0; i < mDisplayInfos.length; i++) {
                    SurfaceControl.PhysicalDisplayInfo info = mDisplayInfos[i];
                    if (record.hasMatchingMode(info)){
                        return i;
                    }
                }
            }
            return -1;
        }

        private int findMatchingModeIdLocked(int physIndex) {
            SurfaceControl.PhysicalDisplayInfo info = mDisplayInfos[physIndex];
            for (int i = 0; i < mSupportedModes.size(); i++) {
                DisplayModeRecord record = mSupportedModes.valueAt(i);
                if (record.hasMatchingMode(info)) {
                    return record.mMode.getModeId();
                }
            }
            return 0;
        }

        private void updateDeviceInfoLocked() {
            mInfo = null;
            sendDisplayDeviceEventLocked(this, DISPLAY_DEVICE_EVENT_CHANGED);
        }

        private Display.Mode[] getDisplayModes(SparseArray<DisplayModeRecord> records) {
            final int size = records.size();
            Display.Mode[] modes = new Display.Mode[size];
            for (int i = 0; i < size; i++) {
                DisplayModeRecord record = records.valueAt(i);
                modes[i] = record.mMode;
            }
            return modes;
        }

        private boolean isDisplayPrivate(DisplayAddress.Physical physicalAddress) {
            if (physicalAddress == null) {
                return false;
            }
            final Resources res = getOverlayContext().getResources();
            int[] ports = res.getIntArray(
                    com.android.internal.R.array.config_localPrivateDisplayPorts);
            if (ports != null) {
                int port = Byte.toUnsignedInt(physicalAddress.getPort());
                for (int p : ports) {
                    if (p == port) {
                        return true;
                    }
                }
            }
            return false;
        }
    }

    /** Supplies a context whose Resources apply runtime-overlays */
    Context getOverlayContext() {
        return ActivityThread.currentActivityThread().getSystemUiContext();
    }

    /**
     * Keeps track of a display configuration.
     */
    private static final class DisplayModeRecord {
        public final Display.Mode mMode;

        public DisplayModeRecord(SurfaceControl.PhysicalDisplayInfo phys) {
            mMode = createMode(phys.width, phys.height, phys.refreshRate);
        }

        /**
         * Returns whether the mode generated by the given PhysicalDisplayInfo matches the mode
         * contained by the record modulo mode ID.
         *
         * Note that this doesn't necessarily mean the the PhysicalDisplayInfos are identical, just
         * that they generate identical modes.
         */
        public boolean hasMatchingMode(SurfaceControl.PhysicalDisplayInfo info) {
            int modeRefreshRate = Float.floatToIntBits(mMode.getRefreshRate());
            int displayInfoRefreshRate = Float.floatToIntBits(info.refreshRate);
            return mMode.getPhysicalWidth() == info.width
                    && mMode.getPhysicalHeight() == info.height
                    && modeRefreshRate == displayInfoRefreshRate;
        }

        public String toString() {
            return "DisplayModeRecord{mMode=" + mMode + "}";
        }
    }

    private final class PhysicalDisplayEventReceiver extends DisplayEventReceiver {
        PhysicalDisplayEventReceiver(Looper looper) {
            super(looper, VSYNC_SOURCE_APP, CONFIG_CHANGED_EVENT_DISPATCH);
        }

        @Override
        public void onHotplug(long timestampNanos, long physicalDisplayId, boolean connected) {
            synchronized (getSyncRoot()) {
                if (connected) {
                    tryConnectDisplayLocked(physicalDisplayId);
                } else {
                    tryDisconnectDisplayLocked(physicalDisplayId);
                }
            }
        }

        @Override
        public void onConfigChanged(long timestampNanos, long physicalDisplayId, int physIndex) {
            if (DEBUG) {
                Slog.d(TAG, "onConfigChanged("
                        + "timestampNanos=" + timestampNanos
                        + ", physicalDisplayId=" + physicalDisplayId
                        + ", physIndex=" + physIndex + ")");
            }
            synchronized (getSyncRoot()) {
                LocalDisplayDevice device = mDevices.get(physicalDisplayId);
                if (device == null) {
                    if (DEBUG) {
                        Slog.d(TAG, "Received config change for unhandled physical display: "
                                + "physicalDisplayId=" + physicalDisplayId);
                    }
                    return;
                }
                device.onActivePhysicalDisplayModeChangedLocked(physIndex);
            }
        }
    }
}<|MERGE_RESOLUTION|>--- conflicted
+++ resolved
@@ -776,31 +776,7 @@
                 return;
             }
 
-<<<<<<< HEAD
-            SurfaceControl.setAllowedDisplayConfigs(getDisplayTokenLocked(), allowedPhysIndexes);
-            int activePhysIndex = SurfaceControl.getActiveConfig(getDisplayTokenLocked());
-            if (activePhysIndex < 0) {
-                return false;
-            }
-            return updateActiveModeLocked(activePhysIndex);
-        }
-
-        public boolean requestColorModeLocked(int colorMode) {
-            if (mActiveColorMode == colorMode) {
-                return false;
-            }
-            if (!mSupportedColorModes.contains(colorMode)) {
-                Slog.w(TAG, "Unable to find color mode " + colorMode
-                        + ", ignoring request.");
-                return false;
-            }
-            SurfaceControl.setActiveColorMode(getDisplayTokenLocked(), colorMode);
-            mActiveColorMode = colorMode;
-            mActiveColorModeInvalid = false;
-            return true;
-=======
             SurfaceControl.setGameContentType(getDisplayTokenLocked(), on);
->>>>>>> 11ba5f09
         }
 
         @Override
