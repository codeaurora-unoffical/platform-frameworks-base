/*
 * Copyright (C) 2012 The Android Open Source Project
 *
 * Licensed under the Apache License, Version 2.0 (the "License");
 * you may not use this file except in compliance with the License.
 * You may obtain a copy of the License at
 *
 *      http://www.apache.org/licenses/LICENSE-2.0
 *
 * Unless required by applicable law or agreed to in writing, software
 * distributed under the License is distributed on an "AS IS" BASIS,
 * WITHOUT WARRANTIES OR CONDITIONS OF ANY KIND, either express or implied.
 * See the License for the specific language governing permissions and
 * limitations under the License.
 */

package com.android.server.display;

import android.app.ActivityThread;
import android.content.Context;
import android.content.res.Resources;
import android.hardware.sidekick.SidekickInternal;
import android.os.Build;
import android.os.Handler;
import android.os.IBinder;
import android.os.Looper;
import android.os.PowerManager;
import android.os.SystemProperties;
import android.os.Trace;
import android.util.LongSparseArray;
import android.util.Slog;
import android.util.SparseArray;
import android.view.Display;
import android.view.DisplayAddress;
import android.view.DisplayCutout;
import android.view.DisplayEventReceiver;
import android.view.Surface;
import android.view.SurfaceControl;

import com.android.server.LocalServices;
import com.android.server.lights.Light;
import com.android.server.lights.LightsManager;

import java.io.PrintWriter;
import java.util.ArrayList;
import java.util.Arrays;
import java.util.Collections;
import java.util.List;

/**
 * A display adapter for the local displays managed by Surface Flinger.
 * <p>
 * Display adapters are guarded by the {@link DisplayManagerService.SyncRoot} lock.
 * </p>
 */
final class LocalDisplayAdapter extends DisplayAdapter {
    private static final String TAG = "LocalDisplayAdapter";
    private static final boolean DEBUG = false;

    private static final String UNIQUE_ID_PREFIX = "local:";

    private static final String PROPERTY_EMULATOR_CIRCULAR = "ro.emulator.circular";

    private final LongSparseArray<LocalDisplayDevice> mDevices =
            new LongSparseArray<LocalDisplayDevice>();

    @SuppressWarnings("unused")  // Becomes active at instantiation time.
    private PhysicalDisplayEventReceiver mPhysicalDisplayEventReceiver;


    // Called with SyncRoot lock held.
    public LocalDisplayAdapter(DisplayManagerService.SyncRoot syncRoot,
            Context context, Handler handler, Listener listener) {
        super(syncRoot, context, handler, listener, TAG);
    }

    @Override
    public void registerLocked() {
        super.registerLocked();

        mPhysicalDisplayEventReceiver = new PhysicalDisplayEventReceiver(getHandler().getLooper());

        for (long physicalDisplayId : SurfaceControl.getPhysicalDisplayIds()) {
            tryConnectDisplayLocked(physicalDisplayId);
        }
    }

    private void tryConnectDisplayLocked(long physicalDisplayId) {
        final IBinder displayToken = SurfaceControl.getPhysicalDisplayToken(physicalDisplayId);
        if (displayToken != null) {
            SurfaceControl.PhysicalDisplayInfo[] configs =
                    SurfaceControl.getDisplayConfigs(displayToken);
            if (configs == null) {
                // There are no valid configs for this device, so we can't use it
                Slog.w(TAG, "No valid configs found for display device " + physicalDisplayId);
                return;
            }
            int activeConfig = SurfaceControl.getActiveConfig(displayToken);
            if (activeConfig < 0) {
                // There is no active config, and for now we don't have the
                // policy to set one.
                Slog.w(TAG, "No active config found for display device " + physicalDisplayId);
                return;
            }
            int activeColorMode = SurfaceControl.getActiveColorMode(displayToken);
            if (activeColorMode < 0) {
                // We failed to get the active color mode. We don't bail out here since on the next
                // configuration pass we'll go ahead and set it to whatever it was set to last (or
                // COLOR_MODE_NATIVE if this is the first configuration).
                Slog.w(TAG, "Unable to get active color mode for display device " +
                        physicalDisplayId);
                activeColorMode = Display.COLOR_MODE_INVALID;
            }
            int[] colorModes = SurfaceControl.getDisplayColorModes(displayToken);
            int[] allowedConfigs = SurfaceControl.getAllowedDisplayConfigs(displayToken);
            LocalDisplayDevice device = mDevices.get(physicalDisplayId);
            if (device == null) {
                // Display was added.
                final boolean isInternal = mDevices.size() == 0;
                device = new LocalDisplayDevice(displayToken, physicalDisplayId,
                        configs, activeConfig, allowedConfigs, colorModes, activeColorMode,
                        isInternal);
                mDevices.put(physicalDisplayId, device);
                sendDisplayDeviceEventLocked(device, DISPLAY_DEVICE_EVENT_ADDED);
            } else if (device.updatePhysicalDisplayInfoLocked(configs, activeConfig,
                        allowedConfigs, colorModes, activeColorMode)) {
                // Display properties changed.
                sendDisplayDeviceEventLocked(device, DISPLAY_DEVICE_EVENT_CHANGED);
            }
        } else {
            // The display is no longer available. Ignore the attempt to add it.
            // If it was connected but has already been disconnected, we'll get a
            // disconnect event that will remove it from mDevices.
        }
    }

    private void tryDisconnectDisplayLocked(long physicalDisplayId) {
        LocalDisplayDevice device = mDevices.get(physicalDisplayId);
        if (device != null) {
            // Display was removed.
            mDevices.remove(physicalDisplayId);
            sendDisplayDeviceEventLocked(device, DISPLAY_DEVICE_EVENT_REMOVED);
        }
    }

    static int getPowerModeForState(int state) {
        switch (state) {
            case Display.STATE_OFF:
                return SurfaceControl.POWER_MODE_OFF;
            case Display.STATE_DOZE:
                return SurfaceControl.POWER_MODE_DOZE;
            case Display.STATE_DOZE_SUSPEND:
                return SurfaceControl.POWER_MODE_DOZE_SUSPEND;
            case Display.STATE_ON_SUSPEND:
                return SurfaceControl.POWER_MODE_ON_SUSPEND;
            default:
                return SurfaceControl.POWER_MODE_NORMAL;
        }
    }

    private final class LocalDisplayDevice extends DisplayDevice {
        private final long mPhysicalDisplayId;
        private final Light mBacklight;
        private final SparseArray<DisplayModeRecord> mSupportedModes = new SparseArray<>();
        private final ArrayList<Integer> mSupportedColorModes = new ArrayList<>();
        private final boolean mIsInternal;

        private DisplayDeviceInfo mInfo;
        private boolean mHavePendingChanges;
        private int mState = Display.STATE_UNKNOWN;
        private int mBrightness = PowerManager.BRIGHTNESS_DEFAULT;
        private int mDefaultModeId;
        private int mActiveModeId;
        private boolean mActiveModeInvalid;
        private int[] mAllowedModeIds;
        private boolean mAllowedModeIdsInvalid;
        private int mActivePhysIndex;
        private int[] mAllowedPhysIndexes;
        private int mActiveColorMode;
        private boolean mActiveColorModeInvalid;
        private Display.HdrCapabilities mHdrCapabilities;
        private boolean mSidekickActive;
        private SidekickInternal mSidekickInternal;

        private SurfaceControl.PhysicalDisplayInfo[] mDisplayInfos;

        LocalDisplayDevice(IBinder displayToken, long physicalDisplayId,
                SurfaceControl.PhysicalDisplayInfo[] physicalDisplayInfos, int activeDisplayInfo,
                int[] allowedDisplayInfos, int[] colorModes, int activeColorMode,
                boolean isInternal) {
            super(LocalDisplayAdapter.this, displayToken, UNIQUE_ID_PREFIX + physicalDisplayId);
            mPhysicalDisplayId = physicalDisplayId;
            mIsInternal = isInternal;
            updatePhysicalDisplayInfoLocked(physicalDisplayInfos, activeDisplayInfo,
                    allowedDisplayInfos, colorModes, activeColorMode);
            updateColorModesLocked(colorModes, activeColorMode);
            mSidekickInternal = LocalServices.getService(SidekickInternal.class);
            if (mIsInternal) {
                LightsManager lights = LocalServices.getService(LightsManager.class);
                mBacklight = lights.getLight(LightsManager.LIGHT_ID_BACKLIGHT);
            } else {
                mBacklight = null;
            }
            mHdrCapabilities = SurfaceControl.getHdrCapabilities(displayToken);
        }

        @Override
        public boolean hasStableUniqueId() {
            return true;
        }

        public boolean updatePhysicalDisplayInfoLocked(
                SurfaceControl.PhysicalDisplayInfo[] physicalDisplayInfos, int activeDisplayInfo,
                int[] allowedDisplayInfos, int[] colorModes, int activeColorMode) {
            mDisplayInfos = Arrays.copyOf(physicalDisplayInfos, physicalDisplayInfos.length);
            mActivePhysIndex = activeDisplayInfo;
            mAllowedPhysIndexes = Arrays.copyOf(allowedDisplayInfos, allowedDisplayInfos.length);
            // Build an updated list of all existing modes.
            ArrayList<DisplayModeRecord> records = new ArrayList<DisplayModeRecord>();
            boolean modesAdded = false;
            for (int i = 0; i < physicalDisplayInfos.length; i++) {
                SurfaceControl.PhysicalDisplayInfo info = physicalDisplayInfos[i];
                // First, check to see if we've already added a matching mode. Since not all
                // configuration options are exposed via Display.Mode, it's possible that we have
                // multiple PhysicalDisplayInfos that would generate the same Display.Mode.
                boolean existingMode = false;
                for (int j = 0; j < records.size(); j++) {
                    if (records.get(j).hasMatchingMode(info)) {
                        existingMode = true;
                        break;
                    }
                }
                if (existingMode) {
                    continue;
                }
                // If we haven't already added a mode for this configuration to the new set of
                // supported modes then check to see if we have one in the prior set of supported
                // modes to reuse.
                DisplayModeRecord record = findDisplayModeRecord(info);
                if (record == null) {
                    record = new DisplayModeRecord(info);
                    modesAdded = true;
                }
                records.add(record);
            }

            // Get the currently active mode
            DisplayModeRecord activeRecord = null;
            for (int i = 0; i < records.size(); i++) {
                DisplayModeRecord record = records.get(i);
                if (record.hasMatchingMode(physicalDisplayInfos[activeDisplayInfo])){
                    activeRecord = record;
                    break;
                }
            }

            // Check whether surface flinger spontaneously changed modes out from under us.
            // Schedule traversals to ensure that the correct state is reapplied if necessary.
            if (mActiveModeId != 0
                    && mActiveModeId != activeRecord.mMode.getModeId()) {
                mActiveModeInvalid = true;
                sendTraversalRequestLocked();
            }

            boolean recordsChanged = records.size() != mSupportedModes.size() || modesAdded;
            // If the records haven't changed then we're done here.
            if (!recordsChanged) {
                return false;
            }
            // Update the index of modes.
            mHavePendingChanges = true;

            mSupportedModes.clear();
            for (DisplayModeRecord record : records) {
                mSupportedModes.put(record.mMode.getModeId(), record);
            }

            // Update the default mode, if needed.
            if (findDisplayInfoIndexLocked(mDefaultModeId) < 0) {
                if (mDefaultModeId != 0) {
                    Slog.w(TAG, "Default display mode no longer available, using currently"
                            + " active mode as default.");
                }
                mDefaultModeId = activeRecord.mMode.getModeId();
            }

            // Determine whether the active mode is still there.
            if (mSupportedModes.indexOfKey(mActiveModeId) < 0) {
                if (mActiveModeId != 0) {
                    Slog.w(TAG, "Active display mode no longer available, reverting to default"
                            + " mode.");
                }
                mActiveModeId = mDefaultModeId;
                mActiveModeInvalid = true;
            }

            // Determine what the currently allowed modes are
            mAllowedModeIds = new int[] { mActiveModeId };
            int[] allowedModeIds = new int[mAllowedPhysIndexes.length];
            int size = 0;
            for (int physIndex : mAllowedPhysIndexes) {
                int modeId = findMatchingModeIdLocked(physIndex);
                if (modeId > 0) {
                    allowedModeIds[size++] = modeId;
                }
            }

            // If this is different from our desired allowed modes, then mark our current set as
            // invalid so we correct this on the next traversal.
            mAllowedModeIdsInvalid = !Arrays.equals(allowedModeIds, mAllowedModeIds);

            // Schedule traversals so that we apply pending changes.
            sendTraversalRequestLocked();
            return true;
        }

        private boolean updateColorModesLocked(int[] colorModes,
                int activeColorMode) {
            List<Integer> pendingColorModes = new ArrayList<>();

            if (colorModes == null) return false;
            // Build an updated list of all existing color modes.
            boolean colorModesAdded = false;
            for (int colorMode: colorModes) {
                if (!mSupportedColorModes.contains(colorMode)) {
                    colorModesAdded = true;
                }
                pendingColorModes.add(colorMode);
            }

            boolean colorModesChanged =
                    pendingColorModes.size() != mSupportedColorModes.size()
                    || colorModesAdded;

            // If the supported color modes haven't changed then we're done here.
            if (!colorModesChanged) {
                return false;
            }

            mHavePendingChanges = true;

            mSupportedColorModes.clear();
            mSupportedColorModes.addAll(pendingColorModes);
            Collections.sort(mSupportedColorModes);

            // Determine whether the active color mode is still there.
            if (!mSupportedColorModes.contains(mActiveColorMode)) {
                if (mActiveColorMode != 0) {
                    Slog.w(TAG, "Active color mode no longer available, reverting"
                            + " to default mode.");
                    mActiveColorMode = Display.COLOR_MODE_DEFAULT;
                    mActiveColorModeInvalid = true;
                } else {
                    if (!mSupportedColorModes.isEmpty()) {
                        // This should never happen.
                        Slog.e(TAG, "Default and active color mode is no longer available!"
                                + " Reverting to first available mode.");
                        mActiveColorMode = mSupportedColorModes.get(0);
                        mActiveColorModeInvalid = true;
                    } else {
                        // This should really never happen.
                        Slog.e(TAG, "No color modes available!");
                    }
                }
            }
            return true;
        }

        private DisplayModeRecord findDisplayModeRecord(SurfaceControl.PhysicalDisplayInfo info) {
            for (int i = 0; i < mSupportedModes.size(); i++) {
                DisplayModeRecord record = mSupportedModes.valueAt(i);
                if (record.hasMatchingMode(info)) {
                    return record;
                }
            }
            return null;
        }

        @Override
        public void applyPendingDisplayDeviceInfoChangesLocked() {
            if (mHavePendingChanges) {
                mInfo = null;
                mHavePendingChanges = false;
            }
        }

        @Override
        public DisplayDeviceInfo getDisplayDeviceInfoLocked() {
            if (mInfo == null) {
                SurfaceControl.PhysicalDisplayInfo phys = mDisplayInfos[mActivePhysIndex];
                mInfo = new DisplayDeviceInfo();
                mInfo.width = phys.width;
                mInfo.height = phys.height;
                mInfo.modeId = mActiveModeId;
                mInfo.defaultModeId = mDefaultModeId;
                mInfo.supportedModes = getDisplayModes(mSupportedModes);
                mInfo.colorMode = mActiveColorMode;
                mInfo.supportedColorModes =
                        new int[mSupportedColorModes.size()];
                for (int i = 0; i < mSupportedColorModes.size(); i++) {
                    mInfo.supportedColorModes[i] = mSupportedColorModes.get(i);
                }
                mInfo.hdrCapabilities = mHdrCapabilities;
                mInfo.appVsyncOffsetNanos = phys.appVsyncOffsetNanos;
                mInfo.presentationDeadlineNanos = phys.presentationDeadlineNanos;
                mInfo.state = mState;
                mInfo.uniqueId = getUniqueId();
                final DisplayAddress.Physical physicalAddress =
                        DisplayAddress.fromPhysicalDisplayId(mPhysicalDisplayId);
                mInfo.address = physicalAddress;

                // Assume that all built-in displays that have secure output (eg. HDCP) also
                // support compositing from gralloc protected buffers.
                if (phys.secure) {
                    mInfo.flags = DisplayDeviceInfo.FLAG_SECURE
                            | DisplayDeviceInfo.FLAG_SUPPORTS_PROTECTED_BUFFERS;
                }

                final Resources res = getOverlayContext().getResources();
                final boolean isBuiltIn = ((mInfo.address) != null) ?
                   (((DisplayAddress.Physical) mInfo.address).getPort() < 0) : false;
                if (mIsInternal) {
                    mInfo.name = res.getString(
                            com.android.internal.R.string.display_manager_built_in_display_name);
                    mInfo.flags |= DisplayDeviceInfo.FLAG_DEFAULT_DISPLAY
                            | DisplayDeviceInfo.FLAG_ROTATES_WITH_CONTENT;
                    if (res.getBoolean(com.android.internal.R.bool.config_mainBuiltInDisplayIsRound)
                            || (Build.IS_EMULATOR
                            && SystemProperties.getBoolean(PROPERTY_EMULATOR_CIRCULAR, false))) {
                        mInfo.flags |= DisplayDeviceInfo.FLAG_ROUND;
                    }
                    if (res.getBoolean(
                            com.android.internal.R.bool.config_maskMainBuiltInDisplayCutout)) {
                        mInfo.flags |= DisplayDeviceInfo.FLAG_MASK_DISPLAY_CUTOUT;
                    }
                    mInfo.displayCutout = DisplayCutout.fromResourcesRectApproximation(res,
                            mInfo.width, mInfo.height);
                    mInfo.type = Display.TYPE_BUILT_IN;
                    mInfo.densityDpi = (int)(phys.density * 160 + 0.5f);
                    mInfo.xDpi = phys.xDpi;
                    mInfo.yDpi = phys.yDpi;
                    mInfo.touch = DisplayDeviceInfo.TOUCH_INTERNAL;
<<<<<<< HEAD
=======
                } else if (isBuiltIn) {
                    mInfo.type = Display.TYPE_BUILT_IN;
                    mInfo.touch = DisplayDeviceInfo.TOUCH_INTERNAL;
                    mInfo.name = getContext().getResources().getString(
                            com.android.internal.R.string.display_manager_built_in_display_name);
                    mInfo.flags |= DisplayDeviceInfo.FLAG_ROTATES_WITH_CONTENT;

                    if (SystemProperties.getBoolean(
                                    "vendor.display.builtin_presentation", false)) {
                        mInfo.flags |= DisplayDeviceInfo.FLAG_PRESENTATION;
                    } else {
                        mInfo.flags |= DisplayDeviceInfo.FLAG_PRIVATE;
                    }

                    if (!SystemProperties.getBoolean(
                                    "vendor.display.builtin_mirroring", false)) {
                        mInfo.flags |= DisplayDeviceInfo.FLAG_OWN_CONTENT_ONLY;
                    }

                    mInfo.setAssumedDensityForExternalDisplay(phys.width, phys.height);
>>>>>>> 10221123
                } else {
                    mInfo.displayCutout = null;
                    mInfo.type = Display.TYPE_HDMI;
                    mInfo.flags |= DisplayDeviceInfo.FLAG_PRESENTATION;
                    mInfo.name = getContext().getResources().getString(
                            com.android.internal.R.string.display_manager_hdmi_display_name);
                    mInfo.touch = DisplayDeviceInfo.TOUCH_EXTERNAL;
                    mInfo.setAssumedDensityForExternalDisplay(phys.width, phys.height);

                    // For demonstration purposes, allow rotation of the external display.
                    // In the future we might allow the user to configure this directly.
                    if ("portrait".equals(SystemProperties.get("persist.demo.hdmirotation"))) {
                        mInfo.rotation = Surface.ROTATION_270;
                    }

                    // For demonstration purposes, allow rotation of the external display
                    // to follow the built-in display.
                    if (SystemProperties.getBoolean("persist.demo.hdmirotates", false)) {
                        mInfo.flags |= DisplayDeviceInfo.FLAG_ROTATES_WITH_CONTENT;
                    }

                    if (!res.getBoolean(
                                com.android.internal.R.bool.config_localDisplaysMirrorContent)) {
                        mInfo.flags |= DisplayDeviceInfo.FLAG_OWN_CONTENT_ONLY;
                    }

                    if (isDisplayPrivate(physicalAddress)) {
                        mInfo.flags |= DisplayDeviceInfo.FLAG_PRIVATE;
                    }
                }
            }
            return mInfo;
        }

        @Override
        public Runnable requestDisplayStateLocked(final int state, final int brightness) {
            // Assume that the brightness is off if the display is being turned off.
            assert state != Display.STATE_OFF || brightness == PowerManager.BRIGHTNESS_OFF;

            final boolean stateChanged = (mState != state);
            final boolean brightnessChanged = (mBrightness != brightness) && mBacklight != null;
            if (stateChanged || brightnessChanged) {
                final long physicalDisplayId = mPhysicalDisplayId;
                final IBinder token = getDisplayTokenLocked();
                final int oldState = mState;

                if (stateChanged) {
                    mState = state;
                    updateDeviceInfoLocked();
                }

                if (brightnessChanged) {
                    mBrightness = brightness;
                }

                // Defer actually setting the display state until after we have exited
                // the critical section since it can take hundreds of milliseconds
                // to complete.
                return new Runnable() {
                    @Override
                    public void run() {
                        // Exit a suspended state before making any changes.
                        int currentState = oldState;
                        if (Display.isSuspendedState(oldState)
                                || oldState == Display.STATE_UNKNOWN) {
                            if (!Display.isSuspendedState(state)) {
                                setDisplayState(state);
                                currentState = state;
                            } else if (state == Display.STATE_DOZE_SUSPEND
                                    || oldState == Display.STATE_DOZE_SUSPEND) {
                                setDisplayState(Display.STATE_DOZE);
                                currentState = Display.STATE_DOZE;
                            } else if (state == Display.STATE_ON_SUSPEND
                                    || oldState == Display.STATE_ON_SUSPEND) {
                                setDisplayState(Display.STATE_ON);
                                currentState = Display.STATE_ON;
                            } else {
                                return; // old state and new state is off
                            }
                        }

                        // If the state change was from or to VR, then we need to tell the light
                        // so that it can apply appropriate VR brightness settings. Also, update the
                        // brightness so the state is propogated to light.
                        boolean vrModeChange = false;
                        if ((state == Display.STATE_VR || currentState == Display.STATE_VR) &&
                                currentState != state) {
                            setVrMode(state == Display.STATE_VR);
                            vrModeChange = true;
                        }


                        // Apply brightness changes given that we are in a non-suspended state.
                        if (brightnessChanged || vrModeChange) {
                            setDisplayBrightness(brightness);
                        }

                        // Enter the final desired state, possibly suspended.
                        if (state != currentState) {
                            setDisplayState(state);
                        }
                    }

                    private void setVrMode(boolean isVrEnabled) {
                        if (DEBUG) {
                            Slog.d(TAG, "setVrMode("
                                    + "id=" + physicalDisplayId
                                    + ", state=" + Display.stateToString(state) + ")");
                        }
                        mBacklight.setVrMode(isVrEnabled);
                    }

                    private void setDisplayState(int state) {
                        if (DEBUG) {
                            Slog.d(TAG, "setDisplayState("
                                    + "id=" + physicalDisplayId
                                    + ", state=" + Display.stateToString(state) + ")");
                        }

                        // We must tell sidekick to stop controlling the display before we
                        // can change its power mode, so do that first.
                        if (mSidekickActive) {
                            Trace.traceBegin(Trace.TRACE_TAG_POWER,
                                    "SidekickInternal#endDisplayControl");
                            try {
                                mSidekickInternal.endDisplayControl();
                            } finally {
                                Trace.traceEnd(Trace.TRACE_TAG_POWER);
                            }
                            mSidekickActive = false;
                        }
                        final int mode = getPowerModeForState(state);
                        Trace.traceBegin(Trace.TRACE_TAG_POWER, "setDisplayState("
                                + "id=" + physicalDisplayId
                                + ", state=" + Display.stateToString(state) + ")");
                        try {
                            SurfaceControl.setDisplayPowerMode(token, mode);
                            Trace.traceCounter(Trace.TRACE_TAG_POWER, "DisplayPowerMode", mode);
                        } finally {
                            Trace.traceEnd(Trace.TRACE_TAG_POWER);
                        }
                        // If we're entering a suspended (but not OFF) power state and we
                        // have a sidekick available, tell it now that it can take control.
                        if (Display.isSuspendedState(state) && state != Display.STATE_OFF
                                && mSidekickInternal != null && !mSidekickActive) {
                            Trace.traceBegin(Trace.TRACE_TAG_POWER,
                                    "SidekickInternal#startDisplayControl");
                            try {
                                mSidekickActive = mSidekickInternal.startDisplayControl(state);
                            } finally {
                                Trace.traceEnd(Trace.TRACE_TAG_POWER);
                            }
                        }
                    }

                    private void setDisplayBrightness(int brightness) {
                        if (DEBUG) {
                            Slog.d(TAG, "setDisplayBrightness("
                                    + "id=" + physicalDisplayId
                                    + ", brightness=" + brightness + ")");
                        }

                        Trace.traceBegin(Trace.TRACE_TAG_POWER, "setDisplayBrightness("
                                + "id=" + physicalDisplayId + ", brightness=" + brightness + ")");
                        try {
                            mBacklight.setBrightness(brightness);
                            Trace.traceCounter(Trace.TRACE_TAG_POWER,
                                    "ScreenBrightness", brightness);
                        } finally {
                            Trace.traceEnd(Trace.TRACE_TAG_POWER);
                        }
                    }
                };
            }
            return null;
        }

        @Override
        public void setRequestedColorModeLocked(int colorMode) {
            if (requestColorModeLocked(colorMode)) {
                updateDeviceInfoLocked();
            }
        }

        @Override
        public void setAllowedDisplayModesLocked(int[] modes) {
            updateAllowedModesLocked(modes);
        }

        @Override
        public void onOverlayChangedLocked() {
            updateDeviceInfoLocked();
        }

        public void onActivePhysicalDisplayModeChangedLocked(int physIndex) {
            if (updateActiveModeLocked(physIndex)) {
                updateDeviceInfoLocked();
            }
        }

        public boolean updateActiveModeLocked(int activePhysIndex) {
            if (mActivePhysIndex == activePhysIndex) {
                return false;
            }
            mActivePhysIndex = activePhysIndex;
            mActiveModeId = findMatchingModeIdLocked(activePhysIndex);
            mActiveModeInvalid = mActiveModeId == 0;
            if (mActiveModeInvalid) {
                Slog.w(TAG, "In unknown mode after setting allowed configs"
                        + ": allowedPhysIndexes=" + mAllowedPhysIndexes
                        + ", activePhysIndex=" + mActivePhysIndex);
            }
            return true;
        }

        public void updateAllowedModesLocked(int[] allowedModes) {
            if (Arrays.equals(allowedModes, mAllowedModeIds) && !mAllowedModeIdsInvalid) {
                return;
            }
            if (updateAllowedModesInternalLocked(allowedModes)) {
                updateDeviceInfoLocked();
            }
        }

        public boolean updateAllowedModesInternalLocked(int[] allowedModes) {
            if (DEBUG) {
                Slog.w(TAG, "updateAllowedModesInternalLocked(allowedModes="
                        + Arrays.toString(allowedModes) + ")");
            }
            int[] allowedPhysIndexes = new int[allowedModes.length];
            int size = 0;
            for (int modeId : allowedModes) {
                int physIndex = findDisplayInfoIndexLocked(modeId);
                if (physIndex < 0) {
                    Slog.w(TAG, "Requested mode ID " + modeId + " not available,"
                            + " dropping from allowed set.");
                } else {
                    allowedPhysIndexes[size++] = physIndex;
                }
            }

            // If we couldn't find one or more of the suggested allowed modes then we need to
            // shrink the array to its actual size.
            if (size != allowedModes.length) {
                allowedPhysIndexes = Arrays.copyOf(allowedPhysIndexes, size);
            }

            // If we found no suitable modes, then we try again with the default mode which we
            // assume has a suitable physical config.
            if (size == 0) {
                if (DEBUG) {
                    Slog.w(TAG, "No valid modes allowed, falling back to default mode (id="
                            + mDefaultModeId + ")");
                }
                allowedModes = new int[] { mDefaultModeId };
                allowedPhysIndexes = new int[] { findDisplayInfoIndexLocked(mDefaultModeId) };
            }

            mAllowedModeIds = allowedModes;
            mAllowedModeIdsInvalid = false;

            if (Arrays.equals(mAllowedPhysIndexes, allowedPhysIndexes)) {
                return false;
            }
            mAllowedPhysIndexes = allowedPhysIndexes;

            if (DEBUG) {
                Slog.w(TAG, "Setting allowed physical configs: allowedPhysIndexes="
                        + Arrays.toString(allowedPhysIndexes));
            }

            SurfaceControl.setAllowedDisplayConfigs(getDisplayTokenLocked(), allowedPhysIndexes);
            int activePhysIndex = SurfaceControl.getActiveConfig(getDisplayTokenLocked());
            return updateActiveModeLocked(activePhysIndex);
        }

        public boolean requestColorModeLocked(int colorMode) {
            if (mActiveColorMode == colorMode) {
                return false;
            }
            if (!mSupportedColorModes.contains(colorMode)) {
                Slog.w(TAG, "Unable to find color mode " + colorMode
                        + ", ignoring request.");
                return false;
            }
            SurfaceControl.setActiveColorMode(getDisplayTokenLocked(), colorMode);
            mActiveColorMode = colorMode;
            mActiveColorModeInvalid = false;
            return true;
        }

        @Override
        public void dumpLocked(PrintWriter pw) {
            super.dumpLocked(pw);
            pw.println("mPhysicalDisplayId=" + mPhysicalDisplayId);
            pw.println("mAllowedPhysIndexes=" + Arrays.toString(mAllowedPhysIndexes));
            pw.println("mAllowedModeIds=" + Arrays.toString(mAllowedModeIds));
            pw.println("mAllowedModeIdsInvalid=" + mAllowedModeIdsInvalid);
            pw.println("mActivePhysIndex=" + mActivePhysIndex);
            pw.println("mActiveModeId=" + mActiveModeId);
            pw.println("mActiveColorMode=" + mActiveColorMode);
            pw.println("mDefaultModeId=" + mDefaultModeId);
            pw.println("mState=" + Display.stateToString(mState));
            pw.println("mBrightness=" + mBrightness);
            pw.println("mBacklight=" + mBacklight);
            pw.println("mDisplayInfos=");
            for (int i = 0; i < mDisplayInfos.length; i++) {
                pw.println("  " + mDisplayInfos[i]);
            }
            pw.println("mSupportedModes=");
            for (int i = 0; i < mSupportedModes.size(); i++) {
                pw.println("  " + mSupportedModes.valueAt(i));
            }
            pw.print("mSupportedColorModes=[");
            for (int i = 0; i < mSupportedColorModes.size(); i++) {
                if (i != 0) {
                    pw.print(", ");
                }
                pw.print(mSupportedColorModes.get(i));
            }
            pw.println("]");
        }

        private int findDisplayInfoIndexLocked(int modeId) {
            DisplayModeRecord record = mSupportedModes.get(modeId);
            if (record != null) {
                for (int i = 0; i < mDisplayInfos.length; i++) {
                    SurfaceControl.PhysicalDisplayInfo info = mDisplayInfos[i];
                    if (record.hasMatchingMode(info)){
                        return i;
                    }
                }
            }
            return -1;
        }

        private int findMatchingModeIdLocked(int physIndex) {
            SurfaceControl.PhysicalDisplayInfo info = mDisplayInfos[physIndex];
            for (int i = 0; i < mSupportedModes.size(); i++) {
                DisplayModeRecord record = mSupportedModes.valueAt(i);
                if (record.hasMatchingMode(info)) {
                    return record.mMode.getModeId();
                }
            }
            return 0;
        }

        private void updateDeviceInfoLocked() {
            mInfo = null;
            sendDisplayDeviceEventLocked(this, DISPLAY_DEVICE_EVENT_CHANGED);
        }

        private Display.Mode[] getDisplayModes(SparseArray<DisplayModeRecord> records) {
            final int size = records.size();
            Display.Mode[] modes = new Display.Mode[size];
            for (int i = 0; i < size; i++) {
                DisplayModeRecord record = records.valueAt(i);
                modes[i] = record.mMode;
            }
            return modes;
        }

        private boolean isDisplayPrivate(DisplayAddress.Physical physicalAddress) {
            if (physicalAddress == null) {
                return false;
            }
            final Resources res = getOverlayContext().getResources();
            int[] ports = res.getIntArray(
                    com.android.internal.R.array.config_localPrivateDisplayPorts);
            if (ports != null) {
                int port = physicalAddress.getPort();
                for (int p : ports) {
                    if (p == port) {
                        return true;
                    }
                }
            }
            return false;
        }
    }

    /** Supplies a context whose Resources apply runtime-overlays */
    Context getOverlayContext() {
        return ActivityThread.currentActivityThread().getSystemUiContext();
    }

    /**
     * Keeps track of a display configuration.
     */
    private static final class DisplayModeRecord {
        public final Display.Mode mMode;

        public DisplayModeRecord(SurfaceControl.PhysicalDisplayInfo phys) {
            mMode = createMode(phys.width, phys.height, phys.refreshRate);
        }

        /**
         * Returns whether the mode generated by the given PhysicalDisplayInfo matches the mode
         * contained by the record modulo mode ID.
         *
         * Note that this doesn't necessarily mean the the PhysicalDisplayInfos are identical, just
         * that they generate identical modes.
         */
        public boolean hasMatchingMode(SurfaceControl.PhysicalDisplayInfo info) {
            int modeRefreshRate = Float.floatToIntBits(mMode.getRefreshRate());
            int displayInfoRefreshRate = Float.floatToIntBits(info.refreshRate);
            return mMode.getPhysicalWidth() == info.width
                    && mMode.getPhysicalHeight() == info.height
                    && modeRefreshRate == displayInfoRefreshRate;
        }

        public String toString() {
            return "DisplayModeRecord{mMode=" + mMode + "}";
        }
    }

    private final class PhysicalDisplayEventReceiver extends DisplayEventReceiver {
        PhysicalDisplayEventReceiver(Looper looper) {
            super(looper, VSYNC_SOURCE_APP);
        }

        @Override
        public void onHotplug(long timestampNanos, long physicalDisplayId, boolean connected) {
            synchronized (getSyncRoot()) {
                if (connected) {
                    tryConnectDisplayLocked(physicalDisplayId);
                } else {
                    tryDisconnectDisplayLocked(physicalDisplayId);
                }
            }
        }

        @Override
        public void onConfigChanged(long timestampNanos, long physicalDisplayId, int physIndex) {
            if (DEBUG) {
                Slog.d(TAG, "onConfigChanged("
                        + "timestampNanos=" + timestampNanos
                        + ", physicalDisplayId=" + physicalDisplayId
                        + ", physIndex=" + physIndex + ")");
            }
            synchronized (getSyncRoot()) {
                LocalDisplayDevice device = mDevices.get(physicalDisplayId);
                if (device == null) {
                    if (DEBUG) {
                        Slog.d(TAG, "Received config change for unhandled physical display: "
                                + "physicalDisplayId=" + physicalDisplayId);
                    }
                    return;
                }
                device.onActivePhysicalDisplayModeChangedLocked(physIndex);
            }
        }
    }
}<|MERGE_RESOLUTION|>--- conflicted
+++ resolved
@@ -440,8 +440,6 @@
                     mInfo.xDpi = phys.xDpi;
                     mInfo.yDpi = phys.yDpi;
                     mInfo.touch = DisplayDeviceInfo.TOUCH_INTERNAL;
-<<<<<<< HEAD
-=======
                 } else if (isBuiltIn) {
                     mInfo.type = Display.TYPE_BUILT_IN;
                     mInfo.touch = DisplayDeviceInfo.TOUCH_INTERNAL;
@@ -462,7 +460,6 @@
                     }
 
                     mInfo.setAssumedDensityForExternalDisplay(phys.width, phys.height);
->>>>>>> 10221123
                 } else {
                     mInfo.displayCutout = null;
                     mInfo.type = Display.TYPE_HDMI;
