/*
 * Copyright (C) 2006 The Android Open Source Project
 * Copyright (c) 2014, The Linux Foundation. All rights reserved.
 *
 * Licensed under the Apache License, Version 2.0 (the "License");
 * you may not use this file except in compliance with the License.
 * You may obtain a copy of the License at
 *
 *      http://www.apache.org/licenses/LICENSE-2.0
 *
 * Unless required by applicable law or agreed to in writing, software
 * distributed under the License is distributed on an "AS IS" BASIS,
 * WITHOUT WARRANTIES OR CONDITIONS OF ANY KIND, either express or implied.
 * See the License for the specific language governing permissions and
 * limitations under the License.
 */

package com.android.server;

import android.app.Activity;
import android.app.ActivityManager;
import android.app.ActivityManagerNative;
import android.app.AlarmManager;
import android.app.IAlarmManager;
import android.app.PendingIntent;
import android.content.BroadcastReceiver;
import android.content.Context;
import android.content.Intent;
import android.content.IntentFilter;
import android.content.pm.PackageManager;
import android.net.Uri;
import android.os.Binder;
import android.os.Bundle;
import android.os.Handler;
import android.os.IBinder;
import android.os.Message;
import android.os.PowerManager;
import android.os.Process;
import android.os.SystemClock;
import android.os.SystemProperties;
import android.os.UserHandle;
import android.os.WorkSource;
import android.provider.Settings;
import android.text.TextUtils;
import android.text.format.DateFormat;
import android.util.ArrayMap;
import android.util.Log;
import android.util.Slog;
import android.util.SparseArray;
import android.util.SparseBooleanArray;
import android.util.TimeUtils;

import java.io.ByteArrayOutputStream;
import java.io.FileDescriptor;
import java.io.PrintWriter;
import java.text.SimpleDateFormat;
import java.util.ArrayList;
import java.util.Arrays;
import java.util.Calendar;
import java.util.Collections;
import java.util.Comparator;
import java.util.Date;
import java.util.HashMap;
import java.util.LinkedList;
import java.util.Locale;
import java.util.TimeZone;

import static android.app.AlarmManager.RTC_WAKEUP;
import static android.app.AlarmManager.RTC;
import static android.app.AlarmManager.ELAPSED_REALTIME_WAKEUP;
import static android.app.AlarmManager.ELAPSED_REALTIME;
import static android.app.AlarmManager.RTC_POWEROFF_WAKEUP;

import com.android.internal.util.LocalLog;

class AlarmManagerService extends SystemService {
    // The threshold for how long an alarm can be late before we print a
    // warning message.  The time duration is in milliseconds.
    private static final long LATE_ALARM_THRESHOLD = 10 * 1000;

    // Minimum futurity of a new alarm
    private static final long MIN_FUTURITY = 5 * 1000;  // 5 seconds, in millis

    // Minimum alarm recurrence interval
    private static final long MIN_INTERVAL = 60 * 1000;  // one minute, in millis

    private static final int RTC_WAKEUP_MASK = 1 << RTC_WAKEUP;
    private static final int RTC_MASK = 1 << RTC;
    private static final int ELAPSED_REALTIME_WAKEUP_MASK = 1 << ELAPSED_REALTIME_WAKEUP;
    private static final int ELAPSED_REALTIME_MASK = 1 << ELAPSED_REALTIME;
    private static final int RTC_POWEROFF_WAKEUP_MASK = 1 << RTC_POWEROFF_WAKEUP;
    static final int TIME_CHANGED_MASK = 1 << 16;
    static final int IS_WAKEUP_MASK = RTC_WAKEUP_MASK|ELAPSED_REALTIME_WAKEUP_MASK
            |RTC_POWEROFF_WAKEUP_MASK;

    // Mask for testing whether a given alarm type is wakeup vs non-wakeup
    static final int TYPE_NONWAKEUP_MASK = 0x1; // low bit => non-wakeup

    static final String TAG = "AlarmManager";
    static final String ClockReceiver_TAG = "ClockReceiver";
    static final boolean localLOGV = false;
    static final boolean DEBUG_BATCH = localLOGV || false;
    static final boolean DEBUG_VALIDATE = localLOGV || false;
    static final boolean DEBUG_ALARM_CLOCK = localLOGV || false;
    static final int ALARM_EVENT = 1;
    static final String TIMEZONE_PROPERTY = "persist.sys.timezone";

    static final Intent mBackgroundIntent
            = new Intent().addFlags(Intent.FLAG_FROM_BACKGROUND);
    static final IncreasingTimeOrder sIncreasingTimeOrder = new IncreasingTimeOrder();
    
    static final boolean WAKEUP_STATS = false;

    private static final Intent NEXT_ALARM_CLOCK_CHANGED_INTENT = new Intent(
            AlarmManager.ACTION_NEXT_ALARM_CLOCK_CHANGED);

    final LocalLog mLog = new LocalLog(TAG);

    final Object mLock = new Object();

    private final ArrayList<Integer> mTriggeredUids = new ArrayList<Integer>();
    private final ArrayList<Integer> mBlockedUids = new ArrayList<Integer>();

    long mNativeData;
    private long mNextWakeup;
    private long mNextRtcWakeup;
    private long mNextNonWakeup;
    int mBroadcastRefCount = 0;
    PowerManager.WakeLock mWakeLock;
    boolean mLastWakeLockUnimportantForLogging;
    ArrayList<Alarm> mPendingNonWakeupAlarms = new ArrayList<Alarm>();
    ArrayList<InFlight> mInFlight = new ArrayList<InFlight>();
    final AlarmHandler mHandler = new AlarmHandler();
    ClockReceiver mClockReceiver;
    InteractiveStateReceiver mInteractiveStateReceiver;
    private UninstallReceiver mUninstallReceiver;
    private QuickBootReceiver mQuickBootReceiver;
    final ResultReceiver mResultReceiver = new ResultReceiver();
    PendingIntent mTimeTickSender;
    PendingIntent mDateChangeSender;
    boolean mInteractive = true;
    long mNonInteractiveStartTime;
    long mNonInteractiveTime;
    long mLastAlarmDeliveryTime;
    long mStartCurrentDelayTime;
    long mNextNonWakeupDeliveryTime;
    int mNumTimeChanged;

    private final SparseArray<AlarmManager.AlarmClockInfo> mNextAlarmClockForUser =
            new SparseArray<>();
    private final SparseArray<AlarmManager.AlarmClockInfo> mTmpSparseAlarmClockArray =
            new SparseArray<>();
    private final SparseBooleanArray mPendingSendNextAlarmClockChangedForUser =
            new SparseBooleanArray();
    private boolean mNextAlarmClockMayChange;

    // May only use on mHandler's thread, locking not required.
    private final SparseArray<AlarmManager.AlarmClockInfo> mHandlerSparseAlarmClockArray =
            new SparseArray<>();

    // Alarm delivery ordering bookkeeping
    static final int PRIO_TICK = 0;
    static final int PRIO_WAKEUP = 1;
    static final int PRIO_NORMAL = 2;

    class PriorityClass {
        int seq;
        int priority;

        PriorityClass() {
            seq = mCurrentSeq - 1;
            priority = PRIO_NORMAL;
        }
    }

    final HashMap<String, PriorityClass> mPriorities =
            new HashMap<String, PriorityClass>();
    int mCurrentSeq = 0;

    class WakeupEvent {
        public long when;
        public int uid;
        public String action;

        public WakeupEvent(long theTime, int theUid, String theAction) {
            when = theTime;
            uid = theUid;
            action = theAction;
        }
    }

    final LinkedList<WakeupEvent> mRecentWakeups = new LinkedList<WakeupEvent>();
    final long RECENT_WAKEUP_PERIOD = 1000L * 60 * 60 * 24; // one day

    final class Batch {
        long start;     // These endpoints are always in ELAPSED
        long end;
        boolean standalone; // certain "batches" don't participate in coalescing

        final ArrayList<Alarm> alarms = new ArrayList<Alarm>();

        Batch() {
            start = 0;
            end = Long.MAX_VALUE;
        }

        Batch(Alarm seed) {
            start = seed.whenElapsed;
            end = seed.maxWhen;
            alarms.add(seed);
        }

        int size() {
            return alarms.size();
        }

        Alarm get(int index) {
            return alarms.get(index);
        }

        long getWhenByElapsedTime(long whenElapsed) {
            for(int i=0;i< alarms.size();i++) {
                if(alarms.get(i).whenElapsed == whenElapsed)
                    return alarms.get(i).when;
            }
            return 0;
        }

        boolean canHold(long whenElapsed, long maxWhen) {
            return (end >= whenElapsed) && (start <= maxWhen);
        }

        boolean add(Alarm alarm) {
            boolean newStart = false;
            // narrows the batch if necessary; presumes that canHold(alarm) is true
            int index = Collections.binarySearch(alarms, alarm, sIncreasingTimeOrder);
            if (index < 0) {
                index = 0 - index - 1;
            }
            alarms.add(index, alarm);
            if (DEBUG_BATCH) {
                Slog.v(TAG, "Adding " + alarm + " to " + this);
            }
            if (alarm.whenElapsed > start) {
                start = alarm.whenElapsed;
                newStart = true;
            }
            if (alarm.maxWhen < end) {
                end = alarm.maxWhen;
            }

            if (DEBUG_BATCH) {
                Slog.v(TAG, "    => now " + this);
            }
            return newStart;
        }

        boolean remove(final PendingIntent operation) {
            boolean didRemove = false;
            long newStart = 0;  // recalculate endpoints as we go
            long newEnd = Long.MAX_VALUE;
            for (int i = 0; i < alarms.size(); ) {
                Alarm alarm = alarms.get(i);
                if (alarm.operation.equals(operation)) {
                    alarms.remove(i);
                    didRemove = true;
                    if (alarm.alarmClock != null) {
                        mNextAlarmClockMayChange = true;
                    }
                } else {
                    if (alarm.whenElapsed > newStart) {
                        newStart = alarm.whenElapsed;
                    }
                    if (alarm.maxWhen < newEnd) {
                        newEnd = alarm.maxWhen;
                    }
                    i++;
                }
            }
            if (didRemove) {
                // commit the new batch bounds
                start = newStart;
                end = newEnd;
            }
            return didRemove;
        }

        boolean remove(final String packageName) {
            boolean didRemove = false;
            long newStart = 0;  // recalculate endpoints as we go
            long newEnd = Long.MAX_VALUE;
            for (int i = 0; i < alarms.size(); ) {
                Alarm alarm = alarms.get(i);
                if (alarm.operation.getTargetPackage().equals(packageName)) {
                    alarms.remove(i);
                    didRemove = true;
                    if (alarm.alarmClock != null) {
                        mNextAlarmClockMayChange = true;
                    }
                } else {
                    if (alarm.whenElapsed > newStart) {
                        newStart = alarm.whenElapsed;
                    }
                    if (alarm.maxWhen < newEnd) {
                        newEnd = alarm.maxWhen;
                    }
                    i++;
                }
            }
            if (didRemove) {
                // commit the new batch bounds
                start = newStart;
                end = newEnd;
            }
            return didRemove;
        }

        boolean remove(final int userHandle) {
            boolean didRemove = false;
            long newStart = 0;  // recalculate endpoints as we go
            long newEnd = Long.MAX_VALUE;
            for (int i = 0; i < alarms.size(); ) {
                Alarm alarm = alarms.get(i);
                if (UserHandle.getUserId(alarm.operation.getCreatorUid()) == userHandle) {
                    alarms.remove(i);
                    didRemove = true;
                    if (alarm.alarmClock != null) {
                        mNextAlarmClockMayChange = true;
                    }
                } else {
                    if (alarm.whenElapsed > newStart) {
                        newStart = alarm.whenElapsed;
                    }
                    if (alarm.maxWhen < newEnd) {
                        newEnd = alarm.maxWhen;
                    }
                    i++;
                }
            }
            if (didRemove) {
                // commit the new batch bounds
                start = newStart;
                end = newEnd;
            }
            return didRemove;
        }

        boolean hasPackage(final String packageName) {
            final int N = alarms.size();
            for (int i = 0; i < N; i++) {
                Alarm a = alarms.get(i);
                if (a.operation.getTargetPackage().equals(packageName)) {
                    return true;
                }
            }
            return false;
        }

        boolean hasWakeups() {
            final int N = alarms.size();
            for (int i = 0; i < N; i++) {
                Alarm a = alarms.get(i);
                // non-wakeup alarms are types 1 and 3, i.e. have the low bit set
                if ((a.type & TYPE_NONWAKEUP_MASK) == 0) {
                    return true;
                }
            }
            return false;
        }

        boolean isRtcPowerOffWakeup() {
            final int N = alarms.size();
            for (int i = 0; i < N; i++) {
                Alarm a = alarms.get(i);
                // non-wakeup alarms are types 1 and 3, i.e. have the low bit set
                if (a.type == RTC_POWEROFF_WAKEUP) {
                    return true;
                }
            }
            return false;
        }

        @Override
        public String toString() {
            StringBuilder b = new StringBuilder(40);
            b.append("Batch{"); b.append(Integer.toHexString(this.hashCode()));
            b.append(" num="); b.append(size());
            b.append(" start="); b.append(start);
            b.append(" end="); b.append(end);
            if (standalone) {
                b.append(" STANDALONE");
            }
            b.append('}');
            return b.toString();
        }
    }

    static class BatchTimeOrder implements Comparator<Batch> {
        public int compare(Batch b1, Batch b2) {
            long when1 = b1.start;
            long when2 = b2.start;
            if (when1 - when2 > 0) {
                return 1;
            }
            if (when1 - when2 < 0) {
                return -1;
            }
            return 0;
        }
    }

    final Comparator<Alarm> mAlarmDispatchComparator = new Comparator<Alarm>() {
        @Override
        public int compare(Alarm lhs, Alarm rhs) {
            // priority class trumps everything.  TICK < WAKEUP < NORMAL
            if (lhs.priorityClass.priority < rhs.priorityClass.priority) {
                return -1;
            } else if (lhs.priorityClass.priority > rhs.priorityClass.priority) {
                return 1;
            }

            // within each class, sort by nominal delivery time
            if (lhs.whenElapsed < rhs.whenElapsed) {
                return -1;
            } else if (lhs.whenElapsed > rhs.whenElapsed) {
                return 1;
            }

            // same priority class + same target delivery time
            return 0;
        }
    };

    void calculateDeliveryPriorities(ArrayList<Alarm> alarms) {
        final int N = alarms.size();
        for (int i = 0; i < N; i++) {
            Alarm a = alarms.get(i);

            final int alarmPrio;
            if (Intent.ACTION_TIME_TICK.equals(a.operation.getIntent().getAction())) {
                alarmPrio = PRIO_TICK;
            } else if (a.wakeup) {
                alarmPrio = PRIO_WAKEUP;
            } else {
                alarmPrio = PRIO_NORMAL;
            }

            PriorityClass packagePrio = a.priorityClass;
            if (packagePrio == null) packagePrio = mPriorities.get(a.operation.getCreatorPackage());
            if (packagePrio == null) {
                packagePrio = a.priorityClass = new PriorityClass(); // lowest prio & stale sequence
                mPriorities.put(a.operation.getCreatorPackage(), packagePrio);
            }
            a.priorityClass = packagePrio;

            if (packagePrio.seq != mCurrentSeq) {
                // first alarm we've seen in the current delivery generation from this package
                packagePrio.priority = alarmPrio;
                packagePrio.seq = mCurrentSeq;
            } else {
                // Multiple alarms from this package being delivered in this generation;
                // bump the package's delivery class if it's warranted.
                // TICK < WAKEUP < NORMAL
                if (alarmPrio < packagePrio.priority) {
                    packagePrio.priority = alarmPrio;
                }
            }
        }
    }

    // minimum recurrence period or alarm futurity for us to be able to fuzz it
    static final long MIN_FUZZABLE_INTERVAL = 10000;
    static final BatchTimeOrder sBatchOrder = new BatchTimeOrder();
    final ArrayList<Batch> mAlarmBatches = new ArrayList<Batch>();

    public AlarmManagerService(Context context) {
        super(context);
    }

    static long convertToElapsed(long when, int type) {
        final boolean isRtc = (type == RTC || type == RTC_WAKEUP  || type == RTC_POWEROFF_WAKEUP);
        if (isRtc) {
            when -= System.currentTimeMillis() - SystemClock.elapsedRealtime();
        }
        return when;
    }

    // Apply a heuristic to { recurrence interval, futurity of the trigger time } to
    // calculate the end of our nominal delivery window for the alarm.
    static long maxTriggerTime(long now, long triggerAtTime, long interval) {
        // Current heuristic: batchable window is 75% of either the recurrence interval
        // [for a periodic alarm] or of the time from now to the desired delivery time,
        // with a minimum delay/interval of 10 seconds, under which we will simply not
        // defer the alarm.
        long futurity = (interval == 0)
                ? (triggerAtTime - now)
                : interval;
        if (futurity < MIN_FUZZABLE_INTERVAL) {
            futurity = 0;
        }
        return triggerAtTime + (long)(.75 * futurity);
    }

    // returns true if the batch was added at the head
    static boolean addBatchLocked(ArrayList<Batch> list, Batch newBatch) {
        int index = Collections.binarySearch(list, newBatch, sBatchOrder);
        if (index < 0) {
            index = 0 - index - 1;
        }
        list.add(index, newBatch);
        return (index == 0);
    }

    // Return the index of the matching batch, or -1 if none found.
    int attemptCoalesceLocked(long whenElapsed, long maxWhen) {
        final int N = mAlarmBatches.size();
        for (int i = 0; i < N; i++) {
            Batch b = mAlarmBatches.get(i);
            if (!b.standalone && b.canHold(whenElapsed, maxWhen)) {
                return i;
            }
        }
        return -1;
    }

    // The RTC clock has moved arbitrarily, so we need to recalculate all the batching
    void rebatchAllAlarms() {
        synchronized (mLock) {
            rebatchAllAlarmsLocked(true);
        }
    }

    void rebatchAllAlarmsLocked(boolean doValidate) {
        ArrayList<Batch> oldSet = (ArrayList<Batch>) mAlarmBatches.clone();
        mAlarmBatches.clear();
        final long nowElapsed = SystemClock.elapsedRealtime();
        final int oldBatches = oldSet.size();
        for (int batchNum = 0; batchNum < oldBatches; batchNum++) {
            Batch batch = oldSet.get(batchNum);
            final int N = batch.size();
            for (int i = 0; i < N; i++) {
                Alarm a = batch.get(i);
                long whenElapsed = convertToElapsed(a.when, a.type);
                final long maxElapsed;
                if (a.whenElapsed == a.maxWhen) {
                    // Exact
                    maxElapsed = whenElapsed;
                } else {
                    // Not exact.  Preserve any explicit window, otherwise recalculate
                    // the window based on the alarm's new futurity.  Note that this
                    // reflects a policy of preferring timely to deferred delivery.
                    maxElapsed = (a.windowLength > 0)
                            ? (whenElapsed + a.windowLength)
                            : maxTriggerTime(nowElapsed, whenElapsed, a.repeatInterval);
                }
                setImplLocked(a.type, a.when, whenElapsed, a.windowLength, maxElapsed,
                        a.repeatInterval, a.operation, batch.standalone, doValidate, a.workSource,
                        a.alarmClock, a.userId);
            }
        }
    }

    static final class InFlight extends Intent {
        final PendingIntent mPendingIntent;
        final WorkSource mWorkSource;
        final String mTag;
        final BroadcastStats mBroadcastStats;
        final FilterStats mFilterStats;
        final int mAlarmType;
        final int mUid;

        InFlight(AlarmManagerService service, PendingIntent pendingIntent, WorkSource workSource,
                int alarmType, String tag, int uid) {
            mPendingIntent = pendingIntent;
            mWorkSource = workSource;
            mTag = tag;
            mBroadcastStats = service.getStatsLocked(pendingIntent);
            FilterStats fs = mBroadcastStats.filterStats.get(mTag);
            if (fs == null) {
                fs = new FilterStats(mBroadcastStats, mTag);
                mBroadcastStats.filterStats.put(mTag, fs);
            }
            mFilterStats = fs;
            mAlarmType = alarmType;
            mUid = uid;
        }
    }

    static final class FilterStats {
        final BroadcastStats mBroadcastStats;
        final String mTag;

        long aggregateTime;
        int count;
        int numWakeup;
        long startTime;
        int nesting;

        FilterStats(BroadcastStats broadcastStats, String tag) {
            mBroadcastStats = broadcastStats;
            mTag = tag;
        }
    }
    
    static final class BroadcastStats {
        final int mUid;
        final String mPackageName;

        long aggregateTime;
        int count;
        int numWakeup;
        long startTime;
        int nesting;
        final ArrayMap<String, FilterStats> filterStats = new ArrayMap<String, FilterStats>();

        BroadcastStats(int uid, String packageName) {
            mUid = uid;
            mPackageName = packageName;
        }
    }
    
    final SparseArray<ArrayMap<String, BroadcastStats>> mBroadcastStats
            = new SparseArray<ArrayMap<String, BroadcastStats>>();

    int mNumDelayedAlarms = 0;
    long mTotalDelayTime = 0;
    long mMaxDelayTime = 0;

    @Override
    public void onStart() {
        mNativeData = init();
        mNextWakeup = mNextRtcWakeup = mNextNonWakeup = 0;

        // We have to set current TimeZone info to kernel
        // because kernel doesn't keep this after reboot
        setTimeZoneImpl(SystemProperties.get(TIMEZONE_PROPERTY));

        PowerManager pm = (PowerManager) getContext().getSystemService(Context.POWER_SERVICE);
        mWakeLock = pm.newWakeLock(PowerManager.PARTIAL_WAKE_LOCK, "*alarm*");

        mTimeTickSender = PendingIntent.getBroadcastAsUser(getContext(), 0,
                new Intent(Intent.ACTION_TIME_TICK).addFlags(
                        Intent.FLAG_RECEIVER_REGISTERED_ONLY
                        | Intent.FLAG_RECEIVER_FOREGROUND), 0,
                        UserHandle.ALL);
        Intent intent = new Intent(Intent.ACTION_DATE_CHANGED);
        intent.addFlags(Intent.FLAG_RECEIVER_REPLACE_PENDING);
        mDateChangeSender = PendingIntent.getBroadcastAsUser(getContext(), 0, intent,
                Intent.FLAG_RECEIVER_REGISTERED_ONLY_BEFORE_BOOT, UserHandle.ALL);
        
        // now that we have initied the driver schedule the alarm
        mClockReceiver = new ClockReceiver();
        mClockReceiver.scheduleTimeTickEvent();
        mClockReceiver.scheduleDateChangedEvent();
        mInteractiveStateReceiver = new InteractiveStateReceiver();
        mUninstallReceiver = new UninstallReceiver();
        mQuickBootReceiver = new QuickBootReceiver();
        
        if (mNativeData != 0) {
            AlarmThread waitThread = new AlarmThread();
            waitThread.start();
        } else {
            Slog.w(TAG, "Failed to open alarm driver. Falling back to a handler.");
        }

        publishBinderService(Context.ALARM_SERVICE, mService);
    }

    @Override
    protected void finalize() throws Throwable {
        try {
            close(mNativeData);
        } finally {
            super.finalize();
        }
    }

    void setTimeZoneImpl(String tz) {
        if (TextUtils.isEmpty(tz)) {
            return;
        }

        TimeZone zone = TimeZone.getTimeZone(tz);
        // Prevent reentrant calls from stepping on each other when writing
        // the time zone property
        boolean timeZoneWasChanged = false;
        synchronized (this) {
            String current = SystemProperties.get(TIMEZONE_PROPERTY);
            if (current == null || !current.equals(zone.getID())) {
                if (localLOGV) {
                    Slog.v(TAG, "timezone changed: " + current + ", new=" + zone.getID());
                }
                timeZoneWasChanged = true;
                SystemProperties.set(TIMEZONE_PROPERTY, zone.getID());
            }

            // Update the kernel timezone information
            // Kernel tracks time offsets as 'minutes west of GMT'
            int gmtOffset = zone.getOffset(System.currentTimeMillis());
            setKernelTimezone(mNativeData, -(gmtOffset / 60000));
        }

        TimeZone.setDefault(null);

        if (timeZoneWasChanged) {
            Intent intent = new Intent(Intent.ACTION_TIMEZONE_CHANGED);
            intent.addFlags(Intent.FLAG_RECEIVER_REPLACE_PENDING);
            intent.putExtra("time-zone", zone.getID());
            getContext().sendBroadcastAsUser(intent, UserHandle.ALL);
        }
    }

    void removeImpl(PendingIntent operation) {
        if (operation == null) {
            return;
        }
        synchronized (mLock) {
            removeLocked(operation);
        }
    }

    void setImpl(int type, long triggerAtTime, long windowLength, long interval,
            PendingIntent operation, boolean isStandalone, WorkSource workSource,
            AlarmManager.AlarmClockInfo alarmClock) {
        if (operation == null) {
            Slog.w(TAG, "set/setRepeating ignored because there is no intent");
            return;
        }

        // Sanity check the window length.  This will catch people mistakenly
        // trying to pass an end-of-window timestamp rather than a duration.
        if (windowLength > AlarmManager.INTERVAL_HALF_DAY) {
            Slog.w(TAG, "Window length " + windowLength
                    + "ms suspiciously long; limiting to 1 hour");
            windowLength = AlarmManager.INTERVAL_HOUR;
        }

<<<<<<< HEAD
=======
        // Sanity check the recurrence interval.  This will catch people who supply
        // seconds when the API expects milliseconds.
        if (interval > 0 && interval < MIN_INTERVAL) {
            Slog.w(TAG, "Suspiciously short interval " + interval
                    + " millis; expanding to " + (int)(MIN_INTERVAL/1000)
                    + " seconds");
            interval = MIN_INTERVAL;
        }

>>>>>>> 073b8a01
        if (type < RTC_WAKEUP || type > RTC_POWEROFF_WAKEUP) {
            throw new IllegalArgumentException("Invalid alarm type " + type);
        }

        if (triggerAtTime < 0) {
            final long who = Binder.getCallingUid();
            final long what = Binder.getCallingPid();
            Slog.w(TAG, "Invalid alarm trigger time! " + triggerAtTime + " from uid=" + who
                    + " pid=" + what);
            triggerAtTime = 0;
        }

        final long nowElapsed = SystemClock.elapsedRealtime();
        final long nominalTrigger = convertToElapsed(triggerAtTime, type);
        // Try to prevent spamming by making sure we aren't firing alarms in the immediate future
        final long minTrigger = nowElapsed + MIN_FUTURITY;
        final long triggerElapsed = (nominalTrigger > minTrigger) ? nominalTrigger : minTrigger;

        final long maxElapsed;
        if (windowLength == AlarmManager.WINDOW_EXACT) {
            maxElapsed = triggerElapsed;
        } else if (windowLength < 0) {
            maxElapsed = maxTriggerTime(nowElapsed, triggerElapsed, interval);
        } else {
            maxElapsed = triggerElapsed + windowLength;
        }

        final int userId = UserHandle.getCallingUserId();

        synchronized (mLock) {
            if (DEBUG_BATCH) {
                Slog.v(TAG, "set(" + operation + ") : type=" + type
                        + " triggerAtTime=" + triggerAtTime + " win=" + windowLength
                        + " tElapsed=" + triggerElapsed + " maxElapsed=" + maxElapsed
                        + " interval=" + interval + " standalone=" + isStandalone);
            }
            setImplLocked(type, triggerAtTime, triggerElapsed, windowLength, maxElapsed,
                    interval, operation, isStandalone, true, workSource, alarmClock, userId);
        }
    }

    private void setImplLocked(int type, long when, long whenElapsed, long windowLength,
            long maxWhen, long interval, PendingIntent operation, boolean isStandalone,
            boolean doValidate, WorkSource workSource, AlarmManager.AlarmClockInfo alarmClock,
            int userId) {
        Alarm a = new Alarm(type, when, whenElapsed, windowLength, maxWhen, interval,
                operation, workSource, alarmClock, userId);
        removeLocked(operation);

        int whichBatch = (isStandalone) ? -1 : attemptCoalesceLocked(whenElapsed, maxWhen);
        if (whichBatch < 0) {
            Batch batch = new Batch(a);
            batch.standalone = isStandalone;
            addBatchLocked(mAlarmBatches, batch);
        } else {
            Batch batch = mAlarmBatches.get(whichBatch);
            if (batch.add(a)) {
                // The start time of this batch advanced, so batch ordering may
                // have just been broken.  Move it to where it now belongs.
                mAlarmBatches.remove(whichBatch);
                addBatchLocked(mAlarmBatches, batch);
            }
        }

        if (alarmClock != null) {
            mNextAlarmClockMayChange = true;
            updateNextAlarmClockLocked();
        }

        if (DEBUG_VALIDATE) {
            if (doValidate && !validateConsistencyLocked()) {
                Slog.v(TAG, "Tipping-point operation: type=" + type + " when=" + when
                        + " when(hex)=" + Long.toHexString(when)
                        + " whenElapsed=" + whenElapsed + " maxWhen=" + maxWhen
                        + " interval=" + interval + " op=" + operation
                        + " standalone=" + isStandalone);
                rebatchAllAlarmsLocked(false);
            }
        }

        rescheduleKernelAlarmsLocked();
    }

    private final IBinder mService = new IAlarmManager.Stub() {
        @Override
        public void set(int type, long triggerAtTime, long windowLength, long interval,
                PendingIntent operation, WorkSource workSource,
                AlarmManager.AlarmClockInfo alarmClock) {
            if (workSource != null) {
                getContext().enforceCallingPermission(
                        android.Manifest.permission.UPDATE_DEVICE_STATS,
                        "AlarmManager.set");
            }

            setImpl(type, triggerAtTime, windowLength, interval, operation,
                    windowLength == AlarmManager.WINDOW_EXACT, workSource, alarmClock);
        }

        @Override
        public boolean setTime(long millis) {
            getContext().enforceCallingOrSelfPermission(
                    "android.permission.SET_TIME",
                    "setTime");

            if (mNativeData == 0) {
                Slog.w(TAG, "Not setting time since no alarm driver is available.");
                return false;
            }

            synchronized (mLock) {
                return setKernelTime(mNativeData, millis) == 0;
            }
        }

        @Override
        public void setTimeZone(String tz) {
            getContext().enforceCallingOrSelfPermission(
                    "android.permission.SET_TIME_ZONE",
                    "setTimeZone");

            final long oldId = Binder.clearCallingIdentity();
            try {
                setTimeZoneImpl(tz);
            } finally {
                Binder.restoreCallingIdentity(oldId);
            }
        }

        @Override
        public void remove(PendingIntent operation) {
            removeImpl(operation);

        }

        @Override
        public AlarmManager.AlarmClockInfo getNextAlarmClock(int userId) {
            userId = ActivityManager.handleIncomingUser(Binder.getCallingPid(),
                    Binder.getCallingUid(), userId, false /* allowAll */, false /* requireFull */,
                    "getNextAlarmClock", null);

            return getNextAlarmClockImpl(userId);
        }

        @Override
        protected void dump(FileDescriptor fd, PrintWriter pw, String[] args) {
            if (getContext().checkCallingOrSelfPermission(android.Manifest.permission.DUMP)
                    != PackageManager.PERMISSION_GRANTED) {
                pw.println("Permission Denial: can't dump AlarmManager from from pid="
                        + Binder.getCallingPid()
                        + ", uid=" + Binder.getCallingUid());
                return;
            }

            dumpImpl(pw);
        }

        @Override
        /* updates the blocked uids, so if a wake lock is acquired to only fire
         * alarm for it, it can be released.
         */
        public void updateBlockedUids(int uid, boolean isBlocked) {

            if (localLOGV) Slog.v(TAG, "UpdateBlockedUids: uid = " + uid + " isBlocked = " + isBlocked);

            if (Binder.getCallingUid() != Process.SYSTEM_UID) {
                if (localLOGV) Slog.v(TAG, "UpdateBlockedUids is not allowed");
                return;
            }

            synchronized(mLock) {
                if(isBlocked) {
                    mBlockedUids.add(new Integer(uid));
                    if (checkReleaseWakeLock()) {
                        /* all the uids for which the alarms are triggered
                         * are either blocked or have called onSendFinished.
                         */
                        if (mWakeLock.isHeld()) {
                            mWakeLock.release();
                            if (localLOGV)
                                Slog.v(TAG, "AM WakeLock Released Internally in updateBlockedUids");
                        }
                    }
                } else {
                    mBlockedUids.clear();
                }
            }
        }
    };

    void dumpImpl(PrintWriter pw) {
        synchronized (mLock) {
            pw.println("Current Alarm Manager state:");
            final long nowRTC = System.currentTimeMillis();
            final long nowELAPSED = SystemClock.elapsedRealtime();
            SimpleDateFormat sdf = new SimpleDateFormat("yyyy-MM-dd HH:mm:ss");

            pw.print("nowRTC="); pw.print(nowRTC);
            pw.print("="); pw.print(sdf.format(new Date(nowRTC)));
            pw.print(" nowELAPSED="); TimeUtils.formatDuration(nowELAPSED, pw);
            pw.println();
            if (!mInteractive) {
                pw.print("Time since non-interactive: ");
                TimeUtils.formatDuration(nowELAPSED - mNonInteractiveStartTime, pw);
                pw.println();
                pw.print("Max wakeup delay: ");
                TimeUtils.formatDuration(currentNonWakeupFuzzLocked(nowELAPSED), pw);
                pw.println();
                pw.print("Time since last dispatch: ");
                TimeUtils.formatDuration(nowELAPSED - mLastAlarmDeliveryTime, pw);
                pw.println();
                pw.print("Next non-wakeup delivery time: ");
                TimeUtils.formatDuration(nowELAPSED - mNextNonWakeupDeliveryTime, pw);
                pw.println();
            }

            long nextWakeupRTC = mNextWakeup + (nowRTC - nowELAPSED);
            long nextNonWakeupRTC = mNextNonWakeup + (nowRTC - nowELAPSED);
            pw.print("Next non-wakeup alarm: ");
                    TimeUtils.formatDuration(mNextNonWakeup, nowELAPSED, pw);
                    pw.print(" = "); pw.println(sdf.format(new Date(nextNonWakeupRTC)));
            pw.print("Next wakeup: "); TimeUtils.formatDuration(mNextWakeup, nowELAPSED, pw);
                    pw.print(" = "); pw.println(sdf.format(new Date(nextWakeupRTC)));
            pw.print("Num time change events: "); pw.println(mNumTimeChanged);

            if (mAlarmBatches.size() > 0) {
                pw.println();
                pw.print("Pending alarm batches: ");
                pw.println(mAlarmBatches.size());
                for (Batch b : mAlarmBatches) {
                    pw.print(b); pw.println(':');
                    dumpAlarmList(pw, b.alarms, "  ", nowELAPSED, nowRTC, sdf);
                }
            }

            pw.println();
            pw.print("Past-due non-wakeup alarms: ");
            if (mPendingNonWakeupAlarms.size() > 0) {
                pw.println(mPendingNonWakeupAlarms.size());
                dumpAlarmList(pw, mPendingNonWakeupAlarms, "  ", nowELAPSED, nowRTC, sdf);
            } else {
                pw.println("(none)");
            }
            pw.print("  Number of delayed alarms: "); pw.print(mNumDelayedAlarms);
            pw.print(", total delay time: "); TimeUtils.formatDuration(mTotalDelayTime, pw);
            pw.println();
            pw.print("  Max delay time: "); TimeUtils.formatDuration(mMaxDelayTime, pw);
            pw.print(", max non-interactive time: ");
            TimeUtils.formatDuration(mNonInteractiveTime, pw);
            pw.println();

            pw.println();
            pw.print("  Broadcast ref count: "); pw.println(mBroadcastRefCount);
            pw.println();

            if (mLog.dump(pw, "  Recent problems", "    ")) {
                pw.println();
            }

            final FilterStats[] topFilters = new FilterStats[10];
            final Comparator<FilterStats> comparator = new Comparator<FilterStats>() {
                @Override
                public int compare(FilterStats lhs, FilterStats rhs) {
                    if (lhs.aggregateTime < rhs.aggregateTime) {
                        return 1;
                    } else if (lhs.aggregateTime > rhs.aggregateTime) {
                        return -1;
                    }
                    return 0;
                }
            };
            int len = 0;
            for (int iu=0; iu<mBroadcastStats.size(); iu++) {
                ArrayMap<String, BroadcastStats> uidStats = mBroadcastStats.valueAt(iu);
                for (int ip=0; ip<uidStats.size(); ip++) {
                    BroadcastStats bs = uidStats.valueAt(ip);
                    for (int is=0; is<bs.filterStats.size(); is++) {
                        FilterStats fs = bs.filterStats.valueAt(is);
                        int pos = len > 0
                                ? Arrays.binarySearch(topFilters, 0, len, fs, comparator) : 0;
                        if (pos < 0) {
                            pos = -pos - 1;
                        }
                        if (pos < topFilters.length) {
                            int copylen = topFilters.length - pos - 1;
                            if (copylen > 0) {
                                System.arraycopy(topFilters, pos, topFilters, pos+1, copylen);
                            }
                            topFilters[pos] = fs;
                            if (len < topFilters.length) {
                                len++;
                            }
                        }
                    }
                }
            }
            if (len > 0) {
                pw.println("  Top Alarms:");
                for (int i=0; i<len; i++) {
                    FilterStats fs = topFilters[i];
                    pw.print("    ");
                    if (fs.nesting > 0) pw.print("*ACTIVE* ");
                    TimeUtils.formatDuration(fs.aggregateTime, pw);
                    pw.print(" running, "); pw.print(fs.numWakeup);
                    pw.print(" wakeups, "); pw.print(fs.count);
                    pw.print(" alarms: "); UserHandle.formatUid(pw, fs.mBroadcastStats.mUid);
                    pw.print(":"); pw.print(fs.mBroadcastStats.mPackageName);
                    pw.println();
                    pw.print("      "); pw.print(fs.mTag);
                    pw.println();
                }
            }

            pw.println(" ");
            pw.println("  Alarm Stats:");
            final ArrayList<FilterStats> tmpFilters = new ArrayList<FilterStats>();
            for (int iu=0; iu<mBroadcastStats.size(); iu++) {
                ArrayMap<String, BroadcastStats> uidStats = mBroadcastStats.valueAt(iu);
                for (int ip=0; ip<uidStats.size(); ip++) {
                    BroadcastStats bs = uidStats.valueAt(ip);
                    pw.print("  ");
                    if (bs.nesting > 0) pw.print("*ACTIVE* ");
                    UserHandle.formatUid(pw, bs.mUid);
                    pw.print(":");
                    pw.print(bs.mPackageName);
                    pw.print(" "); TimeUtils.formatDuration(bs.aggregateTime, pw);
                            pw.print(" running, "); pw.print(bs.numWakeup);
                            pw.println(" wakeups:");
                    tmpFilters.clear();
                    for (int is=0; is<bs.filterStats.size(); is++) {
                        tmpFilters.add(bs.filterStats.valueAt(is));
                    }
                    Collections.sort(tmpFilters, comparator);
                    for (int i=0; i<tmpFilters.size(); i++) {
                        FilterStats fs = tmpFilters.get(i);
                        pw.print("    ");
                                if (fs.nesting > 0) pw.print("*ACTIVE* ");
                                TimeUtils.formatDuration(fs.aggregateTime, pw);
                                pw.print(" "); pw.print(fs.numWakeup);
                                pw.print(" wakes " ); pw.print(fs.count);
                                pw.print(" alarms: ");
                                pw.print(fs.mTag);
                                pw.println();
                    }
                }
            }

            if (WAKEUP_STATS) {
                pw.println();
                pw.println("  Recent Wakeup History:");
                long last = -1;
                for (WakeupEvent event : mRecentWakeups) {
                    pw.print("    "); pw.print(sdf.format(new Date(event.when)));
                    pw.print('|');
                    if (last < 0) {
                        pw.print('0');
                    } else {
                        pw.print(event.when - last);
                    }
                    last = event.when;
                    pw.print('|'); pw.print(event.uid);
                    pw.print('|'); pw.print(event.action);
                    pw.println();
                }
                pw.println();
            }
        }
    }

    private void logBatchesLocked(SimpleDateFormat sdf) {
        ByteArrayOutputStream bs = new ByteArrayOutputStream(2048);
        PrintWriter pw = new PrintWriter(bs);
        final long nowRTC = System.currentTimeMillis();
        final long nowELAPSED = SystemClock.elapsedRealtime();
        final int NZ = mAlarmBatches.size();
        for (int iz = 0; iz < NZ; iz++) {
            Batch bz = mAlarmBatches.get(iz);
            pw.append("Batch "); pw.print(iz); pw.append(": "); pw.println(bz);
            dumpAlarmList(pw, bz.alarms, "  ", nowELAPSED, nowRTC, sdf);
            pw.flush();
            Slog.v(TAG, bs.toString());
            bs.reset();
        }
    }

    private boolean validateConsistencyLocked() {
        if (DEBUG_VALIDATE) {
            long lastTime = Long.MIN_VALUE;
            final int N = mAlarmBatches.size();
            for (int i = 0; i < N; i++) {
                Batch b = mAlarmBatches.get(i);
                if (b.start >= lastTime) {
                    // duplicate start times are okay because of standalone batches
                    lastTime = b.start;
                } else {
                    Slog.e(TAG, "CONSISTENCY FAILURE: Batch " + i + " is out of order");
                    SimpleDateFormat sdf = new SimpleDateFormat("yyyy-MM-dd HH:mm:ss");
                    logBatchesLocked(sdf);
                    return false;
                }
            }
        }
        return true;
    }

    private Batch findFirstWakeupBatchLocked() {
        final int N = mAlarmBatches.size();
        for (int i = 0; i < N; i++) {
            Batch b = mAlarmBatches.get(i);
            if (b.hasWakeups()) {
                return b;
            }
        }
        return null;
    }

    private Batch findFirstRtcWakeupBatchLocked() {
        final int N = mAlarmBatches.size();
        for (int i = 0; i < N; i++) {
            Batch b = mAlarmBatches.get(i);
            if (b.isRtcPowerOffWakeup()) {
                return b;
            }
        }
        return null;
    }

    private AlarmManager.AlarmClockInfo getNextAlarmClockImpl(int userId) {
        synchronized (mLock) {
            return mNextAlarmClockForUser.get(userId);
        }
    }

    /**
     * Recomputes the next alarm clock for all users.
     */
    private void updateNextAlarmClockLocked() {
        if (!mNextAlarmClockMayChange) {
            return;
        }
        mNextAlarmClockMayChange = false;

        SparseArray<AlarmManager.AlarmClockInfo> nextForUser = mTmpSparseAlarmClockArray;
        nextForUser.clear();

        final int N = mAlarmBatches.size();
        for (int i = 0; i < N; i++) {
            ArrayList<Alarm> alarms = mAlarmBatches.get(i).alarms;
            final int M = alarms.size();

            for (int j = 0; j < M; j++) {
                Alarm a = alarms.get(j);
                if (a.alarmClock != null) {
                    final int userId = a.userId;

                    if (DEBUG_ALARM_CLOCK) {
                        Log.v(TAG, "Found AlarmClockInfo at " +
                                formatNextAlarm(getContext(), a.alarmClock, userId) +
                                " for user " + userId);
                    }

                    // Alarms and batches are sorted by time, no need to compare times here.
                    if (nextForUser.get(userId) == null) {
                        nextForUser.put(userId, a.alarmClock);
                    }
                }
            }
        }

        // Update mNextAlarmForUser with new values.
        final int NN = nextForUser.size();
        for (int i = 0; i < NN; i++) {
            AlarmManager.AlarmClockInfo newAlarm = nextForUser.valueAt(i);
            int userId = nextForUser.keyAt(i);
            AlarmManager.AlarmClockInfo currentAlarm = mNextAlarmClockForUser.get(userId);
            if (!newAlarm.equals(currentAlarm)) {
                updateNextAlarmInfoForUserLocked(userId, newAlarm);
            }
        }

        // Remove users without any alarm clocks scheduled.
        final int NNN = mNextAlarmClockForUser.size();
        for (int i = NNN - 1; i >= 0; i--) {
            int userId = mNextAlarmClockForUser.keyAt(i);
            if (nextForUser.get(userId) == null) {
                updateNextAlarmInfoForUserLocked(userId, null);
            }
        }
    }

    private void updateNextAlarmInfoForUserLocked(int userId,
            AlarmManager.AlarmClockInfo alarmClock) {
        if (alarmClock != null) {
            if (DEBUG_ALARM_CLOCK) {
                Log.v(TAG, "Next AlarmClockInfoForUser(" + userId + "): " +
                        formatNextAlarm(getContext(), alarmClock, userId));
            }
            mNextAlarmClockForUser.put(userId, alarmClock);
        } else {
            if (DEBUG_ALARM_CLOCK) {
                Log.v(TAG, "Next AlarmClockInfoForUser(" + userId + "): None");
            }
            mNextAlarmClockForUser.remove(userId);
        }

        mPendingSendNextAlarmClockChangedForUser.put(userId, true);
        mHandler.removeMessages(AlarmHandler.SEND_NEXT_ALARM_CLOCK_CHANGED);
        mHandler.sendEmptyMessage(AlarmHandler.SEND_NEXT_ALARM_CLOCK_CHANGED);
    }

    /**
     * Updates NEXT_ALARM_FORMATTED and sends NEXT_ALARM_CLOCK_CHANGED_INTENT for all users
     * for which alarm clocks have changed since the last call to this.
     *
     * Do not call with a lock held. Only call from mHandler's thread.
     *
     * @see AlarmHandler#SEND_NEXT_ALARM_CLOCK_CHANGED
     */
    private void sendNextAlarmClockChanged() {
        SparseArray<AlarmManager.AlarmClockInfo> pendingUsers = mHandlerSparseAlarmClockArray;
        pendingUsers.clear();

        synchronized (mLock) {
            final int N  = mPendingSendNextAlarmClockChangedForUser.size();
            for (int i = 0; i < N; i++) {
                int userId = mPendingSendNextAlarmClockChangedForUser.keyAt(i);
                pendingUsers.append(userId, mNextAlarmClockForUser.get(userId));
            }
            mPendingSendNextAlarmClockChangedForUser.clear();
        }

        final int N = pendingUsers.size();
        for (int i = 0; i < N; i++) {
            int userId = pendingUsers.keyAt(i);
            AlarmManager.AlarmClockInfo alarmClock = pendingUsers.valueAt(i);
            Settings.System.putStringForUser(getContext().getContentResolver(),
                    Settings.System.NEXT_ALARM_FORMATTED,
                    formatNextAlarm(getContext(), alarmClock, userId),
                    userId);

            getContext().sendBroadcastAsUser(NEXT_ALARM_CLOCK_CHANGED_INTENT,
                    new UserHandle(userId));
        }
    }

    /**
     * Formats an alarm like platform/packages/apps/DeskClock used to.
     */
    private static String formatNextAlarm(final Context context, AlarmManager.AlarmClockInfo info,
            int userId) {
        String skeleton = DateFormat.is24HourFormat(context, userId) ? "EHm" : "Ehma";
        String pattern = DateFormat.getBestDateTimePattern(Locale.getDefault(), skeleton);
        return (info == null) ? "" :
                DateFormat.format(pattern, info.getTriggerTime()).toString();
    }

    void rescheduleKernelAlarmsLocked() {
        // Schedule the next upcoming wakeup alarm.  If there is a deliverable batch
        // prior to that which contains no wakeups, we schedule that as well.
        long nextNonWakeup = 0;
        if (mAlarmBatches.size() > 0) {
            final Batch firstWakeup = findFirstWakeupBatchLocked();
            final Batch firstBatch = mAlarmBatches.get(0);
            final Batch firstRtcWakeup = findFirstRtcWakeupBatchLocked();
<<<<<<< HEAD
=======

            // always update the kernel alarms, as a backstop against missed wakeups
>>>>>>> 073b8a01
            if (firstWakeup != null && mNextWakeup != firstWakeup.start) {
                mNextWakeup = firstWakeup.start;
                setLocked(ELAPSED_REALTIME_WAKEUP, firstWakeup.start);
            }
            if (firstRtcWakeup != null && mNextRtcWakeup != firstRtcWakeup.start) {
                mNextRtcWakeup = firstRtcWakeup.start;
                long when = firstRtcWakeup.getWhenByElapsedTime(mNextRtcWakeup);

                if (when != 0) {
                    setLocked(RTC_POWEROFF_WAKEUP, when);
                }
            }
            if (firstBatch != firstWakeup) {
                nextNonWakeup = firstBatch.start;
            }
        }
        if (mPendingNonWakeupAlarms.size() > 0) {
            if (nextNonWakeup == 0 || mNextNonWakeupDeliveryTime < nextNonWakeup) {
                nextNonWakeup = mNextNonWakeupDeliveryTime;
            }
        }
        // always update the kernel alarm, as a backstop against missed wakeups
        if (nextNonWakeup != 0) {
            mNextNonWakeup = nextNonWakeup;
            setLocked(ELAPSED_REALTIME, nextNonWakeup);
        }
    }

    boolean checkReleaseWakeLock() {
        if (mTriggeredUids.size() == 0 || mBlockedUids.size() == 0)
            return false;

        int uid;
        for (int i = 0; i <  mTriggeredUids.size(); i++) {
            uid = mTriggeredUids.get(i);
            if (!mBlockedUids.contains(uid)) {
                return false;
            }
        }
        return true;
    }

    private void removeLocked(PendingIntent operation) {
        boolean didRemove = false;
        for (int i = mAlarmBatches.size() - 1; i >= 0; i--) {
            Batch b = mAlarmBatches.get(i);
            ArrayList<Alarm> alarmList = b.alarms;
            Alarm alarm = null;
            for (int j = alarmList.size() - 1; j >= 0; j--) {
                alarm = alarmList.get(j);
                if (alarm.type == RTC_POWEROFF_WAKEUP && alarm.operation.equals(operation)) {
                    long alarmSeconds, alarmNanoseconds;
                    alarmSeconds = alarm.when / 1000;
                    alarmNanoseconds = (alarm.when % 1000) * 1000 * 1000;
                    Slog.w(TAG,"Clear alarm type=" + alarm.type + ",alarmSeconds=" +
                       alarmSeconds);
                    clear(mNativeData, alarm.type, alarmSeconds, alarmNanoseconds);
                    mNextRtcWakeup = 0;
                }
            }
            didRemove |= b.remove(operation);
            if (b.size() == 0) {
                mAlarmBatches.remove(i);
            }
        }

        if (didRemove) {
            if (DEBUG_BATCH) {
                Slog.v(TAG, "remove(operation) changed bounds; rebatching");
            }
            rebatchAllAlarmsLocked(true);
            rescheduleKernelAlarmsLocked();
            updateNextAlarmClockLocked();
        }
    }

    void removeLocked(String packageName) {
        boolean didRemove = false;
        for (int i = mAlarmBatches.size() - 1; i >= 0; i--) {
            Batch b = mAlarmBatches.get(i);
            didRemove |= b.remove(packageName);
            if (b.size() == 0) {
                mAlarmBatches.remove(i);
            }
        }

        if (didRemove) {
            if (DEBUG_BATCH) {
                Slog.v(TAG, "remove(package) changed bounds; rebatching");
            }
            rebatchAllAlarmsLocked(true);
            rescheduleKernelAlarmsLocked();
            updateNextAlarmClockLocked();
        }
    }

    void removeUserLocked(int userHandle) {
        boolean didRemove = false;
        for (int i = mAlarmBatches.size() - 1; i >= 0; i--) {
            Batch b = mAlarmBatches.get(i);
            didRemove |= b.remove(userHandle);
            if (b.size() == 0) {
                mAlarmBatches.remove(i);
            }
        }

        if (didRemove) {
            if (DEBUG_BATCH) {
                Slog.v(TAG, "remove(user) changed bounds; rebatching");
            }
            rebatchAllAlarmsLocked(true);
            rescheduleKernelAlarmsLocked();
            updateNextAlarmClockLocked();
        }
    }

    void interactiveStateChangedLocked(boolean interactive) {
        if (mInteractive != interactive) {
            mInteractive = interactive;
            final long nowELAPSED = SystemClock.elapsedRealtime();
            if (interactive) {
                if (mPendingNonWakeupAlarms.size() > 0) {
                    final long thisDelayTime = nowELAPSED - mStartCurrentDelayTime;
                    mTotalDelayTime += thisDelayTime;
                    if (mMaxDelayTime < thisDelayTime) {
                        mMaxDelayTime = thisDelayTime;
                    }
                    deliverAlarmsLocked(mPendingNonWakeupAlarms, nowELAPSED);
                    mPendingNonWakeupAlarms.clear();
                }
                if (mNonInteractiveStartTime > 0) {
                    long dur = nowELAPSED - mNonInteractiveStartTime;
                    if (dur > mNonInteractiveTime) {
                        mNonInteractiveTime = dur;
                    }
                }
            } else {
                mNonInteractiveStartTime = nowELAPSED;
            }
        }
    }

    boolean lookForPackageLocked(String packageName) {
        for (int i = 0; i < mAlarmBatches.size(); i++) {
            Batch b = mAlarmBatches.get(i);
            if (b.hasPackage(packageName)) {
                return true;
            }
        }
        return false;
    }

    private void setLocked(int type, long when) {
        if (mNativeData != 0) {
            // The kernel never triggers alarms with negative wakeup times
            // so we ensure they are positive.
            long alarmSeconds, alarmNanoseconds;
            if (when < 0) {
                alarmSeconds = 0;
                alarmNanoseconds = 0;
            } else {
                alarmSeconds = when / 1000;
                alarmNanoseconds = (when % 1000) * 1000 * 1000;
            }
            
            set(mNativeData, type, alarmSeconds, alarmNanoseconds);
        } else {
            Message msg = Message.obtain();
            msg.what = ALARM_EVENT;
            
            mHandler.removeMessages(ALARM_EVENT);
            mHandler.sendMessageAtTime(msg, when);
        }
    }

    private static final void dumpAlarmList(PrintWriter pw, ArrayList<Alarm> list,
            String prefix, String label, long nowRTC, long nowELAPSED, SimpleDateFormat sdf) {
        for (int i=list.size()-1; i>=0; i--) {
            Alarm a = list.get(i);
            pw.print(prefix); pw.print(label); pw.print(" #"); pw.print(i);
                    pw.print(": "); pw.println(a);
            a.dump(pw, prefix + "  ", nowRTC, nowELAPSED, sdf);
        }
    }

    private static final String labelForType(int type) {
        switch (type) {
        case RTC: return "RTC";
        case RTC_WAKEUP : return "RTC_WAKEUP";
        case ELAPSED_REALTIME : return "ELAPSED";
        case ELAPSED_REALTIME_WAKEUP: return "ELAPSED_WAKEUP";
        case RTC_POWEROFF_WAKEUP : return "RTC_POWEROFF_WAKEUP";
        default:
            break;
        }
        return "--unknown--";
    }

    private static final void dumpAlarmList(PrintWriter pw, ArrayList<Alarm> list,
            String prefix, long nowELAPSED, long nowRTC, SimpleDateFormat sdf) {
        for (int i=list.size()-1; i>=0; i--) {
            Alarm a = list.get(i);
            final String label = labelForType(a.type);
            pw.print(prefix); pw.print(label); pw.print(" #"); pw.print(i);
                    pw.print(": "); pw.println(a);
            a.dump(pw, prefix + "  ", nowRTC, nowELAPSED, sdf);
        }
    }

    private native long init();
    private native void close(long nativeData);
    private native void set(long nativeData, int type, long seconds, long nanoseconds);
    private native void clear(long nativeData, int type, long seconds, long nanoseconds);
    private native int waitForAlarm(long nativeData);
    private native int setKernelTime(long nativeData, long millis);
    private native int setKernelTimezone(long nativeData, int minuteswest);

    boolean triggerAlarmsLocked(ArrayList<Alarm> triggerList, final long nowELAPSED,
            final long nowRTC) {
        boolean hasWakeup = false;
        // batches are temporally sorted, so we need only pull from the
        // start of the list until we either empty it or hit a batch
        // that is not yet deliverable
        while (mAlarmBatches.size() > 0) {
            Batch batch = mAlarmBatches.get(0);
            if (batch.start > nowELAPSED) {
                // Everything else is scheduled for the future
                break;
            }

            // We will (re)schedule some alarms now; don't let that interfere
            // with delivery of this current batch
            mAlarmBatches.remove(0);

            final int N = batch.size();
            for (int i = 0; i < N; i++) {
                Alarm alarm = batch.get(i);
                alarm.count = 1;
                triggerList.add(alarm);

                // Recurring alarms may have passed several alarm intervals while the
                // phone was asleep or off, so pass a trigger count when sending them.
                if (alarm.repeatInterval > 0) {
                    // this adjustment will be zero if we're late by
                    // less than one full repeat interval
                    alarm.count += (nowELAPSED - alarm.whenElapsed) / alarm.repeatInterval;

                    // Also schedule its next recurrence
                    final long delta = alarm.count * alarm.repeatInterval;
                    final long nextElapsed = alarm.whenElapsed + delta;
                    setImplLocked(alarm.type, alarm.when + delta, nextElapsed, alarm.windowLength,
                            maxTriggerTime(nowELAPSED, nextElapsed, alarm.repeatInterval),
                            alarm.repeatInterval, alarm.operation, batch.standalone, true,
                            alarm.workSource, alarm.alarmClock, alarm.userId);
                }

                if (alarm.wakeup) {
                    hasWakeup = true;
                }

                // We removed an alarm clock. Let the caller recompute the next alarm clock.
                if (alarm.alarmClock != null) {
                    mNextAlarmClockMayChange = true;
                }
            }
        }

        // This is a new alarm delivery set; bump the sequence number to indicate that
        // all apps' alarm delivery classes should be recalculated.
        mCurrentSeq++;
        calculateDeliveryPriorities(triggerList);
        Collections.sort(triggerList, mAlarmDispatchComparator);

        if (localLOGV) {
            for (int i=0; i<triggerList.size(); i++) {
                Slog.v(TAG, "Triggering alarm #" + i + ": " + triggerList.get(i));
            }
        }

        return hasWakeup;
    }

    /**
     * This Comparator sorts Alarms into increasing time order.
     */
    public static class IncreasingTimeOrder implements Comparator<Alarm> {
        public int compare(Alarm a1, Alarm a2) {
            long when1 = a1.when;
            long when2 = a2.when;
            if (when1 - when2 > 0) {
                return 1;
            }
            if (when1 - when2 < 0) {
                return -1;
            }
            return 0;
        }
    }
    
    private static class Alarm {
        public final int type;
        public final boolean wakeup;
        public final PendingIntent operation;
        public final String  tag;
        public final WorkSource workSource;
        public int count;
        public long when;
        public long windowLength;
        public long whenElapsed;    // 'when' in the elapsed time base
        public long maxWhen;        // also in the elapsed time base
        public long repeatInterval;
        public final AlarmManager.AlarmClockInfo alarmClock;
        public final int userId;
        public PriorityClass priorityClass;
        public int uid;
        public int pid;

        public Alarm(int _type, long _when, long _whenElapsed, long _windowLength, long _maxWhen,
                long _interval, PendingIntent _op, WorkSource _ws,
                AlarmManager.AlarmClockInfo _info, int _userId) {
            type = _type;
            wakeup = _type == AlarmManager.ELAPSED_REALTIME_WAKEUP
                    || _type == AlarmManager.RTC_WAKEUP
                    || _type == AlarmManager.RTC_POWEROFF_WAKEUP;
            when = _when;
            whenElapsed = _whenElapsed;
            windowLength = _windowLength;
            maxWhen = _maxWhen;
            repeatInterval = _interval;
            operation = _op;
            tag = makeTag(_op, _type);
            workSource = _ws;
            alarmClock = _info;
            userId = _userId;
            uid = Binder.getCallingUid();
            pid = Binder.getCallingPid();
        }

        public static String makeTag(PendingIntent pi, int type) {
            return pi.getTag(type == ELAPSED_REALTIME_WAKEUP || type == RTC_WAKEUP
                    || type == RTC_POWEROFF_WAKEUP ? "*walarm*:" : "*alarm*:");
        }

        @Override
        public String toString() {
            StringBuilder sb = new StringBuilder(128);
            sb.append("Alarm{");
            sb.append(Integer.toHexString(System.identityHashCode(this)));
            sb.append(" type ");
            sb.append(type);
            sb.append(" when ");
            sb.append(when);
            sb.append(" ");
            sb.append(operation.getTargetPackage());
            sb.append('}');
            return sb.toString();
        }

        public void dump(PrintWriter pw, String prefix, long nowRTC, long nowELAPSED,
                SimpleDateFormat sdf) {
            final boolean isRtc = (type == RTC || type == RTC_WAKEUP
                    || type == RTC_POWEROFF_WAKEUP);
            pw.print(prefix); pw.print("tag="); pw.println(tag);
            pw.print(prefix); pw.print("type="); pw.print(type);
                    pw.print(" whenElapsed="); TimeUtils.formatDuration(whenElapsed,
                            nowELAPSED, pw);
                    if (isRtc) {
                        pw.print(" when="); pw.print(sdf.format(new Date(when)));
                    } else {
                        pw.print(" when="); TimeUtils.formatDuration(when, nowELAPSED, pw);
                    }
                    pw.println();
            pw.print(prefix); pw.print("window="); pw.print(windowLength);
                    pw.print(" repeatInterval="); pw.print(repeatInterval);
                    pw.print(" count="); pw.println(count);
            pw.print(prefix); pw.print("operation="); pw.println(operation);
        }
    }

    void recordWakeupAlarms(ArrayList<Batch> batches, long nowELAPSED, long nowRTC) {
        final int numBatches = batches.size();
        for (int nextBatch = 0; nextBatch < numBatches; nextBatch++) {
            Batch b = batches.get(nextBatch);
            if (b.start > nowELAPSED) {
                break;
            }

            final int numAlarms = b.alarms.size();
            for (int nextAlarm = 0; nextAlarm < numAlarms; nextAlarm++) {
                Alarm a = b.alarms.get(nextAlarm);
                WakeupEvent e = new WakeupEvent(nowRTC,
                        a.operation.getCreatorUid(),
                        a.operation.getIntent().getAction());
                mRecentWakeups.add(e);
            }
        }
    }

    long currentNonWakeupFuzzLocked(long nowELAPSED) {
        long timeSinceOn = nowELAPSED - mNonInteractiveStartTime;
        if (timeSinceOn < 5*60*1000) {
            // If the screen has been off for 5 minutes, only delay by at most two minutes.
            return 2*60*1000;
        } else if (timeSinceOn < 30*60*1000) {
            // If the screen has been off for 30 minutes, only delay by at most 15 minutes.
            return 15*60*1000;
        } else {
            // Otherwise, we will delay by at most an hour.
            return 60*60*1000;
        }
    }

    boolean checkAllowNonWakeupDelayLocked(long nowELAPSED) {
        if (mInteractive) {
            return false;
        }
        if (mLastAlarmDeliveryTime <= 0) {
            return false;
        }
        if (mPendingNonWakeupAlarms.size() > 0 && mNextNonWakeupDeliveryTime > nowELAPSED) {
            // This is just a little paranoia, if somehow we have pending non-wakeup alarms
            // and the next delivery time is in the past, then just deliver them all.  This
            // avoids bugs where we get stuck in a loop trying to poll for alarms.
            return false;
        }
        long timeSinceLast = nowELAPSED - mLastAlarmDeliveryTime;
        return timeSinceLast <= currentNonWakeupFuzzLocked(nowELAPSED);
    }

    void deliverAlarmsLocked(ArrayList<Alarm> triggerList, long nowELAPSED) {
        mLastAlarmDeliveryTime = nowELAPSED;
        for (int i=0; i<triggerList.size(); i++) {
            Alarm alarm = triggerList.get(i);
            try {
                if (localLOGV) {
                    Slog.v(TAG, "sending alarm " + alarm);
                }
                alarm.operation.send(getContext(), 0,
                        mBackgroundIntent.putExtra(
                                Intent.EXTRA_ALARM_COUNT, alarm.count),
                        mResultReceiver, mHandler);

                // we have an active broadcast so stay awake.
                if (mBroadcastRefCount == 0 || !mWakeLock.isHeld()) {
                    setWakelockWorkSource(alarm.operation, alarm.workSource,
                            alarm.type, alarm.tag, true);
                    mWakeLock.acquire();
                }
                final InFlight inflight = new InFlight(AlarmManagerService.this,
                        alarm.operation, alarm.workSource, alarm.type, alarm.tag, alarm.uid);
                mInFlight.add(inflight);
                mBroadcastRefCount++;
                mTriggeredUids.add(new Integer(alarm.uid));

                final BroadcastStats bs = inflight.mBroadcastStats;
                bs.count++;
                if (bs.nesting == 0) {
                    bs.nesting = 1;
                    bs.startTime = nowELAPSED;
                } else {
                    bs.nesting++;
                }
                final FilterStats fs = inflight.mFilterStats;
                fs.count++;
                if (fs.nesting == 0) {
                    fs.nesting = 1;
                    fs.startTime = nowELAPSED;
                } else {
                    fs.nesting++;
                }
                if (alarm.type == ELAPSED_REALTIME_WAKEUP
                        || alarm.type == RTC_WAKEUP
                        || alarm.type == RTC_POWEROFF_WAKEUP) {
                    bs.numWakeup++;
                    fs.numWakeup++;
                    if (alarm.workSource != null && alarm.workSource.size() > 0) {
                        for (int wi=0; wi<alarm.workSource.size(); wi++) {
                            ActivityManagerNative.noteWakeupAlarm(
                                    alarm.operation, alarm.workSource.get(wi),
                                    alarm.workSource.getName(wi));
                        }
                    } else {
                        ActivityManagerNative.noteWakeupAlarm(
                                alarm.operation, -1, null);
                    }
                }
            } catch (PendingIntent.CanceledException e) {
                if (alarm.repeatInterval > 0) {
                    // This IntentSender is no longer valid, but this
                    // is a repeating alarm, so toss the hoser.
                    removeImpl(alarm.operation);
                }
            } catch (RuntimeException e) {
                Slog.w(TAG, "Failure sending alarm.", e);
            }
        }
    }

    private void filtQuickBootAlarms(ArrayList<Alarm> triggerList) {

        ArrayList<String> whiteList = new ArrayList();
        whiteList.add("android");
        whiteList.add("com.android.deskclock");

        for (int i = triggerList.size() - 1; i >= 0; i--) {
            Alarm alarm = triggerList.get(i);

            if (!whiteList.contains(alarm.operation.getTargetPackage())) {
                triggerList.remove(i);
                Slog.v(TAG, "ignore -> " + alarm.operation.getTargetPackage());
            }
        }
    }

    private class AlarmThread extends Thread
    {
        public AlarmThread()
        {
            super("AlarmManager");
        }
        
        public void run()
        {
            ArrayList<Alarm> triggerList = new ArrayList<Alarm>();

            while (true)
            {
                int result = waitForAlarm(mNativeData);

                triggerList.clear();

                if ((result & TIME_CHANGED_MASK) != 0) {
                    if (DEBUG_BATCH) {
                        Slog.v(TAG, "Time changed notification from kernel; rebatching");
                    }
                    removeImpl(mTimeTickSender);
                    rebatchAllAlarms();
                    mClockReceiver.scheduleTimeTickEvent();
                    synchronized (mLock) {
                        mNumTimeChanged++;
                    }
                    Intent intent = new Intent(Intent.ACTION_TIME_CHANGED);
                    intent.addFlags(Intent.FLAG_RECEIVER_REPLACE_PENDING
                            | Intent.FLAG_RECEIVER_REGISTERED_ONLY_BEFORE_BOOT
                            | Intent.FLAG_RECEIVER_FOREGROUND);
                    getContext().sendBroadcastAsUser(intent, UserHandle.ALL);
                }
                
                synchronized (mLock) {
                    final long nowRTC = System.currentTimeMillis();
                    final long nowELAPSED = SystemClock.elapsedRealtime();
                    if (localLOGV) Slog.v(
                        TAG, "Checking for alarms... rtc=" + nowRTC
                        + ", elapsed=" + nowELAPSED);

                    if (WAKEUP_STATS) {
                        if ((result & IS_WAKEUP_MASK) != 0) {
                            long newEarliest = nowRTC - RECENT_WAKEUP_PERIOD;
                            int n = 0;
                            for (WakeupEvent event : mRecentWakeups) {
                                if (event.when > newEarliest) break;
                                n++; // number of now-stale entries at the list head
                            }
                            for (int i = 0; i < n; i++) {
                                mRecentWakeups.remove();
                            }

                            recordWakeupAlarms(mAlarmBatches, nowELAPSED, nowRTC);
                        }
                    }

                    boolean hasWakeup = triggerAlarmsLocked(triggerList, nowELAPSED, nowRTC);

                    if (SystemProperties.getInt("sys.quickboot.enable", 0) == 1) {
                        filtQuickBootAlarms(triggerList);
                    }

                    if (!hasWakeup && checkAllowNonWakeupDelayLocked(nowELAPSED)) {
                        // if there are no wakeup alarms and the screen is off, we can
                        // delay what we have so far until the future.
                        if (mPendingNonWakeupAlarms.size() == 0) {
                            mStartCurrentDelayTime = nowELAPSED;
                            mNextNonWakeupDeliveryTime = nowELAPSED
                                    + ((currentNonWakeupFuzzLocked(nowELAPSED)*3)/2);
                        }
                        mPendingNonWakeupAlarms.addAll(triggerList);
                        mNumDelayedAlarms += triggerList.size();
                        rescheduleKernelAlarmsLocked();
                        updateNextAlarmClockLocked();
                    } else {
                        // now deliver the alarm intents; if there are pending non-wakeup
                        // alarms, we need to merge them in to the list.  note we don't
                        // just deliver them first because we generally want non-wakeup
                        // alarms delivered after wakeup alarms.
                        rescheduleKernelAlarmsLocked();
                        updateNextAlarmClockLocked();
                        if (mPendingNonWakeupAlarms.size() > 0) {
                            calculateDeliveryPriorities(mPendingNonWakeupAlarms);
                            triggerList.addAll(mPendingNonWakeupAlarms);
                            Collections.sort(triggerList, mAlarmDispatchComparator);
                            final long thisDelayTime = nowELAPSED - mStartCurrentDelayTime;
                            mTotalDelayTime += thisDelayTime;
                            if (mMaxDelayTime < thisDelayTime) {
                                mMaxDelayTime = thisDelayTime;
                            }
                            mPendingNonWakeupAlarms.clear();
                        }
                        deliverAlarmsLocked(triggerList, nowELAPSED);
                    }
                }
            }
        }
    }

    /**
     * Attribute blame for a WakeLock.
     * @param pi PendingIntent to attribute blame to if ws is null.
     * @param ws WorkSource to attribute blame.
     */
    void setWakelockWorkSource(PendingIntent pi, WorkSource ws, int type, String tag,
            boolean first) {
        try {
            final boolean unimportant = pi == mTimeTickSender;
            mWakeLock.setUnimportantForLogging(unimportant);
            if (first || mLastWakeLockUnimportantForLogging) {
                mWakeLock.setHistoryTag(tag);
            } else {
                mWakeLock.setHistoryTag(null);
            }
            mLastWakeLockUnimportantForLogging = unimportant;
            if (ws != null) {
                mWakeLock.setWorkSource(ws);
                return;
            }

            final int uid = ActivityManagerNative.getDefault()
                    .getUidForIntentSender(pi.getTarget());
            if (uid >= 0) {
                mWakeLock.setWorkSource(new WorkSource(uid));
                return;
            }
            // Something went wrong; fall back to attributing the lock to the OS
            mWakeLock.setWorkSource(null);
        } catch (Exception e) {
        }
    }

    private class AlarmHandler extends Handler {
        public static final int ALARM_EVENT = 1;
        public static final int MINUTE_CHANGE_EVENT = 2;
        public static final int DATE_CHANGE_EVENT = 3;
        public static final int SEND_NEXT_ALARM_CLOCK_CHANGED = 4;
        
        public AlarmHandler() {
        }
        
        public void handleMessage(Message msg) {
            if (msg.what == ALARM_EVENT) {
                ArrayList<Alarm> triggerList = new ArrayList<Alarm>();
                synchronized (mLock) {
                    final long nowRTC = System.currentTimeMillis();
                    final long nowELAPSED = SystemClock.elapsedRealtime();
                    triggerAlarmsLocked(triggerList, nowELAPSED, nowRTC);
                    updateNextAlarmClockLocked();
                }

                // now trigger the alarms without the lock held
                for (int i=0; i<triggerList.size(); i++) {
                    Alarm alarm = triggerList.get(i);
                    try {
                        alarm.operation.send();
                    } catch (PendingIntent.CanceledException e) {
                        if (alarm.repeatInterval > 0) {
                            // This IntentSender is no longer valid, but this
                            // is a repeating alarm, so toss the hoser.
                            removeImpl(alarm.operation);
                        }
                    }
                }
            } else if (msg.what == SEND_NEXT_ALARM_CLOCK_CHANGED) {
                sendNextAlarmClockChanged();
            }
        }
    }

    private class QuickBootReceiver extends BroadcastReceiver {
        static final String ACTION_APP_KILL = "org.codeaurora.quickboot.appkilled";

        public QuickBootReceiver() {
            IntentFilter filter = new IntentFilter();
            filter.addAction(ACTION_APP_KILL);
            getContext().registerReceiver(this, filter,
                    "android.permission.DEVICE_POWER", null);
        }

        @Override
        public void onReceive(Context context, Intent intent) {
            String action = intent.getAction();
            String pkgList[] = null;
            if (ACTION_APP_KILL.equals(action)) {
                pkgList = intent.getStringArrayExtra(Intent.EXTRA_PACKAGES);
                if (pkgList != null && (pkgList.length > 0)) {
                    for (String pkg : pkgList) {
                        removeLocked(pkg);
                        for (int i=mBroadcastStats.size()-1; i>=0; i--) {
                            ArrayMap<String, BroadcastStats> uidStats = mBroadcastStats.valueAt(i);
                            if (uidStats.remove(pkg) != null) {
                                if (uidStats.size() <= 0) {
                                    mBroadcastStats.removeAt(i);
                                }
                            }
                        }
                    }
                }
            }
        }
    }
    class ClockReceiver extends BroadcastReceiver {
        public ClockReceiver() {
            IntentFilter filter = new IntentFilter();
            filter.addAction(Intent.ACTION_TIME_TICK);
            filter.addAction(Intent.ACTION_TIME_CHANGED);
            filter.addAction(Intent.ACTION_DATE_CHANGED);
            getContext().registerReceiver(this, filter);
        }
        
        @Override
        public void onReceive(Context context, Intent intent) {
            if (intent.getAction().equals(Intent.ACTION_TIME_TICK)) {
                if (DEBUG_BATCH) {
                    Slog.v(TAG, "Received TIME_TICK alarm; rescheduling");
                }
                scheduleTimeTickEvent();
            } else if (intent.getAction().equals(Intent.ACTION_TIME_CHANGED)) {
                if (DEBUG_BATCH) {
                    Slog.v(TAG, "Received TIME_CHANGED alarm; reschedule date changed event.");
                }
                scheduleDateChangedEvent();
            } else if (intent.getAction().equals(Intent.ACTION_DATE_CHANGED)) {
                // Since the kernel does not keep track of DST, we need to
                // reset the TZ information at the beginning of each day
                // based off of the current Zone gmt offset + userspace tracked
                // daylight savings information.
                TimeZone zone = TimeZone.getTimeZone(SystemProperties.get(TIMEZONE_PROPERTY));
                int gmtOffset = zone.getOffset(System.currentTimeMillis());
                setKernelTimezone(mNativeData, -(gmtOffset / 60000));
                scheduleDateChangedEvent();
            }
        }
        
        public void scheduleTimeTickEvent() {
            final long currentTime = System.currentTimeMillis();
            final long nextTime = 60000 * ((currentTime / 60000) + 1);

            // Schedule this event for the amount of time that it would take to get to
            // the top of the next minute.
            final long tickEventDelay = nextTime - currentTime;

            final WorkSource workSource = null; // Let system take blame for time tick events.
            setImpl(ELAPSED_REALTIME, SystemClock.elapsedRealtime() + tickEventDelay, 0,
                    0, mTimeTickSender, true, workSource, null);
        }

        public void scheduleDateChangedEvent() {
            Calendar calendar = Calendar.getInstance();
            calendar.setTimeInMillis(System.currentTimeMillis());
            calendar.set(Calendar.HOUR_OF_DAY, 0);
            calendar.set(Calendar.MINUTE, 0);
            calendar.set(Calendar.SECOND, 0);
            calendar.set(Calendar.MILLISECOND, 0);
            calendar.add(Calendar.DAY_OF_MONTH, 1);

            final WorkSource workSource = null; // Let system take blame for date change events.
            setImpl(RTC, calendar.getTimeInMillis(), 0, 0, mDateChangeSender, true, workSource,
                    null);
        }
    }
    
    class InteractiveStateReceiver extends BroadcastReceiver {
        public InteractiveStateReceiver() {
            IntentFilter filter = new IntentFilter();
            filter.addAction(Intent.ACTION_SCREEN_OFF);
            filter.addAction(Intent.ACTION_SCREEN_ON);
            filter.setPriority(IntentFilter.SYSTEM_HIGH_PRIORITY);
            getContext().registerReceiver(this, filter);
        }

        @Override
        public void onReceive(Context context, Intent intent) {
            synchronized (mLock) {
                interactiveStateChangedLocked(Intent.ACTION_SCREEN_ON.equals(intent.getAction()));
            }
        }
    }

    class UninstallReceiver extends BroadcastReceiver {
        public UninstallReceiver() {
            IntentFilter filter = new IntentFilter();
            filter.addAction(Intent.ACTION_PACKAGE_REMOVED);
            filter.addAction(Intent.ACTION_PACKAGE_RESTARTED);
            filter.addAction(Intent.ACTION_QUERY_PACKAGE_RESTART);
            filter.addDataScheme("package");
            getContext().registerReceiver(this, filter);
             // Register for events related to sdcard installation.
            IntentFilter sdFilter = new IntentFilter();
            sdFilter.addAction(Intent.ACTION_EXTERNAL_APPLICATIONS_UNAVAILABLE);
            sdFilter.addAction(Intent.ACTION_USER_STOPPED);
            getContext().registerReceiver(this, sdFilter);
        }
        
        @Override
        public void onReceive(Context context, Intent intent) {
            synchronized (mLock) {
                String action = intent.getAction();
                String pkgList[] = null;
                if (Intent.ACTION_QUERY_PACKAGE_RESTART.equals(action)) {
                    pkgList = intent.getStringArrayExtra(Intent.EXTRA_PACKAGES);
                    for (String packageName : pkgList) {
                        if (lookForPackageLocked(packageName)) {
                            setResultCode(Activity.RESULT_OK);
                            return;
                        }
                    }
                    return;
                } else if (Intent.ACTION_EXTERNAL_APPLICATIONS_UNAVAILABLE.equals(action)) {
                    pkgList = intent.getStringArrayExtra(Intent.EXTRA_CHANGED_PACKAGE_LIST);
                } else if (Intent.ACTION_USER_STOPPED.equals(action)) {
                    int userHandle = intent.getIntExtra(Intent.EXTRA_USER_HANDLE, -1);
                    if (userHandle >= 0) {
                        removeUserLocked(userHandle);
                    }
                } else {
                    if (Intent.ACTION_PACKAGE_REMOVED.equals(action)
                            && intent.getBooleanExtra(Intent.EXTRA_REPLACING, false)) {
                        // This package is being updated; don't kill its alarms.
                        return;
                    }
                    Uri data = intent.getData();
                    if (data != null) {
                        String pkg = data.getSchemeSpecificPart();
                        if (pkg != null) {
                            pkgList = new String[]{pkg};
                        }
                    }
                }
                if (pkgList != null && (pkgList.length > 0)) {
                    for (String pkg : pkgList) {
                        removeLocked(pkg);
                        mPriorities.remove(pkg);
                        for (int i=mBroadcastStats.size()-1; i>=0; i--) {
                            ArrayMap<String, BroadcastStats> uidStats = mBroadcastStats.valueAt(i);
                            if (uidStats.remove(pkg) != null) {
                                if (uidStats.size() <= 0) {
                                    mBroadcastStats.removeAt(i);
                                }
                            }
                        }
                    }
                }
            }
        }
    }
    
    private final BroadcastStats getStatsLocked(PendingIntent pi) {
        String pkg = pi.getCreatorPackage();
        int uid = pi.getCreatorUid();
        ArrayMap<String, BroadcastStats> uidStats = mBroadcastStats.get(uid);
        if (uidStats == null) {
            uidStats = new ArrayMap<String, BroadcastStats>();
            mBroadcastStats.put(uid, uidStats);
        }
        BroadcastStats bs = uidStats.get(pkg);
        if (bs == null) {
            bs = new BroadcastStats(uid, pkg);
            uidStats.put(pkg, bs);
        }
        return bs;
    }

    class ResultReceiver implements PendingIntent.OnFinished {
        public void onSendFinished(PendingIntent pi, Intent intent, int resultCode,
                String resultData, Bundle resultExtras) {
            synchronized (mLock) {
                int uid = 0;
                InFlight inflight = null;
                for (int i=0; i<mInFlight.size(); i++) {
                    if (mInFlight.get(i).mPendingIntent == pi) {
                        uid = mInFlight.get(i).mUid;
                        inflight = mInFlight.remove(i);
                        break;
                    }
                }
                if (inflight != null) {
                    final long nowELAPSED = SystemClock.elapsedRealtime();
                    BroadcastStats bs = inflight.mBroadcastStats;
                    bs.nesting--;
                    if (bs.nesting <= 0) {
                        bs.nesting = 0;
                        bs.aggregateTime += nowELAPSED - bs.startTime;
                    }
                    FilterStats fs = inflight.mFilterStats;
                    fs.nesting--;
                    if (fs.nesting <= 0) {
                        fs.nesting = 0;
                        fs.aggregateTime += nowELAPSED - fs.startTime;
                    }
                } else {
                    mLog.w("No in-flight alarm for " + pi + " " + intent);
                }
                mBroadcastRefCount--;
                mTriggeredUids.remove(new Integer(uid));

                if (checkReleaseWakeLock()) {
                    if (mWakeLock.isHeld()) {
                        mWakeLock.release();
                        if (localLOGV) Slog.v(TAG, "AM WakeLock Released Internally onSendFinish");
                    }
                }

                if (mBroadcastRefCount == 0) {
                    if (mWakeLock.isHeld()) {
                        mWakeLock.release();
                    }
                    if (mInFlight.size() > 0) {
                        mLog.w("Finished all broadcasts with " + mInFlight.size()
                                + " remaining inflights");
                        for (int i=0; i<mInFlight.size(); i++) {
                            mLog.w("  Remaining #" + i + ": " + mInFlight.get(i));
                        }
                        mInFlight.clear();
                    }
                } else {
                    // the next of our alarms is now in flight.  reattribute the wakelock.
                    if (mInFlight.size() > 0) {
                        InFlight inFlight = mInFlight.get(0);
                        setWakelockWorkSource(inFlight.mPendingIntent, inFlight.mWorkSource,
                                inFlight.mAlarmType, inFlight.mTag, false);
                    } else {
                        // should never happen
                        mLog.w("Alarm wakelock still held but sent queue empty");
                        mWakeLock.setWorkSource(null);
                    }
                }
            }
        }
    }
}<|MERGE_RESOLUTION|>--- conflicted
+++ resolved
@@ -735,8 +735,6 @@
             windowLength = AlarmManager.INTERVAL_HOUR;
         }
 
-<<<<<<< HEAD
-=======
         // Sanity check the recurrence interval.  This will catch people who supply
         // seconds when the API expects milliseconds.
         if (interval > 0 && interval < MIN_INTERVAL) {
@@ -746,7 +744,6 @@
             interval = MIN_INTERVAL;
         }
 
->>>>>>> 073b8a01
         if (type < RTC_WAKEUP || type > RTC_POWEROFF_WAKEUP) {
             throw new IllegalArgumentException("Invalid alarm type " + type);
         }
@@ -1310,11 +1307,8 @@
             final Batch firstWakeup = findFirstWakeupBatchLocked();
             final Batch firstBatch = mAlarmBatches.get(0);
             final Batch firstRtcWakeup = findFirstRtcWakeupBatchLocked();
-<<<<<<< HEAD
-=======
 
             // always update the kernel alarms, as a backstop against missed wakeups
->>>>>>> 073b8a01
             if (firstWakeup != null && mNextWakeup != firstWakeup.start) {
                 mNextWakeup = firstWakeup.start;
                 setLocked(ELAPSED_REALTIME_WAKEUP, firstWakeup.start);
