/*
 * Copyright (C) 2006 The Android Open Source Project
 *
 * Licensed under the Apache License, Version 2.0 (the "License");
 * you may not use this file except in compliance with the License.
 * You may obtain a copy of the License at
 *
 *      http://www.apache.org/licenses/LICENSE-2.0
 *
 * Unless required by applicable law or agreed to in writing, software
 * distributed under the License is distributed on an "AS IS" BASIS,
 * WITHOUT WARRANTIES OR CONDITIONS OF ANY KIND, either express or implied.
 * See the License for the specific language governing permissions and
 * limitations under the License.
 */

package com.android.server;

import static android.app.AlarmManager.ELAPSED_REALTIME;
import static android.app.AlarmManager.ELAPSED_REALTIME_WAKEUP;
import static android.app.AlarmManager.FLAG_ALLOW_WHILE_IDLE;
import static android.app.AlarmManager.FLAG_ALLOW_WHILE_IDLE_UNRESTRICTED;
import static android.app.AlarmManager.RTC;
import static android.app.AlarmManager.RTC_WAKEUP;

import android.annotation.UserIdInt;
import android.app.Activity;
import android.app.ActivityManager;
import android.app.AlarmManager;
import android.app.AppOpsManager;
import android.app.BroadcastOptions;
import android.app.IAlarmCompleteListener;
import android.app.IAlarmListener;
import android.app.IAlarmManager;
import android.app.IUidObserver;
import android.app.PendingIntent;
import android.app.usage.UsageStatsManager;
import android.app.usage.UsageStatsManagerInternal;
import android.content.BroadcastReceiver;
import android.content.ContentResolver;
import android.content.Context;
import android.content.Intent;
import android.content.IntentFilter;
import android.content.pm.ApplicationInfo;
import android.content.pm.PackageManager;
import android.content.pm.PackageManager.NameNotFoundException;
import android.content.pm.PermissionInfo;
import android.database.ContentObserver;
import android.net.Uri;
import android.os.Binder;
import android.os.Build;
import android.os.Bundle;
import android.os.Environment;
import android.os.Handler;
import android.os.IBinder;
import android.os.Looper;
import android.os.Message;
import android.os.ParcelableException;
import android.os.PowerManager;
import android.os.Process;
import android.os.RemoteException;
import android.os.ResultReceiver;
import android.os.ShellCallback;
import android.os.ShellCommand;
import android.os.SystemClock;
import android.os.SystemProperties;
import android.os.ThreadLocalWorkSource;
import android.os.Trace;
import android.os.UserHandle;
import android.os.WorkSource;
import android.provider.Settings;
import android.system.Os;
import android.text.TextUtils;
import android.text.format.DateFormat;
import android.text.format.DateUtils;
import android.util.ArrayMap;
import android.util.ArraySet;
import android.util.KeyValueListParser;
import android.util.Log;
import android.util.LongArrayQueue;
import android.util.NtpTrustedTime;
import android.util.Pair;
import android.util.Slog;
import android.util.SparseArray;
import android.util.SparseBooleanArray;
import android.util.SparseIntArray;
import android.util.SparseLongArray;
import android.util.StatsLog;
import android.util.TimeUtils;
import android.util.proto.ProtoOutputStream;

import com.android.internal.annotations.GuardedBy;
import com.android.internal.annotations.VisibleForTesting;
import com.android.internal.util.ArrayUtils;
import com.android.internal.util.DumpUtils;
import com.android.internal.util.IndentingPrintWriter;
import com.android.internal.util.LocalLog;
import com.android.internal.util.StatLogger;
import com.android.server.AppStateTracker.Listener;

import java.io.ByteArrayOutputStream;
import java.io.FileDescriptor;
import java.io.PrintWriter;
import java.text.SimpleDateFormat;
import java.time.DateTimeException;
import java.util.ArrayList;
import java.util.Arrays;
import java.util.Calendar;
import java.util.Collections;
import java.util.Comparator;
import java.util.Date;
import java.util.HashMap;
import java.util.LinkedList;
import java.util.Locale;
import java.util.Random;
import java.util.TimeZone;
import java.util.TreeSet;
import java.util.function.Predicate;

/**
 * Alarm manager implementation.
 *
 * Unit test:
 atest $ANDROID_BUILD_TOP/frameworks/base/services/tests/servicestests/src/com/android/server/AlarmManagerServiceTest.java
 */
class AlarmManagerService extends SystemService {
    private static final int RTC_WAKEUP_MASK = 1 << RTC_WAKEUP;
    private static final int RTC_MASK = 1 << RTC;
    private static final int ELAPSED_REALTIME_WAKEUP_MASK = 1 << ELAPSED_REALTIME_WAKEUP;
    private static final int ELAPSED_REALTIME_MASK = 1 << ELAPSED_REALTIME;
    static final int TIME_CHANGED_MASK = 1 << 16;
    static final int IS_WAKEUP_MASK = RTC_WAKEUP_MASK|ELAPSED_REALTIME_WAKEUP_MASK;

    // Mask for testing whether a given alarm type is wakeup vs non-wakeup
    static final int TYPE_NONWAKEUP_MASK = 0x1; // low bit => non-wakeup

    static final String TAG = "AlarmManager";
    static final boolean localLOGV = false;
    static final boolean DEBUG_BATCH = localLOGV || false;
    static final boolean DEBUG_VALIDATE = localLOGV || false;
    static final boolean DEBUG_ALARM_CLOCK = localLOGV || false;
    static final boolean DEBUG_LISTENER_CALLBACK = localLOGV || false;
    static final boolean DEBUG_WAKELOCK = localLOGV || false;
    static final boolean DEBUG_BG_LIMIT = localLOGV || false;
    static final boolean DEBUG_STANDBY = localLOGV || false;
    static final boolean RECORD_ALARMS_IN_HISTORY = true;
    static final boolean RECORD_DEVICE_IDLE_ALARMS = false;
    static final String TIMEZONE_PROPERTY = "persist.sys.timezone";

    static final int TICK_HISTORY_DEPTH = 10;
    static final long MILLIS_IN_DAY = 24 * 60 * 60 * 1000;

    // Indices into the APP_STANDBY_MIN_DELAYS and KEYS_APP_STANDBY_DELAY arrays
    static final int ACTIVE_INDEX = 0;
    static final int WORKING_INDEX = 1;
    static final int FREQUENT_INDEX = 2;
    static final int RARE_INDEX = 3;
    static final int NEVER_INDEX = 4;

    private final Intent mBackgroundIntent
            = new Intent().addFlags(Intent.FLAG_FROM_BACKGROUND);
    static final IncreasingTimeOrder sIncreasingTimeOrder = new IncreasingTimeOrder();

    static final boolean WAKEUP_STATS = false;

    private static final Intent NEXT_ALARM_CLOCK_CHANGED_INTENT =
            new Intent(AlarmManager.ACTION_NEXT_ALARM_CLOCK_CHANGED)
                    .addFlags(Intent.FLAG_RECEIVER_REPLACE_PENDING
                            | Intent.FLAG_RECEIVER_INCLUDE_BACKGROUND);

    final LocalLog mLog = new LocalLog(TAG);

    AppOpsManager mAppOps;
    DeviceIdleController.LocalService mLocalDeviceIdleController;
    private UsageStatsManagerInternal mUsageStatsManagerInternal;

    final Object mLock = new Object();

    // List of alarms per uid deferred due to user applied background restrictions on the source app
    SparseArray<ArrayList<Alarm>> mPendingBackgroundAlarms = new SparseArray<>();
    private long mNextWakeup;
    private long mNextNonWakeup;
    private long mNextWakeUpSetAt;
    private long mNextNonWakeUpSetAt;
    private long mLastWakeup;
    private long mLastTrigger;

    private long mLastTickSet;
    private long mLastTickReceived;
    private long mLastTickAdded;
    private long mLastTickRemoved;
    // ring buffer of recent TIME_TICK issuance, in the elapsed timebase
    private final long[] mTickHistory = new long[TICK_HISTORY_DEPTH];
    private int mNextTickHistory;

    private final Injector mInjector;
    int mBroadcastRefCount = 0;
    PowerManager.WakeLock mWakeLock;
<<<<<<< HEAD
=======
    SparseIntArray mAlarmsPerUid = new SparseIntArray();
>>>>>>> 825827da
    ArrayList<Alarm> mPendingNonWakeupAlarms = new ArrayList<>();
    ArrayList<InFlight> mInFlight = new ArrayList<>();
    private final ArrayList<AlarmManagerInternal.InFlightListener> mInFlightListeners =
            new ArrayList<>();
    AlarmHandler mHandler;
    AppWakeupHistory mAppWakeupHistory;
    ClockReceiver mClockReceiver;
    final DeliveryTracker mDeliveryTracker = new DeliveryTracker();
    Intent mTimeTickIntent;
    IAlarmListener mTimeTickTrigger;
    PendingIntent mDateChangeSender;
    Random mRandom;
    boolean mInteractive = true;
    long mNonInteractiveStartTime;
    long mNonInteractiveTime;
    long mLastAlarmDeliveryTime;
    long mStartCurrentDelayTime;
    long mNextNonWakeupDeliveryTime;
    long mLastTimeChangeClockTime;
    long mLastTimeChangeRealtime;
    int mNumTimeChanged;

    // Bookkeeping about the identity of the "System UI" package, determined at runtime.

    /**
     * This permission must be defined by the canonical System UI package,
     * with protection level "signature".
     */
    private static final String SYSTEM_UI_SELF_PERMISSION =
            "android.permission.systemui.IDENTITY";

    /**
     * At boot we use SYSTEM_UI_SELF_PERMISSION to look up the definer's uid.
     */
    int mSystemUiUid;

    /**
     * For each uid, this is the last time we dispatched an "allow while idle" alarm,
     * used to determine the earliest we can dispatch the next such alarm. Times are in the
     * 'elapsed' timebase.
     */
    final SparseLongArray mLastAllowWhileIdleDispatch = new SparseLongArray();

    /**
     * For each uid, we store whether the last allow-while-idle alarm was dispatched while
     * the uid was in foreground or not. We will use the allow_while_idle_short_time in such cases.
     */
    final SparseBooleanArray mUseAllowWhileIdleShortTime = new SparseBooleanArray();

    final static class IdleDispatchEntry {
        int uid;
        String pkg;
        String tag;
        String op;
        long elapsedRealtime;
        long argRealtime;
    }
    final ArrayList<IdleDispatchEntry> mAllowWhileIdleDispatches = new ArrayList();

    interface Stats {
        int REBATCH_ALL_ALARMS = 0;
        int REORDER_ALARMS_FOR_STANDBY = 1;
    }

    private final StatLogger mStatLogger = new StatLogger(new String[] {
            "REBATCH_ALL_ALARMS",
            "REORDER_ALARMS_FOR_STANDBY",
    });

    /**
     * Broadcast options to use for FLAG_ALLOW_WHILE_IDLE.
     */
    Bundle mIdleOptions;

    private final SparseArray<AlarmManager.AlarmClockInfo> mNextAlarmClockForUser =
            new SparseArray<>();
    private final SparseArray<AlarmManager.AlarmClockInfo> mTmpSparseAlarmClockArray =
            new SparseArray<>();
    private final SparseBooleanArray mPendingSendNextAlarmClockChangedForUser =
            new SparseBooleanArray();
    private boolean mNextAlarmClockMayChange;

    // May only use on mHandler's thread, locking not required.
    private final SparseArray<AlarmManager.AlarmClockInfo> mHandlerSparseAlarmClockArray =
            new SparseArray<>();

    private AppStateTracker mAppStateTracker;
    private boolean mAppStandbyParole;

    /**
     * A rolling window history of previous times when an alarm was sent to a package.
     */
    private static class AppWakeupHistory {
        private ArrayMap<Pair<String, Integer>, LongArrayQueue> mPackageHistory =
                new ArrayMap<>();
        private long mWindowSize;

        AppWakeupHistory(long windowSize) {
            mWindowSize = windowSize;
        }

        void recordAlarmForPackage(String packageName, int userId, long nowElapsed) {
            final Pair<String, Integer> packageUser = Pair.create(packageName, userId);
            LongArrayQueue history = mPackageHistory.get(packageUser);
            if (history == null) {
                history = new LongArrayQueue();
                mPackageHistory.put(packageUser, history);
            }
            if (history.size() == 0 || history.peekLast() < nowElapsed) {
                history.addLast(nowElapsed);
            }
            snapToWindow(history);
        }

        void removeForUser(int userId) {
            for (int i = mPackageHistory.size() - 1; i >= 0; i--) {
                final Pair<String, Integer> packageUserKey = mPackageHistory.keyAt(i);
                if (packageUserKey.second == userId) {
                    mPackageHistory.removeAt(i);
                }
            }
        }

        void removeForPackage(String packageName, int userId) {
            final Pair<String, Integer> packageUser = Pair.create(packageName, userId);
            mPackageHistory.remove(packageUser);
        }

        private void snapToWindow(LongArrayQueue history) {
            while (history.peekFirst() + mWindowSize < history.peekLast()) {
                history.removeFirst();
            }
        }

        int getTotalWakeupsInWindow(String packageName, int userId) {
            final LongArrayQueue history = mPackageHistory.get(Pair.create(packageName, userId));
            return (history == null) ? 0 : history.size();
        }

        long getLastWakeupForPackage(String packageName, int userId, int positionFromEnd) {
            final LongArrayQueue history = mPackageHistory.get(Pair.create(packageName, userId));
            if (history == null) {
                return 0;
            }
            final int i = history.size() - positionFromEnd;
            return (i < 0) ? 0 : history.get(i);
        }

        void dump(PrintWriter pw, String prefix, long nowElapsed) {
            dump(new IndentingPrintWriter(pw, "  ").setIndent(prefix), nowElapsed);
        }

        void dump(IndentingPrintWriter pw, long nowElapsed) {
            pw.println("App Alarm history:");
            pw.increaseIndent();
            for (int i = 0; i < mPackageHistory.size(); i++) {
                final Pair<String, Integer> packageUser = mPackageHistory.keyAt(i);
                final LongArrayQueue timestamps = mPackageHistory.valueAt(i);
                pw.print(packageUser.first);
                pw.print(", u");
                pw.print(packageUser.second);
                pw.print(": ");
                // limit dumping to a max of 100 values
                final int lastIdx = Math.max(0, timestamps.size() - 100);
                for (int j = timestamps.size() - 1; j >= lastIdx; j--) {
                    TimeUtils.formatDuration(timestamps.get(j), nowElapsed, pw);
                    pw.print(", ");
                }
                pw.println();
            }
            pw.decreaseIndent();
        }
    }

    /**
     * All times are in milliseconds. These constants are kept synchronized with the system
     * global Settings. Any access to this class or its fields should be done while
     * holding the AlarmManagerService.mLock lock.
     */
    @VisibleForTesting
    final class Constants extends ContentObserver {
        // Key names stored in the settings value.
        @VisibleForTesting
        static final String KEY_MIN_FUTURITY = "min_futurity";
        @VisibleForTesting
        static final String KEY_MIN_INTERVAL = "min_interval";
        @VisibleForTesting
        static final String KEY_MAX_INTERVAL = "max_interval";
        @VisibleForTesting
        static final String KEY_ALLOW_WHILE_IDLE_SHORT_TIME = "allow_while_idle_short_time";
        @VisibleForTesting
        static final String KEY_ALLOW_WHILE_IDLE_LONG_TIME = "allow_while_idle_long_time";
        @VisibleForTesting
        static final String KEY_ALLOW_WHILE_IDLE_WHITELIST_DURATION
                = "allow_while_idle_whitelist_duration";
        @VisibleForTesting
        static final String KEY_LISTENER_TIMEOUT = "listener_timeout";
        @VisibleForTesting
<<<<<<< HEAD
=======
        static final String KEY_MAX_ALARMS_PER_UID = "max_alarms_per_uid";
        @VisibleForTesting
>>>>>>> 825827da
        static final String KEY_APP_STANDBY_QUOTAS_ENABLED = "app_standby_quotas_enabled";
        private static final String KEY_APP_STANDBY_WINDOW = "app_standby_window";
        @VisibleForTesting
        final String[] KEYS_APP_STANDBY_QUOTAS = {
                "standby_active_quota",
                "standby_working_quota",
                "standby_frequent_quota",
                "standby_rare_quota",
                "standby_never_quota",
        };

        // Keys for specifying throttling delay based on app standby bucketing
        private final String[] KEYS_APP_STANDBY_DELAY = {
                "standby_active_delay",
                "standby_working_delay",
                "standby_frequent_delay",
                "standby_rare_delay",
                "standby_never_delay",
        };

        private static final long DEFAULT_MIN_FUTURITY = 5 * 1000;
        private static final long DEFAULT_MIN_INTERVAL = 60 * 1000;
        private static final long DEFAULT_MAX_INTERVAL = 365 * DateUtils.DAY_IN_MILLIS;
        private static final long DEFAULT_ALLOW_WHILE_IDLE_SHORT_TIME = DEFAULT_MIN_FUTURITY;
        private static final long DEFAULT_ALLOW_WHILE_IDLE_LONG_TIME = 9*60*1000;
        private static final long DEFAULT_ALLOW_WHILE_IDLE_WHITELIST_DURATION = 10*1000;
        private static final long DEFAULT_LISTENER_TIMEOUT = 5 * 1000;
<<<<<<< HEAD
=======
        private static final int DEFAULT_MAX_ALARMS_PER_UID = 500;
>>>>>>> 825827da
        private static final boolean DEFAULT_APP_STANDBY_QUOTAS_ENABLED = true;
        private static final long DEFAULT_APP_STANDBY_WINDOW = 60 * 60 * 1000;  // 1 hr
        /**
         * Max number of times an app can receive alarms in {@link #APP_STANDBY_WINDOW}
         */
        private final int[] DEFAULT_APP_STANDBY_QUOTAS = {
                720,    // Active
                10,     // Working
                2,      // Frequent
                1,      // Rare
                0       // Never
        };
        private final long[] DEFAULT_APP_STANDBY_DELAYS = {
                0,                       // Active
                6 * 60_000,              // Working
                30 * 60_000,             // Frequent
                2 * 60 * 60_000,         // Rare
                10 * 24 * 60 * 60_000    // Never
        };

        // Minimum futurity of a new alarm
        public long MIN_FUTURITY = DEFAULT_MIN_FUTURITY;

        // Minimum alarm recurrence interval
        public long MIN_INTERVAL = DEFAULT_MIN_INTERVAL;

        // Maximum alarm recurrence interval
        public long MAX_INTERVAL = DEFAULT_MAX_INTERVAL;

        // Minimum time between ALLOW_WHILE_IDLE alarms when system is not idle.
        public long ALLOW_WHILE_IDLE_SHORT_TIME = DEFAULT_ALLOW_WHILE_IDLE_SHORT_TIME;

        // Minimum time between ALLOW_WHILE_IDLE alarms when system is idling.
        public long ALLOW_WHILE_IDLE_LONG_TIME = DEFAULT_ALLOW_WHILE_IDLE_LONG_TIME;

        // BroadcastOptions.setTemporaryAppWhitelistDuration() to use for FLAG_ALLOW_WHILE_IDLE.
        public long ALLOW_WHILE_IDLE_WHITELIST_DURATION
                = DEFAULT_ALLOW_WHILE_IDLE_WHITELIST_DURATION;

        // Direct alarm listener callback timeout
        public long LISTENER_TIMEOUT = DEFAULT_LISTENER_TIMEOUT;
<<<<<<< HEAD
=======
        public int MAX_ALARMS_PER_UID = DEFAULT_MAX_ALARMS_PER_UID;

>>>>>>> 825827da
        public boolean APP_STANDBY_QUOTAS_ENABLED = DEFAULT_APP_STANDBY_QUOTAS_ENABLED;

        public long APP_STANDBY_WINDOW = DEFAULT_APP_STANDBY_WINDOW;
        public long[] APP_STANDBY_MIN_DELAYS = new long[DEFAULT_APP_STANDBY_DELAYS.length];
        public int[] APP_STANDBY_QUOTAS = new int[DEFAULT_APP_STANDBY_QUOTAS.length];

        private ContentResolver mResolver;
        private final KeyValueListParser mParser = new KeyValueListParser(',');
        private long mLastAllowWhileIdleWhitelistDuration = -1;

        public Constants(Handler handler) {
            super(handler);
            updateAllowWhileIdleWhitelistDurationLocked();
        }

        public void start(ContentResolver resolver) {
            mResolver = resolver;
            mResolver.registerContentObserver(Settings.Global.getUriFor(
                    Settings.Global.ALARM_MANAGER_CONSTANTS), false, this);
            updateConstants();
        }

        public void updateAllowWhileIdleWhitelistDurationLocked() {
            if (mLastAllowWhileIdleWhitelistDuration != ALLOW_WHILE_IDLE_WHITELIST_DURATION) {
                mLastAllowWhileIdleWhitelistDuration = ALLOW_WHILE_IDLE_WHITELIST_DURATION;
                BroadcastOptions opts = BroadcastOptions.makeBasic();
                opts.setTemporaryAppWhitelistDuration(ALLOW_WHILE_IDLE_WHITELIST_DURATION);
                mIdleOptions = opts.toBundle();
            }
        }

        @Override
        public void onChange(boolean selfChange, Uri uri) {
            updateConstants();
        }

        private void updateConstants() {
            synchronized (mLock) {
                try {
                    mParser.setString(Settings.Global.getString(mResolver,
                            Settings.Global.ALARM_MANAGER_CONSTANTS));
                } catch (IllegalArgumentException e) {
                    // Failed to parse the settings string, log this and move on
                    // with defaults.
                    Slog.e(TAG, "Bad alarm manager settings", e);
                }

                MIN_FUTURITY = mParser.getLong(KEY_MIN_FUTURITY, DEFAULT_MIN_FUTURITY);
                MIN_INTERVAL = mParser.getLong(KEY_MIN_INTERVAL, DEFAULT_MIN_INTERVAL);
                MAX_INTERVAL = mParser.getLong(KEY_MAX_INTERVAL, DEFAULT_MAX_INTERVAL);
                ALLOW_WHILE_IDLE_SHORT_TIME = mParser.getLong(KEY_ALLOW_WHILE_IDLE_SHORT_TIME,
                        DEFAULT_ALLOW_WHILE_IDLE_SHORT_TIME);
                ALLOW_WHILE_IDLE_LONG_TIME = mParser.getLong(KEY_ALLOW_WHILE_IDLE_LONG_TIME,
                        DEFAULT_ALLOW_WHILE_IDLE_LONG_TIME);
                ALLOW_WHILE_IDLE_WHITELIST_DURATION = mParser.getLong(
                        KEY_ALLOW_WHILE_IDLE_WHITELIST_DURATION,
                        DEFAULT_ALLOW_WHILE_IDLE_WHITELIST_DURATION);
                LISTENER_TIMEOUT = mParser.getLong(KEY_LISTENER_TIMEOUT,
                        DEFAULT_LISTENER_TIMEOUT);
                APP_STANDBY_MIN_DELAYS[ACTIVE_INDEX] = mParser.getDurationMillis(
                        KEYS_APP_STANDBY_DELAY[ACTIVE_INDEX],
                        DEFAULT_APP_STANDBY_DELAYS[ACTIVE_INDEX]);
                for (int i = WORKING_INDEX; i < KEYS_APP_STANDBY_DELAY.length; i++) {
                    APP_STANDBY_MIN_DELAYS[i] = mParser.getDurationMillis(KEYS_APP_STANDBY_DELAY[i],
                            Math.max(APP_STANDBY_MIN_DELAYS[i - 1], DEFAULT_APP_STANDBY_DELAYS[i]));
                }

                APP_STANDBY_QUOTAS_ENABLED = mParser.getBoolean(KEY_APP_STANDBY_QUOTAS_ENABLED,
                        DEFAULT_APP_STANDBY_QUOTAS_ENABLED);

                APP_STANDBY_WINDOW = mParser.getLong(KEY_APP_STANDBY_WINDOW,
                        DEFAULT_APP_STANDBY_WINDOW);
                if (APP_STANDBY_WINDOW > DEFAULT_APP_STANDBY_WINDOW) {
                    Slog.w(TAG, "Cannot exceed the app_standby_window size of "
                            + DEFAULT_APP_STANDBY_WINDOW);
                    APP_STANDBY_WINDOW = DEFAULT_APP_STANDBY_WINDOW;
                } else if (APP_STANDBY_WINDOW < DEFAULT_APP_STANDBY_WINDOW) {
                    // Not recommended outside of testing.
                    Slog.w(TAG, "Using a non-default app_standby_window of " + APP_STANDBY_WINDOW);
                }

                APP_STANDBY_QUOTAS[ACTIVE_INDEX] = mParser.getInt(
                        KEYS_APP_STANDBY_QUOTAS[ACTIVE_INDEX],
                        DEFAULT_APP_STANDBY_QUOTAS[ACTIVE_INDEX]);
                for (int i = WORKING_INDEX; i < KEYS_APP_STANDBY_QUOTAS.length; i++) {
                    APP_STANDBY_QUOTAS[i] = mParser.getInt(KEYS_APP_STANDBY_QUOTAS[i],
                            Math.min(APP_STANDBY_QUOTAS[i - 1], DEFAULT_APP_STANDBY_QUOTAS[i]));
<<<<<<< HEAD
=======
                }

                MAX_ALARMS_PER_UID = mParser.getInt(KEY_MAX_ALARMS_PER_UID,
                        DEFAULT_MAX_ALARMS_PER_UID);
                if (MAX_ALARMS_PER_UID < DEFAULT_MAX_ALARMS_PER_UID) {
                    Slog.w(TAG, "Cannot set " + KEY_MAX_ALARMS_PER_UID + " lower than "
                            + DEFAULT_MAX_ALARMS_PER_UID);
                    MAX_ALARMS_PER_UID = DEFAULT_MAX_ALARMS_PER_UID;
>>>>>>> 825827da
                }

                updateAllowWhileIdleWhitelistDurationLocked();
            }
        }

        void dump(PrintWriter pw, String prefix) {
            dump(new IndentingPrintWriter(pw, "  ").setIndent(prefix));
        }

        void dump(IndentingPrintWriter pw) {
            pw.println("Settings:");

            pw.increaseIndent();

            pw.print(KEY_MIN_FUTURITY); pw.print("=");
            TimeUtils.formatDuration(MIN_FUTURITY, pw);
            pw.println();

            pw.print(KEY_MIN_INTERVAL); pw.print("=");
            TimeUtils.formatDuration(MIN_INTERVAL, pw);
            pw.println();

            pw.print(KEY_MAX_INTERVAL); pw.print("=");
            TimeUtils.formatDuration(MAX_INTERVAL, pw);
            pw.println();

            pw.print(KEY_LISTENER_TIMEOUT); pw.print("=");
            TimeUtils.formatDuration(LISTENER_TIMEOUT, pw);
            pw.println();

            pw.print(KEY_ALLOW_WHILE_IDLE_SHORT_TIME); pw.print("=");
            TimeUtils.formatDuration(ALLOW_WHILE_IDLE_SHORT_TIME, pw);
            pw.println();

            pw.print(KEY_ALLOW_WHILE_IDLE_LONG_TIME); pw.print("=");
            TimeUtils.formatDuration(ALLOW_WHILE_IDLE_LONG_TIME, pw);
            pw.println();

            pw.print(KEY_ALLOW_WHILE_IDLE_WHITELIST_DURATION); pw.print("=");
            TimeUtils.formatDuration(ALLOW_WHILE_IDLE_WHITELIST_DURATION, pw);
            pw.println();

            pw.print(KEY_MAX_ALARMS_PER_UID); pw.print("=");
            pw.println(MAX_ALARMS_PER_UID);

            for (int i = 0; i < KEYS_APP_STANDBY_DELAY.length; i++) {
                pw.print(KEYS_APP_STANDBY_DELAY[i]); pw.print("=");
                TimeUtils.formatDuration(APP_STANDBY_MIN_DELAYS[i], pw);
                pw.println();
            }

            pw.print(KEY_APP_STANDBY_QUOTAS_ENABLED); pw.print("=");
            pw.println(APP_STANDBY_QUOTAS_ENABLED);

            pw.print(KEY_APP_STANDBY_WINDOW); pw.print("=");
            TimeUtils.formatDuration(APP_STANDBY_WINDOW, pw);
            pw.println();

            for (int i = 0; i < KEYS_APP_STANDBY_QUOTAS.length; i++) {
                pw.print(KEYS_APP_STANDBY_QUOTAS[i]); pw.print("=");
                pw.println(APP_STANDBY_QUOTAS[i]);
            }

            pw.decreaseIndent();
        }

        void dumpProto(ProtoOutputStream proto, long fieldId) {
            final long token = proto.start(fieldId);

            proto.write(ConstantsProto.MIN_FUTURITY_DURATION_MS, MIN_FUTURITY);
            proto.write(ConstantsProto.MIN_INTERVAL_DURATION_MS, MIN_INTERVAL);
            proto.write(ConstantsProto.MAX_INTERVAL_DURATION_MS, MAX_INTERVAL);
            proto.write(ConstantsProto.LISTENER_TIMEOUT_DURATION_MS, LISTENER_TIMEOUT);
            proto.write(ConstantsProto.ALLOW_WHILE_IDLE_SHORT_DURATION_MS,
                    ALLOW_WHILE_IDLE_SHORT_TIME);
            proto.write(ConstantsProto.ALLOW_WHILE_IDLE_LONG_DURATION_MS,
                    ALLOW_WHILE_IDLE_LONG_TIME);
            proto.write(ConstantsProto.ALLOW_WHILE_IDLE_WHITELIST_DURATION_MS,
                    ALLOW_WHILE_IDLE_WHITELIST_DURATION);

            proto.end(token);
        }
    }

    Constants mConstants;

    // Alarm delivery ordering bookkeeping
    static final int PRIO_TICK = 0;
    static final int PRIO_WAKEUP = 1;
    static final int PRIO_NORMAL = 2;

    final class PriorityClass {
        int seq;
        int priority;

        PriorityClass() {
            seq = mCurrentSeq - 1;
            priority = PRIO_NORMAL;
        }
    }

    final HashMap<String, PriorityClass> mPriorities = new HashMap<>();
    int mCurrentSeq = 0;

    static final class WakeupEvent {
        public long when;
        public int uid;
        public String action;

        public WakeupEvent(long theTime, int theUid, String theAction) {
            when = theTime;
            uid = theUid;
            action = theAction;
        }
    }

    final LinkedList<WakeupEvent> mRecentWakeups = new LinkedList<WakeupEvent>();
    final long RECENT_WAKEUP_PERIOD = 1000L * 60 * 60 * 24; // one day

    final class Batch {
        long start;     // These endpoints are always in ELAPSED
        long end;
        int flags;      // Flags for alarms, such as FLAG_STANDALONE.

        final ArrayList<Alarm> alarms = new ArrayList<Alarm>();

        Batch(Alarm seed) {
            start = seed.whenElapsed;
            end = clampPositive(seed.maxWhenElapsed);
            flags = seed.flags;
            alarms.add(seed);
            if (seed.listener == mTimeTickTrigger) {
                mLastTickAdded = mInjector.getCurrentTimeMillis();
            }
        }

        int size() {
            return alarms.size();
        }

        Alarm get(int index) {
            return alarms.get(index);
        }

        boolean canHold(long whenElapsed, long maxWhen) {
            return (end >= whenElapsed) && (start <= maxWhen);
        }

        boolean add(Alarm alarm) {
            boolean newStart = false;
            // narrows the batch if necessary; presumes that canHold(alarm) is true
            int index = Collections.binarySearch(alarms, alarm, sIncreasingTimeOrder);
            if (index < 0) {
                index = 0 - index - 1;
            }
            alarms.add(index, alarm);
            if (alarm.listener == mTimeTickTrigger) {
                mLastTickAdded = mInjector.getCurrentTimeMillis();
            }
            if (DEBUG_BATCH) {
                Slog.v(TAG, "Adding " + alarm + " to " + this);
            }
            if (alarm.whenElapsed > start) {
                start = alarm.whenElapsed;
                newStart = true;
            }
            if (alarm.maxWhenElapsed < end) {
                end = alarm.maxWhenElapsed;
            }
            flags |= alarm.flags;

            if (DEBUG_BATCH) {
                Slog.v(TAG, "    => now " + this);
            }
            return newStart;
        }

        /**
         * Remove an alarm from this batch.
         * <p> <b> Should be used only while re-ordering the alarm within the service </b> as it
         * does not update {@link #mAlarmsPerUid}
         */
        boolean remove(Alarm alarm) {
            return remove(a -> (a == alarm), true);
        }

        boolean remove(Predicate<Alarm> predicate, boolean reOrdering) {
            boolean didRemove = false;
            long newStart = 0;  // recalculate endpoints as we go
            long newEnd = Long.MAX_VALUE;
            int newFlags = 0;
            for (int i = 0; i < alarms.size(); ) {
                Alarm alarm = alarms.get(i);
                if (predicate.test(alarm)) {
                    alarms.remove(i);
                    if (!reOrdering) {
                        decrementAlarmCount(alarm.uid);
                    }
                    didRemove = true;
                    if (alarm.alarmClock != null) {
                        mNextAlarmClockMayChange = true;
                    }
                    if (alarm.listener == mTimeTickTrigger) {
                        mLastTickRemoved = mInjector.getCurrentTimeMillis();
                    }
                } else {
                    if (alarm.whenElapsed > newStart) {
                        newStart = alarm.whenElapsed;
                    }
                    if (alarm.maxWhenElapsed < newEnd) {
                        newEnd = alarm.maxWhenElapsed;
                    }
                    newFlags |= alarm.flags;
                    i++;
                }
            }
            if (didRemove) {
                // commit the new batch bounds
                start = newStart;
                end = newEnd;
                flags = newFlags;
            }
            return didRemove;
        }

        boolean hasPackage(final String packageName) {
            final int N = alarms.size();
            for (int i = 0; i < N; i++) {
                Alarm a = alarms.get(i);
                if (a.matches(packageName)) {
                    return true;
                }
            }
            return false;
        }

        boolean hasWakeups() {
            final int N = alarms.size();
            for (int i = 0; i < N; i++) {
                Alarm a = alarms.get(i);
                // non-wakeup alarms are types 1 and 3, i.e. have the low bit set
                if ((a.type & TYPE_NONWAKEUP_MASK) == 0) {
                    return true;
                }
            }
            return false;
        }

        @Override
        public String toString() {
            StringBuilder b = new StringBuilder(40);
            b.append("Batch{"); b.append(Integer.toHexString(this.hashCode()));
            b.append(" num="); b.append(size());
            b.append(" start="); b.append(start);
            b.append(" end="); b.append(end);
            if (flags != 0) {
                b.append(" flgs=0x");
                b.append(Integer.toHexString(flags));
            }
            b.append('}');
            return b.toString();
        }

        public void writeToProto(ProtoOutputStream proto, long fieldId, long nowElapsed,
                long nowRTC) {
            final long token = proto.start(fieldId);

            proto.write(BatchProto.START_REALTIME, start);
            proto.write(BatchProto.END_REALTIME, end);
            proto.write(BatchProto.FLAGS, flags);
            for (Alarm a : alarms) {
                a.writeToProto(proto, BatchProto.ALARMS, nowElapsed, nowRTC);
            }

            proto.end(token);
        }
    }

    static class BatchTimeOrder implements Comparator<Batch> {
        public int compare(Batch b1, Batch b2) {
            long when1 = b1.start;
            long when2 = b2.start;
            if (when1 > when2) {
                return 1;
            }
            if (when1 < when2) {
                return -1;
            }
            return 0;
        }
    }

    final Comparator<Alarm> mAlarmDispatchComparator = new Comparator<Alarm>() {
        @Override
        public int compare(Alarm lhs, Alarm rhs) {
            // priority class trumps everything.  TICK < WAKEUP < NORMAL
            if (lhs.priorityClass.priority < rhs.priorityClass.priority) {
                return -1;
            } else if (lhs.priorityClass.priority > rhs.priorityClass.priority) {
                return 1;
            }

            // within each class, sort by nominal delivery time
            if (lhs.whenElapsed < rhs.whenElapsed) {
                return -1;
            } else if (lhs.whenElapsed > rhs.whenElapsed) {
                return 1;
            }

            // same priority class + same target delivery time
            return 0;
        }
    };

    void calculateDeliveryPriorities(ArrayList<Alarm> alarms) {
        final int N = alarms.size();
        for (int i = 0; i < N; i++) {
            Alarm a = alarms.get(i);

            final int alarmPrio;
            if (a.listener == mTimeTickTrigger) {
                alarmPrio = PRIO_TICK;
            } else if (a.wakeup) {
                alarmPrio = PRIO_WAKEUP;
            } else {
                alarmPrio = PRIO_NORMAL;
            }

            PriorityClass packagePrio = a.priorityClass;
            String alarmPackage = a.sourcePackage;
            if (packagePrio == null) packagePrio = mPriorities.get(alarmPackage);
            if (packagePrio == null) {
                packagePrio = a.priorityClass = new PriorityClass(); // lowest prio & stale sequence
                mPriorities.put(alarmPackage, packagePrio);
            }
            a.priorityClass = packagePrio;

            if (packagePrio.seq != mCurrentSeq) {
                // first alarm we've seen in the current delivery generation from this package
                packagePrio.priority = alarmPrio;
                packagePrio.seq = mCurrentSeq;
            } else {
                // Multiple alarms from this package being delivered in this generation;
                // bump the package's delivery class if it's warranted.
                // TICK < WAKEUP < NORMAL
                if (alarmPrio < packagePrio.priority) {
                    packagePrio.priority = alarmPrio;
                }
            }
        }
    }

    // minimum recurrence period or alarm futurity for us to be able to fuzz it
    static final long MIN_FUZZABLE_INTERVAL = 10000;
    static final BatchTimeOrder sBatchOrder = new BatchTimeOrder();
    final ArrayList<Batch> mAlarmBatches = new ArrayList<>();

    // set to non-null if in idle mode; while in this mode, any alarms we don't want
    // to run during this time are placed in mPendingWhileIdleAlarms
    Alarm mPendingIdleUntil = null;
    Alarm mNextWakeFromIdle = null;
    ArrayList<Alarm> mPendingWhileIdleAlarms = new ArrayList<>();

    @VisibleForTesting
    AlarmManagerService(Context context, Injector injector) {
        super(context);
        mInjector = injector;
    }

    AlarmManagerService(Context context) {
        this(context, new Injector(context));
    }

    private long convertToElapsed(long when, int type) {
        final boolean isRtc = (type == RTC || type == RTC_WAKEUP);
        if (isRtc) {
            when -= mInjector.getCurrentTimeMillis() - mInjector.getElapsedRealtime();
        }
        return when;
    }

    // Apply a heuristic to { recurrence interval, futurity of the trigger time } to
    // calculate the end of our nominal delivery window for the alarm.
    static long maxTriggerTime(long now, long triggerAtTime, long interval) {
        // Current heuristic: batchable window is 75% of either the recurrence interval
        // [for a periodic alarm] or of the time from now to the desired delivery time,
        // with a minimum delay/interval of 10 seconds, under which we will simply not
        // defer the alarm.
        long futurity = (interval == 0)
                ? (triggerAtTime - now)
                : interval;
        if (futurity < MIN_FUZZABLE_INTERVAL) {
            futurity = 0;
        }
        return clampPositive(triggerAtTime + (long)(.75 * futurity));
    }

    // returns true if the batch was added at the head
    static boolean addBatchLocked(ArrayList<Batch> list, Batch newBatch) {
        int index = Collections.binarySearch(list, newBatch, sBatchOrder);
        if (index < 0) {
            index = 0 - index - 1;
        }
        list.add(index, newBatch);
        return (index == 0);
    }

    private void insertAndBatchAlarmLocked(Alarm alarm) {
        final int whichBatch = ((alarm.flags & AlarmManager.FLAG_STANDALONE) != 0) ? -1
                : attemptCoalesceLocked(alarm.whenElapsed, alarm.maxWhenElapsed);

        if (whichBatch < 0) {
            addBatchLocked(mAlarmBatches, new Batch(alarm));
        } else {
            final Batch batch = mAlarmBatches.get(whichBatch);
            if (batch.add(alarm)) {
                // The start time of this batch advanced, so batch ordering may
                // have just been broken.  Move it to where it now belongs.
                mAlarmBatches.remove(whichBatch);
                addBatchLocked(mAlarmBatches, batch);
            }
        }
    }

    // Return the index of the matching batch, or -1 if none found.
    int attemptCoalesceLocked(long whenElapsed, long maxWhen) {
        final int N = mAlarmBatches.size();
        for (int i = 0; i < N; i++) {
            Batch b = mAlarmBatches.get(i);
            if ((b.flags&AlarmManager.FLAG_STANDALONE) == 0 && b.canHold(whenElapsed, maxWhen)) {
                return i;
            }
        }
        return -1;
    }
    /** @return total count of the alarms in a set of alarm batches. */
    static int getAlarmCount(ArrayList<Batch> batches) {
        int ret = 0;

        final int size = batches.size();
        for (int i = 0; i < size; i++) {
            ret += batches.get(i).size();
        }
        return ret;
    }

    boolean haveAlarmsTimeTickAlarm(ArrayList<Alarm> alarms) {
        if (alarms.size() == 0) {
            return false;
        }
        final int batchSize = alarms.size();
        for (int j = 0; j < batchSize; j++) {
            if (alarms.get(j).listener == mTimeTickTrigger) {
                return true;
            }
        }
        return false;
    }

    boolean haveBatchesTimeTickAlarm(ArrayList<Batch> batches) {
        final int numBatches = batches.size();
        for (int i = 0; i < numBatches; i++) {
            if (haveAlarmsTimeTickAlarm(batches.get(i).alarms)) {
                return true;
            }
        }
        return false;
    }

    // The RTC clock has moved arbitrarily, so we need to recalculate all the batching
    void rebatchAllAlarms() {
        synchronized (mLock) {
            rebatchAllAlarmsLocked(true);
        }
    }

    void rebatchAllAlarmsLocked(boolean doValidate) {
        final long start = mStatLogger.getTime();
        final int oldCount =
                getAlarmCount(mAlarmBatches) + ArrayUtils.size(mPendingWhileIdleAlarms);
        final boolean oldHasTick = haveBatchesTimeTickAlarm(mAlarmBatches)
                || haveAlarmsTimeTickAlarm(mPendingWhileIdleAlarms);

        ArrayList<Batch> oldSet = (ArrayList<Batch>) mAlarmBatches.clone();
        mAlarmBatches.clear();
        Alarm oldPendingIdleUntil = mPendingIdleUntil;
        final long nowElapsed = mInjector.getElapsedRealtime();
        final int oldBatches = oldSet.size();
        for (int batchNum = 0; batchNum < oldBatches; batchNum++) {
            Batch batch = oldSet.get(batchNum);
            final int N = batch.size();
            for (int i = 0; i < N; i++) {
                reAddAlarmLocked(batch.get(i), nowElapsed, doValidate);
            }
        }
        if (oldPendingIdleUntil != null && oldPendingIdleUntil != mPendingIdleUntil) {
            Slog.wtf(TAG, "Rebatching: idle until changed from " + oldPendingIdleUntil
                    + " to " + mPendingIdleUntil);
            if (mPendingIdleUntil == null) {
                // Somehow we lost this...  we need to restore all of the pending alarms.
                restorePendingWhileIdleAlarmsLocked();
            }
        }
        final int newCount =
                getAlarmCount(mAlarmBatches) + ArrayUtils.size(mPendingWhileIdleAlarms);
        final boolean newHasTick = haveBatchesTimeTickAlarm(mAlarmBatches)
                || haveAlarmsTimeTickAlarm(mPendingWhileIdleAlarms);

        if (oldCount != newCount) {
            Slog.wtf(TAG, "Rebatching: total count changed from " + oldCount + " to " + newCount);
        }
        if (oldHasTick != newHasTick) {
            Slog.wtf(TAG, "Rebatching: hasTick changed from " + oldHasTick + " to " + newHasTick);
        }

        rescheduleKernelAlarmsLocked();
        updateNextAlarmClockLocked();
        mStatLogger.logDurationStat(Stats.REBATCH_ALL_ALARMS, start);
    }

    /**
     * Re-orders the alarm batches based on newly evaluated send times based on the current
     * app-standby buckets
     * @param targetPackages [Package, User] pairs for which alarms need to be re-evaluated,
     *                       null indicates all
     * @return True if there was any reordering done to the current list.
     */
    boolean reorderAlarmsBasedOnStandbyBuckets(ArraySet<Pair<String, Integer>> targetPackages) {
        final long start = mStatLogger.getTime();
        final ArrayList<Alarm> rescheduledAlarms = new ArrayList<>();

        for (int batchIndex = mAlarmBatches.size() - 1; batchIndex >= 0; batchIndex--) {
            final Batch batch = mAlarmBatches.get(batchIndex);
            for (int alarmIndex = batch.size() - 1; alarmIndex >= 0; alarmIndex--) {
                final Alarm alarm = batch.get(alarmIndex);
                final Pair<String, Integer> packageUser =
                        Pair.create(alarm.sourcePackage, UserHandle.getUserId(alarm.creatorUid));
                if (targetPackages != null && !targetPackages.contains(packageUser)) {
                    continue;
                }
                if (adjustDeliveryTimeBasedOnBucketLocked(alarm)) {
                    batch.remove(alarm);
                    rescheduledAlarms.add(alarm);
                }
            }
            if (batch.size() == 0) {
                mAlarmBatches.remove(batchIndex);
            }
        }
        for (int i = 0; i < rescheduledAlarms.size(); i++) {
            final Alarm a = rescheduledAlarms.get(i);
            insertAndBatchAlarmLocked(a);
        }

        mStatLogger.logDurationStat(Stats.REORDER_ALARMS_FOR_STANDBY, start);
        return rescheduledAlarms.size() > 0;
    }

    void reAddAlarmLocked(Alarm a, long nowElapsed, boolean doValidate) {
        a.when = a.origWhen;
        long whenElapsed = convertToElapsed(a.when, a.type);
        final long maxElapsed;
        if (a.windowLength == AlarmManager.WINDOW_EXACT) {
            // Exact
            maxElapsed = whenElapsed;
        } else {
            // Not exact.  Preserve any explicit window, otherwise recalculate
            // the window based on the alarm's new futurity.  Note that this
            // reflects a policy of preferring timely to deferred delivery.
            maxElapsed = (a.windowLength > 0)
                    ? clampPositive(whenElapsed + a.windowLength)
                    : maxTriggerTime(nowElapsed, whenElapsed, a.repeatInterval);
        }
        a.whenElapsed = whenElapsed;
        a.maxWhenElapsed = maxElapsed;
        setImplLocked(a, true, doValidate);
    }

    static long clampPositive(long val) {
        return (val >= 0) ? val : Long.MAX_VALUE;
    }

    /**
     * Sends alarms that were blocked due to user applied background restrictions - either because
     * the user lifted those or the uid came to foreground.
     *
     * @param uid uid to filter on
     * @param packageName package to filter on, or null for all packages in uid
     */
    void sendPendingBackgroundAlarmsLocked(int uid, String packageName) {
        final ArrayList<Alarm> alarmsForUid = mPendingBackgroundAlarms.get(uid);
        if (alarmsForUid == null || alarmsForUid.size() == 0) {
            return;
        }
        final ArrayList<Alarm> alarmsToDeliver;
        if (packageName != null) {
            if (DEBUG_BG_LIMIT) {
                Slog.d(TAG, "Sending blocked alarms for uid " + uid + ", package " + packageName);
            }
            alarmsToDeliver = new ArrayList<>();
            for (int i = alarmsForUid.size() - 1; i >= 0; i--) {
                final Alarm a = alarmsForUid.get(i);
                if (a.matches(packageName)) {
                    alarmsToDeliver.add(alarmsForUid.remove(i));
                }
            }
            if (alarmsForUid.size() == 0) {
                mPendingBackgroundAlarms.remove(uid);
            }
        } else {
            if (DEBUG_BG_LIMIT) {
                Slog.d(TAG, "Sending blocked alarms for uid " + uid);
            }
            alarmsToDeliver = alarmsForUid;
            mPendingBackgroundAlarms.remove(uid);
        }
        deliverPendingBackgroundAlarmsLocked(alarmsToDeliver, mInjector.getElapsedRealtime());
    }

    /**
     * Check all alarms in {@link #mPendingBackgroundAlarms} and send the ones that are not
     * restricted.
     *
     * This is only called when the global "force all apps-standby" flag changes or when the
     * power save whitelist changes, so it's okay to be slow.
     */
    void sendAllUnrestrictedPendingBackgroundAlarmsLocked() {
        final ArrayList<Alarm> alarmsToDeliver = new ArrayList<>();

        findAllUnrestrictedPendingBackgroundAlarmsLockedInner(
                mPendingBackgroundAlarms, alarmsToDeliver, this::isBackgroundRestricted);

        if (alarmsToDeliver.size() > 0) {
            deliverPendingBackgroundAlarmsLocked(alarmsToDeliver, mInjector.getElapsedRealtime());
        }
    }

    @VisibleForTesting
    static void findAllUnrestrictedPendingBackgroundAlarmsLockedInner(
            SparseArray<ArrayList<Alarm>> pendingAlarms, ArrayList<Alarm> unrestrictedAlarms,
            Predicate<Alarm> isBackgroundRestricted) {

        for (int uidIndex = pendingAlarms.size() - 1; uidIndex >= 0; uidIndex--) {
            final int uid = pendingAlarms.keyAt(uidIndex);
            final ArrayList<Alarm> alarmsForUid = pendingAlarms.valueAt(uidIndex);

            for (int alarmIndex = alarmsForUid.size() - 1; alarmIndex >= 0; alarmIndex--) {
                final Alarm alarm = alarmsForUid.get(alarmIndex);

                if (isBackgroundRestricted.test(alarm)) {
                    continue;
                }

                unrestrictedAlarms.add(alarm);
                alarmsForUid.remove(alarmIndex);
            }

            if (alarmsForUid.size() == 0) {
                pendingAlarms.removeAt(uidIndex);
            }
        }
    }

    private void deliverPendingBackgroundAlarmsLocked(ArrayList<Alarm> alarms, long nowELAPSED) {
        final int N = alarms.size();
        boolean hasWakeup = false;
        for (int i = 0; i < N; i++) {
            final Alarm alarm = alarms.get(i);
            if (alarm.wakeup) {
                hasWakeup = true;
            }
            alarm.count = 1;
            // Recurring alarms may have passed several alarm intervals while the
            // alarm was kept pending. Send the appropriate trigger count.
            if (alarm.repeatInterval > 0) {
                alarm.count += (nowELAPSED - alarm.expectedWhenElapsed) / alarm.repeatInterval;
                // Also schedule its next recurrence
                final long delta = alarm.count * alarm.repeatInterval;
                final long nextElapsed = alarm.whenElapsed + delta;
                setImplLocked(alarm.type, alarm.when + delta, nextElapsed, alarm.windowLength,
                        maxTriggerTime(nowELAPSED, nextElapsed, alarm.repeatInterval),
                        alarm.repeatInterval, alarm.operation, null, null, alarm.flags, true,
                        alarm.workSource, alarm.alarmClock, alarm.uid, alarm.packageName);
                // Kernel alarms will be rescheduled as needed in setImplLocked
            }
        }
        if (!hasWakeup && checkAllowNonWakeupDelayLocked(nowELAPSED)) {
            // No need to wakeup for non wakeup alarms
            if (mPendingNonWakeupAlarms.size() == 0) {
                mStartCurrentDelayTime = nowELAPSED;
                mNextNonWakeupDeliveryTime = nowELAPSED
                        + ((currentNonWakeupFuzzLocked(nowELAPSED)*3)/2);
            }
            mPendingNonWakeupAlarms.addAll(alarms);
            mNumDelayedAlarms += alarms.size();
        } else {
            if (DEBUG_BG_LIMIT) {
                Slog.d(TAG, "Waking up to deliver pending blocked alarms");
            }
            // Since we are waking up, also deliver any pending non wakeup alarms we have.
            if (mPendingNonWakeupAlarms.size() > 0) {
                alarms.addAll(mPendingNonWakeupAlarms);
                final long thisDelayTime = nowELAPSED - mStartCurrentDelayTime;
                mTotalDelayTime += thisDelayTime;
                if (mMaxDelayTime < thisDelayTime) {
                    mMaxDelayTime = thisDelayTime;
                }
                mPendingNonWakeupAlarms.clear();
            }
            calculateDeliveryPriorities(alarms);
            Collections.sort(alarms, mAlarmDispatchComparator);
            deliverAlarmsLocked(alarms, nowELAPSED);
        }
    }

    void restorePendingWhileIdleAlarmsLocked() {
        if (RECORD_DEVICE_IDLE_ALARMS) {
            IdleDispatchEntry ent = new IdleDispatchEntry();
            ent.uid = 0;
            ent.pkg = "FINISH IDLE";
            ent.elapsedRealtime = mInjector.getElapsedRealtime();
            mAllowWhileIdleDispatches.add(ent);
        }

        // Bring pending alarms back into the main list.
        if (mPendingWhileIdleAlarms.size() > 0) {
            ArrayList<Alarm> alarms = mPendingWhileIdleAlarms;
            mPendingWhileIdleAlarms = new ArrayList<>();
            final long nowElapsed = mInjector.getElapsedRealtime();
            for (int i=alarms.size() - 1; i >= 0; i--) {
                Alarm a = alarms.get(i);
                reAddAlarmLocked(a, nowElapsed, false);
            }
        }

        // Reschedule everything.
        rescheduleKernelAlarmsLocked();
        updateNextAlarmClockLocked();

    }

    static final class InFlight {
        final PendingIntent mPendingIntent;
        final long mWhenElapsed;
        final IBinder mListener;
        final WorkSource mWorkSource;
        final int mUid;
        final int mCreatorUid;
        final String mTag;
        final BroadcastStats mBroadcastStats;
        final FilterStats mFilterStats;
        final int mAlarmType;

        InFlight(AlarmManagerService service, Alarm alarm, long nowELAPSED) {
            mPendingIntent = alarm.operation;
            mWhenElapsed = nowELAPSED;
            mListener = alarm.listener != null ? alarm.listener.asBinder() : null;
            mWorkSource = alarm.workSource;
            mUid = alarm.uid;
            mCreatorUid = alarm.creatorUid;
            mTag = alarm.statsTag;
            mBroadcastStats = (alarm.operation != null)
                    ? service.getStatsLocked(alarm.operation)
                    : service.getStatsLocked(alarm.uid, alarm.packageName);
            FilterStats fs = mBroadcastStats.filterStats.get(mTag);
            if (fs == null) {
                fs = new FilterStats(mBroadcastStats, mTag);
                mBroadcastStats.filterStats.put(mTag, fs);
            }
            fs.lastTime = nowELAPSED;
            mFilterStats = fs;
            mAlarmType = alarm.type;
        }

        boolean isBroadcast() {
            return mPendingIntent != null && mPendingIntent.isBroadcast();
        }

        @Override
        public String toString() {
            return "InFlight{"
                    + "pendingIntent=" + mPendingIntent
                    + ", when=" + mWhenElapsed
                    + ", workSource=" + mWorkSource
                    + ", uid=" + mUid
                    + ", creatorUid=" + mCreatorUid
                    + ", tag=" + mTag
                    + ", broadcastStats=" + mBroadcastStats
                    + ", filterStats=" + mFilterStats
                    + ", alarmType=" + mAlarmType
                    + "}";
        }

        public void writeToProto(ProtoOutputStream proto, long fieldId) {
            final long token = proto.start(fieldId);

            proto.write(InFlightProto.UID, mUid);
            proto.write(InFlightProto.TAG, mTag);
            proto.write(InFlightProto.WHEN_ELAPSED_MS, mWhenElapsed);
            proto.write(InFlightProto.ALARM_TYPE, mAlarmType);
            if (mPendingIntent != null) {
                mPendingIntent.writeToProto(proto, InFlightProto.PENDING_INTENT);
            }
            if (mBroadcastStats != null) {
                mBroadcastStats.writeToProto(proto, InFlightProto.BROADCAST_STATS);
            }
            if (mFilterStats != null) {
                mFilterStats.writeToProto(proto, InFlightProto.FILTER_STATS);
            }
            if (mWorkSource != null) {
                mWorkSource.writeToProto(proto, InFlightProto.WORK_SOURCE);
            }

            proto.end(token);
        }
    }

    private void notifyBroadcastAlarmPendingLocked(int uid) {
        final int numListeners = mInFlightListeners.size();
        for (int i = 0; i < numListeners; i++) {
            mInFlightListeners.get(i).broadcastAlarmPending(uid);
        }
    }

    private void notifyBroadcastAlarmCompleteLocked(int uid) {
        final int numListeners = mInFlightListeners.size();
        for (int i = 0; i < numListeners; i++) {
            mInFlightListeners.get(i).broadcastAlarmComplete(uid);
        }
    }

    static final class FilterStats {
        final BroadcastStats mBroadcastStats;
        final String mTag;

        long lastTime;
        long aggregateTime;
        int count;
        int numWakeup;
        long startTime;
        int nesting;

        FilterStats(BroadcastStats broadcastStats, String tag) {
            mBroadcastStats = broadcastStats;
            mTag = tag;
        }

        @Override
        public String toString() {
            return "FilterStats{"
                    + "tag=" + mTag
                    + ", lastTime=" + lastTime
                    + ", aggregateTime=" + aggregateTime
                    + ", count=" + count
                    + ", numWakeup=" + numWakeup
                    + ", startTime=" + startTime
                    + ", nesting=" + nesting
                    + "}";
        }

        public void writeToProto(ProtoOutputStream proto, long fieldId) {
            final long token = proto.start(fieldId);

            proto.write(FilterStatsProto.TAG, mTag);
            proto.write(FilterStatsProto.LAST_FLIGHT_TIME_REALTIME, lastTime);
            proto.write(FilterStatsProto.TOTAL_FLIGHT_DURATION_MS, aggregateTime);
            proto.write(FilterStatsProto.COUNT, count);
            proto.write(FilterStatsProto.WAKEUP_COUNT, numWakeup);
            proto.write(FilterStatsProto.START_TIME_REALTIME, startTime);
            proto.write(FilterStatsProto.NESTING, nesting);

            proto.end(token);
        }
    }

    static final class BroadcastStats {
        final int mUid;
        final String mPackageName;

        long aggregateTime;
        int count;
        int numWakeup;
        long startTime;
        int nesting;
        final ArrayMap<String, FilterStats> filterStats = new ArrayMap<String, FilterStats>();

        BroadcastStats(int uid, String packageName) {
            mUid = uid;
            mPackageName = packageName;
        }

        @Override
        public String toString() {
            return "BroadcastStats{"
                    + "uid=" + mUid
                    + ", packageName=" + mPackageName
                    + ", aggregateTime=" + aggregateTime
                    + ", count=" + count
                    + ", numWakeup=" + numWakeup
                    + ", startTime=" + startTime
                    + ", nesting=" + nesting
                    + "}";
        }

        public void writeToProto(ProtoOutputStream proto, long fieldId) {
            final long token = proto.start(fieldId);

            proto.write(BroadcastStatsProto.UID, mUid);
            proto.write(BroadcastStatsProto.PACKAGE_NAME, mPackageName);
            proto.write(BroadcastStatsProto.TOTAL_FLIGHT_DURATION_MS, aggregateTime);
            proto.write(BroadcastStatsProto.COUNT, count);
            proto.write(BroadcastStatsProto.WAKEUP_COUNT, numWakeup);
            proto.write(BroadcastStatsProto.START_TIME_REALTIME, startTime);
            proto.write(BroadcastStatsProto.NESTING, nesting);

            proto.end(token);
        }
    }

    final SparseArray<ArrayMap<String, BroadcastStats>> mBroadcastStats
            = new SparseArray<ArrayMap<String, BroadcastStats>>();

    int mNumDelayedAlarms = 0;
    long mTotalDelayTime = 0;
    long mMaxDelayTime = 0;

    @Override
    public void onStart() {
        mInjector.init();

        synchronized (mLock) {
            mHandler = new AlarmHandler();
            mConstants = new Constants(mHandler);
            mAppWakeupHistory = new AppWakeupHistory(Constants.DEFAULT_APP_STANDBY_WINDOW);

            mNextWakeup = mNextNonWakeup = 0;

            // We have to set current TimeZone info to kernel
            // because kernel doesn't keep this after reboot
            setTimeZoneImpl(SystemProperties.get(TIMEZONE_PROPERTY));

            // Ensure that we're booting with a halfway sensible current time.  Use the
            // most recent of Build.TIME, the root file system's timestamp, and the
            // value of the ro.build.date.utc system property (which is in seconds).
            final long systemBuildTime =  Long.max(
                    1000L * SystemProperties.getLong("ro.build.date.utc", -1L),
                    Long.max(Environment.getRootDirectory().lastModified(), Build.TIME));
            if (mInjector.getCurrentTimeMillis() < systemBuildTime) {
                Slog.i(TAG, "Current time only " + mInjector.getCurrentTimeMillis()
                        + ", advancing to build time " + systemBuildTime);
                mInjector.setKernelTime(systemBuildTime);
            }

            // Determine SysUI's uid
            mSystemUiUid = mInjector.getSystemUiUid();
            if (mSystemUiUid <= 0) {
                Slog.wtf(TAG, "SysUI package not found!");
            }
            mWakeLock = mInjector.getAlarmWakeLock();

            mTimeTickIntent = new Intent(Intent.ACTION_TIME_TICK).addFlags(
                    Intent.FLAG_RECEIVER_REGISTERED_ONLY
                    | Intent.FLAG_RECEIVER_FOREGROUND
                    | Intent.FLAG_RECEIVER_VISIBLE_TO_INSTANT_APPS);

            mTimeTickTrigger = new IAlarmListener.Stub() {
                @Override
                public void doAlarm(final IAlarmCompleteListener callback) throws RemoteException {
                    if (DEBUG_BATCH) {
                        Slog.v(TAG, "Received TIME_TICK alarm; rescheduling");
                    }

                    // Via handler because dispatch invokes this within its lock.  OnAlarmListener
                    // takes care of this automatically, but we're using the direct internal
                    // interface here rather than that client-side wrapper infrastructure.
                    mHandler.post(() -> {
                        getContext().sendBroadcastAsUser(mTimeTickIntent, UserHandle.ALL);

                        try {
                            callback.alarmComplete(this);
                        } catch (RemoteException e) { /* local method call */ }
                    });

                    synchronized (mLock) {
                        mLastTickReceived = mInjector.getCurrentTimeMillis();
                    }
                    mClockReceiver.scheduleTimeTickEvent();
                }
            };

            Intent intent = new Intent(Intent.ACTION_DATE_CHANGED);
            intent.addFlags(Intent.FLAG_RECEIVER_REPLACE_PENDING
                    | Intent.FLAG_RECEIVER_VISIBLE_TO_INSTANT_APPS);
            mDateChangeSender = PendingIntent.getBroadcastAsUser(getContext(), 0, intent,
                    Intent.FLAG_RECEIVER_REGISTERED_ONLY_BEFORE_BOOT, UserHandle.ALL);

            mClockReceiver = mInjector.getClockReceiver(this);
            new InteractiveStateReceiver();
            new UninstallReceiver();

            if (mInjector.isAlarmDriverPresent()) {
                AlarmThread waitThread = new AlarmThread();
                waitThread.start();
            } else {
                Slog.w(TAG, "Failed to open alarm driver. Falling back to a handler.");
            }

            try {
                ActivityManager.getService().registerUidObserver(new UidObserver(),
                        ActivityManager.UID_OBSERVER_GONE | ActivityManager.UID_OBSERVER_IDLE
                                | ActivityManager.UID_OBSERVER_ACTIVE,
                        ActivityManager.PROCESS_STATE_UNKNOWN, null);
            } catch (RemoteException e) {
                // ignored; both services live in system_server
            }
        }
        publishLocalService(AlarmManagerInternal.class, new LocalService());
        publishBinderService(Context.ALARM_SERVICE, mService);
    }

    @Override
    public void onBootPhase(int phase) {
        if (phase == PHASE_SYSTEM_SERVICES_READY) {
            synchronized (mLock) {
                mConstants.start(getContext().getContentResolver());
                mAppOps = (AppOpsManager) getContext().getSystemService(Context.APP_OPS_SERVICE);
                mLocalDeviceIdleController =
                        LocalServices.getService(DeviceIdleController.LocalService.class);
                mUsageStatsManagerInternal =
                        LocalServices.getService(UsageStatsManagerInternal.class);
                mUsageStatsManagerInternal.addAppIdleStateChangeListener(new AppStandbyTracker());

                mAppStateTracker = LocalServices.getService(AppStateTracker.class);
                mAppStateTracker.addListener(mForceAppStandbyListener);

                mClockReceiver.scheduleTimeTickEvent();
                mClockReceiver.scheduleDateChangedEvent();
            }
        }
    }

    @Override
    protected void finalize() throws Throwable {
        try {
            mInjector.close();
        } finally {
            super.finalize();
        }
    }

    boolean setTimeImpl(long millis) {
        if (!mInjector.isAlarmDriverPresent()) {
            Slog.w(TAG, "Not setting time since no alarm driver is available.");
            return false;
        }

        synchronized (mLock) {
            final long currentTimeMillis = mInjector.getCurrentTimeMillis();
            mInjector.setKernelTime(millis);
            final TimeZone timeZone = TimeZone.getDefault();
            final int currentTzOffset = timeZone.getOffset(currentTimeMillis);
            final int newTzOffset = timeZone.getOffset(millis);
            if (currentTzOffset != newTzOffset) {
                Slog.i(TAG, "Timezone offset has changed, updating kernel timezone");
                mInjector.setKernelTimezone(-(newTzOffset / 60000));
            }
            // The native implementation of setKernelTime can return -1 even when the kernel
            // time was set correctly, so assume setting kernel time was successful and always
            // return true.
            return true;
        }
    }

    void setTimeZoneImpl(String tz) {
        if (TextUtils.isEmpty(tz)) {
            return;
        }

        TimeZone zone = TimeZone.getTimeZone(tz);
        // Prevent reentrant calls from stepping on each other when writing
        // the time zone property
        boolean timeZoneWasChanged = false;
        synchronized (this) {
            String current = SystemProperties.get(TIMEZONE_PROPERTY);
            if (current == null || !current.equals(zone.getID())) {
                if (localLOGV) {
                    Slog.v(TAG, "timezone changed: " + current + ", new=" + zone.getID());
                }
                timeZoneWasChanged = true;
                SystemProperties.set(TIMEZONE_PROPERTY, zone.getID());
            }

            // Update the kernel timezone information
            // Kernel tracks time offsets as 'minutes west of GMT'
            int gmtOffset = zone.getOffset(mInjector.getCurrentTimeMillis());
            mInjector.setKernelTimezone(-(gmtOffset / 60000));
        }

        TimeZone.setDefault(null);

        if (timeZoneWasChanged) {
            // Don't wait for broadcasts to update our midnight alarm
            mClockReceiver.scheduleDateChangedEvent();

            // And now let everyone else know
            Intent intent = new Intent(Intent.ACTION_TIMEZONE_CHANGED);
            intent.addFlags(Intent.FLAG_RECEIVER_REPLACE_PENDING
                    | Intent.FLAG_RECEIVER_INCLUDE_BACKGROUND
                    | Intent.FLAG_RECEIVER_VISIBLE_TO_INSTANT_APPS);
            intent.putExtra("time-zone", zone.getID());
            getContext().sendBroadcastAsUser(intent, UserHandle.ALL);
        }
    }

    void removeImpl(PendingIntent operation, IAlarmListener listener) {
        synchronized (mLock) {
            removeLocked(operation, listener);
        }
    }

    void setImpl(int type, long triggerAtTime, long windowLength, long interval,
            PendingIntent operation, IAlarmListener directReceiver, String listenerTag,
            int flags, WorkSource workSource, AlarmManager.AlarmClockInfo alarmClock,
            int callingUid, String callingPackage) {
        // must be *either* PendingIntent or AlarmReceiver, but not both
        if ((operation == null && directReceiver == null)
                || (operation != null && directReceiver != null)) {
            Slog.w(TAG, "Alarms must either supply a PendingIntent or an AlarmReceiver");
            // NB: previous releases failed silently here, so we are continuing to do the same
            // rather than throw an IllegalArgumentException.
            return;
        }

        // Sanity check the window length.  This will catch people mistakenly
        // trying to pass an end-of-window timestamp rather than a duration.
        if (windowLength > AlarmManager.INTERVAL_HALF_DAY) {
            Slog.w(TAG, "Window length " + windowLength
                    + "ms suspiciously long; limiting to 1 hour");
            windowLength = AlarmManager.INTERVAL_HOUR;
        }

        // Sanity check the recurrence interval.  This will catch people who supply
        // seconds when the API expects milliseconds, or apps trying shenanigans
        // around intentional period overflow, etc.
        final long minInterval = mConstants.MIN_INTERVAL;
        if (interval > 0 && interval < minInterval) {
            Slog.w(TAG, "Suspiciously short interval " + interval
                    + " millis; expanding to " + (minInterval/1000)
                    + " seconds");
            interval = minInterval;
        } else if (interval > mConstants.MAX_INTERVAL) {
            Slog.w(TAG, "Suspiciously long interval " + interval
                    + " millis; clamping");
            interval = mConstants.MAX_INTERVAL;
        }

        if (type < RTC_WAKEUP || type > ELAPSED_REALTIME) {
            throw new IllegalArgumentException("Invalid alarm type " + type);
        }

        if (triggerAtTime < 0) {
            final long what = Binder.getCallingPid();
            Slog.w(TAG, "Invalid alarm trigger time! " + triggerAtTime + " from uid=" + callingUid
                    + " pid=" + what);
            triggerAtTime = 0;
        }

        final long nowElapsed = mInjector.getElapsedRealtime();
        final long nominalTrigger = convertToElapsed(triggerAtTime, type);
        // Try to prevent spamming by making sure we aren't firing alarms in the immediate future
        final long minTrigger = nowElapsed + mConstants.MIN_FUTURITY;
        final long triggerElapsed = (nominalTrigger > minTrigger) ? nominalTrigger : minTrigger;

        final long maxElapsed;
        if (windowLength == AlarmManager.WINDOW_EXACT) {
            maxElapsed = triggerElapsed;
        } else if (windowLength < 0) {
            maxElapsed = maxTriggerTime(nowElapsed, triggerElapsed, interval);
            // Fix this window in place, so that as time approaches we don't collapse it.
            windowLength = maxElapsed - triggerElapsed;
        } else {
            maxElapsed = triggerElapsed + windowLength;
        }

        synchronized (mLock) {
            if (DEBUG_BATCH) {
                Slog.v(TAG, "set(" + operation + ") : type=" + type
                        + " triggerAtTime=" + triggerAtTime + " win=" + windowLength
                        + " tElapsed=" + triggerElapsed + " maxElapsed=" + maxElapsed
                        + " interval=" + interval + " flags=0x" + Integer.toHexString(flags));
            }
            if (mAlarmsPerUid.get(callingUid, 0) >= mConstants.MAX_ALARMS_PER_UID) {
                final String errorMsg =
                        "Maximum limit of concurrent alarms " + mConstants.MAX_ALARMS_PER_UID
                                + " reached for uid: " + UserHandle.formatUid(callingUid)
                                + ", callingPackage: " + callingPackage;
                // STOPSHIP (b/128866264): Just to catch breakages. Remove before final release.
                Slog.wtf(TAG, errorMsg);
                throw new UnsupportedOperationException(errorMsg);
            }
            setImplLocked(type, triggerAtTime, triggerElapsed, windowLength, maxElapsed,
                    interval, operation, directReceiver, listenerTag, flags, true, workSource,
                    alarmClock, callingUid, callingPackage);
        }
    }

    private void setImplLocked(int type, long when, long whenElapsed, long windowLength,
            long maxWhen, long interval, PendingIntent operation, IAlarmListener directReceiver,
            String listenerTag, int flags, boolean doValidate, WorkSource workSource,
            AlarmManager.AlarmClockInfo alarmClock, int callingUid, String callingPackage) {
        Alarm a = new Alarm(type, when, whenElapsed, windowLength, maxWhen, interval,
                operation, directReceiver, listenerTag, workSource, flags, alarmClock,
                callingUid, callingPackage);
        try {
            if (ActivityManager.getService().isAppStartModeDisabled(callingUid, callingPackage)) {
                Slog.w(TAG, "Not setting alarm from " + callingUid + ":" + a
                        + " -- package not allowed to start");
                return;
            }
        } catch (RemoteException e) {
        }
        removeLocked(operation, directReceiver);
        incrementAlarmCount(a.uid);
        setImplLocked(a, false, doValidate);
    }

    /**
     * Returns the maximum alarms that an app in the specified bucket can receive in a rolling time
     * window given by {@link Constants#APP_STANDBY_WINDOW}
     */
    @VisibleForTesting
    int getQuotaForBucketLocked(int bucket) {
        final int index;
        if (bucket <= UsageStatsManager.STANDBY_BUCKET_ACTIVE) {
            index = ACTIVE_INDEX;
        } else if (bucket <= UsageStatsManager.STANDBY_BUCKET_WORKING_SET) {
            index = WORKING_INDEX;
        } else if (bucket <= UsageStatsManager.STANDBY_BUCKET_FREQUENT) {
            index = FREQUENT_INDEX;
        } else if (bucket < UsageStatsManager.STANDBY_BUCKET_NEVER) {
            index = RARE_INDEX;
        } else {
            index = NEVER_INDEX;
        }
        return mConstants.APP_STANDBY_QUOTAS[index];
    }

    /**
     * Return the minimum time that should elapse before an app in the specified bucket
     * can receive alarms again
     */
    @VisibleForTesting
    long getMinDelayForBucketLocked(int bucket) {
        // UsageStats bucket values are treated as floors of their behavioral range.
        // In other words, a bucket value between WORKING and ACTIVE is treated as
        // WORKING, not as ACTIVE.  The ACTIVE and NEVER bucket apply only at specific
        // values.
        final int index;

        if (bucket == UsageStatsManager.STANDBY_BUCKET_NEVER) index = NEVER_INDEX;
        else if (bucket > UsageStatsManager.STANDBY_BUCKET_FREQUENT) index = RARE_INDEX;
        else if (bucket > UsageStatsManager.STANDBY_BUCKET_WORKING_SET) index = FREQUENT_INDEX;
        else if (bucket > UsageStatsManager.STANDBY_BUCKET_ACTIVE) index = WORKING_INDEX;
        else index = ACTIVE_INDEX;

        return mConstants.APP_STANDBY_MIN_DELAYS[index];
    }

    /**
     * Adjusts the alarm delivery time based on the current app standby bucket.
     * @param alarm The alarm to adjust
     * @return true if the alarm delivery time was updated.
     */
    private boolean adjustDeliveryTimeBasedOnBucketLocked(Alarm alarm) {
        if (isExemptFromAppStandby(alarm)) {
            return false;
        }
        if (mAppStandbyParole) {
            if (alarm.whenElapsed > alarm.expectedWhenElapsed) {
                // We did defer this alarm earlier, restore original requirements
                alarm.whenElapsed = alarm.expectedWhenElapsed;
                alarm.maxWhenElapsed = alarm.expectedMaxWhenElapsed;
                return true;
            }
            return false;
        }
        final long oldWhenElapsed = alarm.whenElapsed;
        final long oldMaxWhenElapsed = alarm.maxWhenElapsed;

        final String sourcePackage = alarm.sourcePackage;
        final int sourceUserId = UserHandle.getUserId(alarm.creatorUid);
        final int standbyBucket = mUsageStatsManagerInternal.getAppStandbyBucket(
                sourcePackage, sourceUserId, mInjector.getElapsedRealtime());

        if (mConstants.APP_STANDBY_QUOTAS_ENABLED) {
            // Quota deferring implementation:
            final int wakeupsInWindow = mAppWakeupHistory.getTotalWakeupsInWindow(sourcePackage,
                    sourceUserId);
            final int quotaForBucket = getQuotaForBucketLocked(standbyBucket);
            boolean deferred = false;
            if (wakeupsInWindow >= quotaForBucket) {
                final long minElapsed;
                if (quotaForBucket <= 0) {
                    // Just keep deferring for a day till the quota changes
                    minElapsed = mInjector.getElapsedRealtime() + MILLIS_IN_DAY;
                } else {
                    // Suppose the quota for window was q, and the qth last delivery time for this
                    // package was t(q) then the next delivery must be after t(q) + <window_size>
                    final long t = mAppWakeupHistory.getLastWakeupForPackage(sourcePackage,
                            sourceUserId, quotaForBucket);
                    minElapsed = t + 1 + mConstants.APP_STANDBY_WINDOW;
                }
                if (alarm.expectedWhenElapsed < minElapsed) {
                    alarm.whenElapsed = alarm.maxWhenElapsed = minElapsed;
                    deferred = true;
                }
            }
            if (!deferred) {
                // Restore original requirements in case they were changed earlier.
                alarm.whenElapsed = alarm.expectedWhenElapsed;
                alarm.maxWhenElapsed = alarm.expectedMaxWhenElapsed;
            }
        } else {
            // Minimum delay deferring implementation:
            final long lastElapsed = mAppWakeupHistory.getLastWakeupForPackage(sourcePackage,
                    sourceUserId, 1);
            if (lastElapsed > 0) {
                final long minElapsed = lastElapsed + getMinDelayForBucketLocked(standbyBucket);
                if (alarm.expectedWhenElapsed < minElapsed) {
                    alarm.whenElapsed = alarm.maxWhenElapsed = minElapsed;
                } else {
                    // app is now eligible to run alarms at the originally requested window.
                    // Restore original requirements in case they were changed earlier.
                    alarm.whenElapsed = alarm.expectedWhenElapsed;
                    alarm.maxWhenElapsed = alarm.expectedMaxWhenElapsed;
                }
            }
        }
        return (oldWhenElapsed != alarm.whenElapsed || oldMaxWhenElapsed != alarm.maxWhenElapsed);
    }

    private void setImplLocked(Alarm a, boolean rebatching, boolean doValidate) {
        if ((a.flags&AlarmManager.FLAG_IDLE_UNTIL) != 0) {
            // This is a special alarm that will put the system into idle until it goes off.
            // The caller has given the time they want this to happen at, however we need
            // to pull that earlier if there are existing alarms that have requested to
            // bring us out of idle at an earlier time.
            if (mNextWakeFromIdle != null && a.whenElapsed > mNextWakeFromIdle.whenElapsed) {
                a.when = a.whenElapsed = a.maxWhenElapsed = mNextWakeFromIdle.whenElapsed;
            }
            // Add fuzz to make the alarm go off some time before the actual desired time.
            final long nowElapsed = mInjector.getElapsedRealtime();
            final int fuzz = fuzzForDuration(a.whenElapsed-nowElapsed);
            if (fuzz > 0) {
                if (mRandom == null) {
                    mRandom = new Random();
                }
                final int delta = mRandom.nextInt(fuzz);
                a.whenElapsed -= delta;
                if (false) {
                    Slog.d(TAG, "Alarm when: " + a.whenElapsed);
                    Slog.d(TAG, "Delta until alarm: " + (a.whenElapsed-nowElapsed));
                    Slog.d(TAG, "Applied fuzz: " + fuzz);
                    Slog.d(TAG, "Final delta: " + delta);
                    Slog.d(TAG, "Final when: " + a.whenElapsed);
                }
                a.when = a.maxWhenElapsed = a.whenElapsed;
            }

        } else if (mPendingIdleUntil != null) {
            // We currently have an idle until alarm scheduled; if the new alarm has
            // not explicitly stated it wants to run while idle, then put it on hold.
            if ((a.flags&(AlarmManager.FLAG_ALLOW_WHILE_IDLE
                    | AlarmManager.FLAG_ALLOW_WHILE_IDLE_UNRESTRICTED
                    | AlarmManager.FLAG_WAKE_FROM_IDLE))
                    == 0) {
                mPendingWhileIdleAlarms.add(a);
                return;
            }
        }
        if (RECORD_DEVICE_IDLE_ALARMS) {
            if ((a.flags & AlarmManager.FLAG_ALLOW_WHILE_IDLE) != 0) {
                IdleDispatchEntry ent = new IdleDispatchEntry();
                ent.uid = a.uid;
                ent.pkg = a.operation.getCreatorPackage();
                ent.tag = a.operation.getTag("");
                ent.op = "SET";
                ent.elapsedRealtime = mInjector.getElapsedRealtime();
                ent.argRealtime = a.whenElapsed;
                mAllowWhileIdleDispatches.add(ent);
            }
        }
        adjustDeliveryTimeBasedOnBucketLocked(a);
        insertAndBatchAlarmLocked(a);

        if (a.alarmClock != null) {
            mNextAlarmClockMayChange = true;
        }

        boolean needRebatch = false;

        if ((a.flags&AlarmManager.FLAG_IDLE_UNTIL) != 0) {
            if (RECORD_DEVICE_IDLE_ALARMS) {
                if (mPendingIdleUntil == null) {
                    IdleDispatchEntry ent = new IdleDispatchEntry();
                    ent.uid = 0;
                    ent.pkg = "START IDLE";
                    ent.elapsedRealtime = mInjector.getElapsedRealtime();
                    mAllowWhileIdleDispatches.add(ent);
                }
            }
            if ((mPendingIdleUntil != a) && (mPendingIdleUntil != null)) {
                Slog.wtfStack(TAG, "setImplLocked: idle until changed from " + mPendingIdleUntil
                        + " to " + a);
            }

            mPendingIdleUntil = a;
            needRebatch = true;
        } else if ((a.flags&AlarmManager.FLAG_WAKE_FROM_IDLE) != 0) {
            if (mNextWakeFromIdle == null || mNextWakeFromIdle.whenElapsed > a.whenElapsed) {
                mNextWakeFromIdle = a;
                // If this wake from idle is earlier than whatever was previously scheduled,
                // and we are currently idling, then we need to rebatch alarms in case the idle
                // until time needs to be updated.
                if (mPendingIdleUntil != null) {
                    needRebatch = true;
                }
            }
        }

        if (!rebatching) {
            if (DEBUG_VALIDATE) {
                if (doValidate && !validateConsistencyLocked()) {
                    Slog.v(TAG, "Tipping-point operation: type=" + a.type + " when=" + a.when
                            + " when(hex)=" + Long.toHexString(a.when)
                            + " whenElapsed=" + a.whenElapsed
                            + " maxWhenElapsed=" + a.maxWhenElapsed
                            + " interval=" + a.repeatInterval + " op=" + a.operation
                            + " flags=0x" + Integer.toHexString(a.flags));
                    rebatchAllAlarmsLocked(false);
                    needRebatch = false;
                }
            }

            if (needRebatch) {
                rebatchAllAlarmsLocked(false);
            }

            rescheduleKernelAlarmsLocked();
            updateNextAlarmClockLocked();
        }
    }

    /**
     * System-process internal API
     */
    private final class LocalService implements AlarmManagerInternal {
        @Override
        public boolean isIdling() {
            return isIdlingImpl();
        }

        @Override
        public void removeAlarmsForUid(int uid) {
            synchronized (mLock) {
                removeLocked(uid);
            }
        }

        @Override
        public void registerInFlightListener(InFlightListener callback) {
            synchronized (mLock) {
                mInFlightListeners.add(callback);
            }
        }
    }

    /**
     * Public-facing binder interface
     */
    private final IBinder mService = new IAlarmManager.Stub() {
        @Override
        public void set(String callingPackage,
                int type, long triggerAtTime, long windowLength, long interval, int flags,
                PendingIntent operation, IAlarmListener directReceiver, String listenerTag,
                WorkSource workSource, AlarmManager.AlarmClockInfo alarmClock) {
            final int callingUid = Binder.getCallingUid();

            // make sure the caller is not lying about which package should be blamed for
            // wakelock time spent in alarm delivery
            mAppOps.checkPackage(callingUid, callingPackage);

            // Repeating alarms must use PendingIntent, not direct listener
            if (interval != 0) {
                if (directReceiver != null) {
                    throw new IllegalArgumentException("Repeating alarms cannot use AlarmReceivers");
                }
            }

            if (workSource != null) {
                getContext().enforcePermission(
                        android.Manifest.permission.UPDATE_DEVICE_STATS,
                        Binder.getCallingPid(), callingUid, "AlarmManager.set");
            }

            // No incoming callers can request either WAKE_FROM_IDLE or
            // ALLOW_WHILE_IDLE_UNRESTRICTED -- we will apply those later as appropriate.
            flags &= ~(AlarmManager.FLAG_WAKE_FROM_IDLE
                    | AlarmManager.FLAG_ALLOW_WHILE_IDLE_UNRESTRICTED);

            // Only the system can use FLAG_IDLE_UNTIL -- this is used to tell the alarm
            // manager when to come out of idle mode, which is only for DeviceIdleController.
            if (callingUid != Process.SYSTEM_UID) {
                flags &= ~AlarmManager.FLAG_IDLE_UNTIL;
            }

            // If this is an exact time alarm, then it can't be batched with other alarms.
            if (windowLength == AlarmManager.WINDOW_EXACT) {
                flags |= AlarmManager.FLAG_STANDALONE;
            }

            // If this alarm is for an alarm clock, then it must be standalone and we will
            // use it to wake early from idle if needed.
            if (alarmClock != null) {
                flags |= AlarmManager.FLAG_WAKE_FROM_IDLE | AlarmManager.FLAG_STANDALONE;

            // If the caller is a core system component or on the user's whitelist, and not calling
            // to do work on behalf of someone else, then always set ALLOW_WHILE_IDLE_UNRESTRICTED.
            // This means we will allow these alarms to go off as normal even while idle, with no
            // timing restrictions.
            } else if (workSource == null && (callingUid < Process.FIRST_APPLICATION_UID
                    || UserHandle.isSameApp(callingUid, mSystemUiUid)
                    || ((mAppStateTracker != null)
                        && mAppStateTracker.isUidPowerSaveUserWhitelisted(callingUid)))) {
                flags |= AlarmManager.FLAG_ALLOW_WHILE_IDLE_UNRESTRICTED;
                flags &= ~AlarmManager.FLAG_ALLOW_WHILE_IDLE;
            }

            setImpl(type, triggerAtTime, windowLength, interval, operation, directReceiver,
                    listenerTag, flags, workSource, alarmClock, callingUid, callingPackage);
        }

        @Override
        public boolean setTime(long millis) {
            getContext().enforceCallingOrSelfPermission(
                    "android.permission.SET_TIME",
                    "setTime");

            return setTimeImpl(millis);
        }

        @Override
        public void setTimeZone(String tz) {
            getContext().enforceCallingOrSelfPermission(
                    "android.permission.SET_TIME_ZONE",
                    "setTimeZone");

            final long oldId = Binder.clearCallingIdentity();
            try {
                setTimeZoneImpl(tz);
            } finally {
                Binder.restoreCallingIdentity(oldId);
            }
        }

        @Override
        public void remove(PendingIntent operation, IAlarmListener listener) {
            if (operation == null && listener == null) {
                Slog.w(TAG, "remove() with no intent or listener");
                return;
            }

            synchronized (mLock) {
                removeLocked(operation, listener);
            }
        }

        @Override
        public long getNextWakeFromIdleTime() {
            return getNextWakeFromIdleTimeImpl();
        }

        @Override
        public AlarmManager.AlarmClockInfo getNextAlarmClock(int userId) {
            userId = ActivityManager.handleIncomingUser(Binder.getCallingPid(),
                    Binder.getCallingUid(), userId, false /* allowAll */, false /* requireFull */,
                    "getNextAlarmClock", null);

            return getNextAlarmClockImpl(userId);
        }

        @Override
        public long currentNetworkTimeMillis() {
            final NtpTrustedTime time = NtpTrustedTime.getInstance(getContext());
            if (time.hasCache()) {
                return time.currentTimeMillis();
            } else {
                throw new ParcelableException(new DateTimeException("Missing NTP fix"));
            }
        }

        @Override
        protected void dump(FileDescriptor fd, PrintWriter pw, String[] args) {
            if (!DumpUtils.checkDumpAndUsageStatsPermission(getContext(), TAG, pw)) return;

            if (args.length > 0 && "--proto".equals(args[0])) {
                dumpProto(fd);
            } else {
                dumpImpl(pw);
            }
        }

        @Override
        public void onShellCommand(FileDescriptor in, FileDescriptor out,
                FileDescriptor err, String[] args, ShellCallback callback,
                ResultReceiver resultReceiver) {
            (new ShellCmd()).exec(this, in, out, err, args, callback, resultReceiver);
        }
    };

    void dumpImpl(PrintWriter pw) {
        synchronized (mLock) {
            pw.println("Current Alarm Manager state:");
            mConstants.dump(pw, "  ");
            pw.println();

            if (mAppStateTracker != null) {
                mAppStateTracker.dump(pw, "  ");
                pw.println();
            }

            pw.println("  App Standby Parole: " + mAppStandbyParole);
            pw.println();

            final long nowELAPSED = mInjector.getElapsedRealtime();
            final long nowUPTIME = SystemClock.uptimeMillis();
            final long nowRTC = mInjector.getCurrentTimeMillis();
            SimpleDateFormat sdf = new SimpleDateFormat("yyyy-MM-dd HH:mm:ss.SSS");

            pw.print("  nowRTC="); pw.print(nowRTC);
            pw.print("="); pw.print(sdf.format(new Date(nowRTC)));
            pw.print(" nowELAPSED="); pw.print(nowELAPSED);
            pw.println();
            pw.print("  mLastTimeChangeClockTime="); pw.print(mLastTimeChangeClockTime);
            pw.print("="); pw.println(sdf.format(new Date(mLastTimeChangeClockTime)));
            pw.print("  mLastTimeChangeRealtime="); pw.println(mLastTimeChangeRealtime);
            pw.print("  mLastTickReceived="); pw.println(sdf.format(new Date(mLastTickReceived)));
            pw.print("  mLastTickSet="); pw.println(sdf.format(new Date(mLastTickSet)));
            pw.print("  mLastTickAdded="); pw.println(sdf.format(new Date(mLastTickAdded)));
            pw.print("  mLastTickRemoved="); pw.println(sdf.format(new Date(mLastTickRemoved)));

            if (RECORD_ALARMS_IN_HISTORY) {
                pw.println();
                pw.println("  Recent TIME_TICK history:");
                int i = mNextTickHistory;
                do {
                    i--;
                    if (i < 0) i = TICK_HISTORY_DEPTH - 1;
                    final long time = mTickHistory[i];
                    pw.print("    ");
                    pw.println((time > 0)
                            ? sdf.format(new Date(nowRTC - (nowELAPSED - time)))
                            : "-");
                } while (i != mNextTickHistory);
<<<<<<< HEAD
                pw.println();
=======
>>>>>>> 825827da
            }

            SystemServiceManager ssm = LocalServices.getService(SystemServiceManager.class);
            if (ssm != null) {
                pw.println();
                pw.print("  RuntimeStarted=");
                pw.print(sdf.format(
                        new Date(nowRTC - nowELAPSED + ssm.getRuntimeStartElapsedTime())));
                if (ssm.isRuntimeRestarted()) {
                    pw.print("  (Runtime restarted)");
                }
                pw.println();
                pw.print("  Runtime uptime (elapsed): ");
                TimeUtils.formatDuration(nowELAPSED, ssm.getRuntimeStartElapsedTime(), pw);
                pw.println();
                pw.print("  Runtime uptime (uptime): ");
                TimeUtils.formatDuration(nowUPTIME, ssm.getRuntimeStartUptime(), pw);
                pw.println();
            }

            pw.println();
            if (!mInteractive) {
                pw.print("  Time since non-interactive: ");
                TimeUtils.formatDuration(nowELAPSED - mNonInteractiveStartTime, pw);
                pw.println();
            }
            pw.print("  Max wakeup delay: ");
            TimeUtils.formatDuration(currentNonWakeupFuzzLocked(nowELAPSED), pw);
            pw.println();
            pw.print("  Time since last dispatch: ");
            TimeUtils.formatDuration(nowELAPSED - mLastAlarmDeliveryTime, pw);
            pw.println();
            pw.print("  Next non-wakeup delivery time: ");
            TimeUtils.formatDuration(mNextNonWakeupDeliveryTime, nowELAPSED, pw);
            pw.println();

            long nextWakeupRTC = mNextWakeup + (nowRTC - nowELAPSED);
            long nextNonWakeupRTC = mNextNonWakeup + (nowRTC - nowELAPSED);
            pw.print("  Next non-wakeup alarm: ");
                    TimeUtils.formatDuration(mNextNonWakeup, nowELAPSED, pw);
                    pw.print(" = "); pw.print(mNextNonWakeup);
                    pw.print(" = "); pw.println(sdf.format(new Date(nextNonWakeupRTC)));
            pw.print("    set at "); TimeUtils.formatDuration(mNextNonWakeUpSetAt, nowELAPSED, pw);
            pw.println();
            pw.print("  Next wakeup alarm: "); TimeUtils.formatDuration(mNextWakeup, nowELAPSED, pw);
                    pw.print(" = "); pw.print(mNextWakeup);
                    pw.print(" = "); pw.println(sdf.format(new Date(nextWakeupRTC)));
            pw.print("    set at "); TimeUtils.formatDuration(mNextWakeUpSetAt, nowELAPSED, pw);
                    pw.println();

            pw.print("  Next kernel non-wakeup alarm: ");
            TimeUtils.formatDuration(mInjector.getNextAlarm(ELAPSED_REALTIME), pw);
            pw.println();
            pw.print("  Next kernel wakeup alarm: ");
            TimeUtils.formatDuration(mInjector.getNextAlarm(ELAPSED_REALTIME_WAKEUP), pw);
            pw.println();

            pw.print("  Last wakeup: "); TimeUtils.formatDuration(mLastWakeup, nowELAPSED, pw);
                    pw.print(" = "); pw.println(mLastWakeup);
            pw.print("  Last trigger: "); TimeUtils.formatDuration(mLastTrigger, nowELAPSED, pw);
                    pw.print(" = "); pw.println(mLastTrigger);
            pw.print("  Num time change events: "); pw.println(mNumTimeChanged);

            pw.println();
            pw.println("  Next alarm clock information: ");
            final TreeSet<Integer> users = new TreeSet<>();
            for (int i = 0; i < mNextAlarmClockForUser.size(); i++) {
                users.add(mNextAlarmClockForUser.keyAt(i));
            }
            for (int i = 0; i < mPendingSendNextAlarmClockChangedForUser.size(); i++) {
                users.add(mPendingSendNextAlarmClockChangedForUser.keyAt(i));
            }
            for (int user : users) {
                final AlarmManager.AlarmClockInfo next = mNextAlarmClockForUser.get(user);
                final long time = next != null ? next.getTriggerTime() : 0;
                final boolean pendingSend = mPendingSendNextAlarmClockChangedForUser.get(user);
                pw.print("    user:"); pw.print(user);
                pw.print(" pendingSend:"); pw.print(pendingSend);
                pw.print(" time:"); pw.print(time);
                if (time > 0) {
                    pw.print(" = "); pw.print(sdf.format(new Date(time)));
                    pw.print(" = "); TimeUtils.formatDuration(time, nowRTC, pw);
                }
                pw.println();
            }
            if (mAlarmBatches.size() > 0) {
                pw.println();
                pw.print("  Pending alarm batches: ");
                pw.println(mAlarmBatches.size());
                for (Batch b : mAlarmBatches) {
                    pw.print(b); pw.println(':');
                    dumpAlarmList(pw, b.alarms, "    ", nowELAPSED, nowRTC, sdf);
                }
            }
            pw.println();
            pw.println("  Pending user blocked background alarms: ");
            boolean blocked = false;
            for (int i = 0; i < mPendingBackgroundAlarms.size(); i++) {
                final ArrayList<Alarm> blockedAlarms = mPendingBackgroundAlarms.valueAt(i);
                if (blockedAlarms != null && blockedAlarms.size() > 0) {
                    blocked = true;
                    dumpAlarmList(pw, blockedAlarms, "    ", nowELAPSED, nowRTC, sdf);
                }
            }
            if (!blocked) {
                pw.println("    none");
            }
<<<<<<< HEAD

            mAppWakeupHistory.dump(pw, "  ", nowELAPSED);
=======
            pw.println();
            pw.print("  Pending alarms per uid: [");
            for (int i = 0; i < mAlarmsPerUid.size(); i++) {
                if (i > 0) {
                    pw.print(", ");
                }
                UserHandle.formatUid(pw, mAlarmsPerUid.keyAt(i));
                pw.print(":");
                pw.print(mAlarmsPerUid.valueAt(i));
            }
            pw.println("]");
            pw.println();
>>>>>>> 825827da

            mAppWakeupHistory.dump(pw, "  ", nowELAPSED);

            if (mPendingIdleUntil != null || mPendingWhileIdleAlarms.size() > 0) {
                pw.println();
                pw.println("    Idle mode state:");
                pw.print("      Idling until: ");
                if (mPendingIdleUntil != null) {
                    pw.println(mPendingIdleUntil);
                    mPendingIdleUntil.dump(pw, "        ", nowELAPSED, nowRTC, sdf);
                } else {
                    pw.println("null");
                }
                pw.println("      Pending alarms:");
                dumpAlarmList(pw, mPendingWhileIdleAlarms, "      ", nowELAPSED, nowRTC, sdf);
            }
            if (mNextWakeFromIdle != null) {
                pw.println();
                pw.print("  Next wake from idle: "); pw.println(mNextWakeFromIdle);
                mNextWakeFromIdle.dump(pw, "    ", nowELAPSED, nowRTC, sdf);
            }

            pw.println();
            pw.print("  Past-due non-wakeup alarms: ");
            if (mPendingNonWakeupAlarms.size() > 0) {
                pw.println(mPendingNonWakeupAlarms.size());
                dumpAlarmList(pw, mPendingNonWakeupAlarms, "    ", nowELAPSED, nowRTC, sdf);
            } else {
                pw.println("(none)");
            }
            pw.print("    Number of delayed alarms: "); pw.print(mNumDelayedAlarms);
            pw.print(", total delay time: "); TimeUtils.formatDuration(mTotalDelayTime, pw);
            pw.println();
            pw.print("    Max delay time: "); TimeUtils.formatDuration(mMaxDelayTime, pw);
            pw.print(", max non-interactive time: ");
            TimeUtils.formatDuration(mNonInteractiveTime, pw);
            pw.println();

            pw.println();
            pw.print("  Broadcast ref count: "); pw.println(mBroadcastRefCount);
            pw.print("  PendingIntent send count: "); pw.println(mSendCount);
            pw.print("  PendingIntent finish count: "); pw.println(mSendFinishCount);
            pw.print("  Listener send count: "); pw.println(mListenerCount);
            pw.print("  Listener finish count: "); pw.println(mListenerFinishCount);
            pw.println();

            if (mInFlight.size() > 0) {
                pw.println("Outstanding deliveries:");
                for (int i = 0; i < mInFlight.size(); i++) {
                    pw.print("   #"); pw.print(i); pw.print(": ");
                    pw.println(mInFlight.get(i));
                }
                pw.println();
            }

            if (mLastAllowWhileIdleDispatch.size() > 0) {
                pw.println("  Last allow while idle dispatch times:");
                for (int i=0; i<mLastAllowWhileIdleDispatch.size(); i++) {
                    pw.print("    UID ");
                    final int uid = mLastAllowWhileIdleDispatch.keyAt(i);
                    UserHandle.formatUid(pw, uid);
                    pw.print(": ");
                    final long lastTime = mLastAllowWhileIdleDispatch.valueAt(i);
                    TimeUtils.formatDuration(lastTime, nowELAPSED, pw);

                    final long minInterval = getWhileIdleMinIntervalLocked(uid);
                    pw.print("  Next allowed:");
                    TimeUtils.formatDuration(lastTime + minInterval, nowELAPSED, pw);
                    pw.print(" (");
                    TimeUtils.formatDuration(minInterval, 0, pw);
                    pw.print(")");

                    pw.println();
                }
            }

            pw.print("  mUseAllowWhileIdleShortTime: [");
            for (int i = 0; i < mUseAllowWhileIdleShortTime.size(); i++) {
                if (mUseAllowWhileIdleShortTime.valueAt(i)) {
                    UserHandle.formatUid(pw, mUseAllowWhileIdleShortTime.keyAt(i));
                    pw.print(" ");
                }
            }
            pw.println("]");
            pw.println();

            if (mLog.dump(pw, "  Recent problems", "    ")) {
                pw.println();
            }

            final FilterStats[] topFilters = new FilterStats[10];
            final Comparator<FilterStats> comparator = new Comparator<FilterStats>() {
                @Override
                public int compare(FilterStats lhs, FilterStats rhs) {
                    if (lhs.aggregateTime < rhs.aggregateTime) {
                        return 1;
                    } else if (lhs.aggregateTime > rhs.aggregateTime) {
                        return -1;
                    }
                    return 0;
                }
            };
            int len = 0;
            // Get the top 10 FilterStats, ordered by aggregateTime.
            for (int iu=0; iu<mBroadcastStats.size(); iu++) {
                ArrayMap<String, BroadcastStats> uidStats = mBroadcastStats.valueAt(iu);
                for (int ip=0; ip<uidStats.size(); ip++) {
                    BroadcastStats bs = uidStats.valueAt(ip);
                    for (int is=0; is<bs.filterStats.size(); is++) {
                        FilterStats fs = bs.filterStats.valueAt(is);
                        int pos = len > 0
                                ? Arrays.binarySearch(topFilters, 0, len, fs, comparator) : 0;
                        if (pos < 0) {
                            pos = -pos - 1;
                        }
                        if (pos < topFilters.length) {
                            int copylen = topFilters.length - pos - 1;
                            if (copylen > 0) {
                                System.arraycopy(topFilters, pos, topFilters, pos+1, copylen);
                            }
                            topFilters[pos] = fs;
                            if (len < topFilters.length) {
                                len++;
                            }
                        }
                    }
                }
            }
            if (len > 0) {
                pw.println("  Top Alarms:");
                for (int i=0; i<len; i++) {
                    FilterStats fs = topFilters[i];
                    pw.print("    ");
                    if (fs.nesting > 0) pw.print("*ACTIVE* ");
                    TimeUtils.formatDuration(fs.aggregateTime, pw);
                    pw.print(" running, "); pw.print(fs.numWakeup);
                    pw.print(" wakeups, "); pw.print(fs.count);
                    pw.print(" alarms: "); UserHandle.formatUid(pw, fs.mBroadcastStats.mUid);
                    pw.print(":"); pw.print(fs.mBroadcastStats.mPackageName);
                    pw.println();
                    pw.print("      "); pw.print(fs.mTag);
                    pw.println();
                }
            }

            pw.println(" ");
            pw.println("  Alarm Stats:");
            final ArrayList<FilterStats> tmpFilters = new ArrayList<FilterStats>();
            for (int iu=0; iu<mBroadcastStats.size(); iu++) {
                ArrayMap<String, BroadcastStats> uidStats = mBroadcastStats.valueAt(iu);
                for (int ip=0; ip<uidStats.size(); ip++) {
                    BroadcastStats bs = uidStats.valueAt(ip);
                    pw.print("  ");
                    if (bs.nesting > 0) pw.print("*ACTIVE* ");
                    UserHandle.formatUid(pw, bs.mUid);
                    pw.print(":");
                    pw.print(bs.mPackageName);
                    pw.print(" "); TimeUtils.formatDuration(bs.aggregateTime, pw);
                            pw.print(" running, "); pw.print(bs.numWakeup);
                            pw.println(" wakeups:");
                    tmpFilters.clear();
                    for (int is=0; is<bs.filterStats.size(); is++) {
                        tmpFilters.add(bs.filterStats.valueAt(is));
                    }
                    Collections.sort(tmpFilters, comparator);
                    for (int i=0; i<tmpFilters.size(); i++) {
                        FilterStats fs = tmpFilters.get(i);
                        pw.print("    ");
                                if (fs.nesting > 0) pw.print("*ACTIVE* ");
                                TimeUtils.formatDuration(fs.aggregateTime, pw);
                                pw.print(" "); pw.print(fs.numWakeup);
                                pw.print(" wakes " ); pw.print(fs.count);
                                pw.print(" alarms, last ");
                                TimeUtils.formatDuration(fs.lastTime, nowELAPSED, pw);
                                pw.println(":");
                        pw.print("      ");
                                pw.print(fs.mTag);
                                pw.println();
                    }
                }
            }
            pw.println();
            mStatLogger.dump(pw, "  ");

            if (RECORD_DEVICE_IDLE_ALARMS) {
                pw.println();
                pw.println("  Allow while idle dispatches:");
                for (int i = 0; i < mAllowWhileIdleDispatches.size(); i++) {
                    IdleDispatchEntry ent = mAllowWhileIdleDispatches.get(i);
                    pw.print("    ");
                    TimeUtils.formatDuration(ent.elapsedRealtime, nowELAPSED, pw);
                    pw.print(": ");
                    UserHandle.formatUid(pw, ent.uid);
                    pw.print(":");
                    pw.println(ent.pkg);
                    if (ent.op != null) {
                        pw.print("      ");
                        pw.print(ent.op);
                        pw.print(" / ");
                        pw.print(ent.tag);
                        if (ent.argRealtime != 0) {
                            pw.print(" (");
                            TimeUtils.formatDuration(ent.argRealtime, nowELAPSED, pw);
                            pw.print(")");
                        }
                        pw.println();
                    }
                }
            }

            if (WAKEUP_STATS) {
                pw.println();
                pw.println("  Recent Wakeup History:");
                long last = -1;
                for (WakeupEvent event : mRecentWakeups) {
                    pw.print("    "); pw.print(sdf.format(new Date(event.when)));
                    pw.print('|');
                    if (last < 0) {
                        pw.print('0');
                    } else {
                        pw.print(event.when - last);
                    }
                    last = event.when;
                    pw.print('|'); pw.print(event.uid);
                    pw.print('|'); pw.print(event.action);
                    pw.println();
                }
                pw.println();
            }
        }
    }

    void dumpProto(FileDescriptor fd) {
        final ProtoOutputStream proto = new ProtoOutputStream(fd);

        synchronized (mLock) {
            final long nowRTC = mInjector.getCurrentTimeMillis();
            final long nowElapsed = mInjector.getElapsedRealtime();
            proto.write(AlarmManagerServiceDumpProto.CURRENT_TIME, nowRTC);
            proto.write(AlarmManagerServiceDumpProto.ELAPSED_REALTIME, nowElapsed);
            proto.write(AlarmManagerServiceDumpProto.LAST_TIME_CHANGE_CLOCK_TIME,
                    mLastTimeChangeClockTime);
            proto.write(AlarmManagerServiceDumpProto.LAST_TIME_CHANGE_REALTIME,
                    mLastTimeChangeRealtime);

            mConstants.dumpProto(proto, AlarmManagerServiceDumpProto.SETTINGS);

            if (mAppStateTracker != null) {
                mAppStateTracker.dumpProto(proto,
                        AlarmManagerServiceDumpProto.FORCE_APP_STANDBY_TRACKER);
            }

            proto.write(AlarmManagerServiceDumpProto.IS_INTERACTIVE, mInteractive);
            if (!mInteractive) {
                // Durations
                proto.write(AlarmManagerServiceDumpProto.TIME_SINCE_NON_INTERACTIVE_MS,
                        nowElapsed - mNonInteractiveStartTime);
                proto.write(AlarmManagerServiceDumpProto.MAX_WAKEUP_DELAY_MS,
                        currentNonWakeupFuzzLocked(nowElapsed));
                proto.write(AlarmManagerServiceDumpProto.TIME_SINCE_LAST_DISPATCH_MS,
                        nowElapsed - mLastAlarmDeliveryTime);
                proto.write(AlarmManagerServiceDumpProto.TIME_UNTIL_NEXT_NON_WAKEUP_DELIVERY_MS,
                        nowElapsed - mNextNonWakeupDeliveryTime);
            }

            proto.write(AlarmManagerServiceDumpProto.TIME_UNTIL_NEXT_NON_WAKEUP_ALARM_MS,
                    mNextNonWakeup - nowElapsed);
            proto.write(AlarmManagerServiceDumpProto.TIME_UNTIL_NEXT_WAKEUP_MS,
                    mNextWakeup - nowElapsed);
            proto.write(AlarmManagerServiceDumpProto.TIME_SINCE_LAST_WAKEUP_MS,
                    nowElapsed - mLastWakeup);
            proto.write(AlarmManagerServiceDumpProto.TIME_SINCE_LAST_WAKEUP_SET_MS,
                    nowElapsed - mNextWakeUpSetAt);
            proto.write(AlarmManagerServiceDumpProto.TIME_CHANGE_EVENT_COUNT, mNumTimeChanged);

            final TreeSet<Integer> users = new TreeSet<>();
            final int nextAlarmClockForUserSize = mNextAlarmClockForUser.size();
            for (int i = 0; i < nextAlarmClockForUserSize; i++) {
                users.add(mNextAlarmClockForUser.keyAt(i));
            }
            final int pendingSendNextAlarmClockChangedForUserSize =
                    mPendingSendNextAlarmClockChangedForUser.size();
            for (int i = 0; i < pendingSendNextAlarmClockChangedForUserSize; i++) {
                users.add(mPendingSendNextAlarmClockChangedForUser.keyAt(i));
            }
            for (int user : users) {
                final AlarmManager.AlarmClockInfo next = mNextAlarmClockForUser.get(user);
                final long time = next != null ? next.getTriggerTime() : 0;
                final boolean pendingSend = mPendingSendNextAlarmClockChangedForUser.get(user);
                final long aToken = proto.start(AlarmManagerServiceDumpProto.NEXT_ALARM_CLOCK_METADATA);
                proto.write(AlarmClockMetadataProto.USER, user);
                proto.write(AlarmClockMetadataProto.IS_PENDING_SEND, pendingSend);
                proto.write(AlarmClockMetadataProto.TRIGGER_TIME_MS, time);
                proto.end(aToken);
            }
            for (Batch b : mAlarmBatches) {
                b.writeToProto(proto, AlarmManagerServiceDumpProto.PENDING_ALARM_BATCHES,
                        nowElapsed, nowRTC);
            }
            for (int i = 0; i < mPendingBackgroundAlarms.size(); i++) {
                final ArrayList<Alarm> blockedAlarms = mPendingBackgroundAlarms.valueAt(i);
                if (blockedAlarms != null) {
                    for (Alarm a : blockedAlarms) {
                        a.writeToProto(proto,
                                AlarmManagerServiceDumpProto.PENDING_USER_BLOCKED_BACKGROUND_ALARMS,
                                nowElapsed, nowRTC);
                    }
                }
            }
            if (mPendingIdleUntil != null) {
                mPendingIdleUntil.writeToProto(
                        proto, AlarmManagerServiceDumpProto.PENDING_IDLE_UNTIL, nowElapsed, nowRTC);
            }
            for (Alarm a : mPendingWhileIdleAlarms) {
                a.writeToProto(proto, AlarmManagerServiceDumpProto.PENDING_WHILE_IDLE_ALARMS,
                        nowElapsed, nowRTC);
            }
            if (mNextWakeFromIdle != null) {
                mNextWakeFromIdle.writeToProto(proto, AlarmManagerServiceDumpProto.NEXT_WAKE_FROM_IDLE,
                        nowElapsed, nowRTC);
            }

            for (Alarm a : mPendingNonWakeupAlarms) {
                a.writeToProto(proto, AlarmManagerServiceDumpProto.PAST_DUE_NON_WAKEUP_ALARMS,
                        nowElapsed, nowRTC);
            }

            proto.write(AlarmManagerServiceDumpProto.DELAYED_ALARM_COUNT, mNumDelayedAlarms);
            proto.write(AlarmManagerServiceDumpProto.TOTAL_DELAY_TIME_MS, mTotalDelayTime);
            proto.write(AlarmManagerServiceDumpProto.MAX_DELAY_DURATION_MS, mMaxDelayTime);
            proto.write(AlarmManagerServiceDumpProto.MAX_NON_INTERACTIVE_DURATION_MS,
                    mNonInteractiveTime);

            proto.write(AlarmManagerServiceDumpProto.BROADCAST_REF_COUNT, mBroadcastRefCount);
            proto.write(AlarmManagerServiceDumpProto.PENDING_INTENT_SEND_COUNT, mSendCount);
            proto.write(AlarmManagerServiceDumpProto.PENDING_INTENT_FINISH_COUNT, mSendFinishCount);
            proto.write(AlarmManagerServiceDumpProto.LISTENER_SEND_COUNT, mListenerCount);
            proto.write(AlarmManagerServiceDumpProto.LISTENER_FINISH_COUNT, mListenerFinishCount);

            for (InFlight f : mInFlight) {
                f.writeToProto(proto, AlarmManagerServiceDumpProto.OUTSTANDING_DELIVERIES);
            }

            for (int i = 0; i < mLastAllowWhileIdleDispatch.size(); ++i) {
                final long token = proto.start(
                        AlarmManagerServiceDumpProto.LAST_ALLOW_WHILE_IDLE_DISPATCH_TIMES);
                final int uid = mLastAllowWhileIdleDispatch.keyAt(i);
                final long lastTime = mLastAllowWhileIdleDispatch.valueAt(i);

                proto.write(AlarmManagerServiceDumpProto.LastAllowWhileIdleDispatch.UID, uid);
                proto.write(AlarmManagerServiceDumpProto.LastAllowWhileIdleDispatch.TIME_MS, lastTime);
                proto.write(AlarmManagerServiceDumpProto.LastAllowWhileIdleDispatch.NEXT_ALLOWED_MS,
                        lastTime + getWhileIdleMinIntervalLocked(uid));
                proto.end(token);
            }

            for (int i = 0; i < mUseAllowWhileIdleShortTime.size(); i++) {
                if (mUseAllowWhileIdleShortTime.valueAt(i)) {
                    proto.write(AlarmManagerServiceDumpProto.USE_ALLOW_WHILE_IDLE_SHORT_TIME,
                            mUseAllowWhileIdleShortTime.keyAt(i));
                }
            }

            mLog.writeToProto(proto, AlarmManagerServiceDumpProto.RECENT_PROBLEMS);

            final FilterStats[] topFilters = new FilterStats[10];
            final Comparator<FilterStats> comparator = new Comparator<FilterStats>() {
                @Override
                public int compare(FilterStats lhs, FilterStats rhs) {
                    if (lhs.aggregateTime < rhs.aggregateTime) {
                        return 1;
                    } else if (lhs.aggregateTime > rhs.aggregateTime) {
                        return -1;
                    }
                    return 0;
                }
            };
            int len = 0;
            // Get the top 10 FilterStats, ordered by aggregateTime.
            for (int iu = 0; iu < mBroadcastStats.size(); ++iu) {
                ArrayMap<String, BroadcastStats> uidStats = mBroadcastStats.valueAt(iu);
                for (int ip = 0; ip < uidStats.size(); ++ip) {
                    BroadcastStats bs = uidStats.valueAt(ip);
                    for (int is = 0; is < bs.filterStats.size(); ++is) {
                        FilterStats fs = bs.filterStats.valueAt(is);
                        int pos = len > 0
                                ? Arrays.binarySearch(topFilters, 0, len, fs, comparator) : 0;
                        if (pos < 0) {
                            pos = -pos - 1;
                        }
                        if (pos < topFilters.length) {
                            int copylen = topFilters.length - pos - 1;
                            if (copylen > 0) {
                                System.arraycopy(topFilters, pos, topFilters, pos+1, copylen);
                            }
                            topFilters[pos] = fs;
                            if (len < topFilters.length) {
                                len++;
                            }
                        }
                    }
                }
            }
            for (int i = 0; i < len; ++i) {
                final long token = proto.start(AlarmManagerServiceDumpProto.TOP_ALARMS);
                FilterStats fs = topFilters[i];

                proto.write(AlarmManagerServiceDumpProto.TopAlarm.UID, fs.mBroadcastStats.mUid);
                proto.write(AlarmManagerServiceDumpProto.TopAlarm.PACKAGE_NAME,
                        fs.mBroadcastStats.mPackageName);
                fs.writeToProto(proto, AlarmManagerServiceDumpProto.TopAlarm.FILTER);

                proto.end(token);
            }

            final ArrayList<FilterStats> tmpFilters = new ArrayList<FilterStats>();
            for (int iu = 0; iu < mBroadcastStats.size(); ++iu) {
                ArrayMap<String, BroadcastStats> uidStats = mBroadcastStats.valueAt(iu);
                for (int ip = 0; ip < uidStats.size(); ++ip) {
                    final long token = proto.start(AlarmManagerServiceDumpProto.ALARM_STATS);

                    BroadcastStats bs = uidStats.valueAt(ip);
                    bs.writeToProto(proto, AlarmManagerServiceDumpProto.AlarmStat.BROADCAST);

                    // uidStats is an ArrayMap, which we can't sort.
                    tmpFilters.clear();
                    for (int is = 0; is < bs.filterStats.size(); ++is) {
                        tmpFilters.add(bs.filterStats.valueAt(is));
                    }
                    Collections.sort(tmpFilters, comparator);
                    for (FilterStats fs : tmpFilters) {
                        fs.writeToProto(proto, AlarmManagerServiceDumpProto.AlarmStat.FILTERS);
                    }

                    proto.end(token);
                }
            }

            if (RECORD_DEVICE_IDLE_ALARMS) {
                for (int i = 0; i < mAllowWhileIdleDispatches.size(); i++) {
                    IdleDispatchEntry ent = mAllowWhileIdleDispatches.get(i);
                    final long token = proto.start(
                            AlarmManagerServiceDumpProto.ALLOW_WHILE_IDLE_DISPATCHES);

                    proto.write(IdleDispatchEntryProto.UID, ent.uid);
                    proto.write(IdleDispatchEntryProto.PKG, ent.pkg);
                    proto.write(IdleDispatchEntryProto.TAG, ent.tag);
                    proto.write(IdleDispatchEntryProto.OP, ent.op);
                    proto.write(IdleDispatchEntryProto.ENTRY_CREATION_REALTIME,
                            ent.elapsedRealtime);
                    proto.write(IdleDispatchEntryProto.ARG_REALTIME, ent.argRealtime);

                    proto.end(token);
                }
            }

            if (WAKEUP_STATS) {
                for (WakeupEvent event : mRecentWakeups) {
                    final long token = proto.start(AlarmManagerServiceDumpProto.RECENT_WAKEUP_HISTORY);
                    proto.write(WakeupEventProto.UID, event.uid);
                    proto.write(WakeupEventProto.ACTION, event.action);
                    proto.write(WakeupEventProto.WHEN, event.when);
                    proto.end(token);
                }
            }
        }

        proto.flush();
    }

    private void logBatchesLocked(SimpleDateFormat sdf) {
        ByteArrayOutputStream bs = new ByteArrayOutputStream(2048);
        PrintWriter pw = new PrintWriter(bs);
        final long nowRTC = mInjector.getCurrentTimeMillis();
        final long nowELAPSED = mInjector.getElapsedRealtime();
        final int NZ = mAlarmBatches.size();
        for (int iz = 0; iz < NZ; iz++) {
            Batch bz = mAlarmBatches.get(iz);
            pw.append("Batch "); pw.print(iz); pw.append(": "); pw.println(bz);
            dumpAlarmList(pw, bz.alarms, "  ", nowELAPSED, nowRTC, sdf);
            pw.flush();
            Slog.v(TAG, bs.toString());
            bs.reset();
        }
    }

    private boolean validateConsistencyLocked() {
        if (DEBUG_VALIDATE) {
            long lastTime = Long.MIN_VALUE;
            final int N = mAlarmBatches.size();
            for (int i = 0; i < N; i++) {
                Batch b = mAlarmBatches.get(i);
                if (b.start >= lastTime) {
                    // duplicate start times are okay because of standalone batches
                    lastTime = b.start;
                } else {
                    Slog.e(TAG, "CONSISTENCY FAILURE: Batch " + i + " is out of order");
                    SimpleDateFormat sdf = new SimpleDateFormat("yyyy-MM-dd HH:mm:ss");
                    logBatchesLocked(sdf);
                    return false;
                }
            }
        }
        return true;
    }

    private Batch findFirstWakeupBatchLocked() {
        final int N = mAlarmBatches.size();
        for (int i = 0; i < N; i++) {
            Batch b = mAlarmBatches.get(i);
            if (b.hasWakeups()) {
                return b;
            }
        }
        return null;
    }

    long getNextWakeFromIdleTimeImpl() {
        synchronized (mLock) {
            return mNextWakeFromIdle != null ? mNextWakeFromIdle.whenElapsed : Long.MAX_VALUE;
        }
    }

    private boolean isIdlingImpl() {
        synchronized (mLock) {
            return mPendingIdleUntil != null;
        }
    }

    AlarmManager.AlarmClockInfo getNextAlarmClockImpl(int userId) {
        synchronized (mLock) {
            return mNextAlarmClockForUser.get(userId);
        }
    }

    /**
     * Recomputes the next alarm clock for all users.
     */
    private void updateNextAlarmClockLocked() {
        if (!mNextAlarmClockMayChange) {
            return;
        }
        mNextAlarmClockMayChange = false;

        SparseArray<AlarmManager.AlarmClockInfo> nextForUser = mTmpSparseAlarmClockArray;
        nextForUser.clear();

        final int N = mAlarmBatches.size();
        for (int i = 0; i < N; i++) {
            ArrayList<Alarm> alarms = mAlarmBatches.get(i).alarms;
            final int M = alarms.size();

            for (int j = 0; j < M; j++) {
                Alarm a = alarms.get(j);
                if (a.alarmClock != null) {
                    final int userId = UserHandle.getUserId(a.uid);
                    AlarmManager.AlarmClockInfo current = mNextAlarmClockForUser.get(userId);

                    if (DEBUG_ALARM_CLOCK) {
                        Log.v(TAG, "Found AlarmClockInfo " + a.alarmClock + " at " +
                                formatNextAlarm(getContext(), a.alarmClock, userId) +
                                " for user " + userId);
                    }

                    // Alarms and batches are sorted by time, no need to compare times here.
                    if (nextForUser.get(userId) == null) {
                        nextForUser.put(userId, a.alarmClock);
                    } else if (a.alarmClock.equals(current)
                            && current.getTriggerTime() <= nextForUser.get(userId).getTriggerTime()) {
                        // same/earlier time and it's the one we cited before, so stick with it
                        nextForUser.put(userId, current);
                    }
                }
            }
        }

        // Update mNextAlarmForUser with new values.
        final int NN = nextForUser.size();
        for (int i = 0; i < NN; i++) {
            AlarmManager.AlarmClockInfo newAlarm = nextForUser.valueAt(i);
            int userId = nextForUser.keyAt(i);
            AlarmManager.AlarmClockInfo currentAlarm = mNextAlarmClockForUser.get(userId);
            if (!newAlarm.equals(currentAlarm)) {
                updateNextAlarmInfoForUserLocked(userId, newAlarm);
            }
        }

        // Remove users without any alarm clocks scheduled.
        final int NNN = mNextAlarmClockForUser.size();
        for (int i = NNN - 1; i >= 0; i--) {
            int userId = mNextAlarmClockForUser.keyAt(i);
            if (nextForUser.get(userId) == null) {
                updateNextAlarmInfoForUserLocked(userId, null);
            }
        }
    }

    private void updateNextAlarmInfoForUserLocked(int userId,
            AlarmManager.AlarmClockInfo alarmClock) {
        if (alarmClock != null) {
            if (DEBUG_ALARM_CLOCK) {
                Log.v(TAG, "Next AlarmClockInfoForUser(" + userId + "): " +
                        formatNextAlarm(getContext(), alarmClock, userId));
            }
            mNextAlarmClockForUser.put(userId, alarmClock);
        } else {
            if (DEBUG_ALARM_CLOCK) {
                Log.v(TAG, "Next AlarmClockInfoForUser(" + userId + "): None");
            }
            mNextAlarmClockForUser.remove(userId);
        }

        mPendingSendNextAlarmClockChangedForUser.put(userId, true);
        mHandler.removeMessages(AlarmHandler.SEND_NEXT_ALARM_CLOCK_CHANGED);
        mHandler.sendEmptyMessage(AlarmHandler.SEND_NEXT_ALARM_CLOCK_CHANGED);
    }

    /**
     * Updates NEXT_ALARM_FORMATTED and sends NEXT_ALARM_CLOCK_CHANGED_INTENT for all users
     * for which alarm clocks have changed since the last call to this.
     *
     * Do not call with a lock held. Only call from mHandler's thread.
     *
     * @see AlarmHandler#SEND_NEXT_ALARM_CLOCK_CHANGED
     */
    private void sendNextAlarmClockChanged() {
        SparseArray<AlarmManager.AlarmClockInfo> pendingUsers = mHandlerSparseAlarmClockArray;
        pendingUsers.clear();

        synchronized (mLock) {
            final int N  = mPendingSendNextAlarmClockChangedForUser.size();
            for (int i = 0; i < N; i++) {
                int userId = mPendingSendNextAlarmClockChangedForUser.keyAt(i);
                pendingUsers.append(userId, mNextAlarmClockForUser.get(userId));
            }
            mPendingSendNextAlarmClockChangedForUser.clear();
        }

        final int N = pendingUsers.size();
        for (int i = 0; i < N; i++) {
            int userId = pendingUsers.keyAt(i);
            AlarmManager.AlarmClockInfo alarmClock = pendingUsers.valueAt(i);
            Settings.System.putStringForUser(getContext().getContentResolver(),
                    Settings.System.NEXT_ALARM_FORMATTED,
                    formatNextAlarm(getContext(), alarmClock, userId),
                    userId);

            getContext().sendBroadcastAsUser(NEXT_ALARM_CLOCK_CHANGED_INTENT,
                    new UserHandle(userId));
        }
    }

    /**
     * Formats an alarm like platform/packages/apps/DeskClock used to.
     */
    private static String formatNextAlarm(final Context context, AlarmManager.AlarmClockInfo info,
            int userId) {
        String skeleton = DateFormat.is24HourFormat(context, userId) ? "EHm" : "Ehma";
        String pattern = DateFormat.getBestDateTimePattern(Locale.getDefault(), skeleton);
        return (info == null) ? "" :
                DateFormat.format(pattern, info.getTriggerTime()).toString();
    }

    /**
     * If the last time AlarmThread woke up precedes any due wakeup or non-wakeup alarm that we set
     * by more than half a minute, log a wtf.
     */
    private void validateLastAlarmExpiredLocked(long nowElapsed) {
        final StringBuilder errorMsg = new StringBuilder();
        boolean stuck = false;
        if (mNextNonWakeup < (nowElapsed - 10_000) && mLastWakeup < mNextNonWakeup) {
            stuck = true;
            errorMsg.append("[mNextNonWakeup=");
            TimeUtils.formatDuration(mNextNonWakeup - nowElapsed, errorMsg);
            errorMsg.append(" set at ");
            TimeUtils.formatDuration(mNextNonWakeUpSetAt - nowElapsed, errorMsg);
            errorMsg.append(", mLastWakeup=");
            TimeUtils.formatDuration(mLastWakeup - nowElapsed, errorMsg);
            errorMsg.append(", timerfd_gettime=" + mInjector.getNextAlarm(ELAPSED_REALTIME));
            errorMsg.append("];");
        }
        if (mNextWakeup < (nowElapsed - 10_000) && mLastWakeup < mNextWakeup) {
            stuck = true;
            errorMsg.append("[mNextWakeup=");
            TimeUtils.formatDuration(mNextWakeup - nowElapsed, errorMsg);
            errorMsg.append(" set at ");
            TimeUtils.formatDuration(mNextWakeUpSetAt - nowElapsed, errorMsg);
            errorMsg.append(", mLastWakeup=");
            TimeUtils.formatDuration(mLastWakeup - nowElapsed, errorMsg);
            errorMsg.append(", timerfd_gettime="
                    + mInjector.getNextAlarm(ELAPSED_REALTIME_WAKEUP));
            errorMsg.append("];");
        }
        if (stuck) {
            Slog.wtf(TAG, "Alarm delivery stuck: " + errorMsg.toString());
        }
    }

    void rescheduleKernelAlarmsLocked() {
        // Schedule the next upcoming wakeup alarm.  If there is a deliverable batch
        // prior to that which contains no wakeups, we schedule that as well.
        final long nowElapsed = mInjector.getElapsedRealtime();
        validateLastAlarmExpiredLocked(nowElapsed);
        long nextNonWakeup = 0;
        if (mAlarmBatches.size() > 0) {
            final Batch firstWakeup = findFirstWakeupBatchLocked();
            final Batch firstBatch = mAlarmBatches.get(0);
            if (firstWakeup != null) {
                mNextWakeup = firstWakeup.start;
                mNextWakeUpSetAt = nowElapsed;
                setLocked(ELAPSED_REALTIME_WAKEUP, firstWakeup.start);
            }
            if (firstBatch != firstWakeup) {
                nextNonWakeup = firstBatch.start;
            }
        }
        if (mPendingNonWakeupAlarms.size() > 0) {
            if (nextNonWakeup == 0 || mNextNonWakeupDeliveryTime < nextNonWakeup) {
                nextNonWakeup = mNextNonWakeupDeliveryTime;
            }
        }
        if (nextNonWakeup != 0) {
            mNextNonWakeup = nextNonWakeup;
            mNextNonWakeUpSetAt = nowElapsed;
            setLocked(ELAPSED_REALTIME, nextNonWakeup);
        }
    }

    void removeLocked(PendingIntent operation, IAlarmListener directReceiver) {
        if (operation == null && directReceiver == null) {
            if (localLOGV) {
                Slog.w(TAG, "requested remove() of null operation",
                        new RuntimeException("here"));
            }
            return;
        }

        boolean didRemove = false;
        final Predicate<Alarm> whichAlarms = (Alarm a) -> a.matches(operation, directReceiver);
        for (int i = mAlarmBatches.size() - 1; i >= 0; i--) {
            Batch b = mAlarmBatches.get(i);
            didRemove |= b.remove(whichAlarms, false);
            if (b.size() == 0) {
                mAlarmBatches.remove(i);
            }
        }
        for (int i = mPendingWhileIdleAlarms.size() - 1; i >= 0; i--) {
            if (mPendingWhileIdleAlarms.get(i).matches(operation, directReceiver)) {
                // Don't set didRemove, since this doesn't impact the scheduled alarms.
                mPendingWhileIdleAlarms.remove(i);
            }
        }
        for (int i = mPendingBackgroundAlarms.size() - 1; i >= 0; i--) {
            final ArrayList<Alarm> alarmsForUid = mPendingBackgroundAlarms.valueAt(i);
            for (int j = alarmsForUid.size() - 1; j >= 0; j--) {
                if (alarmsForUid.get(j).matches(operation, directReceiver)) {
                    // Don't set didRemove, since this doesn't impact the scheduled alarms.
                    alarmsForUid.remove(j);
                }
            }
            if (alarmsForUid.size() == 0) {
                mPendingBackgroundAlarms.removeAt(i);
            }
        }
        if (didRemove) {
            if (DEBUG_BATCH) {
                Slog.v(TAG, "remove(operation) changed bounds; rebatching");
            }
            boolean restorePending = false;
            if (mPendingIdleUntil != null && mPendingIdleUntil.matches(operation, directReceiver)) {
                mPendingIdleUntil = null;
                restorePending = true;
            }
            if (mNextWakeFromIdle != null && mNextWakeFromIdle.matches(operation, directReceiver)) {
                mNextWakeFromIdle = null;
            }
            rebatchAllAlarmsLocked(true);
            if (restorePending) {
                restorePendingWhileIdleAlarmsLocked();
            }
            updateNextAlarmClockLocked();
        }
    }

    void removeLocked(final int uid) {
        if (uid == Process.SYSTEM_UID) {
            Slog.wtf(TAG, "removeLocked: Shouldn't for UID=" + uid);
            return;
        }
        boolean didRemove = false;
        final Predicate<Alarm> whichAlarms = (Alarm a) -> a.uid == uid;
        for (int i = mAlarmBatches.size() - 1; i >= 0; i--) {
            Batch b = mAlarmBatches.get(i);
            didRemove |= b.remove(whichAlarms, false);
            if (b.size() == 0) {
                mAlarmBatches.remove(i);
            }
        }
        for (int i = mPendingWhileIdleAlarms.size() - 1; i >= 0; i--) {
            final Alarm a = mPendingWhileIdleAlarms.get(i);
            if (a.uid == uid) {
                // Don't set didRemove, since this doesn't impact the scheduled alarms.
                mPendingWhileIdleAlarms.remove(i);
            }
        }
        for (int i = mPendingBackgroundAlarms.size() - 1; i >= 0; i --) {
            final ArrayList<Alarm> alarmsForUid = mPendingBackgroundAlarms.valueAt(i);
            for (int j = alarmsForUid.size() - 1; j >= 0; j--) {
                if (alarmsForUid.get(j).uid == uid) {
                    alarmsForUid.remove(j);
                }
            }
            if (alarmsForUid.size() == 0) {
                mPendingBackgroundAlarms.removeAt(i);
            }
        }
        if (didRemove) {
            if (DEBUG_BATCH) {
                Slog.v(TAG, "remove(uid) changed bounds; rebatching");
            }
            rebatchAllAlarmsLocked(true);
            rescheduleKernelAlarmsLocked();
            updateNextAlarmClockLocked();
        }
    }

    void removeLocked(final String packageName) {
        if (packageName == null) {
            if (localLOGV) {
                Slog.w(TAG, "requested remove() of null packageName",
                        new RuntimeException("here"));
            }
            return;
        }

        boolean didRemove = false;
        final Predicate<Alarm> whichAlarms = (Alarm a) -> a.matches(packageName);
        final boolean oldHasTick = haveBatchesTimeTickAlarm(mAlarmBatches);
        for (int i = mAlarmBatches.size() - 1; i >= 0; i--) {
            Batch b = mAlarmBatches.get(i);
            didRemove |= b.remove(whichAlarms, false);
            if (b.size() == 0) {
                mAlarmBatches.remove(i);
            }
        }
        final boolean newHasTick = haveBatchesTimeTickAlarm(mAlarmBatches);
        if (oldHasTick != newHasTick) {
            Slog.wtf(TAG, "removeLocked: hasTick changed from " + oldHasTick + " to " + newHasTick);
        }

        for (int i = mPendingWhileIdleAlarms.size() - 1; i >= 0; i--) {
            final Alarm a = mPendingWhileIdleAlarms.get(i);
            if (a.matches(packageName)) {
                // Don't set didRemove, since this doesn't impact the scheduled alarms.
                mPendingWhileIdleAlarms.remove(i);
            }
        }
        for (int i = mPendingBackgroundAlarms.size() - 1; i >= 0; i --) {
            final ArrayList<Alarm> alarmsForUid = mPendingBackgroundAlarms.valueAt(i);
            for (int j = alarmsForUid.size() - 1; j >= 0; j--) {
                if (alarmsForUid.get(j).matches(packageName)) {
                    alarmsForUid.remove(j);
                }
            }
            if (alarmsForUid.size() == 0) {
                mPendingBackgroundAlarms.removeAt(i);
            }
        }
        if (didRemove) {
            if (DEBUG_BATCH) {
                Slog.v(TAG, "remove(package) changed bounds; rebatching");
            }
            rebatchAllAlarmsLocked(true);
            rescheduleKernelAlarmsLocked();
            updateNextAlarmClockLocked();
        }
    }

    // Only called for ephemeral apps
    void removeForStoppedLocked(final int uid) {
        if (uid == Process.SYSTEM_UID) {
            Slog.wtf(TAG, "removeForStoppedLocked: Shouldn't for UID=" + uid);
            return;
        }
        boolean didRemove = false;
        final Predicate<Alarm> whichAlarms = (Alarm a) -> {
            try {
                if (a.uid == uid && ActivityManager.getService().isAppStartModeDisabled(
                        uid, a.packageName)) {
                    return true;
                }
            } catch (RemoteException e) { /* fall through */}
            return false;
        };
        for (int i = mAlarmBatches.size() - 1; i >= 0; i--) {
            Batch b = mAlarmBatches.get(i);
            didRemove |= b.remove(whichAlarms, false);
            if (b.size() == 0) {
                mAlarmBatches.remove(i);
            }
        }
        for (int i = mPendingWhileIdleAlarms.size() - 1; i >= 0; i--) {
            final Alarm a = mPendingWhileIdleAlarms.get(i);
            if (a.uid == uid) {
                // Don't set didRemove, since this doesn't impact the scheduled alarms.
                mPendingWhileIdleAlarms.remove(i);
            }
        }
        for (int i = mPendingBackgroundAlarms.size() - 1; i >= 0; i--) {
            if (mPendingBackgroundAlarms.keyAt(i) == uid) {
                mPendingBackgroundAlarms.removeAt(i);
            }
        }
        if (didRemove) {
            if (DEBUG_BATCH) {
                Slog.v(TAG, "remove(package) changed bounds; rebatching");
            }
            rebatchAllAlarmsLocked(true);
            rescheduleKernelAlarmsLocked();
            updateNextAlarmClockLocked();
        }
    }

    void removeUserLocked(int userHandle) {
        if (userHandle == UserHandle.USER_SYSTEM) {
            Slog.wtf(TAG, "removeForStoppedLocked: Shouldn't for user=" + userHandle);
            return;
        }
        boolean didRemove = false;
        final Predicate<Alarm> whichAlarms =
                (Alarm a) -> UserHandle.getUserId(a.creatorUid) == userHandle;
        for (int i = mAlarmBatches.size() - 1; i >= 0; i--) {
            Batch b = mAlarmBatches.get(i);
            didRemove |= b.remove(whichAlarms, false);
            if (b.size() == 0) {
                mAlarmBatches.remove(i);
            }
        }
        for (int i = mPendingWhileIdleAlarms.size() - 1; i >= 0; i--) {
            if (UserHandle.getUserId(mPendingWhileIdleAlarms.get(i).creatorUid)
                    == userHandle) {
                // Don't set didRemove, since this doesn't impact the scheduled alarms.
                mPendingWhileIdleAlarms.remove(i);
            }
        }
        for (int i = mPendingBackgroundAlarms.size() - 1; i >= 0; i--) {
            if (UserHandle.getUserId(mPendingBackgroundAlarms.keyAt(i)) == userHandle) {
                mPendingBackgroundAlarms.removeAt(i);
            }
        }
        for (int i = mLastAllowWhileIdleDispatch.size() - 1; i >= 0; i--) {
            if (UserHandle.getUserId(mLastAllowWhileIdleDispatch.keyAt(i)) == userHandle) {
                mLastAllowWhileIdleDispatch.removeAt(i);
            }
        }

        if (didRemove) {
            if (DEBUG_BATCH) {
                Slog.v(TAG, "remove(user) changed bounds; rebatching");
            }
            rebatchAllAlarmsLocked(true);
            rescheduleKernelAlarmsLocked();
            updateNextAlarmClockLocked();
        }
    }

    void interactiveStateChangedLocked(boolean interactive) {
        if (mInteractive != interactive) {
            mInteractive = interactive;
            final long nowELAPSED = mInjector.getElapsedRealtime();
            if (interactive) {
                if (mPendingNonWakeupAlarms.size() > 0) {
                    final long thisDelayTime = nowELAPSED - mStartCurrentDelayTime;
                    mTotalDelayTime += thisDelayTime;
                    if (mMaxDelayTime < thisDelayTime) {
                        mMaxDelayTime = thisDelayTime;
                    }
                    deliverAlarmsLocked(mPendingNonWakeupAlarms, nowELAPSED);
                    mPendingNonWakeupAlarms.clear();
                }
                if (mNonInteractiveStartTime > 0) {
                    long dur = nowELAPSED - mNonInteractiveStartTime;
                    if (dur > mNonInteractiveTime) {
                        mNonInteractiveTime = dur;
                    }
                }
                // And send a TIME_TICK right now, since it is important to get the UI updated.
                mHandler.post(() ->
                        getContext().sendBroadcastAsUser(mTimeTickIntent, UserHandle.ALL));
            } else {
                mNonInteractiveStartTime = nowELAPSED;
            }
        }
    }

    boolean lookForPackageLocked(String packageName) {
        for (int i = 0; i < mAlarmBatches.size(); i++) {
            Batch b = mAlarmBatches.get(i);
            if (b.hasPackage(packageName)) {
                return true;
            }
        }
        for (int i = 0; i < mPendingWhileIdleAlarms.size(); i++) {
            final Alarm a = mPendingWhileIdleAlarms.get(i);
            if (a.matches(packageName)) {
                return true;
            }
        }
        return false;
    }

    private void setLocked(int type, long when) {
        if (mInjector.isAlarmDriverPresent()) {
            mInjector.setAlarm(type, when);
        } else {
            Message msg = Message.obtain();
            msg.what = AlarmHandler.ALARM_EVENT;

            mHandler.removeMessages(msg.what);
            mHandler.sendMessageAtTime(msg, when);
        }
    }

    private static final void dumpAlarmList(PrintWriter pw, ArrayList<Alarm> list,
            String prefix, String label, long nowELAPSED, long nowRTC, SimpleDateFormat sdf) {
        for (int i=list.size()-1; i>=0; i--) {
            Alarm a = list.get(i);
            pw.print(prefix); pw.print(label); pw.print(" #"); pw.print(i);
                    pw.print(": "); pw.println(a);
            a.dump(pw, prefix + "  ", nowELAPSED, nowRTC, sdf);
        }
    }

    private static final String labelForType(int type) {
        switch (type) {
        case RTC: return "RTC";
        case RTC_WAKEUP : return "RTC_WAKEUP";
        case ELAPSED_REALTIME : return "ELAPSED";
        case ELAPSED_REALTIME_WAKEUP: return "ELAPSED_WAKEUP";
        }
        return "--unknown--";
    }

    private static final void dumpAlarmList(PrintWriter pw, ArrayList<Alarm> list,
            String prefix, long nowELAPSED, long nowRTC, SimpleDateFormat sdf) {
        for (int i=list.size()-1; i>=0; i--) {
            Alarm a = list.get(i);
            final String label = labelForType(a.type);
            pw.print(prefix); pw.print(label); pw.print(" #"); pw.print(i);
                    pw.print(": "); pw.println(a);
            a.dump(pw, prefix + "  ", nowELAPSED, nowRTC, sdf);
        }
    }

    private boolean isBackgroundRestricted(Alarm alarm) {
        boolean exemptOnBatterySaver = (alarm.flags & FLAG_ALLOW_WHILE_IDLE) != 0;
        if (alarm.alarmClock != null) {
            // Don't defer alarm clocks
            return false;
        }
        if (alarm.operation != null) {
            if (alarm.operation.isActivity()) {
                // Don't defer starting actual UI
                return false;
            }
            if (alarm.operation.isForegroundService()) {
                // FG service alarms are nearly as important; consult AST policy
                exemptOnBatterySaver = true;
            }
        }
        final String sourcePackage = alarm.sourcePackage;
        final int sourceUid = alarm.creatorUid;
        return (mAppStateTracker != null) &&
                mAppStateTracker.areAlarmsRestricted(sourceUid, sourcePackage,
                        exemptOnBatterySaver);
    }

    private static native long init();
    private static native void close(long nativeData);
    private static native int set(long nativeData, int type, long seconds, long nanoseconds);
    private static native int waitForAlarm(long nativeData);
    private static native int setKernelTime(long nativeData, long millis);
    private static native int setKernelTimezone(long nativeData, int minuteswest);
    private static native long getNextAlarm(long nativeData, int type);

    private long getWhileIdleMinIntervalLocked(int uid) {
        final boolean dozing = mPendingIdleUntil != null;
        final boolean ebs = (mAppStateTracker != null)
                && mAppStateTracker.isForceAllAppsStandbyEnabled();
        if (!dozing && !ebs) {
            return mConstants.ALLOW_WHILE_IDLE_SHORT_TIME;
        }
        if (dozing) {
            return mConstants.ALLOW_WHILE_IDLE_LONG_TIME;
        }
        if (mUseAllowWhileIdleShortTime.get(uid)) {
            // if the last allow-while-idle went off while uid was fg, or the uid
            // recently came into fg, don't block the alarm for long.
            return mConstants.ALLOW_WHILE_IDLE_SHORT_TIME;
        }
        return mConstants.ALLOW_WHILE_IDLE_LONG_TIME;
    }

    boolean triggerAlarmsLocked(ArrayList<Alarm> triggerList, final long nowELAPSED) {
        boolean hasWakeup = false;
        // batches are temporally sorted, so we need only pull from the
        // start of the list until we either empty it or hit a batch
        // that is not yet deliverable
        while (mAlarmBatches.size() > 0) {
            Batch batch = mAlarmBatches.get(0);
            if (batch.start > nowELAPSED) {
                // Everything else is scheduled for the future
                break;
            }

            // We will (re)schedule some alarms now; don't let that interfere
            // with delivery of this current batch
            mAlarmBatches.remove(0);

            final int N = batch.size();
            for (int i = 0; i < N; i++) {
                Alarm alarm = batch.get(i);

                if ((alarm.flags&AlarmManager.FLAG_ALLOW_WHILE_IDLE) != 0) {
                    // If this is an ALLOW_WHILE_IDLE alarm, we constrain how frequently the app can
                    // schedule such alarms.  The first such alarm from an app is always delivered.
                    final long lastTime = mLastAllowWhileIdleDispatch.get(alarm.creatorUid, -1);
                    final long minTime = lastTime + getWhileIdleMinIntervalLocked(alarm.creatorUid);
                    if (lastTime >= 0 && nowELAPSED < minTime) {
                        // Whoops, it hasn't been long enough since the last ALLOW_WHILE_IDLE
                        // alarm went off for this app.  Reschedule the alarm to be in the
                        // correct time period.
                        alarm.expectedWhenElapsed = alarm.whenElapsed = minTime;
                        if (alarm.maxWhenElapsed < minTime) {
                            alarm.maxWhenElapsed = minTime;
                        }
                        alarm.expectedMaxWhenElapsed = alarm.maxWhenElapsed;
                        if (RECORD_DEVICE_IDLE_ALARMS) {
                            IdleDispatchEntry ent = new IdleDispatchEntry();
                            ent.uid = alarm.uid;
                            ent.pkg = alarm.operation.getCreatorPackage();
                            ent.tag = alarm.operation.getTag("");
                            ent.op = "RESCHEDULE";
                            ent.elapsedRealtime = nowELAPSED;
                            ent.argRealtime = lastTime;
                            mAllowWhileIdleDispatches.add(ent);
                        }
                        setImplLocked(alarm, true, false);
                        continue;
                    }
                }
                if (isBackgroundRestricted(alarm)) {
                    // Alarms with FLAG_WAKE_FROM_IDLE or mPendingIdleUntil alarm are not deferred
                    if (DEBUG_BG_LIMIT) {
                        Slog.d(TAG, "Deferring alarm " + alarm + " due to user forced app standby");
                    }
                    ArrayList<Alarm> alarmsForUid = mPendingBackgroundAlarms.get(alarm.creatorUid);
                    if (alarmsForUid == null) {
                        alarmsForUid = new ArrayList<>();
                        mPendingBackgroundAlarms.put(alarm.creatorUid, alarmsForUid);
                    }
                    alarmsForUid.add(alarm);
                    continue;
                }

                alarm.count = 1;
                triggerList.add(alarm);
                if ((alarm.flags&AlarmManager.FLAG_WAKE_FROM_IDLE) != 0) {
                    EventLogTags.writeDeviceIdleWakeFromIdle(mPendingIdleUntil != null ? 1 : 0,
                            alarm.statsTag);
                }
                if (mPendingIdleUntil == alarm) {
                    mPendingIdleUntil = null;
                    rebatchAllAlarmsLocked(false);
                    restorePendingWhileIdleAlarmsLocked();
                }
                if (mNextWakeFromIdle == alarm) {
                    mNextWakeFromIdle = null;
                    rebatchAllAlarmsLocked(false);
                }

                // Recurring alarms may have passed several alarm intervals while the
                // phone was asleep or off, so pass a trigger count when sending them.
                if (alarm.repeatInterval > 0) {
                    // this adjustment will be zero if we're late by
                    // less than one full repeat interval
                    alarm.count += (nowELAPSED - alarm.expectedWhenElapsed) / alarm.repeatInterval;

                    // Also schedule its next recurrence
                    final long delta = alarm.count * alarm.repeatInterval;
                    final long nextElapsed = alarm.whenElapsed + delta;
                    setImplLocked(alarm.type, alarm.when + delta, nextElapsed, alarm.windowLength,
                            maxTriggerTime(nowELAPSED, nextElapsed, alarm.repeatInterval),
                            alarm.repeatInterval, alarm.operation, null, null, alarm.flags, true,
                            alarm.workSource, alarm.alarmClock, alarm.uid, alarm.packageName);
                }

                if (alarm.wakeup) {
                    hasWakeup = true;
                }

                // We removed an alarm clock. Let the caller recompute the next alarm clock.
                if (alarm.alarmClock != null) {
                    mNextAlarmClockMayChange = true;
                }
            }
        }

        // This is a new alarm delivery set; bump the sequence number to indicate that
        // all apps' alarm delivery classes should be recalculated.
        mCurrentSeq++;
        calculateDeliveryPriorities(triggerList);
        Collections.sort(triggerList, mAlarmDispatchComparator);

        if (localLOGV) {
            for (int i=0; i<triggerList.size(); i++) {
                Slog.v(TAG, "Triggering alarm #" + i + ": " + triggerList.get(i));
            }
        }

        return hasWakeup;
    }

    /**
     * This Comparator sorts Alarms into increasing time order.
     */
    public static class IncreasingTimeOrder implements Comparator<Alarm> {
        public int compare(Alarm a1, Alarm a2) {
            long when1 = a1.whenElapsed;
            long when2 = a2.whenElapsed;
            if (when1 > when2) {
                return 1;
            }
            if (when1 < when2) {
                return -1;
            }
            return 0;
        }
    }

    @VisibleForTesting
    static class Alarm {
        public final int type;
        public final long origWhen;
        public final boolean wakeup;
        public final PendingIntent operation;
        public final IAlarmListener listener;
        public final String listenerTag;
        public final String statsTag;
        public final WorkSource workSource;
        public final int flags;
        public final AlarmManager.AlarmClockInfo alarmClock;
        public final int uid;
        public final int creatorUid;
        public final String packageName;
        public final String sourcePackage;
        public int count;
        public long when;
        public long windowLength;
        public long whenElapsed;    // 'when' in the elapsed time base
        public long maxWhenElapsed; // also in the elapsed time base
        // Expected alarm expiry time before app standby deferring is applied.
        public long expectedWhenElapsed;
        public long expectedMaxWhenElapsed;
        public long repeatInterval;
        public PriorityClass priorityClass;

        public Alarm(int _type, long _when, long _whenElapsed, long _windowLength, long _maxWhen,
                long _interval, PendingIntent _op, IAlarmListener _rec, String _listenerTag,
                WorkSource _ws, int _flags, AlarmManager.AlarmClockInfo _info,
                int _uid, String _pkgName) {
            type = _type;
            origWhen = _when;
            wakeup = _type == AlarmManager.ELAPSED_REALTIME_WAKEUP
                    || _type == AlarmManager.RTC_WAKEUP;
            when = _when;
            whenElapsed = _whenElapsed;
            expectedWhenElapsed = _whenElapsed;
            windowLength = _windowLength;
            maxWhenElapsed = expectedMaxWhenElapsed = clampPositive(_maxWhen);
            repeatInterval = _interval;
            operation = _op;
            listener = _rec;
            listenerTag = _listenerTag;
            statsTag = makeTag(_op, _listenerTag, _type);
            workSource = _ws;
            flags = _flags;
            alarmClock = _info;
            uid = _uid;
            packageName = _pkgName;
            sourcePackage = (operation != null) ? operation.getCreatorPackage() : packageName;
            creatorUid = (operation != null) ? operation.getCreatorUid() : uid;
        }

        public static String makeTag(PendingIntent pi, String tag, int type) {
            final String alarmString = type == ELAPSED_REALTIME_WAKEUP || type == RTC_WAKEUP
                    ? "*walarm*:" : "*alarm*:";
            return (pi != null) ? pi.getTag(alarmString) : (alarmString + tag);
        }

        public WakeupEvent makeWakeupEvent(long nowRTC) {
            return new WakeupEvent(nowRTC, creatorUid,
                    (operation != null)
                        ? operation.getIntent().getAction()
                        : ("<listener>:" + listenerTag));
        }

        // Returns true if either matches
        public boolean matches(PendingIntent pi, IAlarmListener rec) {
            return (operation != null)
                    ? operation.equals(pi)
                    : rec != null && listener.asBinder().equals(rec.asBinder());
        }

        public boolean matches(String packageName) {
            return packageName.equals(sourcePackage);
        }

        @Override
        public String toString() {
            StringBuilder sb = new StringBuilder(128);
            sb.append("Alarm{");
            sb.append(Integer.toHexString(System.identityHashCode(this)));
            sb.append(" type ");
            sb.append(type);
            sb.append(" when ");
            sb.append(when);
            sb.append(" ");
            sb.append(sourcePackage);
            sb.append('}');
            return sb.toString();
        }

        public void dump(PrintWriter pw, String prefix, long nowELAPSED, long nowRTC,
                SimpleDateFormat sdf) {
            final boolean isRtc = (type == RTC || type == RTC_WAKEUP);
            pw.print(prefix); pw.print("tag="); pw.println(statsTag);
            pw.print(prefix); pw.print("type="); pw.print(type);
                    pw.print(" expectedWhenElapsed="); TimeUtils.formatDuration(
                    expectedWhenElapsed, nowELAPSED, pw);
                    pw.print(" expectedMaxWhenElapsed="); TimeUtils.formatDuration(
                    expectedMaxWhenElapsed, nowELAPSED, pw);
                    pw.print(" whenElapsed="); TimeUtils.formatDuration(whenElapsed,
                            nowELAPSED, pw);
                    pw.print(" maxWhenElapsed="); TimeUtils.formatDuration(maxWhenElapsed,
                            nowELAPSED, pw);
                    pw.print(" when=");
                    if (isRtc) {
                        pw.print(sdf.format(new Date(when)));
                    } else {
                        TimeUtils.formatDuration(when, nowELAPSED, pw);
                    }
                    pw.println();
            pw.print(prefix); pw.print("window="); TimeUtils.formatDuration(windowLength, pw);
                    pw.print(" repeatInterval="); pw.print(repeatInterval);
                    pw.print(" count="); pw.print(count);
                    pw.print(" flags=0x"); pw.println(Integer.toHexString(flags));
            if (alarmClock != null) {
                pw.print(prefix); pw.println("Alarm clock:");
                pw.print(prefix); pw.print("  triggerTime=");
                pw.println(sdf.format(new Date(alarmClock.getTriggerTime())));
                pw.print(prefix); pw.print("  showIntent="); pw.println(alarmClock.getShowIntent());
            }
            pw.print(prefix); pw.print("operation="); pw.println(operation);
            if (listener != null) {
                pw.print(prefix); pw.print("listener="); pw.println(listener.asBinder());
            }
        }

        public void writeToProto(ProtoOutputStream proto, long fieldId, long nowElapsed,
                long nowRTC) {
            final long token = proto.start(fieldId);

            proto.write(AlarmProto.TAG, statsTag);
            proto.write(AlarmProto.TYPE, type);
            proto.write(AlarmProto.TIME_UNTIL_WHEN_ELAPSED_MS, whenElapsed - nowElapsed);
            proto.write(AlarmProto.WINDOW_LENGTH_MS, windowLength);
            proto.write(AlarmProto.REPEAT_INTERVAL_MS, repeatInterval);
            proto.write(AlarmProto.COUNT, count);
            proto.write(AlarmProto.FLAGS, flags);
            if (alarmClock != null) {
                alarmClock.writeToProto(proto, AlarmProto.ALARM_CLOCK);
            }
            if (operation != null) {
                operation.writeToProto(proto, AlarmProto.OPERATION);
            }
            if (listener != null) {
                proto.write(AlarmProto.LISTENER, listener.asBinder().toString());
            }

            proto.end(token);
        }
    }

    void recordWakeupAlarms(ArrayList<Batch> batches, long nowELAPSED, long nowRTC) {
        final int numBatches = batches.size();
        for (int nextBatch = 0; nextBatch < numBatches; nextBatch++) {
            Batch b = batches.get(nextBatch);
            if (b.start > nowELAPSED) {
                break;
            }

            final int numAlarms = b.alarms.size();
            for (int nextAlarm = 0; nextAlarm < numAlarms; nextAlarm++) {
                Alarm a = b.alarms.get(nextAlarm);
                mRecentWakeups.add(a.makeWakeupEvent(nowRTC));
            }
        }
    }

    long currentNonWakeupFuzzLocked(long nowELAPSED) {
        long timeSinceOn = nowELAPSED - mNonInteractiveStartTime;
        if (timeSinceOn < 5*60*1000) {
            // If the screen has been off for 5 minutes, only delay by at most two minutes.
            return 2*60*1000;
        } else if (timeSinceOn < 30*60*1000) {
            // If the screen has been off for 30 minutes, only delay by at most 15 minutes.
            return 15*60*1000;
        } else {
            // Otherwise, we will delay by at most an hour.
            return 60*60*1000;
        }
    }

    static int fuzzForDuration(long duration) {
        if (duration < 15*60*1000) {
            // If the duration until the time is less than 15 minutes, the maximum fuzz
            // is the duration.
            return (int)duration;
        } else if (duration < 90*60*1000) {
            // If duration is less than 1 1/2 hours, the maximum fuzz is 15 minutes,
            return 15*60*1000;
        } else {
            // Otherwise, we will fuzz by at most half an hour.
            return 30*60*1000;
        }
    }

    boolean checkAllowNonWakeupDelayLocked(long nowELAPSED) {
        if (mInteractive) {
            return false;
        }
        if (mLastAlarmDeliveryTime <= 0) {
            return false;
        }
        if (mPendingNonWakeupAlarms.size() > 0 && mNextNonWakeupDeliveryTime < nowELAPSED) {
            // This is just a little paranoia, if somehow we have pending non-wakeup alarms
            // and the next delivery time is in the past, then just deliver them all.  This
            // avoids bugs where we get stuck in a loop trying to poll for alarms.
            return false;
        }
        long timeSinceLast = nowELAPSED - mLastAlarmDeliveryTime;
        return timeSinceLast <= currentNonWakeupFuzzLocked(nowELAPSED);
    }

    void deliverAlarmsLocked(ArrayList<Alarm> triggerList, long nowELAPSED) {
        mLastAlarmDeliveryTime = nowELAPSED;
        for (int i=0; i<triggerList.size(); i++) {
            Alarm alarm = triggerList.get(i);
            final boolean allowWhileIdle = (alarm.flags&AlarmManager.FLAG_ALLOW_WHILE_IDLE) != 0;
            if (alarm.wakeup) {
              Trace.traceBegin(Trace.TRACE_TAG_POWER, "Dispatch wakeup alarm to " + alarm.packageName);
            } else {
              Trace.traceBegin(Trace.TRACE_TAG_POWER, "Dispatch non-wakeup alarm to " + alarm.packageName);
            }
            try {
                if (localLOGV) {
                    Slog.v(TAG, "sending alarm " + alarm);
                }
                if (RECORD_ALARMS_IN_HISTORY) {
                    ActivityManager.noteAlarmStart(alarm.operation, alarm.workSource, alarm.uid,
                            alarm.statsTag);
                }
                mDeliveryTracker.deliverLocked(alarm, nowELAPSED, allowWhileIdle);
            } catch (RuntimeException e) {
                Slog.w(TAG, "Failure sending alarm.", e);
            }
            Trace.traceEnd(Trace.TRACE_TAG_POWER);
        }
    }

    private boolean isExemptFromAppStandby(Alarm a) {
        return a.alarmClock != null || UserHandle.isCore(a.creatorUid)
                || (a.flags & FLAG_ALLOW_WHILE_IDLE_UNRESTRICTED) != 0;
    }

    @VisibleForTesting
    static class Injector {
        private long mNativeData;
        private Context mContext;

        Injector(Context context) {
            mContext = context;
        }

        void init() {
            mNativeData = AlarmManagerService.init();
        }

        int waitForAlarm() {
            return AlarmManagerService.waitForAlarm(mNativeData);
        }

        boolean isAlarmDriverPresent() {
            return mNativeData != 0;
        }

        void setAlarm(int type, long millis) {
            // The kernel never triggers alarms with negative wakeup times
            // so we ensure they are positive.
            final long alarmSeconds, alarmNanoseconds;
            if (millis < 0) {
                alarmSeconds = 0;
                alarmNanoseconds = 0;
            } else {
                alarmSeconds = millis / 1000;
                alarmNanoseconds = (millis % 1000) * 1000 * 1000;
            }

            final int result = AlarmManagerService.set(mNativeData, type, alarmSeconds,
                    alarmNanoseconds);
            if (result != 0) {
                final long nowElapsed = SystemClock.elapsedRealtime();
                Slog.wtf(TAG, "Unable to set kernel alarm, now=" + nowElapsed
                        + " type=" + type + " @ (" + alarmSeconds + "," + alarmNanoseconds
                        + "), ret = " + result + " = " + Os.strerror(result));
            }
        }

        long getNextAlarm(int type) {
            return AlarmManagerService.getNextAlarm(mNativeData, type);
        }

        void setKernelTimezone(int minutesWest) {
            AlarmManagerService.setKernelTimezone(mNativeData, minutesWest);
        }

        void setKernelTime(long millis) {
            if (mNativeData != 0) {
                AlarmManagerService.setKernelTime(mNativeData, millis);
            }
        }

        void close() {
            AlarmManagerService.close(mNativeData);
        }

        long getElapsedRealtime() {
            return SystemClock.elapsedRealtime();
        }

        long getCurrentTimeMillis() {
            return System.currentTimeMillis();
        }

        PowerManager.WakeLock getAlarmWakeLock() {
            final PowerManager pm = (PowerManager) mContext.getSystemService(Context.POWER_SERVICE);
            return pm.newWakeLock(PowerManager.PARTIAL_WAKE_LOCK, "*alarm*");
        }

        int getSystemUiUid() {
            int sysUiUid = -1;
            final PackageManager pm = mContext.getPackageManager();
            try {
                PermissionInfo sysUiPerm = pm.getPermissionInfo(SYSTEM_UI_SELF_PERMISSION, 0);
                ApplicationInfo sysUi = pm.getApplicationInfo(sysUiPerm.packageName, 0);
                if ((sysUi.privateFlags & ApplicationInfo.PRIVATE_FLAG_PRIVILEGED) != 0) {
                    sysUiUid = sysUi.uid;
                } else {
                    Slog.e(TAG, "SysUI permission " + SYSTEM_UI_SELF_PERMISSION
                            + " defined by non-privileged app " + sysUi.packageName
                            + " - ignoring");
                }
            } catch (NameNotFoundException e) {
            }
            return sysUiUid;
        }

        ClockReceiver getClockReceiver(AlarmManagerService service) {
            return service.new ClockReceiver();
        }
    }

    private class AlarmThread extends Thread
    {
        private int mFalseWakeups;
        private int mWtfThreshold;
        public AlarmThread()
        {
            super("AlarmManager");
            mFalseWakeups = 0;
            mWtfThreshold = 100;
        }

        public void run()
        {
            ArrayList<Alarm> triggerList = new ArrayList<Alarm>();

            while (true)
            {
                int result = mInjector.waitForAlarm();
                final long nowRTC = mInjector.getCurrentTimeMillis();
                final long nowELAPSED = mInjector.getElapsedRealtime();
                synchronized (mLock) {
                    mLastWakeup = nowELAPSED;
                }
                if (result == 0) {
                    Slog.wtf(TAG, "waitForAlarm returned 0, nowRTC = " + nowRTC
                            + ", nowElapsed = " + nowELAPSED);
                }
                triggerList.clear();

                if ((result & TIME_CHANGED_MASK) != 0) {
                    // The kernel can give us spurious time change notifications due to
                    // small adjustments it makes internally; we want to filter those out.
                    final long lastTimeChangeClockTime;
                    final long expectedClockTime;
                    synchronized (mLock) {
                        lastTimeChangeClockTime = mLastTimeChangeClockTime;
                        expectedClockTime = lastTimeChangeClockTime
                                + (nowELAPSED - mLastTimeChangeRealtime);
                    }
                    if (lastTimeChangeClockTime == 0 || nowRTC < (expectedClockTime-1000)
                            || nowRTC > (expectedClockTime+1000)) {
                        // The change is by at least +/- 1000 ms (or this is the first change),
                        // let's do it!
                        if (DEBUG_BATCH) {
                            Slog.v(TAG, "Time changed notification from kernel; rebatching");
                        }
                        // StatsLog requires currentTimeMillis(), which == nowRTC to within usecs.
                        StatsLog.write(StatsLog.WALL_CLOCK_TIME_SHIFTED, nowRTC);
                        removeImpl(null, mTimeTickTrigger);
                        removeImpl(mDateChangeSender, null);
                        rebatchAllAlarms();
                        mClockReceiver.scheduleTimeTickEvent();
                        mClockReceiver.scheduleDateChangedEvent();
                        synchronized (mLock) {
                            mNumTimeChanged++;
                            mLastTimeChangeClockTime = nowRTC;
                            mLastTimeChangeRealtime = nowELAPSED;
                        }
                        Intent intent = new Intent(Intent.ACTION_TIME_CHANGED);
                        intent.addFlags(Intent.FLAG_RECEIVER_REPLACE_PENDING
                                | Intent.FLAG_RECEIVER_REGISTERED_ONLY_BEFORE_BOOT
                                | Intent.FLAG_RECEIVER_INCLUDE_BACKGROUND
                                | Intent.FLAG_RECEIVER_VISIBLE_TO_INSTANT_APPS);
                        getContext().sendBroadcastAsUser(intent, UserHandle.ALL);

                        // The world has changed on us, so we need to re-evaluate alarms
                        // regardless of whether the kernel has told us one went off.
                        result |= IS_WAKEUP_MASK;
                    }
                }

                if (result != TIME_CHANGED_MASK) {
                    // If this was anything besides just a time change, then figure what if
                    // anything to do about alarms.
                    synchronized (mLock) {
                        if (localLOGV) Slog.v(
                            TAG, "Checking for alarms... rtc=" + nowRTC
                            + ", elapsed=" + nowELAPSED);

                        if (WAKEUP_STATS) {
                            if ((result & IS_WAKEUP_MASK) != 0) {
                                long newEarliest = nowRTC - RECENT_WAKEUP_PERIOD;
                                int n = 0;
                                for (WakeupEvent event : mRecentWakeups) {
                                    if (event.when > newEarliest) break;
                                    n++; // number of now-stale entries at the list head
                                }
                                for (int i = 0; i < n; i++) {
                                    mRecentWakeups.remove();
                                }

                                recordWakeupAlarms(mAlarmBatches, nowELAPSED, nowRTC);
                            }
                        }

                        mLastTrigger = nowELAPSED;
                        boolean hasWakeup = triggerAlarmsLocked(triggerList, nowELAPSED);
                        if (!hasWakeup && checkAllowNonWakeupDelayLocked(nowELAPSED)) {
                            // if there are no wakeup alarms and the screen is off, we can
                            // delay what we have so far until the future.
                            if (mPendingNonWakeupAlarms.size() == 0) {
                                mStartCurrentDelayTime = nowELAPSED;
                                mNextNonWakeupDeliveryTime = nowELAPSED
                                        + ((currentNonWakeupFuzzLocked(nowELAPSED)*3)/2);
                            }
                            mPendingNonWakeupAlarms.addAll(triggerList);
                            mNumDelayedAlarms += triggerList.size();
                            rescheduleKernelAlarmsLocked();
                            updateNextAlarmClockLocked();
                        } else {
                            // now deliver the alarm intents; if there are pending non-wakeup
                            // alarms, we need to merge them in to the list.  note we don't
                            // just deliver them first because we generally want non-wakeup
                            // alarms delivered after wakeup alarms.
                            if (mPendingNonWakeupAlarms.size() > 0) {
                                calculateDeliveryPriorities(mPendingNonWakeupAlarms);
                                triggerList.addAll(mPendingNonWakeupAlarms);
                                Collections.sort(triggerList, mAlarmDispatchComparator);
                                final long thisDelayTime = nowELAPSED - mStartCurrentDelayTime;
                                mTotalDelayTime += thisDelayTime;
                                if (mMaxDelayTime < thisDelayTime) {
                                    mMaxDelayTime = thisDelayTime;
                                }
                                mPendingNonWakeupAlarms.clear();
                            }
                            if (mLastTimeChangeRealtime != nowELAPSED && triggerList.isEmpty()) {
                                if (++mFalseWakeups >= mWtfThreshold) {
                                    Slog.wtf(TAG, "Too many (" + mFalseWakeups
                                            + ") false wakeups, nowElapsed=" + nowELAPSED);
                                    if (mWtfThreshold < 100_000) {
                                        mWtfThreshold *= 10;
                                    } else {
                                        mFalseWakeups = 0;
                                    }
                                }
                            }
                            final ArraySet<Pair<String, Integer>> triggerPackages =
                                    new ArraySet<>();
                            for (int i = 0; i < triggerList.size(); i++) {
                                final Alarm a = triggerList.get(i);
                                if (!isExemptFromAppStandby(a)) {
                                    triggerPackages.add(Pair.create(
                                            a.sourcePackage, UserHandle.getUserId(a.creatorUid)));
                                }
                            }
                            deliverAlarmsLocked(triggerList, nowELAPSED);
                            reorderAlarmsBasedOnStandbyBuckets(triggerPackages);
                            rescheduleKernelAlarmsLocked();
                            updateNextAlarmClockLocked();
                        }
                    }

                } else {
                    // Just in case -- even though no wakeup flag was set, make sure
                    // we have updated the kernel to the next alarm time.
                    synchronized (mLock) {
                        rescheduleKernelAlarmsLocked();
                    }
                }
            }
        }
    }

    /**
     * Attribute blame for a WakeLock.
     * @param ws WorkSource to attribute blame.
     * @param knownUid attribution uid; < 0 values are ignored.
     */
    void setWakelockWorkSource(WorkSource ws, int knownUid, String tag, boolean first) {
        try {
            mWakeLock.setHistoryTag(first ? tag : null);

            if (ws != null) {
                mWakeLock.setWorkSource(ws);
                return;
            }

            if (knownUid >= 0) {
                mWakeLock.setWorkSource(new WorkSource(knownUid));
                return;
            }
        } catch (Exception e) {
        }

        // Something went wrong; fall back to attributing the lock to the OS
        mWakeLock.setWorkSource(null);
    }

    private static int getAlarmAttributionUid(Alarm alarm) {
        if (alarm.workSource != null && !alarm.workSource.isEmpty()) {
            return alarm.workSource.getAttributionUid();
        }

        return alarm.creatorUid;
    }

    @VisibleForTesting
    class AlarmHandler extends Handler {
        public static final int ALARM_EVENT = 1;
        public static final int SEND_NEXT_ALARM_CLOCK_CHANGED = 2;
        public static final int LISTENER_TIMEOUT = 3;
        public static final int REPORT_ALARMS_ACTIVE = 4;
        public static final int APP_STANDBY_BUCKET_CHANGED = 5;
        public static final int APP_STANDBY_PAROLE_CHANGED = 6;
        public static final int REMOVE_FOR_STOPPED = 7;

        AlarmHandler() {
            super(Looper.myLooper());
        }

        public void postRemoveForStopped(int uid) {
            obtainMessage(REMOVE_FOR_STOPPED, uid, 0).sendToTarget();
        }

        @Override
        public void handleMessage(Message msg) {
            switch (msg.what) {
                case ALARM_EVENT: {
                    ArrayList<Alarm> triggerList = new ArrayList<Alarm>();
                    synchronized (mLock) {
<<<<<<< HEAD
                        final long nowRTC = mInjector.getCurrentTimeMillis();
                        final long nowELAPSED = mInjector.getElapsedRealtime();
                        triggerAlarmsLocked(triggerList, nowELAPSED, nowRTC);
=======
                        final long nowELAPSED = mInjector.getElapsedRealtime();
                        triggerAlarmsLocked(triggerList, nowELAPSED);
>>>>>>> 825827da
                        updateNextAlarmClockLocked();
                    }

                    // now trigger the alarms without the lock held
                    for (int i=0; i<triggerList.size(); i++) {
                        Alarm alarm = triggerList.get(i);
                        try {
                            alarm.operation.send();
                        } catch (PendingIntent.CanceledException e) {
                            if (alarm.repeatInterval > 0) {
                                // This IntentSender is no longer valid, but this
                                // is a repeating alarm, so toss the hoser.
                                removeImpl(alarm.operation, null);
                            }
                        }
                    }
                    break;
                }

                case SEND_NEXT_ALARM_CLOCK_CHANGED:
                    sendNextAlarmClockChanged();
                    break;

                case LISTENER_TIMEOUT:
                    mDeliveryTracker.alarmTimedOut((IBinder) msg.obj);
                    break;

                case REPORT_ALARMS_ACTIVE:
                    if (mLocalDeviceIdleController != null) {
                        mLocalDeviceIdleController.setAlarmsActive(msg.arg1 != 0);
                    }
                    break;

                case APP_STANDBY_PAROLE_CHANGED:
                    synchronized (mLock) {
                        mAppStandbyParole = (Boolean) msg.obj;
                        if (reorderAlarmsBasedOnStandbyBuckets(null)) {
                            rescheduleKernelAlarmsLocked();
                            updateNextAlarmClockLocked();
                        }
                    }
                    break;

                case APP_STANDBY_BUCKET_CHANGED:
                    synchronized (mLock) {
                        final ArraySet<Pair<String, Integer>> filterPackages = new ArraySet<>();
                        filterPackages.add(Pair.create((String) msg.obj, msg.arg1));
                        if (reorderAlarmsBasedOnStandbyBuckets(filterPackages)) {
                            rescheduleKernelAlarmsLocked();
                            updateNextAlarmClockLocked();
                        }
                    }
                    break;

                case REMOVE_FOR_STOPPED:
                    synchronized (mLock) {
                        removeForStoppedLocked(msg.arg1);
                    }
                    break;

                default:
                    // nope, just ignore it
                    break;
            }
        }
    }

    class ClockReceiver extends BroadcastReceiver {
        public ClockReceiver() {
            IntentFilter filter = new IntentFilter();
            filter.addAction(Intent.ACTION_DATE_CHANGED);
            getContext().registerReceiver(this, filter);
        }

        @Override
        public void onReceive(Context context, Intent intent) {
            if (intent.getAction().equals(Intent.ACTION_DATE_CHANGED)) {
                // Since the kernel does not keep track of DST, we need to
                // reset the TZ information at the beginning of each day
                // based off of the current Zone gmt offset + userspace tracked
                // daylight savings information.
                TimeZone zone = TimeZone.getTimeZone(SystemProperties.get(TIMEZONE_PROPERTY));
                int gmtOffset = zone.getOffset(mInjector.getCurrentTimeMillis());
                mInjector.setKernelTimezone(-(gmtOffset / 60000));
                scheduleDateChangedEvent();
            }
        }

        public void scheduleTimeTickEvent() {
            final long currentTime = mInjector.getCurrentTimeMillis();
            final long nextTime = 60000 * ((currentTime / 60000) + 1);

            // Schedule this event for the amount of time that it would take to get to
            // the top of the next minute.
            final long tickEventDelay = nextTime - currentTime;

            final WorkSource workSource = null; // Let system take blame for time tick events.
            setImpl(ELAPSED_REALTIME, mInjector.getElapsedRealtime() + tickEventDelay, 0,
                    0, null, mTimeTickTrigger, "TIME_TICK", AlarmManager.FLAG_STANDALONE,
                    workSource, null, Process.myUid(), "android");

            // Finally, remember when we set the tick alarm
            synchronized (mLock) {
                mLastTickSet = currentTime;
            }
        }

        public void scheduleDateChangedEvent() {
            Calendar calendar = Calendar.getInstance();
            calendar.setTimeInMillis(mInjector.getCurrentTimeMillis());
            calendar.set(Calendar.HOUR_OF_DAY, 0);
            calendar.set(Calendar.MINUTE, 0);
            calendar.set(Calendar.SECOND, 0);
            calendar.set(Calendar.MILLISECOND, 0);
            calendar.add(Calendar.DAY_OF_MONTH, 1);

            final WorkSource workSource = null; // Let system take blame for date change events.
            setImpl(RTC, calendar.getTimeInMillis(), 0, 0, mDateChangeSender, null, null,
                    AlarmManager.FLAG_STANDALONE, workSource, null,
                    Process.myUid(), "android");
        }
    }

    class InteractiveStateReceiver extends BroadcastReceiver {
        public InteractiveStateReceiver() {
            IntentFilter filter = new IntentFilter();
            filter.addAction(Intent.ACTION_SCREEN_OFF);
            filter.addAction(Intent.ACTION_SCREEN_ON);
            filter.setPriority(IntentFilter.SYSTEM_HIGH_PRIORITY);
            getContext().registerReceiver(this, filter);
        }

        @Override
        public void onReceive(Context context, Intent intent) {
            synchronized (mLock) {
                interactiveStateChangedLocked(Intent.ACTION_SCREEN_ON.equals(intent.getAction()));
            }
        }
    }

    class UninstallReceiver extends BroadcastReceiver {
        public UninstallReceiver() {
            IntentFilter filter = new IntentFilter();
            filter.addAction(Intent.ACTION_PACKAGE_REMOVED);
            filter.addAction(Intent.ACTION_PACKAGE_RESTARTED);
            filter.addAction(Intent.ACTION_QUERY_PACKAGE_RESTART);
            filter.addDataScheme("package");
            getContext().registerReceiver(this, filter);
             // Register for events related to sdcard installation.
            IntentFilter sdFilter = new IntentFilter();
            sdFilter.addAction(Intent.ACTION_EXTERNAL_APPLICATIONS_UNAVAILABLE);
            sdFilter.addAction(Intent.ACTION_USER_STOPPED);
            sdFilter.addAction(Intent.ACTION_UID_REMOVED);
            getContext().registerReceiver(this, sdFilter);
        }

        @Override
        public void onReceive(Context context, Intent intent) {
            final int uid = intent.getIntExtra(Intent.EXTRA_UID, -1);
            synchronized (mLock) {
                String pkgList[] = null;
                switch (intent.getAction()) {
                    case Intent.ACTION_QUERY_PACKAGE_RESTART:
                        pkgList = intent.getStringArrayExtra(Intent.EXTRA_PACKAGES);
                        for (String packageName : pkgList) {
                            if (lookForPackageLocked(packageName)) {
                                setResultCode(Activity.RESULT_OK);
                                return;
                            }
                        }
                        return;
                    case Intent.ACTION_EXTERNAL_APPLICATIONS_UNAVAILABLE:
                        pkgList = intent.getStringArrayExtra(Intent.EXTRA_CHANGED_PACKAGE_LIST);
                        break;
                    case Intent.ACTION_USER_STOPPED:
                        final int userHandle = intent.getIntExtra(Intent.EXTRA_USER_HANDLE, -1);
                        if (userHandle >= 0) {
                            removeUserLocked(userHandle);
                            mAppWakeupHistory.removeForUser(userHandle);
                        }
                        return;
                    case Intent.ACTION_UID_REMOVED:
                        if (uid >= 0) {
                            mLastAllowWhileIdleDispatch.delete(uid);
                            mUseAllowWhileIdleShortTime.delete(uid);
                        }
                        return;
                    case Intent.ACTION_PACKAGE_REMOVED:
                        if (intent.getBooleanExtra(Intent.EXTRA_REPLACING, false)) {
                            // This package is being updated; don't kill its alarms.
                            return;
                        }
                        // Intentional fall-through.
                    case Intent.ACTION_PACKAGE_RESTARTED:
                        final Uri data = intent.getData();
                        if (data != null) {
                            final String pkg = data.getSchemeSpecificPart();
                            if (pkg != null) {
                                pkgList = new String[]{pkg};
                            }
                        }
                        break;
                }
                if (pkgList != null && (pkgList.length > 0)) {
                    for (String pkg : pkgList) {
                        if (uid >= 0) {
                            // package-removed and package-restarted case
                            mAppWakeupHistory.removeForPackage(pkg, UserHandle.getUserId(uid));
                            removeLocked(uid);
                        } else {
                            // external-applications-unavailable case
                            removeLocked(pkg);
                        }
                        mPriorities.remove(pkg);
                        for (int i=mBroadcastStats.size()-1; i>=0; i--) {
                            ArrayMap<String, BroadcastStats> uidStats = mBroadcastStats.valueAt(i);
                            if (uidStats.remove(pkg) != null) {
                                if (uidStats.size() <= 0) {
                                    mBroadcastStats.removeAt(i);
                                }
                            }
                        }
                    }
                }
            }
        }
    }

    final class UidObserver extends IUidObserver.Stub {
        @Override public void onUidStateChanged(int uid, int procState, long procStateSeq) {
        }

        @Override public void onUidGone(int uid, boolean disabled) {
            if (disabled) {
                mHandler.postRemoveForStopped(uid);
            }
        }

        @Override public void onUidActive(int uid) {
        }

        @Override public void onUidIdle(int uid, boolean disabled) {
            if (disabled) {
                mHandler.postRemoveForStopped(uid);
            }
        }

        @Override public void onUidCachedChanged(int uid, boolean cached) {
        }
    };

    /**
     * Tracking of app assignments to standby buckets
     */
    private final class AppStandbyTracker extends
            UsageStatsManagerInternal.AppIdleStateChangeListener {
        @Override
        public void onAppIdleStateChanged(final String packageName, final @UserIdInt int userId,
                boolean idle, int bucket, int reason) {
            if (DEBUG_STANDBY) {
                Slog.d(TAG, "Package " + packageName + " for user " + userId + " now in bucket " +
                        bucket);
            }
            mHandler.removeMessages(AlarmHandler.APP_STANDBY_BUCKET_CHANGED);
            mHandler.obtainMessage(AlarmHandler.APP_STANDBY_BUCKET_CHANGED, userId, -1, packageName)
                    .sendToTarget();
        }

        @Override
        public void onParoleStateChanged(boolean isParoleOn) {
            if (DEBUG_STANDBY) {
                Slog.d(TAG, "Global parole state now " + (isParoleOn ? "ON" : "OFF"));
            }
            mHandler.removeMessages(AlarmHandler.APP_STANDBY_BUCKET_CHANGED);
            mHandler.removeMessages(AlarmHandler.APP_STANDBY_PAROLE_CHANGED);
            mHandler.obtainMessage(AlarmHandler.APP_STANDBY_PAROLE_CHANGED,
                    Boolean.valueOf(isParoleOn)).sendToTarget();
        }
    };

    private final Listener mForceAppStandbyListener = new Listener() {
        @Override
        public void unblockAllUnrestrictedAlarms() {
            synchronized (mLock) {
                sendAllUnrestrictedPendingBackgroundAlarmsLocked();
            }
        }

        @Override
        public void unblockAlarmsForUid(int uid) {
            synchronized (mLock) {
                sendPendingBackgroundAlarmsLocked(uid, null);
            }
        }

        @Override
        public void unblockAlarmsForUidPackage(int uid, String packageName) {
            synchronized (mLock) {
                sendPendingBackgroundAlarmsLocked(uid, packageName);
            }
        }

        @Override
        public void onUidForeground(int uid, boolean foreground) {
            synchronized (mLock) {
                if (foreground) {
                    mUseAllowWhileIdleShortTime.put(uid, true);

                    // Note we don't have to drain the pending while-idle alarms here, because
                    // this event should coincide with unblockAlarmsForUid().
                }
            }
        }
    };

    private final BroadcastStats getStatsLocked(PendingIntent pi) {
        String pkg = pi.getCreatorPackage();
        int uid = pi.getCreatorUid();
        return getStatsLocked(uid, pkg);
    }

    private final BroadcastStats getStatsLocked(int uid, String pkgName) {
        ArrayMap<String, BroadcastStats> uidStats = mBroadcastStats.get(uid);
        if (uidStats == null) {
            uidStats = new ArrayMap<String, BroadcastStats>();
            mBroadcastStats.put(uid, uidStats);
        }
        BroadcastStats bs = uidStats.get(pkgName);
        if (bs == null) {
            bs = new BroadcastStats(uid, pkgName);
            uidStats.put(pkgName, bs);
        }
        return bs;
    }

    /**
     * Canonical count of (operation.send() - onSendFinished()) and
     * listener send/complete/timeout invocations.
     * Guarded by the usual lock.
     */
    @GuardedBy("mLock")
    private int mSendCount = 0;
    @GuardedBy("mLock")
    private int mSendFinishCount = 0;
    @GuardedBy("mLock")
    private int mListenerCount = 0;
    @GuardedBy("mLock")
    private int mListenerFinishCount = 0;

    class DeliveryTracker extends IAlarmCompleteListener.Stub implements PendingIntent.OnFinished {

        private InFlight removeLocked(PendingIntent pi, Intent intent) {
            for (int i = 0; i < mInFlight.size(); i++) {
                final InFlight inflight = mInFlight.get(i);
                if (inflight.mPendingIntent == pi) {
                    if (pi.isBroadcast()) {
                        notifyBroadcastAlarmCompleteLocked(inflight.mUid);
                    }
                    return mInFlight.remove(i);
                }
            }
            mLog.w("No in-flight alarm for " + pi + " " + intent);
            return null;
        }

        private InFlight removeLocked(IBinder listener) {
            for (int i = 0; i < mInFlight.size(); i++) {
                if (mInFlight.get(i).mListener == listener) {
                    return mInFlight.remove(i);
                }
            }
            mLog.w("No in-flight alarm for listener " + listener);
            return null;
        }

        private void updateStatsLocked(InFlight inflight) {
            final long nowELAPSED = mInjector.getElapsedRealtime();
            BroadcastStats bs = inflight.mBroadcastStats;
            bs.nesting--;
            if (bs.nesting <= 0) {
                bs.nesting = 0;
                bs.aggregateTime += nowELAPSED - bs.startTime;
            }
            FilterStats fs = inflight.mFilterStats;
            fs.nesting--;
            if (fs.nesting <= 0) {
                fs.nesting = 0;
                fs.aggregateTime += nowELAPSED - fs.startTime;
            }
            if (RECORD_ALARMS_IN_HISTORY) {
                ActivityManager.noteAlarmFinish(inflight.mPendingIntent, inflight.mWorkSource,
                        inflight.mUid, inflight.mTag);
            }
        }

        private void updateTrackingLocked(InFlight inflight) {
            if (inflight != null) {
                updateStatsLocked(inflight);
            }
            mBroadcastRefCount--;
            if (DEBUG_WAKELOCK) {
                Slog.d(TAG, "mBroadcastRefCount -> " + mBroadcastRefCount);
            }
            if (mBroadcastRefCount == 0) {
                mHandler.obtainMessage(AlarmHandler.REPORT_ALARMS_ACTIVE, 0).sendToTarget();
                mWakeLock.release();
                if (mInFlight.size() > 0) {
                    mLog.w("Finished all dispatches with " + mInFlight.size()
                            + " remaining inflights");
                    for (int i=0; i<mInFlight.size(); i++) {
                        mLog.w("  Remaining #" + i + ": " + mInFlight.get(i));
                    }
                    mInFlight.clear();
                }
            } else {
                // the next of our alarms is now in flight.  reattribute the wakelock.
                if (mInFlight.size() > 0) {
                    InFlight inFlight = mInFlight.get(0);
                    setWakelockWorkSource(inFlight.mWorkSource, inFlight.mCreatorUid, inFlight.mTag,
                            false);
                } else {
                    // should never happen
                    mLog.w("Alarm wakelock still held but sent queue empty");
                    mWakeLock.setWorkSource(null);
                }
            }
        }

        /**
         * Callback that arrives when a direct-call alarm reports that delivery has finished
         */
        @Override
        public void alarmComplete(IBinder who) {
            if (who == null) {
                mLog.w("Invalid alarmComplete: uid=" + Binder.getCallingUid()
                        + " pid=" + Binder.getCallingPid());
                return;
            }

            final long ident = Binder.clearCallingIdentity();
            try {
                synchronized (mLock) {
                    mHandler.removeMessages(AlarmHandler.LISTENER_TIMEOUT, who);
                    InFlight inflight = removeLocked(who);
                    if (inflight != null) {
                        if (DEBUG_LISTENER_CALLBACK) {
                            Slog.i(TAG, "alarmComplete() from " + who);
                        }
                        updateTrackingLocked(inflight);
                        mListenerFinishCount++;
                    } else {
                        // Delivery timed out, and the timeout handling already took care of
                        // updating our tracking here, so we needn't do anything further.
                        if (DEBUG_LISTENER_CALLBACK) {
                            Slog.i(TAG, "Late alarmComplete() from " + who);
                        }
                    }
                }
            } finally {
                Binder.restoreCallingIdentity(ident);
            }
        }

        /**
         * Callback that arrives when a PendingIntent alarm has finished delivery
         */
        @Override
        public void onSendFinished(PendingIntent pi, Intent intent, int resultCode,
                String resultData, Bundle resultExtras) {
            synchronized (mLock) {
                mSendFinishCount++;
                updateTrackingLocked(removeLocked(pi, intent));
            }
        }

        /**
         * Timeout of a direct-call alarm delivery
         */
        public void alarmTimedOut(IBinder who) {
            synchronized (mLock) {
                InFlight inflight = removeLocked(who);
                if (inflight != null) {
                    // TODO: implement ANR policy for the target
                    if (DEBUG_LISTENER_CALLBACK) {
                        Slog.i(TAG, "Alarm listener " + who + " timed out in delivery");
                    }
                    updateTrackingLocked(inflight);
                    mListenerFinishCount++;
                } else {
                    if (DEBUG_LISTENER_CALLBACK) {
                        Slog.i(TAG, "Spurious timeout of listener " + who);
                    }
                    mLog.w("Spurious timeout of listener " + who);
                }
            }
        }

        /**
         * Deliver an alarm and set up the post-delivery handling appropriately
         */
        @GuardedBy("mLock")
        public void deliverLocked(Alarm alarm, long nowELAPSED, boolean allowWhileIdle) {
            final long workSourceToken = ThreadLocalWorkSource.setUid(
                    getAlarmAttributionUid(alarm));
            try {
                if (alarm.operation != null) {
                    // PendingIntent alarm
                    mSendCount++;

                    try {
                        alarm.operation.send(getContext(), 0,
                                mBackgroundIntent.putExtra(
                                        Intent.EXTRA_ALARM_COUNT, alarm.count),
                                mDeliveryTracker, mHandler, null,
                                allowWhileIdle ? mIdleOptions : null);
                    } catch (PendingIntent.CanceledException e) {
                        if (alarm.repeatInterval > 0) {
                            // This IntentSender is no longer valid, but this
                            // is a repeating alarm, so toss it
                            removeImpl(alarm.operation, null);
                        }
                        // No actual delivery was possible, so the delivery tracker's
                        // 'finished' callback won't be invoked.  We also don't need
                        // to do any wakelock or stats tracking, so we have nothing
                        // left to do here but go on to the next thing.
                        mSendFinishCount++;
                        return;
                    }
                } else {
                    // Direct listener callback alarm
                    mListenerCount++;

                    if (RECORD_ALARMS_IN_HISTORY) {
                        if (alarm.listener == mTimeTickTrigger) {
                            mTickHistory[mNextTickHistory++] = nowELAPSED;
                            if (mNextTickHistory >= TICK_HISTORY_DEPTH) {
                                mNextTickHistory = 0;
                            }
                        }
                    }

                    try {
                        if (DEBUG_LISTENER_CALLBACK) {
                            Slog.v(TAG, "Alarm to uid=" + alarm.uid
                                    + " listener=" + alarm.listener.asBinder());
                        }
                        alarm.listener.doAlarm(this);
                        mHandler.sendMessageDelayed(
                                mHandler.obtainMessage(AlarmHandler.LISTENER_TIMEOUT,
                                        alarm.listener.asBinder()),
                                mConstants.LISTENER_TIMEOUT);
                    } catch (Exception e) {
                        if (DEBUG_LISTENER_CALLBACK) {
                            Slog.i(TAG, "Alarm undeliverable to listener "
                                    + alarm.listener.asBinder(), e);
                        }
                        // As in the PendingIntent.CanceledException case, delivery of the
                        // alarm was not possible, so we have no wakelock or timeout or
                        // stats management to do.  It threw before we posted the delayed
                        // timeout message, so we're done here.
                        mListenerFinishCount++;
                        return;
                    }
                }
            } finally {
                ThreadLocalWorkSource.restore(workSourceToken);
            }

            // The alarm is now in flight; now arrange wakelock and stats tracking
            if (DEBUG_WAKELOCK) {
                Slog.d(TAG, "mBroadcastRefCount -> " + (mBroadcastRefCount + 1));
            }
            if (mBroadcastRefCount == 0) {
                setWakelockWorkSource(alarm.workSource, alarm.creatorUid, alarm.statsTag, true);
                mWakeLock.acquire();
                mHandler.obtainMessage(AlarmHandler.REPORT_ALARMS_ACTIVE, 1).sendToTarget();
            }
            final InFlight inflight = new InFlight(AlarmManagerService.this, alarm, nowELAPSED);
            mInFlight.add(inflight);
            mBroadcastRefCount++;
            if (inflight.isBroadcast()) {
                notifyBroadcastAlarmPendingLocked(alarm.uid);
            }
            if (allowWhileIdle) {
                // Record the last time this uid handled an ALLOW_WHILE_IDLE alarm.
                mLastAllowWhileIdleDispatch.put(alarm.creatorUid, nowELAPSED);
                if ((mAppStateTracker == null)
                        || mAppStateTracker.isUidInForeground(alarm.creatorUid)) {
                    mUseAllowWhileIdleShortTime.put(alarm.creatorUid, true);
                } else {
                    mUseAllowWhileIdleShortTime.put(alarm.creatorUid, false);
                }
                if (RECORD_DEVICE_IDLE_ALARMS) {
                    IdleDispatchEntry ent = new IdleDispatchEntry();
                    ent.uid = alarm.uid;
                    ent.pkg = alarm.packageName;
                    ent.tag = alarm.statsTag;
                    ent.op = "DELIVER";
                    ent.elapsedRealtime = nowELAPSED;
                    mAllowWhileIdleDispatches.add(ent);
                }
            }
            if (!isExemptFromAppStandby(alarm)) {
                final Pair<String, Integer> packageUser = Pair.create(alarm.sourcePackage,
                        UserHandle.getUserId(alarm.creatorUid));
                mAppWakeupHistory.recordAlarmForPackage(alarm.sourcePackage,
                        UserHandle.getUserId(alarm.creatorUid), nowELAPSED);
            }
            decrementAlarmCount(alarm.uid);
            final BroadcastStats bs = inflight.mBroadcastStats;
            bs.count++;
            if (bs.nesting == 0) {
                bs.nesting = 1;
                bs.startTime = nowELAPSED;
            } else {
                bs.nesting++;
            }
            final FilterStats fs = inflight.mFilterStats;
            fs.count++;
            if (fs.nesting == 0) {
                fs.nesting = 1;
                fs.startTime = nowELAPSED;
            } else {
                fs.nesting++;
            }
            if (alarm.type == ELAPSED_REALTIME_WAKEUP
                    || alarm.type == RTC_WAKEUP) {
                bs.numWakeup++;
                fs.numWakeup++;
                ActivityManager.noteWakeupAlarm(
                        alarm.operation, alarm.workSource, alarm.uid, alarm.packageName,
                        alarm.statsTag);
            }
        }
    }

    private void incrementAlarmCount(int uid) {
        final int uidIndex = mAlarmsPerUid.indexOfKey(uid);
        if (uidIndex >= 0) {
            mAlarmsPerUid.setValueAt(uidIndex, mAlarmsPerUid.valueAt(uidIndex) + 1);
        } else {
            mAlarmsPerUid.put(uid, 1);
        }
    }

    private void decrementAlarmCount(int uid) {
        final int uidIndex = mAlarmsPerUid.indexOfKey(uid);
        if (uidIndex >= 0) {
            final int newCount = mAlarmsPerUid.valueAt(uidIndex) - 1;
            if (newCount > 0) {
                mAlarmsPerUid.setValueAt(uidIndex, newCount);
            } else {
                mAlarmsPerUid.removeAt(uidIndex);
            }
        }
    }

    private class ShellCmd extends ShellCommand {

        IAlarmManager getBinderService() {
            return IAlarmManager.Stub.asInterface(mService);
        }

        @Override
        public int onCommand(String cmd) {
            if (cmd == null) {
                return handleDefaultCommands(cmd);
            }

            final PrintWriter pw = getOutPrintWriter();
            try {
                switch (cmd) {
                    case "set-time":
                        final long millis = Long.parseLong(getNextArgRequired());
                        return (getBinderService().setTime(millis)) ? 0 : -1;
                    case "set-timezone":
                        final String tz = getNextArgRequired();
                        getBinderService().setTimeZone(tz);
                        return 0;
                    default:
                        return handleDefaultCommands(cmd);
                }
            } catch (Exception e) {
                pw.println(e);
            }
            return -1;
        }

        @Override
        public void onHelp() {
            PrintWriter pw = getOutPrintWriter();
            pw.println("Alarm manager service (alarm) commands:");
            pw.println("  help");
            pw.println("    Print this help text.");
            pw.println("  set-time TIME");
            pw.println("    Set the system clock time to TIME where TIME is milliseconds");
            pw.println("    since the Epoch.");
            pw.println("  set-timezone TZ");
            pw.println("    Set the system timezone to TZ where TZ is an Olson id.");
        }
    }
}<|MERGE_RESOLUTION|>--- conflicted
+++ resolved
@@ -196,10 +196,7 @@
     private final Injector mInjector;
     int mBroadcastRefCount = 0;
     PowerManager.WakeLock mWakeLock;
-<<<<<<< HEAD
-=======
     SparseIntArray mAlarmsPerUid = new SparseIntArray();
->>>>>>> 825827da
     ArrayList<Alarm> mPendingNonWakeupAlarms = new ArrayList<>();
     ArrayList<InFlight> mInFlight = new ArrayList<>();
     private final ArrayList<AlarmManagerInternal.InFlightListener> mInFlightListeners =
@@ -398,11 +395,8 @@
         @VisibleForTesting
         static final String KEY_LISTENER_TIMEOUT = "listener_timeout";
         @VisibleForTesting
-<<<<<<< HEAD
-=======
         static final String KEY_MAX_ALARMS_PER_UID = "max_alarms_per_uid";
         @VisibleForTesting
->>>>>>> 825827da
         static final String KEY_APP_STANDBY_QUOTAS_ENABLED = "app_standby_quotas_enabled";
         private static final String KEY_APP_STANDBY_WINDOW = "app_standby_window";
         @VisibleForTesting
@@ -430,10 +424,7 @@
         private static final long DEFAULT_ALLOW_WHILE_IDLE_LONG_TIME = 9*60*1000;
         private static final long DEFAULT_ALLOW_WHILE_IDLE_WHITELIST_DURATION = 10*1000;
         private static final long DEFAULT_LISTENER_TIMEOUT = 5 * 1000;
-<<<<<<< HEAD
-=======
         private static final int DEFAULT_MAX_ALARMS_PER_UID = 500;
->>>>>>> 825827da
         private static final boolean DEFAULT_APP_STANDBY_QUOTAS_ENABLED = true;
         private static final long DEFAULT_APP_STANDBY_WINDOW = 60 * 60 * 1000;  // 1 hr
         /**
@@ -475,11 +466,8 @@
 
         // Direct alarm listener callback timeout
         public long LISTENER_TIMEOUT = DEFAULT_LISTENER_TIMEOUT;
-<<<<<<< HEAD
-=======
         public int MAX_ALARMS_PER_UID = DEFAULT_MAX_ALARMS_PER_UID;
 
->>>>>>> 825827da
         public boolean APP_STANDBY_QUOTAS_ENABLED = DEFAULT_APP_STANDBY_QUOTAS_ENABLED;
 
         public long APP_STANDBY_WINDOW = DEFAULT_APP_STANDBY_WINDOW;
@@ -567,8 +555,6 @@
                 for (int i = WORKING_INDEX; i < KEYS_APP_STANDBY_QUOTAS.length; i++) {
                     APP_STANDBY_QUOTAS[i] = mParser.getInt(KEYS_APP_STANDBY_QUOTAS[i],
                             Math.min(APP_STANDBY_QUOTAS[i - 1], DEFAULT_APP_STANDBY_QUOTAS[i]));
-<<<<<<< HEAD
-=======
                 }
 
                 MAX_ALARMS_PER_UID = mParser.getInt(KEY_MAX_ALARMS_PER_UID,
@@ -577,7 +563,6 @@
                     Slog.w(TAG, "Cannot set " + KEY_MAX_ALARMS_PER_UID + " lower than "
                             + DEFAULT_MAX_ALARMS_PER_UID);
                     MAX_ALARMS_PER_UID = DEFAULT_MAX_ALARMS_PER_UID;
->>>>>>> 825827da
                 }
 
                 updateAllowWhileIdleWhitelistDurationLocked();
@@ -2243,10 +2228,6 @@
                             ? sdf.format(new Date(nowRTC - (nowELAPSED - time)))
                             : "-");
                 } while (i != mNextTickHistory);
-<<<<<<< HEAD
-                pw.println();
-=======
->>>>>>> 825827da
             }
 
             SystemServiceManager ssm = LocalServices.getService(SystemServiceManager.class);
@@ -2354,10 +2335,6 @@
             if (!blocked) {
                 pw.println("    none");
             }
-<<<<<<< HEAD
-
-            mAppWakeupHistory.dump(pw, "  ", nowELAPSED);
-=======
             pw.println();
             pw.print("  Pending alarms per uid: [");
             for (int i = 0; i < mAlarmsPerUid.size(); i++) {
@@ -2370,7 +2347,6 @@
             }
             pw.println("]");
             pw.println();
->>>>>>> 825827da
 
             mAppWakeupHistory.dump(pw, "  ", nowELAPSED);
 
@@ -4174,14 +4150,8 @@
                 case ALARM_EVENT: {
                     ArrayList<Alarm> triggerList = new ArrayList<Alarm>();
                     synchronized (mLock) {
-<<<<<<< HEAD
-                        final long nowRTC = mInjector.getCurrentTimeMillis();
-                        final long nowELAPSED = mInjector.getElapsedRealtime();
-                        triggerAlarmsLocked(triggerList, nowELAPSED, nowRTC);
-=======
                         final long nowELAPSED = mInjector.getElapsedRealtime();
                         triggerAlarmsLocked(triggerList, nowELAPSED);
->>>>>>> 825827da
                         updateNextAlarmClockLocked();
                     }
 
