--- conflicted
+++ resolved
@@ -74,13 +74,9 @@
 import android.provider.Telephony.Carriers;
 import android.provider.Telephony.Sms.Intents;
 import android.telephony.SmsMessage;
-<<<<<<< HEAD
-import android.telephony.SubscriptionManager;
-=======
 import android.telephony.SubscriptionInfo;
 import android.telephony.SubscriptionManager;
 import android.telephony.SubscriptionManager.OnSubscriptionsChangedListener;
->>>>>>> 23a90283
 import android.telephony.TelephonyManager;
 import android.telephony.gsm.GsmCellLocation;
 import android.text.TextUtils;
@@ -669,15 +665,9 @@
         int phoneCnt = phone.getPhoneCount();
         Vector<String> mccMnc = new Vector<String>();
         for(int i = 0;i<phoneCnt;++i) {
-<<<<<<< HEAD
-            long[] subIds = SubscriptionManager.getSubId(i);
-            if (subIds != null && subIds.length > 0) {
-                mccMnc.add(phone.getNetworkOperator(subIds[0]));
-=======
             int[] subIds = SubscriptionManager.getSubId(i);
             if (subIds != null && subIds.length > 0) {
                 mccMnc.add(phone.getNetworkOperatorForSubscription(subIds[0]));
->>>>>>> 23a90283
             }
         }
         if (mccMnc.size() > 0) {
@@ -806,8 +796,6 @@
         });
         // Add Observer for AGPS database change
         addSettingDatabaseObserver(context);
-<<<<<<< HEAD
-=======
 
         mListenerHelper = new GpsStatusListenerHelper(mHandler) {
             @Override
@@ -864,7 +852,6 @@
                 return isEnabled();
             }
         };
->>>>>>> 23a90283
     }
 
     private void listenForBroadcasts() {
