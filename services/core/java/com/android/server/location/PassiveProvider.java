--- conflicted
+++ resolved
@@ -18,10 +18,6 @@
 
 import android.location.Criteria;
 import android.location.Location;
-<<<<<<< HEAD
-import android.location.LocationManager;
-=======
->>>>>>> de843449
 import android.os.Bundle;
 import android.os.WorkSource;
 
@@ -38,12 +34,7 @@
  *
  * {@hide}
  */
-<<<<<<< HEAD
-public class PassiveProvider extends LocationProviderInterface {
-    private static final String TAG = "PassiveProvider";
-=======
 public class PassiveProvider extends AbstractLocationProvider {
->>>>>>> de843449
 
     private static final ProviderProperties PROPERTIES = new ProviderProperties(
             false, false, false, false, false, false, false,
@@ -56,26 +47,7 @@
 
         mReportLocation = false;
 
-<<<<<<< HEAD
-    @Override
-    public ProviderProperties getProperties() {
-        return PROPERTIES;
-    }
-
-    @Override
-    public boolean isEnabled() {
-        return true;
-    }
-
-    @Override
-    public void enable() {
-    }
-
-    @Override
-    public void disable() {
-=======
         setProperties(PROPERTIES);
->>>>>>> de843449
     }
 
     @Override
