/*
 * Copyright (C) 2008 The Android Open Source Project
 *
 * Licensed under the Apache License, Version 2.0 (the "License");
 * you may not use this file except in compliance with the License.
 * You may obtain a copy of the License at
 *
 *      http://www.apache.org/licenses/LICENSE-2.0
 *
 * Unless required by applicable law or agreed to in writing, software
 * distributed under the License is distributed on an "AS IS" BASIS,
 * WITHOUT WARRANTIES OR CONDITIONS OF ANY KIND, either express or implied.
 * See the License for the specific language governing permissions and
 * limitations under the License.
 */

package com.android.server.location;

import android.app.AlarmManager;
import android.app.AppOpsManager;
import android.app.PendingIntent;
import android.content.BroadcastReceiver;
import android.content.ContentResolver;
import android.content.Context;
import android.content.Intent;
import android.content.IntentFilter;
import android.hardware.location.GeofenceHardware;
import android.hardware.location.GeofenceHardwareImpl;
import android.location.Criteria;
import android.location.FusedBatchOptions;
import android.location.GnssMeasurementsEvent;
import android.location.GnssNavigationMessage;
import android.location.GnssStatus;
import android.location.IGnssStatusListener;
import android.location.IGnssStatusProvider;
import android.location.IGpsGeofenceHardware;
import android.location.ILocationManager;
import android.location.INetInitiatedListener;
import android.location.Location;
import android.location.LocationListener;
import android.location.LocationManager;
import android.location.LocationProvider;
import android.location.LocationRequest;
import android.os.AsyncTask;
import android.os.BatteryStats;
import android.os.Binder;
import android.os.Bundle;
import android.os.Handler;
import android.os.Looper;
import android.os.Message;
import android.os.PersistableBundle;
import android.os.PowerManager;
import android.os.PowerManager.ServiceType;
import android.os.PowerSaveState;
import android.os.RemoteException;
import android.os.ServiceManager;
import android.os.SystemClock;
import android.os.SystemProperties;
import android.os.UserHandle;
import android.os.WorkSource;
import android.os.WorkSource.WorkChain;
import android.provider.Settings;
import android.telephony.CarrierConfigManager;
import android.telephony.SubscriptionManager;
import android.telephony.SubscriptionManager.OnSubscriptionsChangedListener;
import android.telephony.TelephonyManager;
import android.telephony.gsm.GsmCellLocation;
import android.text.TextUtils;
import android.util.Log;

import com.android.internal.app.IBatteryStats;
import com.android.internal.location.GpsNetInitiatedHandler;
import com.android.internal.location.GpsNetInitiatedHandler.GpsNiNotification;
import com.android.internal.location.ProviderProperties;
import com.android.internal.location.ProviderRequest;
import com.android.internal.location.gnssmetrics.GnssMetrics;
import com.android.server.location.GnssSatelliteBlacklistHelper.GnssSatelliteBlacklistCallback;
import com.android.server.location.NtpTimeHelper.InjectNtpTimeCallback;

import libcore.io.IoUtils;

import java.io.File;
import java.io.FileDescriptor;
import java.io.FileInputStream;
import java.io.IOException;
import java.io.PrintWriter;
import java.util.ArrayList;
import java.util.Arrays;
import java.util.HashMap;
import java.util.List;
import java.util.Map;
import java.util.Map.Entry;
import java.util.Properties;

/**
 * A GNSS implementation of LocationProvider used by LocationManager.
 *
 * {@hide}
 */
public class GnssLocationProvider implements LocationProviderInterface, InjectNtpTimeCallback,
        GnssSatelliteBlacklistCallback {

    private static final String TAG = "GnssLocationProvider";

    private static final boolean DEBUG = Log.isLoggable(TAG, Log.DEBUG);
    private static final boolean VERBOSE = Log.isLoggable(TAG, Log.VERBOSE);

    private static final ProviderProperties PROPERTIES = new ProviderProperties(
            true, true, false, false, true, true, true,
            Criteria.POWER_HIGH, Criteria.ACCURACY_FINE);

    // these need to match GnssPositionMode enum in IGnss.hal
    private static final int GPS_POSITION_MODE_STANDALONE = 0;
    private static final int GPS_POSITION_MODE_MS_BASED = 1;
    private static final int GPS_POSITION_MODE_MS_ASSISTED = 2;

    // these need to match GnssPositionRecurrence enum in IGnss.hal
    private static final int GPS_POSITION_RECURRENCE_PERIODIC = 0;
    private static final int GPS_POSITION_RECURRENCE_SINGLE = 1;

    // these need to match GnssStatusValue enum in IGnssCallback.hal
    private static final int GPS_STATUS_NONE = 0;
    private static final int GPS_STATUS_SESSION_BEGIN = 1;
    private static final int GPS_STATUS_SESSION_END = 2;
    private static final int GPS_STATUS_ENGINE_ON = 3;
    private static final int GPS_STATUS_ENGINE_OFF = 4;

    // these need to match GnssLocationFlags enum in types.hal
    private static final int LOCATION_INVALID = 0;
    private static final int LOCATION_HAS_LAT_LONG = 1;
    private static final int LOCATION_HAS_ALTITUDE = 2;
    private static final int LOCATION_HAS_SPEED = 4;
    private static final int LOCATION_HAS_BEARING = 8;
    private static final int LOCATION_HAS_HORIZONTAL_ACCURACY = 16;
    private static final int LOCATION_HAS_VERTICAL_ACCURACY = 32;
    private static final int LOCATION_HAS_SPEED_ACCURACY = 64;
    private static final int LOCATION_HAS_BEARING_ACCURACY = 128;


    // IMPORTANT - the GPS_DELETE_* symbols here must match GnssAidingData enum in IGnss.hal
    private static final int GPS_DELETE_EPHEMERIS = 0x0001;
    private static final int GPS_DELETE_ALMANAC = 0x0002;
    private static final int GPS_DELETE_POSITION = 0x0004;
    private static final int GPS_DELETE_TIME = 0x0008;
    private static final int GPS_DELETE_IONO = 0x0010;
    private static final int GPS_DELETE_UTC = 0x0020;
    private static final int GPS_DELETE_HEALTH = 0x0040;
    private static final int GPS_DELETE_SVDIR = 0x0080;
    private static final int GPS_DELETE_SVSTEER = 0x0100;
    private static final int GPS_DELETE_SADATA = 0x0200;
    private static final int GPS_DELETE_RTI = 0x0400;
    private static final int GPS_DELETE_CELLDB_INFO = 0x8000;
    private static final int GPS_DELETE_ALL = 0xFFFF;

    // The GPS_CAPABILITY_* flags must match Capabilities enum in IGnssCallback.hal
    private static final int GPS_CAPABILITY_SCHEDULING = 0x0000001;
    private static final int GPS_CAPABILITY_MSB = 0x0000002;
    private static final int GPS_CAPABILITY_MSA = 0x0000004;
    private static final int GPS_CAPABILITY_SINGLE_SHOT = 0x0000008;
    private static final int GPS_CAPABILITY_ON_DEMAND_TIME = 0x0000010;
    private static final int GPS_CAPABILITY_GEOFENCING = 0x0000020;
    private static final int GPS_CAPABILITY_MEASUREMENTS = 0x0000040;
    private static final int GPS_CAPABILITY_NAV_MESSAGES = 0x0000080;

    // The AGPS SUPL mode
    private static final int AGPS_SUPL_MODE_MSA = 0x02;
    private static final int AGPS_SUPL_MODE_MSB = 0x01;

    // these need to match AGnssType enum in IAGnssCallback.hal
    private static final int AGPS_TYPE_SUPL = 1;
    private static final int AGPS_TYPE_C2K = 2;

    // Handler messages
    private static final int CHECK_LOCATION = 1;
    private static final int ENABLE = 2;
    private static final int SET_REQUEST = 3;
    private static final int UPDATE_NETWORK_STATE = 4;
    private static final int INJECT_NTP_TIME = 5;
    private static final int DOWNLOAD_XTRA_DATA = 6;
    private static final int UPDATE_LOCATION = 7;  // Handle external location from network listener
    private static final int ADD_LISTENER = 8;
    private static final int REMOVE_LISTENER = 9;
    private static final int DOWNLOAD_XTRA_DATA_FINISHED = 11;
    private static final int SUBSCRIPTION_OR_SIM_CHANGED = 12;
    private static final int INITIALIZE_HANDLER = 13;
    private static final int REQUEST_SUPL_CONNECTION = 14;
    private static final int RELEASE_SUPL_CONNECTION = 15;
    private static final int REQUEST_LOCATION = 16;
    private static final int REPORT_LOCATION = 17; // HAL reports location
    private static final int REPORT_SV_STATUS = 18; // HAL reports SV status

    // Request setid
    private static final int AGPS_RIL_REQUEST_SETID_IMSI = 1;
    private static final int AGPS_RIL_REQUEST_SETID_MSISDN = 2;

    //TODO(b/33112647): Create gps_debug.conf with commented career parameters.
    private static final String DEBUG_PROPERTIES_FILE = "/etc/gps_debug.conf";

    // ref. location info
    private static final int AGPS_REF_LOCATION_TYPE_GSM_CELLID = 1;
    private static final int AGPS_REF_LOCATION_TYPE_UMTS_CELLID = 2;

    // set id info
    private static final int AGPS_SETID_TYPE_NONE = 0;
    private static final int AGPS_SETID_TYPE_IMSI = 1;
    private static final int AGPS_SETID_TYPE_MSISDN = 2;

    private static final int GPS_GEOFENCE_UNAVAILABLE = 1 << 0L;
    private static final int GPS_GEOFENCE_AVAILABLE = 1 << 1L;

    // GPS Geofence errors. Should match GeofenceStatus enum in IGnssGeofenceCallback.hal.
    private static final int GPS_GEOFENCE_OPERATION_SUCCESS = 0;
    private static final int GPS_GEOFENCE_ERROR_TOO_MANY_GEOFENCES = 100;
    private static final int GPS_GEOFENCE_ERROR_ID_EXISTS = -101;
    private static final int GPS_GEOFENCE_ERROR_ID_UNKNOWN = -102;
    private static final int GPS_GEOFENCE_ERROR_INVALID_TRANSITION = -103;
    private static final int GPS_GEOFENCE_ERROR_GENERIC = -149;

    // TCP/IP constants.
    // Valid TCP/UDP port range is (0, 65535].
    private static final int TCP_MIN_PORT = 0;
    private static final int TCP_MAX_PORT = 0xffff;

    // 1 second, or 1 Hz frequency.
    private static final long LOCATION_UPDATE_MIN_TIME_INTERVAL_MILLIS = 1000;
    // Default update duration in milliseconds for REQUEST_LOCATION.
    private static final long LOCATION_UPDATE_DURATION_MILLIS = 10 * 1000;

    /** simpler wrapper for ProviderRequest + Worksource */
    private static class GpsRequest {
        public ProviderRequest request;
        public WorkSource source;

        public GpsRequest(ProviderRequest request, WorkSource source) {
            this.request = request;
            this.source = source;
        }
    }

    // Threadsafe class to hold stats reported in the Extras Bundle
    private static class LocationExtras {
        private int mSvCount;
        private int mMeanCn0;
        private int mMaxCn0;
        private final Bundle mBundle;

        public LocationExtras() {
            mBundle = new Bundle();
        }

        public void set(int svCount, int meanCn0, int maxCn0) {
            synchronized(this) {
                mSvCount = svCount;
                mMeanCn0 = meanCn0;
                mMaxCn0 = maxCn0;
            }
            setBundle(mBundle);
        }

        public void reset() {
            set(0,0,0);
        }

        // Also used by outside methods to add to other bundles
        public void setBundle(Bundle extras) {
            if (extras != null) {
                synchronized (this) {
                    extras.putInt("satellites", mSvCount);
                    extras.putInt("meanCn0", mMeanCn0);
                    extras.putInt("maxCn0", mMaxCn0);
                }
            }
        }

        public Bundle getBundle() {
            synchronized (this) {
                return new Bundle(mBundle);
            }
        }
    }

    private final Object mLock = new Object();

    // current status
    private int mStatus = LocationProvider.TEMPORARILY_UNAVAILABLE;

    // time for last status update
    private long mStatusUpdateTime = SystemClock.elapsedRealtime();

    // turn off GPS fix icon if we haven't received a fix in 10 seconds
    private static final long RECENT_FIX_TIMEOUT = 10 * 1000;

    // stop trying if we do not receive a fix within 60 seconds
    private static final int NO_FIX_TIMEOUT = 60 * 1000;

    // if the fix interval is below this we leave GPS on,
    // if above then we cycle the GPS driver.
    // Typical hot TTTF is ~5 seconds, so 10 seconds seems sane.
    private static final int GPS_POLLING_THRESHOLD_INTERVAL = 10 * 1000;

    // how long to wait if we have a network error in NTP or XTRA downloading
    // the initial value of the exponential backoff
    // current setting - 5 minutes
    private static final long RETRY_INTERVAL = 5 * 60 * 1000;
    // how long to wait if we have a network error in NTP or XTRA downloading
    // the max value of the exponential backoff
    // current setting - 4 hours
    private static final long MAX_RETRY_INTERVAL = 4 * 60 * 60 * 1000;

    // Timeout when holding wakelocks for downloading XTRA data.
    private static final long DOWNLOAD_XTRA_DATA_TIMEOUT_MS = 60 * 1000;

    private final ExponentialBackOff mXtraBackOff = new ExponentialBackOff(RETRY_INTERVAL,
            MAX_RETRY_INTERVAL);

    // true if we are enabled, protected by this
    private boolean mEnabled;

    // states for injecting ntp and downloading xtra data
    private static final int STATE_PENDING_NETWORK = 0;
    private static final int STATE_DOWNLOADING = 1;
    private static final int STATE_IDLE = 2;

    // flags to trigger NTP or XTRA data download when network becomes available
    // initialized to true so we do NTP and XTRA when the network comes up after booting
    private int mDownloadXtraDataPending = STATE_PENDING_NETWORK;

    // true if GPS is navigating
    private boolean mNavigating;

    // true if GPS engine is on
    private boolean mEngineOn;

    // requested frequency of fixes, in milliseconds
    private int mFixInterval = 1000;

    // true if low power mode for the GNSS chipset is part of the latest request.
    private boolean mLowPowerMode = false;

    // true if we started navigation
    private boolean mStarted;

    // true if single shot request is in progress
    private boolean mSingleShot;

    // capabilities of the GPS engine
    private int mEngineCapabilities;

    // true if XTRA is supported
    private boolean mSupportsXtra;

    // for calculating time to first fix
    private long mFixRequestTime = 0;
    // time to first fix for most recent session
    private int mTimeToFirstFix = 0;
    // time we received our last fix
    private long mLastFixTime;

    private int mPositionMode;
    private GnssPositionMode mLastPositionMode;

    // Current request from underlying location clients.
    private ProviderRequest mProviderRequest = null;
    // The WorkSource associated with the most recent client request (i.e, most recent call to
    // setRequest).
    private WorkSource mWorkSource = null;
    // True if gps should be disabled (used to support battery saver mode in settings).
    private boolean mDisableGps = false;

    /**
     * Properties loaded from PROPERTIES_FILE.
     * It must be accessed only inside {@link #mHandler}.
     */
    private Properties mProperties;

    private String mSuplServerHost;
    private int mSuplServerPort = TCP_MIN_PORT;
    private String mC2KServerHost;
    private int mC2KServerPort;
    private boolean mSuplEsEnabled = false;

    private final Context mContext;
    private final ILocationManager mILocationManager;
    private final LocationExtras mLocationExtras = new LocationExtras();
    private final GnssStatusListenerHelper mListenerHelper;
    private final GnssSatelliteBlacklistHelper mGnssSatelliteBlacklistHelper;
    private final GnssMeasurementsProvider mGnssMeasurementsProvider;
    private final GnssNavigationMessageProvider mGnssNavigationMessageProvider;
    private final LocationChangeListener mNetworkLocationListener = new NetworkLocationListener();
    private final LocationChangeListener mFusedLocationListener = new FusedLocationListener();
    private final NtpTimeHelper mNtpTimeHelper;
    private final GnssBatchingProvider mGnssBatchingProvider;
    private final GnssGeofenceProvider mGnssGeofenceProvider;

    // Handler for processing events
    private Handler mHandler;

    private final GnssNetworkConnectivityHandler mNetworkConnectivityHandler;
    private final GpsNetInitiatedHandler mNIHandler;

    // Wakelocks
    private final static String WAKELOCK_KEY = "GnssLocationProvider";
    private final PowerManager.WakeLock mWakeLock;
    private static final String DOWNLOAD_EXTRA_WAKELOCK_KEY = "GnssLocationProviderXtraDownload";
    private final PowerManager.WakeLock mDownloadXtraWakeLock;

    // Alarms
    private final static String ALARM_WAKEUP = "com.android.internal.location.ALARM_WAKEUP";
    private final static String ALARM_TIMEOUT = "com.android.internal.location.ALARM_TIMEOUT";

    // SIM/Carrier info.
    private final static String SIM_STATE_CHANGED = "android.intent.action.SIM_STATE_CHANGED";

    // Persist property for LPP_PROFILE
    private final static String LPP_PROFILE = "persist.sys.gps.lpp";

    // keeps track of the network connections and their types
    private HashMap<Network, NetworkInfo> mNetworkToConnectionType = new HashMap<Network, NetworkInfo>(5);

    private final PowerManager mPowerManager;
    private final AlarmManager mAlarmManager;
    private final PendingIntent mWakeupIntent;
    private final PendingIntent mTimeoutIntent;

    private final AppOpsManager mAppOps;
    private final IBatteryStats mBatteryStats;

    // Current list of underlying location clients.
    // only modified on handler thread
    private WorkSource mClientSource = new WorkSource();

    private GeofenceHardwareImpl mGeofenceHardwareImpl;

    // Volatile for simple inter-thread sync on these values.
    private volatile int mHardwareYear = 0;
    private volatile String mHardwareModelName;

    // Set lower than the current ITAR limit of 600m/s to allow this to trigger even if GPS HAL
    // stops output right at 600m/s, depriving this of the information of a device that reaches
    // greater than 600m/s, and higher than the speed of sound to avoid impacting most use cases.
    private static final float ITAR_SPEED_LIMIT_METERS_PER_SECOND = 400.0F;

    private volatile boolean mItarSpeedLimitExceeded = false;

    // GNSS Metrics
    private GnssMetrics mGnssMetrics;

    private final IGnssStatusProvider mGnssStatusProvider = new IGnssStatusProvider.Stub() {
        @Override
        public void registerGnssStatusCallback(IGnssStatusListener callback) {
            mListenerHelper.addListener(callback);
        }

        @Override
        public void unregisterGnssStatusCallback(IGnssStatusListener callback) {
            mListenerHelper.removeListener(callback);
        }
    };

    public IGnssStatusProvider getGnssStatusProvider() {
        return mGnssStatusProvider;
    }

    public IGpsGeofenceHardware getGpsGeofenceProxy() {
        return mGnssGeofenceProvider;
    }

    public GnssMeasurementsProvider getGnssMeasurementsProvider() {
        return mGnssMeasurementsProvider;
    }

    public GnssNavigationMessageProvider getGnssNavigationMessageProvider() {
        return mGnssNavigationMessageProvider;
    }
    private final BroadcastReceiver mBroadcastReceiver = new BroadcastReceiver() {
        @Override
        public void onReceive(Context context, Intent intent) {
            String action = intent.getAction();
            if (DEBUG) Log.d(TAG, "receive broadcast intent, action: " + action);
            if (action == null) {
                return;
            }

            if (action.equals(ALARM_WAKEUP)) {
                startNavigating(false);
            } else if (action.equals(ALARM_TIMEOUT)) {
                hibernate();
            } else if (PowerManager.ACTION_POWER_SAVE_MODE_CHANGED.equals(action)
                    || PowerManager.ACTION_DEVICE_IDLE_MODE_CHANGED.equals(action)
                    || Intent.ACTION_SCREEN_OFF.equals(action)
                    || Intent.ACTION_SCREEN_ON.equals(action)) {
                updateLowPowerMode();
            } else if (action.equals(SIM_STATE_CHANGED)) {
                subscriptionOrSimChanged(context);
            }
        }
    };

    private final OnSubscriptionsChangedListener mOnSubscriptionsChangedListener =
            new OnSubscriptionsChangedListener() {
                @Override
                public void onSubscriptionsChanged() {
                    sendMessage(SUBSCRIPTION_OR_SIM_CHANGED, 0, null);
                }
            };

    /**
     * Implements {@link GnssSatelliteBlacklistCallback#onUpdateSatelliteBlacklist}.
     */
    @Override
    public void onUpdateSatelliteBlacklist(int[] constellations, int[] svids) {
        mHandler.post(()->{
            native_set_satellite_blacklist(constellations, svids);
        });
    }

    private void subscriptionOrSimChanged(Context context) {
        if (DEBUG) Log.d(TAG, "received SIM related action: ");
        TelephonyManager phone = (TelephonyManager)
                mContext.getSystemService(Context.TELEPHONY_SERVICE);
        CarrierConfigManager configManager = (CarrierConfigManager)
                mContext.getSystemService(Context.CARRIER_CONFIG_SERVICE);
        String mccMnc = phone.getSimOperator();
        boolean isKeepLppProfile = false;
        if (!TextUtils.isEmpty(mccMnc)) {
            if (DEBUG) Log.d(TAG, "SIM MCC/MNC is available: " + mccMnc);
            synchronized (mLock) {
                if (configManager != null) {
                    PersistableBundle b = configManager.getConfig();
                    if (b != null) {
                        isKeepLppProfile =
                                b.getBoolean(CarrierConfigManager.KEY_PERSIST_LPP_MODE_BOOL);
                    }
                }
                if (isKeepLppProfile) {
                    // load current properties for the carrier
                    loadPropertiesFromResource(context, mProperties);
                    String lpp_profile = mProperties.getProperty("LPP_PROFILE");
                    // set the persist property LPP_PROFILE for the value
                    if (lpp_profile != null) {
                        SystemProperties.set(LPP_PROFILE, lpp_profile);
                    }
                } else {
                    // reset the persist property
                    SystemProperties.set(LPP_PROFILE, "");
                }
                reloadGpsProperties(context, mProperties);
                mNIHandler.setSuplEsEnabled(mSuplEsEnabled);
            }
        } else {
            if (DEBUG) Log.d(TAG, "SIM MCC/MNC is still not available");
        }
    }

    private void updateLowPowerMode() {
        // Disable GPS if we are in device idle mode.
        boolean disableGps = mPowerManager.isDeviceIdleMode();
        final PowerSaveState result =
                mPowerManager.getPowerSaveState(ServiceType.GPS);
        switch (result.gpsMode) {
            case PowerManager.LOCATION_MODE_GPS_DISABLED_WHEN_SCREEN_OFF:
                // If we are in battery saver mode and the screen is off, disable GPS.
                disableGps |= result.batterySaverEnabled && !mPowerManager.isInteractive();
                break;
        }
        if (disableGps != mDisableGps) {
            mDisableGps = disableGps;
            updateRequirements();
        }
    }

    public static boolean isSupported() {
        return native_is_supported();
    }

    interface SetCarrierProperty {
        public boolean set(int value);
    }

    private void reloadGpsProperties(Context context, Properties properties) {
        if (DEBUG) Log.d(TAG, "Reset GPS properties, previous size = " + properties.size());
        loadPropertiesFromResource(context, properties);

        String lpp_prof = SystemProperties.get(LPP_PROFILE);
        if (!TextUtils.isEmpty(lpp_prof)) {
            // override default value of this if lpp_prof is not empty
            properties.setProperty("LPP_PROFILE", lpp_prof);
        }
        /*
         * Overlay carrier properties from a debug configuration file.
         */
        loadPropertiesFromFile(DEBUG_PROPERTIES_FILE, properties);
        // TODO: we should get rid of C2K specific setting.
        setSuplHostPort(properties.getProperty("SUPL_HOST"),
                properties.getProperty("SUPL_PORT"));
        mC2KServerHost = properties.getProperty("C2K_HOST");
        String portString = properties.getProperty("C2K_PORT");
        if (mC2KServerHost != null && portString != null) {
            try {
                mC2KServerPort = Integer.parseInt(portString);
            } catch (NumberFormatException e) {
                Log.e(TAG, "unable to parse C2K_PORT: " + portString);
            }
        }
        if (native_is_gnss_configuration_supported()) {
            Map<String, SetCarrierProperty> map = new HashMap<String, SetCarrierProperty>() {
                {
                    put("SUPL_VER", (val) -> native_set_supl_version(val));
                    put("SUPL_MODE", (val) -> native_set_supl_mode(val));
                    put("SUPL_ES", (val) -> native_set_supl_es(val));
                    put("LPP_PROFILE", (val) -> native_set_lpp_profile(val));
                    put("A_GLONASS_POS_PROTOCOL_SELECT",
                            (val) -> native_set_gnss_pos_protocol_select(val));
                    put("USE_EMERGENCY_PDN_FOR_EMERGENCY_SUPL",
                            (val) -> native_set_emergency_supl_pdn(val));
                    put("GPS_LOCK", (val) -> native_set_gps_lock(val));
                }
            };

            for (Entry<String, SetCarrierProperty> entry : map.entrySet()) {
                String propertyName = entry.getKey();
                String propertyValueString = properties.getProperty(propertyName);
                if (propertyValueString != null) {
                    try {
                        int propertyValueInt = Integer.decode(propertyValueString);
                        boolean result = entry.getValue().set(propertyValueInt);
                        if (result == false) {
                            Log.e(TAG, "Unable to set " + propertyName);
                        }
                    } catch (NumberFormatException e) {
                        Log.e(TAG, "unable to parse propertyName: " + propertyValueString);
                    }
                }
            }
        } else if (DEBUG) {
            Log.d(TAG, "Skipped configuration update because GNSS configuration in GPS HAL is not"
                    + " supported");
        }

        // SUPL_ES configuration.
        String suplESProperty = mProperties.getProperty("SUPL_ES");
        if (suplESProperty != null) {
            try {
                mSuplEsEnabled = (Integer.parseInt(suplESProperty) == 1);
            } catch (NumberFormatException e) {
                Log.e(TAG, "unable to parse SUPL_ES: " + suplESProperty);
            }
        }
    }

    private void loadPropertiesFromResource(Context context,
            Properties properties) {
        String[] configValues = context.getResources().getStringArray(
                com.android.internal.R.array.config_gpsParameters);
        for (String item : configValues) {
            if (DEBUG) Log.d(TAG, "GpsParamsResource: " + item);
            // We need to support "KEY =", but not "=VALUE".
            int index = item.indexOf("=");
            if (index > 0 && index + 1 < item.length()) {
                String key = item.substring(0, index);
                String value = item.substring(index + 1);
                properties.setProperty(key.trim().toUpperCase(), value);
            } else {
                Log.w(TAG, "malformed contents: " + item);
            }
        }
    }

    private boolean loadPropertiesFromFile(String filename,
            Properties properties) {
        try {
            File file = new File(filename);
            FileInputStream stream = null;
            try {
                stream = new FileInputStream(file);
                properties.load(stream);
            } finally {
                IoUtils.closeQuietly(stream);
            }

        } catch (IOException e) {
            if (DEBUG) Log.d(TAG, "Could not open GPS configuration file " + filename);
            return false;
        }
        return true;
    }

    public GnssLocationProvider(Context context, ILocationManager ilocationManager,
            Looper looper) {
        mContext = context;
        mILocationManager = ilocationManager;

        // Create a wake lock
        mPowerManager = (PowerManager) mContext.getSystemService(Context.POWER_SERVICE);
        mWakeLock = mPowerManager.newWakeLock(PowerManager.PARTIAL_WAKE_LOCK, WAKELOCK_KEY);
        mWakeLock.setReferenceCounted(true);

        // Create a separate wake lock for xtra downloader as it may be released due to timeout.
        mDownloadXtraWakeLock = mPowerManager.newWakeLock(
                PowerManager.PARTIAL_WAKE_LOCK, DOWNLOAD_EXTRA_WAKELOCK_KEY);
        mDownloadXtraWakeLock.setReferenceCounted(true);

        mAlarmManager = (AlarmManager) mContext.getSystemService(Context.ALARM_SERVICE);
        mWakeupIntent = PendingIntent.getBroadcast(mContext, 0, new Intent(ALARM_WAKEUP), 0);
        mTimeoutIntent = PendingIntent.getBroadcast(mContext, 0, new Intent(ALARM_TIMEOUT), 0);

        mNetworkConnectivityHandler = new GnssNetworkConnectivityHandler(
                context,
                GnssLocationProvider.this::onNetworkAvailable,
                looper);

        // App ops service to keep track of who is accessing the GPS
        mAppOps = mContext.getSystemService(AppOpsManager.class);

        // Battery statistics service to be notified when GPS turns on or off
        mBatteryStats = IBatteryStats.Stub.asInterface(ServiceManager.getService(
                BatteryStats.SERVICE_NAME));

        // Construct internal handler
        mHandler = new ProviderHandler(looper);

        // Load GPS configuration and register listeners in the background:
        // some operations, such as opening files and registering broadcast receivers, can take a
        // relative long time, so the ctor() is kept to create objects needed by this instance,
        // while IO initialization and registration is delegated to our internal handler
        // this approach is just fine because events are posted to our handler anyway
        mProperties = new Properties();
        sendMessage(INITIALIZE_HANDLER, 0, null);

        // Create a GPS net-initiated handler.
        mNIHandler = new GpsNetInitiatedHandler(context,
                mNetInitiatedListener,
                mSuplEsEnabled);

        mListenerHelper = new GnssStatusListenerHelper(mHandler) {
            @Override
            protected boolean isAvailableInPlatform() {
                return isSupported();
            }

            @Override
            protected boolean isGpsEnabled() {
                return isEnabled();
            }
        };

        mGnssMeasurementsProvider = new GnssMeasurementsProvider(mContext, mHandler) {
            @Override
            protected boolean isGpsEnabled() {
                return isEnabled();
            }
        };

        mGnssNavigationMessageProvider = new GnssNavigationMessageProvider(mHandler) {
            @Override
            protected boolean isGpsEnabled() {
                return isEnabled();
            }
        };

        mGnssMetrics = new GnssMetrics(mBatteryStats);
        mNtpTimeHelper = new NtpTimeHelper(mContext, looper, this);
        mGnssSatelliteBlacklistHelper = new GnssSatelliteBlacklistHelper(mContext,
                looper, this);
        mHandler.post(mGnssSatelliteBlacklistHelper::updateSatelliteBlacklist);
        mGnssBatchingProvider = new GnssBatchingProvider();
        mGnssGeofenceProvider = new GnssGeofenceProvider(looper);
    }

    /**
     * Returns the name of this provider.
     */
    @Override
    public String getName() {
        return LocationManager.GPS_PROVIDER;
    }

    @Override
    public ProviderProperties getProperties() {
        return PROPERTIES;
    }

    /**
     * Implements {@link InjectNtpTimeCallback#injectTime}
     */
    @Override
    public void injectTime(long time, long timeReference, int uncertainty) {
        native_inject_time(time, timeReference, uncertainty);
    }

<<<<<<< HEAD
    private void handleUpdateNetworkState(Network network) {
        // retrieve NetworkInfo for this UID
        NetworkInfo info = mConnMgr.getNetworkInfo(network);

        boolean networkAvailable = false;
        boolean isConnected = false;
        int type = ConnectivityManager.TYPE_NONE;
        boolean isRoaming = false;
        String apnName = null;

        if (info != null) {
            networkAvailable = info.isAvailable() && TelephonyManager.getDefault().getDataEnabled();
            isConnected = info.isConnected();
            type = info.getType();
            isRoaming = info.isRoaming();
            apnName = info.getExtraInfo();
        }

        if (isConnected) {
            mNetworkToConnectionType.put(network, info);
        } else {
            info = mNetworkToConnectionType.remove(network);
            if (info != null) {
                type = info.getType();
            }
        }

        if (DEBUG) {
            String message = String.format(
                    "UpdateNetworkState, type=%s, connected=%s, info=%s, capabilities=%S, network=%s",
                    type,
                    isConnected,
                    info,
                    mConnMgr.getNetworkCapabilities(network),
                    network);
            Log.d(TAG, message);
        }

        if (native_is_agps_ril_supported()) {
            String defaultApn = getSelectedApn();
            if (defaultApn == null) {
                defaultApn = "dummy-apn";
            }

            native_update_network_state(
                    isConnected,
                    type,
                    isRoaming,
                    networkAvailable,
                    apnName,
                    defaultApn);
        } else if (DEBUG) {
            Log.d(TAG, "Skipped network state update because GPS HAL AGPS-RIL is not  supported");
        }

        if (mAGpsDataConnectionState == AGPS_DATA_CONNECTION_OPENING) {
            if (isConnected) {
                if (apnName == null) {
                    // assign a dummy value in the case of C2K as otherwise we will have a runtime
                    // exception in the following call to native_agps_data_conn_open
                    apnName = "dummy-apn";
                }
                int apnIpType = getApnIpType(apnName);
                setRouting();
                if (DEBUG) {
                    String message = String.format(
                            "native_agps_data_conn_open: mAgpsApn=%s, mApnIpType=%s",
                            apnName,
                            apnIpType);
                    Log.d(TAG, message);
                }
                native_agps_data_conn_open(apnName, apnIpType);
                mAGpsDataConnectionState = AGPS_DATA_CONNECTION_OPEN;
            } else {
                handleReleaseSuplConnection(GPS_AGPS_DATA_CONN_FAILED);
=======
    /**
     * Implements {@link GnssNetworkConnectivityHandler.GnssNetworkListener#onNetworkAvailable()}
     */
    private void onNetworkAvailable() {
        mNtpTimeHelper.onNetworkAvailable();
        if (mDownloadXtraDataPending == STATE_PENDING_NETWORK) {
            if (mSupportsXtra) {
                // Download only if supported, (prevents an unneccesary on-boot
                // download)
                xtraDownloadRequest();
>>>>>>> 5a050004
            }
        }
    }

    private void handleRequestLocation(boolean independentFromGnss) {
        if (isRequestLocationRateLimited()) {
            if (DEBUG) {
                Log.d(TAG, "RequestLocation is denied due to too frequent requests.");
            }
            return;
        }
        ContentResolver resolver = mContext.getContentResolver();
        long durationMillis = Settings.Global.getLong(
                resolver,
                Settings.Global.GNSS_HAL_LOCATION_REQUEST_DURATION_MILLIS,
                LOCATION_UPDATE_DURATION_MILLIS);
        if (durationMillis == 0) {
            Log.i(TAG, "GNSS HAL location request is disabled by Settings.");
            return;
        }

        LocationManager locationManager = (LocationManager) mContext.getSystemService(
                Context.LOCATION_SERVICE);
        String provider;
        LocationChangeListener locationListener;

        if (independentFromGnss) {
            // For fast GNSS TTFF
            provider = LocationManager.NETWORK_PROVIDER;
            locationListener = mNetworkLocationListener;
        } else {
            // For Device-Based Hybrid (E911)
            provider = LocationManager.FUSED_PROVIDER;
            locationListener = mFusedLocationListener;
        }

        Log.i(TAG,
                String.format(
                        "GNSS HAL Requesting location updates from %s provider for %d millis.",
                        provider, durationMillis));
        try {
            locationManager.requestLocationUpdates(provider,
                    LOCATION_UPDATE_MIN_TIME_INTERVAL_MILLIS, /*minDistance=*/ 0,
                    locationListener, mHandler.getLooper());
            locationListener.numLocationUpdateRequest++;
            mHandler.postDelayed(() -> {
                if (--locationListener.numLocationUpdateRequest == 0) {
                    Log.i(TAG,
                            String.format("Removing location updates from %s provider.", provider));
                    locationManager.removeUpdates(locationListener);
                }
            }, durationMillis);
        } catch (IllegalArgumentException e) {
            Log.w(TAG, "Unable to request location.", e);
        }
    }

    private void injectBestLocation(Location location) {
        int gnssLocationFlags = LOCATION_HAS_LAT_LONG |
                (location.hasAltitude() ? LOCATION_HAS_ALTITUDE : 0) |
                (location.hasSpeed() ? LOCATION_HAS_SPEED : 0) |
                (location.hasBearing() ? LOCATION_HAS_BEARING : 0) |
                (location.hasAccuracy() ? LOCATION_HAS_HORIZONTAL_ACCURACY : 0) |
                (location.hasVerticalAccuracy() ? LOCATION_HAS_VERTICAL_ACCURACY : 0) |
                (location.hasSpeedAccuracy() ? LOCATION_HAS_SPEED_ACCURACY : 0) |
                (location.hasBearingAccuracy() ? LOCATION_HAS_BEARING_ACCURACY : 0);

        double latitudeDegrees = location.getLatitude();
        double longitudeDegrees = location.getLongitude();
        double altitudeMeters = location.getAltitude();
        float speedMetersPerSec = location.getSpeed();
        float bearingDegrees = location.getBearing();
        float horizontalAccuracyMeters = location.getAccuracy();
        float verticalAccuracyMeters = location.getVerticalAccuracyMeters();
        float speedAccuracyMetersPerSecond = location.getSpeedAccuracyMetersPerSecond();
        float bearingAccuracyDegrees = location.getBearingAccuracyDegrees();
        long timestamp = location.getTime();
        native_inject_best_location(gnssLocationFlags, latitudeDegrees, longitudeDegrees,
                altitudeMeters, speedMetersPerSec, bearingDegrees, horizontalAccuracyMeters,
                verticalAccuracyMeters, speedAccuracyMetersPerSecond, bearingAccuracyDegrees,
                timestamp);
    }

    /** Returns true if the location request is too frequent. */
    private boolean isRequestLocationRateLimited() {
        // TODO(b/73198123): implement exponential backoff.
        return false;
    }

    private void handleDownloadXtraData() {
        if (!mSupportsXtra) {
            // native code reports xtra not supported, don't try
            Log.d(TAG, "handleDownloadXtraData() called when Xtra not supported");
            return;
        }
        if (mDownloadXtraDataPending == STATE_DOWNLOADING) {
            // already downloading data
            return;
        }
        if (!mNetworkConnectivityHandler.isDataNetworkConnected()) {
            // try again when network is up
            mDownloadXtraDataPending = STATE_PENDING_NETWORK;
            return;
        }
        mDownloadXtraDataPending = STATE_DOWNLOADING;

        // hold wake lock while task runs
        mDownloadXtraWakeLock.acquire(DOWNLOAD_XTRA_DATA_TIMEOUT_MS);
        Log.i(TAG, "WakeLock acquired by handleDownloadXtraData()");
        AsyncTask.THREAD_POOL_EXECUTOR.execute(new Runnable() {
            @Override
            public void run() {
                GpsXtraDownloader xtraDownloader = new GpsXtraDownloader(mProperties);
                byte[] data = xtraDownloader.downloadXtraData();
                if (data != null) {
                    if (DEBUG) Log.d(TAG, "calling native_inject_xtra_data");
                    native_inject_xtra_data(data, data.length);
                    mXtraBackOff.reset();
                }

                sendMessage(DOWNLOAD_XTRA_DATA_FINISHED, 0, null);

                if (data == null) {
                    // try again later
                    // since this is delayed and not urgent we do not hold a wake lock here
                    mHandler.sendEmptyMessageDelayed(DOWNLOAD_XTRA_DATA,
                            mXtraBackOff.nextBackoffMillis());
                }

                // Release wake lock held by task, synchronize on mLock in case multiple
                // download tasks overrun.
                synchronized (mLock) {
                    if (mDownloadXtraWakeLock.isHeld()) {
                        // This wakelock may have time-out, if a timeout was specified.
                        // Catch (and ignore) any timeout exceptions.
                        try {
                            mDownloadXtraWakeLock.release();
                            if (DEBUG) Log.d(TAG, "WakeLock released by handleDownloadXtraData()");
                        } catch (Exception e) {
                            Log.i(TAG, "Wakelock timeout & release race exception in "
                                    + "handleDownloadXtraData()", e);
                        }
                    } else {
                        Log.e(TAG, "WakeLock expired before release in "
                                + "handleDownloadXtraData()");
                    }
                }
            }
        });
    }

    private void handleUpdateLocation(Location location) {
        if (location.hasAccuracy()) {
            native_inject_location(location.getLatitude(), location.getLongitude(),
                    location.getAccuracy());
        }
    }

    /**
     * Enables this provider.  When enabled, calls to getStatus()
     * must be handled.  Hardware may be started up
     * when the provider is enabled.
     */
    @Override
    public void enable() {
        synchronized (mLock) {
            if (mEnabled) return;
            mEnabled = true;
        }

        sendMessage(ENABLE, 1, null);
    }

    private void setSuplHostPort(String hostString, String portString) {
        if (hostString != null) {
            mSuplServerHost = hostString;
        }
        if (portString != null) {
            try {
                mSuplServerPort = Integer.parseInt(portString);
            } catch (NumberFormatException e) {
                Log.e(TAG, "unable to parse SUPL_PORT: " + portString);
            }
        }
        if (mSuplServerHost != null
                && mSuplServerPort > TCP_MIN_PORT
                && mSuplServerPort <= TCP_MAX_PORT) {
            native_set_agps_server(AGPS_TYPE_SUPL, mSuplServerHost, mSuplServerPort);
        }
    }

    /**
     * Checks what SUPL mode to use, according to the AGPS mode as well as the
     * allowed mode from properties.
     *
     * @param properties  GPS properties
     * @param agpsEnabled whether AGPS is enabled by settings value
     * @param singleShot  whether "singleshot" is needed
     * @return SUPL mode (MSA vs MSB vs STANDALONE)
     */
    private int getSuplMode(Properties properties, boolean agpsEnabled, boolean singleShot) {
        if (agpsEnabled) {
            String modeString = properties.getProperty("SUPL_MODE");
            int suplMode = 0;
            if (!TextUtils.isEmpty(modeString)) {
                try {
                    suplMode = Integer.parseInt(modeString);
                } catch (NumberFormatException e) {
                    Log.e(TAG, "unable to parse SUPL_MODE: " + modeString);
                    return GPS_POSITION_MODE_STANDALONE;
                }
            }
            // MS-Based is the preferred mode for Assisted-GPS position computation, so we favor
            // such mode when it is available
            if (hasCapability(GPS_CAPABILITY_MSB) && (suplMode & AGPS_SUPL_MODE_MSB) != 0) {
                return GPS_POSITION_MODE_MS_BASED;
            }
            // for now, just as the legacy code did, we fallback to MS-Assisted if it is available,
            // do fallback only for single-shot requests, because it is too expensive to do for
            // periodic requests as well
            if (singleShot
                    && hasCapability(GPS_CAPABILITY_MSA)
                    && (suplMode & AGPS_SUPL_MODE_MSA) != 0) {
                return GPS_POSITION_MODE_MS_ASSISTED;
            }
        }
        return GPS_POSITION_MODE_STANDALONE;
    }

    private void handleEnable() {
        if (DEBUG) Log.d(TAG, "handleEnable");

        boolean enabled = native_init();

        if (enabled) {
            mSupportsXtra = native_supports_xtra();

            // TODO: remove the following native calls if we can make sure they are redundant.
            if (mSuplServerHost != null) {
                native_set_agps_server(AGPS_TYPE_SUPL, mSuplServerHost, mSuplServerPort);
            }
            if (mC2KServerHost != null) {
                native_set_agps_server(AGPS_TYPE_C2K, mC2KServerHost, mC2KServerPort);
            }

            mGnssMeasurementsProvider.onGpsEnabledChanged();
            mGnssNavigationMessageProvider.onGpsEnabledChanged();
            mGnssBatchingProvider.enable();
        } else {
            synchronized (mLock) {
                mEnabled = false;
            }
            Log.w(TAG, "Failed to enable location provider");
        }
    }

    /**
     * Disables this provider.  When disabled, calls to getStatus()
     * need not be handled.  Hardware may be shut
     * down while the provider is disabled.
     */
    @Override
    public void disable() {
        synchronized (mLock) {
            if (!mEnabled) return;
            mEnabled = false;
        }

        sendMessage(ENABLE, 0, null);
    }

    private void handleDisable() {
        if (DEBUG) Log.d(TAG, "handleDisable");

        updateClientUids(new WorkSource());
        stopNavigating();
        mAlarmManager.cancel(mWakeupIntent);
        mAlarmManager.cancel(mTimeoutIntent);

        mGnssBatchingProvider.disable();
        // do this before releasing wakelock
        native_cleanup();

        mGnssMeasurementsProvider.onGpsEnabledChanged();
        mGnssNavigationMessageProvider.onGpsEnabledChanged();
    }

    @Override
    public boolean isEnabled() {
        synchronized (mLock) {
            return mEnabled;
        }
    }

    @Override
    public int getStatus(Bundle extras) {
        mLocationExtras.setBundle(extras);
        return mStatus;
    }

    private void updateStatus(int status) {
        if (status != mStatus) {
            mStatus = status;
            mStatusUpdateTime = SystemClock.elapsedRealtime();
        }
    }

    @Override
    public long getStatusUpdateTime() {
        return mStatusUpdateTime;
    }

    @Override
    public void setRequest(ProviderRequest request, WorkSource source) {
        sendMessage(SET_REQUEST, 0, new GpsRequest(request, source));
    }

    private void handleSetRequest(ProviderRequest request, WorkSource source) {
        mProviderRequest = request;
        mWorkSource = source;
        updateRequirements();
    }

    // Called when the requirements for GPS may have changed
    private void updateRequirements() {
        if (mProviderRequest == null || mWorkSource == null) {
            return;
        }

        boolean singleShot = false;

        // see if the request is for a single update
        if (mProviderRequest.locationRequests != null
                && mProviderRequest.locationRequests.size() > 0) {
            // if any request has zero or more than one updates
            // requested, then this is not single-shot mode
            singleShot = true;

            for (LocationRequest lr : mProviderRequest.locationRequests) {
                if (lr.getNumUpdates() != 1) {
                    singleShot = false;
                }
            }
        }

        if (DEBUG) Log.d(TAG, "setRequest " + mProviderRequest);
        if (mProviderRequest.reportLocation && !mDisableGps && isEnabled()) {
            // update client uids
            updateClientUids(mWorkSource);

            mFixInterval = (int) mProviderRequest.interval;
            mLowPowerMode = (boolean) mProviderRequest.lowPowerMode;
            // check for overflow
            if (mFixInterval != mProviderRequest.interval) {
                Log.w(TAG, "interval overflow: " + mProviderRequest.interval);
                mFixInterval = Integer.MAX_VALUE;
            }

            // apply request to GPS engine
            if (mStarted && hasCapability(GPS_CAPABILITY_SCHEDULING)) {
                // change period and/or lowPowerMode
                if (!setPositionMode(mPositionMode, GPS_POSITION_RECURRENCE_PERIODIC,
                        mFixInterval, 0, 0, mLowPowerMode)) {
                    Log.e(TAG, "set_position_mode failed in updateRequirements");
                }
            } else if (!mStarted) {
                // start GPS
                startNavigating(singleShot);
            } else {
                // GNSS Engine is already ON, but no GPS_CAPABILITY_SCHEDULING
                mAlarmManager.cancel(mTimeoutIntent);
                if (mFixInterval >= NO_FIX_TIMEOUT) {
                    // set timer to give up if we do not receive a fix within NO_FIX_TIMEOUT
                    // and our fix interval is not short
                    mAlarmManager.set(AlarmManager.ELAPSED_REALTIME_WAKEUP,
                            SystemClock.elapsedRealtime() + NO_FIX_TIMEOUT, mTimeoutIntent);                }
            }
        } else {
            updateClientUids(new WorkSource());

            stopNavigating();
            mAlarmManager.cancel(mWakeupIntent);
            mAlarmManager.cancel(mTimeoutIntent);
        }
    }

    private boolean setPositionMode(int mode, int recurrence, int minInterval,
            int preferredAccuracy, int preferredTime, boolean lowPowerMode) {
        GnssPositionMode positionMode = new GnssPositionMode(mode, recurrence, minInterval,
                preferredAccuracy, preferredTime, lowPowerMode);
        if (mLastPositionMode != null && mLastPositionMode.equals(positionMode)) {
            return true;
        }

        boolean result = native_set_position_mode(mode, recurrence, minInterval,
                preferredAccuracy, preferredTime, lowPowerMode);
        if (result) {
            mLastPositionMode = positionMode;
        } else {
            mLastPositionMode = null;
        }
        return result;
    }

    private void updateClientUids(WorkSource source) {
        if (source.equals(mClientSource)) {
            return;
        }

        // (1) Inform BatteryStats that the list of IDs we're tracking changed.
        try {
            mBatteryStats.noteGpsChanged(mClientSource, source);
        } catch (RemoteException e) {
            Log.w(TAG, "RemoteException", e);
        }

        // (2) Inform AppOps service about the list of changes to UIDs.

        List<WorkChain>[] diffs = WorkSource.diffChains(mClientSource, source);
        if (diffs != null) {
            List<WorkChain> newChains = diffs[0];
            List<WorkChain> goneChains = diffs[1];

            if (newChains != null) {
                for (int i = 0; i < newChains.size(); ++i) {
                    final WorkChain newChain = newChains.get(i);
                    mAppOps.startOpNoThrow(AppOpsManager.OP_GPS, newChain.getAttributionUid(),
                            newChain.getAttributionTag());
                }
            }

            if (goneChains != null) {
                for (int i = 0; i < goneChains.size(); i++) {
                    final WorkChain goneChain = goneChains.get(i);
                    mAppOps.finishOp(AppOpsManager.OP_GPS, goneChain.getAttributionUid(),
                            goneChain.getAttributionTag());
                }
            }

            mClientSource.transferWorkChains(source);
        }

        // Update the flat UIDs and names list and inform app-ops of all changes.
        WorkSource[] changes = mClientSource.setReturningDiffs(source);
        if (changes != null) {
            WorkSource newWork = changes[0];
            WorkSource goneWork = changes[1];

            // Update sources that were not previously tracked.
            if (newWork != null) {
                for (int i = 0; i < newWork.size(); i++) {
                    mAppOps.startOpNoThrow(AppOpsManager.OP_GPS,
                            newWork.get(i), newWork.getName(i));
                }
            }

            // Update sources that are no longer tracked.
            if (goneWork != null) {
                for (int i = 0; i < goneWork.size(); i++) {
                    mAppOps.finishOp(AppOpsManager.OP_GPS, goneWork.get(i), goneWork.getName(i));
                }
            }
        }
    }

    @Override
    public boolean sendExtraCommand(String command, Bundle extras) {

        long identity = Binder.clearCallingIdentity();
        try {
            boolean result = false;

            if ("delete_aiding_data".equals(command)) {
                result = deleteAidingData(extras);
            } else if ("force_time_injection".equals(command)) {
                requestUtcTime();
                result = true;
            } else if ("force_xtra_injection".equals(command)) {
                if (mSupportsXtra) {
                    xtraDownloadRequest();
                    result = true;
                }
            } else {
                Log.w(TAG, "sendExtraCommand: unknown command " + command);
            }
            return result;
        } finally {
            Binder.restoreCallingIdentity(identity);
        }
    }

    private boolean deleteAidingData(Bundle extras) {
        int flags;

        if (extras == null) {
            flags = GPS_DELETE_ALL;
        } else {
            flags = 0;
            if (extras.getBoolean("ephemeris")) flags |= GPS_DELETE_EPHEMERIS;
            if (extras.getBoolean("almanac")) flags |= GPS_DELETE_ALMANAC;
            if (extras.getBoolean("position")) flags |= GPS_DELETE_POSITION;
            if (extras.getBoolean("time")) flags |= GPS_DELETE_TIME;
            if (extras.getBoolean("iono")) flags |= GPS_DELETE_IONO;
            if (extras.getBoolean("utc")) flags |= GPS_DELETE_UTC;
            if (extras.getBoolean("health")) flags |= GPS_DELETE_HEALTH;
            if (extras.getBoolean("svdir")) flags |= GPS_DELETE_SVDIR;
            if (extras.getBoolean("svsteer")) flags |= GPS_DELETE_SVSTEER;
            if (extras.getBoolean("sadata")) flags |= GPS_DELETE_SADATA;
            if (extras.getBoolean("rti")) flags |= GPS_DELETE_RTI;
            if (extras.getBoolean("celldb-info")) flags |= GPS_DELETE_CELLDB_INFO;
            if (extras.getBoolean("all")) flags |= GPS_DELETE_ALL;
        }

        if (flags != 0) {
            native_delete_aiding_data(flags);
            return true;
        }

        return false;
    }

    private void startNavigating(boolean singleShot) {
        if (!mStarted) {
            if (DEBUG) Log.d(TAG, "startNavigating, singleShot is " + singleShot);
            mTimeToFirstFix = 0;
            mLastFixTime = 0;
            mStarted = true;
            mSingleShot = singleShot;
            mPositionMode = GPS_POSITION_MODE_STANDALONE;
            // Notify about suppressed output, if speed limit was previously exceeded.
            // Elsewhere, we check again with every speed output reported.
            if (mItarSpeedLimitExceeded) {
                Log.i(TAG, "startNavigating with ITAR limit in place. Output limited  " +
                        "until slow enough speed reported.");
            }

            boolean agpsEnabled =
                    (Settings.Global.getInt(mContext.getContentResolver(),
                            Settings.Global.ASSISTED_GPS_ENABLED, 1) != 0);
            mPositionMode = getSuplMode(mProperties, agpsEnabled, singleShot);

            if (DEBUG) {
                String mode;

                switch (mPositionMode) {
                    case GPS_POSITION_MODE_STANDALONE:
                        mode = "standalone";
                        break;
                    case GPS_POSITION_MODE_MS_ASSISTED:
                        mode = "MS_ASSISTED";
                        break;
                    case GPS_POSITION_MODE_MS_BASED:
                        mode = "MS_BASED";
                        break;
                    default:
                        mode = "unknown";
                        break;
                }
                Log.d(TAG, "setting position_mode to " + mode);
            }

            int interval = (hasCapability(GPS_CAPABILITY_SCHEDULING) ? mFixInterval : 1000);
            mLowPowerMode = (boolean) mProviderRequest.lowPowerMode;
            if (!setPositionMode(mPositionMode, GPS_POSITION_RECURRENCE_PERIODIC,
                    interval, 0, 0, mLowPowerMode)) {
                mStarted = false;
                Log.e(TAG, "set_position_mode failed in startNavigating()");
                return;
            }
            if (!native_start()) {
                mStarted = false;
                Log.e(TAG, "native_start failed in startNavigating()");
                return;
            }

            // reset SV count to zero
            updateStatus(LocationProvider.TEMPORARILY_UNAVAILABLE);
            mLocationExtras.reset();
            mFixRequestTime = SystemClock.elapsedRealtime();
            if (!hasCapability(GPS_CAPABILITY_SCHEDULING)) {
                // set timer to give up if we do not receive a fix within NO_FIX_TIMEOUT
                // and our fix interval is not short
                if (mFixInterval >= NO_FIX_TIMEOUT) {
                    mAlarmManager.set(AlarmManager.ELAPSED_REALTIME_WAKEUP,
                            SystemClock.elapsedRealtime() + NO_FIX_TIMEOUT, mTimeoutIntent);
                }
            }
        }
    }

    private void stopNavigating() {
        if (DEBUG) Log.d(TAG, "stopNavigating");
        if (mStarted) {
            mStarted = false;
            mSingleShot = false;
            native_stop();
            mLastFixTime = 0;
            // native_stop() may reset the position mode in hardware.
            mLastPositionMode = null;

            // reset SV count to zero
            updateStatus(LocationProvider.TEMPORARILY_UNAVAILABLE);
            mLocationExtras.reset();
        }
    }

    private void hibernate() {
        // stop GPS until our next fix interval arrives
        stopNavigating();
        mAlarmManager.cancel(mTimeoutIntent);
        mAlarmManager.cancel(mWakeupIntent);
        long now = SystemClock.elapsedRealtime();
        mAlarmManager.set(AlarmManager.ELAPSED_REALTIME_WAKEUP, now + mFixInterval, mWakeupIntent);
    }

    private boolean hasCapability(int capability) {
        return ((mEngineCapabilities & capability) != 0);
    }


    /**
     * called from native code to update our position.
     */
    private void reportLocation(boolean hasLatLong, Location location) {
        sendMessage(REPORT_LOCATION, hasLatLong ? 1 : 0, location);
    }

    private void handleReportLocation(boolean hasLatLong, Location location) {
        if (location.hasSpeed()) {
            mItarSpeedLimitExceeded = location.getSpeed() > ITAR_SPEED_LIMIT_METERS_PER_SECOND;
        }

        if (mItarSpeedLimitExceeded) {
            Log.i(TAG, "Hal reported a speed in excess of ITAR limit." +
                    "  GPS/GNSS Navigation output blocked.");
            if (mStarted) {
                mGnssMetrics.logReceivedLocationStatus(false);
            }
            return;  // No output of location allowed
        }

        if (VERBOSE) Log.v(TAG, "reportLocation " + location.toString());

        // It would be nice to push the elapsed real-time timestamp
        // further down the stack, but this is still useful
        location.setElapsedRealtimeNanos(SystemClock.elapsedRealtimeNanos());
        location.setExtras(mLocationExtras.getBundle());

        try {
            mILocationManager.reportLocation(location, false);
        } catch (RemoteException e) {
            Log.e(TAG, "RemoteException calling reportLocation");
        }

        if (mStarted) {
            mGnssMetrics.logReceivedLocationStatus(hasLatLong);
            if (hasLatLong) {
                if (location.hasAccuracy()) {
                    mGnssMetrics.logPositionAccuracyMeters(location.getAccuracy());
                }
                if (mTimeToFirstFix > 0) {
                    int timeBetweenFixes = (int) (SystemClock.elapsedRealtime() - mLastFixTime);
                    mGnssMetrics.logMissedReports(mFixInterval, timeBetweenFixes);
                }
            }
        }

        mLastFixTime = SystemClock.elapsedRealtime();
        // report time to first fix
        if (mTimeToFirstFix == 0 && hasLatLong) {
            mTimeToFirstFix = (int) (mLastFixTime - mFixRequestTime);
            if (DEBUG) Log.d(TAG, "TTFF: " + mTimeToFirstFix);
            if (mStarted) {
                mGnssMetrics.logTimeToFirstFixMilliSecs(mTimeToFirstFix);
            }

            // notify status listeners
            mListenerHelper.onFirstFix(mTimeToFirstFix);
        }

        if (mSingleShot) {
            stopNavigating();
        }

        if (mStarted && mStatus != LocationProvider.AVAILABLE) {
            // For devices that use framework scheduling, a timer may be set to ensure we don't
            // spend too much power searching for a location, when the requested update rate is slow.
            // As we just recievied a location, we'll cancel that timer.
            if (!hasCapability(GPS_CAPABILITY_SCHEDULING) && mFixInterval < NO_FIX_TIMEOUT) {
                mAlarmManager.cancel(mTimeoutIntent);
            }

            // send an intent to notify that the GPS is receiving fixes.
            Intent intent = new Intent(LocationManager.GPS_FIX_CHANGE_ACTION);
            intent.putExtra(LocationManager.EXTRA_GPS_ENABLED, true);
            mContext.sendBroadcastAsUser(intent, UserHandle.ALL);
            updateStatus(LocationProvider.AVAILABLE);
        }

        if (!hasCapability(GPS_CAPABILITY_SCHEDULING) && mStarted &&
                mFixInterval > GPS_POLLING_THRESHOLD_INTERVAL) {
            if (DEBUG) Log.d(TAG, "got fix, hibernating");
            hibernate();
        }
    }

    /**
     * called from native code to update our status
     */
    private void reportStatus(int status) {
        if (DEBUG) Log.v(TAG, "reportStatus status: " + status);

        boolean wasNavigating = mNavigating;
        switch (status) {
            case GPS_STATUS_SESSION_BEGIN:
                mNavigating = true;
                mEngineOn = true;
                break;
            case GPS_STATUS_SESSION_END:
                mNavigating = false;
                break;
            case GPS_STATUS_ENGINE_ON:
                mEngineOn = true;
                break;
            case GPS_STATUS_ENGINE_OFF:
                mEngineOn = false;
                mNavigating = false;
                break;
        }

        if (wasNavigating != mNavigating) {
            mListenerHelper.onStatusChanged(mNavigating);

            // send an intent to notify that the GPS has been enabled or disabled
            Intent intent = new Intent(LocationManager.GPS_ENABLED_CHANGE_ACTION);
            intent.putExtra(LocationManager.EXTRA_GPS_ENABLED, mNavigating);
            mContext.sendBroadcastAsUser(intent, UserHandle.ALL);
        }
    }

    // Helper class to carry data to handler for reportSvStatus
    private static class SvStatusInfo {
        public int mSvCount;
        public int[] mSvidWithFlags;
        public float[] mCn0s;
        public float[] mSvElevations;
        public float[] mSvAzimuths;
        public float[] mSvCarrierFreqs;
    }

    /**
     * called from native code to update SV info
     */
    private void reportSvStatus(int svCount, int[] svidWithFlags, float[] cn0s,
            float[] svElevations, float[] svAzimuths, float[] svCarrierFreqs) {
        SvStatusInfo svStatusInfo = new SvStatusInfo();
        svStatusInfo.mSvCount = svCount;
        svStatusInfo.mSvidWithFlags = svidWithFlags;
        svStatusInfo.mCn0s = cn0s;
        svStatusInfo.mSvElevations = svElevations;
        svStatusInfo.mSvAzimuths = svAzimuths;
        svStatusInfo.mSvCarrierFreqs = svCarrierFreqs;

        sendMessage(REPORT_SV_STATUS, 0, svStatusInfo);
    }

    private void handleReportSvStatus(SvStatusInfo info) {
        mListenerHelper.onSvStatusChanged(
                info.mSvCount,
                info.mSvidWithFlags,
                info.mCn0s,
                info.mSvElevations,
                info.mSvAzimuths,
                info.mSvCarrierFreqs);

        // Log CN0 as part of GNSS metrics
        mGnssMetrics.logCn0(info.mCn0s, info.mSvCount);

        if (VERBOSE) {
            Log.v(TAG, "SV count: " + info.mSvCount);
        }
        // Calculate number of satellites used in fix.
        int usedInFixCount = 0;
        int maxCn0 = 0;
        int meanCn0 = 0;
        for (int i = 0; i < info.mSvCount; i++) {
            if ((info.mSvidWithFlags[i] & GnssStatus.GNSS_SV_FLAGS_USED_IN_FIX) != 0) {
                ++usedInFixCount;
                if (info.mCn0s[i] > maxCn0) {
                    maxCn0 = (int) info.mCn0s[i];
                }
                meanCn0 += info.mCn0s[i];
            }
            if (VERBOSE) {
                Log.v(TAG, "svid: " + (info.mSvidWithFlags[i] >> GnssStatus.SVID_SHIFT_WIDTH) +
                        " cn0: " + info.mCn0s[i] +
                        " elev: " + info.mSvElevations[i] +
                        " azimuth: " + info.mSvAzimuths[i] +
                        " carrier frequency: " + info.mSvCarrierFreqs[i] +
                        ((info.mSvidWithFlags[i] & GnssStatus.GNSS_SV_FLAGS_HAS_EPHEMERIS_DATA) == 0
                                ? "  " : " E") +
                        ((info.mSvidWithFlags[i] & GnssStatus.GNSS_SV_FLAGS_HAS_ALMANAC_DATA) == 0
                                ? "  " : " A") +
                        ((info.mSvidWithFlags[i] & GnssStatus.GNSS_SV_FLAGS_USED_IN_FIX) == 0
                                ? "" : "U") +
                        ((info.mSvidWithFlags[i] &
                                GnssStatus.GNSS_SV_FLAGS_HAS_CARRIER_FREQUENCY) == 0
                                ? "" : "F"));
            }
        }
        if (usedInFixCount > 0) {
            meanCn0 /= usedInFixCount;
        }
        // return number of sats used in fix instead of total reported
        mLocationExtras.set(usedInFixCount, meanCn0, maxCn0);

        if (mNavigating && mStatus == LocationProvider.AVAILABLE && mLastFixTime > 0 &&
                SystemClock.elapsedRealtime() - mLastFixTime > RECENT_FIX_TIMEOUT) {
            // send an intent to notify that the GPS is no longer receiving fixes.
            Intent intent = new Intent(LocationManager.GPS_FIX_CHANGE_ACTION);
            intent.putExtra(LocationManager.EXTRA_GPS_ENABLED, false);
            mContext.sendBroadcastAsUser(intent, UserHandle.ALL);
            updateStatus(LocationProvider.TEMPORARILY_UNAVAILABLE);
        }
    }

    /**
     * called from native code to update AGPS status
     */
    private void reportAGpsStatus(int type, int status, byte[] ipaddr) {
        mNetworkConnectivityHandler.onReportAGpsStatus(type, status, ipaddr);
    }

    /**
     * called from native code to report NMEA data received
     */
    private void reportNmea(long timestamp) {
        if (!mItarSpeedLimitExceeded) {
            int length = native_read_nmea(mNmeaBuffer, mNmeaBuffer.length);
            String nmea = new String(mNmeaBuffer, 0 /* offset */, length);
            mListenerHelper.onNmeaReceived(timestamp, nmea);
        }
    }

    /**
     * called from native code - GNSS measurements callback
     */
    private void reportMeasurementData(GnssMeasurementsEvent event) {
        if (!mItarSpeedLimitExceeded) {
            // send to handler to allow native to return quickly
            mHandler.post(new Runnable() {
                @Override
                public void run() {
                    mGnssMeasurementsProvider.onMeasurementsAvailable(event);
                }
            });
        }
    }

    /**
     * called from native code - GNSS navigation message callback
     */
    private void reportNavigationMessage(GnssNavigationMessage event) {
        if (!mItarSpeedLimitExceeded) {
            // send to handler to allow native to return quickly
            mHandler.post(new Runnable() {
                @Override
                public void run() {
                    mGnssNavigationMessageProvider.onNavigationMessageAvailable(event);
                }
            });
        }
    }

    /**
     * called from native code to inform us what the GPS engine capabilities are
     */
    private void setEngineCapabilities(final int capabilities) {
        // send to handler thread for fast native return, and in-order handling
        mHandler.post(new Runnable() {
            @Override
            public void run() {
                mEngineCapabilities = capabilities;

                if (hasCapability(GPS_CAPABILITY_ON_DEMAND_TIME)) {
                    mNtpTimeHelper.enablePeriodicTimeInjection();
                    requestUtcTime();
                }

                mGnssMeasurementsProvider.onCapabilitiesUpdated(hasCapability(
                        GPS_CAPABILITY_MEASUREMENTS));
                mGnssNavigationMessageProvider.onCapabilitiesUpdated(hasCapability(
                        GPS_CAPABILITY_NAV_MESSAGES));
                restartRequests();
            }
        });
    }

    private void restartRequests() {
        Log.i(TAG, "restartRequests");

        restartLocationRequest();
        mGnssMeasurementsProvider.resumeIfStarted();
        mGnssNavigationMessageProvider.resumeIfStarted();
        mGnssBatchingProvider.resumeIfStarted();
        mGnssGeofenceProvider.resumeIfStarted();
    }

    private void restartLocationRequest() {
        if (DEBUG) Log.d(TAG, "restartLocationRequest");
        mStarted = false;
        updateRequirements();
    }

    /**
     * Called from native code to inform us the hardware year.
     */
    private void setGnssYearOfHardware(final int yearOfHardware) {
        // mHardwareYear is simply set here, to be read elsewhere, and is volatile for safe sync
        if (DEBUG) Log.d(TAG, "setGnssYearOfHardware called with " + yearOfHardware);
        mHardwareYear = yearOfHardware;
    }

    /**
     * Called from native code to inform us the hardware model name.
     */
    private void setGnssHardwareModelName(final String modelName) {
        // mHardwareModelName is simply set here, to be read elsewhere, and volatile for safe sync
        if (DEBUG) Log.d(TAG, "setGnssModelName called with " + modelName);
        mHardwareModelName = modelName;
    }

    /**
     * Called from native code to inform us GNSS HAL service died.
     */
    private void reportGnssServiceDied() {
        if (DEBUG) Log.d(TAG, "reportGnssServiceDied");
        mHandler.post(() -> {
            class_init_native();
            native_init_once();
            if (isEnabled()) {
                // re-calls native_init() and other setup.
                handleEnable();
                // resend configuration into the restarted HAL service.
                reloadGpsProperties(mContext, mProperties);
            }
        });
    }

    public interface GnssSystemInfoProvider {
        /**
         * Returns the year of underlying GPS hardware.
         */
        int getGnssYearOfHardware();
        /**
         * Returns the model name of underlying GPS hardware.
         */
        String getGnssHardwareModelName();
    }

    /**
     * @hide
     */
    public GnssSystemInfoProvider getGnssSystemInfoProvider() {
        return new GnssSystemInfoProvider() {
            @Override
            public int getGnssYearOfHardware() {
                return mHardwareYear;
            }
            @Override
            public String getGnssHardwareModelName() {
                return mHardwareModelName;
            }
        };
    }

    /**
     * @hide
     */
    public GnssBatchingProvider getGnssBatchingProvider() {
        return mGnssBatchingProvider;
    }

    public interface GnssMetricsProvider {
        /**
         * Returns GNSS metrics as proto string
         */
        String getGnssMetricsAsProtoString();
    }

    /**
     * @hide
     */
    public GnssMetricsProvider getGnssMetricsProvider() {
        return new GnssMetricsProvider() {
            @Override
            public String getGnssMetricsAsProtoString() {
                return mGnssMetrics.dumpGnssMetricsAsProtoString();
            }
        };
    }

    /**
     * called from native code - GNSS location batch callback
     */
    private void reportLocationBatch(Location[] locationArray) {
        List<Location> locations = new ArrayList<>(Arrays.asList(locationArray));
        if (DEBUG) {
            Log.d(TAG, "Location batch of size " + locationArray.length + " reported");
        }
        try {
            mILocationManager.reportLocationBatch(locations);
        } catch (RemoteException e) {
            Log.e(TAG, "RemoteException calling reportLocationBatch");
        }
    }

    /**
     * called from native code to request XTRA data
     */
    private void xtraDownloadRequest() {
        if (DEBUG) Log.d(TAG, "xtraDownloadRequest");
        sendMessage(DOWNLOAD_XTRA_DATA, 0, null);
    }

    /**
     * Converts the GPS HAL status to the internal Geofence Hardware status.
     */
    private int getGeofenceStatus(int status) {
        switch (status) {
            case GPS_GEOFENCE_OPERATION_SUCCESS:
                return GeofenceHardware.GEOFENCE_SUCCESS;
            case GPS_GEOFENCE_ERROR_GENERIC:
                return GeofenceHardware.GEOFENCE_FAILURE;
            case GPS_GEOFENCE_ERROR_ID_EXISTS:
                return GeofenceHardware.GEOFENCE_ERROR_ID_EXISTS;
            case GPS_GEOFENCE_ERROR_INVALID_TRANSITION:
                return GeofenceHardware.GEOFENCE_ERROR_INVALID_TRANSITION;
            case GPS_GEOFENCE_ERROR_TOO_MANY_GEOFENCES:
                return GeofenceHardware.GEOFENCE_ERROR_TOO_MANY_GEOFENCES;
            case GPS_GEOFENCE_ERROR_ID_UNKNOWN:
                return GeofenceHardware.GEOFENCE_ERROR_ID_UNKNOWN;
            default:
                return -1;
        }
    }

    /**
     * Called from native to report GPS Geofence transition
     * All geofence callbacks are called on the same thread
     */
    private void reportGeofenceTransition(int geofenceId, Location location, int transition,
            long transitionTimestamp) {
        if (mGeofenceHardwareImpl == null) {
            mGeofenceHardwareImpl = GeofenceHardwareImpl.getInstance(mContext);
        }

        mGeofenceHardwareImpl.reportGeofenceTransition(
                geofenceId,
                location,
                transition,
                transitionTimestamp,
                GeofenceHardware.MONITORING_TYPE_GPS_HARDWARE,
                FusedBatchOptions.SourceTechnologies.GNSS);
    }

    /**
     * called from native code to report GPS status change.
     */
    private void reportGeofenceStatus(int status, Location location) {
        if (mGeofenceHardwareImpl == null) {
            mGeofenceHardwareImpl = GeofenceHardwareImpl.getInstance(mContext);
        }
        int monitorStatus = GeofenceHardware.MONITOR_CURRENTLY_UNAVAILABLE;
        if (status == GPS_GEOFENCE_AVAILABLE) {
            monitorStatus = GeofenceHardware.MONITOR_CURRENTLY_AVAILABLE;
        }
        mGeofenceHardwareImpl.reportGeofenceMonitorStatus(
                GeofenceHardware.MONITORING_TYPE_GPS_HARDWARE,
                monitorStatus,
                location,
                FusedBatchOptions.SourceTechnologies.GNSS);
    }

    /**
     * called from native code - Geofence Add callback
     */
    private void reportGeofenceAddStatus(int geofenceId, int status) {
        if (mGeofenceHardwareImpl == null) {
            mGeofenceHardwareImpl = GeofenceHardwareImpl.getInstance(mContext);
        }
        mGeofenceHardwareImpl.reportGeofenceAddStatus(geofenceId, getGeofenceStatus(status));
    }

    /**
     * called from native code - Geofence Remove callback
     */
    private void reportGeofenceRemoveStatus(int geofenceId, int status) {
        if (mGeofenceHardwareImpl == null) {
            mGeofenceHardwareImpl = GeofenceHardwareImpl.getInstance(mContext);
        }
        mGeofenceHardwareImpl.reportGeofenceRemoveStatus(geofenceId, getGeofenceStatus(status));
    }

    /**
     * called from native code - Geofence Pause callback
     */
    private void reportGeofencePauseStatus(int geofenceId, int status) {
        if (mGeofenceHardwareImpl == null) {
            mGeofenceHardwareImpl = GeofenceHardwareImpl.getInstance(mContext);
        }
        mGeofenceHardwareImpl.reportGeofencePauseStatus(geofenceId, getGeofenceStatus(status));
    }

    /**
     * called from native code - Geofence Resume callback
     */
    private void reportGeofenceResumeStatus(int geofenceId, int status) {
        if (mGeofenceHardwareImpl == null) {
            mGeofenceHardwareImpl = GeofenceHardwareImpl.getInstance(mContext);
        }
        mGeofenceHardwareImpl.reportGeofenceResumeStatus(geofenceId, getGeofenceStatus(status));
    }

    //=============================================================
    // NI Client support
    //=============================================================
    private final INetInitiatedListener mNetInitiatedListener = new INetInitiatedListener.Stub() {
        // Sends a response for an NI request to HAL.
        @Override
        public boolean sendNiResponse(int notificationId, int userResponse) {
            // TODO Add Permission check

            if (DEBUG) {
                Log.d(TAG, "sendNiResponse, notifId: " + notificationId +
                        ", response: " + userResponse);
            }
            native_send_ni_response(notificationId, userResponse);
            return true;
        }
    };

    public INetInitiatedListener getNetInitiatedListener() {
        return mNetInitiatedListener;
    }

    // Called by JNI function to report an NI request.
    public void reportNiNotification(
            int notificationId,
            int niType,
            int notifyFlags,
            int timeout,
            int defaultResponse,
            String requestorId,
            String text,
            int requestorIdEncoding,
            int textEncoding
    ) {
        Log.i(TAG, "reportNiNotification: entered");
        Log.i(TAG, "notificationId: " + notificationId +
                ", niType: " + niType +
                ", notifyFlags: " + notifyFlags +
                ", timeout: " + timeout +
                ", defaultResponse: " + defaultResponse);

        Log.i(TAG, "requestorId: " + requestorId +
                ", text: " + text +
                ", requestorIdEncoding: " + requestorIdEncoding +
                ", textEncoding: " + textEncoding);

        GpsNiNotification notification = new GpsNiNotification();

        notification.notificationId = notificationId;
        notification.niType = niType;
        notification.needNotify = (notifyFlags & GpsNetInitiatedHandler.GPS_NI_NEED_NOTIFY) != 0;
        notification.needVerify = (notifyFlags & GpsNetInitiatedHandler.GPS_NI_NEED_VERIFY) != 0;
        notification.privacyOverride =
                (notifyFlags & GpsNetInitiatedHandler.GPS_NI_PRIVACY_OVERRIDE) != 0;
        notification.timeout = timeout;
        notification.defaultResponse = defaultResponse;
        notification.requestorId = requestorId;
        notification.text = text;
        notification.requestorIdEncoding = requestorIdEncoding;
        notification.textEncoding = textEncoding;

        mNIHandler.handleNiNotification(notification);
    }

    /**
     * Called from native code to request set id info.
     * We should be careful about receiving null string from the TelephonyManager,
     * because sending null String to JNI function would cause a crash.
     */

    private void requestSetID(int flags) {
        TelephonyManager phone = (TelephonyManager)
                mContext.getSystemService(Context.TELEPHONY_SERVICE);
        int type = AGPS_SETID_TYPE_NONE;
        String data = "";

        if ((flags & AGPS_RIL_REQUEST_SETID_IMSI) == AGPS_RIL_REQUEST_SETID_IMSI) {
            String data_temp = phone.getSubscriberId();
            if (data_temp == null) {
                // This means the framework does not have the SIM card ready.
            } else {
                // This means the framework has the SIM card.
                data = data_temp;
                type = AGPS_SETID_TYPE_IMSI;
            }
        } else if ((flags & AGPS_RIL_REQUEST_SETID_MSISDN) == AGPS_RIL_REQUEST_SETID_MSISDN) {
            String data_temp = phone.getLine1Number();
            if (data_temp == null) {
                // This means the framework does not have the SIM card ready.
            } else {
                // This means the framework has the SIM card.
                data = data_temp;
                type = AGPS_SETID_TYPE_MSISDN;
            }
        }
        native_agps_set_id(type, data);
    }

    /**
     * Called from native code to request location info.
     */
    private void requestLocation(boolean independentFromGnss) {
        if (DEBUG) {
            Log.d(TAG, "requestLocation. independentFromGnss: " + independentFromGnss);
        }
        sendMessage(REQUEST_LOCATION, 0, independentFromGnss);
    }

    /**
     * Called from native code to request utc time info
     */
    private void requestUtcTime() {
        if (DEBUG) Log.d(TAG, "utcTimeRequest");
        sendMessage(INJECT_NTP_TIME, 0, null);
    }

    /**
     * Called from native code to request reference location info
     */
    private void requestRefLocation() {
        TelephonyManager phone = (TelephonyManager)
                mContext.getSystemService(Context.TELEPHONY_SERVICE);
        final int phoneType = phone.getPhoneType();
        if (phoneType == TelephonyManager.PHONE_TYPE_GSM) {
            GsmCellLocation gsm_cell = (GsmCellLocation) phone.getCellLocation();
            if ((gsm_cell != null) && (phone.getNetworkOperator() != null)
                    && (phone.getNetworkOperator().length() > 3)) {
                int type;
                int mcc = Integer.parseInt(phone.getNetworkOperator().substring(0, 3));
                int mnc = Integer.parseInt(phone.getNetworkOperator().substring(3));
                int networkType = phone.getNetworkType();
                if (networkType == TelephonyManager.NETWORK_TYPE_UMTS
                        || networkType == TelephonyManager.NETWORK_TYPE_HSDPA
                        || networkType == TelephonyManager.NETWORK_TYPE_HSUPA
                        || networkType == TelephonyManager.NETWORK_TYPE_HSPA
                        || networkType == TelephonyManager.NETWORK_TYPE_HSPAP) {
                    type = AGPS_REF_LOCATION_TYPE_UMTS_CELLID;
                } else {
                    type = AGPS_REF_LOCATION_TYPE_GSM_CELLID;
                }
                native_agps_set_ref_location_cellid(type, mcc, mnc,
                        gsm_cell.getLac(), gsm_cell.getCid());
            } else {
                Log.e(TAG, "Error getting cell location info.");
            }
        } else if (phoneType == TelephonyManager.PHONE_TYPE_CDMA) {
            Log.e(TAG, "CDMA not supported.");
        }
    }

    private void sendMessage(int message, int arg, Object obj) {
        // hold a wake lock until this message is delivered
        // note that this assumes the message will not be removed from the queue before
        // it is handled (otherwise the wake lock would be leaked).
        mWakeLock.acquire();
        if (DEBUG) {
            Log.d(TAG, "WakeLock acquired by sendMessage(" + messageIdAsString(message) + ", " + arg
                    + ", " + obj + ")");
        }
        mHandler.obtainMessage(message, arg, 1, obj).sendToTarget();
    }

    private final class ProviderHandler extends Handler {
        public ProviderHandler(Looper looper) {
            super(looper, null, true /*async*/);
        }

        @Override
        public void handleMessage(Message msg) {
            int message = msg.what;
            switch (message) {
                case ENABLE:
                    if (msg.arg1 == 1) {
                        handleEnable();
                    } else {
                        handleDisable();
                    }
                    break;
                case SET_REQUEST:
                    GpsRequest gpsRequest = (GpsRequest) msg.obj;
                    handleSetRequest(gpsRequest.request, gpsRequest.source);
                    break;
                case INJECT_NTP_TIME:
                    mNtpTimeHelper.retrieveAndInjectNtpTime();
                    break;
                case REQUEST_LOCATION:
                    handleRequestLocation((boolean) msg.obj);
                    break;
                case DOWNLOAD_XTRA_DATA:
                    handleDownloadXtraData();
                    break;
                case DOWNLOAD_XTRA_DATA_FINISHED:
                    mDownloadXtraDataPending = STATE_IDLE;
                    break;
                case UPDATE_LOCATION:
                    handleUpdateLocation((Location) msg.obj);
                    break;
                case SUBSCRIPTION_OR_SIM_CHANGED:
                    subscriptionOrSimChanged(mContext);
                    break;
                case INITIALIZE_HANDLER:
                    handleInitialize();
                    break;
                case REPORT_LOCATION:
                    handleReportLocation(msg.arg1 == 1, (Location) msg.obj);
                    break;
                case REPORT_SV_STATUS:
                    handleReportSvStatus((SvStatusInfo) msg.obj);
                    break;
            }
            if (msg.arg2 == 1) {
                // wakelock was taken for this message, release it
                mWakeLock.release();
                if (DEBUG) {
                    Log.d(TAG, "WakeLock released by handleMessage(" + messageIdAsString(message)
                            + ", " + msg.arg1 + ", " + msg.obj + ")");
                }
            }
        }

        /**
         * This method is bound to {@link #GnssLocationProvider(Context, ILocationManager, Looper)}.
         * It is in charge of loading properties and registering for events that will be posted to
         * this handler.
         */
        private void handleInitialize() {
            native_init_once();

            /*
             * A cycle of native_init() and native_cleanup() is needed so that callbacks are
             * registered after bootup even when location is disabled.
             * This will allow Emergency SUPL to work even when location is disabled before device
             * restart.
             */
            boolean isInitialized = native_init();
            if (!isInitialized) {
                Log.w(TAG, "Native initialization failed at bootup");
            } else {
                native_cleanup();
            }

            // load default GPS configuration
            // (this configuration might change in the future based on SIM changes)
            reloadGpsProperties(mContext, mProperties);

            // TODO: When this object "finishes" we should unregister by invoking
            // SubscriptionManager.getInstance(mContext).unregister
            // (mOnSubscriptionsChangedListener);
            // This is not strictly necessary because it will be unregistered if the
            // notification fails but it is good form.

            // Register for SubscriptionInfo list changes which is guaranteed
            // to invoke onSubscriptionsChanged the first time.
            SubscriptionManager.from(mContext)
                    .addOnSubscriptionsChangedListener(mOnSubscriptionsChangedListener);

            // listen for events
            IntentFilter intentFilter = new IntentFilter();
            intentFilter.addAction(ALARM_WAKEUP);
            intentFilter.addAction(ALARM_TIMEOUT);
            intentFilter.addAction(PowerManager.ACTION_POWER_SAVE_MODE_CHANGED);
            intentFilter.addAction(PowerManager.ACTION_DEVICE_IDLE_MODE_CHANGED);
            intentFilter.addAction(Intent.ACTION_SCREEN_OFF);
            intentFilter.addAction(Intent.ACTION_SCREEN_ON);
            intentFilter.addAction(SIM_STATE_CHANGED);
            mContext.registerReceiver(mBroadcastReceiver, intentFilter, null, this);

            mNetworkConnectivityHandler.registerNetworkCallbacks();

            // listen for PASSIVE_PROVIDER updates
            LocationManager locManager =
                    (LocationManager) mContext.getSystemService(Context.LOCATION_SERVICE);
            long minTime = 0;
            float minDistance = 0;
            boolean oneShot = false;
            LocationRequest request = LocationRequest.createFromDeprecatedProvider(
                    LocationManager.PASSIVE_PROVIDER,
                    minTime,
                    minDistance,
                    oneShot);
            // Don't keep track of this request since it's done on behalf of other clients
            // (which are kept track of separately).
            request.setHideFromAppOps(true);
            locManager.requestLocationUpdates(
                    request,
                    new NetworkLocationListener(),
                    getLooper());
        }
    }

    private abstract class LocationChangeListener implements LocationListener {
        int numLocationUpdateRequest;

        @Override
        public void onStatusChanged(String provider, int status, Bundle extras) {
        }

        @Override
        public void onProviderEnabled(String provider) {
        }

        @Override
        public void onProviderDisabled(String provider) {
        }
    }

    private final class NetworkLocationListener extends LocationChangeListener {
        @Override
        public void onLocationChanged(Location location) {
            // this callback happens on mHandler looper
            if (LocationManager.NETWORK_PROVIDER.equals(location.getProvider())) {
                handleUpdateLocation(location);
            }
        }
    }

    private final class FusedLocationListener extends LocationChangeListener {
        @Override
        public void onLocationChanged(Location location) {
            if (LocationManager.FUSED_PROVIDER.equals(location.getProvider())) {
                injectBestLocation(location);
            }
        }
    }

    /**
     * @return A string representing the given message ID.
     */
    private String messageIdAsString(int message) {
        switch (message) {
            case ENABLE:
                return "ENABLE";
            case SET_REQUEST:
                return "SET_REQUEST";
            case INJECT_NTP_TIME:
                return "INJECT_NTP_TIME";
            case REQUEST_LOCATION:
                return "REQUEST_LOCATION";
            case DOWNLOAD_XTRA_DATA:
                return "DOWNLOAD_XTRA_DATA";
            case DOWNLOAD_XTRA_DATA_FINISHED:
                return "DOWNLOAD_XTRA_DATA_FINISHED";
            case UPDATE_LOCATION:
                return "UPDATE_LOCATION";
            case SUBSCRIPTION_OR_SIM_CHANGED:
                return "SUBSCRIPTION_OR_SIM_CHANGED";
            case INITIALIZE_HANDLER:
                return "INITIALIZE_HANDLER";
            case REPORT_LOCATION:
                return "REPORT_LOCATION";
            case REPORT_SV_STATUS:
                return "REPORT_SV_STATUS";
            default:
                return "<Unknown>";
        }
    }

    @Override
    public void dump(FileDescriptor fd, PrintWriter pw, String[] args) {
        StringBuilder s = new StringBuilder();
        s.append("  mStarted=").append(mStarted).append('\n');
        s.append("  mFixInterval=").append(mFixInterval).append('\n');
        s.append("  mLowPowerMode=").append(mLowPowerMode).append('\n');
        s.append("  mGnssMeasurementsProvider.isRegistered()=")
                .append(mGnssMeasurementsProvider.isRegistered()).append('\n');
        s.append("  mGnssNavigationMessageProvider.isRegistered()=")
                .append(mGnssNavigationMessageProvider.isRegistered()).append('\n');
        s.append("  mDisableGps (battery saver mode)=").append(mDisableGps).append('\n');
        s.append("  mEngineCapabilities=0x").append(Integer.toHexString(mEngineCapabilities));
        s.append(" ( ");
        if (hasCapability(GPS_CAPABILITY_SCHEDULING)) s.append("SCHEDULING ");
        if (hasCapability(GPS_CAPABILITY_MSB)) s.append("MSB ");
        if (hasCapability(GPS_CAPABILITY_MSA)) s.append("MSA ");
        if (hasCapability(GPS_CAPABILITY_SINGLE_SHOT)) s.append("SINGLE_SHOT ");
        if (hasCapability(GPS_CAPABILITY_ON_DEMAND_TIME)) s.append("ON_DEMAND_TIME ");
        if (hasCapability(GPS_CAPABILITY_GEOFENCING)) s.append("GEOFENCING ");
        if (hasCapability(GPS_CAPABILITY_MEASUREMENTS)) s.append("MEASUREMENTS ");
        if (hasCapability(GPS_CAPABILITY_NAV_MESSAGES)) s.append("NAV_MESSAGES ");
        s.append(")\n");
        s.append(mGnssMetrics.dumpGnssMetricsAsText());
        s.append("  native internal state: ").append(native_get_internal_state());
        s.append("\n");
        pw.append(s);
    }

    // preallocated to avoid memory allocation in reportNmea()
    private byte[] mNmeaBuffer = new byte[120];

    static {
        class_init_native();
    }

    private static native void class_init_native();

    private static native boolean native_is_supported();

    private static native boolean native_is_gnss_configuration_supported();

    private static native void native_init_once();

    private native boolean native_init();

    private native void native_cleanup();

    private native boolean native_set_position_mode(int mode, int recurrence, int min_interval,
            int preferred_accuracy, int preferred_time, boolean lowPowerMode);

    private native boolean native_start();

    private native boolean native_stop();

    private native void native_delete_aiding_data(int flags);

    private native int native_read_nmea(byte[] buffer, int bufferSize);

    private native void native_inject_best_location(
            int gnssLocationFlags,
            double latitudeDegrees,
            double longitudeDegrees,
            double altitudeMeters,
            float speedMetersPerSec,
            float bearingDegrees,
            float horizontalAccuracyMeters,
            float verticalAccuracyMeters,
            float speedAccuracyMetersPerSecond,
            float bearingAccuracyDegrees,
            long timestamp);

    private native void native_inject_location(double latitude, double longitude, float accuracy);

    // XTRA Support
    private native void native_inject_time(long time, long timeReference, int uncertainty);

    private native boolean native_supports_xtra();

    private native void native_inject_xtra_data(byte[] data, int length);

    // DEBUG Support
    private native String native_get_internal_state();

    // AGPS Support
    private native void native_agps_ni_message(byte[] msg, int length);

    private native void native_set_agps_server(int type, String hostname, int port);

    // Network-initiated (NI) Support
    private native void native_send_ni_response(int notificationId, int userResponse);

    // AGPS ril support
    private native void native_agps_set_ref_location_cellid(int type, int mcc, int mnc,
            int lac, int cid);

    private native void native_agps_set_id(int type, String setid);

    // GNSS Configuration
    private static native boolean native_set_supl_version(int version);

    private static native boolean native_set_supl_mode(int mode);

    private static native boolean native_set_supl_es(int es);

    private static native boolean native_set_lpp_profile(int lppProfile);

    private static native boolean native_set_gnss_pos_protocol_select(int gnssPosProtocolSelect);

    private static native boolean native_set_gps_lock(int gpsLock);

    private static native boolean native_set_emergency_supl_pdn(int emergencySuplPdn);

    private static native boolean native_set_satellite_blacklist(int[] constellations, int[] svIds);
}<|MERGE_RESOLUTION|>--- conflicted
+++ resolved
@@ -788,83 +788,6 @@
         native_inject_time(time, timeReference, uncertainty);
     }
 
-<<<<<<< HEAD
-    private void handleUpdateNetworkState(Network network) {
-        // retrieve NetworkInfo for this UID
-        NetworkInfo info = mConnMgr.getNetworkInfo(network);
-
-        boolean networkAvailable = false;
-        boolean isConnected = false;
-        int type = ConnectivityManager.TYPE_NONE;
-        boolean isRoaming = false;
-        String apnName = null;
-
-        if (info != null) {
-            networkAvailable = info.isAvailable() && TelephonyManager.getDefault().getDataEnabled();
-            isConnected = info.isConnected();
-            type = info.getType();
-            isRoaming = info.isRoaming();
-            apnName = info.getExtraInfo();
-        }
-
-        if (isConnected) {
-            mNetworkToConnectionType.put(network, info);
-        } else {
-            info = mNetworkToConnectionType.remove(network);
-            if (info != null) {
-                type = info.getType();
-            }
-        }
-
-        if (DEBUG) {
-            String message = String.format(
-                    "UpdateNetworkState, type=%s, connected=%s, info=%s, capabilities=%S, network=%s",
-                    type,
-                    isConnected,
-                    info,
-                    mConnMgr.getNetworkCapabilities(network),
-                    network);
-            Log.d(TAG, message);
-        }
-
-        if (native_is_agps_ril_supported()) {
-            String defaultApn = getSelectedApn();
-            if (defaultApn == null) {
-                defaultApn = "dummy-apn";
-            }
-
-            native_update_network_state(
-                    isConnected,
-                    type,
-                    isRoaming,
-                    networkAvailable,
-                    apnName,
-                    defaultApn);
-        } else if (DEBUG) {
-            Log.d(TAG, "Skipped network state update because GPS HAL AGPS-RIL is not  supported");
-        }
-
-        if (mAGpsDataConnectionState == AGPS_DATA_CONNECTION_OPENING) {
-            if (isConnected) {
-                if (apnName == null) {
-                    // assign a dummy value in the case of C2K as otherwise we will have a runtime
-                    // exception in the following call to native_agps_data_conn_open
-                    apnName = "dummy-apn";
-                }
-                int apnIpType = getApnIpType(apnName);
-                setRouting();
-                if (DEBUG) {
-                    String message = String.format(
-                            "native_agps_data_conn_open: mAgpsApn=%s, mApnIpType=%s",
-                            apnName,
-                            apnIpType);
-                    Log.d(TAG, message);
-                }
-                native_agps_data_conn_open(apnName, apnIpType);
-                mAGpsDataConnectionState = AGPS_DATA_CONNECTION_OPEN;
-            } else {
-                handleReleaseSuplConnection(GPS_AGPS_DATA_CONN_FAILED);
-=======
     /**
      * Implements {@link GnssNetworkConnectivityHandler.GnssNetworkListener#onNetworkAvailable()}
      */
@@ -875,7 +798,6 @@
                 // Download only if supported, (prevents an unneccesary on-boot
                 // download)
                 xtraDownloadRequest();
->>>>>>> 5a050004
             }
         }
     }
