/*
 * Copyright (C) 2009 The Android Open Source Project
 *
 * Licensed under the Apache License, Version 2.0 (the "License");
 * you may not use this file except in compliance with the License.
 * You may obtain a copy of the License at
 *
 *      http://www.apache.org/licenses/LICENSE-2.0
 *
 * Unless required by applicable law or agreed to in writing, software
 * distributed under the License is distributed on an "AS IS" BASIS,
 * WITHOUT WARRANTIES OR CONDITIONS OF ANY KIND, either express or implied.
 * See the License for the specific language governing permissions and
 * limitations under the License.
 */

package com.android.server.location;

import static android.content.pm.PackageManager.MATCH_SYSTEM_ONLY;

import android.annotation.Nullable;
import android.content.Context;
import android.content.pm.PackageManager;
import android.location.Location;
import android.location.LocationProvider;
import android.os.Bundle;
import android.os.IBinder;
import android.os.RemoteException;
import android.os.WorkSource;
import android.util.Log;

import com.android.internal.annotations.GuardedBy;
import com.android.internal.location.ILocationProvider;
import com.android.internal.location.ILocationProviderManager;
import com.android.internal.location.ProviderProperties;
import com.android.internal.location.ProviderRequest;
import com.android.server.FgThread;
import com.android.server.LocationManagerService;
import com.android.server.ServiceWatcher;

import java.io.FileDescriptor;
import java.io.PrintWriter;
import java.util.ArrayList;
import java.util.Collections;
import java.util.List;
import java.util.concurrent.CopyOnWriteArrayList;

/**
 * Proxy for ILocationProvider implementations.
 */
public class LocationProviderProxy extends AbstractLocationProvider {

    private static final String TAG = "LocationProviderProxy";
    private static final boolean D = LocationManagerService.D;

    // used to ensure that updates to mProviderPackages are atomic
    private final Object mProviderPackagesLock = new Object();

    // used to ensure that updates to mRequest and mWorkSource are atomic
    private final Object mRequestLock = new Object();

    private final ILocationProviderManager.Stub mManager = new ILocationProviderManager.Stub() {
        // executed on binder thread
        @Override
        public void onSetAdditionalProviderPackages(List<String> packageNames) {
            LocationProviderProxy.this.onSetAdditionalProviderPackages(packageNames);
        }

        // executed on binder thread
        @Override
        public void onSetEnabled(boolean enabled) {
            LocationProviderProxy.this.setEnabled(enabled);
        }

        // executed on binder thread
        @Override
        public void onSetProperties(ProviderProperties properties) {
            LocationProviderProxy.this.setProperties(properties);
        }

        // executed on binder thread
        @Override
        public void onReportLocation(Location location) {
            LocationProviderProxy.this.reportLocation(location);
        }
    };

    private final ServiceWatcher mServiceWatcher;

    @GuardedBy("mProviderPackagesLock")
    private final CopyOnWriteArrayList<String> mProviderPackages = new CopyOnWriteArrayList<>();

    @GuardedBy("mRequestLock")
    @Nullable
    private ProviderRequest mRequest;
    @GuardedBy("mRequestLock")
    private WorkSource mWorkSource;

    /**
     * Creates a new LocationProviderProxy and immediately begins binding to the best applicable
     * service.
     */
    @Nullable
    public static LocationProviderProxy createAndBind(
            Context context, LocationProviderManager locationProviderManager, String action,
            int overlaySwitchResId, int defaultServicePackageNameResId,
            int initialPackageNamesResId) {
        LocationProviderProxy proxy = new LocationProviderProxy(context, locationProviderManager,
                action, overlaySwitchResId, defaultServicePackageNameResId,
                initialPackageNamesResId);
        if (proxy.bind()) {
            return proxy;
        } else {
            return null;
        }
    }

    private LocationProviderProxy(Context context, LocationProviderManager locationProviderManager,
            String action, int overlaySwitchResId, int defaultServicePackageNameResId,
            int initialPackageNamesResId) {
        super(context, locationProviderManager);

        mServiceWatcher = new ServiceWatcher(context, TAG, action, overlaySwitchResId,
                defaultServicePackageNameResId, initialPackageNamesResId,
                FgThread.getHandler()) {

            @Override
            protected void onBind() {
                runOnBinder(LocationProviderProxy.this::initializeService);
            }

            @Override
            protected void onUnbind() {
                resetProviderPackages(Collections.emptyList());
                setEnabled(false);
                setProperties(null);
            }
        };

        mRequest = null;
        mWorkSource = new WorkSource();
    }

    private boolean bind() {
        return mServiceWatcher.start();
    }

    private void initializeService(IBinder binder) throws RemoteException {
        ILocationProvider service = ILocationProvider.Stub.asInterface(binder);
        if (D) Log.d(TAG, "applying state to connected service " + mServiceWatcher);

        resetProviderPackages(Collections.emptyList());

        service.setLocationProviderManager(mManager);

        synchronized (mRequestLock) {
            if (mRequest != null) {
                service.setRequest(mRequest, mWorkSource);
            }
        }
    }

    @Override
    public List<String> getProviderPackages() {
        synchronized (mProviderPackagesLock) {
            return mProviderPackages;
        }
    }

    @Override
<<<<<<< HEAD
    public void setRequest(ProviderRequest request, WorkSource source) {
=======
    public void onSetRequest(ProviderRequest request, WorkSource source) {
>>>>>>> dbf9e87c
        synchronized (mRequestLock) {
            mRequest = request;
            mWorkSource = source;
        }
        mServiceWatcher.runOnBinder(binder -> {
            ILocationProvider service = ILocationProvider.Stub.asInterface(binder);
            service.setRequest(request, source);
        });
    }

    @Override
    public void dump(FileDescriptor fd, PrintWriter pw, String[] args) {
<<<<<<< HEAD
        pw.println("    service=" + mServiceWatcher);
        synchronized (mProviderPackagesLock) {
            if (mProviderPackages.size() > 1) {
                pw.println("    additional packages=" + mProviderPackages);
=======
        pw.println("service=" + mServiceWatcher);
        synchronized (mProviderPackagesLock) {
            if (mProviderPackages.size() > 1) {
                pw.println("additional packages=" + mProviderPackages);
>>>>>>> dbf9e87c
            }
        }
    }

    @Override
    public int getStatus(Bundle extras) {
        return mServiceWatcher.runOnBinderBlocking(binder -> {
            ILocationProvider service = ILocationProvider.Stub.asInterface(binder);
            return service.getStatus(extras);
        }, LocationProvider.TEMPORARILY_UNAVAILABLE);
    }

    @Override
    public long getStatusUpdateTime() {
        return mServiceWatcher.runOnBinderBlocking(binder -> {
            ILocationProvider service = ILocationProvider.Stub.asInterface(binder);
            return service.getStatusUpdateTime();
        }, 0L);
    }

    @Override
<<<<<<< HEAD
    public void sendExtraCommand(String command, Bundle extras) {
=======
    public void onSendExtraCommand(int uid, int pid, String command, Bundle extras) {
>>>>>>> dbf9e87c
        mServiceWatcher.runOnBinder(binder -> {
            ILocationProvider service = ILocationProvider.Stub.asInterface(binder);
            service.sendExtraCommand(command, extras);
        });
    }

    private void onSetAdditionalProviderPackages(List<String> packageNames) {
        resetProviderPackages(packageNames);
    }

    private void resetProviderPackages(List<String> additionalPackageNames) {
        ArrayList<String> permittedPackages = new ArrayList<>(additionalPackageNames.size());
        for (String packageName : additionalPackageNames) {
            try {
                mContext.getPackageManager().getPackageInfo(packageName, MATCH_SYSTEM_ONLY);
                permittedPackages.add(packageName);
            } catch (PackageManager.NameNotFoundException e) {
                Log.w(TAG, mServiceWatcher + " specified unknown additional provider package: "
                        + packageName);
            }
        }

        synchronized (mProviderPackagesLock) {
            mProviderPackages.clear();
            String myPackage = mServiceWatcher.getCurrentPackageName();
            if (myPackage != null) {
                mProviderPackages.add(myPackage);
                mProviderPackages.addAll(permittedPackages);
            }
        }
    }
}<|MERGE_RESOLUTION|>--- conflicted
+++ resolved
@@ -168,11 +168,7 @@
     }
 
     @Override
-<<<<<<< HEAD
-    public void setRequest(ProviderRequest request, WorkSource source) {
-=======
     public void onSetRequest(ProviderRequest request, WorkSource source) {
->>>>>>> dbf9e87c
         synchronized (mRequestLock) {
             mRequest = request;
             mWorkSource = source;
@@ -185,17 +181,10 @@
 
     @Override
     public void dump(FileDescriptor fd, PrintWriter pw, String[] args) {
-<<<<<<< HEAD
-        pw.println("    service=" + mServiceWatcher);
-        synchronized (mProviderPackagesLock) {
-            if (mProviderPackages.size() > 1) {
-                pw.println("    additional packages=" + mProviderPackages);
-=======
         pw.println("service=" + mServiceWatcher);
         synchronized (mProviderPackagesLock) {
             if (mProviderPackages.size() > 1) {
                 pw.println("additional packages=" + mProviderPackages);
->>>>>>> dbf9e87c
             }
         }
     }
@@ -217,11 +206,7 @@
     }
 
     @Override
-<<<<<<< HEAD
-    public void sendExtraCommand(String command, Bundle extras) {
-=======
     public void onSendExtraCommand(int uid, int pid, String command, Bundle extras) {
->>>>>>> dbf9e87c
         mServiceWatcher.runOnBinder(binder -> {
             ILocationProvider service = ILocationProvider.Stub.asInterface(binder);
             service.sendExtraCommand(command, extras);
