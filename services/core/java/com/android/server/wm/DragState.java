--- conflicted
+++ resolved
@@ -147,15 +147,6 @@
         return mIsClosing;
     }
 
-<<<<<<< HEAD
-    private void hideInputSurface() {
-        if (mInputSurface != null) {
-            mTransaction.hide(mInputSurface).apply();
-        }
-    }
-
-=======
->>>>>>> dbf9e87c
     private void showInputSurface() {
         if (mInputSurface == null) {
             mInputSurface = mService.makeSurfaceBuilder(
@@ -200,8 +191,6 @@
                     MSG_TEAR_DOWN_DRAG_AND_DROP_INPUT, mInputInterceptor);
             mInputInterceptor = null;
         }
-
-        hideInputSurface();
 
         // Send drag end broadcast if drag start has been sent.
         if (mDragInProgress) {
