--- conflicted
+++ resolved
@@ -1051,11 +1051,7 @@
         // comes in at the new size (normally position and crop are unfrozen).
         // setGeometryAppliesWithResizeInTransaction accomplishes this for us.
         if (wasForceScaled && !mForceScaleUntilResize) {
-<<<<<<< HEAD
-            mSurfaceController.deferTransactionUntil(mSurfaceController.getHandle(),
-=======
             mSurfaceController.deferTransactionUntil(mSurfaceController.mSurfaceControl,
->>>>>>> dbf9e87c
                     mWin.getFrameNumber());
             mSurfaceController.forceScaleableInTransaction(false);
         }
@@ -1173,7 +1169,7 @@
                             // LogicalDisplay.
                             mAnimator.setPendingLayoutChanges(w.getDisplayId(),
                                     FINISH_LAYOUT_REDO_ANIM);
-                            if (DEBUG_LAYOUT_REPEATS) {                        
+                            if (DEBUG_LAYOUT_REPEATS) {
                                 mService.mWindowPlacerLocked.debugLayoutRepeats(
                                         "showSurfaceRobustlyLocked " + w,
                                         mAnimator.getPendingLayoutChanges(w.getDisplayId()));
