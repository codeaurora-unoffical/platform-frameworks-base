--- conflicted
+++ resolved
@@ -1185,17 +1185,6 @@
                         if (mIsWallpaper) {
                             w.dispatchWallpaperVisibility(true);
                         }
-<<<<<<< HEAD
-                        // This draw means the difference between unique content and mirroring.
-                        // Run another pass through performLayout to set mHasContent in the
-                        // LogicalDisplay.
-                        mAnimator.setPendingLayoutChanges(w.getDisplayId(),
-                                FINISH_LAYOUT_REDO_ANIM);
-                        if (DEBUG_LAYOUT_REPEATS) {
-                            mService.mWindowPlacerLocked.debugLayoutRepeats(
-                                    "showSurfaceRobustlyLocked " + w,
-                                    mAnimator.getPendingLayoutChanges(w.getDisplayId()));
-=======
                         if (!w.getDisplayContent().getLastHasContent()) {
                             // This draw means the difference between unique content and mirroring.
                             // Run another pass through performLayout to set mHasContent in the
@@ -1207,7 +1196,6 @@
                                         "showSurfaceRobustlyLocked " + w,
                                         mAnimator.getPendingLayoutChanges(w.getDisplayId()));
                             }
->>>>>>> 04898ff5
                         }
                     } else {
                         w.setOrientationChanging(false);
