--- conflicted
+++ resolved
@@ -143,20 +143,15 @@
      */
     private boolean mRemoved;
 
-<<<<<<< HEAD
     public static boolean mPerfSendTapHint = false;
     public static boolean mIsPerfBoostAcquired = false;
     public static int mPerfHandle = -1;
     public BoostFramework mPerfBoost = null;
     public BoostFramework mUxPerf = null;
 
-    TaskDisplayArea(DisplayContent displayContent, WindowManagerService service) {
-        super(service, Type.ANY, "TaskContainers", FEATURE_TASK_CONTAINER);
-=======
     TaskDisplayArea(DisplayContent displayContent, WindowManagerService service, String name,
             int displayAreaFeature) {
         super(service, Type.ANY, name, displayAreaFeature);
->>>>>>> 20972fa3
         mDisplayContent = displayContent;
         mRootWindowContainer = service.mRoot;
         mAtmService = service.mAtmService;
