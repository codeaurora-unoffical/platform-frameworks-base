--- conflicted
+++ resolved
@@ -28,10 +28,7 @@
 import android.content.Context;
 import android.graphics.Matrix;
 import android.graphics.Rect;
-<<<<<<< HEAD
 import android.util.BoostFramework;
-=======
->>>>>>> dbf9e87c
 import android.util.Slog;
 import android.util.proto.ProtoOutputStream;
 import android.view.Display;
@@ -52,59 +49,13 @@
      * Layers for screen rotation animation. We put these layers above
      * WINDOW_FREEZE_LAYER so that screen freeze will cover all windows.
      */
-<<<<<<< HEAD
-    static final int SCREEN_FREEZE_LAYER_BASE       = WINDOW_FREEZE_LAYER + TYPE_LAYER_MULTIPLIER;
-    static final int SCREEN_FREEZE_LAYER_ENTER      = SCREEN_FREEZE_LAYER_BASE;
-    static final int SCREEN_FREEZE_LAYER_SCREENSHOT = SCREEN_FREEZE_LAYER_BASE + 1;
-    static final int SCREEN_FREEZE_LAYER_EXIT       = SCREEN_FREEZE_LAYER_BASE + 2;
-    static final int SCREEN_FREEZE_LAYER_CUSTOM     = SCREEN_FREEZE_LAYER_BASE + 3;
-
-    private BoostFramework mPerf = null;
-    private boolean mIsPerfLockAcquired = false;
-    final Context mContext;
-    final DisplayContent mDisplayContent;
-    SurfaceControl mSurfaceControl;
-    BlackFrame mCustomBlackFrame;
-    BlackFrame mExitingBlackFrame;
-    BlackFrame mEnteringBlackFrame;
-    int mWidth, mHeight;
-
-    int mOriginalRotation;
-    int mOriginalWidth, mOriginalHeight;
-    int mCurRotation;
-    Rect mOriginalDisplayRect = new Rect();
-    Rect mCurrentDisplayRect = new Rect();
-
-    // For all animations, "exit" is for the UI elements that are going
-    // away (that is the snapshot of the old screen), and "enter" is for
-    // the new UI elements that are appearing (that is the active windows
-    // in their final orientation).
-
-    // The starting animation for the exiting and entering elements.  This
-    // animation applies a transformation while the rotation is in progress.
-    // It is started immediately, before the new entering UI is ready.
-    Animation mStartExitAnimation;
-    final Transformation mStartExitTransformation = new Transformation();
-    Animation mStartEnterAnimation;
-    final Transformation mStartEnterTransformation = new Transformation();
-    Animation mStartFrameAnimation;
-    final Transformation mStartFrameTransformation = new Transformation();
-
-    // The finishing animation for the exiting and entering elements.  This
-    // animation needs to undo the transformation of the starting animation.
-    // It starts running once the new rotation UI elements are ready to be
-    // displayed.
-    Animation mFinishExitAnimation;
-    final Transformation mFinishExitTransformation = new Transformation();
-    Animation mFinishEnterAnimation;
-    final Transformation mFinishEnterTransformation = new Transformation();
-    Animation mFinishFrameAnimation;
-    final Transformation mFinishFrameTransformation = new Transformation();
-=======
     private static final int SCREEN_FREEZE_LAYER_BASE = WINDOW_FREEZE_LAYER + TYPE_LAYER_MULTIPLIER;
     private static final int SCREEN_FREEZE_LAYER_ENTER = SCREEN_FREEZE_LAYER_BASE;
     private static final int SCREEN_FREEZE_LAYER_SCREENSHOT = SCREEN_FREEZE_LAYER_BASE + 1;
     private static final int SCREEN_FREEZE_LAYER_EXIT = SCREEN_FREEZE_LAYER_BASE + 2;
+
+    private BoostFramework mPerf = null;
+    private boolean mIsPerfLockAcquired = false;
 
     private final Context mContext;
     private final DisplayContent mDisplayContent;
@@ -126,7 +77,6 @@
     private int mOriginalRotation;
     private int mOriginalWidth, mOriginalHeight;
     private int mCurRotation;
->>>>>>> dbf9e87c
 
     private Rect mOriginalDisplayRect = new Rect();
     private Rect mCurrentDisplayRect = new Rect();
@@ -202,21 +152,6 @@
             final Surface surface = mService.mSurfaceFactory.make();
             surface.copyFrom(mSurfaceControl);
             SurfaceControl.ScreenshotGraphicBuffer gb =
-<<<<<<< HEAD
-                mService.mDisplayManagerInternal.screenshot(displayId);
-            if (gb != null) {
-                try {
-                    surface.attachAndQueueBuffer(gb.getGraphicBuffer());
-                } catch (RuntimeException e) {
-                    Slog.w(TAG, "Failed to attach screenshot - " + e.getMessage());
-                }
-                // If the screenshot contains secure layers, we have to make sure the
-                // screenshot surface we display it in also has FLAG_SECURE so that
-                // the user can not screenshot secure layers via the screenshot surface.
-                if (gb.containsSecureLayers()) {
-                    t.setSecure(mSurfaceControl, true);
-                }
-=======
                     mService.mDisplayManagerInternal.screenshot(displayId);
             if (gb != null) {
                 try {
@@ -231,7 +166,6 @@
                 if (gb.containsSecureLayers()) {
                     t.setSecure(mSurfaceControl, true);
                 }
->>>>>>> dbf9e87c
                 t.setLayer(mSurfaceControl, SCREEN_FREEZE_LAYER_SCREENSHOT);
                 t.setAlpha(mSurfaceControl, 0);
                 t.show(mSurfaceControl);
@@ -495,17 +429,11 @@
     public void kill() {
         if (mSurfaceControl != null) {
             if (SHOW_TRANSACTIONS ||
-<<<<<<< HEAD
-                    SHOW_SURFACE_ALLOC) Slog.i(TAG_WM,
-                            "  FREEZE " + mSurfaceControl + ": DESTROY");
-            mSurfaceControl.remove();
-=======
                     SHOW_SURFACE_ALLOC) {
                 Slog.i(TAG_WM,
                         "  FREEZE " + mSurfaceControl + ": DESTROY");
             }
             mService.mTransactionFactory.make().remove(mSurfaceControl).apply();
->>>>>>> dbf9e87c
             mSurfaceControl = null;
         }
         if (mExitingBlackFrame != null) {
@@ -586,34 +514,6 @@
             }
         }
 
-<<<<<<< HEAD
-        if (USE_CUSTOM_BLACK_FRAME && !mMoreStartFrame && !mMoreRotateFrame && !mMoreFinishFrame) {
-            if (mStartFrameAnimation != null) {
-                if (DEBUG_STATE) Slog.v(TAG, "Frame animations done, clearing start frame anim!");
-                mStartFrameAnimation.cancel();
-                mStartFrameAnimation = null;
-                mStartFrameTransformation.clear();
-            }
-            if (mFinishFrameAnimation != null) {
-                if (DEBUG_STATE) Slog.v(TAG, "Frame animations done, clearing finish frame anim!");
-                mFinishFrameAnimation.cancel();
-                mFinishFrameAnimation = null;
-                mFinishFrameTransformation.clear();
-            }
-            if (mRotateFrameAnimation != null) {
-                if (DEBUG_STATE) Slog.v(TAG, "Frame animations done, clearing rotate frame anim!");
-                mRotateFrameAnimation.cancel();
-                mRotateFrameAnimation = null;
-                mRotateFrameTransformation.clear();
-            }
-            if (mPerf != null && mIsPerfLockAcquired) {
-                mPerf.perfLockRelease();
-                mIsPerfLockAcquired = false;
-            }
-        }
-
-=======
->>>>>>> dbf9e87c
         mExitTransformation.set(mRotateExitTransformation);
         mEnterTransformation.set(mRotateEnterTransformation);
 
