--- conflicted
+++ resolved
@@ -417,12 +417,8 @@
     private int logo;               // resource identifier of activity's logo.
     private int theme;              // resource identifier of activity's theme.
     private int windowFlags;        // custom window flags for preview window.
-<<<<<<< HEAD
     public int perfActivityBoostHandler = -1; //perflock handler when activity is created.
-    private TaskRecord task;        // the task this is in.
-=======
     private Task task;              // the task this is in.
->>>>>>> 1003ee8f
     private long createTime = System.currentTimeMillis();
     long lastVisibleTime;         // last time this activity became visible
     long cpuTimeAtResume;         // the cpu time of host process at the time of resuming activity
@@ -5650,7 +5646,6 @@
         return !isSplitScreenPrimary || allowSplitScreenPrimaryAnimation;
     }
 
-<<<<<<< HEAD
     public int isAppInfoGame() {
         int isGame = 0;
         if (info.applicationInfo != null) {
@@ -5660,22 +5655,9 @@
         return isGame;
     }
 
-    /**
-     * Creates a layer to apply crop to an animation.
-     */
-    private SurfaceControl createAnimationBoundsLayer(Transaction t) {
-        ProtoLog.i(WM_DEBUG_APP_TRANSITIONS_ANIM, "Creating animation bounds layer");
-        final SurfaceControl.Builder builder = makeAnimationLeash()
-                .setParent(getAnimationLeashParent())
-                .setName(getSurfaceControl() + " - animation-bounds");
-        final SurfaceControl boundsLayer = builder.build();
-        t.show(boundsLayer);
-        return boundsLayer;
-=======
     @Override
     boolean isChangingAppTransition() {
         return task != null ? task.isChangingAppTransition() : super.isChangingAppTransition();
->>>>>>> 1003ee8f
     }
 
     @Override
