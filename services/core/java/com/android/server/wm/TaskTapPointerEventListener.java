/*
 * Copyright (C) 2013 The Android Open Source Project
 *
 * Licensed under the Apache License, Version 2.0 (the "License");
 * you may not use this file except in compliance with the License.
 * You may obtain a copy of the License at
 *
 *      http://www.apache.org/licenses/LICENSE-2.0
 *
 * Unless required by applicable law or agreed to in writing, software
 * distributed under the License is distributed on an "AS IS" BASIS,
 * WITHOUT WARRANTIES OR CONDITIONS OF ANY KIND, either express or implied.
 * See the License for the specific language governing permissions and
 * limitations under the License.
 */

package com.android.server.wm;

import static android.view.PointerIcon.TYPE_HORIZONTAL_DOUBLE_ARROW;
import static android.view.PointerIcon.TYPE_NOT_SPECIFIED;
import static android.view.PointerIcon.TYPE_TOP_LEFT_DIAGONAL_DOUBLE_ARROW;
import static android.view.PointerIcon.TYPE_TOP_RIGHT_DIAGONAL_DOUBLE_ARROW;
import static android.view.PointerIcon.TYPE_VERTICAL_DOUBLE_ARROW;

import android.graphics.Rect;
import android.graphics.Region;
import android.hardware.input.InputManager;
import android.view.MotionEvent;
import android.view.WindowManagerPolicyConstants.PointerEventListener;

import com.android.server.wm.WindowManagerService.H;
import com.android.server.am.ActivityManagerService;
import com.android.server.wm.ActivityStackSupervisor;
import com.android.server.wm.ActivityDisplay;
import android.util.BoostFramework;

/**
 * 1. Adjust the top most focus display if touch down on some display.
 * 2. Adjust the pointer icon when cursor moves to the task bounds.
 */
public class TaskTapPointerEventListener implements PointerEventListener {

    private final Region mTouchExcludeRegion = new Region();
    private final WindowManagerService mService;
    private final DisplayContent mDisplayContent;
    private final Rect mTmpRect = new Rect();
    private int mPointerIconType = TYPE_NOT_SPECIFIED;
<<<<<<< HEAD
    private int mLastDownX;
    private int mLastDownY;
    public BoostFramework mPerfObj = null;
=======
>>>>>>> c6f280bf

    public TaskTapPointerEventListener(WindowManagerService service,
            DisplayContent displayContent) {
        mService = service;
        mDisplayContent = displayContent;
<<<<<<< HEAD
        mHandler = new Handler(mService.mH.getLooper());
        mMoveDisplayToTop = () -> {
            int x;
            int y;
            synchronized (this) {
                x = mLastDownX;
                y = mLastDownY;
            }
            synchronized (mService.mGlobalLock) {
                if (!mService.mPerDisplayFocusEnabled
                        && mService.mRoot.getTopFocusedDisplayContent() != mDisplayContent
                        && inputMethodWindowContains(x, y)) {
                    // In a single focus system, if the input method window and the input method
                    // target window are on the different displays, when the user is tapping on the
                    // input method window, we don't move its display to top. Otherwise, the input
                    // method target window will lose the focus.
                    return;
                }
                final Region windowTapExcludeRegion = Region.obtain();
                mDisplayContent.amendWindowTapExcludeRegion(windowTapExcludeRegion);
                if (windowTapExcludeRegion.contains(x, y)) {
                    windowTapExcludeRegion.recycle();
                    // The user is tapping on the window tap exclude region. We don't move this
                    // display to top. A window tap exclude region, for example, may be set by an
                    // ActivityView, and the region would match the bounds of both the ActivityView
                    // and the virtual display in it. In this case, we would take the tap that is on
                    // the embedded virtual display instead of this display.
                    return;
                }
                windowTapExcludeRegion.recycle();
                WindowContainer parent = mDisplayContent.getParent();
                if (parent != null && parent.getTopChild() != mDisplayContent) {
                    parent.positionChildAt(WindowContainer.POSITION_TOP, mDisplayContent,
                            true /* includingParents */);
                    // For compatibility, only the topmost activity is allowed to be resumed for
                    // pre-Q app. Ensure the topmost activities are resumed whenever a display is
                    // moved to top.
                    // TODO(b/123761773): Investigate whether we can move this into
                    // RootActivityContainer#updateTopResumedActivityIfNeeded(). Currently, it is
                    // risky to do so because it seems possible to resume activities as part of a
                    // larger transaction and it's too early to resume based on current order
                    // when performing updateTopResumedActivityIfNeeded().
                    mDisplayContent.mAcitvityDisplay.ensureActivitiesVisible(null /* starting */,
                            0 /* configChanges */, !PRESERVE_WINDOWS, true /* notifyClients */);
                }
            }
        };
        if (mPerfObj == null) {
            mPerfObj = new BoostFramework();
        }
=======
>>>>>>> c6f280bf
    }

    @Override
    public void onPointerEvent(MotionEvent motionEvent) {
        switch (motionEvent.getActionMasked()) {
            case MotionEvent.ACTION_DOWN: {
                final int x = (int) motionEvent.getX();
                final int y = (int) motionEvent.getY();

                synchronized (this) {
                    if (!mTouchExcludeRegion.contains(x, y)) {
                        mService.mTaskPositioningController.handleTapOutsideTask(
                                mDisplayContent, x, y);
                    }
                }
            }
            break;
            case MotionEvent.ACTION_HOVER_ENTER:
            case MotionEvent.ACTION_HOVER_MOVE: {
                final int x = (int) motionEvent.getX();
                final int y = (int) motionEvent.getY();
                final Task task = mDisplayContent.findTaskForResizePoint(x, y);
                int iconType = TYPE_NOT_SPECIFIED;
                if (task != null) {
                    task.getDimBounds(mTmpRect);
                    if (!mTmpRect.isEmpty() && !mTmpRect.contains(x, y)) {
                        if (x < mTmpRect.left) {
                            iconType =
                                (y < mTmpRect.top) ? TYPE_TOP_LEFT_DIAGONAL_DOUBLE_ARROW :
                                (y > mTmpRect.bottom) ? TYPE_TOP_RIGHT_DIAGONAL_DOUBLE_ARROW :
                                TYPE_HORIZONTAL_DOUBLE_ARROW;
                        } else if (x > mTmpRect.right) {
                            iconType =
                                (y < mTmpRect.top) ? TYPE_TOP_RIGHT_DIAGONAL_DOUBLE_ARROW :
                                (y > mTmpRect.bottom) ? TYPE_TOP_LEFT_DIAGONAL_DOUBLE_ARROW :
                                TYPE_HORIZONTAL_DOUBLE_ARROW;
                        } else if (y < mTmpRect.top || y > mTmpRect.bottom) {
                            iconType = TYPE_VERTICAL_DOUBLE_ARROW;
                        }
                    }
                }
                if (mPointerIconType != iconType) {
                    mPointerIconType = iconType;
                    if (mPointerIconType == TYPE_NOT_SPECIFIED) {
                        // Find the underlying window and ask it restore the pointer icon.
                        mService.mH.removeMessages(H.RESTORE_POINTER_ICON);
                        mService.mH.obtainMessage(H.RESTORE_POINTER_ICON,
                                x, y, mDisplayContent).sendToTarget();
                    } else {
                        InputManager.getInstance().setPointerIconType(mPointerIconType);
                    }
                }
            }
            break;
            case MotionEvent.ACTION_HOVER_EXIT: {
                final int x = (int) motionEvent.getX();
                final int y = (int) motionEvent.getY();
                if (mPointerIconType != TYPE_NOT_SPECIFIED) {
                    mPointerIconType = TYPE_NOT_SPECIFIED;
                    // Find the underlying window and ask it to restore the pointer icon.
                    mService.mH.removeMessages(H.RESTORE_POINTER_ICON);
                    mService.mH.obtainMessage(H.RESTORE_POINTER_ICON,
                            x, y, mDisplayContent).sendToTarget();
                }
            }
            break;
        }
        if (ActivityStackSupervisor.mIsPerfBoostAcquired && (mPerfObj != null)) {
            if (ActivityStackSupervisor.mPerfHandle > 0) {
                mPerfObj.perfLockReleaseHandler(ActivityStackSupervisor.mPerfHandle);
                ActivityStackSupervisor.mPerfHandle = -1;
            }
            ActivityStackSupervisor.mIsPerfBoostAcquired = false;
        }
        if (ActivityStackSupervisor.mPerfSendTapHint && (mPerfObj != null)) {
            mPerfObj.perfHint(BoostFramework.VENDOR_HINT_TAP_EVENT, null);
            ActivityStackSupervisor.mPerfSendTapHint = false;
        }
        if (ActivityDisplay.mIsPerfBoostAcquired && (mPerfObj != null)) {
            if (ActivityDisplay.mPerfHandle > 0) {
                mPerfObj.perfLockReleaseHandler(ActivityDisplay.mPerfHandle);
                ActivityDisplay.mPerfHandle = -1;
            }
            ActivityDisplay.mIsPerfBoostAcquired = false;
        }
        if (ActivityDisplay.mPerfSendTapHint && (mPerfObj != null)) {
            mPerfObj.perfHint(BoostFramework.VENDOR_HINT_TAP_EVENT, null);
            ActivityDisplay.mPerfSendTapHint = false;
        }
    }

    void setTouchExcludeRegion(Region newRegion) {
        synchronized (this) {
           mTouchExcludeRegion.set(newRegion);
        }
    }
}<|MERGE_RESOLUTION|>--- conflicted
+++ resolved
@@ -45,70 +45,15 @@
     private final DisplayContent mDisplayContent;
     private final Rect mTmpRect = new Rect();
     private int mPointerIconType = TYPE_NOT_SPECIFIED;
-<<<<<<< HEAD
-    private int mLastDownX;
-    private int mLastDownY;
     public BoostFramework mPerfObj = null;
-=======
->>>>>>> c6f280bf
 
     public TaskTapPointerEventListener(WindowManagerService service,
             DisplayContent displayContent) {
         mService = service;
         mDisplayContent = displayContent;
-<<<<<<< HEAD
-        mHandler = new Handler(mService.mH.getLooper());
-        mMoveDisplayToTop = () -> {
-            int x;
-            int y;
-            synchronized (this) {
-                x = mLastDownX;
-                y = mLastDownY;
-            }
-            synchronized (mService.mGlobalLock) {
-                if (!mService.mPerDisplayFocusEnabled
-                        && mService.mRoot.getTopFocusedDisplayContent() != mDisplayContent
-                        && inputMethodWindowContains(x, y)) {
-                    // In a single focus system, if the input method window and the input method
-                    // target window are on the different displays, when the user is tapping on the
-                    // input method window, we don't move its display to top. Otherwise, the input
-                    // method target window will lose the focus.
-                    return;
-                }
-                final Region windowTapExcludeRegion = Region.obtain();
-                mDisplayContent.amendWindowTapExcludeRegion(windowTapExcludeRegion);
-                if (windowTapExcludeRegion.contains(x, y)) {
-                    windowTapExcludeRegion.recycle();
-                    // The user is tapping on the window tap exclude region. We don't move this
-                    // display to top. A window tap exclude region, for example, may be set by an
-                    // ActivityView, and the region would match the bounds of both the ActivityView
-                    // and the virtual display in it. In this case, we would take the tap that is on
-                    // the embedded virtual display instead of this display.
-                    return;
-                }
-                windowTapExcludeRegion.recycle();
-                WindowContainer parent = mDisplayContent.getParent();
-                if (parent != null && parent.getTopChild() != mDisplayContent) {
-                    parent.positionChildAt(WindowContainer.POSITION_TOP, mDisplayContent,
-                            true /* includingParents */);
-                    // For compatibility, only the topmost activity is allowed to be resumed for
-                    // pre-Q app. Ensure the topmost activities are resumed whenever a display is
-                    // moved to top.
-                    // TODO(b/123761773): Investigate whether we can move this into
-                    // RootActivityContainer#updateTopResumedActivityIfNeeded(). Currently, it is
-                    // risky to do so because it seems possible to resume activities as part of a
-                    // larger transaction and it's too early to resume based on current order
-                    // when performing updateTopResumedActivityIfNeeded().
-                    mDisplayContent.mAcitvityDisplay.ensureActivitiesVisible(null /* starting */,
-                            0 /* configChanges */, !PRESERVE_WINDOWS, true /* notifyClients */);
-                }
-            }
-        };
         if (mPerfObj == null) {
             mPerfObj = new BoostFramework();
         }
-=======
->>>>>>> c6f280bf
     }
 
     @Override
