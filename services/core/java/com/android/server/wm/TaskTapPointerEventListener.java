/*
 * Copyright (C) 2013 The Android Open Source Project
 *
 * Licensed under the Apache License, Version 2.0 (the "License");
 * you may not use this file except in compliance with the License.
 * You may obtain a copy of the License at
 *
 *      http://www.apache.org/licenses/LICENSE-2.0
 *
 * Unless required by applicable law or agreed to in writing, software
 * distributed under the License is distributed on an "AS IS" BASIS,
 * WITHOUT WARRANTIES OR CONDITIONS OF ANY KIND, either express or implied.
 * See the License for the specific language governing permissions and
 * limitations under the License.
 */

package com.android.server.wm;

import static android.view.PointerIcon.TYPE_HORIZONTAL_DOUBLE_ARROW;
import static android.view.PointerIcon.TYPE_NOT_SPECIFIED;
import static android.view.PointerIcon.TYPE_TOP_LEFT_DIAGONAL_DOUBLE_ARROW;
import static android.view.PointerIcon.TYPE_TOP_RIGHT_DIAGONAL_DOUBLE_ARROW;
import static android.view.PointerIcon.TYPE_VERTICAL_DOUBLE_ARROW;

import android.graphics.Rect;
import android.graphics.Region;
import android.hardware.input.InputManager;
import android.os.Handler;
import android.view.MotionEvent;
import android.view.WindowManagerPolicyConstants.PointerEventListener;

import com.android.server.wm.WindowManagerService.H;

<<<<<<< HEAD
import static android.view.PointerIcon.TYPE_NOT_SPECIFIED;
import static android.view.PointerIcon.TYPE_HORIZONTAL_DOUBLE_ARROW;
import static android.view.PointerIcon.TYPE_VERTICAL_DOUBLE_ARROW;
import static android.view.PointerIcon.TYPE_TOP_LEFT_DIAGONAL_DOUBLE_ARROW;
import static android.view.PointerIcon.TYPE_TOP_RIGHT_DIAGONAL_DOUBLE_ARROW;

=======
>>>>>>> de843449
public class TaskTapPointerEventListener implements PointerEventListener {

    private final Region mTouchExcludeRegion = new Region();
    private final Region mTmpRegion = new Region();
    private final WindowManagerService mService;
    private final DisplayContent mDisplayContent;
    private final Handler mHandler;
    private final Runnable mMoveDisplayToTop;
    private final Rect mTmpRect = new Rect();
    private int mPointerIconType = TYPE_NOT_SPECIFIED;
    private int mLastDownX;
    private int mLastDownY;

    public TaskTapPointerEventListener(WindowManagerService service,
            DisplayContent displayContent) {
        mService = service;
        mDisplayContent = displayContent;
        mHandler = new Handler(mService.mH.getLooper());
        mMoveDisplayToTop = () -> {
<<<<<<< HEAD
            synchronized (mService.mGlobalLock) {
                mDisplayContent.getParent().positionChildAt(WindowContainer.POSITION_TOP,
                        mDisplayContent, true /* includingParents */);
=======
            int x;
            int y;
            synchronized (this) {
                x = mLastDownX;
                y = mLastDownY;
            }
            synchronized (mService.mGlobalLock) {
                if (!mService.mPerDisplayFocusEnabled
                        && mService.mRoot.getTopFocusedDisplayContent() != mDisplayContent
                        && inputMethodWindowContains(x, y)) {
                    // In a single focus system, if the input method window and the input method
                    // target window are on the different displays, when the user is tapping on the
                    // input method window, we don't move its display to top. Otherwise, the input
                    // method target window will lose the focus.
                    return;
                }
                WindowContainer parent = mDisplayContent.getParent();
                if (parent != null) {
                    parent.positionChildAt(WindowContainer.POSITION_TOP, mDisplayContent,
                            true /* includingParents */);
                }
>>>>>>> de843449
            }
        };
    }

    @Override
    public void onPointerEvent(MotionEvent motionEvent) {
        if (motionEvent.getDisplayId() != getDisplayId()) {
            return;
        }
        final int action = motionEvent.getAction();
        switch (action & MotionEvent.ACTION_MASK) {
            case MotionEvent.ACTION_DOWN: {
                final int x = (int) motionEvent.getX();
                final int y = (int) motionEvent.getY();

                synchronized (this) {
                    if (!mTouchExcludeRegion.contains(x, y)) {
                        mService.mTaskPositioningController.handleTapOutsideTask(
                                mDisplayContent, x, y);
                    }
<<<<<<< HEAD
=======
                    mLastDownX = x;
                    mLastDownY = y;
>>>>>>> de843449
                    mHandler.post(mMoveDisplayToTop);
                }
            }
            break;

            case MotionEvent.ACTION_HOVER_MOVE: {
                final int x = (int) motionEvent.getX();
                final int y = (int) motionEvent.getY();
                final Task task = mDisplayContent.findTaskForResizePoint(x, y);
                int iconType = TYPE_NOT_SPECIFIED;
                if (task != null) {
                    task.getDimBounds(mTmpRect);
                    if (!mTmpRect.isEmpty() && !mTmpRect.contains(x, y)) {
                        if (x < mTmpRect.left) {
                            iconType =
                                (y < mTmpRect.top) ? TYPE_TOP_LEFT_DIAGONAL_DOUBLE_ARROW :
                                (y > mTmpRect.bottom) ? TYPE_TOP_RIGHT_DIAGONAL_DOUBLE_ARROW :
                                TYPE_HORIZONTAL_DOUBLE_ARROW;
                        } else if (x > mTmpRect.right) {
                            iconType =
                                (y < mTmpRect.top) ? TYPE_TOP_RIGHT_DIAGONAL_DOUBLE_ARROW :
                                (y > mTmpRect.bottom) ? TYPE_TOP_LEFT_DIAGONAL_DOUBLE_ARROW :
                                TYPE_HORIZONTAL_DOUBLE_ARROW;
                        } else if (y < mTmpRect.top || y > mTmpRect.bottom) {
                            iconType = TYPE_VERTICAL_DOUBLE_ARROW;
                        }
                    }
                }
                if (mPointerIconType != iconType) {
                    mPointerIconType = iconType;
                    if (mPointerIconType == TYPE_NOT_SPECIFIED) {
                        // Find the underlying window and ask it restore the pointer icon.
                        mService.mH.obtainMessage(H.RESTORE_POINTER_ICON,
                                x, y, mDisplayContent).sendToTarget();
                    } else {
                        InputManager.getInstance().setPointerIconType(mPointerIconType);
                    }
                }
            }
            break;
        }
    }

    void setTouchExcludeRegion(Region newRegion) {
        synchronized (this) {
           mTouchExcludeRegion.set(newRegion);
        }
    }

    private int getDisplayId() {
        return mDisplayContent.getDisplayId();
    }

    private boolean inputMethodWindowContains(int x, int y) {
        final WindowState inputMethodWindow = mDisplayContent.mInputMethodWindow;
        if (inputMethodWindow == null || !inputMethodWindow.isVisibleLw()) {
            return false;
        }
        inputMethodWindow.getTouchableRegion(mTmpRegion);
        return mTmpRegion.contains(x, y);
    }
}<|MERGE_RESOLUTION|>--- conflicted
+++ resolved
@@ -31,15 +31,6 @@
 
 import com.android.server.wm.WindowManagerService.H;
 
-<<<<<<< HEAD
-import static android.view.PointerIcon.TYPE_NOT_SPECIFIED;
-import static android.view.PointerIcon.TYPE_HORIZONTAL_DOUBLE_ARROW;
-import static android.view.PointerIcon.TYPE_VERTICAL_DOUBLE_ARROW;
-import static android.view.PointerIcon.TYPE_TOP_LEFT_DIAGONAL_DOUBLE_ARROW;
-import static android.view.PointerIcon.TYPE_TOP_RIGHT_DIAGONAL_DOUBLE_ARROW;
-
-=======
->>>>>>> de843449
 public class TaskTapPointerEventListener implements PointerEventListener {
 
     private final Region mTouchExcludeRegion = new Region();
@@ -59,11 +50,6 @@
         mDisplayContent = displayContent;
         mHandler = new Handler(mService.mH.getLooper());
         mMoveDisplayToTop = () -> {
-<<<<<<< HEAD
-            synchronized (mService.mGlobalLock) {
-                mDisplayContent.getParent().positionChildAt(WindowContainer.POSITION_TOP,
-                        mDisplayContent, true /* includingParents */);
-=======
             int x;
             int y;
             synchronized (this) {
@@ -85,7 +71,6 @@
                     parent.positionChildAt(WindowContainer.POSITION_TOP, mDisplayContent,
                             true /* includingParents */);
                 }
->>>>>>> de843449
             }
         };
     }
@@ -106,11 +91,8 @@
                         mService.mTaskPositioningController.handleTapOutsideTask(
                                 mDisplayContent, x, y);
                     }
-<<<<<<< HEAD
-=======
                     mLastDownX = x;
                     mLastDownY = y;
->>>>>>> de843449
                     mHandler.post(mMoveDisplayToTop);
                 }
             }
