--- conflicted
+++ resolved
@@ -33,7 +33,6 @@
 import android.graphics.Rect;
 import android.graphics.Region;
 import android.os.Debug;
-import android.os.IBinder;
 import android.os.Trace;
 import android.util.Slog;
 import android.util.proto.ProtoOutputStream;
@@ -162,11 +161,7 @@
         }
         try {
             if (mSurfaceControl != null) {
-<<<<<<< HEAD
-                mSurfaceControl.remove();
-=======
                 mTmpTransaction.remove(mSurfaceControl).apply();
->>>>>>> dbf9e87c
             }
         } catch (RuntimeException e) {
             Slog.w(TAG, "Error destroying surface in: " + this, e);
@@ -487,16 +482,6 @@
         return mSurfaceControl != null;
     }
 
-<<<<<<< HEAD
-    IBinder getHandle() {
-        if (mSurfaceControl == null) {
-            return null;
-        }
-        return mSurfaceControl.getHandle();
-    }
-
-=======
->>>>>>> dbf9e87c
     void getSurfaceControl(SurfaceControl outSurfaceControl) {
         outSurfaceControl.copyFrom(mSurfaceControl);
     }
