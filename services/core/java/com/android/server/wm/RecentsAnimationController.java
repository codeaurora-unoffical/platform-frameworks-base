/*
 * Copyright (C) 2017 The Android Open Source Project
 *
 * Licensed under the Apache License, Version 2.0 (the "License");
 * you may not use this file except in compliance with the License.
 * You may obtain a copy of the License at
 *
 *      http://www.apache.org/licenses/LICENSE-2.0
 *
 * Unless required by applicable law or agreed to in writing, software
 * distributed under the License is distributed on an "AS IS" BASIS,
 * WITHOUT WARRANTIES OR CONDITIONS OF ANY KIND, either express or implied.
 * See the License for the specific language governing permissions and
 * limitations under the License
 */

package com.android.server.wm;

import static android.app.WindowConfiguration.WINDOWING_MODE_FULLSCREEN;
import static android.app.WindowConfiguration.WINDOWING_MODE_SPLIT_SCREEN_PRIMARY;
import static android.app.WindowConfiguration.WINDOWING_MODE_UNDEFINED;
import static android.view.RemoteAnimationTarget.MODE_CLOSING;
import static android.view.RemoteAnimationTarget.MODE_OPENING;
import static android.view.WindowManager.DOCKED_INVALID;
import static android.view.WindowManager.INPUT_CONSUMER_RECENTS_ANIMATION;

import static com.android.server.policy.WindowManagerPolicy.FINISH_LAYOUT_REDO_WALLPAPER;
import static com.android.server.wm.ActivityTaskManagerInternal.APP_TRANSITION_RECENTS_ANIM;
import static com.android.server.wm.AnimationAdapterProto.REMOTE;
import static com.android.server.wm.RemoteAnimationAdapterWrapperProto.TARGET;
import static com.android.server.wm.WindowManagerDebugConfig.DEBUG_RECENTS_ANIMATIONS;
<<<<<<< HEAD
=======
import static com.android.server.wm.WindowManagerInternal.AppTransitionListener;
>>>>>>> 825827da

import android.annotation.IntDef;
import android.app.ActivityManager.TaskSnapshot;
import android.app.WindowConfiguration;
import android.graphics.Point;
import android.graphics.Rect;
import android.os.Binder;
import android.os.IBinder.DeathRecipient;
import android.os.RemoteException;
import android.os.SystemClock;
import android.util.ArraySet;
import android.util.Slog;
import android.util.SparseBooleanArray;
import android.util.SparseIntArray;
import android.util.proto.ProtoOutputStream;
import android.view.IRecentsAnimationController;
import android.view.IRecentsAnimationRunner;
import android.view.InputWindowHandle;
import android.view.RemoteAnimationTarget;
import android.view.SurfaceControl;
import android.view.SurfaceControl.Transaction;

import com.android.internal.annotations.VisibleForTesting;
import com.android.server.LocalServices;
import com.android.server.inputmethod.InputMethodManagerInternal;
import com.android.server.wm.SurfaceAnimator.OnAnimationFinishedCallback;
import com.android.server.wm.utils.InsetUtils;

import com.google.android.collect.Sets;

import java.io.PrintWriter;
import java.util.ArrayList;

/**
 * Controls a single instance of the remote driven recents animation. In particular, this allows
 * the calling SystemUI to animate the visible task windows as a part of the transition. The remote
 * runner is provided an animation controller which allows it to take screenshots and to notify
 * window manager when the animation is completed. In addition, window manager may also notify the
 * app if it requires the animation to be canceled at any time (ie. due to timeout, etc.)
 */
public class RecentsAnimationController implements DeathRecipient {
    private static final String TAG = RecentsAnimationController.class.getSimpleName();
    private static final long FAILSAFE_DELAY = 1000;

    public static final int REORDER_KEEP_IN_PLACE = 0;
    public static final int REORDER_MOVE_TO_TOP = 1;
    public static final int REORDER_MOVE_TO_ORIGINAL_POSITION = 2;

    @IntDef(prefix = { "REORDER_MODE_" }, value = {
            REORDER_KEEP_IN_PLACE,
            REORDER_MOVE_TO_TOP,
            REORDER_MOVE_TO_ORIGINAL_POSITION
    })
    public @interface ReorderMode {}

    private final WindowManagerService mService;
    private IRecentsAnimationRunner mRunner;
    private final RecentsAnimationCallbacks mCallbacks;
    private final ArrayList<TaskAnimationAdapter> mPendingAnimations = new ArrayList<>();
    private final int mDisplayId;
    private final Runnable mFailsafeRunnable = () ->
            cancelAnimation(REORDER_MOVE_TO_ORIGINAL_POSITION, "failSafeRunnable");

    final Object mLock = new Object();

    // The recents component app token that is shown behind the visibile tasks
    private AppWindowToken mTargetAppToken;
    private int mTargetActivityType;
    private Rect mMinimizedHomeBounds = new Rect();

    // We start the RecentsAnimationController in a pending-start state since we need to wait for
    // the wallpaper/activity to draw before we can give control to the handler to start animating
    // the visible task surfaces
    private boolean mPendingStart = true;

    // Set when the animation has been canceled
    private boolean mCanceled;

    // Whether or not the input consumer is enabled. The input consumer must be both registered and
    // enabled for it to start intercepting touch events.
    private boolean mInputConsumerEnabled;

    // Whether or not the recents animation should cause the primary split-screen stack to be
    // minimized
    private boolean mSplitScreenMinimized;

    private final Rect mTmpRect = new Rect();

    private boolean mLinkedToDeathOfRunner;

    private boolean mCancelWithDeferredScreenshot;

    private boolean mCancelOnNextTransitionStart;

    /**
     * Animates the screenshot of task that used to be controlled by RecentsAnimation.
     * @see {@link #cancelOnNextTransitionStart}
     */
    SurfaceAnimator mRecentScreenshotAnimator;

    final AppTransitionListener mAppTransitionListener = new AppTransitionListener() {
        @Override
        public int onAppTransitionStartingLocked(int transit, long duration,
                long statusBarAnimationStartTime, long statusBarAnimationDuration) {
            onTransitionStart();
            mService.mRoot.getDisplayContent(mDisplayId).mAppTransition
                    .unregisterListener(this);
            return 0;
        }
    };

    public interface RecentsAnimationCallbacks {
        void onAnimationFinished(@ReorderMode int reorderMode, boolean runSychronously);
    }

    private final IRecentsAnimationController mController =
            new IRecentsAnimationController.Stub() {

        @Override
        public TaskSnapshot screenshotTask(int taskId) {
            if (DEBUG_RECENTS_ANIMATIONS) Slog.d(TAG, "screenshotTask(" + taskId + "):"
                    + " mCanceled=" + mCanceled);
            final long token = Binder.clearCallingIdentity();
            try {
                synchronized (mService.getWindowManagerLock()) {
                    if (mCanceled) {
                        return null;
                    }
                    for (int i = mPendingAnimations.size() - 1; i >= 0; i--) {
                        final TaskAnimationAdapter adapter = mPendingAnimations.get(i);
                        final Task task = adapter.mTask;
                        if (task.mTaskId == taskId) {
                            final TaskSnapshotController snapshotController =
                                    mService.mTaskSnapshotController;
                            final ArraySet<Task> tasks = Sets.newArraySet(task);
                            snapshotController.snapshotTasks(tasks);
                            snapshotController.addSkipClosingAppSnapshotTasks(tasks);
                            return snapshotController.getSnapshot(taskId, 0 /* userId */,
                                    false /* restoreFromDisk */, false /* reducedResolution */);
                        }
                    }
                    return null;
                }
            } finally {
                Binder.restoreCallingIdentity(token);
            }
        }

        @Override
        public void finish(boolean moveHomeToTop) {
            if (DEBUG_RECENTS_ANIMATIONS) Slog.d(TAG, "finish(" + moveHomeToTop + "):"
                    + " mCanceled=" + mCanceled);
            final long token = Binder.clearCallingIdentity();
            try {
                synchronized (mService.getWindowManagerLock()) {
                    if (mCanceled) {
                        return;
                    }
                }

                // Note, the callback will handle its own synchronization, do not lock on WM lock
                // prior to calling the callback
                mCallbacks.onAnimationFinished(moveHomeToTop
                        ? REORDER_MOVE_TO_TOP
                        : REORDER_MOVE_TO_ORIGINAL_POSITION,
                        true /* runSynchronously */);
            } finally {
                Binder.restoreCallingIdentity(token);
            }
        }

        @Override
        public void setAnimationTargetsBehindSystemBars(boolean behindSystemBars)
                throws RemoteException {
            final long token = Binder.clearCallingIdentity();
            try {
                synchronized (mService.getWindowManagerLock()) {
                    for (int i = mPendingAnimations.size() - 1; i >= 0; i--) {
                        final Task task = mPendingAnimations.get(i).mTask;
                        if (task.getActivityType() != mTargetActivityType) {
                            task.setCanAffectSystemUiFlags(behindSystemBars);
                        }
                    }
                    mService.mWindowPlacerLocked.requestTraversal();
                }
            } finally {
                Binder.restoreCallingIdentity(token);
            }
        }

        @Override
        public void setInputConsumerEnabled(boolean enabled) {
            if (DEBUG_RECENTS_ANIMATIONS) Slog.d(TAG, "setInputConsumerEnabled(" + enabled + "):"
                    + " mCanceled=" + mCanceled);
            final long token = Binder.clearCallingIdentity();
            try {
                synchronized (mService.getWindowManagerLock()) {
                    if (mCanceled) {
                        return;
                    }

                    mInputConsumerEnabled = enabled;
                    final InputMonitor inputMonitor =
                            mService.mRoot.getDisplayContent(mDisplayId).getInputMonitor();
                    inputMonitor.updateInputWindowsLw(true /*force*/);
                    mService.scheduleAnimationLocked();
                }
            } finally {
                Binder.restoreCallingIdentity(token);
            }
        }

        @Override
        public void setSplitScreenMinimized(boolean minimized) {
            final long token = Binder.clearCallingIdentity();
            try {
                synchronized (mService.getWindowManagerLock()) {
                    if (mCanceled) {
                        return;
                    }

                    mSplitScreenMinimized = minimized;
                    mService.checkSplitScreenMinimizedChanged(true /* animate */);
                }
            } finally {
                Binder.restoreCallingIdentity(token);
            }
        }

        @Override
        public void hideCurrentInputMethod() {
            final long token = Binder.clearCallingIdentity();
            try {
                final InputMethodManagerInternal inputMethodManagerInternal =
                        LocalServices.getService(InputMethodManagerInternal.class);
                if (inputMethodManagerInternal != null) {
                    inputMethodManagerInternal.hideCurrentInputMethod();
                }
            } finally {
                Binder.restoreCallingIdentity(token);
            }
        }

        @Override
        public void setCancelWithDeferredScreenshot(boolean screenshot) {
            synchronized (mLock) {
                setCancelWithDeferredScreenshotLocked(screenshot);
            }
        }

        @Override
        public void cleanupScreenshot() {
            synchronized (mLock) {
                if (mRecentScreenshotAnimator != null) {
                    mRecentScreenshotAnimator.cancelAnimation();
                    mRecentScreenshotAnimator = null;
                }
            }
        }
    };

    /**
     * @param remoteAnimationRunner The remote runner which should be notified when the animation is
     *                              ready to start or has been canceled
     * @param callbacks Callbacks to be made when the animation finishes
     */
    RecentsAnimationController(WindowManagerService service,
            IRecentsAnimationRunner remoteAnimationRunner, RecentsAnimationCallbacks callbacks,
            int displayId) {
        mService = service;
        mRunner = remoteAnimationRunner;
        mCallbacks = callbacks;
        mDisplayId = displayId;
    }

    public void initialize(int targetActivityType, SparseBooleanArray recentTaskIds) {
        initialize(mService.mRoot.getDisplayContent(mDisplayId), targetActivityType, recentTaskIds);
    }

    /**
     * Initializes the recents animation controller. This is a separate call from the constructor
     * because it may call cancelAnimation() which needs to properly clean up the controller
     * in the window manager.
     */
    @VisibleForTesting
    void initialize(DisplayContent dc, int targetActivityType, SparseBooleanArray recentTaskIds) {
        mTargetActivityType = targetActivityType;
<<<<<<< HEAD
=======
        dc.mAppTransition.registerListenerLocked(mAppTransitionListener);
>>>>>>> 825827da

        // Make leashes for each of the visible/target tasks and add it to the recents animation to
        // be started
        final ArrayList<Task> visibleTasks = dc.getVisibleTasks();
        final TaskStack targetStack = dc.getStack(WINDOWING_MODE_UNDEFINED, targetActivityType);
        if (targetStack != null) {
            for (int i = targetStack.getChildCount() - 1; i >= 0; i--) {
                final Task t = targetStack.getChildAt(i);
                if (!visibleTasks.contains(t)) {
                    visibleTasks.add(t);
                }
            }
        }
        final int taskCount = visibleTasks.size();
        for (int i = 0; i < taskCount; i++) {
            final Task task = visibleTasks.get(i);
            final WindowConfiguration config = task.getWindowConfiguration();
            if (config.tasksAreFloating()
                    || config.getWindowingMode() == WINDOWING_MODE_SPLIT_SCREEN_PRIMARY) {
                continue;
            }
            addAnimation(task, !recentTaskIds.get(task.mTaskId));
        }

        // Skip the animation if there is nothing to animate
        if (mPendingAnimations.isEmpty()) {
            cancelAnimation(REORDER_MOVE_TO_ORIGINAL_POSITION, "initialize-noVisibleTasks");
            return;
        }

        try {
            linkToDeathOfRunner();
        } catch (RemoteException e) {
            cancelAnimation(REORDER_MOVE_TO_ORIGINAL_POSITION, "initialize-failedToLinkToDeath");
            return;
        }

        // Adjust the wallpaper visibility for the showing target activity
        final AppWindowToken recentsComponentAppToken = dc.getStack(WINDOWING_MODE_UNDEFINED,
                targetActivityType).getTopChild().getTopFullscreenAppToken();
        if (recentsComponentAppToken != null) {
            if (DEBUG_RECENTS_ANIMATIONS) Slog.d(TAG, "setHomeApp("
                    + recentsComponentAppToken.getName() + ")");
            mTargetAppToken = recentsComponentAppToken;
            if (recentsComponentAppToken.windowsCanBeWallpaperTarget()) {
                dc.pendingLayoutChanges |= FINISH_LAYOUT_REDO_WALLPAPER;
                dc.setLayoutNeeded();
            }
        }

        // Save the minimized home height
        final TaskStack dockedStack = dc.getSplitScreenPrimaryStackIgnoringVisibility();
        dc.getDockedDividerController().getHomeStackBoundsInDockedMode(
                dc.getConfiguration(),
                dockedStack == null ? DOCKED_INVALID : dockedStack.getDockSide(),
                mMinimizedHomeBounds);

        mService.mWindowPlacerLocked.performSurfacePlacement();
    }

    @VisibleForTesting
    AnimationAdapter addAnimation(Task task, boolean isRecentTaskInvisible) {
        if (DEBUG_RECENTS_ANIMATIONS) Slog.d(TAG, "addAnimation(" + task.getName() + ")");
        final TaskAnimationAdapter taskAdapter = new TaskAnimationAdapter(task,
                isRecentTaskInvisible);
        task.startAnimation(task.getPendingTransaction(), taskAdapter, false /* hidden */);
        task.commitPendingTransaction();
        mPendingAnimations.add(taskAdapter);
        return taskAdapter;
    }

    @VisibleForTesting
    void removeAnimation(TaskAnimationAdapter taskAdapter) {
        if (DEBUG_RECENTS_ANIMATIONS) Slog.d(TAG, "removeAnimation("
                + taskAdapter.mTask.mTaskId + ")");
        taskAdapter.mTask.setCanAffectSystemUiFlags(true);
        taskAdapter.mCapturedFinishCallback.onAnimationFinished(taskAdapter);
        mPendingAnimations.remove(taskAdapter);
    }

    void startAnimation() {
        if (DEBUG_RECENTS_ANIMATIONS) Slog.d(TAG, "startAnimation(): mPendingStart=" + mPendingStart
                + " mCanceled=" + mCanceled);
        if (!mPendingStart || mCanceled) {
            // Skip starting if we've already started or canceled the animation
            return;
        }
        try {
            final ArrayList<RemoteAnimationTarget> appAnimations = new ArrayList<>();
            for (int i = mPendingAnimations.size() - 1; i >= 0; i--) {
                final TaskAnimationAdapter taskAdapter = mPendingAnimations.get(i);
                final RemoteAnimationTarget target = taskAdapter.createRemoteAnimationApp();
                if (target != null) {
                    appAnimations.add(target);
                } else {
                    removeAnimation(taskAdapter);
                }
            }

            // Skip the animation if there is nothing to animate
            if (appAnimations.isEmpty()) {
                cancelAnimation(REORDER_MOVE_TO_ORIGINAL_POSITION, "startAnimation-noAppWindows");
                return;
            }

            final RemoteAnimationTarget[] appTargets = appAnimations.toArray(
                    new RemoteAnimationTarget[appAnimations.size()]);
            mPendingStart = false;

            // Perform layout if it was scheduled before to make sure that we get correct content
            // insets for the target app window after a rotation
            final DisplayContent displayContent = mService.mRoot.getDisplayContent(mDisplayId);
            displayContent.performLayout(false /* initial */, false /* updateInputWindows */);

            final Rect minimizedHomeBounds = mTargetAppToken != null
                    && mTargetAppToken.inSplitScreenSecondaryWindowingMode()
                            ? mMinimizedHomeBounds
                            : null;
            final Rect contentInsets;
            if (mTargetAppToken != null && mTargetAppToken.findMainWindow() != null) {
                contentInsets = mTargetAppToken.findMainWindow().getContentInsets();
            } else {
                // If the window for the activity had not yet been created, use the display insets.
                mService.getStableInsets(mDisplayId, mTmpRect);
                contentInsets = mTmpRect;
            }
            mRunner.onAnimationStart(mController, appTargets, contentInsets, minimizedHomeBounds);
            if (DEBUG_RECENTS_ANIMATIONS) {
                Slog.d(TAG, "startAnimation(): Notify animation start:");
                for (int i = 0; i < mPendingAnimations.size(); i++) {
                    final Task task = mPendingAnimations.get(i).mTask;
                    Slog.d(TAG, "\t" + task.mTaskId);
                }
            }
        } catch (RemoteException e) {
            Slog.e(TAG, "Failed to start recents animation", e);
        }
        final SparseIntArray reasons = new SparseIntArray();
        reasons.put(WINDOWING_MODE_FULLSCREEN, APP_TRANSITION_RECENTS_ANIM);
        mService.mAtmInternal.notifyAppTransitionStarting(reasons, SystemClock.uptimeMillis());
    }

    void cancelAnimation(@ReorderMode int reorderMode, String reason) {
        cancelAnimation(reorderMode, false /* runSynchronously */, false /*screenshot */, reason);
    }

    void cancelAnimationSynchronously(@ReorderMode int reorderMode, String reason) {
        cancelAnimation(reorderMode, true /* runSynchronously */, false /* screenshot */, reason);
    }

    void cancelAnimationWithScreenShot() {
        cancelAnimation(REORDER_KEEP_IN_PLACE, true /* sync */, true /* screenshot */,
                "stackOrderChanged");
    }

    private void cancelAnimation(@ReorderMode int reorderMode, boolean runSynchronously,
            boolean screenshot, String reason) {
        if (DEBUG_RECENTS_ANIMATIONS) Slog.d(TAG, "cancelAnimation(): reason=" + reason
                + " runSynchronously=" + runSynchronously);
        synchronized (mService.getWindowManagerLock()) {
            if (mCanceled) {
                // We've already canceled the animation
                return;
            }
            mService.mH.removeCallbacks(mFailsafeRunnable);
            mCanceled = true;
            try {
                if (screenshot) {
                    // Screen shot previous task when next task starts transition.
                    final Task task = mPendingAnimations.get(0).mTask;
                    screenshotRecentTask(task, reorderMode, runSynchronously);
                    mRunner.onAnimationCanceled(true /* deferredWithScreenshot */);
                    return;
                }
                mRunner.onAnimationCanceled(false /* deferredWithScreenshot */);
            } catch (RemoteException e) {
                Slog.e(TAG, "Failed to cancel recents animation", e);
            }
            // Clean up and return to the previous app
            mCallbacks.onAnimationFinished(reorderMode, runSynchronously);
        }
    }

    /**
     * Cancel recents animation when the next app transition starts.
     * <p>
     * When we cancel the recents animation due to a stack order change, we can't just cancel it
     * immediately as it would lead to a flicker in Launcher if we just remove the task from the
     * leash. Instead we screenshot the previous task and replace the child of the leash with the
     * screenshot, so that Launcher can still control the leash lifecycle & make the next app
     * transition animate smoothly without flickering.
     */
    void cancelOnNextTransitionStart() {
        mCancelOnNextTransitionStart = true;
    }

    void setCancelWithDeferredScreenshotLocked(boolean screenshot) {
        mCancelWithDeferredScreenshot = screenshot;
    }

    boolean shouldCancelWithDeferredScreenshot() {
        return mCancelWithDeferredScreenshot;
    }

    void onTransitionStart() {
        if (mCanceled) {
            return;
        }

        if (mCancelOnNextTransitionStart) {
            mCancelOnNextTransitionStart = false;
            cancelAnimationWithScreenShot();
        }
    }

    void screenshotRecentTask(Task task, @ReorderMode int reorderMode, boolean runSynchronously) {
        final TaskScreenshotAnimatable animatable = TaskScreenshotAnimatable.create(task);
        if (animatable != null) {
            mRecentScreenshotAnimator = new SurfaceAnimator(
                    animatable,
                    () -> {
                        if (DEBUG_RECENTS_ANIMATIONS) {
                            Slog.d(TAG, "mRecentScreenshotAnimator finish");
                        }
                        mCallbacks.onAnimationFinished(reorderMode, runSynchronously);
                    }, mService);
            mRecentScreenshotAnimator.transferAnimation(task.mSurfaceAnimator);
        }
    }

    void cleanupAnimation(@ReorderMode int reorderMode) {
        if (DEBUG_RECENTS_ANIMATIONS) Slog.d(TAG,
                "cleanupAnimation(): Notify animation finished mPendingAnimations="
                        + mPendingAnimations.size() + " reorderMode=" + reorderMode);
        for (int i = mPendingAnimations.size() - 1; i >= 0; i--) {
            final TaskAnimationAdapter taskAdapter = mPendingAnimations.get(i);
            if (reorderMode == REORDER_MOVE_TO_TOP || reorderMode == REORDER_KEEP_IN_PLACE) {
                taskAdapter.mTask.dontAnimateDimExit();
            }
            removeAnimation(taskAdapter);
        }

        // Clear any pending failsafe runnables
        mService.mH.removeCallbacks(mFailsafeRunnable);

        // Clear references to the runner
        unlinkToDeathOfRunner();
        mRunner = null;
        mCanceled = true;

<<<<<<< HEAD
=======
        // Make sure previous animator has cleaned-up.
        if (mRecentScreenshotAnimator != null) {
            mRecentScreenshotAnimator.cancelAnimation();
            mRecentScreenshotAnimator = null;
        }

>>>>>>> 825827da
        // Update the input windows after the animation is complete
        final InputMonitor inputMonitor =
                mService.mRoot.getDisplayContent(mDisplayId).getInputMonitor();
        inputMonitor.updateInputWindowsLw(true /*force*/);

        // We have deferred all notifications to the target app as a part of the recents animation,
        // so if we are actually transitioning there, notify again here
        if (mTargetAppToken != null) {
            if (reorderMode == REORDER_MOVE_TO_TOP || reorderMode == REORDER_KEEP_IN_PLACE) {
                mService.mRoot.getDisplayContent(mDisplayId)
                        .mAppTransition.notifyAppTransitionFinishedLocked(mTargetAppToken.token);
            }
        }
    }

    void scheduleFailsafe() {
        mService.mH.postDelayed(mFailsafeRunnable, FAILSAFE_DELAY);
    }

    private void linkToDeathOfRunner() throws RemoteException {
        if (!mLinkedToDeathOfRunner) {
            mRunner.asBinder().linkToDeath(this, 0);
            mLinkedToDeathOfRunner = true;
        }
    }

    private void unlinkToDeathOfRunner() {
        if (mLinkedToDeathOfRunner) {
            mRunner.asBinder().unlinkToDeath(this, 0);
            mLinkedToDeathOfRunner = false;
        }
    }

    @Override
    public void binderDied() {
        cancelAnimation(REORDER_MOVE_TO_ORIGINAL_POSITION, "binderDied");

        synchronized (mService.getWindowManagerLock()) {
            // Clear associated input consumers on runner death
            final InputMonitor inputMonitor =
                    mService.mRoot.getDisplayContent(mDisplayId).getInputMonitor();
            inputMonitor.destroyInputConsumer(INPUT_CONSUMER_RECENTS_ANIMATION);
        }
    }

    void checkAnimationReady(WallpaperController wallpaperController) {
        if (mPendingStart) {
            final boolean wallpaperReady = !isTargetOverWallpaper()
                    || (wallpaperController.getWallpaperTarget() != null
                            && wallpaperController.wallpaperTransitionReady());
            if (wallpaperReady) {
                mService.getRecentsAnimationController().startAnimation();
            }
        }
    }

    boolean isSplitScreenMinimized() {
        return mSplitScreenMinimized;
    }

    boolean isWallpaperVisible(WindowState w) {
        return w != null && w.mAppToken != null && mTargetAppToken == w.mAppToken
                && isTargetOverWallpaper();
    }

    /**
     * @return Whether to use the input consumer to override app input to route home/recents.
     */
    boolean shouldApplyInputConsumer(AppWindowToken appToken) {
        // Only apply the input consumer if it is enabled, it is not the target (home/recents)
        // being revealed with the transition, and we are actively animating the app as a part of
        // the animation
        return mInputConsumerEnabled && mTargetAppToken != appToken && isAnimatingApp(appToken);
    }

    boolean updateInputConsumerForApp(InputWindowHandle inputWindowHandle,
            boolean hasFocus) {
        // Update the input consumer touchable region to match the target app main window
        final WindowState targetAppMainWindow = mTargetAppToken != null
                ? mTargetAppToken.findMainWindow()
                : null;
        if (targetAppMainWindow != null) {
            targetAppMainWindow.getBounds(mTmpRect);
            inputWindowHandle.hasFocus = hasFocus;
            inputWindowHandle.touchableRegion.set(mTmpRect);
            return true;
        }
        return false;
    }

    boolean isTargetApp(AppWindowToken token) {
        return mTargetAppToken != null && token == mTargetAppToken;
    }

    private boolean isTargetOverWallpaper() {
        if (mTargetAppToken == null) {
            return false;
        }
        return mTargetAppToken.windowsCanBeWallpaperTarget();
    }

    boolean isAnimatingTask(Task task) {
        for (int i = mPendingAnimations.size() - 1; i >= 0; i--) {
            if (task == mPendingAnimations.get(i).mTask) {
                return true;
            }
        }
        return false;
    }

    private boolean isAnimatingApp(AppWindowToken appToken) {
        for (int i = mPendingAnimations.size() - 1; i >= 0; i--) {
            final Task task = mPendingAnimations.get(i).mTask;
            for (int j = task.getChildCount() - 1; j >= 0; j--) {
                final AppWindowToken app = task.getChildAt(j);
                if (app == appToken) {
                    return true;
                }
            }
        }
        return false;
    }

    @VisibleForTesting
    class TaskAnimationAdapter implements AnimationAdapter {

        private final Task mTask;
        private SurfaceControl mCapturedLeash;
        private OnAnimationFinishedCallback mCapturedFinishCallback;
        private final boolean mIsRecentTaskInvisible;
        private RemoteAnimationTarget mTarget;
        private final Point mPosition = new Point();
        private final Rect mBounds = new Rect();

        TaskAnimationAdapter(Task task, boolean isRecentTaskInvisible) {
            mTask = task;
            mIsRecentTaskInvisible = isRecentTaskInvisible;
            final WindowContainer container = mTask.getParent();
            container.getRelativeDisplayedPosition(mPosition);
            mBounds.set(container.getDisplayedBounds());
        }

        RemoteAnimationTarget createRemoteAnimationApp() {
            final AppWindowToken topApp = mTask.getTopVisibleAppToken();
            final WindowState mainWindow = topApp != null
                    ? topApp.findMainWindow()
                    : null;
            if (mainWindow == null) {
                return null;
            }
            final Rect insets = new Rect();
            mainWindow.getContentInsets(insets);
            InsetUtils.addInsets(insets, mainWindow.mAppToken.getLetterboxInsets());
            final int mode = topApp.getActivityType() == mTargetActivityType
                    ? MODE_OPENING
                    : MODE_CLOSING;
            mTarget = new RemoteAnimationTarget(mTask.mTaskId, mode, mCapturedLeash,
                    !topApp.fillsParent(), mainWindow.mWinAnimator.mLastClipRect,
                    insets, mTask.getPrefixOrderIndex(), mPosition, mBounds,
                    mTask.getWindowConfiguration(), mIsRecentTaskInvisible, null, null);
            return mTarget;
        }

        @Override
        public boolean getShowWallpaper() {
            return false;
        }

        @Override
        public int getBackgroundColor() {
            return 0;
        }

        @Override
        public void startAnimation(SurfaceControl animationLeash, Transaction t,
                OnAnimationFinishedCallback finishCallback) {
            // Restore z-layering, position and stack crop until client has a chance to modify it.
            t.setLayer(animationLeash, mTask.getPrefixOrderIndex());
            t.setPosition(animationLeash, mPosition.x, mPosition.y);
            mTmpRect.set(mBounds);
            mTmpRect.offsetTo(0, 0);
            t.setWindowCrop(animationLeash, mTmpRect);
            mCapturedLeash = animationLeash;
            mCapturedFinishCallback = finishCallback;
        }

        @Override
        public void onAnimationCancelled(SurfaceControl animationLeash) {
            cancelAnimation(REORDER_MOVE_TO_ORIGINAL_POSITION, "taskAnimationAdapterCanceled");
        }

        @Override
        public long getDurationHint() {
            return 0;
        }

        @Override
        public long getStatusBarTransitionsStartTime() {
            return SystemClock.uptimeMillis();
        }

        @Override
        public void dump(PrintWriter pw, String prefix) {
            pw.print(prefix); pw.println("task=" + mTask);
            if (mTarget != null) {
                pw.print(prefix); pw.println("Target:");
                mTarget.dump(pw, prefix + "  ");
            } else {
                pw.print(prefix); pw.println("Target: null");
            }
            pw.println("mIsRecentTaskInvisible=" + mIsRecentTaskInvisible);
            pw.println("mPosition=" + mPosition);
            pw.println("mBounds=" + mBounds);
            pw.println("mIsRecentTaskInvisible=" + mIsRecentTaskInvisible);
        }

        @Override
        public void writeToProto(ProtoOutputStream proto) {
            final long token = proto.start(REMOTE);
            if (mTarget != null) {
                mTarget.writeToProto(proto, TARGET);
            }
            proto.end(token);
        }
    }

    public void dump(PrintWriter pw, String prefix) {
        final String innerPrefix = prefix + "  ";
        pw.print(prefix); pw.println(RecentsAnimationController.class.getSimpleName() + ":");
        pw.print(innerPrefix); pw.println("mPendingStart=" + mPendingStart);
        pw.print(innerPrefix); pw.println("mPendingAnimations=" + mPendingAnimations.size());
        pw.print(innerPrefix); pw.println("mCanceled=" + mCanceled);
        pw.print(innerPrefix); pw.println("mInputConsumerEnabled=" + mInputConsumerEnabled);
        pw.print(innerPrefix); pw.println("mSplitScreenMinimized=" + mSplitScreenMinimized);
        pw.print(innerPrefix); pw.println("mTargetAppToken=" + mTargetAppToken);
        pw.print(innerPrefix); pw.println("isTargetOverWallpaper=" + isTargetOverWallpaper());
    }
}<|MERGE_RESOLUTION|>--- conflicted
+++ resolved
@@ -29,10 +29,7 @@
 import static com.android.server.wm.AnimationAdapterProto.REMOTE;
 import static com.android.server.wm.RemoteAnimationAdapterWrapperProto.TARGET;
 import static com.android.server.wm.WindowManagerDebugConfig.DEBUG_RECENTS_ANIMATIONS;
-<<<<<<< HEAD
-=======
 import static com.android.server.wm.WindowManagerInternal.AppTransitionListener;
->>>>>>> 825827da
 
 import android.annotation.IntDef;
 import android.app.ActivityManager.TaskSnapshot;
@@ -320,10 +317,7 @@
     @VisibleForTesting
     void initialize(DisplayContent dc, int targetActivityType, SparseBooleanArray recentTaskIds) {
         mTargetActivityType = targetActivityType;
-<<<<<<< HEAD
-=======
         dc.mAppTransition.registerListenerLocked(mAppTransitionListener);
->>>>>>> 825827da
 
         // Make leashes for each of the visible/target tasks and add it to the recents animation to
         // be started
@@ -574,15 +568,12 @@
         mRunner = null;
         mCanceled = true;
 
-<<<<<<< HEAD
-=======
         // Make sure previous animator has cleaned-up.
         if (mRecentScreenshotAnimator != null) {
             mRecentScreenshotAnimator.cancelAnimation();
             mRecentScreenshotAnimator = null;
         }
 
->>>>>>> 825827da
         // Update the input windows after the animation is complete
         final InputMonitor inputMonitor =
                 mService.mRoot.getDisplayContent(mDisplayId).getInputMonitor();
