/*
 * Copyright (C) 2012 The Android Open Source Project
 *
 * Licensed under the Apache License, Version 2.0 (the "License");
 * you may not use this file except in compliance with the License.
 * You may obtain a copy of the License at
 *
 *      http://www.apache.org/licenses/LICENSE-2.0
 *
 * Unless required by applicable law or agreed to in writing, software
 * distributed under the License is distributed on an "AS IS" BASIS,
 * WITHOUT WARRANTIES OR CONDITIONS OF ANY KIND, either express or implied.
 * See the License for the specific language governing permissions and
 * limitations under the License.
 */

package com.android.server.wm;

import static android.app.ActivityTaskManager.INVALID_TASK_ID;
import static android.app.WindowConfiguration.ACTIVITY_TYPE_DREAM;
import static android.app.WindowConfiguration.ACTIVITY_TYPE_HOME;
import static android.app.WindowConfiguration.ACTIVITY_TYPE_RECENTS;
import static android.app.WindowConfiguration.ACTIVITY_TYPE_STANDARD;
import static android.app.WindowConfiguration.ROTATION_UNDEFINED;
import static android.app.WindowConfiguration.WINDOWING_MODE_FREEFORM;
import static android.app.WindowConfiguration.WINDOWING_MODE_FULLSCREEN;
import static android.app.WindowConfiguration.WINDOWING_MODE_MULTI_WINDOW;
import static android.app.WindowConfiguration.WINDOWING_MODE_SPLIT_SCREEN_SECONDARY;
import static android.app.WindowConfiguration.WINDOWING_MODE_UNDEFINED;
import static android.content.pm.ActivityInfo.SCREEN_ORIENTATION_UNSET;
import static android.content.pm.ActivityInfo.SCREEN_ORIENTATION_USER;
import static android.content.res.Configuration.ORIENTATION_LANDSCAPE;
import static android.content.res.Configuration.ORIENTATION_PORTRAIT;
import static android.os.Build.VERSION_CODES.N;
import static android.os.Trace.TRACE_TAG_WINDOW_MANAGER;
import static android.util.DisplayMetrics.DENSITY_DEFAULT;
import static android.view.Display.DEFAULT_DISPLAY;
import static android.view.Display.FLAG_PRIVATE;
import static android.view.Display.FLAG_SHOULD_SHOW_SYSTEM_DECORATIONS;
import static android.view.Display.INVALID_DISPLAY;
import static android.view.Display.REMOVE_MODE_DESTROY_CONTENT;
import static android.view.InsetsState.ITYPE_IME;
import static android.view.InsetsState.ITYPE_LEFT_GESTURES;
import static android.view.InsetsState.ITYPE_RIGHT_GESTURES;
import static android.view.Surface.ROTATION_0;
import static android.view.Surface.ROTATION_180;
import static android.view.Surface.ROTATION_270;
import static android.view.Surface.ROTATION_90;
import static android.view.View.GONE;
import static android.view.View.SYSTEM_UI_FLAG_HIDE_NAVIGATION;
import static android.view.View.SYSTEM_UI_FLAG_IMMERSIVE_STICKY;
import static android.view.WindowManager.LayoutParams.FIRST_APPLICATION_WINDOW;
import static android.view.WindowManager.LayoutParams.FLAG_NOT_FOCUSABLE;
import static android.view.WindowManager.LayoutParams.FLAG_NOT_TOUCHABLE;
import static android.view.WindowManager.LayoutParams.FLAG_NOT_TOUCH_MODAL;
import static android.view.WindowManager.LayoutParams.FLAG_SECURE;
import static android.view.WindowManager.LayoutParams.FLAG_SHOW_WALLPAPER;
import static android.view.WindowManager.LayoutParams.FLAG_SPLIT_TOUCH;
import static android.view.WindowManager.LayoutParams.LAST_APPLICATION_WINDOW;
import static android.view.WindowManager.LayoutParams.TYPE_ACCESSIBILITY_MAGNIFICATION_OVERLAY;
import static android.view.WindowManager.LayoutParams.TYPE_APPLICATION_STARTING;
import static android.view.WindowManager.LayoutParams.TYPE_BASE_APPLICATION;
import static android.view.WindowManager.LayoutParams.TYPE_BOOT_PROGRESS;
import static android.view.WindowManager.LayoutParams.TYPE_INPUT_METHOD;
import static android.view.WindowManager.LayoutParams.TYPE_INPUT_METHOD_DIALOG;
import static android.view.WindowManager.LayoutParams.TYPE_NAVIGATION_BAR;
import static android.view.WindowManager.LayoutParams.TYPE_NOTIFICATION_SHADE;
import static android.view.WindowManager.LayoutParams.TYPE_SYSTEM_DIALOG;
import static android.view.WindowManager.LayoutParams.TYPE_SYSTEM_ERROR;
import static android.view.WindowManager.LayoutParams.TYPE_TOAST;
import static android.view.WindowManager.LayoutParams.TYPE_WALLPAPER;
import static android.view.WindowManager.TRANSIT_ACTIVITY_OPEN;
import static android.view.WindowManager.TRANSIT_TASK_OPEN;
import static android.view.WindowManager.TRANSIT_TASK_TO_FRONT;

import static com.android.server.policy.WindowManagerPolicy.FINISH_LAYOUT_REDO_ANIM;
import static com.android.server.policy.WindowManagerPolicy.FINISH_LAYOUT_REDO_CONFIG;
import static com.android.server.policy.WindowManagerPolicy.FINISH_LAYOUT_REDO_LAYOUT;
import static com.android.server.policy.WindowManagerPolicy.FINISH_LAYOUT_REDO_WALLPAPER;
import static com.android.server.wm.ActivityStack.ActivityState.RESUMED;
<<<<<<< HEAD
import static com.android.server.wm.ActivityStack.ActivityState.DESTROYED;
import static com.android.server.wm.ActivityStack.ActivityState.STOPPED;
import static com.android.server.wm.ActivityStack.STACK_VISIBILITY_VISIBLE;
import static com.android.server.wm.ActivityStackSupervisor.TAG_TASKS;
import static com.android.server.wm.ActivityTaskManagerDebugConfig.DEBUG_STATES;
import static com.android.server.wm.ActivityTaskManagerDebugConfig.DEBUG_TASKS;
=======
>>>>>>> e781cc43
import static com.android.server.wm.ActivityTaskManagerDebugConfig.POSTFIX_STACK;
import static com.android.server.wm.DisplayContentProto.APP_TRANSITION;
import static com.android.server.wm.DisplayContentProto.CLOSING_APPS;
import static com.android.server.wm.DisplayContentProto.DISPLAY_FRAMES;
import static com.android.server.wm.DisplayContentProto.DISPLAY_INFO;
import static com.android.server.wm.DisplayContentProto.DISPLAY_READY;
import static com.android.server.wm.DisplayContentProto.DPI;
import static com.android.server.wm.DisplayContentProto.FOCUSED_APP;
import static com.android.server.wm.DisplayContentProto.FOCUSED_ROOT_TASK_ID;
import static com.android.server.wm.DisplayContentProto.ID;
import static com.android.server.wm.DisplayContentProto.OPENING_APPS;
import static com.android.server.wm.DisplayContentProto.OVERLAY_WINDOWS;
import static com.android.server.wm.DisplayContentProto.RESUMED_ACTIVITY;
import static com.android.server.wm.DisplayContentProto.ROOT_DISPLAY_AREA;
import static com.android.server.wm.DisplayContentProto.ROTATION;
import static com.android.server.wm.DisplayContentProto.SCREEN_ROTATION_ANIMATION;
import static com.android.server.wm.DisplayContentProto.SINGLE_TASK_INSTANCE;
import static com.android.server.wm.DisplayContentProto.WINDOW_CONTAINER;
import static com.android.server.wm.ProtoLogGroup.WM_DEBUG_APP_TRANSITIONS;
import static com.android.server.wm.ProtoLogGroup.WM_DEBUG_FOCUS;
import static com.android.server.wm.ProtoLogGroup.WM_DEBUG_FOCUS_LIGHT;
import static com.android.server.wm.ProtoLogGroup.WM_DEBUG_ORIENTATION;
import static com.android.server.wm.ProtoLogGroup.WM_DEBUG_SCREEN_ON;
import static com.android.server.wm.ProtoLogGroup.WM_SHOW_TRANSACTIONS;
import static com.android.server.wm.WindowContainer.AnimationFlags.PARENTS;
import static com.android.server.wm.WindowContainer.AnimationFlags.TRANSITION;
import static com.android.server.wm.WindowContainerChildProto.DISPLAY_CONTENT;
import static com.android.server.wm.WindowManagerDebugConfig.DEBUG_DISPLAY;
import static com.android.server.wm.WindowManagerDebugConfig.DEBUG_INPUT_METHOD;
import static com.android.server.wm.WindowManagerDebugConfig.DEBUG_LAYOUT;
import static com.android.server.wm.WindowManagerDebugConfig.DEBUG_LAYOUT_REPEATS;
import static com.android.server.wm.WindowManagerDebugConfig.DEBUG_SCREENSHOT;
import static com.android.server.wm.WindowManagerDebugConfig.DEBUG_STACK;
import static com.android.server.wm.WindowManagerDebugConfig.DEBUG_WALLPAPER_LIGHT;
import static com.android.server.wm.WindowManagerDebugConfig.SHOW_STACK_CRAWLS;
import static com.android.server.wm.WindowManagerDebugConfig.TAG_WITH_CLASS_NAME;
import static com.android.server.wm.WindowManagerDebugConfig.TAG_WM;
import static com.android.server.wm.WindowManagerService.H.REPORT_FOCUS_CHANGE;
import static com.android.server.wm.WindowManagerService.H.REPORT_HARD_KEYBOARD_STATUS_CHANGE;
import static com.android.server.wm.WindowManagerService.H.REPORT_LOSING_FOCUS;
import static com.android.server.wm.WindowManagerService.H.UPDATE_MULTI_WINDOW_STACKS;
import static com.android.server.wm.WindowManagerService.H.WINDOW_HIDE_TIMEOUT;
import static com.android.server.wm.WindowManagerService.LAYOUT_REPEAT_THRESHOLD;
import static com.android.server.wm.WindowManagerService.SEAMLESS_ROTATION_TIMEOUT_DURATION;
import static com.android.server.wm.WindowManagerService.UPDATE_FOCUS_NORMAL;
import static com.android.server.wm.WindowManagerService.UPDATE_FOCUS_PLACING_SURFACES;
import static com.android.server.wm.WindowManagerService.UPDATE_FOCUS_REMOVING_FOCUS;
import static com.android.server.wm.WindowManagerService.UPDATE_FOCUS_WILL_ASSIGN_LAYERS;
import static com.android.server.wm.WindowManagerService.UPDATE_FOCUS_WILL_PLACE_SURFACES;
import static com.android.server.wm.WindowManagerService.WINDOWS_FREEZING_SCREENS_TIMEOUT;
import static com.android.server.wm.WindowManagerService.dipToPixel;
import static com.android.server.wm.WindowState.EXCLUSION_LEFT;
import static com.android.server.wm.WindowState.EXCLUSION_RIGHT;
import static com.android.server.wm.WindowState.RESIZE_HANDLE_WIDTH_IN_DP;
import static com.android.server.wm.WindowStateAnimator.READY_TO_SHOW;
import static com.android.server.wm.utils.RegionUtils.forEachRectReverse;
import static com.android.server.wm.utils.RegionUtils.rectListToRegion;

import android.annotation.IntDef;
import android.annotation.NonNull;
import android.annotation.Nullable;
import android.app.ActivityManager;
import android.app.ActivityManagerInternal;
import android.content.Context;
import android.content.pm.ActivityInfo;
import android.content.pm.ActivityInfo.ScreenOrientation;
import android.content.res.CompatibilityInfo;
import android.content.res.Configuration;
import android.graphics.Bitmap;
import android.graphics.Insets;
import android.graphics.Matrix;
import android.graphics.Point;
import android.graphics.Rect;
import android.graphics.RectF;
import android.graphics.Region;
import android.graphics.Region.Op;
import android.hardware.display.DisplayManagerInternal;
import android.metrics.LogMaker;
import android.os.Binder;
import android.os.Debug;
import android.os.Handler;
import android.os.IBinder;
import android.os.Message;
import android.os.Process;
import android.os.RemoteCallbackList;
import android.os.RemoteException;
import android.os.SystemClock;
import android.os.Trace;
import android.os.UserHandle;
import android.provider.Settings;
import android.util.ArraySet;
import android.util.BoostFramework;
import android.util.DisplayMetrics;
import android.util.IntArray;
import android.util.RotationUtils;
import android.util.Slog;
import android.util.SparseArray;
import android.util.SparseBooleanArray;
import android.util.proto.ProtoOutputStream;
import android.view.Display;
import android.view.DisplayCutout;
import android.view.DisplayInfo;
import android.view.Gravity;
import android.view.IDisplayWindowInsetsController;
import android.view.ISystemGestureExclusionListener;
import android.view.IWindow;
import android.view.InputChannel;
import android.view.InputDevice;
import android.view.InputWindowHandle;
import android.view.InsetsState.InternalInsetsType;
import android.view.MagnificationSpec;
import android.view.RemoteAnimationDefinition;
import android.view.Surface;
import android.view.SurfaceControl;
import android.view.SurfaceControl.Transaction;
import android.view.SurfaceSession;
import android.view.View;
import android.view.ViewRootImpl;
import android.view.WindowInsets;
import android.view.WindowManager;
import android.view.WindowManagerPolicyConstants.PointerEventListener;

import com.android.internal.annotations.VisibleForTesting;
import com.android.internal.logging.MetricsLogger;
import com.android.internal.logging.nano.MetricsProto.MetricsEvent;
import com.android.internal.util.ToBooleanFunction;
import com.android.internal.util.function.TriConsumer;
import com.android.internal.util.function.pooled.PooledConsumer;
import com.android.internal.util.function.pooled.PooledFunction;
import com.android.internal.util.function.pooled.PooledLambda;
import com.android.internal.util.function.pooled.PooledPredicate;
import com.android.server.policy.WindowManagerPolicy;
import com.android.server.protolog.common.ProtoLog;
import com.android.server.wm.utils.DisplayRotationUtil;
import com.android.server.wm.utils.RotationCache;
import com.android.server.wm.utils.WmDisplayCutout;

import java.io.PrintWriter;
import java.lang.annotation.Retention;
import java.lang.annotation.RetentionPolicy;
import java.util.ArrayList;
import java.util.Comparator;
import java.util.HashMap;
import java.util.Iterator;
import java.util.LinkedList;
import java.util.List;
import java.util.Objects;
import java.util.function.Consumer;
import java.util.function.Predicate;

/**
 * Utility class for keeping track of the WindowStates and other pertinent contents of a
 * particular Display.
 */
class DisplayContent extends WindowContainer<DisplayContent.DisplayChildWindowContainer>
        implements WindowManagerPolicy.DisplayContentInfo {
    private static final String TAG = TAG_WITH_CLASS_NAME ? "DisplayContent" : TAG_WM;
    private static final String TAG_STACK = TAG + POSTFIX_STACK;
    private static final int NO_ROTATION = -1;

    /** The default scaling mode that scales content automatically. */
    static final int FORCE_SCALING_MODE_AUTO = 0;
    /** For {@link #setForcedScalingMode} to apply flag {@link Display#FLAG_SCALING_DISABLED}. */
    static final int FORCE_SCALING_MODE_DISABLED = 1;

    @IntDef(prefix = { "FORCE_SCALING_MODE_" }, value = {
            FORCE_SCALING_MODE_AUTO,
            FORCE_SCALING_MODE_DISABLED
    })
    @Retention(RetentionPolicy.SOURCE)
    @interface ForceScalingMode {}

    public static boolean mPerfSendTapHint = false;
    public static boolean mIsPerfBoostAcquired = false;
    public static int mPerfHandle = -1;
    public BoostFramework mPerfBoost = null;
    public BoostFramework mUxPerf = null;

    ActivityTaskManagerService mAtmService;

    /** Unique identifier of this display. */
    final int mDisplayId;

    /**
     * Most surfaces will be a child of this window. There are some special layers and windows
     * which are always on top of others and omitted from Screen-Magnification, for example the
     * strict mode flash or the magnification overlay itself. Those layers will be children of
     * {@link #mOverlayContainers} where mWindowContainers contains everything else.
     */
    private final WindowContainers mWindowContainers =
            new WindowContainers("mWindowContainers", mWmService);

    // Contains some special windows which are always on top of others and omitted from
    // Screen-Magnification, for example the WindowMagnification windows.
    private final NonAppWindowContainers mOverlayContainers =
            new NonAppWindowContainers("mOverlayContainers", mWmService);

    /** The containers below are the only child containers {@link #mWindowContainers} can have. */
    // Contains all window containers that are related to apps (Activities)
    final TaskContainers mTaskContainers = new TaskContainers(this, mWmService);

    // Contains all IME window containers. Note that the z-ordering of the IME windows will depend
    // on the IME target. We mainly have this container grouping so we can keep track of all the IME
    // window containers together and move them in-sync if/when needed. We use a subclass of
    // WindowContainer which is omitted from screen magnification, as the IME is never magnified.
    // TODO(display-area): is "no magnification" in the comment still true?
    private final ImeContainer mImeWindowsContainers = new ImeContainer(mWmService);

    private final DisplayArea.Root mRootDisplayArea = new DisplayArea.Root(mWmService);

    private final DisplayAreaPolicy mDisplayAreaPolicy;

    private WindowState mTmpWindow;
    private WindowState mTmpWindow2;
    private boolean mUpdateImeTarget;
    private boolean mTmpInitial;
    private int mMaxUiWidth;

    final AppTransition mAppTransition;
    final AppTransitionController mAppTransitionController;
    boolean mSkipAppTransitionAnimation = false;

    final ArraySet<ActivityRecord> mOpeningApps = new ArraySet<>();
    final ArraySet<ActivityRecord> mClosingApps = new ArraySet<>();
    final ArraySet<WindowContainer> mChangingContainers = new ArraySet<>();
    final UnknownAppVisibilityController mUnknownAppVisibilityController;

    private MetricsLogger mMetricsLogger;

    /**
     * List of clients without a transtiton animation that we notify once we are done
     * transitioning since they won't be notified through the app window animator.
     */
    final List<IBinder> mNoAnimationNotifyOnTransitionFinished = new ArrayList<>();

    // Mapping from a token IBinder to a WindowToken object on this display.
    private final HashMap<IBinder, WindowToken> mTokenMap = new HashMap();

    // Initial display metrics.
    int mInitialDisplayWidth = 0;
    int mInitialDisplayHeight = 0;
    int mInitialDisplayDensity = 0;

    DisplayCutout mInitialDisplayCutout;
    private final RotationCache<DisplayCutout, WmDisplayCutout> mDisplayCutoutCache
            = new RotationCache<>(this::calculateDisplayCutoutForRotationUncached);

    /**
     * Overridden display size. Initialized with {@link #mInitialDisplayWidth}
     * and {@link #mInitialDisplayHeight}, but can be set via shell command "adb shell wm size".
     * @see WindowManagerService#setForcedDisplaySize(int, int, int)
     */
    int mBaseDisplayWidth = 0;
    int mBaseDisplayHeight = 0;
    /**
     * Overridden display density for current user. Initialized with {@link #mInitialDisplayDensity}
     * but can be set from Settings or via shell command "adb shell wm density".
     * @see WindowManagerService#setForcedDisplayDensityForUser(int, int, int)
     */
    int mBaseDisplayDensity = 0;

    /**
     * Whether to disable display scaling. This can be set via shell command "adb shell wm scaling".
     * @see WindowManagerService#setForcedDisplayScalingMode(int, int)
     */
    boolean mDisplayScalingDisabled;
    final Display mDisplay;
    private final DisplayInfo mDisplayInfo = new DisplayInfo();
    private final DisplayMetrics mDisplayMetrics = new DisplayMetrics();
    private final DisplayPolicy mDisplayPolicy;
    private final DisplayRotation mDisplayRotation;
    DisplayFrames mDisplayFrames;

    private final RemoteCallbackList<ISystemGestureExclusionListener>
            mSystemGestureExclusionListeners = new RemoteCallbackList<>();
    private final Region mSystemGestureExclusion = new Region();
    private boolean mSystemGestureExclusionWasRestricted = false;
    private final Region mSystemGestureExclusionUnrestricted = new Region();
    private int mSystemGestureExclusionLimit;

    /**
     * For default display it contains real metrics, empty for others.
     * @see WindowManagerService#createWatermark()
     */
    final DisplayMetrics mRealDisplayMetrics = new DisplayMetrics();

    /** @see #computeCompatSmallestWidth(boolean, int, int, int) */
    private final DisplayMetrics mTmpDisplayMetrics = new DisplayMetrics();

    /**
     * Compat metrics computed based on {@link #mDisplayMetrics}.
     * @see #updateDisplayAndOrientation(int)
     */
    private final DisplayMetrics mCompatDisplayMetrics = new DisplayMetrics();

    /** The desired scaling factor for compatible apps. */
    float mCompatibleScreenScale;

    /** @see #getCurrentOverrideConfigurationChanges */
    private int mCurrentOverrideConfigurationChanges;

    /**
     * The maximum aspect ratio (longerSide/shorterSide) that is treated as close-to-square. The
     * orientation requests from apps would be ignored if the display is close-to-square.
     */
    @VisibleForTesting
    final float mCloseToSquareMaxAspectRatio;

    /**
     * If this is true, we would not rotate the display for apps. The rotation would be either the
     * sensor rotation or the user rotation, controlled by
     * {@link WindowManagerPolicy.UserRotationMode}.
     */
    private boolean mIgnoreRotationForApps;

    /**
     * Keep track of wallpaper visibility to notify changes.
     */
    private boolean mLastWallpaperVisible = false;

    private Rect mBaseDisplayRect = new Rect();

    // Accessed directly by all users.
    private boolean mLayoutNeeded;
    int pendingLayoutChanges;

    /**
     * Used to gate application window layout until we have sent the complete configuration.
     * TODO: There are still scenarios where we may be out of sync with the client. Ideally
     *       we want to replace this flag with a mechanism that will confirm the configuration
     *       applied by the client is the one expected by the system server.
     */
    boolean mWaitingForConfig;

    // TODO(multi-display): remove some of the usages.
    @VisibleForTesting
    boolean isDefaultDisplay;

    /**
     * Flag indicating whether WindowManager should override info for this display in
     * DisplayManager.
     */
    boolean mShouldOverrideDisplayConfiguration = true;

    /** Window tokens that are in the process of exiting, but still on screen for animations. */
    final ArrayList<WindowToken> mExitingTokens = new ArrayList<>();

    /** Detect user tapping outside of current focused task bounds .*/
    @VisibleForTesting
    final TaskTapPointerEventListener mTapDetector;

    /** Detect user tapping outside of current focused stack bounds .*/
    private Region mTouchExcludeRegion = new Region();

    /** Save allocating when calculating rects */
    private final Rect mTmpRect = new Rect();
    private final Rect mTmpRect2 = new Rect();
    private final RectF mTmpRectF = new RectF();
    private final Matrix mTmpMatrix = new Matrix();
    private final Region mTmpRegion = new Region();

    /** Used for handing back size of display */
    private final Rect mTmpBounds = new Rect();

    private final Configuration mTmpConfiguration = new Configuration();

    /** Remove this display when animation on it has completed. */
    private boolean mDeferredRemoval;

    final DockedStackDividerController mDividerControllerLocked;
    final PinnedStackController mPinnedStackControllerLocked;

    final ArrayList<WindowState> mTapExcludedWindows = new ArrayList<>();
    /** A collection of windows that provide tap exclude regions inside of them. */
    final ArraySet<WindowState> mTapExcludeProvidingWindows = new ArraySet<>();

    private final LinkedList<ActivityRecord> mTmpUpdateAllDrawn = new LinkedList();

    private final TaskForResizePointSearchResult mTmpTaskForResizePointSearchResult =
            new TaskForResizePointSearchResult();
    private final ApplySurfaceChangesTransactionState mTmpApplySurfaceChangesTransactionState =
            new ApplySurfaceChangesTransactionState();

    // True if this display is in the process of being removed. Used to determine if the removal of
    // the display's direct children should be allowed.
    private boolean mRemovingDisplay = false;

    // {@code false} if this display is in the processing of being created.
    private boolean mDisplayReady = false;

    WallpaperController mWallpaperController;

    boolean mWallpaperMayChange = false;

    private final SurfaceSession mSession = new SurfaceSession();

    /**
     * Window that is currently interacting with the user. This window is responsible for receiving
     * key events and pointer events from the user.
     */
    WindowState mCurrentFocus = null;

    /**
     * The last focused window that we've notified the client that the focus is changed.
     */
    WindowState mLastFocus = null;

    /**
     * Windows that have lost input focus and are waiting for the new focus window to be displayed
     * before they are told about this.
     */
    ArrayList<WindowState> mLosingFocus = new ArrayList<>();

    /**
     * The foreground app of this display. Windows below this app cannot be the focused window. If
     * the user taps on the area outside of the task of the focused app, we will notify AM about the
     * new task the user wants to interact with.
     */
    ActivityRecord mFocusedApp = null;

    /**
     * The launching activity which is using fixed rotation transformation.
     *
     * @see #handleTopActivityLaunchingInDifferentOrientation
     */
    ActivityRecord mFixedRotationLaunchingApp;

    /** Windows added since {@link #mCurrentFocus} was set to null. Used for ANR blaming. */
    final ArrayList<WindowState> mWinAddedSinceNullFocus = new ArrayList<>();

    /** Windows removed since {@link #mCurrentFocus} was set to null. Used for ANR blaming. */
    final ArrayList<WindowState> mWinRemovedSinceNullFocus = new ArrayList<>();

    private ScreenRotationAnimation mScreenRotationAnimation;

    /**
     * Sequence number for the current layout pass.
     */
    int mLayoutSeq = 0;

    /**
     * Specifies the count to determine whether to defer updating the IME target until ready.
     */
    private int mDeferUpdateImeTargetCount;

    private MagnificationSpec mMagnificationSpec;

    private InputMonitor mInputMonitor;

    /** Caches the value whether told display manager that we have content. */
    private boolean mLastHasContent;

    private DisplayRotationUtil mRotationUtil = new DisplayRotationUtil();

    /**
     * The input method window for this display.
     */
    WindowState mInputMethodWindow;

    /**
     * This just indicates the window the input method is on top of, not
     * necessarily the window its input is going to.
     */
    WindowState mInputMethodTarget;

    InsetsControlTarget mInputMethodControlTarget;

    /** If true hold off on modifying the animation layer of mInputMethodTarget */
    boolean mInputMethodTargetWaitingAnim;

    private final PointerEventDispatcher mPointerEventDispatcher;

    private final InsetsStateController mInsetsStateController;
    private final InsetsPolicy mInsetsPolicy;

    /** @see #getParentWindow() */
    private WindowState mParentWindow;

    private Point mLocationInParentWindow = new Point();
    private SurfaceControl mParentSurfaceControl;
    private InputWindowHandle mPortalWindowHandle;

    // Last systemUiVisibility we received from status bar.
    private int mLastStatusBarVisibility = 0;
    // Last systemUiVisibility we dispatched to windows.
    private int mLastDispatchedSystemUiVisibility = 0;

    /** Corner radius that windows should have in order to match the display. */
    private final float mWindowCornerRadius;

    private final SparseArray<ShellRoot> mShellRoots = new SparseArray<>();
    RemoteInsetsControlTarget mRemoteInsetsControlTarget = null;
    private final IBinder.DeathRecipient mRemoteInsetsDeath =
            () -> {
                synchronized (mWmService.mGlobalLock) {
                    mRemoteInsetsControlTarget = null;
                }
            };

    private RootWindowContainer mRootWindowContainer;

    /**
     * All of the stacks on this display. Order matters, topmost stack is in front of all other
     * stacks, bottommost behind. Accessed directly by ActivityManager package classes. Any calls
     * changing the list should also call {@link #onStackOrderChanged()}.
     */
    private ArrayList<OnStackOrderChangedListener> mStackOrderChangedCallbacks = new ArrayList<>();

    /** Array of all UIDs that are present on the display. */
    private IntArray mDisplayAccessUIDs = new IntArray();

    /** All tokens used to put activities on this stack to sleep (including mOffToken) */
    final ArrayList<ActivityTaskManagerInternal.SleepToken> mAllSleepTokens = new ArrayList<>();
    /** The token acquired by ActivityStackSupervisor to put stacks on the display to sleep */
    ActivityTaskManagerInternal.SleepToken mOffToken;

    private boolean mSleeping;

    /** We started the process of removing the display from the system. */
    private boolean mRemoving;

    /**
     * The display is removed from the system and we are just waiting for all activities on it to be
     * finished before removing this object.
     */
    private boolean mRemoved;

    /** The display can only contain one task. */
    boolean mSingleTaskInstance;

    /**
     * Non-null if the last size compatibility mode activity is using non-native screen
     * configuration. The activity is not able to put in multi-window mode, so it exists only one
     * per display.
     */
    private ActivityRecord mLastCompatModeActivity;

    /**
     * A focusable stack that is purposely to be positioned at the top. Although the stack may not
     * have the topmost index, it is used as a preferred candidate to prevent being unable to resume
     * target stack properly when there are other focusable always-on-top stacks.
     */
    private ActivityStack mPreferredTopFocusableStack;

    // Used in updating the display size
    private Point mTmpDisplaySize = new Point();

    // Used in updating override configurations
    private final Configuration mTempConfig = new Configuration();

    private final RootWindowContainer.FindTaskResult
            mTmpFindTaskResult = new RootWindowContainer.FindTaskResult();

    // When non-null, new tasks get put into this root task.
    Task mLaunchRootTask = null;

    // Used in performing layout
    private boolean mTmpWindowsBehindIme;

    private final Consumer<WindowState> mUpdateWindowsForAnimator = w -> {
        WindowStateAnimator winAnimator = w.mWinAnimator;
        final ActivityRecord activity = w.mActivityRecord;
        if (winAnimator.mDrawState == READY_TO_SHOW) {
            if (activity == null || activity.canShowWindows()) {
                if (w.performShowLocked()) {
                    pendingLayoutChanges |= FINISH_LAYOUT_REDO_ANIM;
                    if (DEBUG_LAYOUT_REPEATS) {
                        mWmService.mWindowPlacerLocked.debugLayoutRepeats(
                                "updateWindowsAndWallpaperLocked 5", pendingLayoutChanges);
                    }
                }
            }
        }
    };

    private final Consumer<WindowState> mScheduleToastTimeout = w -> {
        final int lostFocusUid = mTmpWindow.mOwnerUid;
        final Handler handler = mWmService.mH;
        if (w.mAttrs.type == TYPE_TOAST && w.mOwnerUid == lostFocusUid) {
            if (!handler.hasMessages(WINDOW_HIDE_TIMEOUT, w)) {
                handler.sendMessageDelayed(handler.obtainMessage(WINDOW_HIDE_TIMEOUT, w),
                        w.mAttrs.hideTimeoutMilliseconds);
            }
        }
    };

    private final ToBooleanFunction<WindowState> mFindFocusedWindow = w -> {
        final ActivityRecord focusedApp = mFocusedApp;
        ProtoLog.v(WM_DEBUG_FOCUS, "Looking for focus: %s, flags=%d, canReceive=%b",
                w, w.mAttrs.flags, w.canReceiveKeys());

        if (!w.canReceiveKeys()) {
            return false;
        }

        final ActivityRecord activity = w.mActivityRecord;

        if (focusedApp == null) {
            ProtoLog.v(WM_DEBUG_FOCUS_LIGHT,
                    "findFocusedWindow: focusedApp=null using new focus @ %s", w);
            mTmpWindow = w;
            return true;
        }

        if (!focusedApp.windowsAreFocusable()) {
            // Current focused app windows aren't focusable...
            ProtoLog.v(WM_DEBUG_FOCUS_LIGHT, "findFocusedWindow: focusedApp windows not"
                    + " focusable using new focus @ %s", w);
            mTmpWindow = w;
            return true;
        }

        // Descend through all of the app tokens and find the first that either matches
        // win.mActivityRecord (return win) or mFocusedApp (return null).
        if (activity != null && w.mAttrs.type != TYPE_APPLICATION_STARTING) {
            if (focusedApp.compareTo(activity) > 0) {
                // App stack below focused app stack. No focus for you!!!
                ProtoLog.v(WM_DEBUG_FOCUS_LIGHT,
                        "findFocusedWindow: Reached focused app=%s", focusedApp);
                mTmpWindow = null;
                return true;
            }
        }

        ProtoLog.v(WM_DEBUG_FOCUS_LIGHT, "findFocusedWindow: Found new focus @ %s", w);
        mTmpWindow = w;
        return true;
    };

    private final Consumer<WindowState> mPerformLayout = w -> {
        // Don't do layout of a window if it is not visible, or soon won't be visible, to avoid
        // wasting time and funky changes while a window is animating away.
        final boolean gone = (mTmpWindow != null && mWmService.mPolicy.canBeHiddenByKeyguardLw(w))
                || w.isGoneForLayoutLw();

        if (DEBUG_LAYOUT && !w.mLayoutAttached) {
            Slog.v(TAG, "1ST PASS " + w + ": gone=" + gone + " mHaveFrame=" + w.mHaveFrame
                    + " mLayoutAttached=" + w.mLayoutAttached
                    + " config reported=" + w.isLastConfigReportedToClient());
            final ActivityRecord activity = w.mActivityRecord;
            if (gone) Slog.v(TAG, "  GONE: mViewVisibility=" + w.mViewVisibility
                    + " mRelayoutCalled=" + w.mRelayoutCalled + " visible=" + w.mToken.isVisible()
                    + " visibleRequested=" + (activity != null && activity.mVisibleRequested)
                    + " parentHidden=" + w.isParentWindowHidden());
            else Slog.v(TAG, "  VIS: mViewVisibility=" + w.mViewVisibility
                    + " mRelayoutCalled=" + w.mRelayoutCalled + " visible=" + w.mToken.isVisible()
                    + " visibleRequested=" + (activity != null && activity.mVisibleRequested)
                    + " parentHidden=" + w.isParentWindowHidden());
        }

        // Sets mBehindIme for each window. Windows behind IME can get IME insets.
        w.mBehindIme = mTmpWindowsBehindIme;
        if (w == mInputMethodWindow) {
            mTmpWindowsBehindIme = true;
        }

        // If this view is GONE, then skip it -- keep the current frame, and let the caller know
        // so they can ignore it if they want.  (We do the normal layout for INVISIBLE windows,
        // since that means "perform layout as normal, just don't display").
        if ((!gone || !w.mHaveFrame || w.mLayoutNeeded) && !w.mLayoutAttached) {
            if (mTmpInitial) {
                w.resetContentChanged();
            }
            w.mLayoutNeeded = false;
            w.prelayout();
            final boolean firstLayout = !w.isLaidOut();
            getDisplayPolicy().layoutWindowLw(w, null, mDisplayFrames);
            w.mLayoutSeq = mLayoutSeq;

            // If this is the first layout, we need to initialize the last frames and inset values,
            // as otherwise we'd immediately cause an unnecessary resize.
            if (firstLayout) {
                // The client may compute its actual requested size according to the first layout,
                // so we still request the window to resize if the current frame is empty.
                if (!w.getFrameLw().isEmpty()) {
                    w.updateLastFrames();
                }
                w.updateLastInsetValues();
                w.updateLocationInParentDisplayIfNeeded();
            }

            if (w.mActivityRecord != null) {
                w.mActivityRecord.layoutLetterbox(w);
            }

            if (DEBUG_LAYOUT) Slog.v(TAG, "  LAYOUT: mFrame=" + w.getFrameLw()
                    + " mContainingFrame=" + w.getContainingFrame()
                    + " mDisplayFrame=" + w.getDisplayFrameLw());
        }
    };

    private final Consumer<WindowState> mPerformLayoutAttached = w -> {
        if (w.mLayoutAttached) {
            if (DEBUG_LAYOUT) Slog.v(TAG, "2ND PASS " + w + " mHaveFrame=" + w.mHaveFrame
                    + " mViewVisibility=" + w.mViewVisibility
                    + " mRelayoutCalled=" + w.mRelayoutCalled);
            // If this view is GONE, then skip it -- keep the current frame, and let the caller
            // know so they can ignore it if they want.  (We do the normal layout for INVISIBLE
            // windows, since that means "perform layout as normal, just don't display").
            if (mTmpWindow != null && mWmService.mPolicy.canBeHiddenByKeyguardLw(w)) {
                return;
            }
            if ((w.mViewVisibility != GONE && w.mRelayoutCalled) || !w.mHaveFrame
                    || w.mLayoutNeeded) {
                if (mTmpInitial) {
                    //Slog.i(TAG, "Window " + this + " clearing mContentChanged - initial");
                    w.resetContentChanged();
                }
                w.mLayoutNeeded = false;
                w.prelayout();
                getDisplayPolicy().layoutWindowLw(w, w.getParentWindow(), mDisplayFrames);
                w.mLayoutSeq = mLayoutSeq;
                if (DEBUG_LAYOUT) Slog.v(TAG, " LAYOUT: mFrame=" + w.getFrameLw()
                        + " mContainingFrame=" + w.getContainingFrame()
                        + " mDisplayFrame=" + w.getDisplayFrameLw());
            }
        }
    };

    private final Predicate<WindowState> mComputeImeTargetPredicate = w -> {
        if (DEBUG_INPUT_METHOD && mUpdateImeTarget) Slog.i(TAG_WM, "Checking window @" + w
                + " fl=0x" + Integer.toHexString(w.mAttrs.flags));
        return w.canBeImeTarget();
    };

    private final Consumer<WindowState> mApplyPostLayoutPolicy =
            w -> getDisplayPolicy().applyPostLayoutPolicyLw(w, w.mAttrs, w.getParentWindow(),
                    mInputMethodTarget);

    private final Consumer<WindowState> mApplySurfaceChangesTransaction = w -> {
        final WindowSurfacePlacer surfacePlacer = mWmService.mWindowPlacerLocked;
        final boolean obscuredChanged = w.mObscured !=
                mTmpApplySurfaceChangesTransactionState.obscured;
        final RootWindowContainer root = mWmService.mRoot;

        // Update effect.
        w.mObscured = mTmpApplySurfaceChangesTransactionState.obscured;

        if (!mTmpApplySurfaceChangesTransactionState.obscured) {
            final boolean isDisplayed = w.isDisplayedLw();

            if (isDisplayed && w.isObscuringDisplay()) {
                // This window completely covers everything behind it, so we want to leave all
                // of them as undimmed (for performance reasons).
                root.mObscuringWindow = w;
                mTmpApplySurfaceChangesTransactionState.obscured = true;
            }

            final boolean displayHasContent = root.handleNotObscuredLocked(w,
                    mTmpApplySurfaceChangesTransactionState.obscured,
                    mTmpApplySurfaceChangesTransactionState.syswin);

            if (!mTmpApplySurfaceChangesTransactionState.displayHasContent
                    && !getDisplayPolicy().isWindowExcludedFromContent(w)) {
                mTmpApplySurfaceChangesTransactionState.displayHasContent |= displayHasContent;
            }

            if (w.mHasSurface && isDisplayed) {
                final int type = w.mAttrs.type;
                if (type == TYPE_SYSTEM_DIALOG || type == TYPE_SYSTEM_ERROR
                        || mWmService.mPolicy.isKeyguardShowing()) {
                    mTmpApplySurfaceChangesTransactionState.syswin = true;
                }
                if (mTmpApplySurfaceChangesTransactionState.preferredRefreshRate == 0
                        && w.mAttrs.preferredRefreshRate != 0) {
                    mTmpApplySurfaceChangesTransactionState.preferredRefreshRate
                            = w.mAttrs.preferredRefreshRate;
                }

                mTmpApplySurfaceChangesTransactionState.preferMinimalPostProcessing
                        |= w.mAttrs.preferMinimalPostProcessing;

                final int preferredModeId = getDisplayPolicy().getRefreshRatePolicy()
                        .getPreferredModeId(w);
                if (mTmpApplySurfaceChangesTransactionState.preferredModeId == 0
                        && preferredModeId != 0) {
                    mTmpApplySurfaceChangesTransactionState.preferredModeId = preferredModeId;
                }
            }
        }

        if (obscuredChanged && w.isVisibleLw() && mWallpaperController.isWallpaperTarget(w)) {
            // This is the wallpaper target and its obscured state changed... make sure the
            // current wallpaper's visibility has been updated accordingly.
            mWallpaperController.updateWallpaperVisibility();
        }

        w.handleWindowMovedIfNeeded();

        final WindowStateAnimator winAnimator = w.mWinAnimator;

        //Slog.i(TAG, "Window " + this + " clearing mContentChanged - done placing");
        w.resetContentChanged();

        // Moved from updateWindowsAndWallpaperLocked().
        if (w.mHasSurface) {
            // Take care of the window being ready to display.
            final boolean committed = winAnimator.commitFinishDrawingLocked();
            if (isDefaultDisplay && committed) {
                if ((w.mAttrs.flags & FLAG_SHOW_WALLPAPER) != 0) {
                    if (DEBUG_WALLPAPER_LIGHT) Slog.v(TAG,
                            "First draw done in potential wallpaper target " + w);
                    mWallpaperMayChange = true;
                    pendingLayoutChanges |= FINISH_LAYOUT_REDO_WALLPAPER;
                    if (DEBUG_LAYOUT_REPEATS) {
                        surfacePlacer.debugLayoutRepeats(
                                "wallpaper and commitFinishDrawingLocked true",
                                pendingLayoutChanges);
                    }
                }
            }
        }

        final ActivityRecord activity = w.mActivityRecord;
        if (activity != null) {
            activity.updateLetterboxSurface(w);
            final boolean updateAllDrawn = activity.updateDrawnWindowStates(w);
            if (updateAllDrawn && !mTmpUpdateAllDrawn.contains(activity)) {
                mTmpUpdateAllDrawn.add(activity);
            }
        }

        if (!mLosingFocus.isEmpty() && w.isFocused() && w.isDisplayedLw()) {
            mWmService.mH.obtainMessage(REPORT_LOSING_FOCUS, this).sendToTarget();
        }

        w.updateResizingWindowIfNeeded();
    };

    /**
     * Create new {@link DisplayContent} instance, add itself to the root window container and
     * initialize direct children.
     * @param display May not be null.
     * @param root {@link RootWindowContainer}
     */
    DisplayContent(Display display, RootWindowContainer root) {
        super(root.mWindowManager);
        if (mWmService.mRoot.getDisplayContent(display.getDisplayId()) != null) {
            throw new IllegalArgumentException("Display with ID=" + display.getDisplayId()
                    + " already exists="
                    + mWmService.mRoot.getDisplayContent(display.getDisplayId())
                    + " new=" + display);
        }

        mRootWindowContainer = root;
        mAtmService = mWmService.mAtmService;
        mDisplay = display;
        mDisplayId = display.getDisplayId();
        mWallpaperController = new WallpaperController(mWmService, this);
        display.getDisplayInfo(mDisplayInfo);
        display.getMetrics(mDisplayMetrics);
        mSystemGestureExclusionLimit = mWmService.mConstants.mSystemGestureExclusionLimitDp
                * mDisplayMetrics.densityDpi / DENSITY_DEFAULT;
        isDefaultDisplay = mDisplayId == DEFAULT_DISPLAY;
        mDisplayFrames = new DisplayFrames(mDisplayId, mDisplayInfo,
                calculateDisplayCutoutForRotation(mDisplayInfo.rotation));
        initializeDisplayBaseInfo();

        mAppTransition = new AppTransition(mWmService.mContext, mWmService, this);
        mAppTransition.registerListenerLocked(mWmService.mActivityManagerAppTransitionNotifier);
        mAppTransitionController = new AppTransitionController(mWmService, this);
        mUnknownAppVisibilityController = new UnknownAppVisibilityController(mWmService, this);

        final InputChannel inputChannel = mWmService.mInputManager.monitorInput(
                "PointerEventDispatcher" + mDisplayId, mDisplayId);
        mPointerEventDispatcher = new PointerEventDispatcher(inputChannel);

        // Tap Listeners are supported for:
        // 1. All physical displays (multi-display).
        // 2. VirtualDisplays on VR, AA (and everything else).
        mTapDetector = new TaskTapPointerEventListener(mWmService, this);
        registerPointerEventListener(mTapDetector);
        registerPointerEventListener(mWmService.mMousePositionTracker);
        if (mWmService.mAtmService.getRecentTasks() != null) {
            registerPointerEventListener(
                    mWmService.mAtmService.getRecentTasks().getInputListener());
        }

        mDisplayPolicy = new DisplayPolicy(mWmService, this);
        mDisplayRotation = new DisplayRotation(mWmService, this);
        mCloseToSquareMaxAspectRatio = mWmService.mContext.getResources().getFloat(
                com.android.internal.R.dimen.config_closeToSquareDisplayMaxAspectRatio);
        if (isDefaultDisplay) {
            // The policy may be invoked right after here, so it requires the necessary default
            // fields of this display content.
            mWmService.mPolicy.setDefaultDisplay(this);
        }
        if (mWmService.mDisplayReady) {
            mDisplayPolicy.onConfigurationChanged();
        }
        if (mWmService.mSystemReady) {
            mDisplayPolicy.systemReady();
        }
        mWindowCornerRadius = mDisplayPolicy.getWindowCornerRadius();
        mDividerControllerLocked = new DockedStackDividerController(this);
        mPinnedStackControllerLocked = new PinnedStackController(mWmService, this);

        final SurfaceControl.Builder b = mWmService.makeSurfaceBuilder(mSession)
                .setOpaque(true)
                .setContainerLayer();
        mSurfaceControl = b.setName("Root").setContainerLayer().build();

        getPendingTransaction()
                .setLayer(mSurfaceControl, 0)
                .setLayerStack(mSurfaceControl, mDisplayId)
                .show(mSurfaceControl);
        getPendingTransaction().apply();

        // These are the only direct children we should ever have and they are permanent.
        super.addChild(mWindowContainers, null);
        super.addChild(mOverlayContainers, null);

        mDisplayAreaPolicy = mWmService.mDisplayAreaPolicyProvider.instantiate(
                mWmService, this, mRootDisplayArea, mImeWindowsContainers, mTaskContainers);
        mWindowContainers.addChildren();

        // Sets the display content for the children.
        onDisplayChanged(this);

        mInputMonitor = new InputMonitor(mWmService, this);
        mInsetsStateController = new InsetsStateController(this);
        mInsetsPolicy = new InsetsPolicy(mInsetsStateController, this);

        if (DEBUG_DISPLAY) Slog.v(TAG_WM, "Creating display=" + display);

        mWmService.mDisplayWindowSettings.applySettingsToDisplayLocked(this);
    }

    boolean isReady() {
        // The display is ready when the system and the individual display are both ready.
        return mWmService.mDisplayReady && mDisplayReady;
    }

    int getDisplayId() {
        return mDisplayId;
    }

    float getWindowCornerRadius() {
        return mWindowCornerRadius;
    }

    WindowToken getWindowToken(IBinder binder) {
        return mTokenMap.get(binder);
    }

    ActivityRecord getActivityRecord(IBinder binder) {
        final WindowToken token = getWindowToken(binder);
        if (token == null) {
            return null;
        }
        return token.asActivityRecord();
    }

    void addWindowToken(IBinder binder, WindowToken token) {
        final DisplayContent dc = mWmService.mRoot.getWindowTokenDisplay(token);
        if (dc != null) {
            // We currently don't support adding a window token to the display if the display
            // already has the binder mapped to another token. If there is a use case for supporting
            // this moving forward we will either need to merge the WindowTokens some how or have
            // the binder map to a list of window tokens.
            throw new IllegalArgumentException("Can't map token=" + token + " to display="
                    + getName() + " already mapped to display=" + dc + " tokens=" + dc.mTokenMap);
        }
        if (binder == null) {
            throw new IllegalArgumentException("Can't map token=" + token + " to display="
                    + getName() + " binder is null");
        }
        if (token == null) {
            throw new IllegalArgumentException("Can't map null token to display="
                    + getName() + " binder=" + binder);
        }

        mTokenMap.put(binder, token);

        if (token.asActivityRecord() == null) {
            // Set displayContent for non-app token to prevent same token will add twice after
            // onDisplayChanged.
            // TODO: Check if it's fine that super.onDisplayChanged of WindowToken
            //  (WindowsContainer#onDisplayChanged) may skipped when token.mDisplayContent assigned.
            token.mDisplayContent = this;
            // Add non-app token to container hierarchy on the display. App tokens are added through
            // the parent container managing them (e.g. Tasks).
            switch (token.windowType) {
                case TYPE_INPUT_METHOD:
                case TYPE_INPUT_METHOD_DIALOG:
                    mImeWindowsContainers.addChild(token);
                    break;
                case TYPE_ACCESSIBILITY_MAGNIFICATION_OVERLAY:
                    // TODO(display-area): Migrate to DisplayArea
                    mOverlayContainers.addChild(token);
                    break;
                default:
                    mDisplayAreaPolicy.addWindow(token);
                    break;
            }
        }
    }

    WindowToken removeWindowToken(IBinder binder) {
        final WindowToken token = mTokenMap.remove(binder);
        if (token != null && token.asActivityRecord() == null) {
            token.setExiting();
        }
        return token;
    }

    SurfaceControl addShellRoot(@NonNull IWindow client, int windowType) {
        ShellRoot root = mShellRoots.get(windowType);
        if (root != null) {
            if (root.getClient() == client) {
                return root.getSurfaceControl();
            }
            root.clear();
            mShellRoots.remove(windowType);
        }
        root = new ShellRoot(client, this, windowType);
        SurfaceControl rootLeash = root.getSurfaceControl();
        if (rootLeash == null) {
            // Root didn't finish initializing, so don't add it.
            root.clear();
            return null;
        }
        mShellRoots.put(windowType, root);
        SurfaceControl out = new SurfaceControl();
        out.copyFrom(rootLeash);
        return out;
    }

    void removeShellRoot(int windowType) {
        ShellRoot root = mShellRoots.get(windowType);
        if (root == null) {
            return;
        }
        root.clear();
        mShellRoots.remove(windowType);
    }

    void setRemoteInsetsController(IDisplayWindowInsetsController controller) {
        if (mRemoteInsetsControlTarget != null) {
            mRemoteInsetsControlTarget.mRemoteInsetsController.asBinder().unlinkToDeath(
                    mRemoteInsetsDeath, 0);
            mRemoteInsetsControlTarget = null;
        }
        if (controller != null) {
            try {
                controller.asBinder().linkToDeath(mRemoteInsetsDeath, 0);
                mRemoteInsetsControlTarget = new RemoteInsetsControlTarget(controller);
            } catch (RemoteException e) {
                return;
            }
        }
    }

    /** Changes the display the input window token is housed on to this one. */
    void reParentWindowToken(WindowToken token) {
        final DisplayContent prevDc = token.getDisplayContent();
        if (prevDc == this) {
            return;
        }
        if (prevDc != null) {
            if (prevDc.mTokenMap.remove(token.token) != null && token.asActivityRecord() == null) {
                // Removed the token from the map, but made sure it's not an app token before
                // removing from parent.
                token.getParent().removeChild(token);
            }
            if (token.hasChild(prevDc.mLastFocus)) {
                // If the reparent window token contains previous display's last focus window, means
                // it will end up to gain window focus on the target display, so it should not be
                // notified that it lost focus from the previous display.
                prevDc.mLastFocus = null;
            }
        }

        addWindowToken(token.token, token);

        if (mWmService.mAccessibilityController != null) {
            final int prevDisplayId = prevDc != null ? prevDc.getDisplayId() : INVALID_DISPLAY;
            mWmService.mAccessibilityController.onSomeWindowResizedOrMovedLocked(prevDisplayId,
                    getDisplayId());
        }
    }

    void removeAppToken(IBinder binder) {
        final WindowToken token = removeWindowToken(binder);
        if (token == null) {
            Slog.w(TAG_WM, "removeAppToken: Attempted to remove non-existing token: " + binder);
            return;
        }

        final ActivityRecord activity = token.asActivityRecord();

        if (activity == null) {
            Slog.w(TAG_WM, "Attempted to remove non-App token: " + binder + " token=" + token);
            return;
        }

        activity.onRemovedFromDisplay();
    }

    @Override
    public Display getDisplay() {
        return mDisplay;
    }

    DisplayInfo getDisplayInfo() {
        return mDisplayInfo;
    }

    DisplayMetrics getDisplayMetrics() {
        return mDisplayMetrics;
    }

    DisplayPolicy getDisplayPolicy() {
        return mDisplayPolicy;
    }

    @Override
    public DisplayRotation getDisplayRotation() {
        return mDisplayRotation;
    }

    void setInsetProvider(@InternalInsetsType int type, WindowState win,
            @Nullable TriConsumer<DisplayFrames, WindowState, Rect> frameProvider){
        setInsetProvider(type, win, frameProvider, null /* imeFrameProvider */);
    }

    /**
     * Marks a window as providing insets for the rest of the windows in the system.
     *
     * @param type The type of inset this window provides.
     * @param win The window.
     * @param frameProvider Function to compute the frame, or {@code null} if the just the frame of
     *                      the window should be taken.
     * @param imeFrameProvider Function to compute the frame when dispatching insets to the IME, or
     *                         {@code null} if the normal frame should be taken.
     */
    void setInsetProvider(@InternalInsetsType int type, WindowState win,
            @Nullable TriConsumer<DisplayFrames, WindowState, Rect> frameProvider,
            @Nullable TriConsumer<DisplayFrames, WindowState, Rect> imeFrameProvider) {
        mInsetsStateController.getSourceProvider(type).setWindow(win, frameProvider,
                imeFrameProvider);
    }

    InsetsStateController getInsetsStateController() {
        return mInsetsStateController;
    }

    InsetsPolicy getInsetsPolicy() {
        return mInsetsPolicy;
    }

    @Surface.Rotation
    int getRotation() {
        return mDisplayRotation.getRotation();
    }

    @ScreenOrientation
    int getLastOrientation() {
        return mDisplayRotation.getLastOrientation();
    }

    void registerRemoteAnimations(RemoteAnimationDefinition definition) {
        mAppTransitionController.registerRemoteAnimations(definition);
    }

    void reconfigureDisplayLocked() {
        if (!isReady()) {
            return;
        }
        configureDisplayPolicy();
        setLayoutNeeded();

        boolean configChanged = updateOrientation();
        final Configuration currentDisplayConfig = getConfiguration();
        mTmpConfiguration.setTo(currentDisplayConfig);
        computeScreenConfiguration(mTmpConfiguration);
        configChanged |= currentDisplayConfig.diff(mTmpConfiguration) != 0;

        if (configChanged) {
            mWaitingForConfig = true;
            mWmService.startFreezingDisplayLocked(0 /* exitAnim */, 0 /* enterAnim */, this);
            sendNewConfiguration();
        }

        mWmService.mWindowPlacerLocked.performSurfacePlacement();
    }

    void sendNewConfiguration() {
        if (!isReady()) {
            return;
        }
        if (mDisplayRotation.isWaitingForRemoteRotation()) {
            return;
        }

        final boolean configUpdated = updateDisplayOverrideConfigurationLocked();
        if (configUpdated) {
            return;
        }
        // Something changed (E.g. device rotation), but no configuration update is needed.
        // E.g. changing device rotation by 180 degrees. Go ahead and perform surface placement to
        // unfreeze the display since we froze it when the rotation was updated in
        // DisplayContent#updateRotationUnchecked.
        if (mWaitingForConfig) {
            mWaitingForConfig = false;
            mWmService.mLastFinishedFreezeSource = "config-unchanged";
            setLayoutNeeded();
            mWmService.mWindowPlacerLocked.performSurfacePlacement();
        }
    }

    @Override
    boolean onDescendantOrientationChanged(IBinder freezeDisplayToken,
            ConfigurationContainer requestingContainer) {
        final Configuration config = updateOrientation(
                getRequestedOverrideConfiguration(), freezeDisplayToken, false /* forceUpdate */);
        // If display rotation class tells us that it doesn't consider app requested orientation,
        // this display won't rotate just because of an app changes its requested orientation. Thus
        // it indicates that this display chooses not to handle this request.
        final boolean handled = getDisplayRotation().respectAppRequestedOrientation();
        if (config == null) {
            return handled;
        }

        if (handled && requestingContainer instanceof ActivityRecord) {
            final ActivityRecord activityRecord = (ActivityRecord) requestingContainer;
            final boolean kept = updateDisplayOverrideConfigurationLocked(config, activityRecord,
                    false /* deferResume */, null /* result */);
            activityRecord.frozenBeforeDestroy = true;
            if (!kept) {
                mRootWindowContainer.resumeFocusedStacksTopActivities();
            }
        } else {
            // We have a new configuration to push so we need to update ATMS for now.
            // TODO: Clean up display configuration push between ATMS and WMS after unification.
            updateDisplayOverrideConfigurationLocked(config, null /* starting */,
                    false /* deferResume */, null);
        }
        return handled;
    }

    @Override
    boolean handlesOrientationChangeFromDescendant() {
        return getDisplayRotation().respectAppRequestedOrientation();
    }

    /**
     * Determine the new desired orientation of this display.
     *
     * @see #getOrientation()
     * @return {@code true} if the orientation is changed and the caller should call
     *         {@link #sendNewConfiguration} if the method returns {@code true}.
     */
    boolean updateOrientation() {
        return updateOrientation(false /* forceUpdate */);
    }

    /**
     * Update orientation of the display, returning a non-null new Configuration if it has
     * changed from the current orientation. If a non-null configuration is returned, someone must
     * call {@link WindowManagerService#setNewDisplayOverrideConfiguration(Configuration,
     * DisplayContent)} to tell the window manager it can unfreeze the screen. This will typically
     * be done by calling {@link #sendNewConfiguration}.
     *
     * @param currentConfig The current requested override configuration (it is usually set from
     *                      the last {@link #sendNewConfiguration}) of the display. It is used to
     *                      check if the configuration container has the latest state.
     * @param freezeDisplayToken Freeze the app window token if the orientation is changed.
     * @param forceUpdate See {@link DisplayRotation#updateRotationUnchecked(boolean)}
     */
    Configuration updateOrientation(Configuration currentConfig, IBinder freezeDisplayToken,
            boolean forceUpdate) {
        if (!mDisplayReady) {
            return null;
        }

        Configuration config = null;
        if (updateOrientation(forceUpdate)) {
            // If we changed the orientation but mOrientationChangeComplete is already true,
            // we used seamless rotation, and we don't need to freeze the screen.
            if (freezeDisplayToken != null && !mWmService.mRoot.mOrientationChangeComplete) {
                final ActivityRecord activity = getActivityRecord(freezeDisplayToken);
                if (activity != null) {
                    activity.startFreezingScreen();
                }
            }
            config = new Configuration();
            computeScreenConfiguration(config);
        } else if (currentConfig != null) {
            // No obvious action we need to take, but if our current state mismatches the
            // activity manager's, update it, disregarding font scale, which should remain set
            // to the value of the previous configuration.
            // Here we're calling Configuration#unset() instead of setToDefaults() because we
            // need to keep override configs clear of non-empty values (e.g. fontSize).
            mTmpConfiguration.unset();
            mTmpConfiguration.updateFrom(currentConfig);
            computeScreenConfiguration(mTmpConfiguration);
            if (currentConfig.diff(mTmpConfiguration) != 0) {
                mWaitingForConfig = true;
                setLayoutNeeded();
                mDisplayRotation.prepareNormalRotationAnimation();
                config = new Configuration(mTmpConfiguration);
            }
        }

        return config;
    }

    private boolean updateOrientation(boolean forceUpdate) {
        final int orientation = getOrientation();
        // The last orientation source is valid only after getOrientation.
        final WindowContainer orientationSource = getLastOrientationSource();
        final ActivityRecord r =
                orientationSource != null ? orientationSource.asActivityRecord() : null;
        // Currently there is no use case from non-activity.
        if (r != null && handleTopActivityLaunchingInDifferentOrientation(r)) {
            mFixedRotationLaunchingApp = r;
            // Display orientation should be deferred until the top fixed rotation is finished.
            return false;
        }
        return mDisplayRotation.updateOrientation(orientation, forceUpdate);
    }

    /** @return a valid rotation if the activity can use different orientation than the display. */
    @Surface.Rotation
    private int rotationForActivityInDifferentOrientation(@NonNull ActivityRecord r) {
        if (!mWmService.mIsFixedRotationTransformEnabled) {
            return NO_ROTATION;
        }
        if (r.inMultiWindowMode()
                || r.getRequestedConfigurationOrientation() == getConfiguration().orientation) {
            return NO_ROTATION;
        }
        final int currentRotation = getRotation();
        final int rotation = mDisplayRotation.rotationForOrientation(r.getRequestedOrientation(),
                currentRotation);
        if (rotation == currentRotation) {
            return NO_ROTATION;
        }
        return rotation;
    }

    /**
     * We need to keep display rotation fixed for a while when the activity in different orientation
     * is launching until the launch animation is done to avoid showing the previous activity
     * inadvertently in a wrong orientation.
     *
     * @return {@code true} if the fixed rotation is started.
     */
    private boolean handleTopActivityLaunchingInDifferentOrientation(@NonNull ActivityRecord r) {
        if (!mWmService.mIsFixedRotationTransformEnabled) {
            return false;
        }
        if (r.isFinishingFixedRotationTransform()) {
            return false;
        }
        if (r.hasFixedRotationTransform()) {
            // It has been set and not yet finished.
            return true;
        }
        if (!mAppTransition.isTransitionSet()) {
            // Apply normal rotation animation in case of the activity set different requested
            // orientation without activity switch.
            return false;
        }
        if (!mOpeningApps.contains(r)
                // Without screen rotation, the rotation behavior of non-top visible activities is
                // undefined. So the fixed rotated activity needs to cover the screen.
                && r.findMainWindow() != mDisplayPolicy.getTopFullscreenOpaqueWindow()) {
            return false;
        }
        final int rotation = rotationForActivityInDifferentOrientation(r);
        if (rotation == NO_ROTATION) {
            return false;
        }
        if (!r.getParent().matchParentBounds()) {
            // Because the fixed rotated configuration applies to activity directly, if its parent
            // has it own policy for bounds, the activity bounds based on parent is unknown.
            return false;
        }

        startFixedRotationTransform(r, rotation);
        mAppTransition.registerListenerLocked(new WindowManagerInternal.AppTransitionListener() {
            void done() {
                r.finishFixedRotationTransform();
                mAppTransition.unregisterListener(this);
            }

            @Override
            public void onAppTransitionFinishedLocked(IBinder token) {
                if (token == r.token) {
                    done();
                }
            }

            @Override
            public void onAppTransitionCancelledLocked(int transit) {
                done();
            }

            @Override
            public void onAppTransitionTimeoutLocked() {
                done();
            }
        });
        return true;
    }

    /** @return {@code true} if the display orientation will be changed. */
    boolean continueUpdateOrientationForDiffOrienLaunchingApp(WindowToken token) {
        if (token != mFixedRotationLaunchingApp) {
            return false;
        }
        // Update directly because the app which will change the orientation of display is ready.
        if (mDisplayRotation.updateOrientation(getOrientation(), false /* forceUpdate */)) {
            sendNewConfiguration();
            return true;
        }
        return false;
    }

    private void startFixedRotationTransform(WindowToken token, int rotation) {
        mTmpConfiguration.unset();
        final DisplayInfo info = computeScreenConfiguration(mTmpConfiguration, rotation);
        final WmDisplayCutout cutout = calculateDisplayCutoutForRotation(rotation);
        final DisplayFrames displayFrames = new DisplayFrames(mDisplayId, info, cutout);
        token.applyFixedRotationTransform(info, displayFrames, mTmpConfiguration);
    }

    /**
     * If the provided {@link ActivityRecord} can be displayed in an orientation different from the
     * display's, it will be rotated to match its requested orientation.
     *
     * @see #rotationForActivityInDifferentOrientation(ActivityRecord).
     * @see WindowToken#applyFixedRotationTransform(DisplayInfo, DisplayFrames, Configuration)
     */
    void rotateInDifferentOrientationIfNeeded(ActivityRecord activityRecord) {
        int rotation = rotationForActivityInDifferentOrientation(activityRecord);
        if (rotation != NO_ROTATION) {
            startFixedRotationTransform(activityRecord, rotation);
        }
    }

    /**
     * Update rotation of the display.
     *
     * @return {@code true} if the rotation has been changed.  In this case YOU MUST CALL
     *         {@link #sendNewConfiguration} TO UNFREEZE THE SCREEN.
     */
    boolean updateRotationUnchecked() {
        return mDisplayRotation.updateRotationUnchecked(false /* forceUpdate */);
    }

    /**
     * Applies the rotation transaction. This must be called after {@link #updateRotationUnchecked}
     * (if it returned {@code true}) to actually finish the rotation.
     *
     * @param oldRotation the rotation we are coming from.
     * @param rotation the rotation to apply.
     */
    private void applyRotation(final int oldRotation, final int rotation) {
        mDisplayRotation.applyCurrentRotation(rotation);
        final boolean rotateSeamlessly = mDisplayRotation.isRotatingSeamlessly();
        final Transaction transaction = getPendingTransaction();
        ScreenRotationAnimation screenRotationAnimation = rotateSeamlessly
                ? null : getRotationAnimation();
        // We need to update our screen size information to match the new rotation. If the rotation
        // has actually changed then this method will return true and, according to the comment at
        // the top of the method, the caller is obligated to call computeNewConfigurationLocked().
        // By updating the Display info here it will be available to
        // #computeScreenConfiguration() later.
        updateDisplayAndOrientation(getConfiguration().uiMode, null /* outConfig */);

        // NOTE: We disable the rotation in the emulator because
        //       it doesn't support hardware OpenGL emulation yet.
        if (screenRotationAnimation != null && screenRotationAnimation.hasScreenshot()) {
            screenRotationAnimation.setRotation(transaction, rotation);
        }

        forAllWindows(w -> {
            w.seamlesslyRotateIfAllowed(transaction, oldRotation, rotation, rotateSeamlessly);
        }, true /* traverseTopToBottom */);

        mWmService.mDisplayManagerInternal.performTraversal(transaction);
        scheduleAnimation();

        forAllWindows(w -> {
            if (w.mHasSurface && !rotateSeamlessly) {
                ProtoLog.v(WM_DEBUG_ORIENTATION, "Set mOrientationChanging of %s", w);
                w.setOrientationChanging(true);
                mWmService.mRoot.mOrientationChangeComplete = false;
                w.mLastFreezeDuration = 0;
            }
            w.mReportOrientationChanged = true;
        }, true /* traverseTopToBottom */);

        if (rotateSeamlessly) {
            mWmService.mH.sendNewMessageDelayed(WindowManagerService.H.SEAMLESS_ROTATION_TIMEOUT,
                    this, SEAMLESS_ROTATION_TIMEOUT_DURATION);
        }

        for (int i = mWmService.mRotationWatchers.size() - 1; i >= 0; i--) {
            final WindowManagerService.RotationWatcher rotationWatcher
                    = mWmService.mRotationWatchers.get(i);
            if (rotationWatcher.mDisplayId == mDisplayId) {
                try {
                    rotationWatcher.mWatcher.onRotationChanged(rotation);
                } catch (RemoteException e) {
                    // Ignore
                }
            }
        }

        // Announce rotation only if we will not animate as we already have the
        // windows in final state. Otherwise, we make this call at the rotation end.
        if (screenRotationAnimation == null && mWmService.mAccessibilityController != null) {
            mWmService.mAccessibilityController.onRotationChangedLocked(this);
        }
    }

    void configureDisplayPolicy() {
        final int width = mBaseDisplayWidth;
        final int height = mBaseDisplayHeight;
        final int shortSize;
        final int longSize;
        if (width > height) {
            shortSize = height;
            longSize = width;
        } else {
            shortSize = width;
            longSize = height;
        }

        final int shortSizeDp = shortSize * DENSITY_DEFAULT / mBaseDisplayDensity;
        final int longSizeDp = longSize * DENSITY_DEFAULT / mBaseDisplayDensity;

        mDisplayPolicy.updateConfigurationAndScreenSizeDependentBehaviors();
        mDisplayRotation.configure(width, height, shortSizeDp, longSizeDp);

        mDisplayFrames.onDisplayInfoUpdated(mDisplayInfo,
                calculateDisplayCutoutForRotation(mDisplayInfo.rotation));

        // Not much of use to rotate the display for apps since it's close to square.
        mIgnoreRotationForApps = isNonDecorDisplayCloseToSquare(Surface.ROTATION_0, width, height);
    }

    /** @return {@code true} if the orientation requested from application will be ignored. */
    boolean ignoreRotationForApps() {
        return mIgnoreRotationForApps;
    }

    private boolean isNonDecorDisplayCloseToSquare(int rotation, int width, int height) {
        final DisplayCutout displayCutout =
                calculateDisplayCutoutForRotation(rotation).getDisplayCutout();
        final int uiMode = mWmService.mPolicy.getUiMode();
        final int w = mDisplayPolicy.getNonDecorDisplayWidth(
                width, height, rotation, uiMode, displayCutout);
        final int h = mDisplayPolicy.getNonDecorDisplayHeight(
                width, height, rotation, uiMode, displayCutout);
        final float aspectRatio = Math.max(w, h) / (float) Math.min(w, h);
        return aspectRatio <= mCloseToSquareMaxAspectRatio;
    }

    /**
     * Update {@link #mDisplayInfo} and other internal variables when display is rotated or config
     * changed.
     * Do not call if {@link WindowManagerService#mDisplayReady} == false.
     */
    private DisplayInfo updateDisplayAndOrientation(int uiMode, Configuration outConfig) {
        // Use the effective "visual" dimensions based on current rotation
        final int rotation = getRotation();
        final boolean rotated = (rotation == ROTATION_90 || rotation == ROTATION_270);
        final int dw = rotated ? mBaseDisplayHeight : mBaseDisplayWidth;
        final int dh = rotated ? mBaseDisplayWidth : mBaseDisplayHeight;

        // Update application display metrics.
        final WmDisplayCutout wmDisplayCutout = calculateDisplayCutoutForRotation(rotation);
        final DisplayCutout displayCutout = wmDisplayCutout.getDisplayCutout();

        final int appWidth = mDisplayPolicy.getNonDecorDisplayWidth(dw, dh, rotation, uiMode,
                displayCutout);
        final int appHeight = mDisplayPolicy.getNonDecorDisplayHeight(dw, dh, rotation, uiMode,
                displayCutout);
        mDisplayInfo.rotation = rotation;
        mDisplayInfo.logicalWidth = dw;
        mDisplayInfo.logicalHeight = dh;
        mDisplayInfo.logicalDensityDpi = mBaseDisplayDensity;
        mDisplayInfo.appWidth = appWidth;
        mDisplayInfo.appHeight = appHeight;
        if (isDefaultDisplay) {
            mDisplayInfo.getLogicalMetrics(mRealDisplayMetrics,
                    CompatibilityInfo.DEFAULT_COMPATIBILITY_INFO, null);
        }
        mDisplayInfo.displayCutout = displayCutout.isEmpty() ? null : displayCutout;
        mDisplayInfo.getAppMetrics(mDisplayMetrics);
        if (mDisplayScalingDisabled) {
            mDisplayInfo.flags |= Display.FLAG_SCALING_DISABLED;
        } else {
            mDisplayInfo.flags &= ~Display.FLAG_SCALING_DISABLED;
        }

        computeSizeRangesAndScreenLayout(mDisplayInfo, rotated, uiMode, dw, dh,
                mDisplayMetrics.density, outConfig);

        // We usually set the override info in DisplayManager so that we get consistent display
        // metrics values when displays are changing and don't send out new values until WM is aware
        // of them. However, we don't do this for displays that serve as containers for ActivityView
        // because we don't want letter-/pillar-boxing during resize.
        final DisplayInfo overrideDisplayInfo = mShouldOverrideDisplayConfiguration
                ? mDisplayInfo : null;
        mWmService.mDisplayManagerInternal.setDisplayInfoOverrideFromWindowManager(mDisplayId,
                overrideDisplayInfo);

        mBaseDisplayRect.set(0, 0, dw, dh);

        if (isDefaultDisplay) {
            mCompatibleScreenScale = CompatibilityInfo.computeCompatibleScaling(mDisplayMetrics,
                    mCompatDisplayMetrics);
        }

        return mDisplayInfo;
    }

    WmDisplayCutout calculateDisplayCutoutForRotation(int rotation) {
        return mDisplayCutoutCache.getOrCompute(mInitialDisplayCutout, rotation);
    }

    private WmDisplayCutout calculateDisplayCutoutForRotationUncached(
            DisplayCutout cutout, int rotation) {
        if (cutout == null || cutout == DisplayCutout.NO_CUTOUT) {
            return WmDisplayCutout.NO_CUTOUT;
        }
        final Insets waterfallInsets =
                RotationUtils.rotateInsets(cutout.getWaterfallInsets(), rotation);
        if (rotation == ROTATION_0) {
            return WmDisplayCutout.computeSafeInsets(
                    cutout, mInitialDisplayWidth, mInitialDisplayHeight);
        }
        final boolean rotated = (rotation == ROTATION_90 || rotation == ROTATION_270);
        final Rect[] newBounds = mRotationUtil.getRotatedBounds(
                cutout.getBoundingRectsAll(),
                rotation, mInitialDisplayWidth, mInitialDisplayHeight);
        return WmDisplayCutout.computeSafeInsets(
                DisplayCutout.fromBoundsAndWaterfall(newBounds, waterfallInsets),
                rotated ? mInitialDisplayHeight : mInitialDisplayWidth,
                rotated ? mInitialDisplayWidth : mInitialDisplayHeight);
    }

    /**
     * Compute display info and configuration according to the given rotation without changing
     * current display.
     */
    DisplayInfo computeScreenConfiguration(Configuration outConfig, int rotation) {
        final boolean rotated = (rotation == ROTATION_90 || rotation == ROTATION_270);
        final int dw = rotated ? mBaseDisplayHeight : mBaseDisplayWidth;
        final int dh = rotated ? mBaseDisplayWidth : mBaseDisplayHeight;
        outConfig.windowConfiguration.getBounds().set(0, 0, dw, dh);

        final int uiMode = getConfiguration().uiMode;
        final DisplayCutout displayCutout =
                calculateDisplayCutoutForRotation(rotation).getDisplayCutout();
        computeScreenAppConfiguration(outConfig, dw, dh, rotation, uiMode, displayCutout);

        final DisplayInfo displayInfo = new DisplayInfo(mDisplayInfo);
        displayInfo.rotation = rotation;
        displayInfo.logicalWidth = dw;
        displayInfo.logicalHeight = dh;
        final Rect appBounds = outConfig.windowConfiguration.getAppBounds();
        displayInfo.appWidth = appBounds.width();
        displayInfo.appHeight = appBounds.height();
        displayInfo.displayCutout = displayCutout.isEmpty() ? null : displayCutout;
        computeSizeRangesAndScreenLayout(displayInfo, rotated, uiMode, dw, dh,
                mDisplayMetrics.density, outConfig);
        return displayInfo;
    }

    /** Compute configuration related to application without changing current display. */
    private void computeScreenAppConfiguration(Configuration outConfig, int dw, int dh,
            int rotation, int uiMode, DisplayCutout displayCutout) {
        final int appWidth = mDisplayPolicy.getNonDecorDisplayWidth(dw, dh, rotation, uiMode,
                displayCutout);
        final int appHeight = mDisplayPolicy.getNonDecorDisplayHeight(dw, dh, rotation, uiMode,
                displayCutout);
        mDisplayPolicy.getNonDecorInsetsLw(rotation, dw, dh, displayCutout, mTmpRect);
        final int leftInset = mTmpRect.left;
        final int topInset = mTmpRect.top;
        // AppBounds at the root level should mirror the app screen size.
        outConfig.windowConfiguration.setAppBounds(leftInset /* left */, topInset /* top */,
                leftInset + appWidth /* right */, topInset + appHeight /* bottom */);
        outConfig.windowConfiguration.setRotation(rotation);
        outConfig.orientation = (dw <= dh) ? ORIENTATION_PORTRAIT : ORIENTATION_LANDSCAPE;

        final float density = mDisplayMetrics.density;
        outConfig.screenWidthDp = (int) (mDisplayPolicy.getConfigDisplayWidth(dw, dh, rotation,
                uiMode, displayCutout) / density);
        outConfig.screenHeightDp = (int) (mDisplayPolicy.getConfigDisplayHeight(dw, dh, rotation,
                uiMode, displayCutout) / density);
        outConfig.compatScreenWidthDp = (int) (outConfig.screenWidthDp / mCompatibleScreenScale);
        outConfig.compatScreenHeightDp = (int) (outConfig.screenHeightDp / mCompatibleScreenScale);

        final boolean rotated = (rotation == ROTATION_90 || rotation == ROTATION_270);
        outConfig.compatSmallestScreenWidthDp = computeCompatSmallestWidth(rotated, uiMode, dw,
                dh);
    }

    /**
     * Compute display configuration based on display properties and policy settings.
     * Do not call if mDisplayReady == false.
     */
    void computeScreenConfiguration(Configuration config) {
        final DisplayInfo displayInfo = updateDisplayAndOrientation(config.uiMode, config);
        calculateBounds(displayInfo, mTmpBounds);
        config.windowConfiguration.setBounds(mTmpBounds);
        config.windowConfiguration.setWindowingMode(getWindowingMode());
        config.windowConfiguration.setDisplayWindowingMode(getWindowingMode());

        final int dw = displayInfo.logicalWidth;
        final int dh = displayInfo.logicalHeight;
        computeScreenAppConfiguration(config, dw, dh, displayInfo.rotation, config.uiMode,
                displayInfo.displayCutout);

        config.screenLayout = (config.screenLayout & ~Configuration.SCREENLAYOUT_ROUND_MASK)
                | ((displayInfo.flags & Display.FLAG_ROUND) != 0
                ? Configuration.SCREENLAYOUT_ROUND_YES
                : Configuration.SCREENLAYOUT_ROUND_NO);

        config.densityDpi = displayInfo.logicalDensityDpi;

        config.colorMode =
                ((displayInfo.isHdr() && mWmService.hasHdrSupport())
                        ? Configuration.COLOR_MODE_HDR_YES
                        : Configuration.COLOR_MODE_HDR_NO)
                        | (displayInfo.isWideColorGamut() && mWmService.hasWideColorGamutSupport()
                        ? Configuration.COLOR_MODE_WIDE_COLOR_GAMUT_YES
                        : Configuration.COLOR_MODE_WIDE_COLOR_GAMUT_NO);

        // Update the configuration based on available input devices, lid switch,
        // and platform configuration.
        config.touchscreen = Configuration.TOUCHSCREEN_NOTOUCH;
        config.keyboard = Configuration.KEYBOARD_NOKEYS;
        config.navigation = Configuration.NAVIGATION_NONAV;

        int keyboardPresence = 0;
        int navigationPresence = 0;
        final InputDevice[] devices = mWmService.mInputManager.getInputDevices();
        final int len = devices != null ? devices.length : 0;
        for (int i = 0; i < len; i++) {
            InputDevice device = devices[i];
            // Ignore virtual input device.
            if (device.isVirtual()) {
                continue;
            }

            // Check if input device can dispatch events to current display.
            // If display type is virtual, will follow the default display.
            if (!mWmService.mInputManager.canDispatchToDisplay(device.getId(),
                    displayInfo.type == Display.TYPE_VIRTUAL ? DEFAULT_DISPLAY : mDisplayId)) {
                continue;
            }

            final int sources = device.getSources();
            final int presenceFlag = device.isExternal()
                    ? WindowManagerPolicy.PRESENCE_EXTERNAL : WindowManagerPolicy.PRESENCE_INTERNAL;

            if (mWmService.mIsTouchDevice) {
                if ((sources & InputDevice.SOURCE_TOUCHSCREEN) == InputDevice.SOURCE_TOUCHSCREEN) {
                    config.touchscreen = Configuration.TOUCHSCREEN_FINGER;
                }
            } else {
                config.touchscreen = Configuration.TOUCHSCREEN_NOTOUCH;
            }

            if ((sources & InputDevice.SOURCE_TRACKBALL) == InputDevice.SOURCE_TRACKBALL) {
                config.navigation = Configuration.NAVIGATION_TRACKBALL;
                navigationPresence |= presenceFlag;
            } else if ((sources & InputDevice.SOURCE_DPAD) == InputDevice.SOURCE_DPAD
                    && config.navigation == Configuration.NAVIGATION_NONAV) {
                config.navigation = Configuration.NAVIGATION_DPAD;
                navigationPresence |= presenceFlag;
            }

            if (device.getKeyboardType() == InputDevice.KEYBOARD_TYPE_ALPHABETIC) {
                config.keyboard = Configuration.KEYBOARD_QWERTY;
                keyboardPresence |= presenceFlag;
            }
        }

        if (config.navigation == Configuration.NAVIGATION_NONAV && mWmService.mHasPermanentDpad) {
            config.navigation = Configuration.NAVIGATION_DPAD;
            navigationPresence |= WindowManagerPolicy.PRESENCE_INTERNAL;
        }

        // Determine whether a hard keyboard is available and enabled.
        // TODO(multi-display): Should the hardware keyboard be tied to a display or to a device?
        boolean hardKeyboardAvailable = config.keyboard != Configuration.KEYBOARD_NOKEYS;
        if (hardKeyboardAvailable != mWmService.mHardKeyboardAvailable) {
            mWmService.mHardKeyboardAvailable = hardKeyboardAvailable;
            mWmService.mH.removeMessages(REPORT_HARD_KEYBOARD_STATUS_CHANGE);
            mWmService.mH.sendEmptyMessage(REPORT_HARD_KEYBOARD_STATUS_CHANGE);
        }

        mDisplayPolicy.updateConfigurationAndScreenSizeDependentBehaviors();

        // Let the policy update hidden states.
        config.keyboardHidden = Configuration.KEYBOARDHIDDEN_NO;
        config.hardKeyboardHidden = Configuration.HARDKEYBOARDHIDDEN_NO;
        config.navigationHidden = Configuration.NAVIGATIONHIDDEN_NO;
        mWmService.mPolicy.adjustConfigurationLw(config, keyboardPresence, navigationPresence);
    }

    private int computeCompatSmallestWidth(boolean rotated, int uiMode, int dw, int dh) {
        mTmpDisplayMetrics.setTo(mDisplayMetrics);
        final DisplayMetrics tmpDm = mTmpDisplayMetrics;
        final int unrotDw, unrotDh;
        if (rotated) {
            unrotDw = dh;
            unrotDh = dw;
        } else {
            unrotDw = dw;
            unrotDh = dh;
        }
        int sw = reduceCompatConfigWidthSize(0, Surface.ROTATION_0, uiMode, tmpDm, unrotDw,
                unrotDh);
        sw = reduceCompatConfigWidthSize(sw, Surface.ROTATION_90, uiMode, tmpDm, unrotDh,
                unrotDw);
        sw = reduceCompatConfigWidthSize(sw, Surface.ROTATION_180, uiMode, tmpDm, unrotDw,
                unrotDh);
        sw = reduceCompatConfigWidthSize(sw, Surface.ROTATION_270, uiMode, tmpDm, unrotDh,
                unrotDw);
        return sw;
    }

    private int reduceCompatConfigWidthSize(int curSize, int rotation, int uiMode,
            DisplayMetrics dm, int dw, int dh) {
        final DisplayCutout displayCutout = calculateDisplayCutoutForRotation(
                rotation).getDisplayCutout();
        dm.noncompatWidthPixels = mDisplayPolicy.getNonDecorDisplayWidth(dw, dh, rotation, uiMode,
                displayCutout);
        dm.noncompatHeightPixels = mDisplayPolicy.getNonDecorDisplayHeight(dw, dh, rotation, uiMode,
                displayCutout);
        float scale = CompatibilityInfo.computeCompatibleScaling(dm, null);
        int size = (int)(((dm.noncompatWidthPixels / scale) / dm.density) + .5f);
        if (curSize == 0 || size < curSize) {
            curSize = size;
        }
        return curSize;
    }

    private void computeSizeRangesAndScreenLayout(DisplayInfo displayInfo, boolean rotated,
            int uiMode, int dw, int dh, float density, Configuration outConfig) {

        // We need to determine the smallest width that will occur under normal
        // operation.  To this, start with the base screen size and compute the
        // width under the different possible rotations.  We need to un-rotate
        // the current screen dimensions before doing this.
        int unrotDw, unrotDh;
        if (rotated) {
            unrotDw = dh;
            unrotDh = dw;
        } else {
            unrotDw = dw;
            unrotDh = dh;
        }
        displayInfo.smallestNominalAppWidth = 1<<30;
        displayInfo.smallestNominalAppHeight = 1<<30;
        displayInfo.largestNominalAppWidth = 0;
        displayInfo.largestNominalAppHeight = 0;
        adjustDisplaySizeRanges(displayInfo, Surface.ROTATION_0, uiMode, unrotDw, unrotDh);
        adjustDisplaySizeRanges(displayInfo, Surface.ROTATION_90, uiMode, unrotDh, unrotDw);
        adjustDisplaySizeRanges(displayInfo, Surface.ROTATION_180, uiMode, unrotDw, unrotDh);
        adjustDisplaySizeRanges(displayInfo, Surface.ROTATION_270, uiMode, unrotDh, unrotDw);

        if (outConfig == null) {
            return;
        }
        int sl = Configuration.resetScreenLayout(outConfig.screenLayout);
        sl = reduceConfigLayout(sl, Surface.ROTATION_0, density, unrotDw, unrotDh, uiMode);
        sl = reduceConfigLayout(sl, Surface.ROTATION_90, density, unrotDh, unrotDw, uiMode);
        sl = reduceConfigLayout(sl, Surface.ROTATION_180, density, unrotDw, unrotDh, uiMode);
        sl = reduceConfigLayout(sl, Surface.ROTATION_270, density, unrotDh, unrotDw, uiMode);
        outConfig.smallestScreenWidthDp = (int)(displayInfo.smallestNominalAppWidth / density);
        outConfig.screenLayout = sl;
    }

    private int reduceConfigLayout(int curLayout, int rotation, float density, int dw, int dh,
            int uiMode) {
        // Get the display cutout at this rotation.
        final DisplayCutout displayCutout = calculateDisplayCutoutForRotation(
                rotation).getDisplayCutout();

        // Get the app screen size at this rotation.
        int w = mDisplayPolicy.getNonDecorDisplayWidth(dw, dh, rotation, uiMode, displayCutout);
        int h = mDisplayPolicy.getNonDecorDisplayHeight(dw, dh, rotation, uiMode, displayCutout);

        // Compute the screen layout size class for this rotation.
        int longSize = w;
        int shortSize = h;
        if (longSize < shortSize) {
            int tmp = longSize;
            longSize = shortSize;
            shortSize = tmp;
        }
        longSize = (int)(longSize/density);
        shortSize = (int)(shortSize/density);
        return Configuration.reduceScreenLayout(curLayout, longSize, shortSize);
    }

    private void adjustDisplaySizeRanges(DisplayInfo displayInfo, int rotation,
            int uiMode, int dw, int dh) {
        final DisplayCutout displayCutout = calculateDisplayCutoutForRotation(
                rotation).getDisplayCutout();
        final int width = mDisplayPolicy.getConfigDisplayWidth(dw, dh, rotation, uiMode,
                displayCutout);
        if (width < displayInfo.smallestNominalAppWidth) {
            displayInfo.smallestNominalAppWidth = width;
        }
        if (width > displayInfo.largestNominalAppWidth) {
            displayInfo.largestNominalAppWidth = width;
        }
        final int height = mDisplayPolicy.getConfigDisplayHeight(dw, dh, rotation, uiMode,
                displayCutout);
        if (height < displayInfo.smallestNominalAppHeight) {
            displayInfo.smallestNominalAppHeight = height;
        }
        if (height > displayInfo.largestNominalAppHeight) {
            displayInfo.largestNominalAppHeight = height;
        }
    }

    /**
     * Apps that use the compact menu panel (as controlled by the panelMenuIsCompact
     * theme attribute) on devices that feature a physical options menu key attempt to position
     * their menu panel window along the edge of the screen nearest the physical menu key.
     * This lowers the travel distance between invoking the menu panel and selecting
     * a menu option.
     *
     * This method helps control where that menu is placed. Its current implementation makes
     * assumptions about the menu key and its relationship to the screen based on whether
     * the device's natural orientation is portrait (width < height) or landscape.
     *
     * The menu key is assumed to be located along the bottom edge of natural-portrait
     * devices and along the right edge of natural-landscape devices. If these assumptions
     * do not hold for the target device, this method should be changed to reflect that.
     *
     * @return A {@link Gravity} value for placing the options menu window.
     */
    int getPreferredOptionsPanelGravity() {
        final int rotation = getRotation();
        if (mInitialDisplayWidth < mInitialDisplayHeight) {
            // On devices with a natural orientation of portrait.
            switch (rotation) {
                default:
                case Surface.ROTATION_0:
                    return Gravity.CENTER_HORIZONTAL | Gravity.BOTTOM;
                case Surface.ROTATION_90:
                    return Gravity.RIGHT | Gravity.BOTTOM;
                case Surface.ROTATION_180:
                    return Gravity.CENTER_HORIZONTAL | Gravity.BOTTOM;
                case Surface.ROTATION_270:
                    return Gravity.START | Gravity.BOTTOM;
            }
        }

        // On devices with a natural orientation of landscape.
        switch (rotation) {
            default:
            case Surface.ROTATION_0:
                return Gravity.RIGHT | Gravity.BOTTOM;
            case Surface.ROTATION_90:
                return Gravity.CENTER_HORIZONTAL | Gravity.BOTTOM;
            case Surface.ROTATION_180:
                return Gravity.START | Gravity.BOTTOM;
            case Surface.ROTATION_270:
                return Gravity.CENTER_HORIZONTAL | Gravity.BOTTOM;
        }
    }

    DockedStackDividerController getDockedDividerController() {
        return mDividerControllerLocked;
    }

    PinnedStackController getPinnedStackController() {
        return mPinnedStackControllerLocked;
    }

    /**
     * Returns true if the specified UID has access to this display.
     */
    boolean hasAccess(int uid) {
        return mDisplay.hasAccess(uid);
    }

    boolean isPrivate() {
        return (mDisplay.getFlags() & FLAG_PRIVATE) != 0;
    }

    ActivityStack getRootHomeTask() {
        return mTaskContainers.getRootHomeTask();
    }

    /** @return The primary split-screen task, and {@code null} otherwise. */
    @Nullable ActivityStack getRootSplitScreenPrimaryTask() {
        return mTaskContainers.getRootSplitScreenPrimaryTask();
    }

    ActivityStack getRootPinnedTask() {
        return mTaskContainers.getRootPinnedTask();
    }

    boolean hasPinnedTask() {
        return mTaskContainers.getRootPinnedTask() != null;
    }

    /**
     * Returns the topmost stack on the display that is compatible with the input windowing mode and
     * activity type. Null is no compatible stack on the display.
     */
    ActivityStack getStack(int windowingMode, int activityType) {
        return mTaskContainers.getStack(windowingMode, activityType);
    }

    protected int getStackCount() {
        return mTaskContainers.mChildren.size();
    }

    protected ActivityStack getStackAt(int index) {
        return mTaskContainers.mChildren.get(index);
    }

    int getIndexOf(ActivityStack stack) {
        return mTaskContainers.getIndexOf(stack);
    }

    void removeStack(ActivityStack stack) {
        mTaskContainers.removeChild(stack);
    }

    @VisibleForTesting
    WindowList<ActivityStack> getStacks() {
        return mTaskContainers.mChildren;
    }

    @VisibleForTesting
    ActivityStack getTopStack() {
        return mTaskContainers.getTopStack();
    }

    ArrayList<Task> getVisibleTasks() {
        return mTaskContainers.getVisibleTasks();
    }

    SurfaceControl getSplitScreenDividerAnchor() {
        return mTaskContainers.getSplitScreenDividerAnchor();
    }

    void onStackWindowingModeChanged(ActivityStack stack) {
        mTaskContainers.onStackWindowingModeChanged(stack);
    }

    /**
     * The value is only valid in the scope {@link #onRequestedOverrideConfigurationChanged} of the
     * changing hierarchy and the {@link #onConfigurationChanged} of its children.
     *
     * @return The current changes ({@link android.content.pm.ActivityInfo.Config}) of requested
     *         override configuration.
     */
    int getCurrentOverrideConfigurationChanges() {
        return mCurrentOverrideConfigurationChanges;
    }

    @Override
    public void onConfigurationChanged(Configuration newParentConfig) {
        // update resources before cascade so that docked/pinned stacks use the correct info
        preOnConfigurationChanged();
        final int lastOrientation = getConfiguration().orientation;
        super.onConfigurationChanged(newParentConfig);
        if (mDisplayPolicy != null) {
            mDisplayPolicy.onConfigurationChanged();
        }

        if (lastOrientation != getConfiguration().orientation) {
            getMetricsLogger().write(
                    new LogMaker(MetricsEvent.ACTION_PHONE_ORIENTATION_CHANGED)
                            .setSubtype(getConfiguration().orientation)
                            .addTaggedData(MetricsEvent.FIELD_DISPLAY_ID, getDisplayId()));
        }

        if (mPinnedStackControllerLocked != null) {
            mPinnedStackControllerLocked.onDisplayInfoChanged(getDisplayInfo());
        }
    }

    /**
     * Updates the resources used by docked/pinned controllers. This needs to be called at the
     * beginning of a configuration update cascade since the metrics from these resources are used
     * for bounds calculations.
     */
    void preOnConfigurationChanged() {
        final PinnedStackController pinnedStackController = getPinnedStackController();

        if (pinnedStackController != null) {
            getPinnedStackController().onConfigurationChanged();
        }
    }

    @Override
    boolean fillsParent() {
        return true;
    }

    @Override
    boolean isVisible() {
        return true;
    }

    @Override
    void onAppTransitionDone() {
        super.onAppTransitionDone();
        mWmService.mWindowsChanged = true;
    }

    @Override
    public void setWindowingMode(int windowingMode) {
        super.setWindowingMode(windowingMode);
        super.setDisplayWindowingMode(windowingMode);
    }

    @Override
    void setDisplayWindowingMode(int windowingMode) {
        setWindowingMode(windowingMode);
    }

    boolean forAllImeWindows(ToBooleanFunction<WindowState> callback, boolean traverseTopToBottom) {
        return mImeWindowsContainers.forAllWindowForce(callback, traverseTopToBottom);
    }

    /**
     * In the general case, the orientation is computed from the above app windows first. If none of
     * the above app windows specify orientation, the orientation is computed from the child window
     * container, e.g. {@link ActivityRecord#getOrientation(int)}.
     */
    @ScreenOrientation
    @Override
    int getOrientation() {
        mLastOrientationSource = null;

        if (mIgnoreRotationForApps) {
            return SCREEN_ORIENTATION_USER;
        }

        if (mWmService.mDisplayFrozen) {
            if (mWmService.mPolicy.isKeyguardLocked()) {
                // Use the last orientation the while the display is frozen with the keyguard
                // locked. This could be the keyguard forced orientation or from a SHOW_WHEN_LOCKED
                // window. We don't want to check the show when locked window directly though as
                // things aren't stable while the display is frozen, for example the window could be
                // momentarily unavailable due to activity relaunch.
                ProtoLog.v(WM_DEBUG_ORIENTATION,
                        "Display id=%d is frozen while keyguard locked, return %d",
                        mDisplayId, getLastOrientation());
                return getLastOrientation();
            }
        }
        final int rootOrientation = mRootDisplayArea.getOrientation();
        mLastOrientationSource = mRootDisplayArea.getLastOrientationSource();
        return rootOrientation;
    }

    void updateDisplayInfo() {
        // Check if display metrics changed and update base values if needed.
        updateBaseDisplayMetricsIfNeeded();

        mDisplay.getDisplayInfo(mDisplayInfo);
        mDisplay.getMetrics(mDisplayMetrics);

        onDisplayChanged(this);
    }

    @Override
    void onDisplayChanged(DisplayContent dc) {
        super.onDisplayChanged(dc);
        updateSystemGestureExclusionLimit();
    }

    void updateSystemGestureExclusionLimit() {
        mSystemGestureExclusionLimit = mWmService.mConstants.mSystemGestureExclusionLimitDp
                * mDisplayMetrics.densityDpi / DENSITY_DEFAULT;
        updateSystemGestureExclusion();
    }

    void initializeDisplayBaseInfo() {
        final DisplayManagerInternal displayManagerInternal = mWmService.mDisplayManagerInternal;
        if (displayManagerInternal != null) {
            // Bootstrap the default logical display from the display manager.
            final DisplayInfo newDisplayInfo = displayManagerInternal.getDisplayInfo(mDisplayId);
            if (newDisplayInfo != null) {
                mDisplayInfo.copyFrom(newDisplayInfo);
            }
        }

        updateBaseDisplayMetrics(mDisplayInfo.logicalWidth, mDisplayInfo.logicalHeight,
                mDisplayInfo.logicalDensityDpi);
        mInitialDisplayWidth = mDisplayInfo.logicalWidth;
        mInitialDisplayHeight = mDisplayInfo.logicalHeight;
        mInitialDisplayDensity = mDisplayInfo.logicalDensityDpi;
        mInitialDisplayCutout = mDisplayInfo.displayCutout;
    }

    /**
     * If display metrics changed, overrides are not set and it's not just a rotation - update base
     * values.
     */
    private void updateBaseDisplayMetricsIfNeeded() {
        // Get real display metrics without overrides from WM.
        mWmService.mDisplayManagerInternal.getNonOverrideDisplayInfo(mDisplayId, mDisplayInfo);
        final int orientation = mDisplayInfo.rotation;
        final boolean rotated = (orientation == ROTATION_90 || orientation == ROTATION_270);
        final int newWidth = rotated ? mDisplayInfo.logicalHeight : mDisplayInfo.logicalWidth;
        final int newHeight = rotated ? mDisplayInfo.logicalWidth : mDisplayInfo.logicalHeight;
        final int newDensity = mDisplayInfo.logicalDensityDpi;
        final DisplayCutout newCutout = mDisplayInfo.displayCutout;

        final boolean displayMetricsChanged = mInitialDisplayWidth != newWidth
                || mInitialDisplayHeight != newHeight
                || mInitialDisplayDensity != mDisplayInfo.logicalDensityDpi
                || !Objects.equals(mInitialDisplayCutout, newCutout);

        if (displayMetricsChanged) {
            // Check if display size or density is forced.
            final boolean isDisplaySizeForced = mBaseDisplayWidth != mInitialDisplayWidth
                    || mBaseDisplayHeight != mInitialDisplayHeight;
            final boolean isDisplayDensityForced = mBaseDisplayDensity != mInitialDisplayDensity;

            // If there is an override set for base values - use it, otherwise use new values.
            updateBaseDisplayMetrics(isDisplaySizeForced ? mBaseDisplayWidth : newWidth,
                    isDisplaySizeForced ? mBaseDisplayHeight : newHeight,
                    isDisplayDensityForced ? mBaseDisplayDensity : newDensity);

            // Real display metrics changed, so we should also update initial values.
            mInitialDisplayWidth = newWidth;
            mInitialDisplayHeight = newHeight;
            mInitialDisplayDensity = newDensity;
            mInitialDisplayCutout = newCutout;
            reconfigureDisplayLocked();
        }
    }

    /** Sets the maximum width the screen resolution can be */
    void setMaxUiWidth(int width) {
        if (DEBUG_DISPLAY) {
            Slog.v(TAG_WM, "Setting max ui width:" + width + " on display:" + getDisplayId());
        }

        mMaxUiWidth = width;

        // Update existing metrics.
        updateBaseDisplayMetrics(mBaseDisplayWidth, mBaseDisplayHeight, mBaseDisplayDensity);
    }

    /** Update base (override) display metrics. */
    void updateBaseDisplayMetrics(int baseWidth, int baseHeight, int baseDensity) {
        mBaseDisplayWidth = baseWidth;
        mBaseDisplayHeight = baseHeight;
        mBaseDisplayDensity = baseDensity;

        if (mMaxUiWidth > 0 && mBaseDisplayWidth > mMaxUiWidth) {
            mBaseDisplayHeight = (mMaxUiWidth * mBaseDisplayHeight) / mBaseDisplayWidth;
            mBaseDisplayDensity = (mMaxUiWidth * mBaseDisplayDensity) / mBaseDisplayWidth;
            mBaseDisplayWidth = mMaxUiWidth;

            if (DEBUG_DISPLAY) {
                Slog.v(TAG_WM, "Applying config restraints:" + mBaseDisplayWidth + "x"
                        + mBaseDisplayHeight + " at density:" + mBaseDisplayDensity
                        + " on display:" + getDisplayId());
            }
        }

        mBaseDisplayRect.set(0, 0, mBaseDisplayWidth, mBaseDisplayHeight);

        updateBounds();
    }

    /**
     * Forces this display to use the specified density.
     *
     * @param density The density in DPI to use. If the value equals to initial density, the setting
     *                will be cleared.
     * @param userId The target user to apply. Only meaningful when this is default display. If the
     *               user id is {@link UserHandle#USER_CURRENT}, it means to apply current settings
     *               so only need to configure display.
     */
    void setForcedDensity(int density, int userId) {
        final boolean updateCurrent = userId == UserHandle.USER_CURRENT;
        if (mWmService.mCurrentUserId == userId || updateCurrent) {
            mBaseDisplayDensity = density;
            reconfigureDisplayLocked();
        }
        if (updateCurrent) {
            // We are applying existing settings so no need to save it again.
            return;
        }

        if (density == mInitialDisplayDensity) {
            density = 0;
        }
        mWmService.mDisplayWindowSettings.setForcedDensity(this, density, userId);
    }

    /** @param mode {@link #FORCE_SCALING_MODE_AUTO} or {@link #FORCE_SCALING_MODE_DISABLED}. */
    void setForcedScalingMode(@ForceScalingMode int mode) {
        if (mode != FORCE_SCALING_MODE_DISABLED) {
            mode = FORCE_SCALING_MODE_AUTO;
        }

        mDisplayScalingDisabled = (mode != FORCE_SCALING_MODE_AUTO);
        Slog.i(TAG_WM, "Using display scaling mode: " + (mDisplayScalingDisabled ? "off" : "auto"));
        reconfigureDisplayLocked();

        mWmService.mDisplayWindowSettings.setForcedScalingMode(this, mode);
    }

    /** If the given width and height equal to initial size, the setting will be cleared. */
    void setForcedSize(int width, int height) {
        final boolean clear = mInitialDisplayWidth == width && mInitialDisplayHeight == height;
        if (!clear) {
            // Set some sort of reasonable bounds on the size of the display that we will try
            // to emulate.
            final int minSize = 200;
            final int maxScale = 2;
            width = Math.min(Math.max(width, minSize), mInitialDisplayWidth * maxScale);
            height = Math.min(Math.max(height, minSize), mInitialDisplayHeight * maxScale);
        }

        Slog.i(TAG_WM, "Using new display size: " + width + "x" + height);
        updateBaseDisplayMetrics(width, height, mBaseDisplayDensity);
        reconfigureDisplayLocked();

        if (clear) {
            width = height = 0;
        }
        mWmService.mDisplayWindowSettings.setForcedSize(this, width, height);
    }

    void getStableRect(Rect out) {
        out.set(mDisplayFrames.mStable);
    }

    void setStackOnDisplay(ActivityStack stack, int position) {
        if (DEBUG_STACK) Slog.d(TAG_WM, "Set stack=" + stack + " on displayId=" + mDisplayId);
        mTaskContainers.addChild(stack, position);
    }

    void moveStackToDisplay(ActivityStack stack, boolean onTop) {
        stack.reparent(mTaskContainers, onTop ? POSITION_TOP: POSITION_BOTTOM);
    }

    @Override
    protected void addChild(DisplayChildWindowContainer child,
            Comparator<DisplayChildWindowContainer> comparator) {
        throw new UnsupportedOperationException("See DisplayChildWindowContainer");
    }

    @Override
    protected void addChild(DisplayChildWindowContainer child, int index) {
        throw new UnsupportedOperationException("See DisplayChildWindowContainer");
    }

    @Override
    protected void removeChild(DisplayChildWindowContainer child) {
        // Only allow removal of direct children from this display if the display is in the process
        // of been removed.
        if (mRemovingDisplay) {
            super.removeChild(child);
            return;
        }
        throw new UnsupportedOperationException("See DisplayChildWindowContainer");
    }

    void positionDisplayAt(int position, boolean includingParents) {
        getParent().positionChildAt(position, this, includingParents);
    }

    @Override
    void positionChildAt(int position, DisplayChildWindowContainer child, boolean includingParents) {
        // Children of the display are statically ordered, so the real intention here is to perform
        // the operation on the display and not the static direct children.
        positionDisplayAt(position, includingParents);
    }

    /**
     * Returns true if the input point is within an app window.
     */
    boolean pointWithinAppWindow(int x, int y) {
        final int[] targetWindowType = {-1};
        final PooledConsumer fn = PooledLambda.obtainConsumer((w, nonArg) -> {
            if (targetWindowType[0] != -1) {
                return;
            }

            if (w.isOnScreen() && w.isVisibleLw() && w.getFrameLw().contains(x, y)) {
                targetWindowType[0] = w.mAttrs.type;
                return;
            }
        }, PooledLambda.__(WindowState.class), mTmpRect);
        forAllWindows(fn, true /* traverseTopToBottom */);
        fn.recycle();
        return FIRST_APPLICATION_WINDOW <= targetWindowType[0]
                && targetWindowType[0] <= LAST_APPLICATION_WINDOW;
    }

    /**
     * Find the task whose outside touch area (for resizing) (x, y) falls within.
     * Returns null if the touch doesn't fall into a resizing area.
     */
    Task findTaskForResizePoint(int x, int y) {
        final int delta = dipToPixel(RESIZE_HANDLE_WIDTH_IN_DP, mDisplayMetrics);
        return mTmpTaskForResizePointSearchResult.process(mTaskContainers, x, y, delta);
    }

    void updateTouchExcludeRegion() {
        final Task focusedTask = (mFocusedApp != null ? mFocusedApp.getTask() : null);
        if (focusedTask == null) {
            mTouchExcludeRegion.setEmpty();
        } else {
            mTouchExcludeRegion.set(mBaseDisplayRect);
            final int delta = dipToPixel(RESIZE_HANDLE_WIDTH_IN_DP, mDisplayMetrics);
            mTmpRect.setEmpty();
            mTmpRect2.setEmpty();

            final PooledConsumer c = PooledLambda.obtainConsumer(
                    DisplayContent::processTaskForTouchExcludeRegion, this,
                    PooledLambda.__(Task.class), focusedTask, delta);
            mTaskContainers.forAllTasks(c);
            c.recycle();

            // If we removed the focused task above, add it back and only leave its
            // outside touch area in the exclusion. TapDetector is not interested in
            // any touch inside the focused task itself.
            if (!mTmpRect2.isEmpty()) {
                mTouchExcludeRegion.op(mTmpRect2, Region.Op.UNION);
            }
        }
        if (mInputMethodWindow != null && mInputMethodWindow.isVisibleLw()) {
            // If the input method is visible and the user is typing, we don't want these touch
            // events to be intercepted and used to change focus. This would likely cause a
            // disappearance of the input method.
            mInputMethodWindow.getTouchableRegion(mTmpRegion);
            mTouchExcludeRegion.op(mTmpRegion, Op.UNION);
        }
        for (int i = mTapExcludedWindows.size() - 1; i >= 0; i--) {
            final WindowState win = mTapExcludedWindows.get(i);
            win.getTouchableRegion(mTmpRegion);
            mTouchExcludeRegion.op(mTmpRegion, Region.Op.UNION);
        }
        amendWindowTapExcludeRegion(mTouchExcludeRegion);
        // TODO(multi-display): Support docked stacks on secondary displays.
        if (mDisplayId == DEFAULT_DISPLAY && mTaskContainers.isSplitScreenModeActivated()) {
            mDividerControllerLocked.getTouchRegion(mTmpRect);
            mTmpRegion.set(mTmpRect);
            mTouchExcludeRegion.op(mTmpRegion, Op.UNION);
        }
        mTapDetector.setTouchExcludeRegion(mTouchExcludeRegion);
    }

    private void processTaskForTouchExcludeRegion(Task task, Task focusedTask, int delta) {
        final ActivityRecord topVisibleActivity = task.getTopVisibleActivity();

        if (topVisibleActivity == null || !topVisibleActivity.hasContentToDisplay()) {
            return;
        }

        // Exclusion region is the region that TapDetector doesn't care about.
        // Here we want to remove all non-focused tasks from the exclusion region.
        // We also remove the outside touch area for resizing for all freeform
        // tasks (including the focused).
        // We save the focused task region once we find it, and add it back at the end.
        // If the task is home stack and it is resizable and visible (top of its root task), we want
        // to exclude the docked stack from touch so we need the entire screen area and not just a
        // small portion which the home stack currently is resized to.
        if (task.isActivityTypeHome() && task.isVisible() && task.isResizeable()) {
            mDisplayContent.getBounds(mTmpRect);
        } else {
            task.getDimBounds(mTmpRect);
        }

        if (task == focusedTask) {
            // Add the focused task rect back into the exclude region once we are done
            // processing stacks.
            // NOTE: this *looks* like a no-op, but this usage of mTmpRect2 is expected by
            //       updateTouchExcludeRegion.
            mTmpRect2.set(mTmpRect);
        }

        final boolean isFreeformed = task.inFreeformWindowingMode();
        if (task != focusedTask || isFreeformed) {
            if (isFreeformed) {
                // If the task is freeformed, enlarge the area to account for outside
                // touch area for resize.
                mTmpRect.inset(-delta, -delta);
                // Intersect with display content rect. If we have system decor (status bar/
                // navigation bar), we want to exclude that from the tap detection.
                // Otherwise, if the app is partially placed under some system button (eg.
                // Recents, Home), pressing that button would cause a full series of
                // unwanted transfer focus/resume/pause, before we could go home.
                mTmpRect.intersect(mDisplayFrames.mContent);
            }
            mTouchExcludeRegion.op(mTmpRect, Region.Op.DIFFERENCE);
        }
    }

    /**
     * Union the region with all the tap exclude region provided by windows on this display.
     *
     * @param inOutRegion The region to be amended.
     */
    private void amendWindowTapExcludeRegion(Region inOutRegion) {
        final Region region = Region.obtain();
        for (int i = mTapExcludeProvidingWindows.size() - 1; i >= 0; i--) {
            final WindowState win = mTapExcludeProvidingWindows.valueAt(i);
            win.getTapExcludeRegion(region);
            inOutRegion.op(region, Op.UNION);
        }
        region.recycle();
    }

    @Override
    void switchUser(int userId) {
        super.switchUser(userId);
        mWmService.mWindowsChanged = true;
        mDisplayPolicy.switchUser();
    }

    @Override
    void removeIfPossible() {
        if (isAnimating(TRANSITION | PARENTS)) {
            mDeferredRemoval = true;
            return;
        }
        removeImmediately();
    }

    @Override
    void removeImmediately() {
        mRemovingDisplay = true;
        try {
            if (mParentWindow != null) {
                mParentWindow.removeEmbeddedDisplayContent(this);
            }
            // Clear all transitions & screen frozen states when removing display.
            mOpeningApps.clear();
            mClosingApps.clear();
            mChangingContainers.clear();
            mUnknownAppVisibilityController.clear();
            mAppTransition.removeAppTransitionTimeoutCallbacks();
            handleAnimatingStoppedAndTransition();
            mWmService.stopFreezingDisplayLocked();
            super.removeImmediately();
            if (DEBUG_DISPLAY) Slog.v(TAG_WM, "Removing display=" + this);
            mPointerEventDispatcher.dispose();
            setRotationAnimation(null);
            mWmService.mAnimator.removeDisplayLocked(mDisplayId);
            mInputMonitor.onDisplayRemoved();
            mWmService.mDisplayNotificationController.dispatchDisplayRemoved(this);
        } finally {
            mDisplayReady = false;
            mRemovingDisplay = false;
        }

        // Apply the pending transaction here since we may not be able to reach the DisplayContent
        // on the next traversal if it's removed from RootWindowContainer child list.
        getPendingTransaction().apply();
        mWmService.mWindowPlacerLocked.requestTraversal();
    }

    /** Returns true if a removal action is still being deferred. */
    @Override
    boolean checkCompleteDeferredRemoval() {
        boolean stillDeferringRemoval = false;

        for (int i = getChildCount() - 1; i >= 0; --i) {
            final DisplayChildWindowContainer child = getChildAt(i);
            stillDeferringRemoval |= child.checkCompleteDeferredRemoval();
            if (getChildCount() == 0) {
                // If this display is pending to be removed because it contains an activity with
                // {@link ActivityRecord#mIsExiting} is true, this display may be removed when
                // completing the removal of the last activity from
                // {@link ActivityRecord#checkCompleteDeferredRemoval}.
                return false;
            }
        }

        if (!stillDeferringRemoval && mDeferredRemoval) {
            removeImmediately();
            return false;
        }
        return true;
    }

    /** @return 'true' if removal of this display content is deferred due to active animation. */
    boolean isRemovalDeferred() {
        return mDeferredRemoval;
    }

    void adjustForImeIfNeeded() {
        final WindowState imeWin = mInputMethodWindow;
        final boolean imeVisible = imeWin != null && imeWin.isVisibleLw()
                && imeWin.isDisplayedLw();
        final int imeHeight = mDisplayFrames.getInputMethodWindowVisibleHeight();
        mPinnedStackControllerLocked.setAdjustedForIme(imeVisible, imeHeight);
    }

    void prepareFreezingTaskBounds() {
        for (int stackNdx = mTaskContainers.getChildCount() - 1; stackNdx >= 0; --stackNdx) {
            final ActivityStack stack = mTaskContainers.getChildAt(stackNdx);
            stack.prepareFreezingTaskBounds();
        }
    }

    void rotateBounds(int oldRotation, int newRotation, Rect bounds) {
        getBounds(mTmpRect, newRotation);
        rotateBounds(mTmpRect, oldRotation, newRotation, bounds);
    }

    void rotateBounds(Rect parentBounds, int oldRotation, int newRotation, Rect bounds) {
        // Compute a transform matrix to undo the coordinate space transformation,
        // and present the window at the same physical position it previously occupied.
        final int deltaRotation = deltaRotation(newRotation, oldRotation);
        createRotationMatrix(
                deltaRotation, parentBounds.width(), parentBounds.height(), mTmpMatrix);

        mTmpRectF.set(bounds);
        mTmpMatrix.mapRect(mTmpRectF);
        mTmpRectF.round(bounds);
    }

    static int deltaRotation(int oldRotation, int newRotation) {
        int delta = newRotation - oldRotation;
        if (delta < 0) delta += 4;
        return delta;
    }

    public void setRotationAnimation(ScreenRotationAnimation screenRotationAnimation) {
        if (mScreenRotationAnimation != null) {
            mScreenRotationAnimation.kill();
        }
        mScreenRotationAnimation = screenRotationAnimation;
    }

    public ScreenRotationAnimation getRotationAnimation() {
        return mScreenRotationAnimation;
    }

    private static void createRotationMatrix(int rotation, float displayWidth, float displayHeight,
            Matrix outMatrix) {
        // For rotations without Z-ordering we don't need the target rectangle's position.
        createRotationMatrix(rotation, 0 /* rectLeft */, 0 /* rectTop */, displayWidth,
                displayHeight, outMatrix);
    }

    static void createRotationMatrix(int rotation, float rectLeft, float rectTop,
            float displayWidth, float displayHeight, Matrix outMatrix) {
        switch (rotation) {
            case ROTATION_0:
                outMatrix.reset();
                break;
            case ROTATION_270:
                outMatrix.setRotate(270, 0, 0);
                outMatrix.postTranslate(0, displayHeight);
                outMatrix.postTranslate(rectTop, 0);
                break;
            case ROTATION_180:
                outMatrix.reset();
                break;
            case ROTATION_90:
                outMatrix.setRotate(90, 0, 0);
                outMatrix.postTranslate(displayWidth, 0);
                outMatrix.postTranslate(-rectTop, rectLeft);
                break;
        }
    }

    public void dumpDebug(ProtoOutputStream proto, long fieldId,
            @WindowTraceLogLevel int logLevel) {
        // Critical log level logs only visible elements to mitigate performance overheard
        if (logLevel == WindowTraceLogLevel.CRITICAL && !isVisible()) {
            return;
        }

        final long token = proto.start(fieldId);
        super.dumpDebug(proto, WINDOW_CONTAINER, logLevel);

        proto.write(ID, mDisplayId);
        mRootDisplayArea.dumpDebug(proto, ROOT_DISPLAY_AREA, logLevel);
        for (int i = mOverlayContainers.getChildCount() - 1; i >= 0; --i) {
            final WindowToken windowToken = mOverlayContainers.getChildAt(i);
            windowToken.dumpDebug(proto, OVERLAY_WINDOWS, logLevel);
        }
        proto.write(DPI, mBaseDisplayDensity);
        mDisplayInfo.dumpDebug(proto, DISPLAY_INFO);
        proto.write(ROTATION, getRotation());
        final ScreenRotationAnimation screenRotationAnimation = getRotationAnimation();
        if (screenRotationAnimation != null) {
            screenRotationAnimation.dumpDebug(proto, SCREEN_ROTATION_ANIMATION);
        }
        mDisplayFrames.dumpDebug(proto, DISPLAY_FRAMES);
        mAppTransition.dumpDebug(proto, APP_TRANSITION);
        if (mFocusedApp != null) {
            mFocusedApp.writeNameToProto(proto, FOCUSED_APP);
        }
        for (int i = mOpeningApps.size() - 1; i >= 0; i--) {
            mOpeningApps.valueAt(i).writeIdentifierToProto(proto, OPENING_APPS);
        }
        for (int i = mClosingApps.size() - 1; i >= 0; i--) {
            mClosingApps.valueAt(i).writeIdentifierToProto(proto, CLOSING_APPS);
        }

        proto.write(SINGLE_TASK_INSTANCE, mSingleTaskInstance);
        final ActivityStack focusedStack = getFocusedStack();
        if (focusedStack != null) {
            proto.write(FOCUSED_ROOT_TASK_ID, focusedStack.getRootTaskId());
            final ActivityRecord focusedActivity = focusedStack.getDisplay().mTaskContainers
                    .getResumedActivity();
            if (focusedActivity != null) {
                focusedActivity.writeIdentifierToProto(proto, RESUMED_ACTIVITY);
            }
        } else {
            proto.write(FOCUSED_ROOT_TASK_ID, INVALID_TASK_ID);
        }
        proto.write(DISPLAY_READY, isReady());

        proto.end(token);
    }

    @Override
    long getProtoFieldId() {
        return DISPLAY_CONTENT;
    }

    @Override
    public void dump(PrintWriter pw, String prefix, boolean dumpAll) {
        super.dump(pw, prefix, dumpAll);
        pw.print(prefix);
        pw.println("Display: mDisplayId=" + mDisplayId + " stacks=" + getStackCount() + (
                mSingleTaskInstance ? " mSingleTaskInstance" : ""));
        final String subPrefix = "  " + prefix;
        pw.print(subPrefix); pw.print("init="); pw.print(mInitialDisplayWidth); pw.print("x");
        pw.print(mInitialDisplayHeight); pw.print(" "); pw.print(mInitialDisplayDensity);
        pw.print("dpi");
        if (mInitialDisplayWidth != mBaseDisplayWidth
                || mInitialDisplayHeight != mBaseDisplayHeight
                || mInitialDisplayDensity != mBaseDisplayDensity) {
            pw.print(" base=");
            pw.print(mBaseDisplayWidth); pw.print("x"); pw.print(mBaseDisplayHeight);
            pw.print(" "); pw.print(mBaseDisplayDensity); pw.print("dpi");
        }
        if (mDisplayScalingDisabled) {
            pw.println(" noscale");
        }
        pw.print(" cur=");
        pw.print(mDisplayInfo.logicalWidth);
        pw.print("x"); pw.print(mDisplayInfo.logicalHeight);
        pw.print(" app=");
        pw.print(mDisplayInfo.appWidth);
        pw.print("x"); pw.print(mDisplayInfo.appHeight);
        pw.print(" rng="); pw.print(mDisplayInfo.smallestNominalAppWidth);
        pw.print("x"); pw.print(mDisplayInfo.smallestNominalAppHeight);
        pw.print("-"); pw.print(mDisplayInfo.largestNominalAppWidth);
        pw.print("x"); pw.println(mDisplayInfo.largestNominalAppHeight);
        pw.print(subPrefix + "deferred=" + mDeferredRemoval
                + " mLayoutNeeded=" + mLayoutNeeded);
        pw.println(" mTouchExcludeRegion=" + mTouchExcludeRegion);

        pw.println();
        pw.print(prefix); pw.print("mLayoutSeq="); pw.println(mLayoutSeq);

        pw.print("  mCurrentFocus="); pw.println(mCurrentFocus);
        if (mLastFocus != mCurrentFocus) {
            pw.print("  mLastFocus="); pw.println(mLastFocus);
        }
        if (mPreferredTopFocusableStack != null) {
            pw.println(prefix + "mPreferredTopFocusableStack=" + mPreferredTopFocusableStack);
        }
        if (mTaskContainers.mLastFocusedStack != null) {
            pw.println(prefix + "mLastFocusedStack=" + mTaskContainers.mLastFocusedStack);
        }
        if (mLosingFocus.size() > 0) {
            pw.println();
            pw.println("  Windows losing focus:");
            for (int i = mLosingFocus.size() - 1; i >= 0; i--) {
                final WindowState w = mLosingFocus.get(i);
                pw.print("  Losing #"); pw.print(i); pw.print(' ');
                pw.print(w);
                if (dumpAll) {
                    pw.println(":");
                    w.dump(pw, "    ", true);
                } else {
                    pw.println();
                }
            }
        }
        pw.print("  mFocusedApp="); pw.println(mFocusedApp);
        if (mLastStatusBarVisibility != 0) {
            pw.print("  mLastStatusBarVisibility=0x");
            pw.println(Integer.toHexString(mLastStatusBarVisibility));
        }

        pw.println();
        mWallpaperController.dump(pw, "  ");

        pw.println();
        pw.print("mSystemGestureExclusion=");
        if (mSystemGestureExclusionListeners.getRegisteredCallbackCount() > 0) {
            pw.println(mSystemGestureExclusion);
        } else {
            pw.println("<no lstnrs>");
        }

        pw.println();
        pw.println(prefix + "Application tokens in top down Z order:");
        for (int stackNdx = mTaskContainers.getChildCount() - 1; stackNdx >= 0; --stackNdx) {
            final ActivityStack stack = mTaskContainers.getChildAt(stackNdx);
            stack.dump(pw, prefix + "  ", dumpAll);
        }

        pw.println();
        if (!mExitingTokens.isEmpty()) {
            pw.println();
            pw.println("  Exiting tokens:");
            for (int i = mExitingTokens.size() - 1; i >= 0; i--) {
                final WindowToken token = mExitingTokens.get(i);
                pw.print("  Exiting #"); pw.print(i);
                pw.print(' '); pw.print(token);
                pw.println(':');
                token.dump(pw, "    ", dumpAll);
            }
        }

        final ScreenRotationAnimation rotationAnimation = getRotationAnimation();
        if (rotationAnimation != null) {
            pw.print(subPrefix);
            pw.println("  mScreenRotationAnimation:");
            rotationAnimation.printTo("  ", pw);
        } else if (dumpAll) {
            pw.print(subPrefix);
            pw.println("  no ScreenRotationAnimation ");
        }

        pw.println();

        // Dump stack references
        final ActivityStack homeStack = getRootHomeTask();
        if (homeStack != null) {
            pw.println(prefix + "homeStack=" + homeStack.getName());
        }
        final ActivityStack pinnedStack = getRootPinnedTask();
        if (pinnedStack != null) {
            pw.println(prefix + "pinnedStack=" + pinnedStack.getName());
        }
        final ActivityStack splitScreenPrimaryStack = getRootSplitScreenPrimaryTask();
        if (splitScreenPrimaryStack != null) {
            pw.println(prefix + "splitScreenPrimaryStack=" + splitScreenPrimaryStack.getName());
        }
        final ActivityStack recentsStack =
                getStack(WINDOWING_MODE_UNDEFINED, ACTIVITY_TYPE_RECENTS);
        if (recentsStack != null) {
            pw.println(prefix + "recentsStack=" + recentsStack.getName());
        }
        final ActivityStack dreamStack =
                getStack(WINDOWING_MODE_UNDEFINED, ACTIVITY_TYPE_DREAM);
        if (dreamStack != null) {
            pw.println(prefix + "dreamStack=" + dreamStack.getName());
        }

        pw.println();
        mPinnedStackControllerLocked.dump(prefix, pw);

        pw.println();
        mDisplayFrames.dump(prefix, pw);
        pw.println();
        mDisplayPolicy.dump(prefix, pw);
        pw.println();
        mDisplayRotation.dump(prefix, pw);
        pw.println();
        mInputMonitor.dump(pw, "  ");
        pw.println();
        mInsetsStateController.dump(prefix, pw);
    }

    @Override
    public String toString() {
        return "Display " + mDisplayId + " info=" + mDisplayInfo + " stacks=" + mChildren;
    }

    String getName() {
        return "Display " + mDisplayId + " name=\"" + mDisplayInfo.name + "\"";
    }

    /** Returns true if the stack in the windowing mode is visible. */
    boolean isStackVisible(int windowingMode) {
        final ActivityStack stack = mTaskContainers.getTopStackInWindowingMode(windowingMode);
        return stack != null && stack.isVisible();
    }

    /** Find the visible, touch-deliverable window under the given point */
    WindowState getTouchableWinAtPointLocked(float xf, float yf) {
        final int x = (int) xf;
        final int y = (int) yf;
        final WindowState touchedWin = getWindow(w -> {
            final int flags = w.mAttrs.flags;
            if (!w.isVisibleLw()) {
                return false;
            }
            if ((flags & FLAG_NOT_TOUCHABLE) != 0) {
                return false;
            }

            w.getVisibleBounds(mTmpRect);
            if (!mTmpRect.contains(x, y)) {
                return false;
            }

            w.getTouchableRegion(mTmpRegion);

            final int touchFlags = flags & (FLAG_NOT_FOCUSABLE | FLAG_NOT_TOUCH_MODAL);
            return mTmpRegion.contains(x, y) || touchFlags == 0;
        });

        return touchedWin;
    }

    boolean canAddToastWindowForUid(int uid) {
        // We allow one toast window per UID being shown at a time.
        // Also if the app is focused adding more than one toast at
        // a time for better backwards compatibility.
        final WindowState focusedWindowForUid = getWindow(w ->
                w.mOwnerUid == uid && w.isFocused());
        if (focusedWindowForUid != null) {
            return true;
        }
        final WindowState win = getWindow(w ->
                w.mAttrs.type == TYPE_TOAST && w.mOwnerUid == uid && !w.mPermanentlyHidden
                        && !w.mWindowRemovalAllowed);
        return win == null;
    }

    void scheduleToastWindowsTimeoutIfNeededLocked(WindowState oldFocus, WindowState newFocus) {
        if (oldFocus == null || (newFocus != null && newFocus.mOwnerUid == oldFocus.mOwnerUid)) {
            return;
        }

        // Used to communicate the old focus to the callback method.
        mTmpWindow = oldFocus;

        forAllWindows(mScheduleToastTimeout, false /* traverseTopToBottom */);
    }

    /**
     * Looking for the focused window on this display if the top focused display hasn't been
     * found yet (topFocusedDisplayId is INVALID_DISPLAY) or per-display focused was allowed.
     *
     * @param topFocusedDisplayId Id of the top focused display.
     * @return The focused window or null if there isn't any or no need to seek.
     */
    WindowState findFocusedWindowIfNeeded(int topFocusedDisplayId) {
        return (mWmService.mPerDisplayFocusEnabled || topFocusedDisplayId == INVALID_DISPLAY)
                ? findFocusedWindow() : null;
    }

    WindowState findFocusedWindow() {
        mTmpWindow = null;

        forAllWindows(mFindFocusedWindow, true /* traverseTopToBottom */);

        if (mTmpWindow == null) {
            ProtoLog.v(WM_DEBUG_FOCUS_LIGHT, "findFocusedWindow: No focusable windows.");
            return null;
        }
        return mTmpWindow;
    }

    /**
     * Update the focused window and make some adjustments if the focus has changed.
     *
     * @param mode Indicates the situation we are in. Possible modes are:
     *             {@link WindowManagerService#UPDATE_FOCUS_NORMAL},
     *             {@link WindowManagerService#UPDATE_FOCUS_PLACING_SURFACES},
     *             {@link WindowManagerService#UPDATE_FOCUS_WILL_PLACE_SURFACES},
     *             {@link WindowManagerService#UPDATE_FOCUS_REMOVING_FOCUS}
     * @param updateInputWindows Whether to sync the window information to the input module.
     * @param topFocusedDisplayId Display id of current top focused display.
     * @return {@code true} if the focused window has changed.
     */
    boolean updateFocusedWindowLocked(int mode, boolean updateInputWindows,
            int topFocusedDisplayId) {
        WindowState newFocus = findFocusedWindowIfNeeded(topFocusedDisplayId);
        if (mCurrentFocus == newFocus) {
            return false;
        }
        boolean imWindowChanged = false;
        final WindowState imWindow = mInputMethodWindow;
        if (imWindow != null) {
            final WindowState prevTarget = mInputMethodTarget;
            final WindowState newTarget = computeImeTarget(true /* updateImeTarget*/);
            imWindowChanged = prevTarget != newTarget;

            if (mode != UPDATE_FOCUS_WILL_ASSIGN_LAYERS
                    && mode != UPDATE_FOCUS_WILL_PLACE_SURFACES) {
                assignWindowLayers(false /* setLayoutNeeded */);
            }
        }

        if (imWindowChanged) {
            mWmService.mWindowsChanged = true;
            setLayoutNeeded();
            newFocus = findFocusedWindowIfNeeded(topFocusedDisplayId);
        }
        if (mCurrentFocus != newFocus) {
            mWmService.mH.obtainMessage(REPORT_FOCUS_CHANGE, this).sendToTarget();
        }

        ProtoLog.v(WM_DEBUG_FOCUS_LIGHT, "Changing focus from %s to %s displayId=%d Callers=%s",
                mCurrentFocus, newFocus, getDisplayId(), Debug.getCallers(4));
        final WindowState oldFocus = mCurrentFocus;
        mCurrentFocus = newFocus;
        mLosingFocus.remove(newFocus);

        if (newFocus != null) {
            mWinAddedSinceNullFocus.clear();
            mWinRemovedSinceNullFocus.clear();

            if (newFocus.canReceiveKeys()) {
                // Displaying a window implicitly causes dispatching to be unpaused.
                // This is to protect against bugs if someone pauses dispatching but
                // forgets to resume.
                newFocus.mToken.paused = false;
            }
        }

        onWindowFocusChanged(oldFocus, newFocus);

        int focusChanged = getDisplayPolicy().focusChangedLw(oldFocus, newFocus);

        if (imWindowChanged && oldFocus != mInputMethodWindow) {
            // Focus of the input method window changed. Perform layout if needed.
            if (mode == UPDATE_FOCUS_PLACING_SURFACES) {
                performLayout(true /*initial*/,  updateInputWindows);
                focusChanged &= ~FINISH_LAYOUT_REDO_LAYOUT;
            } else if (mode == UPDATE_FOCUS_WILL_PLACE_SURFACES) {
                // Client will do the layout, but we need to assign layers
                // for handleNewWindowLocked() below.
                assignWindowLayers(false /* setLayoutNeeded */);
            }
        }

        if ((focusChanged & FINISH_LAYOUT_REDO_LAYOUT) != 0) {
            // The change in focus caused us to need to do a layout.  Okay.
            setLayoutNeeded();
            if (mode == UPDATE_FOCUS_PLACING_SURFACES) {
                performLayout(true /*initial*/, updateInputWindows);
            } else if (mode == UPDATE_FOCUS_REMOVING_FOCUS) {
                mWmService.mRoot.performSurfacePlacement();
            }
        }

        if (mode != UPDATE_FOCUS_WILL_ASSIGN_LAYERS) {
            // If we defer assigning layers, then the caller is responsible for doing this part.
            getInputMonitor().setInputFocusLw(newFocus, updateInputWindows);
        }

        adjustForImeIfNeeded();

        // We may need to schedule some toast windows to be removed. The toasts for an app that
        // does not have input focus are removed within a timeout to prevent apps to redress
        // other apps' UI.
        scheduleToastWindowsTimeoutIfNeededLocked(oldFocus, newFocus);

        if (mode == UPDATE_FOCUS_PLACING_SURFACES) {
            pendingLayoutChanges |= FINISH_LAYOUT_REDO_ANIM;
        }
        return true;
    }

    private static void onWindowFocusChanged(WindowState oldFocus, WindowState newFocus) {
        final Task focusedTask = newFocus != null ? newFocus.getTask() : null;
        final Task unfocusedTask = oldFocus != null ? oldFocus.getTask() : null;
        if (focusedTask == unfocusedTask) {
            return;
        }
        if (focusedTask != null) {
            focusedTask.onWindowFocusChanged(true /* hasFocus */);
        }
        if (unfocusedTask != null) {
            unfocusedTask.onWindowFocusChanged(false /* hasFocus */);
        }
    }

    /**
     * Set the new focused app to this display.
     *
     * @param newFocus the new focused {@link ActivityRecord}.
     * @return true if the focused app is changed.
     */
    boolean setFocusedApp(ActivityRecord newFocus) {
        if (newFocus != null) {
            final DisplayContent appDisplay = newFocus.getDisplayContent();
            if (appDisplay != this) {
                throw new IllegalStateException(newFocus + " is not on " + getName()
                        + " but " + ((appDisplay != null) ? appDisplay.getName() : "none"));
            }
        }
        if (mFocusedApp == newFocus) {
            return false;
        }
        mFocusedApp = newFocus;
        getInputMonitor().setFocusedAppLw(newFocus);
        updateTouchExcludeRegion();
        return true;
    }

    /** Updates the layer assignment of windows on this display. */
    void assignWindowLayers(boolean setLayoutNeeded) {
        Trace.traceBegin(TRACE_TAG_WINDOW_MANAGER, "assignWindowLayers");
        assignChildLayers(getPendingTransaction());
        if (setLayoutNeeded) {
            setLayoutNeeded();
        }

        // We accumlate the layer changes in-to "getPendingTransaction()" but we defer
        // the application of this transaction until the animation pass triggers
        // prepareSurfaces. This allows us to synchronize Z-ordering changes with
        // the hiding and showing of surfaces.
        scheduleAnimation();
        Trace.traceEnd(TRACE_TAG_WINDOW_MANAGER);
    }

    // TODO: This should probably be called any time a visual change is made to the hierarchy like
    // moving containers or resizing them. Need to investigate the best way to have it automatically
    // happen so we don't run into issues with programmers forgetting to do it.
    void layoutAndAssignWindowLayersIfNeeded() {
        mWmService.mWindowsChanged = true;
        setLayoutNeeded();

        if (!mWmService.updateFocusedWindowLocked(UPDATE_FOCUS_WILL_PLACE_SURFACES,
                false /*updateInputWindows*/)) {
            assignWindowLayers(false /* setLayoutNeeded */);
        }

        mInputMonitor.setUpdateInputWindowsNeededLw();
        mWmService.mWindowPlacerLocked.performSurfacePlacement();
        mInputMonitor.updateInputWindowsLw(false /*force*/);
    }

    /** Returns true if a leaked surface was destroyed */
    boolean destroyLeakedSurfaces() {
        // Used to indicate that a surface was leaked.
        mTmpWindow = null;
        forAllWindows(w -> {
            final WindowStateAnimator wsa = w.mWinAnimator;
            if (wsa.mSurfaceController == null) {
                return;
            }
            if (!mWmService.mSessions.contains(wsa.mSession)) {
                Slog.w(TAG_WM, "LEAKED SURFACE (session doesn't exist): "
                        + w + " surface=" + wsa.mSurfaceController
                        + " token=" + w.mToken
                        + " pid=" + w.mSession.mPid
                        + " uid=" + w.mSession.mUid);
                wsa.destroySurface();
                mWmService.mForceRemoves.add(w);
                mTmpWindow = w;
            } else if (w.mActivityRecord != null && !w.mActivityRecord.isClientVisible()) {
                Slog.w(TAG_WM, "LEAKED SURFACE (app token hidden): "
                        + w + " surface=" + wsa.mSurfaceController
                        + " token=" + w.mActivityRecord);
                ProtoLog.i(WM_SHOW_TRANSACTIONS, "SURFACE LEAK DESTROY: %s", w);
                wsa.destroySurface();
                mTmpWindow = w;
            }
        }, false /* traverseTopToBottom */);

        return mTmpWindow != null;
    }

    boolean hasAlertWindowSurfaces() {
        for (int i = mWmService.mSessions.size() - 1; i >= 0; --i) {
            if (mWmService.mSessions.valueAt(i).hasAlertWindowSurfaces(this)) {
                return true;
            }
        }
        return false;
    }

    /**
     * Set input method window for the display.
     * @param win Set when window added or Null when destroyed.
     */
    void setInputMethodWindowLocked(WindowState win) {
        mInputMethodWindow = win;
        // Update display configuration for IME process.
        if (mInputMethodWindow != null) {
            final int imePid = mInputMethodWindow.mSession.mPid;
            mWmService.mAtmInternal.onImeWindowSetOnDisplay(imePid,
                    mInputMethodWindow.getDisplayId());
        }
        mInsetsStateController.getSourceProvider(ITYPE_IME).setWindow(win,
                null /* frameProvider */, null /* imeFrameProvider */);
        computeImeTarget(true /* updateImeTarget */);
    }

    /**
     * Determine and return the window that should be the IME target.
     * @param updateImeTarget If true the system IME target will be updated to match what we found.
     * @return The window that should be used as the IME target or null if there isn't any.
     */
    WindowState computeImeTarget(boolean updateImeTarget) {
        if (mInputMethodWindow == null) {
            // There isn't an IME so there shouldn't be a target...That was easy!
            if (updateImeTarget) {
                if (DEBUG_INPUT_METHOD) Slog.w(TAG_WM, "Moving IM target from "
                        + mInputMethodTarget + " to null since mInputMethodWindow is null");
                setInputMethodTarget(null, mInputMethodTargetWaitingAnim);
            }
            return null;
        }

        final WindowState curTarget = mInputMethodTarget;
        if (!canUpdateImeTarget()) {
            if (DEBUG_INPUT_METHOD) Slog.w(TAG_WM, "Defer updating IME target");
            return curTarget;
        }

        // TODO(multidisplay): Needs some serious rethought when the target and IME are not on the
        // same display. Or even when the current IME/target are not on the same screen as the next
        // IME/target. For now only look for input windows on the main screen.
        mUpdateImeTarget = updateImeTarget;
        WindowState target = getWindow(mComputeImeTargetPredicate);


        // Yet more tricksyness!  If this window is a "starting" window, we do actually want
        // to be on top of it, but it is not -really- where input will go. So look down below
        // for a real window to target...
        if (target != null && target.mAttrs.type == TYPE_APPLICATION_STARTING) {
            final ActivityRecord activity = target.mActivityRecord;
            if (activity != null) {
                final WindowState betterTarget = activity.getImeTargetBelowWindow(target);
                if (betterTarget != null) {
                    target = betterTarget;
                }
            }
        }

        if (DEBUG_INPUT_METHOD && updateImeTarget) Slog.v(TAG_WM,
                "Proposed new IME target: " + target + " for display: " + getDisplayId());

        // Now, a special case -- if the last target's window is in the process of exiting, but
        // not removed, keep on the last target to avoid IME flicker.
        if (curTarget != null && !curTarget.mRemoved && curTarget.isDisplayedLw()
                && curTarget.isClosing()) {
            if (DEBUG_INPUT_METHOD) Slog.v(TAG_WM, "Not changing target till current window is"
                    + " closing and not removed");
            return curTarget;
        }

        if (DEBUG_INPUT_METHOD) Slog.v(TAG_WM, "Desired input method target=" + target
                + " updateImeTarget=" + updateImeTarget);

        if (target == null) {
            if (updateImeTarget) {
                if (DEBUG_INPUT_METHOD) Slog.w(TAG_WM, "Moving IM target from " + curTarget
                        + " to null." + (SHOW_STACK_CRAWLS ? " Callers="
                        + Debug.getCallers(4) : ""));
                setInputMethodTarget(null, mInputMethodTargetWaitingAnim);
            }

            return null;
        }

        if (updateImeTarget) {
            ActivityRecord activity = curTarget == null ? null : curTarget.mActivityRecord;
            if (activity != null) {

                // Now some fun for dealing with window animations that modify the Z order. We need
                // to look at all windows below the current target that are in this app, finding the
                // highest visible one in layering.
                WindowState highestTarget = null;
                if (activity.isAnimating(PARENTS | TRANSITION)) {
                    highestTarget = activity.getHighestAnimLayerWindow(curTarget);
                }

                if (highestTarget != null) {
                    if (DEBUG_INPUT_METHOD) {
                        Slog.v(TAG_WM, mAppTransition + " " + highestTarget + " animating="
                                + highestTarget.isAnimating(TRANSITION | PARENTS));
                    }

                    if (mAppTransition.isTransitionSet()) {
                        // If we are currently setting up for an animation, hold everything until we
                        // can find out what will happen.
                        setInputMethodTarget(highestTarget, true);
                        return highestTarget;
                    }
                }
            }

            if (DEBUG_INPUT_METHOD) Slog.w(TAG_WM, "Moving IM target from " + curTarget + " to "
                    + target + (SHOW_STACK_CRAWLS ? " Callers=" + Debug.getCallers(4) : ""));
            setInputMethodTarget(target, false);
        }

        return target;
    }

    /**
     * Calling {@link #computeImeTarget(boolean)} to update the input method target window in
     * the candidate app window token if needed.
     */
    void computeImeTargetIfNeeded(ActivityRecord candidate) {
        if (mInputMethodTarget != null && mInputMethodTarget.mActivityRecord == candidate) {
            computeImeTarget(true /* updateImeTarget */);
        }
    }

    boolean isImeAttachedToApp() {
        return (mInputMethodTarget != null && mInputMethodTarget.mActivityRecord != null
                && mInputMethodTarget.getWindowingMode() == WINDOWING_MODE_FULLSCREEN
                // An activity with override bounds should be letterboxed inside its parent bounds,
                // so it doesn't fill the screen.
                && mInputMethodTarget.mActivityRecord.matchParentBounds());
    }

    /**
     * Get IME target that should host IME when this display that is reparented to another
     * WindowState.
     * IME is never displayed in a child display.
     * Use {@link WindowState#getImeControlTarget()} when IME target window
     * which originally called
     * {@link android.view.inputmethod.InputMethodManager#showSoftInput(View, int)} is known.
     *
     * @return {@link WindowState} of host that controls IME.
     *         {@code null} when {@param dc} is not a virtual display.
     * @see DisplayContent#reparent
     */
    @Nullable
    WindowState getImeControlTarget() {
        WindowState imeTarget = mInputMethodTarget;
        if (imeTarget != null) {
            return imeTarget.getImeControlTarget();
        }

        return getInsetsStateController().getImeSourceProvider().getControlTarget().getWindow();
    }

    /**
     * Finds the window which can host IME if IME target cannot host it.
     * e.g. IME target cannot host IME when it's display has a parent display OR when display
     * doesn't support IME/system decorations.
     *
     * @param target current IME target.
     * @return {@link WindowState} that can host IME.
     * @see DisplayContent#getImeControlTarget()
     */
    WindowState getImeHostOrFallback(WindowState target) {
        if (target != null && target.getDisplayContent().canShowIme()) {
            return target;
        }
        return getImeFallback();
    }

    WindowState getImeFallback() {

        // host is in non-default display that doesn't support system decor, default to
        // default display's StatusBar to control IME.
        // TODO: (b/148234093)find a better host OR control IME animation/visibility directly
        //  because it won't work when statusbar isn't available.
        return mWmService.getDefaultDisplayContentLocked().getDisplayPolicy().getStatusBar();
    }

    boolean canShowIme() {
        if (isUntrustedVirtualDisplay()) {
            return false;
        }
        return mWmService.mDisplayWindowSettings.shouldShowImeLocked(this)
                || mWmService.mForceDesktopModeOnExternalDisplays;
    }

    private void setInputMethodTarget(WindowState target, boolean targetWaitingAnim) {
        // Always update control target. This is needed to handle rotation.
        updateImeControlTarget(target);
        if (target == mInputMethodTarget && mInputMethodTargetWaitingAnim == targetWaitingAnim) {
            return;
        }

        mInputMethodTarget = target;
        mInputMethodTargetWaitingAnim = targetWaitingAnim;
        assignWindowLayers(false /* setLayoutNeeded */);
        updateImeParent();
    }

    /**
     * IME control target is the window that controls the IME visibility and animation.
     * This window is same as the window on which startInput is called.
     * @param target the window that receives IME control. This is ignored if we aren't attaching
     *               the IME to an app (eg. when in multi-window mode).
     *
     * @see #getImeControlTarget()
     */
    void updateImeControlTarget(InsetsControlTarget target) {
        if (!isImeAttachedToApp() && mRemoteInsetsControlTarget != null) {
            mInputMethodControlTarget = mRemoteInsetsControlTarget;
        } else {
            // Otherwise, we just use the ime target
            mInputMethodControlTarget = target;
        }
        mInsetsStateController.onImeControlTargetChanged(mInputMethodControlTarget);
    }

    private void updateImeParent() {
        // Force attaching IME to the display when magnifying, or it would be magnified with
        // target app together.
        final boolean shouldAttachToDisplay = (mMagnificationSpec != null);
        final SurfaceControl newParent =
                shouldAttachToDisplay ? mWindowContainers.getSurfaceControl() : computeImeParent();
        if (newParent != null) {
            getPendingTransaction().reparent(mImeWindowsContainers.mSurfaceControl, newParent);
            scheduleAnimation();
        }
    }

    /**
     * Computes the window the IME should be attached to.
     */
    @VisibleForTesting
    SurfaceControl computeImeParent() {

        // Attach it to app if the target is part of an app and such app is covering the entire
        // screen. If it's not covering the entire screen the IME might extend beyond the apps
        // bounds.
        if (isImeAttachedToApp()) {
            return mInputMethodTarget.mActivityRecord.getSurfaceControl();
        }

        // Otherwise, we just attach it to the display.
        return mWindowContainers.getSurfaceControl();
    }

    void setLayoutNeeded() {
        if (DEBUG_LAYOUT) Slog.w(TAG_WM, "setLayoutNeeded: callers=" + Debug.getCallers(3));
        mLayoutNeeded = true;
    }

    private void clearLayoutNeeded() {
        if (DEBUG_LAYOUT) Slog.w(TAG_WM, "clearLayoutNeeded: callers=" + Debug.getCallers(3));
        mLayoutNeeded = false;
    }

    boolean isLayoutNeeded() {
        return mLayoutNeeded;
    }

    void dumpTokens(PrintWriter pw, boolean dumpAll) {
        if (mTokenMap.isEmpty()) {
            return;
        }
        pw.println("  Display #" + mDisplayId);
        final Iterator<WindowToken> it = mTokenMap.values().iterator();
        while (it.hasNext()) {
            final WindowToken token = it.next();
            pw.print("  ");
            pw.print(token);
            if (dumpAll) {
                pw.println(':');
                token.dump(pw, "    ", dumpAll);
            } else {
                pw.println();
            }
        }

        if (!mOpeningApps.isEmpty() || !mClosingApps.isEmpty() || !mChangingContainers.isEmpty()) {
            pw.println();
            if (mOpeningApps.size() > 0) {
                pw.print("  mOpeningApps="); pw.println(mOpeningApps);
            }
            if (mClosingApps.size() > 0) {
                pw.print("  mClosingApps="); pw.println(mClosingApps);
            }
            if (mChangingContainers.size() > 0) {
                pw.print("  mChangingApps="); pw.println(mChangingContainers);
            }
        }

        mUnknownAppVisibilityController.dump(pw, "  ");
    }

    void dumpWindowAnimators(PrintWriter pw, String subPrefix) {
        final int[] index = new int[1];
        forAllWindows(w -> {
            final WindowStateAnimator wAnim = w.mWinAnimator;
            pw.println(subPrefix + "Window #" + index[0] + ": " + wAnim);
            index[0] = index[0] + 1;
        }, false /* traverseTopToBottom */);
    }

    /**
     * Starts the Keyguard exit animation on all windows that don't belong to an app token.
     */
    void startKeyguardExitOnNonAppWindows(boolean onWallpaper, boolean goingToShade,
            boolean subtle) {
        final WindowManagerPolicy policy = mWmService.mPolicy;
        forAllWindows(w -> {
            if (w.mActivityRecord == null && policy.canBeHiddenByKeyguardLw(w)
                    && w.wouldBeVisibleIfPolicyIgnored() && !w.isVisible()) {
                w.startAnimation(policy.createHiddenByKeyguardExit(
                        onWallpaper, goingToShade, subtle));
            }
        }, true /* traverseTopToBottom */);
    }

    /** @return {@code true} if there is window to wait before enabling the screen. */
    boolean shouldWaitForSystemDecorWindowsOnBoot() {
        if (!isDefaultDisplay && !supportsSystemDecorations()) {
            // Nothing to wait because the secondary display doesn't support system decorations,
            // there is no wallpaper, keyguard (status bar) or application (home) window to show
            // during booting.
            return false;
        }

        final SparseBooleanArray drawnWindowTypes = new SparseBooleanArray();
        // Presuppose keyguard is drawn because if its window isn't attached, we don't know if it
        // wants to be shown or hidden, then it should not delay enabling the screen.
        drawnWindowTypes.put(TYPE_NOTIFICATION_SHADE, true);

        final WindowState visibleNotDrawnWindow = getWindow(w -> {
            if (w.mViewVisibility == View.VISIBLE && !w.mObscured && !w.isDrawnLw()) {
                return true;
            }
            if (w.isDrawnLw()) {
                final int type = w.mAttrs.type;
                if (type == TYPE_BOOT_PROGRESS || type == TYPE_BASE_APPLICATION
                        || type == TYPE_WALLPAPER) {
                    drawnWindowTypes.put(type, true);
                } else if (type == TYPE_NOTIFICATION_SHADE) {
                    drawnWindowTypes.put(TYPE_NOTIFICATION_SHADE,
                            mWmService.mPolicy.isKeyguardDrawnLw());
                }
            }
            return false;
        });

        if (visibleNotDrawnWindow != null) {
            // Wait for the visible window to be drawn.
            return true;
        }

        // if the wallpaper service is disabled on the device, we're never going to have
        // wallpaper, don't bother waiting for it
        boolean wallpaperEnabled = mWmService.mContext.getResources().getBoolean(
                com.android.internal.R.bool.config_enableWallpaperService)
                && mWmService.mContext.getResources().getBoolean(
                com.android.internal.R.bool.config_checkWallpaperAtBoot)
                && !mWmService.mOnlyCore;

        final boolean haveBootMsg = drawnWindowTypes.get(TYPE_BOOT_PROGRESS);
        final boolean haveApp = drawnWindowTypes.get(TYPE_BASE_APPLICATION);
        final boolean haveWallpaper = drawnWindowTypes.get(TYPE_WALLPAPER);
        final boolean haveKeyguard = drawnWindowTypes.get(TYPE_NOTIFICATION_SHADE);

        ProtoLog.i(WM_DEBUG_SCREEN_ON,
                "******** booted=%b msg=%b haveBoot=%b haveApp=%b haveWall=%b "
                        + "wallEnabled=%b haveKeyguard=%b",
                mWmService.mSystemBooted, mWmService.mShowingBootMessages, haveBootMsg,
                haveApp, haveWallpaper, wallpaperEnabled, haveKeyguard);

        // If we are turning on the screen to show the boot message, don't do it until the boot
        // message is actually displayed.
        if (!mWmService.mSystemBooted && !haveBootMsg) {
            return true;
        }

        // If we are turning on the screen after the boot is completed normally, don't do so until
        // we have the application and wallpaper.
        if (mWmService.mSystemBooted
                && ((!haveApp && !haveKeyguard) || (wallpaperEnabled && !haveWallpaper))) {
            return true;
        }

        return false;
    }

    void updateWindowsForAnimator() {
        forAllWindows(mUpdateWindowsForAnimator, true /* traverseTopToBottom */);
    }

    boolean isInputMethodClientFocus(int uid, int pid) {
        final WindowState imFocus = computeImeTarget(false /* updateImeTarget */);
        if (imFocus == null) {
            return false;
        }

        if (DEBUG_INPUT_METHOD) {
            Slog.i(TAG_WM, "Desired input method target: " + imFocus);
            Slog.i(TAG_WM, "Current focus: " + mCurrentFocus + " displayId=" + mDisplayId);
            Slog.i(TAG_WM, "Last focus: " + mLastFocus + " displayId=" + mDisplayId);
        }

        if (DEBUG_INPUT_METHOD) {
            Slog.i(TAG_WM, "IM target uid/pid: " + imFocus.mSession.mUid
                    + "/" + imFocus.mSession.mPid);
            Slog.i(TAG_WM, "Requesting client uid/pid: " + uid + "/" + pid);
        }

        return imFocus.mSession.mUid == uid && imFocus.mSession.mPid == pid;
    }

    boolean hasSecureWindowOnScreen() {
        final WindowState win = getWindow(
                w -> w.isOnScreen() && (w.mAttrs.flags & FLAG_SECURE) != 0);
        return win != null;
    }

    void hideTransientBars() {
        // TODO(b/118118435): Remove this after migration
        final int transientFlags = View.STATUS_BAR_TRANSIENT | View.NAVIGATION_BAR_TRANSIENT;
        statusBarVisibilityChanged(mLastStatusBarVisibility & ~transientFlags);

        getInsetsPolicy().hideTransient();
    }

    void statusBarVisibilityChanged(int visibility) {
        mLastStatusBarVisibility = visibility;
        visibility = getDisplayPolicy().adjustSystemUiVisibilityLw(visibility);
        updateStatusBarVisibilityLocked(visibility);
    }

    private boolean updateStatusBarVisibilityLocked(int visibility) {
        if (mLastDispatchedSystemUiVisibility == visibility) {
            return false;
        }
        final int globalDiff = (visibility ^ mLastDispatchedSystemUiVisibility)
                // We are only interested in differences of one of the
                // clearable flags...
                & View.SYSTEM_UI_CLEARABLE_FLAGS
                // ...if it has actually been cleared.
                & ~visibility;

        mLastDispatchedSystemUiVisibility = visibility;
        if (isDefaultDisplay) {
            mWmService.mInputManager.setSystemUiVisibility(visibility);
        }
        updateSystemUiVisibility(visibility, globalDiff);
        return true;
    }

    void updateSystemUiVisibility(int visibility, int globalDiff) {
        forAllWindows(w -> {
            try {
                final int curValue = w.mSystemUiVisibility;
                final int diff = (curValue ^ visibility) & globalDiff;
                final int newValue = (curValue & ~diff) | (visibility & diff);
                if (newValue != curValue) {
                    w.mSeq++;
                    w.mSystemUiVisibility = newValue;
                }
                if ((newValue != curValue || w.mAttrs.hasSystemUiListeners)
                        && ViewRootImpl.sNewInsetsMode != ViewRootImpl.NEW_INSETS_MODE_FULL) {
                    w.mClient.dispatchSystemUiVisibilityChanged(w.mSeq,
                            visibility, newValue, diff);
                }
            } catch (RemoteException e) {
                // so sorry
            }
        }, true /* traverseTopToBottom */);
    }

    void reevaluateStatusBarVisibility() {
        int visibility = getDisplayPolicy().adjustSystemUiVisibilityLw(mLastStatusBarVisibility);
        if (updateStatusBarVisibilityLocked(visibility)) {
            mWmService.mWindowPlacerLocked.requestTraversal();
        }
    }

    void onWindowFreezeTimeout() {
        Slog.w(TAG_WM, "Window freeze timeout expired.");
        mWmService.mWindowsFreezingScreen = WINDOWS_FREEZING_SCREENS_TIMEOUT;

        forAllWindows(w -> {
            if (!w.getOrientationChanging()) {
                return;
            }
            w.orientationChangeTimedOut();
            w.mLastFreezeDuration = (int)(SystemClock.elapsedRealtime()
                    - mWmService.mDisplayFreezeTime);
            Slog.w(TAG_WM, "Force clearing orientation change: " + w);
        }, true /* traverseTopToBottom */);
        mWmService.mWindowPlacerLocked.performSurfacePlacement();
    }

    // TODO: Super crazy long method that should be broken down...
    void applySurfaceChangesTransaction() {
        final WindowSurfacePlacer surfacePlacer = mWmService.mWindowPlacerLocked;

        mTmpUpdateAllDrawn.clear();

        int repeats = 0;
        do {
            repeats++;
            if (repeats > 6) {
                Slog.w(TAG, "Animation repeat aborted after too many iterations");
                clearLayoutNeeded();
                break;
            }

            if (DEBUG_LAYOUT_REPEATS) surfacePlacer.debugLayoutRepeats("On entry to LockedInner",
                    pendingLayoutChanges);

            if ((pendingLayoutChanges & FINISH_LAYOUT_REDO_WALLPAPER) != 0) {
                mWallpaperController.adjustWallpaperWindows();
            }

            if ((pendingLayoutChanges & FINISH_LAYOUT_REDO_CONFIG) != 0) {
                if (DEBUG_LAYOUT) Slog.v(TAG, "Computing new config from layout");
                if (updateOrientation()) {
                    setLayoutNeeded();
                    sendNewConfiguration();
                }
            }

            if ((pendingLayoutChanges & FINISH_LAYOUT_REDO_LAYOUT) != 0) {
                setLayoutNeeded();
            }

            // FIRST LOOP: Perform a layout, if needed.
            if (repeats < LAYOUT_REPEAT_THRESHOLD) {
                performLayout(repeats == 1, false /* updateInputWindows */);
            } else {
                Slog.w(TAG, "Layout repeat skipped after too many iterations");
            }

            // FIRST AND ONE HALF LOOP: Make WindowManagerPolicy think it is animating.
            pendingLayoutChanges = 0;

            Trace.traceBegin(TRACE_TAG_WINDOW_MANAGER, "applyPostLayoutPolicy");
            try {
                mDisplayPolicy.beginPostLayoutPolicyLw();
                forAllWindows(mApplyPostLayoutPolicy, true /* traverseTopToBottom */);
                pendingLayoutChanges |= mDisplayPolicy.finishPostLayoutPolicyLw();
            } finally {
                Trace.traceEnd(TRACE_TAG_WINDOW_MANAGER);
            }
            if (DEBUG_LAYOUT_REPEATS) surfacePlacer.debugLayoutRepeats(
                    "after finishPostLayoutPolicyLw", pendingLayoutChanges);
            mInsetsStateController.onPostLayout();
        } while (pendingLayoutChanges != 0);

        mTmpApplySurfaceChangesTransactionState.reset();

        Trace.traceBegin(TRACE_TAG_WINDOW_MANAGER, "applyWindowSurfaceChanges");
        try {
            forAllWindows(mApplySurfaceChangesTransaction, true /* traverseTopToBottom */);
        } finally {
            Trace.traceEnd(TRACE_TAG_WINDOW_MANAGER);
        }
        prepareSurfaces();

        // This should be called after the insets have been dispatched to clients and we have
        // committed finish drawing windows.
        mInsetsStateController.getImeSourceProvider().checkShowImePostLayout();

        mLastHasContent = mTmpApplySurfaceChangesTransactionState.displayHasContent;
        mWmService.mDisplayManagerInternal.setDisplayProperties(mDisplayId,
                mLastHasContent,
                mTmpApplySurfaceChangesTransactionState.preferredRefreshRate,
                mTmpApplySurfaceChangesTransactionState.preferredModeId,
                mTmpApplySurfaceChangesTransactionState.preferMinimalPostProcessing,
                true /* inTraversal, must call performTraversalInTrans... below */);

        final boolean wallpaperVisible = mWallpaperController.isWallpaperVisible();
        if (wallpaperVisible != mLastWallpaperVisible) {
            mLastWallpaperVisible = wallpaperVisible;
            mWmService.mWallpaperVisibilityListeners.notifyWallpaperVisibilityChanged(this);
        }

        while (!mTmpUpdateAllDrawn.isEmpty()) {
            final ActivityRecord activity = mTmpUpdateAllDrawn.removeLast();
            // See if any windows have been drawn, so they (and others associated with them)
            // can now be shown.
            activity.updateAllDrawn();
        }
    }

    private void updateBounds() {
        calculateBounds(mDisplayInfo, mTmpBounds);
        setBounds(mTmpBounds);
        if (mPortalWindowHandle != null && mParentSurfaceControl != null) {
            mPortalWindowHandle.touchableRegion.getBounds(mTmpRect);
            if (!mTmpBounds.equals(mTmpRect)) {
                mPortalWindowHandle.touchableRegion.set(mTmpBounds);
                getPendingTransaction().setInputWindowInfo(
                        mParentSurfaceControl, mPortalWindowHandle);
            }
        }
    }

    // Determines the current display bounds based on the current state
    private void calculateBounds(DisplayInfo displayInfo, Rect out) {
        // Uses same calculation as in LogicalDisplay#configureDisplayInTransactionLocked.
        final int rotation = displayInfo.rotation;
        boolean rotated = (rotation == ROTATION_90 || rotation == ROTATION_270);
        final int physWidth = rotated ? mBaseDisplayHeight : mBaseDisplayWidth;
        final int physHeight = rotated ? mBaseDisplayWidth : mBaseDisplayHeight;
        int width = displayInfo.logicalWidth;
        int left = (physWidth - width) / 2;
        int height = displayInfo.logicalHeight;
        int top = (physHeight - height) / 2;
        out.set(left, top, left + width, top + height);
    }

    private void getBounds(Rect out, int orientation) {
        getBounds(out);

        // Rotate the Rect if needed.
        final int currentRotation = mDisplayInfo.rotation;
        final int rotationDelta = deltaRotation(currentRotation, orientation);
        if (rotationDelta == ROTATION_90 || rotationDelta == ROTATION_270) {
            createRotationMatrix(rotationDelta, mBaseDisplayWidth, mBaseDisplayHeight, mTmpMatrix);
            mTmpRectF.set(out);
            mTmpMatrix.mapRect(mTmpRectF);
            mTmpRectF.round(out);
        }
    }

    /** @return the orientation of the display when it's rotation is ROTATION_0. */
    int getNaturalOrientation() {
        return mBaseDisplayWidth < mBaseDisplayHeight
                ? ORIENTATION_PORTRAIT : ORIENTATION_LANDSCAPE;
    }

    void performLayout(boolean initial, boolean updateInputWindows) {
        Trace.traceBegin(TRACE_TAG_WINDOW_MANAGER, "performLayout");
        try {
            performLayoutNoTrace(initial, updateInputWindows);
        } finally {
            Trace.traceEnd(TRACE_TAG_WINDOW_MANAGER);
        }
    }

    private void performLayoutNoTrace(boolean initial, boolean updateInputWindows) {
        if (!isLayoutNeeded()) {
            return;
        }
        clearLayoutNeeded();

        final int dw = mDisplayInfo.logicalWidth;
        final int dh = mDisplayInfo.logicalHeight;
        if (DEBUG_LAYOUT) {
            Slog.v(TAG, "-------------------------------------");
            Slog.v(TAG, "performLayout: needed=" + isLayoutNeeded() + " dw=" + dw
                    + " dh=" + dh);
        }

        mDisplayFrames.onDisplayInfoUpdated(mDisplayInfo,
                calculateDisplayCutoutForRotation(mDisplayInfo.rotation));
        // TODO: Not sure if we really need to set the rotation here since we are updating from
        // the display info above...
        mDisplayFrames.mRotation = getRotation();
        mDisplayPolicy.beginLayoutLw(mDisplayFrames, getConfiguration().uiMode);

        int seq = mLayoutSeq + 1;
        if (seq < 0) seq = 0;
        mLayoutSeq = seq;

        // Used to indicate that we have processed the dream window and all additional windows are
        // behind it.
        mTmpWindow = null;
        mTmpInitial = initial;

        // Used to indicate that we have processed the IME window.
        mTmpWindowsBehindIme = false;

        // First perform layout of any root windows (not attached to another window).
        forAllWindows(mPerformLayout, true /* traverseTopToBottom */);

        // Used to indicate that we have processed the dream window and all additional attached
        // windows are behind it.
        mTmpWindow2 = mTmpWindow;
        mTmpWindow = null;

        // Now perform layout of attached windows, which usually depend on the position of the
        // window they are attached to. XXX does not deal with windows that are attached to windows
        // that are themselves attached.
        forAllWindows(mPerformLayoutAttached, true /* traverseTopToBottom */);

        // Window frames may have changed. Tell the input dispatcher about it.
        mInputMonitor.layoutInputConsumers(dw, dh);
        mInputMonitor.setUpdateInputWindowsNeededLw();
        if (updateInputWindows) {
            mInputMonitor.updateInputWindowsLw(false /*force*/);
        }

        mWmService.mH.sendEmptyMessage(UPDATE_MULTI_WINDOW_STACKS);
    }

    /**
     * Takes a snapshot of the display.  In landscape mode this grabs the whole screen.
     * In portrait mode, it grabs the full screenshot.
     *
     * @param config of the output bitmap
     */
    Bitmap screenshotDisplayLocked(Bitmap.Config config) {
        if (!mWmService.mPolicy.isScreenOn()) {
            if (DEBUG_SCREENSHOT) {
                Slog.i(TAG_WM, "Attempted to take screenshot while display was off.");
            }
            return null;
        }

        int dw = mDisplayInfo.logicalWidth;
        int dh = mDisplayInfo.logicalHeight;

        if (dw <= 0 || dh <= 0) {
            return null;
        }

        final Rect frame = new Rect(0, 0, dw, dh);

        // The screenshot API does not apply the current screen rotation.
        int rot = mDisplay.getRotation();

        if (rot == ROTATION_90 || rot == ROTATION_270) {
            rot = (rot == ROTATION_90) ? ROTATION_270 : ROTATION_90;
        }

        // SurfaceFlinger is not aware of orientation, so convert our logical
        // crop to SurfaceFlinger's portrait orientation.
        convertCropForSurfaceFlinger(frame, rot, dw, dh);

        final ScreenRotationAnimation screenRotationAnimation =
                mWmService.mRoot.getDisplayContent(DEFAULT_DISPLAY).getRotationAnimation();
        final boolean inRotation = screenRotationAnimation != null &&
                screenRotationAnimation.isAnimating();
        if (DEBUG_SCREENSHOT && inRotation) Slog.v(TAG_WM, "Taking screenshot while rotating");

        // TODO(b/68392460): We should screenshot Task controls directly
        // but it's difficult at the moment as the Task doesn't have the
        // correct size set.
        final Bitmap bitmap = SurfaceControl.screenshot(frame, dw, dh, inRotation, rot);
        if (bitmap == null) {
            Slog.w(TAG_WM, "Failed to take screenshot");
            return null;
        }

        // Create a copy of the screenshot that is immutable and backed in ashmem.
        // This greatly reduces the overhead of passing the bitmap between processes.
        final Bitmap ret = bitmap.createAshmemBitmap(config);
        bitmap.recycle();
        return ret;
    }

    // TODO: Can this use createRotationMatrix()?
    private static void convertCropForSurfaceFlinger(Rect crop, int rot, int dw, int dh) {
        if (rot == Surface.ROTATION_90) {
            final int tmp = crop.top;
            crop.top = dw - crop.right;
            crop.right = crop.bottom;
            crop.bottom = dw - crop.left;
            crop.left = tmp;
        } else if (rot == Surface.ROTATION_180) {
            int tmp = crop.top;
            crop.top = dh - crop.bottom;
            crop.bottom = dh - tmp;
            tmp = crop.right;
            crop.right = dw - crop.left;
            crop.left = dw - tmp;
        } else if (rot == Surface.ROTATION_270) {
            final int tmp = crop.top;
            crop.top = crop.left;
            crop.left = dh - crop.bottom;
            crop.bottom = crop.right;
            crop.right = dh - tmp;
        }
    }

    void setExitingTokensHasVisible(boolean hasVisible) {
        for (int i = mExitingTokens.size() - 1; i >= 0; i--) {
            mExitingTokens.get(i).hasVisible = hasVisible;
        }

        // Initialize state of exiting applications.
        mTaskContainers.setExitingTokensHasVisible(hasVisible);
    }

    void removeExistingTokensIfPossible() {
        for (int i = mExitingTokens.size() - 1; i >= 0; i--) {
            final WindowToken token = mExitingTokens.get(i);
            if (!token.hasVisible) {
                mExitingTokens.remove(i);
            }
        }

        // Time to remove any exiting applications?
        mTaskContainers.removeExistingAppTokensIfPossible();
    }

    @Override
    void onDescendantOverrideConfigurationChanged() {
        setLayoutNeeded();
        mWmService.requestTraversal();
    }

    boolean okToDisplay() {
        return okToDisplay(false);
    }

    boolean okToDisplay(boolean ignoreFrozen) {
        if (mDisplayId == DEFAULT_DISPLAY) {
            return (!mWmService.mDisplayFrozen || ignoreFrozen)
                    && mWmService.mDisplayEnabled && mWmService.mPolicy.isScreenOn();
        }
        return mDisplayInfo.state == Display.STATE_ON;
    }

    boolean okToAnimate() {
        return okToAnimate(false);
    }

    boolean okToAnimate(boolean ignoreFrozen) {
        return okToDisplay(ignoreFrozen) &&
                (mDisplayId != DEFAULT_DISPLAY || mWmService.mPolicy.okToAnimate());
    }

    static final class TaskForResizePointSearchResult {
        private Task taskForResize;
        private int x;
        private int y;
        private int delta;
        private Rect mTmpRect = new Rect();

        Task process(WindowContainer root, int x, int y, int delta) {
            taskForResize = null;
            this.x = x;
            this.y = y;
            this.delta = delta;
            mTmpRect.setEmpty();

            final PooledFunction f = PooledLambda.obtainFunction(
                    TaskForResizePointSearchResult::processTask, this, PooledLambda.__(Task.class));
            root.forAllTasks(f);
            f.recycle();

            return taskForResize;
        }

        private boolean processTask(Task task) {
            if (!task.getStack().getWindowConfiguration().canResizeTask()) {
                return true;
            }

            if (task.getWindowingMode() == WINDOWING_MODE_FULLSCREEN) {
                return true;
            }

            if (task.isOrganized()) {
                return true;
            }

            // We need to use the task's dim bounds (which is derived from the visible bounds of
            // its apps windows) for any touch-related tests. Can't use the task's original
            // bounds because it might be adjusted to fit the content frame. One example is when
            // the task is put to top-left quadrant, the actual visible area would not start at
            // (0,0) after it's adjusted for the status bar.
            task.getDimBounds(mTmpRect);
            mTmpRect.inset(-delta, -delta);
            if (mTmpRect.contains(x, y)) {
                mTmpRect.inset(delta, delta);

                if (!mTmpRect.contains(x, y)) {
                    taskForResize = task;
                    return true;
                }
                // User touched inside the task. No need to look further,
                // focus transfer will be handled in ACTION_UP.
                return true;
            }

            return false;
        }
    }

    private static final class ApplySurfaceChangesTransactionState {
        boolean displayHasContent;
        boolean obscured;
        boolean syswin;
        boolean preferMinimalPostProcessing;
        float preferredRefreshRate;
        int preferredModeId;

        void reset() {
            displayHasContent = false;
            obscured = false;
            syswin = false;
            preferMinimalPostProcessing = false;
            preferredRefreshRate = 0;
            preferredModeId = 0;
        }
    }

    /**
     * Base class for any direct child window container of {@link #DisplayContent} need to inherit
     * from. This is mainly a pass through class that allows {@link #DisplayContent} to have
     * homogeneous children type which is currently required by sub-classes of
     * {@link WindowContainer} class.
     */
    static class DisplayChildWindowContainer<E extends WindowContainer> extends WindowContainer<E> {

        DisplayChildWindowContainer(WindowManagerService service) {
            super(service);
            // TODO(display-area): move to ConfigurationContainer?
            mOrientation = SCREEN_ORIENTATION_UNSET;
        }

        @Override
        boolean fillsParent() {
            return true;
        }

        @Override
        boolean isVisible() {
            return true;
        }
    }

    private class WindowContainers extends DisplayChildWindowContainer<WindowContainer> {
        private final String mName;

        WindowContainers(String name, WindowManagerService service) {
            super(service);
            mName = name;
        }

        @Override
        void assignChildLayers(SurfaceControl.Transaction t) {
            mImeWindowsContainers.setNeedsLayer();

            mRootDisplayArea.assignLayer(t, 0);

            final WindowState imeTarget = mInputMethodTarget;
            // In the case where we have an IME target that is not in split-screen mode IME
            // assignment is easy. We just need the IME to go directly above the target. This way
            // children of the target will naturally go above the IME and everyone is happy.
            //
            // In the case of split-screen windowing mode, we need to elevate the IME above the
            // docked divider while keeping the app itself below the docked divider, so instead
            // we use relative layering of the IME targets child windows, and place the IME in
            // the non-app layer (see {@link AboveAppWindowContainers#assignChildLayers}).
            //
            // In the case the IME target is animating, the animation Z order may be different
            // than the WindowContainer Z order, so it's difficult to be sure we have the correct
            // IME target. In this case we just layer the IME over all transitions by placing it
            // in the above applications layer.
            //
            // In the case where we have no IME target we assign it where its base layer would
            // place it in the AboveAppWindowContainers.
            //
            // Keep IME window in mAboveAppWindowsContainers as long as app's starting window
            // exists so it get's layered above the starting window.
            if (imeTarget != null && !(imeTarget.mActivityRecord != null
                    && imeTarget.mActivityRecord.hasStartingWindow()) && (
                    !(imeTarget.inMultiWindowMode()
                            || imeTarget.mToken.isAppTransitioning()) && (
                            imeTarget.getSurfaceControl() != null))) {
                mImeWindowsContainers.assignRelativeLayer(t, imeTarget.getSurfaceControl(),
                        // TODO: We need to use an extra level on the app surface to ensure
                        // this is always above SurfaceView but always below attached window.
                        1);
            }

            // Above we have assigned layers to our children, now we ask them to assign
            // layers to their children.
            mRootDisplayArea.assignChildLayers(t);
        }

        @Override
        String getName() {
            return mName;
        }

        void addChildren() {
            addChild(mRootDisplayArea, 0);
            mDisplayAreaPolicy.attachDisplayAreas();
        }

        @Override
        void positionChildAt(int position, WindowContainer child, boolean includingParents) {
            // Children of the WindowContainers are statically ordered, so the real intention here
            // is to perform the operation on the display and not the static direct children.
            getParent().positionChildAt(position, this, includingParents);
        }
    }

    /**
     * Window container class that contains all containers on this display that are not related to
     * Apps. E.g. status bar.
     */
    private class NonAppWindowContainers extends DisplayChildWindowContainer<WindowToken> {
        /**
         * Compares two child window tokens returns -1 if the first is lesser than the second in
         * terms of z-order and 1 otherwise.
         */
        private final Comparator<WindowToken> mWindowComparator = (token1, token2) ->
                // Tokens with higher base layer are z-ordered on-top.
                mWmService.mPolicy.getWindowLayerFromTypeLw(token1.windowType,
                        token1.mOwnerCanManageAppTokens)
                        < mWmService.mPolicy.getWindowLayerFromTypeLw(token2.windowType,
                        token2.mOwnerCanManageAppTokens) ? -1 : 1;

        private final String mName;
        private final Dimmer mDimmer = new Dimmer(this);
        private final Rect mTmpDimBoundsRect = new Rect();

        NonAppWindowContainers(String name, WindowManagerService service) {
            super(service);
            mName = name;
        }

        @Override
        boolean hasActivity() {
            // I am a non-app-window-container :P
            return false;
        }

        void addChild(WindowToken token) {
            addChild(token, mWindowComparator);
        }

        @Override
        int getOrientation(int candidate) {
            ProtoLog.w(WM_DEBUG_ORIENTATION, "NonAppWindowContainer cannot set orientation: %s",
                    this);
            return SCREEN_ORIENTATION_UNSET;
        }

        @Override
        String getName() {
            return mName;
        }

        @Override
        Dimmer getDimmer() {
            return mDimmer;
        }

        @Override
        void prepareSurfaces() {
            mDimmer.resetDimStates();
            super.prepareSurfaces();
            getBounds(mTmpDimBoundsRect);

            if (mDimmer.updateDims(getPendingTransaction(), mTmpDimBoundsRect)) {
                scheduleAnimation();
            }
        }

        @Override
        boolean shouldMagnify() {
            // Omitted from Screen-Magnification
            return false;
        }
    }

    /**
     * Container for IME windows.
     *
     * This has some special behaviors:
     * - layers assignment is ignored except if setNeedsLayer() has been called before (and no
     *   layer has been assigned since), to facilitate assigning the layer from the IME target, or
     *   fall back if there is no target.
     * - the container doesn't always participate in window traversal, according to
     *   {@link #skipImeWindowsDuringTraversal()}
     */
    private static class ImeContainer extends DisplayArea.Tokens {
        boolean mNeedsLayer = false;

        ImeContainer(WindowManagerService wms) {
            super(wms, Type.ABOVE_TASKS, "ImeContainer");
        }

        public void setNeedsLayer() {
            mNeedsLayer = true;
        }

        @Override
        int getOrientation(int candidate) {
            // IME does not participate in orientation.
            return candidate;
        }

        @Override
        boolean forAllWindows(ToBooleanFunction<WindowState> callback,
                boolean traverseTopToBottom) {
            final DisplayContent dc = mDisplayContent;
            if (skipImeWindowsDuringTraversal(dc)) {
                return false;
            }
            return super.forAllWindows(callback, traverseTopToBottom);
        }

        private boolean skipImeWindowsDuringTraversal(DisplayContent dc) {
            // We skip IME windows so they're processed just above their target, except
            // in split-screen mode where we process the IME containers above the docked divider.
            return dc.mInputMethodTarget != null
                    && !dc.mTaskContainers.isSplitScreenModeActivated();
        }

        /** Like {@link #forAllWindows}, but ignores {@link #skipImeWindowsDuringTraversal} */
        boolean forAllWindowForce(ToBooleanFunction<WindowState> callback,
                boolean traverseTopToBottom) {
            return super.forAllWindows(callback, traverseTopToBottom);
        }

        @Override
        void assignLayer(Transaction t, int layer) {
            if (!mNeedsLayer) {
                return;
            }
            super.assignLayer(t, layer);
            mNeedsLayer = false;
        }

        @Override
        void assignRelativeLayer(Transaction t, SurfaceControl relativeTo, int layer) {
            if (!mNeedsLayer) {
                return;
            }
            super.assignRelativeLayer(t, relativeTo, layer);
            mNeedsLayer = false;
        }
    }

    @Override
    SurfaceSession getSession() {
        return mSession;
    }

    @Override
    SurfaceControl.Builder makeChildSurface(WindowContainer child) {
        SurfaceSession s = child != null ? child.getSession() : getSession();
        final SurfaceControl.Builder b = mWmService.makeSurfaceBuilder(s).setContainerLayer();
        if (child == null) {
            return b;
        }

        return b.setName(child.getName())
                .setParent(mSurfaceControl);
    }

    /**
     * The makeSurface variants are for use by the window-container
     * hierarchy. makeOverlay here is a function for various non windowing
     * overlays like the ScreenRotation screenshot, the Strict Mode Flash
     * and other potpourii.
     */
    SurfaceControl.Builder makeOverlay() {
        return mWmService.makeSurfaceBuilder(mSession)
                .setParent(mOverlayContainers.getSurfaceControl());
    }

    /**
     * Reparents the given surface to {@link #mOverlayContainers}' SurfaceControl.
     */
    void reparentToOverlay(Transaction transaction, SurfaceControl surface) {
        transaction.reparent(surface, mOverlayContainers.getSurfaceControl());
    }

    void applyMagnificationSpec(MagnificationSpec spec) {
        if (spec.scale != 1.0) {
            mMagnificationSpec = spec;
        } else {
            mMagnificationSpec = null;
        }
        // Re-parent IME's SurfaceControl when MagnificationSpec changed.
        updateImeParent();

        if (spec.scale != 1.0) {
            applyMagnificationSpec(getPendingTransaction(), spec);
        } else {
            clearMagnificationSpec(getPendingTransaction());
        }
        getPendingTransaction().apply();
    }

    void reapplyMagnificationSpec() {
        if (mMagnificationSpec != null) {
            applyMagnificationSpec(getPendingTransaction(), mMagnificationSpec);
        }
    }

    @Override
    void onParentChanged(ConfigurationContainer newParent, ConfigurationContainer oldParent) {
        // Since we are the top of the SurfaceControl hierarchy here
        // we create the root surfaces explicitly rather than chaining
        // up as the default implementation in onParentChanged does. So we
        // explicitly do NOT call super here.

        if (!isReady()) {
            // TODO(b/62541591): evaluate whether this is the best spot to declare the
            // {@link DisplayContent} ready for use.
            mDisplayReady = true;

            mWmService.mAnimator.addDisplayLocked(mDisplayId);

            if (mWmService.mDisplayManagerInternal != null) {
                mWmService.mDisplayManagerInternal
                        .setDisplayInfoOverrideFromWindowManager(mDisplayId, getDisplayInfo());
                configureDisplayPolicy();
            }

            reconfigureDisplayLocked();
            onRequestedOverrideConfigurationChanged(getRequestedOverrideConfiguration());
            mWmService.mDisplayNotificationController.dispatchDisplayAdded(this);
        }
    }

    @Override
    void assignChildLayers(SurfaceControl.Transaction t) {
        mWindowContainers.assignLayer(t, 0);
        mOverlayContainers.assignLayer(t, 1);

        mWindowContainers.assignChildLayers(t);
        mOverlayContainers.assignChildLayers(t);
    }

    /**
     * Here we satisfy an unfortunate special case of the IME in split-screen mode. Imagine
     * that the IME target is one of the docked applications. We'd like the docked divider to be
     * above both of the applications, and we'd like the IME to be above the docked divider.
     * However we need child windows of the applications to be above the IME (Text drag handles).
     * This is a non-strictly hierarcical layering and we need to break out of the Z ordering
     * somehow. We do this by relatively ordering children of the target to the IME in cooperation
     * with {@link WindowState#assignLayer}
     */
    void assignRelativeLayerForImeTargetChild(SurfaceControl.Transaction t, WindowContainer child) {
        mImeWindowsContainers.setNeedsLayer();
        child.assignRelativeLayer(t, mImeWindowsContainers.getSurfaceControl(), 1);
    }

    @Override
    void prepareSurfaces() {
        Trace.traceBegin(TRACE_TAG_WINDOW_MANAGER, "prepareSurfaces");
        try {
            final Transaction transaction = getPendingTransaction();
            super.prepareSurfaces();

            // TODO: Once we totally eliminate global transaction we will pass transaction in here
            //       rather than merging to global.
            SurfaceControl.mergeToGlobalTransaction(transaction);
        } finally {
            Trace.traceEnd(TRACE_TAG_WINDOW_MANAGER);
        }
    }

    void assignStackOrdering() {
        mTaskContainers.assignStackOrdering(getPendingTransaction());
    }

    /**
     * Increment the deferral count to determine whether to update the IME target.
     */
    void deferUpdateImeTarget() {
        mDeferUpdateImeTargetCount++;
    }

    /**
     * Decrement the deferral count to determine whether to update the IME target. If the count
     * reaches 0, a new ime target will get computed.
     */
    void continueUpdateImeTarget() {
        if (mDeferUpdateImeTargetCount == 0) {
            return;
        }

        mDeferUpdateImeTargetCount--;
        if (mDeferUpdateImeTargetCount == 0) {
            computeImeTarget(true /* updateImeTarget */);
        }
    }

    /**
     * @return Whether a new IME target should be computed.
     */
    private boolean canUpdateImeTarget() {
        return mDeferUpdateImeTargetCount == 0;
    }

    InputMonitor getInputMonitor() {
        return mInputMonitor;
    }

    /**
     * @return Cached value whether we told display manager that we have content.
     */
    boolean getLastHasContent() {
        return mLastHasContent;
    }

    void registerPointerEventListener(@NonNull PointerEventListener listener) {
        mPointerEventDispatcher.registerInputEventListener(listener);
    }

    void unregisterPointerEventListener(@NonNull PointerEventListener listener) {
        mPointerEventDispatcher.unregisterInputEventListener(listener);
    }

    void prepareAppTransition(@WindowManager.TransitionType int transit,
            boolean alwaysKeepCurrent) {
        prepareAppTransition(transit, alwaysKeepCurrent, 0 /* flags */, false /* forceOverride */);
    }

    void prepareAppTransition(@WindowManager.TransitionType int transit,
            boolean alwaysKeepCurrent, @WindowManager.TransitionFlags int flags,
            boolean forceOverride) {
        final boolean prepared = mAppTransition.prepareAppTransitionLocked(
                transit, alwaysKeepCurrent, flags, forceOverride);
        if (prepared && okToAnimate()) {
            mSkipAppTransitionAnimation = false;
        }
    }

    void executeAppTransition() {
        if (mAppTransition.isTransitionSet()) {
            ProtoLog.w(WM_DEBUG_APP_TRANSITIONS,
                    "Execute app transition: %s, displayId: %d Callers=%s",
                    mAppTransition, mDisplayId, Debug.getCallers(5));
            mAppTransition.setReady();
            mWmService.mWindowPlacerLocked.requestTraversal();
        }
    }

    /**
     * Update pendingLayoutChanges after app transition has finished.
     */
    void handleAnimatingStoppedAndTransition() {
        int changes = 0;

        mAppTransition.setIdle();

        for (int i = mNoAnimationNotifyOnTransitionFinished.size() - 1; i >= 0; i--) {
            final IBinder token = mNoAnimationNotifyOnTransitionFinished.get(i);
            mAppTransition.notifyAppTransitionFinishedLocked(token);
        }
        mNoAnimationNotifyOnTransitionFinished.clear();

        mWallpaperController.hideDeferredWallpapersIfNeeded();

        onAppTransitionDone();

        changes |= FINISH_LAYOUT_REDO_LAYOUT;
        if (DEBUG_WALLPAPER_LIGHT) {
            Slog.v(TAG_WM, "Wallpaper layer changed: assigning layers + relayout");
        }
        computeImeTarget(true /* updateImeTarget */);
        mWallpaperMayChange = true;
        // Since the window list has been rebuilt, focus might have to be recomputed since the
        // actual order of windows might have changed again.
        mWmService.mFocusMayChange = true;

        pendingLayoutChanges |= changes;
    }

    /** Check if pending app transition is for activity / task launch. */
    boolean isNextTransitionForward() {
        final int transit = mAppTransition.getAppTransition();
        return transit == TRANSIT_ACTIVITY_OPEN
                || transit == TRANSIT_TASK_OPEN
                || transit == TRANSIT_TASK_TO_FRONT;
    }

    /**
     * @see Display#FLAG_SHOULD_SHOW_SYSTEM_DECORATIONS
     */
    boolean supportsSystemDecorations() {
        return (mWmService.mDisplayWindowSettings.shouldShowSystemDecorsLocked(this)
                || (mDisplay.getFlags() & FLAG_SHOULD_SHOW_SYSTEM_DECORATIONS) != 0
                || (mWmService.mForceDesktopModeOnExternalDisplays && !isUntrustedVirtualDisplay()))
                // VR virtual display will be used to run and render 2D app within a VR experience.
                && mDisplayId != mWmService.mVr2dDisplayId;
    }

    /**
     * @return {@code true} if the display is non-system created virtual display.
     */
    boolean isUntrustedVirtualDisplay() {
        return mDisplay.getType() == Display.TYPE_VIRTUAL
                && mDisplay.getOwnerUid() != Process.SYSTEM_UID;
    }

    /**
     * Re-parent the DisplayContent's top surface, {@link #mSurfaceControl} to the specified
     * SurfaceControl.
     *
     * @param win The window which owns the SurfaceControl. This indicates the z-order of the
     *            windows of this display against the windows on the parent display.
     * @param sc The new SurfaceControl, where the DisplayContent's surfaces will be re-parented to.
     */
    void reparentDisplayContent(WindowState win, SurfaceControl sc) {
        mParentWindow = win;
        mParentWindow.addEmbeddedDisplayContent(this);
        mParentSurfaceControl = sc;
        if (mPortalWindowHandle == null) {
            mPortalWindowHandle = createPortalWindowHandle(sc.toString());
        }
        getPendingTransaction().setInputWindowInfo(sc, mPortalWindowHandle)
                .reparent(mSurfaceControl, sc);
    }

    /**
     * Get the window which owns the surface that this DisplayContent is re-parented to.
     *
     * @return the parent window.
     */
    WindowState getParentWindow() {
        return mParentWindow;
    }

    /**
     * Update the location of this display in the parent window. This enables windows in this
     * display to compute the global transformation matrix.
     *
     * @param win The parent window of this display.
     * @param x The x coordinate in the parent window.
     * @param y The y coordinate in the parent window.
     */
    void updateLocation(WindowState win, int x, int y) {
        if (mParentWindow != win) {
            throw new IllegalArgumentException(
                    "The given window is not the parent window of this display.");
        }
        if (!mLocationInParentWindow.equals(x, y)) {
            mLocationInParentWindow.set(x, y);
            if (mWmService.mAccessibilityController != null) {
                mWmService.mAccessibilityController.onSomeWindowResizedOrMovedLocked(mDisplayId);
            }
            notifyLocationInParentDisplayChanged();
        }
    }

    Point getLocationInParentWindow() {
        return mLocationInParentWindow;
    }

    Point getLocationInParentDisplay() {
        final Point location = new Point();
        if (mParentWindow != null) {
            // LocationInParentWindow indicates the offset to (0,0) of window, but what we need is
            // the offset to (0,0) of display.
            DisplayContent dc = this;
            do {
                final WindowState displayParent = dc.getParentWindow();
                location.x += displayParent.getFrameLw().left
                        + (dc.getLocationInParentWindow().x * displayParent.mGlobalScale + 0.5f);
                location.y += displayParent.getFrameLw().top
                        + (dc.getLocationInParentWindow().y * displayParent.mGlobalScale + 0.5f);
                dc = displayParent.getDisplayContent();
            } while (dc != null && dc.getParentWindow() != null);
        }
        return location;
    }

    void notifyLocationInParentDisplayChanged() {
        forAllWindows(w -> {
            w.updateLocationInParentDisplayIfNeeded();
        }, false /* traverseTopToBottom */);
    }

    @VisibleForTesting
    SurfaceControl getWindowingLayer() {
        return mWindowContainers.getSurfaceControl();
    }

    SurfaceControl getOverlayLayer() {
        return mOverlayContainers.getSurfaceControl();
    }

    /**
     * Updates the display's system gesture exclusion.
     *
     * @return true, if the exclusion changed.
     */
    boolean updateSystemGestureExclusion() {
        if (mSystemGestureExclusionListeners.getRegisteredCallbackCount() == 0) {
            // No one's interested anyways.
            return false;
        }

        final Region systemGestureExclusion = Region.obtain();
        mSystemGestureExclusionWasRestricted = calculateSystemGestureExclusion(
                systemGestureExclusion, mSystemGestureExclusionUnrestricted);
        try {
            if (mSystemGestureExclusion.equals(systemGestureExclusion)) {
                return false;
            }
            mSystemGestureExclusion.set(systemGestureExclusion);
            final Region unrestrictedOrNull = mSystemGestureExclusionWasRestricted
                    ? mSystemGestureExclusionUnrestricted : null;
            for (int i = mSystemGestureExclusionListeners.beginBroadcast() - 1; i >= 0; --i) {
                try {
                    mSystemGestureExclusionListeners.getBroadcastItem(i)
                            .onSystemGestureExclusionChanged(mDisplayId, systemGestureExclusion,
                                    unrestrictedOrNull);
                } catch (RemoteException e) {
                    Slog.e(TAG, "Failed to notify SystemGestureExclusionListener", e);
                }
            }
            mSystemGestureExclusionListeners.finishBroadcast();
            return true;
        } finally {
            systemGestureExclusion.recycle();
        }
    }

    /**
     * Calculates the system gesture exclusion.
     *
     * @param outExclusion will be set to the gesture exclusion region
     * @param outExclusionUnrestricted will be set to the gesture exclusion region without
     *                                 any restrictions applied.
     * @return whether any restrictions were applied, i.e. outExclusion and outExclusionUnrestricted
     *         differ.
     */
    @VisibleForTesting
    boolean calculateSystemGestureExclusion(Region outExclusion, @Nullable
            Region outExclusionUnrestricted) {
        outExclusion.setEmpty();
        if (outExclusionUnrestricted != null) {
            outExclusionUnrestricted.setEmpty();
        }
        final Region unhandled = Region.obtain();
        unhandled.set(0, 0, mDisplayFrames.mDisplayWidth, mDisplayFrames.mDisplayHeight);

        final Rect leftEdge = mInsetsStateController.getSourceProvider(ITYPE_LEFT_GESTURES)
                .getSource().getFrame();
        final Rect rightEdge = mInsetsStateController.getSourceProvider(ITYPE_RIGHT_GESTURES)
                .getSource().getFrame();

        final Region touchableRegion = Region.obtain();
        final Region local = Region.obtain();
        final int[] remainingLeftRight =
                {mSystemGestureExclusionLimit, mSystemGestureExclusionLimit};

        // Traverse all windows top down to assemble the gesture exclusion rects.
        // For each window, we only take the rects that fall within its touchable region.
        forAllWindows(w -> {
            if (w.cantReceiveTouchInput() || !w.isVisible()
                    || (w.getAttrs().flags & FLAG_NOT_TOUCHABLE) != 0
                    || unhandled.isEmpty()) {
                return;
            }

            // Get the touchable region of the window, and intersect with where the screen is still
            // touchable, i.e. touchable regions on top are not covering it yet.
            w.getEffectiveTouchableRegion(touchableRegion);
            touchableRegion.op(unhandled, Op.INTERSECT);

            if (w.isImplicitlyExcludingAllSystemGestures()) {
                local.set(touchableRegion);
            } else {
                rectListToRegion(w.getSystemGestureExclusion(), local);

                // Transform to display coordinates
                local.scale(w.mGlobalScale);
                final Rect frame = w.getWindowFrames().mFrame;
                local.translate(frame.left, frame.top);

                // A window can only exclude system gestures where it is actually touchable
                local.op(touchableRegion, Op.INTERSECT);
            }

            // Apply restriction if necessary.
            if (needsGestureExclusionRestrictions(w, mLastDispatchedSystemUiVisibility)) {

                // Processes the region along the left edge.
                remainingLeftRight[0] = addToGlobalAndConsumeLimit(local, outExclusion, leftEdge,
                        remainingLeftRight[0], w, EXCLUSION_LEFT);

                // Processes the region along the right edge.
                remainingLeftRight[1] = addToGlobalAndConsumeLimit(local, outExclusion, rightEdge,
                        remainingLeftRight[1], w, EXCLUSION_RIGHT);

                // Adds the middle (unrestricted area)
                final Region middle = Region.obtain(local);
                middle.op(leftEdge, Op.DIFFERENCE);
                middle.op(rightEdge, Op.DIFFERENCE);
                outExclusion.op(middle, Op.UNION);
                middle.recycle();
            } else {
                boolean loggable = needsGestureExclusionRestrictions(w, 0 /* lastSysUiVis */);
                if (loggable) {
                    addToGlobalAndConsumeLimit(local, outExclusion, leftEdge,
                            Integer.MAX_VALUE, w, EXCLUSION_LEFT);
                    addToGlobalAndConsumeLimit(local, outExclusion, rightEdge,
                            Integer.MAX_VALUE, w, EXCLUSION_RIGHT);
                }
                outExclusion.op(local, Op.UNION);
            }
            if (outExclusionUnrestricted != null) {
                outExclusionUnrestricted.op(local, Op.UNION);
            }
            unhandled.op(touchableRegion, Op.DIFFERENCE);
        }, true /* topToBottom */);
        local.recycle();
        touchableRegion.recycle();
        unhandled.recycle();
        return remainingLeftRight[0] < mSystemGestureExclusionLimit
                || remainingLeftRight[1] < mSystemGestureExclusionLimit;
    }

    /**
     * @return Whether gesture exclusion area should be restricted from the window depending on the
     *         current SystemUI visibility flags.
     */
    private static boolean needsGestureExclusionRestrictions(WindowState win, int sysUiVisibility) {
        final int type = win.mAttrs.type;
        final int stickyHideNavFlags =
                SYSTEM_UI_FLAG_HIDE_NAVIGATION | SYSTEM_UI_FLAG_IMMERSIVE_STICKY;
        final boolean stickyHideNav =
                (sysUiVisibility & stickyHideNavFlags) == stickyHideNavFlags;
        return !stickyHideNav && type != TYPE_INPUT_METHOD && type != TYPE_NOTIFICATION_SHADE
                && win.getActivityType() != ACTIVITY_TYPE_HOME;
    }

    /**
     * @return Whether gesture exclusion area should be logged for the given window
     */
    static boolean logsGestureExclusionRestrictions(WindowState win) {
        if (win.mWmService.mConstants.mSystemGestureExclusionLogDebounceTimeoutMillis <= 0) {
            return false;
        }
        final WindowManager.LayoutParams attrs = win.getAttrs();
        final int type = attrs.type;
        return type != TYPE_WALLPAPER
                && type != TYPE_APPLICATION_STARTING
                && type != TYPE_NAVIGATION_BAR
                && (attrs.flags & FLAG_NOT_TOUCHABLE) == 0
                && needsGestureExclusionRestrictions(win, 0 /* sysUiVisibility */)
                && win.getDisplayContent().mDisplayPolicy.hasSideGestures();
    }

    /**
     * Adds a local gesture exclusion area to the global area while applying a limit per edge.
     *
     * @param local The gesture exclusion area to add.
     * @param global The destination.
     * @param edge Only processes the part in that region.
     * @param limit How much limit in pixels we have.
     * @param win The WindowState that is being processed
     * @param side The side that is being processed, either {@link WindowState#EXCLUSION_LEFT} or
     *             {@link WindowState#EXCLUSION_RIGHT}
     * @return How much of the limit is remaining.
     */
    private static int addToGlobalAndConsumeLimit(Region local, Region global, Rect edge,
            int limit, WindowState win, int side) {
        final Region r = Region.obtain(local);
        r.op(edge, Op.INTERSECT);

        final int[] remaining = {limit};
        final int[] requestedExclusion = {0};
        forEachRectReverse(r, rect -> {
            if (remaining[0] <= 0) {
                return;
            }
            final int height = rect.height();
            requestedExclusion[0] += height;
            if (height > remaining[0]) {
                rect.top = rect.bottom - remaining[0];
            }
            remaining[0] -= height;
            global.op(rect, Op.UNION);
        });

        final int grantedExclusion = limit - remaining[0];
        win.setLastExclusionHeights(side, requestedExclusion[0], grantedExclusion);

        r.recycle();
        return remaining[0];
    }

    void registerSystemGestureExclusionListener(ISystemGestureExclusionListener listener) {
        mSystemGestureExclusionListeners.register(listener);
        final boolean changed;
        if (mSystemGestureExclusionListeners.getRegisteredCallbackCount() == 1) {
            changed = updateSystemGestureExclusion();
        } else {
            changed = false;
        }

        if (!changed) {
            final Region unrestrictedOrNull = mSystemGestureExclusionWasRestricted
                    ? mSystemGestureExclusionUnrestricted : null;
            // If updateSystemGestureExclusion changed the exclusion, it will already have
            // notified the listener. Otherwise, we'll do it here.
            try {
                listener.onSystemGestureExclusionChanged(mDisplayId, mSystemGestureExclusion,
                        unrestrictedOrNull);
            } catch (RemoteException e) {
                Slog.e(TAG, "Failed to notify SystemGestureExclusionListener during register", e);
            }
        }
    }

    void unregisterSystemGestureExclusionListener(ISystemGestureExclusionListener listener) {
        mSystemGestureExclusionListeners.unregister(listener);
    }

    /**
     * Create a portal window handle for input. This window transports any touch to the display
     * indicated by {@link InputWindowHandle#portalToDisplayId} if the touch hits this window.
     *
     * @param name The name of the portal window handle.
     * @return the new portal window handle.
     */
    private InputWindowHandle createPortalWindowHandle(String name) {
        // Let surface flinger to set the display ID of this input window handle because we don't
        // know which display the parent surface control is on.
        final InputWindowHandle portalWindowHandle = new InputWindowHandle(
                null /* inputApplicationHandle */, INVALID_DISPLAY);
        portalWindowHandle.name = name;
        portalWindowHandle.token = new Binder();
        portalWindowHandle.layoutParamsFlags =
                FLAG_SPLIT_TOUCH | FLAG_NOT_FOCUSABLE | FLAG_NOT_TOUCH_MODAL;
        getBounds(mTmpBounds);
        portalWindowHandle.touchableRegion.set(mTmpBounds);
        portalWindowHandle.scaleFactor = 1f;
        portalWindowHandle.ownerPid = Process.myPid();
        portalWindowHandle.ownerUid = Process.myUid();
        portalWindowHandle.portalToDisplayId = mDisplayId;
        return portalWindowHandle;
    }

    /**
     * @see IWindowManager#setForwardedInsets
     */
    public void setForwardedInsets(Insets insets) {
        if (insets == null) {
            insets = Insets.NONE;
        }
        if (mDisplayPolicy.getForwardedInsets().equals(insets)) {
            return;
        }
        mDisplayPolicy.setForwardedInsets(insets);
        setLayoutNeeded();
        mWmService.mWindowPlacerLocked.requestTraversal();
    }

    protected MetricsLogger getMetricsLogger() {
        if (mMetricsLogger == null) {
            mMetricsLogger = new MetricsLogger();
        }
        return mMetricsLogger;
    }

    void onDisplayChanged() {
        mDisplay.getRealSize(mTmpDisplaySize);
        setBounds(0, 0, mTmpDisplaySize.x, mTmpDisplaySize.y);
        updateDisplayInfo();

        // The window policy is responsible for stopping activities on the default display.
        final int displayId = mDisplay.getDisplayId();
        if (displayId != DEFAULT_DISPLAY) {
            final int displayState = mDisplay.getState();
            if (displayState == Display.STATE_OFF && mOffToken == null) {
                mOffToken = mAtmService.acquireSleepToken("Display-off", displayId);
            } else if (displayState == Display.STATE_ON && mOffToken != null) {
                mOffToken.release();
                mOffToken = null;
            }
        }
        mWmService.requestTraversal();
    }

    static boolean alwaysCreateStack(int windowingMode, int activityType) {
        // Always create a stack for fullscreen, freeform, and split-screen-secondary windowing
        // modes so that we can manage visual ordering and return types correctly.
        return activityType == ACTIVITY_TYPE_STANDARD
                && (windowingMode == WINDOWING_MODE_FULLSCREEN
                || windowingMode == WINDOWING_MODE_FREEFORM
                || windowingMode == WINDOWING_MODE_SPLIT_SCREEN_SECONDARY
                || windowingMode == WINDOWING_MODE_MULTI_WINDOW);
    }

    ActivityStack createStack(int windowingMode, int activityType, boolean onTop) {
        return mTaskContainers.createStack(windowingMode, activityType, onTop, null /* info */,
                null /* intent */, false /* createdByOrganizer */);
    }

    ActivityStack getFocusedStack() {
<<<<<<< HEAD
        if (mPreferredTopFocusableStack != null) {
            return mPreferredTopFocusableStack;
        }

        for (int i = getStackCount() - 1; i >= 0; --i) {
            final ActivityStack stack = getStackAt(i);
            if (stack.isFocusableAndVisible()) {
                return stack;
            }
        }

        return null;
    }

    ActivityStack getNextFocusableStack(ActivityStack currentFocus, boolean ignoreCurrent) {
        final int currentWindowingMode = currentFocus != null
                ? currentFocus.getWindowingMode() : WINDOWING_MODE_UNDEFINED;

        ActivityStack candidate = null;
        for (int i = getStackCount() - 1; i >= 0; --i) {
            final ActivityStack stack = getStackAt(i);
            if (ignoreCurrent && stack == currentFocus) {
                continue;
            }
            if (!stack.isFocusableAndVisible()) {
                continue;
            }

            if (currentWindowingMode == WINDOWING_MODE_SPLIT_SCREEN_SECONDARY
                    && candidate == null && stack.inSplitScreenPrimaryWindowingMode()) {
                // If the currently focused stack is in split-screen secondary we save off the
                // top primary split-screen stack as a candidate for focus because we might
                // prefer focus to move to an other stack to avoid primary split-screen stack
                // overlapping with a fullscreen stack when a fullscreen stack is higher in z
                // than the next split-screen stack. Assistant stack, I am looking at you...
                // We only move the focus to the primary-split screen stack if there isn't a
                // better alternative.
                candidate = stack;
                continue;
            }
            if (candidate != null && stack.inSplitScreenSecondaryWindowingMode()) {
                // Use the candidate stack since we are now at the secondary split-screen.
                return candidate;
            }
            return stack;
        }
        return candidate;
    }

    ActivityRecord getResumedActivity() {
        final ActivityStack focusedStack = getFocusedStack();
        if (focusedStack == null) {
            return null;
        }
        // TODO(b/111541062): Move this into ActivityStack#getResumedActivity()
        // Check if the focused stack has the resumed activity
        ActivityRecord resumedActivity = focusedStack.getResumedActivity();
        if (resumedActivity == null || resumedActivity.app == null) {
            // If there is no registered resumed activity in the stack or it is not running -
            // try to use previously resumed one.
            resumedActivity = focusedStack.mPausingActivity;
            if (resumedActivity == null || resumedActivity.app == null) {
                // If previously resumed activity doesn't work either - find the topmost running
                // activity that can be focused.
                resumedActivity = focusedStack.topRunningActivity(true /* focusableOnly */);
            }
        }
        return resumedActivity;
    }

    ActivityStack getLastFocusedStack() {
        return mLastFocusedStack;
    }

    boolean allResumedActivitiesComplete() {
        for (int stackNdx = getStackCount() - 1; stackNdx >= 0; --stackNdx) {
            final ActivityRecord r = getStackAt(stackNdx).getResumedActivity();
            if (r != null && !r.isState(RESUMED)) {
                return false;
            }
        }
        final ActivityStack currentFocusedStack = getFocusedStack();
        if (ActivityTaskManagerDebugConfig.DEBUG_STACK) {
            Slog.d(TAG_STACK, "allResumedActivitiesComplete: mLastFocusedStack changing from="
                    + mLastFocusedStack + " to=" + currentFocusedStack);
        }
        mLastFocusedStack = currentFocusedStack;
        return true;
    }

    /**
     * Pause all activities in either all of the stacks or just the back stacks. This is done before
     * resuming a new activity and to make sure that previously active activities are
     * paused in stacks that are no longer visible or in pinned windowing mode. This does not
     * pause activities in visible stacks, so if an activity is launched within the same stack/task,
     * then we should explicitly pause that stack's top activity.
     * @param userLeaving Passed to pauseActivity() to indicate whether to call onUserLeaving().
     * @param resuming The resuming activity.
     * @return {@code true} if any activity was paused as a result of this call.
     */
    boolean pauseBackStacks(boolean userLeaving, ActivityRecord resuming) {
        boolean someActivityPaused = false;
        for (int stackNdx = getStackCount() - 1; stackNdx >= 0; --stackNdx) {
            final ActivityStack stack = getStackAt(stackNdx);
            final ActivityRecord resumedActivity = stack.getResumedActivity();
            if (resumedActivity != null
                    && (stack.getVisibility(resuming) != STACK_VISIBILITY_VISIBLE
                    || !stack.isTopActivityFocusable())) {
                if (DEBUG_STATES) Slog.d(TAG_STATES, "pauseBackStacks: stack=" + stack
                        + " mResumedActivity=" + resumedActivity);
                someActivityPaused |= stack.startPausingLocked(userLeaving, false /* uiSleeping*/,
                        resuming);
            }
        }
        return someActivityPaused;
    }

    void acquireAppLaunchPerfLock(ActivityRecord r) {
       /* Acquire perf lock during new app launch */
       if (mPerfBoost == null) {
           mPerfBoost = new BoostFramework();
       }
       if (mPerfBoost != null) {
           mPerfBoost.perfHint(BoostFramework.VENDOR_HINT_FIRST_LAUNCH_BOOST, r.packageName, -1, BoostFramework.Launch.BOOST_V1);
           mPerfSendTapHint = true;
           mPerfBoost.perfHint(BoostFramework.VENDOR_HINT_FIRST_LAUNCH_BOOST, r.packageName, -1, BoostFramework.Launch.BOOST_V2);

           if(mPerfBoost.perfGetFeedback(BoostFramework.VENDOR_FEEDBACK_WORKLOAD_TYPE, r.packageName) == BoostFramework.WorkloadType.GAME)
           {
               mPerfHandle = mPerfBoost.perfHint(BoostFramework.VENDOR_HINT_FIRST_LAUNCH_BOOST, r.packageName, -1, BoostFramework.Launch.BOOST_GAME);
           } else {
               mPerfHandle = mPerfBoost.perfHint(BoostFramework.VENDOR_HINT_FIRST_LAUNCH_BOOST, r.packageName, -1, BoostFramework.Launch.BOOST_V3);
           }
           if (mPerfHandle > 0)
               mIsPerfBoostAcquired = true;
           // Start IOP
           if(r.info.applicationInfo != null && r.info.applicationInfo.sourceDir != null) {
               mPerfBoost.perfIOPrefetchStart(-1,r.packageName,
                   r.info.applicationInfo.sourceDir.substring(0, r.info.applicationInfo.sourceDir.lastIndexOf('/')));
           }
       }
   }

   void acquireUxPerfLock(int opcode, String packageName) {
        mUxPerf = new BoostFramework();
        if (mUxPerf != null) {
            mUxPerf.perfUXEngine_events(opcode, 0, packageName, 0);
        }
    }

    /**
     * Find task for putting the Activity in.
     */
    void findTaskLocked(final ActivityRecord r, final boolean isPreferredDisplay,
            RootWindowContainer.FindTaskResult result) {
        mTmpFindTaskResult.clear();
        for (int stackNdx = getStackCount() - 1; stackNdx >= 0; --stackNdx) {
            final ActivityStack stack = getStackAt(stackNdx);
            if (!r.hasCompatibleActivityType(stack) && stack.isLeafTask()) {
                if (DEBUG_TASKS) {
                    Slog.d(TAG_TASKS, "Skipping stack: (mismatch activity/stack) " + stack);
                }
                continue;
            }

            mTmpFindTaskResult.process(r, stack);
            // It is possible to have tasks in multiple stacks with the same root affinity, so
            // we should keep looking after finding an affinity match to see if there is a
            // better match in another stack. Also, task affinity isn't a good enough reason
            // to target a display which isn't the source of the intent, so skip any affinity
            // matches not on the specified display.
            if (mTmpFindTaskResult.mRecord != null) {
                if (mTmpFindTaskResult.mIdealMatch) {
                    if(mTmpFindTaskResult.mRecord.getState() == DESTROYED) {
                        /*It's a new app launch */
                        acquireAppLaunchPerfLock(r);
                    }

                    if(mTmpFindTaskResult.mRecord.getState() == STOPPED) {
                        /*Warm launch */
                        acquireUxPerfLock(BoostFramework.UXE_EVENT_SUB_LAUNCH, r.packageName);
                    }
                    result.setTo(mTmpFindTaskResult);
                    return;
                } else if (isPreferredDisplay) {
                    // Note: since the traversing through the stacks is top down, the floating
                    // tasks should always have lower priority than any affinity-matching tasks
                    // in the fullscreen stacks
                    result.setTo(mTmpFindTaskResult);
                }
            }
        }

        /* Acquire perf lock *only* during new app launch */
        if ((mTmpFindTaskResult.mRecord == null) || (mTmpFindTaskResult.mRecord.getState() == DESTROYED)) {
            acquireAppLaunchPerfLock(r);
        }
=======
        return mTaskContainers.getFocusedStack();
>>>>>>> e781cc43
    }

    /**
     * Removes stacks in the input windowing modes from the system if they are of activity type
     * ACTIVITY_TYPE_STANDARD or ACTIVITY_TYPE_UNDEFINED
     */
    void removeStacksInWindowingModes(int... windowingModes) {
        mTaskContainers.removeStacksInWindowingModes(windowingModes);
    }

    void removeStacksWithActivityTypes(int... activityTypes) {
        mTaskContainers.removeStacksWithActivityTypes(activityTypes);
    }

    ActivityRecord topRunningActivity() {
        return topRunningActivity(false /* considerKeyguardState */);
    }

    /**
     * Returns the top running activity in the focused stack. In the case the focused stack has no
     * such activity, the next focusable stack on this display is returned.
     *
     * @param considerKeyguardState Indicates whether the locked state should be considered. if
     *                              {@code true} and the keyguard is locked, only activities that
     *                              can be shown on top of the keyguard will be considered.
     * @return The top running activity. {@code null} if none is available.
     */
    ActivityRecord topRunningActivity(boolean considerKeyguardState) {
        return mTaskContainers.topRunningActivity(considerKeyguardState);
    }

    boolean updateDisplayOverrideConfigurationLocked() {
        Configuration values = new Configuration();
        computeScreenConfiguration(values);

        mAtmService.mH.sendMessage(PooledLambda.obtainMessage(
                ActivityManagerInternal::updateOomLevelsForDisplay, mAtmService.mAmInternal,
                mDisplayId));

        Settings.System.clearConfiguration(values);
        updateDisplayOverrideConfigurationLocked(values, null /* starting */,
                false /* deferResume */, mAtmService.mTmpUpdateConfigurationResult);
        return mAtmService.mTmpUpdateConfigurationResult.changes != 0;
    }

    /**
     * Updates override configuration specific for the selected display. If no config is provided,
     * new one will be computed in WM based on current display info.
     */
    boolean updateDisplayOverrideConfigurationLocked(Configuration values,
            ActivityRecord starting, boolean deferResume,
            ActivityTaskManagerService.UpdateConfigurationResult result) {

        int changes = 0;
        boolean kept = true;

        mAtmService.deferWindowLayout();
        try {
            if (values != null) {
                if (mDisplayId == DEFAULT_DISPLAY) {
                    // Override configuration of the default display duplicates global config, so
                    // we're calling global config update instead for default display. It will also
                    // apply the correct override config.
                    changes = mAtmService.updateGlobalConfigurationLocked(values,
                            false /* initLocale */, false /* persistent */,
                            UserHandle.USER_NULL /* userId */, deferResume);
                } else {
                    changes = performDisplayOverrideConfigUpdate(values, deferResume);
                }
            }

            kept = mAtmService.ensureConfigAndVisibilityAfterUpdate(starting, changes);
        } finally {
            mAtmService.continueWindowLayout();
        }

        if (result != null) {
            result.changes = changes;
            result.activityRelaunched = !kept;
        }
        return kept;
    }

    int performDisplayOverrideConfigUpdate(Configuration values, boolean deferResume) {
        mTempConfig.setTo(getRequestedOverrideConfiguration());
        final int changes = mTempConfig.updateFrom(values);
        if (changes != 0) {
            Slog.i(TAG, "Override config changes=" + Integer.toHexString(changes) + " "
                    + mTempConfig + " for displayId=" + mDisplayId);
            onRequestedOverrideConfigurationChanged(mTempConfig);

            final boolean isDensityChange = (changes & ActivityInfo.CONFIG_DENSITY) != 0;
            if (isDensityChange && mDisplayId == DEFAULT_DISPLAY) {
                mAtmService.mAppWarnings.onDensityChanged();

                // Post message to start process to avoid possible deadlock of calling into AMS with
                // the ATMS lock held.
                final Message msg = PooledLambda.obtainMessage(
                        ActivityManagerInternal::killAllBackgroundProcessesExcept,
                        mAtmService.mAmInternal, N,
                        ActivityManager.PROCESS_STATE_IMPORTANT_FOREGROUND);
                mAtmService.mH.sendMessage(msg);
            }
            mWmService.mDisplayNotificationController.dispatchDisplayChanged(
                    this, getConfiguration());
        }
        return changes;
    }

    @Override
    public void onRequestedOverrideConfigurationChanged(Configuration overrideConfiguration) {
        final Configuration currOverrideConfig = getRequestedOverrideConfiguration();
        final int currRotation = currOverrideConfig.windowConfiguration.getRotation();
        final int overrideRotation = overrideConfiguration.windowConfiguration.getRotation();
        if (currRotation != ROTATION_UNDEFINED && currRotation != overrideRotation) {
            if (mFixedRotationLaunchingApp != null) {
                mFixedRotationLaunchingApp.clearFixedRotationTransform(
                        () -> applyRotation(currRotation, overrideRotation));
                // Clear the record because the display will sync to current rotation.
                mFixedRotationLaunchingApp = null;
            } else {
                applyRotation(currRotation, overrideRotation);
            }
        }
        mCurrentOverrideConfigurationChanges = currOverrideConfig.diff(overrideConfiguration);
        super.onRequestedOverrideConfigurationChanged(overrideConfiguration);
        mCurrentOverrideConfigurationChanges = 0;
        mWmService.setNewDisplayOverrideConfiguration(overrideConfiguration, this);
        mAtmService.addWindowLayoutReasons(
                ActivityTaskManagerService.LAYOUT_REASON_CONFIG_CHANGED);
    }

    /** Checks whether the given activity is in size compatibility mode and notifies the change. */
    void handleActivitySizeCompatModeIfNeeded(ActivityRecord r) {
        if (!r.isState(RESUMED) || r.getWindowingMode() != WINDOWING_MODE_FULLSCREEN) {
            // The callback is only interested in the foreground changes of fullscreen activity.
            return;
        }
        if (!r.inSizeCompatMode()) {
            if (mLastCompatModeActivity != null) {
                mAtmService.getTaskChangeNotificationController()
                        .notifySizeCompatModeActivityChanged(mDisplayId, null /* activityToken */);
            }
            mLastCompatModeActivity = null;
            return;
        }
        if (mLastCompatModeActivity == r) {
            return;
        }
        mLastCompatModeActivity = r;
        mAtmService.getTaskChangeNotificationController()
                .notifySizeCompatModeActivityChanged(mDisplayId, r.appToken);
    }

    boolean isUidPresent(int uid) {
        final PooledPredicate p = PooledLambda.obtainPredicate(
                ActivityRecord::isUid, PooledLambda.__(ActivityRecord.class), uid);
        final boolean isUidPresent = mDisplayContent.getActivity(p) != null;
        p.recycle();
        return isUidPresent;
    }

    /**
     * @see #mRemoved
     */
    boolean isRemoved() {
        return mRemoved;
    }

    /**
     * @see #mRemoving
     */
    boolean isRemoving() {
        return mRemoving;
    }

    void remove() {
        mRemoving = true;
        final boolean destroyContentOnRemoval = shouldDestroyContentOnRemove();
        ActivityStack lastReparentedStack = null;
        mPreferredTopFocusableStack = null;

        // Stacks could be reparented from the removed display to other display. While
        // reparenting the last stack of the removed display, the remove display is ready to be
        // released (no more ActivityStack). But, we cannot release it at that moment or the
        // related WindowContainer will also be removed. So, we set display as removed after
        // reparenting stack finished.
        final DisplayContent toDisplay = mRootWindowContainer.getDefaultDisplay();
        mRootWindowContainer.mStackSupervisor.beginDeferResume();
        try {
            int numStacks = getStackCount();
            // Keep the order from bottom to top.
            for (int stackNdx = 0; stackNdx < numStacks; stackNdx++) {
                final ActivityStack stack = getStackAt(stackNdx);
                // Always finish non-standard type stacks.
                if (destroyContentOnRemoval || !stack.isActivityTypeStandardOrUndefined()) {
                    stack.finishAllActivitiesImmediately();
                } else {
                    // If default display is in split-window mode, set windowing mode of the stack
                    // to split-screen secondary. Otherwise, set the windowing mode to undefined by
                    // default to let stack inherited the windowing mode from the new display.
                    final int windowingMode = toDisplay.mTaskContainers.isSplitScreenModeActivated()
                            ? WINDOWING_MODE_SPLIT_SCREEN_SECONDARY
                            : WINDOWING_MODE_UNDEFINED;
                    stack.reparent(toDisplay, true /* onTop */);
                    stack.setWindowingMode(windowingMode);
                    lastReparentedStack = stack;
                }
                // Stacks may be removed from this display. Ensure each stack will be processed and
                // the loop will end.
                stackNdx -= numStacks - getStackCount();
                numStacks = getStackCount();
            }
        } finally {
            mRootWindowContainer.mStackSupervisor.endDeferResume();
        }
        mRemoved = true;

        // Only update focus/visibility for the last one because there may be many stacks are
        // reparented and the intermediate states are unnecessary.
        if (lastReparentedStack != null) {
            lastReparentedStack.postReparent();
        }
        releaseSelfIfNeeded();
        mDisplayPolicy.release();

        if (!mAllSleepTokens.isEmpty()) {
            mRootWindowContainer.mSleepTokens.removeAll(mAllSleepTokens);
            mAllSleepTokens.clear();
            mAtmService.updateSleepIfNeededLocked();
        }
    }

    void releaseSelfIfNeeded() {
        if (!mRemoved) {
            return;
        }

        final ActivityStack stack = getStackCount() == 1 ? getStackAt(0) : null;
        if (stack != null && stack.isActivityTypeHome() && !stack.hasChild()) {
            // Release this display if an empty home stack is the only thing left.
            // Since it is the last stack, this display will be released along with the stack
            // removal.
            stack.removeIfPossible();
        } else if (getTopStack() == null) {
            removeIfPossible();
            mRootWindowContainer.mStackSupervisor
                    .getKeyguardController().onDisplayRemoved(mDisplayId);
        }
    }

    /** Update and get all UIDs that are present on the display and have access to it. */
    IntArray getPresentUIDs() {
        mDisplayAccessUIDs.clear();
        final PooledConsumer c = PooledLambda.obtainConsumer(DisplayContent::addActivityUid,
                PooledLambda.__(ActivityRecord.class), mDisplayAccessUIDs);
        mDisplayContent.forAllActivities(c);
        c.recycle();
        return mDisplayAccessUIDs;
    }

    private static void addActivityUid(ActivityRecord r, IntArray uids) {
        uids.add(r.getUid());
    }

    @VisibleForTesting
    boolean shouldDestroyContentOnRemove() {
        return mDisplay.getRemoveMode() == REMOVE_MODE_DESTROY_CONTENT;
    }

    boolean shouldSleep() {
        return (getStackCount() == 0 || !mAllSleepTokens.isEmpty())
                && (mAtmService.mRunningVoice == null);
    }

    void setFocusedApp(ActivityRecord r, boolean moveFocusNow) {
        final ActivityRecord newFocus;
        final IBinder token = r.appToken;
        if (token == null) {
            ProtoLog.v(WM_DEBUG_FOCUS_LIGHT, "Clearing focused app, displayId=%d",
                    mDisplayId);
            newFocus = null;
        } else {
            newFocus = mWmService.mRoot.getActivityRecord(token);
            if (newFocus == null) {
                Slog.w(TAG_WM, "Attempted to set focus to non-existing app token: " + token
                        + ", displayId=" + mDisplayId);
            }
            ProtoLog.v(WM_DEBUG_FOCUS_LIGHT,
                    "Set focused app to: %s moveFocusNow=%b displayId=%d", newFocus,
                    moveFocusNow, mDisplayId);
        }

        final boolean changed = setFocusedApp(newFocus);
        if (moveFocusNow && changed) {
            mWmService.updateFocusedWindowLocked(UPDATE_FOCUS_NORMAL,
                    true /*updateInputWindows*/);
        }
    }

    /**
     * @return the stack currently above the {@param stack}.  Can be null if the {@param stack} is
     *         already top-most.
     */
    ActivityStack getStackAbove(ActivityStack stack) {
        final WindowContainer wc = stack.getParent();
        final int index = wc.mChildren.indexOf(stack) + 1;
        return (index < wc.mChildren.size()) ? (ActivityStack) wc.mChildren.get(index) : null;
    }

    void ensureActivitiesVisible(ActivityRecord starting, int configChanges,
            boolean preserveWindows, boolean notifyClients) {
        for (int stackNdx = getStackCount() - 1; stackNdx >= 0; --stackNdx) {
            final ActivityStack stack = getStackAt(stackNdx);
            stack.ensureActivitiesVisible(starting, configChanges, preserveWindows,
                    notifyClients);
        }
    }

    boolean isSleeping() {
        return mSleeping;
    }

    void setIsSleeping(boolean asleep) {
        mSleeping = asleep;
    }

    /**
     * Adds a listener to be notified whenever the stack order in the display changes. Currently
     * only used by the {@link RecentsAnimation} to determine whether to interrupt and cancel the
     * current animation when the system state changes.
     */
    void registerStackOrderChangedListener(OnStackOrderChangedListener listener) {
        if (!mStackOrderChangedCallbacks.contains(listener)) {
            mStackOrderChangedCallbacks.add(listener);
        }
    }

    /**
     * Removes a previously registered stack order change listener.
     */
    void unregisterStackOrderChangedListener(OnStackOrderChangedListener listener) {
        mStackOrderChangedCallbacks.remove(listener);
    }

    /**
     * Notifies of a stack order change
     * @param stack The stack which triggered the order change
     */
    void onStackOrderChanged(ActivityStack stack) {
        for (int i = mStackOrderChangedCallbacks.size() - 1; i >= 0; i--) {
            mStackOrderChangedCallbacks.get(i).onStackOrderChanged(stack);
        }
    }

    void setDisplayToSingleTaskInstance() {
        final int childCount = getStackCount();
        if (childCount > 1) {
            throw new IllegalArgumentException("Display already has multiple stacks. display="
                    + this);
        }
        if (childCount > 0) {
            final ActivityStack stack = getStackAt(0);
            if (stack.getChildCount() > 1) {
                throw new IllegalArgumentException("Display stack already has multiple tasks."
                        + " display=" + this + " stack=" + stack);
            }
        }

        mSingleTaskInstance = true;
    }

    /** Returns true if the display can only contain one task */
    boolean isSingleTaskInstance() {
        return mSingleTaskInstance;
    }

    @VisibleForTesting
    void removeAllTasks() {
        forAllTasks((t) -> { t.getStack().removeChild(t, "removeAllTasks"); });
    }

    /**
     * Callback for when the order of the stacks in the display changes.
     */
    interface OnStackOrderChangedListener {
        void onStackOrderChanged(ActivityStack stack);
    }

    public void dumpStacks(PrintWriter pw) {
        for (int i = getStackCount() - 1; i >= 0; --i) {
            pw.print(getStackAt(i).getRootTaskId());
            if (i > 0) {
                pw.print(",");
            }
        }
    }

    /**
     * Similar to {@link RootWindowContainer#isAnyNonToastWindowVisibleForUid(int)}, but
     * used for pid.
     */
    boolean isAnyNonToastWindowVisibleForPid(int pid) {
        final PooledPredicate p = PooledLambda.obtainPredicate(
                WindowState::isNonToastWindowVisibleForPid,
                PooledLambda.__(WindowState.class), pid);

        final WindowState w = getWindow(p);
        p.recycle();
        return w != null;
    }

    Context getDisplayUiContext() {
        return mDisplayPolicy.getSystemUiContext();
    }

    class RemoteInsetsControlTarget implements InsetsControlTarget {
        private final IDisplayWindowInsetsController mRemoteInsetsController;

        RemoteInsetsControlTarget(IDisplayWindowInsetsController controller) {
            mRemoteInsetsController = controller;
        }

        void notifyInsetsChanged() {
            try {
                mRemoteInsetsController.insetsChanged(
                        getInsetsStateController().getRawInsetsState());
            } catch (RemoteException e) {
                Slog.w(TAG, "Failed to deliver inset state change", e);
            }
        }

        @Override
        public void notifyInsetsControlChanged() {
            final InsetsStateController stateController = getInsetsStateController();
            try {
                mRemoteInsetsController.insetsControlChanged(stateController.getRawInsetsState(),
                        stateController.getControlsForDispatch(this));
            } catch (RemoteException e) {
                Slog.w(TAG, "Failed to deliver inset state change", e);
            }
        }

        @Override
        public void showInsets(@WindowInsets.Type.InsetsType int types, boolean fromIme) {
            try {
                mRemoteInsetsController.showInsets(types, fromIme);
            } catch (RemoteException e) {
                Slog.w(TAG, "Failed to deliver showInsets", e);
            }
        }

        @Override
        public void hideInsets(@WindowInsets.Type.InsetsType int types, boolean fromIme) {
            try {
                mRemoteInsetsController.hideInsets(types, fromIme);
            } catch (RemoteException e) {
                Slog.w(TAG, "Failed to deliver showInsets", e);
            }
        }
    }
}<|MERGE_RESOLUTION|>--- conflicted
+++ resolved
@@ -78,15 +78,6 @@
 import static com.android.server.policy.WindowManagerPolicy.FINISH_LAYOUT_REDO_LAYOUT;
 import static com.android.server.policy.WindowManagerPolicy.FINISH_LAYOUT_REDO_WALLPAPER;
 import static com.android.server.wm.ActivityStack.ActivityState.RESUMED;
-<<<<<<< HEAD
-import static com.android.server.wm.ActivityStack.ActivityState.DESTROYED;
-import static com.android.server.wm.ActivityStack.ActivityState.STOPPED;
-import static com.android.server.wm.ActivityStack.STACK_VISIBILITY_VISIBLE;
-import static com.android.server.wm.ActivityStackSupervisor.TAG_TASKS;
-import static com.android.server.wm.ActivityTaskManagerDebugConfig.DEBUG_STATES;
-import static com.android.server.wm.ActivityTaskManagerDebugConfig.DEBUG_TASKS;
-=======
->>>>>>> e781cc43
 import static com.android.server.wm.ActivityTaskManagerDebugConfig.POSTFIX_STACK;
 import static com.android.server.wm.DisplayContentProto.APP_TRANSITION;
 import static com.android.server.wm.DisplayContentProto.CLOSING_APPS;
@@ -178,7 +169,6 @@
 import android.os.UserHandle;
 import android.provider.Settings;
 import android.util.ArraySet;
-import android.util.BoostFramework;
 import android.util.DisplayMetrics;
 import android.util.IntArray;
 import android.util.RotationUtils;
@@ -259,12 +249,6 @@
     @Retention(RetentionPolicy.SOURCE)
     @interface ForceScalingMode {}
 
-    public static boolean mPerfSendTapHint = false;
-    public static boolean mIsPerfBoostAcquired = false;
-    public static int mPerfHandle = -1;
-    public BoostFramework mPerfBoost = null;
-    public BoostFramework mUxPerf = null;
-
     ActivityTaskManagerService mAtmService;
 
     /** Unique identifier of this display. */
@@ -5080,207 +5064,7 @@
     }
 
     ActivityStack getFocusedStack() {
-<<<<<<< HEAD
-        if (mPreferredTopFocusableStack != null) {
-            return mPreferredTopFocusableStack;
-        }
-
-        for (int i = getStackCount() - 1; i >= 0; --i) {
-            final ActivityStack stack = getStackAt(i);
-            if (stack.isFocusableAndVisible()) {
-                return stack;
-            }
-        }
-
-        return null;
-    }
-
-    ActivityStack getNextFocusableStack(ActivityStack currentFocus, boolean ignoreCurrent) {
-        final int currentWindowingMode = currentFocus != null
-                ? currentFocus.getWindowingMode() : WINDOWING_MODE_UNDEFINED;
-
-        ActivityStack candidate = null;
-        for (int i = getStackCount() - 1; i >= 0; --i) {
-            final ActivityStack stack = getStackAt(i);
-            if (ignoreCurrent && stack == currentFocus) {
-                continue;
-            }
-            if (!stack.isFocusableAndVisible()) {
-                continue;
-            }
-
-            if (currentWindowingMode == WINDOWING_MODE_SPLIT_SCREEN_SECONDARY
-                    && candidate == null && stack.inSplitScreenPrimaryWindowingMode()) {
-                // If the currently focused stack is in split-screen secondary we save off the
-                // top primary split-screen stack as a candidate for focus because we might
-                // prefer focus to move to an other stack to avoid primary split-screen stack
-                // overlapping with a fullscreen stack when a fullscreen stack is higher in z
-                // than the next split-screen stack. Assistant stack, I am looking at you...
-                // We only move the focus to the primary-split screen stack if there isn't a
-                // better alternative.
-                candidate = stack;
-                continue;
-            }
-            if (candidate != null && stack.inSplitScreenSecondaryWindowingMode()) {
-                // Use the candidate stack since we are now at the secondary split-screen.
-                return candidate;
-            }
-            return stack;
-        }
-        return candidate;
-    }
-
-    ActivityRecord getResumedActivity() {
-        final ActivityStack focusedStack = getFocusedStack();
-        if (focusedStack == null) {
-            return null;
-        }
-        // TODO(b/111541062): Move this into ActivityStack#getResumedActivity()
-        // Check if the focused stack has the resumed activity
-        ActivityRecord resumedActivity = focusedStack.getResumedActivity();
-        if (resumedActivity == null || resumedActivity.app == null) {
-            // If there is no registered resumed activity in the stack or it is not running -
-            // try to use previously resumed one.
-            resumedActivity = focusedStack.mPausingActivity;
-            if (resumedActivity == null || resumedActivity.app == null) {
-                // If previously resumed activity doesn't work either - find the topmost running
-                // activity that can be focused.
-                resumedActivity = focusedStack.topRunningActivity(true /* focusableOnly */);
-            }
-        }
-        return resumedActivity;
-    }
-
-    ActivityStack getLastFocusedStack() {
-        return mLastFocusedStack;
-    }
-
-    boolean allResumedActivitiesComplete() {
-        for (int stackNdx = getStackCount() - 1; stackNdx >= 0; --stackNdx) {
-            final ActivityRecord r = getStackAt(stackNdx).getResumedActivity();
-            if (r != null && !r.isState(RESUMED)) {
-                return false;
-            }
-        }
-        final ActivityStack currentFocusedStack = getFocusedStack();
-        if (ActivityTaskManagerDebugConfig.DEBUG_STACK) {
-            Slog.d(TAG_STACK, "allResumedActivitiesComplete: mLastFocusedStack changing from="
-                    + mLastFocusedStack + " to=" + currentFocusedStack);
-        }
-        mLastFocusedStack = currentFocusedStack;
-        return true;
-    }
-
-    /**
-     * Pause all activities in either all of the stacks or just the back stacks. This is done before
-     * resuming a new activity and to make sure that previously active activities are
-     * paused in stacks that are no longer visible or in pinned windowing mode. This does not
-     * pause activities in visible stacks, so if an activity is launched within the same stack/task,
-     * then we should explicitly pause that stack's top activity.
-     * @param userLeaving Passed to pauseActivity() to indicate whether to call onUserLeaving().
-     * @param resuming The resuming activity.
-     * @return {@code true} if any activity was paused as a result of this call.
-     */
-    boolean pauseBackStacks(boolean userLeaving, ActivityRecord resuming) {
-        boolean someActivityPaused = false;
-        for (int stackNdx = getStackCount() - 1; stackNdx >= 0; --stackNdx) {
-            final ActivityStack stack = getStackAt(stackNdx);
-            final ActivityRecord resumedActivity = stack.getResumedActivity();
-            if (resumedActivity != null
-                    && (stack.getVisibility(resuming) != STACK_VISIBILITY_VISIBLE
-                    || !stack.isTopActivityFocusable())) {
-                if (DEBUG_STATES) Slog.d(TAG_STATES, "pauseBackStacks: stack=" + stack
-                        + " mResumedActivity=" + resumedActivity);
-                someActivityPaused |= stack.startPausingLocked(userLeaving, false /* uiSleeping*/,
-                        resuming);
-            }
-        }
-        return someActivityPaused;
-    }
-
-    void acquireAppLaunchPerfLock(ActivityRecord r) {
-       /* Acquire perf lock during new app launch */
-       if (mPerfBoost == null) {
-           mPerfBoost = new BoostFramework();
-       }
-       if (mPerfBoost != null) {
-           mPerfBoost.perfHint(BoostFramework.VENDOR_HINT_FIRST_LAUNCH_BOOST, r.packageName, -1, BoostFramework.Launch.BOOST_V1);
-           mPerfSendTapHint = true;
-           mPerfBoost.perfHint(BoostFramework.VENDOR_HINT_FIRST_LAUNCH_BOOST, r.packageName, -1, BoostFramework.Launch.BOOST_V2);
-
-           if(mPerfBoost.perfGetFeedback(BoostFramework.VENDOR_FEEDBACK_WORKLOAD_TYPE, r.packageName) == BoostFramework.WorkloadType.GAME)
-           {
-               mPerfHandle = mPerfBoost.perfHint(BoostFramework.VENDOR_HINT_FIRST_LAUNCH_BOOST, r.packageName, -1, BoostFramework.Launch.BOOST_GAME);
-           } else {
-               mPerfHandle = mPerfBoost.perfHint(BoostFramework.VENDOR_HINT_FIRST_LAUNCH_BOOST, r.packageName, -1, BoostFramework.Launch.BOOST_V3);
-           }
-           if (mPerfHandle > 0)
-               mIsPerfBoostAcquired = true;
-           // Start IOP
-           if(r.info.applicationInfo != null && r.info.applicationInfo.sourceDir != null) {
-               mPerfBoost.perfIOPrefetchStart(-1,r.packageName,
-                   r.info.applicationInfo.sourceDir.substring(0, r.info.applicationInfo.sourceDir.lastIndexOf('/')));
-           }
-       }
-   }
-
-   void acquireUxPerfLock(int opcode, String packageName) {
-        mUxPerf = new BoostFramework();
-        if (mUxPerf != null) {
-            mUxPerf.perfUXEngine_events(opcode, 0, packageName, 0);
-        }
-    }
-
-    /**
-     * Find task for putting the Activity in.
-     */
-    void findTaskLocked(final ActivityRecord r, final boolean isPreferredDisplay,
-            RootWindowContainer.FindTaskResult result) {
-        mTmpFindTaskResult.clear();
-        for (int stackNdx = getStackCount() - 1; stackNdx >= 0; --stackNdx) {
-            final ActivityStack stack = getStackAt(stackNdx);
-            if (!r.hasCompatibleActivityType(stack) && stack.isLeafTask()) {
-                if (DEBUG_TASKS) {
-                    Slog.d(TAG_TASKS, "Skipping stack: (mismatch activity/stack) " + stack);
-                }
-                continue;
-            }
-
-            mTmpFindTaskResult.process(r, stack);
-            // It is possible to have tasks in multiple stacks with the same root affinity, so
-            // we should keep looking after finding an affinity match to see if there is a
-            // better match in another stack. Also, task affinity isn't a good enough reason
-            // to target a display which isn't the source of the intent, so skip any affinity
-            // matches not on the specified display.
-            if (mTmpFindTaskResult.mRecord != null) {
-                if (mTmpFindTaskResult.mIdealMatch) {
-                    if(mTmpFindTaskResult.mRecord.getState() == DESTROYED) {
-                        /*It's a new app launch */
-                        acquireAppLaunchPerfLock(r);
-                    }
-
-                    if(mTmpFindTaskResult.mRecord.getState() == STOPPED) {
-                        /*Warm launch */
-                        acquireUxPerfLock(BoostFramework.UXE_EVENT_SUB_LAUNCH, r.packageName);
-                    }
-                    result.setTo(mTmpFindTaskResult);
-                    return;
-                } else if (isPreferredDisplay) {
-                    // Note: since the traversing through the stacks is top down, the floating
-                    // tasks should always have lower priority than any affinity-matching tasks
-                    // in the fullscreen stacks
-                    result.setTo(mTmpFindTaskResult);
-                }
-            }
-        }
-
-        /* Acquire perf lock *only* during new app launch */
-        if ((mTmpFindTaskResult.mRecord == null) || (mTmpFindTaskResult.mRecord.getState() == DESTROYED)) {
-            acquireAppLaunchPerfLock(r);
-        }
-=======
         return mTaskContainers.getFocusedStack();
->>>>>>> e781cc43
     }
 
     /**
