/*
 * Copyright (C) 2012 The Android Open Source Project
 *
 * Licensed under the Apache License, Version 2.0 (the "License");
 * you may not use this file except in compliance with the License.
 * You may obtain a copy of the License at
 *
 *      http://www.apache.org/licenses/LICENSE-2.0
 *
 * Unless required by applicable law or agreed to in writing, software
 * distributed under the License is distributed on an "AS IS" BASIS,
 * WITHOUT WARRANTIES OR CONDITIONS OF ANY KIND, either express or implied.
 * See the License for the specific language governing permissions and
 * limitations under the License.
 */

package com.android.server.wm;

import static android.app.ActivityTaskManager.SPLIT_SCREEN_CREATE_MODE_TOP_OR_LEFT;
import static android.app.WindowConfiguration.ACTIVITY_TYPE_HOME;
import static android.app.WindowConfiguration.ACTIVITY_TYPE_UNDEFINED;
import static android.app.WindowConfiguration.WINDOWING_MODE_FREEFORM;
import static android.app.WindowConfiguration.WINDOWING_MODE_PINNED;
import static android.app.WindowConfiguration.WINDOWING_MODE_SPLIT_SCREEN_PRIMARY;
import static android.content.pm.ActivityInfo.SCREEN_ORIENTATION_BEHIND;
import static android.content.pm.ActivityInfo.SCREEN_ORIENTATION_UNSET;
import static android.content.pm.ActivityInfo.SCREEN_ORIENTATION_UNSPECIFIED;
import static android.content.res.Configuration.ORIENTATION_LANDSCAPE;
import static android.content.res.Configuration.ORIENTATION_PORTRAIT;
import static android.view.Display.DEFAULT_DISPLAY;
import static android.view.Display.FLAG_PRIVATE;
import static android.view.InsetsState.TYPE_IME;
import static android.view.Surface.ROTATION_0;
import static android.view.Surface.ROTATION_180;
import static android.view.Surface.ROTATION_270;
import static android.view.Surface.ROTATION_90;
import static android.view.View.GONE;
import static android.view.InsetsState.TYPE_IME;
import static android.view.WindowManager.DOCKED_BOTTOM;
import static android.view.WindowManager.DOCKED_INVALID;
import static android.view.WindowManager.DOCKED_TOP;
import static android.view.WindowManager.LayoutParams.FLAG_NOT_FOCUSABLE;
import static android.view.WindowManager.LayoutParams.FLAG_NOT_TOUCHABLE;
import static android.view.WindowManager.LayoutParams.FLAG_NOT_TOUCH_MODAL;
import static android.view.WindowManager.LayoutParams.FLAG_SECURE;
import static android.view.WindowManager.LayoutParams.FLAG_SHOW_WALLPAPER;
import static android.view.WindowManager.LayoutParams.NEEDS_MENU_SET_TRUE;
import static android.view.WindowManager.LayoutParams.NEEDS_MENU_UNSET;
import static android.view.WindowManager.LayoutParams.PRIVATE_FLAG_KEYGUARD;
import static android.view.WindowManager.LayoutParams.TYPE_APPLICATION;
import static android.view.WindowManager.LayoutParams.TYPE_APPLICATION_STARTING;
import static android.view.WindowManager.LayoutParams.TYPE_BOOT_PROGRESS;
import static android.view.WindowManager.LayoutParams.TYPE_DOCK_DIVIDER;
import static android.view.WindowManager.LayoutParams.TYPE_DRAWN_APPLICATION;
import static android.view.WindowManager.LayoutParams.TYPE_DREAM;
import static android.view.WindowManager.LayoutParams.TYPE_INPUT_METHOD;
import static android.view.WindowManager.LayoutParams.TYPE_INPUT_METHOD_DIALOG;
import static android.view.WindowManager.LayoutParams.TYPE_STATUS_BAR;
import static android.view.WindowManager.LayoutParams.TYPE_SYSTEM_DIALOG;
import static android.view.WindowManager.LayoutParams.TYPE_SYSTEM_ERROR;
import static android.view.WindowManager.LayoutParams.TYPE_TOAST;
import static android.view.WindowManager.LayoutParams.TYPE_WALLPAPER;
<<<<<<< HEAD
import static android.view.WindowManager.TRANSIT_KEYGUARD_UNOCCLUDE;
=======
import static android.view.WindowManager.TRANSIT_ACTIVITY_OPEN;
import static android.view.WindowManager.TRANSIT_KEYGUARD_UNOCCLUDE;
import static android.view.WindowManager.TRANSIT_TASK_OPEN;
import static android.view.WindowManager.TRANSIT_TASK_TO_FRONT;
>>>>>>> de843449

import static com.android.server.policy.WindowManagerPolicy.FINISH_LAYOUT_REDO_ANIM;
import static com.android.server.policy.WindowManagerPolicy.FINISH_LAYOUT_REDO_CONFIG;
import static com.android.server.policy.WindowManagerPolicy.FINISH_LAYOUT_REDO_LAYOUT;
import static com.android.server.policy.WindowManagerPolicy.FINISH_LAYOUT_REDO_WALLPAPER;
import static com.android.server.wm.DisplayContentProto.ABOVE_APP_WINDOWS;
import static com.android.server.wm.DisplayContentProto.APP_TRANSITION;
import static com.android.server.wm.DisplayContentProto.BELOW_APP_WINDOWS;
import static com.android.server.wm.DisplayContentProto.DISPLAY_FRAMES;
import static com.android.server.wm.DisplayContentProto.DISPLAY_INFO;
import static com.android.server.wm.DisplayContentProto.DOCKED_STACK_DIVIDER_CONTROLLER;
import static com.android.server.wm.DisplayContentProto.DPI;
import static com.android.server.wm.DisplayContentProto.FOCUSED_APP;
import static com.android.server.wm.DisplayContentProto.ID;
import static com.android.server.wm.DisplayContentProto.IME_WINDOWS;
import static com.android.server.wm.DisplayContentProto.PINNED_STACK_CONTROLLER;
import static com.android.server.wm.DisplayContentProto.ROTATION;
import static com.android.server.wm.DisplayContentProto.SCREEN_ROTATION_ANIMATION;
import static com.android.server.wm.DisplayContentProto.STACKS;
import static com.android.server.wm.DisplayContentProto.WINDOW_CONTAINER;
import static com.android.server.wm.WindowManagerDebugConfig.DEBUG_ADD_REMOVE;
import static com.android.server.wm.WindowManagerDebugConfig.DEBUG_APP_TRANSITIONS;
import static com.android.server.wm.WindowManagerDebugConfig.DEBUG_BOOT;
import static com.android.server.wm.WindowManagerDebugConfig.DEBUG_DISPLAY;
import static com.android.server.wm.WindowManagerDebugConfig.DEBUG_FOCUS;
import static com.android.server.wm.WindowManagerDebugConfig.DEBUG_FOCUS_LIGHT;
import static com.android.server.wm.WindowManagerDebugConfig.DEBUG_INPUT_METHOD;
import static com.android.server.wm.WindowManagerDebugConfig.DEBUG_LAYOUT;
import static com.android.server.wm.WindowManagerDebugConfig.DEBUG_LAYOUT_REPEATS;
import static com.android.server.wm.WindowManagerDebugConfig.DEBUG_ORIENTATION;
import static com.android.server.wm.WindowManagerDebugConfig.DEBUG_SCREENSHOT;
import static com.android.server.wm.WindowManagerDebugConfig.DEBUG_SCREEN_ON;
import static com.android.server.wm.WindowManagerDebugConfig.DEBUG_STACK;
import static com.android.server.wm.WindowManagerDebugConfig.DEBUG_TOKEN_MOVEMENT;
import static com.android.server.wm.WindowManagerDebugConfig.DEBUG_WALLPAPER_LIGHT;
import static com.android.server.wm.WindowManagerDebugConfig.SHOW_STACK_CRAWLS;
import static com.android.server.wm.WindowManagerDebugConfig.SHOW_TRANSACTIONS;
import static com.android.server.wm.WindowManagerDebugConfig.TAG_WITH_CLASS_NAME;
import static com.android.server.wm.WindowManagerDebugConfig.TAG_WM;
import static com.android.server.wm.WindowManagerService.CUSTOM_SCREEN_ROTATION;
<<<<<<< HEAD
=======
import static com.android.server.wm.WindowManagerService.H.REPORT_FOCUS_CHANGE;
>>>>>>> de843449
import static com.android.server.wm.WindowManagerService.H.REPORT_HARD_KEYBOARD_STATUS_CHANGE;
import static com.android.server.wm.WindowManagerService.H.REPORT_LOSING_FOCUS;
import static com.android.server.wm.WindowManagerService.H.SEND_NEW_CONFIGURATION;
import static com.android.server.wm.WindowManagerService.H.UPDATE_DOCKED_STACK_DIVIDER;
import static com.android.server.wm.WindowManagerService.H.WINDOW_HIDE_TIMEOUT;
import static com.android.server.wm.WindowManagerService.LAYOUT_REPEAT_THRESHOLD;
import static com.android.server.wm.WindowManagerService.MAX_ANIMATION_DURATION;
import static com.android.server.wm.WindowManagerService.SEAMLESS_ROTATION_TIMEOUT_DURATION;
import static com.android.server.wm.WindowManagerService.UPDATE_FOCUS_PLACING_SURFACES;
import static com.android.server.wm.WindowManagerService.UPDATE_FOCUS_REMOVING_FOCUS;
import static com.android.server.wm.WindowManagerService.UPDATE_FOCUS_WILL_ASSIGN_LAYERS;
import static com.android.server.wm.WindowManagerService.UPDATE_FOCUS_WILL_PLACE_SURFACES;
import static com.android.server.wm.WindowManagerService.WINDOWS_FREEZING_SCREENS_ACTIVE;
import static com.android.server.wm.WindowManagerService.WINDOWS_FREEZING_SCREENS_TIMEOUT;
import static com.android.server.wm.WindowManagerService.WINDOW_FREEZE_TIMEOUT_DURATION;
import static com.android.server.wm.WindowManagerService.dipToPixel;
import static com.android.server.wm.WindowManagerService.logSurface;
import static com.android.server.wm.WindowState.RESIZE_HANDLE_WIDTH_IN_DP;
import static com.android.server.wm.WindowStateAnimator.DRAW_PENDING;
import static com.android.server.wm.WindowStateAnimator.READY_TO_SHOW;

import android.animation.AnimationHandler;
import android.annotation.CallSuper;
import android.annotation.IntDef;
import android.annotation.NonNull;
import android.annotation.Nullable;
import android.content.pm.PackageManager;
import android.content.res.CompatibilityInfo;
import android.content.res.Configuration;
import android.graphics.Bitmap;
import android.graphics.Matrix;
import android.graphics.Rect;
import android.graphics.RectF;
import android.graphics.Region;
import android.graphics.Region.Op;
import android.hardware.display.DisplayManagerInternal;
import android.os.Debug;
import android.os.Handler;
import android.os.IBinder;
import android.os.RemoteException;
import android.os.SystemClock;
import android.os.Trace;
import android.os.UserHandle;
import android.util.ArraySet;
import android.util.DisplayMetrics;
import android.util.Slog;
import android.util.proto.ProtoOutputStream;
import android.view.Display;
import android.view.DisplayCutout;
import android.view.DisplayInfo;
import android.view.Gravity;
import android.view.InputChannel;
import android.view.InputDevice;
import android.view.InsetsState.InternalInsetType;
import android.view.MagnificationSpec;
import android.view.Surface;
import android.view.SurfaceControl;
import android.view.SurfaceControl.Transaction;
import android.view.SurfaceSession;
import android.view.View;
import android.view.WindowManager;
import android.view.WindowManagerPolicyConstants.PointerEventListener;

import com.android.internal.annotations.VisibleForTesting;
import com.android.internal.util.ToBooleanFunction;
import com.android.internal.util.function.TriConsumer;
<<<<<<< HEAD
=======
import com.android.server.AnimationThread;
>>>>>>> de843449
import com.android.server.policy.WindowManagerPolicy;
import com.android.server.wm.utils.DisplayRotationUtil;
import com.android.server.wm.utils.RotationCache;
import com.android.server.wm.utils.WmDisplayCutout;

import java.io.PrintWriter;
import java.lang.annotation.Retention;
import java.lang.annotation.RetentionPolicy;
import java.util.ArrayList;
import java.util.Comparator;
import java.util.HashMap;
import java.util.Iterator;
import java.util.LinkedList;
import java.util.List;
import java.util.Objects;
import java.util.function.Consumer;
import java.util.function.Predicate;

/**
 * Utility class for keeping track of the WindowStates and other pertinent contents of a
 * particular Display.
 */
class DisplayContent extends WindowContainer<DisplayContent.DisplayChildWindowContainer>
        implements WindowManagerPolicy.DisplayContentInfo {
    private static final String TAG = TAG_WITH_CLASS_NAME ? "DisplayContent" : TAG_WM;

    /** The default scaling mode that scales content automatically. */
    static final int FORCE_SCALING_MODE_AUTO = 0;
    /** For {@link #setForcedScalingMode} to apply flag {@link Display#FLAG_SCALING_DISABLED}. */
    static final int FORCE_SCALING_MODE_DISABLED = 1;

    @IntDef(prefix = { "FORCE_SCALING_MODE_" }, value = {
            FORCE_SCALING_MODE_AUTO,
            FORCE_SCALING_MODE_DISABLED
    })
    @Retention(RetentionPolicy.SOURCE)
    @interface ForceScalingMode {}

    /** Unique identifier of this stack. */
    private final int mDisplayId;

    // TODO: Remove once unification is complete.
    ActivityDisplay mAcitvityDisplay;

    /** The containers below are the only child containers the display can have. */
    // Contains all window containers that are related to apps (Activities)
    private final TaskStackContainers mTaskStackContainers = new TaskStackContainers(mWmService);
    // Contains all non-app window containers that should be displayed above the app containers
    // (e.g. Status bar)
    private final AboveAppWindowContainers mAboveAppWindowsContainers =
            new AboveAppWindowContainers("mAboveAppWindowsContainers", mWmService);
    // Contains all non-app window containers that should be displayed below the app containers
    // (e.g. Wallpaper).
    private final NonAppWindowContainers mBelowAppWindowsContainers =
            new NonAppWindowContainers("mBelowAppWindowsContainers", mWmService);
    // Contains all IME window containers. Note that the z-ordering of the IME windows will depend
    // on the IME target. We mainly have this container grouping so we can keep track of all the IME
    // window containers together and move them in-sync if/when needed. We use a subclass of
    // WindowContainer which is omitted from screen magnification, as the IME is never magnified.
    private final NonMagnifiableWindowContainers mImeWindowsContainers =
            new NonMagnifiableWindowContainers("mImeWindowsContainers", mWmService);

    private WindowState mTmpWindow;
    private WindowState mTmpWindow2;
    private boolean mTmpRecoveringMemory;
    private boolean mUpdateImeTarget;
    private boolean mTmpInitial;
    private int mMaxUiWidth;

    final AppTransition mAppTransition;
    final AppTransitionController mAppTransitionController;
    boolean mSkipAppTransitionAnimation = false;

    final ArraySet<AppWindowToken> mOpeningApps = new ArraySet<>();
    final ArraySet<AppWindowToken> mClosingApps = new ArraySet<>();
    final UnknownAppVisibilityController mUnknownAppVisibilityController;
    BoundsAnimationController mBoundsAnimationController;

    /**
     * List of clients without a transtiton animation that we notify once we are done
     * transitioning since they won't be notified through the app window animator.
     */
    final List<IBinder> mNoAnimationNotifyOnTransitionFinished = new ArrayList<>();

    // Mapping from a token IBinder to a WindowToken object on this display.
    private final HashMap<IBinder, WindowToken> mTokenMap = new HashMap();

    // Initial display metrics.
    int mInitialDisplayWidth = 0;
    int mInitialDisplayHeight = 0;
    int mInitialDisplayDensity = 0;

    DisplayCutout mInitialDisplayCutout;
    private final RotationCache<DisplayCutout, WmDisplayCutout> mDisplayCutoutCache
            = new RotationCache<>(this::calculateDisplayCutoutForRotationUncached);

    /**
     * Overridden display size. Initialized with {@link #mInitialDisplayWidth}
     * and {@link #mInitialDisplayHeight}, but can be set via shell command "adb shell wm size".
     * @see WindowManagerService#setForcedDisplaySize(int, int, int)
     */
    int mBaseDisplayWidth = 0;
    int mBaseDisplayHeight = 0;
    /**
     * Overridden display density for current user. Initialized with {@link #mInitialDisplayDensity}
     * but can be set from Settings or via shell command "adb shell wm density".
     * @see WindowManagerService#setForcedDisplayDensityForUser(int, int, int)
     */
    int mBaseDisplayDensity = 0;

    /**
     * Whether to disable display scaling. This can be set via shell command "adb shell wm scaling".
     * @see WindowManagerService#setForcedDisplayScalingMode(int, int)
     */
    boolean mDisplayScalingDisabled;
    private final DisplayInfo mDisplayInfo = new DisplayInfo();
    private final Display mDisplay;
    private final DisplayMetrics mDisplayMetrics = new DisplayMetrics();
    private final DisplayPolicy mDisplayPolicy;
    private DisplayRotation mDisplayRotation;
    DisplayFrames mDisplayFrames;

    /**
     * For default display it contains real metrics, empty for others.
     * @see WindowManagerService#createWatermarkInTransaction()
     */
    final DisplayMetrics mRealDisplayMetrics = new DisplayMetrics();

    /** @see #computeCompatSmallestWidth(boolean, int, int, int, DisplayCutout) */
    private final DisplayMetrics mTmpDisplayMetrics = new DisplayMetrics();

    /**
     * Compat metrics computed based on {@link #mDisplayMetrics}.
     * @see #updateDisplayAndOrientation(int)
     */
    private final DisplayMetrics mCompatDisplayMetrics = new DisplayMetrics();

    /** The desired scaling factor for compatible apps. */
    float mCompatibleScreenScale;

    /**
     * Current rotation of the display.
     * Constants as per {@link android.view.Surface.Rotation}.
     *
     * @see #updateRotationUnchecked()
     */
    private int mRotation = 0;

    /**
     * Last applied orientation of the display.
     * Constants as per {@link android.content.pm.ActivityInfo.ScreenOrientation}.
     *
     * @see #updateOrientationFromAppTokens()
     */
    private int mLastOrientation = SCREEN_ORIENTATION_UNSPECIFIED;

    /**
     * Flag indicating that the application is receiving an orientation that has different metrics
     * than it expected. E.g. Portrait instead of Landscape.
     *
     * @see #updateRotationUnchecked()
     */
    private boolean mAltOrientation = false;

    /**
     * Orientation forced by some window. If there is no visible window that specifies orientation
     * it is set to {@link android.content.pm.ActivityInfo#SCREEN_ORIENTATION_UNSPECIFIED}.
     *
     * @see NonAppWindowContainers#getOrientation()
     */
    private int mLastWindowForcedOrientation = SCREEN_ORIENTATION_UNSPECIFIED;

    /**
     * Last orientation forced by the keyguard. It is applied when keyguard is shown and is not
     * occluded.
     *
     * @see NonAppWindowContainers#getOrientation()
     */
    private int mLastKeyguardForcedOrientation = SCREEN_ORIENTATION_UNSPECIFIED;

    /**
     * Keep track of wallpaper visibility to notify changes.
     */
    private boolean mLastWallpaperVisible = false;

    private Rect mBaseDisplayRect = new Rect();

    // Accessed directly by all users.
    private boolean mLayoutNeeded;
    int pendingLayoutChanges;
    int mDeferredRotationPauseCount;

    /**
     * Used to gate application window layout until we have sent the complete configuration.
     * TODO: There are still scenarios where we may be out of sync with the client. Ideally
     *       we want to replace this flag with a mechanism that will confirm the configuration
     *       applied by the client is the one expected by the system server.
     */
    boolean mWaitingForConfig;

    // TODO(multi-display): remove some of the usages.
    @VisibleForTesting
    boolean isDefaultDisplay;

    /**
     * Flag indicating whether WindowManager should override info for this display in
     * DisplayManager.
     */
    boolean mShouldOverrideDisplayConfiguration = true;

    /** Window tokens that are in the process of exiting, but still on screen for animations. */
    final ArrayList<WindowToken> mExitingTokens = new ArrayList<>();

    /** Detect user tapping outside of current focused task bounds .*/
    TaskTapPointerEventListener mTapDetector;

    /** Detect user tapping outside of current focused stack bounds .*/
    private Region mTouchExcludeRegion = new Region();

    /** Save allocating when calculating rects */
    private final Rect mTmpRect = new Rect();
    private final Rect mTmpRect2 = new Rect();
    private final RectF mTmpRectF = new RectF();
    private final Matrix mTmpMatrix = new Matrix();
    private final Region mTmpRegion = new Region();


    /** Used for handing back size of display */
    private final Rect mTmpBounds = new Rect();

    private final Configuration mTmpConfiguration = new Configuration();

    /** Remove this display when animation on it has completed. */
    private boolean mDeferredRemoval;

    final DockedStackDividerController mDividerControllerLocked;
    final PinnedStackController mPinnedStackControllerLocked;

    final ArrayList<WindowState> mTapExcludedWindows = new ArrayList<>();
    /** A collection of windows that provide tap exclude regions inside of them. */
    final ArraySet<WindowState> mTapExcludeProvidingWindows = new ArraySet<>();

    private boolean mHaveBootMsg = false;
    private boolean mHaveApp = false;
    private boolean mHaveWallpaper = false;
    private boolean mHaveKeyguard = true;

    private final LinkedList<AppWindowToken> mTmpUpdateAllDrawn = new LinkedList();

    private final TaskForResizePointSearchResult mTmpTaskForResizePointSearchResult =
            new TaskForResizePointSearchResult();
    private final ApplySurfaceChangesTransactionState mTmpApplySurfaceChangesTransactionState =
            new ApplySurfaceChangesTransactionState();

    // True if this display is in the process of being removed. Used to determine if the removal of
    // the display's direct children should be allowed.
    private boolean mRemovingDisplay = false;

    // {@code false} if this display is in the processing of being created.
    private boolean mDisplayReady = false;

    WallpaperController mWallpaperController;

    boolean mWallpaperMayChange = false;

    private final SurfaceSession mSession = new SurfaceSession();

    /**
     * Window that is currently interacting with the user. This window is responsible for receiving
     * key events and pointer events from the user.
     */
    WindowState mCurrentFocus = null;

    /**
     * The last focused window that we've notified the client that the focus is changed.
     */
    WindowState mLastFocus = null;

    /**
     * Windows that have lost input focus and are waiting for the new focus window to be displayed
     * before they are told about this.
     */
    ArrayList<WindowState> mLosingFocus = new ArrayList<>();

    /**
     * The foreground app of this display. Windows below this app cannot be the focused window. If
     * the user taps on the area outside of the task of the focused app, we will notify AM about the
     * new task the user wants to interact with.
     */
    AppWindowToken mFocusedApp = null;

    /** Windows added since {@link #mCurrentFocus} was set to null. Used for ANR blaming. */
    final ArrayList<WindowState> mWinAddedSinceNullFocus = new ArrayList<>();

    /** Windows removed since {@link #mCurrentFocus} was set to null. Used for ANR blaming. */
    final ArrayList<WindowState> mWinRemovedSinceNullFocus = new ArrayList<>();

    /**
     * We organize all top-level Surfaces in to the following layers.
     * mOverlayLayer contains a few Surfaces which are always on top of others
     * and omitted from Screen-Magnification, for example the strict mode flash or
     * the magnification overlay itself.
     * {@link #mWindowingLayer} contains everything else.
     */
    private SurfaceControl mOverlayLayer;

    /**
     * See {@link #mOverlayLayer}
     */
    private SurfaceControl mWindowingLayer;

    /**
     * Sequence number for the current layout pass.
     */
    int mLayoutSeq = 0;

    /**
     * Specifies the count to determine whether to defer updating the IME target until ready.
     */
    private int mDeferUpdateImeTargetCount;

    /** Temporary float array to retrieve 3x3 matrix values. */
    private final float[] mTmpFloats = new float[9];

    private MagnificationSpec mMagnificationSpec;

    private InputMonitor mInputMonitor;

    /** Caches the value whether told display manager that we have content. */
    private boolean mLastHasContent;

    private DisplayRotationUtil mRotationUtil = new DisplayRotationUtil();

    /**
     * The input method window for this display.
     */
    WindowState mInputMethodWindow;

    /**
     * This just indicates the window the input method is on top of, not
     * necessarily the window its input is going to.
     */
    WindowState mInputMethodTarget;

    /** If true hold off on modifying the animation layer of mInputMethodTarget */
    boolean mInputMethodTargetWaitingAnim;

    private final PointerEventDispatcher mPointerEventDispatcher;

    private final InsetsStateController mInsetsStateController;

    // Last systemUiVisibility we received from status bar.
    private int mLastStatusBarVisibility = 0;
    // Last systemUiVisibility we dispatched to windows.
    private int mLastDispatchedSystemUiVisibility = 0;

    private final Consumer<WindowState> mUpdateWindowsForAnimator = w -> {
        WindowStateAnimator winAnimator = w.mWinAnimator;
        final AppWindowToken atoken = w.mAppToken;
        if (winAnimator.mDrawState == READY_TO_SHOW) {
            if (atoken == null || atoken.canShowWindows()) {
                if (w.performShowLocked()) {
                    pendingLayoutChanges |= FINISH_LAYOUT_REDO_ANIM;
                    if (DEBUG_LAYOUT_REPEATS) {
                        mWmService.mWindowPlacerLocked.debugLayoutRepeats(
                                "updateWindowsAndWallpaperLocked 5", pendingLayoutChanges);
                    }
                }
            }
        }
    };

    private final Consumer<WindowState> mUpdateWallpaperForAnimator = w -> {
        final WindowStateAnimator winAnimator = w.mWinAnimator;
        if (winAnimator.mSurfaceController == null || !winAnimator.hasSurface()) {
            return;
        }

        // If this window is animating, ensure the animation background is set.
        final AnimationAdapter anim = w.mAppToken != null
                ? w.mAppToken.getAnimation()
                : w.getAnimation();
        if (anim != null) {
            final int color = anim.getBackgroundColor();
            if (color != 0) {
                final TaskStack stack = w.getStack();
                if (stack != null) {
                    stack.setAnimationBackground(winAnimator, color);
                }
            }
        }
    };

    private final Consumer<WindowState> mScheduleToastTimeout = w -> {
        final int lostFocusUid = mTmpWindow.mOwnerUid;
        final Handler handler = mWmService.mH;
        if (w.mAttrs.type == TYPE_TOAST && w.mOwnerUid == lostFocusUid) {
            if (!handler.hasMessages(WINDOW_HIDE_TIMEOUT, w)) {
                handler.sendMessageDelayed(handler.obtainMessage(WINDOW_HIDE_TIMEOUT, w),
                        w.mAttrs.hideTimeoutMilliseconds);
            }
        }
    };

    private final ToBooleanFunction<WindowState> mFindFocusedWindow = w -> {
        final AppWindowToken focusedApp = mFocusedApp;
        if (DEBUG_FOCUS) Slog.v(TAG_WM, "Looking for focus: " + w
                + ", flags=" + w.mAttrs.flags + ", canReceive=" + w.canReceiveKeys());

        if (!w.canReceiveKeys()) {
            return false;
        }

        final AppWindowToken wtoken = w.mAppToken;

        // If this window's application has been removed, just skip it.
        if (wtoken != null && (wtoken.removed || wtoken.sendingToBottom)) {
            if (DEBUG_FOCUS) Slog.v(TAG_WM, "Skipping " + wtoken + " because "
                    + (wtoken.removed ? "removed" : "sendingToBottom"));
            return false;
        }

        if (focusedApp == null) {
            if (DEBUG_FOCUS_LIGHT) Slog.v(TAG_WM, "findFocusedWindow: focusedApp=null"
                    + " using new focus @ " + w);
            mTmpWindow = w;
            return true;
        }

        if (!focusedApp.windowsAreFocusable()) {
            // Current focused app windows aren't focusable...
            if (DEBUG_FOCUS_LIGHT) Slog.v(TAG_WM, "findFocusedWindow: focusedApp windows not"
                    + " focusable using new focus @ " + w);
            mTmpWindow = w;
            return true;
        }

        // Descend through all of the app tokens and find the first that either matches
        // win.mAppToken (return win) or mFocusedApp (return null).
        if (wtoken != null && w.mAttrs.type != TYPE_APPLICATION_STARTING) {
            if (focusedApp.compareTo(wtoken) > 0) {
                // App stack below focused app stack. No focus for you!!!
                if (DEBUG_FOCUS_LIGHT) Slog.v(TAG_WM,
                        "findFocusedWindow: Reached focused app=" + focusedApp);
                mTmpWindow = null;
                return true;
            }
        }

        if (DEBUG_FOCUS_LIGHT) Slog.v(TAG_WM, "findFocusedWindow: Found new focus @ " + w);
        mTmpWindow = w;
        return true;
    };

    private final Consumer<WindowState> mPerformLayout = w -> {
        // Don't do layout of a window if it is not visible, or soon won't be visible, to avoid
        // wasting time and funky changes while a window is animating away.
        final boolean gone = (mTmpWindow != null && mWmService.mPolicy.canBeHiddenByKeyguardLw(w))
                || w.isGoneForLayoutLw();

        if (DEBUG_LAYOUT && !w.mLayoutAttached) {
            Slog.v(TAG, "1ST PASS " + w + ": gone=" + gone + " mHaveFrame=" + w.mHaveFrame
                    + " mLayoutAttached=" + w.mLayoutAttached
                    + " screen changed=" + w.isConfigChanged());
            final AppWindowToken atoken = w.mAppToken;
            if (gone) Slog.v(TAG, "  GONE: mViewVisibility=" + w.mViewVisibility
                    + " mRelayoutCalled=" + w.mRelayoutCalled + " hidden=" + w.mToken.isHidden()
                    + " hiddenRequested=" + (atoken != null && atoken.hiddenRequested)
                    + " parentHidden=" + w.isParentWindowHidden());
            else Slog.v(TAG, "  VIS: mViewVisibility=" + w.mViewVisibility
                    + " mRelayoutCalled=" + w.mRelayoutCalled + " hidden=" + w.mToken.isHidden()
                    + " hiddenRequested=" + (atoken != null && atoken.hiddenRequested)
                    + " parentHidden=" + w.isParentWindowHidden());
        }

        // If this view is GONE, then skip it -- keep the current frame, and let the caller know
        // so they can ignore it if they want.  (We do the normal layout for INVISIBLE windows,
        // since that means "perform layout as normal, just don't display").
        if (!gone || !w.mHaveFrame || w.mLayoutNeeded
                || ((w.isConfigChanged() || w.setReportResizeHints())
                && !w.isGoneForLayoutLw() &&
                ((w.mAttrs.privateFlags & PRIVATE_FLAG_KEYGUARD) != 0 ||
                        (w.mHasSurface && w.mAppToken != null &&
                                w.mAppToken.layoutConfigChanges)))) {
            if (!w.mLayoutAttached) {
                if (mTmpInitial) {
                    //Slog.i(TAG, "Window " + this + " clearing mContentChanged - initial");
                    w.resetContentChanged();
                }
                if (w.mAttrs.type == TYPE_DREAM) {
                    // Don't layout windows behind a dream, so that if it does stuff like hide
                    // the status bar we won't get a bad transition when it goes away.
                    mTmpWindow = w;
                }
                w.mLayoutNeeded = false;
                w.prelayout();
                final boolean firstLayout = !w.isLaidOut();
                getDisplayPolicy().layoutWindowLw(w, null, mDisplayFrames);
                w.mLayoutSeq = mLayoutSeq;

                // If this is the first layout, we need to initialize the last inset values as
                // otherwise we'd immediately cause an unnecessary resize.
                if (firstLayout) {
                    w.updateLastInsetValues();
                }

                if (w.mAppToken != null) {
                    w.mAppToken.layoutLetterbox(w);
                }

                if (DEBUG_LAYOUT) Slog.v(TAG, "  LAYOUT: mFrame=" + w.getFrameLw()
                        + " mContainingFrame=" + w.getContainingFrame()
                        + " mDisplayFrame=" + w.getDisplayFrameLw());
            }
        }
    };

    private final Consumer<WindowState> mPerformLayoutAttached = w -> {
        if (w.mLayoutAttached) {
            if (DEBUG_LAYOUT) Slog.v(TAG, "2ND PASS " + w + " mHaveFrame=" + w.mHaveFrame
                    + " mViewVisibility=" + w.mViewVisibility
                    + " mRelayoutCalled=" + w.mRelayoutCalled);
            // If this view is GONE, then skip it -- keep the current frame, and let the caller
            // know so they can ignore it if they want.  (We do the normal layout for INVISIBLE
            // windows, since that means "perform layout as normal, just don't display").
            if (mTmpWindow != null && mWmService.mPolicy.canBeHiddenByKeyguardLw(w)) {
                return;
            }
            if ((w.mViewVisibility != GONE && w.mRelayoutCalled) || !w.mHaveFrame
                    || w.mLayoutNeeded) {
                if (mTmpInitial) {
                    //Slog.i(TAG, "Window " + this + " clearing mContentChanged - initial");
                    w.resetContentChanged();
                }
                w.mLayoutNeeded = false;
                w.prelayout();
                getDisplayPolicy().layoutWindowLw(w, w.getParentWindow(), mDisplayFrames);
                w.mLayoutSeq = mLayoutSeq;
                if (DEBUG_LAYOUT) Slog.v(TAG, " LAYOUT: mFrame=" + w.getFrameLw()
                        + " mContainingFrame=" + w.getContainingFrame()
                        + " mDisplayFrame=" + w.getDisplayFrameLw());
            }
        } else if (w.mAttrs.type == TYPE_DREAM) {
            // Don't layout windows behind a dream, so that if it does stuff like hide the
            // status bar we won't get a bad transition when it goes away.
            mTmpWindow = mTmpWindow2;
        }
    };

    private final Predicate<WindowState> mComputeImeTargetPredicate = w -> {
        if (DEBUG_INPUT_METHOD && mUpdateImeTarget) Slog.i(TAG_WM, "Checking window @" + w
                + " fl=0x" + Integer.toHexString(w.mAttrs.flags));
        return w.canBeImeTarget();
    };

    private final Consumer<WindowState> mApplyPostLayoutPolicy =
            w -> getDisplayPolicy().applyPostLayoutPolicyLw(w, w.mAttrs, w.getParentWindow(),
                    mInputMethodTarget);

    private final Consumer<WindowState> mApplySurfaceChangesTransaction = w -> {
        final WindowSurfacePlacer surfacePlacer = mWmService.mWindowPlacerLocked;
        final boolean obscuredChanged = w.mObscured !=
                mTmpApplySurfaceChangesTransactionState.obscured;
        final RootWindowContainer root = mWmService.mRoot;

        // Update effect.
        w.mObscured = mTmpApplySurfaceChangesTransactionState.obscured;
        if (!mTmpApplySurfaceChangesTransactionState.obscured) {
            final boolean isDisplayed = w.isDisplayedLw();

            if (isDisplayed && w.isObscuringDisplay()) {
                // This window completely covers everything behind it, so we want to leave all
                // of them as undimmed (for performance reasons).
                root.mObscuringWindow = w;
                mTmpApplySurfaceChangesTransactionState.obscured = true;
            }

            mTmpApplySurfaceChangesTransactionState.displayHasContent |=
                    root.handleNotObscuredLocked(w,
                            mTmpApplySurfaceChangesTransactionState.obscured,
                            mTmpApplySurfaceChangesTransactionState.syswin);

            if (w.mHasSurface && isDisplayed) {
                final int type = w.mAttrs.type;
                if (type == TYPE_SYSTEM_DIALOG || type == TYPE_SYSTEM_ERROR
                        || (w.mAttrs.privateFlags & PRIVATE_FLAG_KEYGUARD) != 0) {
                    mTmpApplySurfaceChangesTransactionState.syswin = true;
                }
                if (mTmpApplySurfaceChangesTransactionState.preferredRefreshRate == 0
                        && w.mAttrs.preferredRefreshRate != 0) {
                    mTmpApplySurfaceChangesTransactionState.preferredRefreshRate
                            = w.mAttrs.preferredRefreshRate;
                }
                if (mTmpApplySurfaceChangesTransactionState.preferredModeId == 0
                        && w.mAttrs.preferredDisplayModeId != 0) {
                    mTmpApplySurfaceChangesTransactionState.preferredModeId
                            = w.mAttrs.preferredDisplayModeId;
                }
            }
        }

        if (obscuredChanged && w.isVisibleLw() && mWallpaperController.isWallpaperTarget(w)) {
            // This is the wallpaper target and its obscured state changed... make sure the
            // current wallpaper's visibility has been updated accordingly.
            mWallpaperController.updateWallpaperVisibility();
        }

        w.handleWindowMovedIfNeeded();

        final WindowStateAnimator winAnimator = w.mWinAnimator;

        //Slog.i(TAG, "Window " + this + " clearing mContentChanged - done placing");
        w.resetContentChanged();

        // Moved from updateWindowsAndWallpaperLocked().
        if (w.mHasSurface) {
            // Take care of the window being ready to display.
            final boolean committed = winAnimator.commitFinishDrawingLocked();
            if (isDefaultDisplay && committed) {
                if (w.mAttrs.type == TYPE_DREAM) {
                    // HACK: When a dream is shown, it may at that point hide the lock screen.
                    // So we need to redo the layout to let the phone window manager make this
                    // happen.
                    pendingLayoutChanges |= FINISH_LAYOUT_REDO_LAYOUT;
                    if (DEBUG_LAYOUT_REPEATS) {
                        surfacePlacer.debugLayoutRepeats(
                                "dream and commitFinishDrawingLocked true",
                                pendingLayoutChanges);
                    }
                }
                if ((w.mAttrs.flags & FLAG_SHOW_WALLPAPER) != 0) {
                    if (DEBUG_WALLPAPER_LIGHT) Slog.v(TAG,
                            "First draw done in potential wallpaper target " + w);
                    mWallpaperMayChange = true;
                    pendingLayoutChanges |= FINISH_LAYOUT_REDO_WALLPAPER;
                    if (DEBUG_LAYOUT_REPEATS) {
                        surfacePlacer.debugLayoutRepeats(
                                "wallpaper and commitFinishDrawingLocked true",
                                pendingLayoutChanges);
                    }
                }
            }
        }

        final AppWindowToken atoken = w.mAppToken;
        if (atoken != null) {
            atoken.updateLetterboxSurface(w);
            final boolean updateAllDrawn = atoken.updateDrawnWindowStates(w);
            if (updateAllDrawn && !mTmpUpdateAllDrawn.contains(atoken)) {
                mTmpUpdateAllDrawn.add(atoken);
            }
        }

        if (!mLosingFocus.isEmpty() && w.isFocused() && w.isDisplayedLw()) {
            mWmService.mH.obtainMessage(REPORT_LOSING_FOCUS, this).sendToTarget();
        }

        w.updateResizingWindowIfNeeded();
    };

    /**
     * Create new {@link DisplayContent} instance, add itself to the root window container and
     * initialize direct children.
     * @param display May not be null.
     * @param service You know.
<<<<<<< HEAD
     * @param controller The controller for the display container.
     */
    DisplayContent(Display display, WindowManagerService service,
            DisplayWindowController controller) {
=======
     * @param activityDisplay The ActivityDisplay for the display container.
     */
    DisplayContent(Display display, WindowManagerService service,
            ActivityDisplay activityDisplay) {
>>>>>>> de843449
        super(service);
        mAcitvityDisplay = activityDisplay;
        if (service.mRoot.getDisplayContent(display.getDisplayId()) != null) {
            throw new IllegalArgumentException("Display with ID=" + display.getDisplayId()
                    + " already exists=" + service.mRoot.getDisplayContent(display.getDisplayId())
                    + " new=" + display);
        }

        mDisplay = display;
        mDisplayId = display.getDisplayId();
        mWallpaperController = new WallpaperController(mWmService, this);
        display.getDisplayInfo(mDisplayInfo);
        display.getMetrics(mDisplayMetrics);
        isDefaultDisplay = mDisplayId == DEFAULT_DISPLAY;
        mDisplayFrames = new DisplayFrames(mDisplayId, mDisplayInfo,
                calculateDisplayCutoutForRotation(mDisplayInfo.rotation));
        initializeDisplayBaseInfo();

        mAppTransition = new AppTransition(service.mContext, service, this);
        mAppTransition.registerListenerLocked(service.mActivityManagerAppTransitionNotifier);
        mAppTransitionController = new AppTransitionController(service, this);
        mUnknownAppVisibilityController = new UnknownAppVisibilityController(service, this);

        AnimationHandler animationHandler = new AnimationHandler();
        mBoundsAnimationController = new BoundsAnimationController(service.mContext,
<<<<<<< HEAD
                mAppTransition, SurfaceAnimationThread.getHandler(), animationHandler);
=======
                mAppTransition, AnimationThread.getHandler(), animationHandler);
>>>>>>> de843449

        if (mWmService.mInputManager != null) {
            final InputChannel inputChannel = mWmService.mInputManager.monitorInput("Display "
                    + mDisplayId, mDisplayId);
            mPointerEventDispatcher = inputChannel != null
                    ? new PointerEventDispatcher(inputChannel) : null;
        } else {
            mPointerEventDispatcher = null;
        }
        mDisplayPolicy = new DisplayPolicy(service, this);
        mDisplayRotation = new DisplayRotation(service, this);
        if (isDefaultDisplay) {
            // The policy may be invoked right after here, so it requires the necessary default
            // fields of this display content.
            mWmService.mPolicy.setDefaultDisplay(this);
        }
        if (mWmService.mDisplayReady) {
            mDisplayPolicy.onConfigurationChanged();
        }
        if (mWmService.mSystemReady) {
            mDisplayPolicy.systemReady();
        }
        mDividerControllerLocked = new DockedStackDividerController(service, this);
        mPinnedStackControllerLocked = new PinnedStackController(service, this);

        final SurfaceControl.Builder b = mWmService.makeSurfaceBuilder(mSession).setOpaque(true);
        mWindowingLayer = b.setName("Display Root").build();
        mOverlayLayer = b.setName("Display Overlays").build();

        getPendingTransaction().setLayer(mWindowingLayer, 0)
                .setLayerStack(mWindowingLayer, mDisplayId)
                .show(mWindowingLayer)
                .setLayer(mOverlayLayer, 1)
                .setLayerStack(mOverlayLayer, mDisplayId)
                .show(mOverlayLayer);
        getPendingTransaction().apply();

        // These are the only direct children we should ever have and they are permanent.
        super.addChild(mBelowAppWindowsContainers, null);
        super.addChild(mTaskStackContainers, null);
        super.addChild(mAboveAppWindowsContainers, null);
        super.addChild(mImeWindowsContainers, null);

        // Add itself as a child to the root container.
        mWmService.mRoot.addChild(this, null);

        // TODO(b/62541591): evaluate whether this is the best spot to declare the
        // {@link DisplayContent} ready for use.
        mDisplayReady = true;

        mWmService.mAnimator.addDisplayLocked(mDisplayId);
        mInputMonitor = new InputMonitor(service, mDisplayId);
        mInsetsStateController = new InsetsStateController(this);
    }

    boolean isReady() {
        // The display is ready when the system and the individual display are both ready.
        return mWmService.mDisplayReady && mDisplayReady;
    }

    int getDisplayId() {
        return mDisplayId;
    }

    WindowToken getWindowToken(IBinder binder) {
        return mTokenMap.get(binder);
    }

    AppWindowToken getAppWindowToken(IBinder binder) {
        final WindowToken token = getWindowToken(binder);
        if (token == null) {
            return null;
        }
        return token.asAppWindowToken();
    }

    private void addWindowToken(IBinder binder, WindowToken token) {
        final DisplayContent dc = mWmService.mRoot.getWindowTokenDisplay(token);
        if (dc != null) {
            // We currently don't support adding a window token to the display if the display
            // already has the binder mapped to another token. If there is a use case for supporting
            // this moving forward we will either need to merge the WindowTokens some how or have
            // the binder map to a list of window tokens.
            throw new IllegalArgumentException("Can't map token=" + token + " to display="
                    + getName() + " already mapped to display=" + dc + " tokens=" + dc.mTokenMap);
        }
        if (binder == null) {
            throw new IllegalArgumentException("Can't map token=" + token + " to display="
                    + getName() + " binder is null");
        }
        if (token == null) {
            throw new IllegalArgumentException("Can't map null token to display="
                    + getName() + " binder=" + binder);
        }

        mTokenMap.put(binder, token);

        if (token.asAppWindowToken() == null) {
            // Add non-app token to container hierarchy on the display. App tokens are added through
            // the parent container managing them (e.g. Tasks).
            switch (token.windowType) {
                case TYPE_WALLPAPER:
                    mBelowAppWindowsContainers.addChild(token);
                    break;
                case TYPE_INPUT_METHOD:
                case TYPE_INPUT_METHOD_DIALOG:
                    mImeWindowsContainers.addChild(token);
                    break;
                default:
                    mAboveAppWindowsContainers.addChild(token);
                    break;
            }
        }
    }

    WindowToken removeWindowToken(IBinder binder) {
        final WindowToken token = mTokenMap.remove(binder);
        if (token != null && token.asAppWindowToken() == null) {
            token.setExiting();
        }
        return token;
    }

    /** Changes the display the input window token is housed on to this one. */
    void reParentWindowToken(WindowToken token) {
        final DisplayContent prevDc = token.getDisplayContent();
        if (prevDc == this) {
            return;
        }
        if (prevDc != null) {
            if (prevDc.mTokenMap.remove(token.token) != null && token.asAppWindowToken() == null) {
                // Removed the token from the map, but made sure it's not an app token before
                // removing from parent.
                token.getParent().removeChild(token);
            }
            if (prevDc.mLastFocus == mCurrentFocus) {
                // The window has become the focus of this display, so it should not be notified
                // that it lost focus from the previous display.
                prevDc.mLastFocus = null;
            }
        }

        addWindowToken(token.token, token);
    }

    void removeAppToken(IBinder binder) {
        final WindowToken token = removeWindowToken(binder);
        if (token == null) {
            Slog.w(TAG_WM, "removeAppToken: Attempted to remove non-existing token: " + binder);
            return;
        }

        final AppWindowToken appToken = token.asAppWindowToken();

        if (appToken == null) {
            Slog.w(TAG_WM, "Attempted to remove non-App token: " + binder + " token=" + token);
            return;
        }

        appToken.onRemovedFromDisplay();
    }

    @Override
<<<<<<< HEAD
    DisplayWindowController getController() {
        return (DisplayWindowController) super.getController();
    }

    @Override
=======
>>>>>>> de843449
    public Display getDisplay() {
        return mDisplay;
    }

    DisplayInfo getDisplayInfo() {
        return mDisplayInfo;
    }

    DisplayMetrics getDisplayMetrics() {
        return mDisplayMetrics;
    }

    DisplayPolicy getDisplayPolicy() {
        return mDisplayPolicy;
    }

    @Override
    public DisplayRotation getDisplayRotation() {
        return mDisplayRotation;
    }

    /**
     * Marks a window as providing insets for the rest of the windows in the system.
     *
     * @param type The type of inset this window provides.
     * @param win The window.
     * @param frameProvider Function to compute the frame, or {@code null} if the just the frame of
     *                      the window should be taken.
     */
    void setInsetProvider(@InternalInsetType int type, WindowState win,
            @Nullable TriConsumer<DisplayFrames, WindowState, Rect> frameProvider) {
        mInsetsStateController.getSourceProvider(type).setWindow(win, frameProvider);
    }

    InsetsStateController getInsetsStateController() {
        return mInsetsStateController;
    }

    @VisibleForTesting
    void setDisplayRotation(DisplayRotation displayRotation) {
        mDisplayRotation = displayRotation;
    }

    int getRotation() {
        return mRotation;
    }

    @VisibleForTesting
    void setRotation(int newRotation) {
        mRotation = newRotation;
        mDisplayRotation.setRotation(newRotation);
    }

    int getLastOrientation() {
        return mLastOrientation;
    }

    boolean getAltOrientation() {
        return mAltOrientation;
    }

    int getLastWindowForcedOrientation() {
        return mLastWindowForcedOrientation;
    }

    /**
     * Temporarily pauses rotation changes until resumed.
     *
     * This can be used to prevent rotation changes from occurring while the user is
     * performing certain operations, such as drag and drop.
     *
     * This call nests and must be matched by an equal number of calls to
     * {@link #resumeRotationLocked}.
     */
    void pauseRotationLocked() {
        mDeferredRotationPauseCount++;
    }

    /**
     * Resumes normal rotation changes after being paused.
     */
    void resumeRotationLocked() {
        if (mDeferredRotationPauseCount <= 0) {
            return;
        }

        mDeferredRotationPauseCount--;
        if (mDeferredRotationPauseCount == 0) {
            updateRotationAndSendNewConfigIfNeeded();
        }
    }

    /**
     * If this is true we have updated our desired orientation, but not yet changed the real
     * orientation our applied our screen rotation animation. For example, because a previous
     * screen rotation was in progress.
     *
     * @return {@code true} if the there is an ongoing rotation change.
     */
    boolean rotationNeedsUpdate() {
        final int lastOrientation = getLastOrientation();
        final int oldRotation = getRotation();
        final boolean oldAltOrientation = getAltOrientation();

        final int rotation = mDisplayRotation.rotationForOrientation(lastOrientation, oldRotation);
        final boolean altOrientation = !mDisplayRotation.rotationHasCompatibleMetrics(
                lastOrientation, rotation);
        if (oldRotation == rotation && oldAltOrientation == altOrientation) {
            return false;
        }
        return true;
    }

<<<<<<< HEAD
=======
    /**
     * The display content may have configuration set from {@link #DisplayWindowSettings}. This
     * callback let the owner of container know there is existing configuration to prevent the
     * values from being replaced by the initializing {@link #ActivityDisplay}.
     */
    void initializeDisplayOverrideConfiguration() {
        if (mAcitvityDisplay != null) {
            mAcitvityDisplay.onInitializeOverrideConfiguration(getRequestedOverrideConfiguration());
        }
    }

>>>>>>> de843449
    /** Notify the configuration change of this display. */
    void sendNewConfiguration() {
        mWmService.mH.obtainMessage(SEND_NEW_CONFIGURATION, this).sendToTarget();
    }

<<<<<<< HEAD
=======
    @Override
    boolean onDescendantOrientationChanged(IBinder freezeDisplayToken,
            ConfigurationContainer requestingContainer) {
        final Configuration config = updateOrientationFromAppTokens(
                getRequestedOverrideConfiguration(), freezeDisplayToken, false);
        // If display rotation class tells us that it doesn't consider app requested orientation,
        // this display won't rotate just because of an app changes its requested orientation. Thus
        // it indicates that this display chooses not to handle this request.
        final boolean handled = getDisplayRotation().respectAppRequestedOrientation();
        if (config == null) {
            return handled;
        }

        if (handled && requestingContainer instanceof ActivityRecord) {
            final ActivityRecord activityRecord = (ActivityRecord) requestingContainer;
            final boolean kept = mWmService.mAtmService.updateDisplayOverrideConfigurationLocked(
                    config, activityRecord, false /* deferResume */, getDisplayId());
            activityRecord.frozenBeforeDestroy = true;
            if (!kept) {
                mWmService.mAtmService.mRootActivityContainer.resumeFocusedStacksTopActivities();
            }
        } else {
            // We have a new configuration to push so we need to update ATMS for now.
            // TODO: Clean up display configuration push between ATMS and WMS after unification.
            mWmService.mAtmService.updateDisplayOverrideConfigurationLocked(
                    config, null /* starting */, false /* deferResume */, getDisplayId());
        }
        return handled;
    }

>>>>>>> de843449
    /**
     * Determine the new desired orientation of this display.
     *
     * The orientation is computed from non-application windows first. If none of the
     * non-application windows specify orientation, the orientation is computed from application
     * tokens.
     *
     * @return {@code true} if the orientation is changed.
     */
    boolean updateOrientationFromAppTokens() {
        return updateOrientationFromAppTokens(false /* forceUpdate */);
    }

<<<<<<< HEAD
    boolean updateOrientationFromAppTokens(boolean forceUpdate) {
=======
    /**
     * Update orientation of the target display, returning a non-null new Configuration if it has
     * changed from the current orientation. If a non-null configuration is returned, someone must
     * call {@link WindowManagerService#setNewDisplayOverrideConfiguration(Configuration,
     * DisplayContent)} to tell the window manager it can unfreeze the screen. This will typically
     * be done by calling {@link WindowManagerService#sendNewConfiguration(int)}.
     */
    Configuration updateOrientationFromAppTokens(Configuration currentConfig,
            IBinder freezeDisplayToken, boolean forceUpdate) {
        if (!mDisplayReady) {
            return null;
        }

        Configuration config = null;
        if (updateOrientationFromAppTokens(forceUpdate)) {
            // If we changed the orientation but mOrientationChangeComplete is already true,
            // we used seamless rotation, and we don't need to freeze the screen.
            if (freezeDisplayToken != null && !mWmService.mRoot.mOrientationChangeComplete) {
                final AppWindowToken atoken = getAppWindowToken(freezeDisplayToken);
                if (atoken != null) {
                    atoken.startFreezingScreen();
                }
            }
            config = new Configuration();
            computeScreenConfiguration(config);
        } else if (currentConfig != null) {
            // No obvious action we need to take, but if our current state mismatches the
            // activity manager's, update it, disregarding font scale, which should remain set
            // to the value of the previous configuration.
            // Here we're calling Configuration#unset() instead of setToDefaults() because we
            // need to keep override configs clear of non-empty values (e.g. fontSize).
            mTmpConfiguration.unset();
            mTmpConfiguration.updateFrom(currentConfig);
            computeScreenConfiguration(mTmpConfiguration);
            if (currentConfig.diff(mTmpConfiguration) != 0) {
                mWaitingForConfig = true;
                setLayoutNeeded();
                int[] anim = new int[2];
                getDisplayPolicy().selectRotationAnimationLw(anim);

                mWmService.startFreezingDisplayLocked(anim[0], anim[1], this);
                config = new Configuration(mTmpConfiguration);
            }
        }

        return config;
    }


    private boolean updateOrientationFromAppTokens(boolean forceUpdate) {
>>>>>>> de843449
        final int req = getOrientation();
        if (req != mLastOrientation || forceUpdate) {
            mLastOrientation = req;
            mDisplayRotation.setCurrentOrientation(req);
            return updateRotationUnchecked(forceUpdate);
        }
        return false;
    }

    /**
     * Update rotation of the display and send configuration if the rotation is changed.
     *
     * @return {@code true} if the rotation has been changed and the new config is sent.
     */
    boolean updateRotationAndSendNewConfigIfNeeded() {
        final boolean changed = updateRotationUnchecked(false /* forceUpdate */);
        if (changed) {
            sendNewConfiguration();
        }
        return changed;
    }

    /**
     * Update rotation of the display.
     *
     * @return {@code true} if the rotation has been changed.  In this case YOU MUST CALL
     *         {@link WindowManagerService#sendNewConfiguration(int)} TO UNFREEZE THE SCREEN.
     */
    boolean updateRotationUnchecked() {
        return updateRotationUnchecked(false /* forceUpdate */);
    }

    /**
     * Update rotation of the DisplayContent with an option to force the update. This updates
     * the container's perception of rotation and, depending on the top activities, will freeze
     * the screen or start seamless rotation. The display itself gets rotated in
     * {@link #applyRotationLocked} during {@link WindowManagerService#sendNewConfiguration}.
     *
     * @param forceUpdate Force the rotation update. Sometimes in WM we might skip updating
     *                    orientation because we're waiting for some rotation to finish or display
     *                    to unfreeze, which results in configuration of the previously visible
     *                    activity being applied to a newly visible one. Forcing the rotation
     *                    update allows to workaround this issue.
     * @return {@code true} if the rotation has been changed.  In this case YOU MUST CALL
     *         {@link WindowManagerService#sendNewConfiguration(int)} TO COMPLETE THE ROTATION AND
     *         UNFREEZE THE SCREEN.
     */
    boolean updateRotationUnchecked(boolean forceUpdate) {
        ScreenRotationAnimation screenRotationAnimation;
        if (!forceUpdate) {
            if (mDeferredRotationPauseCount > 0) {
                // Rotation updates have been paused temporarily.  Defer the update until
                // updates have been resumed.
                if (DEBUG_ORIENTATION) Slog.v(TAG_WM, "Deferring rotation, rotation is paused.");
                return false;
            }

            screenRotationAnimation =
                    mWmService.mAnimator.getScreenRotationAnimationLocked(mDisplayId);
            if (screenRotationAnimation != null && screenRotationAnimation.isAnimating()) {
                // Rotation updates cannot be performed while the previous rotation change
                // animation is still in progress.  Skip this update.  We will try updating
                // again after the animation is finished and the display is unfrozen.
                if (DEBUG_ORIENTATION) Slog.v(TAG_WM, "Deferring rotation, animation in progress.");
                return false;
            }
            if (mWmService.mDisplayFrozen) {
                // Even if the screen rotation animation has finished (e.g. isAnimating
                // returns false), there is still some time where we haven't yet unfrozen
                // the display. We also need to abort rotation here.
                if (DEBUG_ORIENTATION) Slog.v(TAG_WM,
                        "Deferring rotation, still finishing previous rotation");
                return false;
            }
        }

        if (!mWmService.mDisplayEnabled) {
            // No point choosing a rotation if the display is not enabled.
            if (DEBUG_ORIENTATION) Slog.v(TAG_WM, "Deferring rotation, display is not enabled.");
            return false;
        }

        final int oldRotation = mRotation;
        final int lastOrientation = mLastOrientation;
        final boolean oldAltOrientation = mAltOrientation;
        final int rotation = mDisplayRotation.rotationForOrientation(lastOrientation, oldRotation);
        if (DEBUG_ORIENTATION) Slog.v(TAG_WM, "Computed rotation=" + rotation + " for display id="
                + mDisplayId + " based on lastOrientation=" + lastOrientation
                + " and oldRotation=" + oldRotation);
        boolean mayRotateSeamlessly = mDisplayPolicy.shouldRotateSeamlessly(mDisplayRotation,
                oldRotation, rotation);

        if (mayRotateSeamlessly) {
            final WindowState seamlessRotated = getWindow((w) -> w.mSeamlesslyRotated);
            if (seamlessRotated != null && !forceUpdate) {
                // We can't rotate (seamlessly or not) while waiting for the last seamless rotation
                // to complete (that is, waiting for windows to redraw). It's tempting to check
                // w.mSeamlessRotationCount but that could be incorrect in the case of
                // window-removal.
                return false;
            }

            // In the presence of the PINNED stack or System Alert
            // windows we unfortunately can not seamlessly rotate.
            if (hasPinnedStack()) {
                mayRotateSeamlessly = false;
            }
            for (int i = 0; i < mWmService.mSessions.size(); i++) {
                if (mWmService.mSessions.valueAt(i).hasAlertWindowSurfaces()) {
                    mayRotateSeamlessly = false;
                    break;
                }
            }
        }
        final boolean rotateSeamlessly = mayRotateSeamlessly;

        // TODO: Implement forced rotation changes.
        //       Set mAltOrientation to indicate that the application is receiving
        //       an orientation that has different metrics than it expected.
        //       eg. Portrait instead of Landscape.

        final boolean altOrientation = !mDisplayRotation.rotationHasCompatibleMetrics(
                lastOrientation, rotation);

        if (DEBUG_ORIENTATION) Slog.v(TAG_WM, "Display id=" + mDisplayId
                + " selected orientation " + lastOrientation
                + ", got rotation " + rotation + " which has "
                + (altOrientation ? "incompatible" : "compatible") + " metrics");

        if (oldRotation == rotation && oldAltOrientation == altOrientation) {
            // No change.
            return false;
        }

        if (DEBUG_ORIENTATION) Slog.v(TAG_WM, "Display id=" + mDisplayId
                + " rotation changed to " + rotation
                + (altOrientation ? " (alt)" : "") + " from " + oldRotation
                + (oldAltOrientation ? " (alt)" : "") + ", lastOrientation=" + lastOrientation);

        if (DisplayContent.deltaRotation(rotation, oldRotation) != 2) {
            mWaitingForConfig = true;
        }

        mRotation = rotation;
        mAltOrientation = altOrientation;

        mWmService.mWindowsFreezingScreen = WINDOWS_FREEZING_SCREENS_ACTIVE;
        mWmService.mH.sendNewMessageDelayed(WindowManagerService.H.WINDOW_FREEZE_TIMEOUT,
                this, WINDOW_FREEZE_TIMEOUT_DURATION);

        setLayoutNeeded();
        final int[] anim = new int[2];
        mDisplayPolicy.selectRotationAnimationLw(anim);

        if (!rotateSeamlessly) {
            mWmService.startFreezingDisplayLocked(anim[0], anim[1], this);
            // startFreezingDisplayLocked can reset the ScreenRotationAnimation.
        } else {
            // The screen rotation animation uses a screenshot to freeze the screen
            // while windows resize underneath.
            // When we are rotating seamlessly, we allow the elements to transition
            // to their rotated state independently and without a freeze required.
            mWmService.startSeamlessRotation();
        }

        return true;
    }

    /**
     * Applies the rotation transaction. This must be called after {@link #updateRotationUnchecked}
     * (if it returned {@code true}) to actually finish the rotation.
     *
     * @param oldRotation the rotation we are coming from.
     * @param rotation the rotation to apply.
     */
    void applyRotationLocked(final int oldRotation, final int rotation) {
        mDisplayRotation.setRotation(rotation);
        final boolean rotateSeamlessly = mWmService.isRotatingSeamlessly();
        ScreenRotationAnimation screenRotationAnimation = rotateSeamlessly
                ? null : mWmService.mAnimator.getScreenRotationAnimationLocked(mDisplayId);
        // We need to update our screen size information to match the new rotation. If the rotation
        // has actually changed then this method will return true and, according to the comment at
        // the top of the method, the caller is obligated to call computeNewConfigurationLocked().
        // By updating the Display info here it will be available to
        // #computeScreenConfiguration() later.
        updateDisplayAndOrientation(getConfiguration().uiMode);

        // NOTE: We disable the rotation in the emulator because
        //       it doesn't support hardware OpenGL emulation yet.
        if (CUSTOM_SCREEN_ROTATION && screenRotationAnimation != null
                && screenRotationAnimation.hasScreenshot()) {
            if (screenRotationAnimation.setRotation(getPendingTransaction(), rotation,
                    MAX_ANIMATION_DURATION, mWmService.getTransitionAnimationScaleLocked(),
                    mDisplayInfo.logicalWidth, mDisplayInfo.logicalHeight)) {
                mWmService.scheduleAnimationLocked();
            }
        }

        forAllWindows(w -> {
            w.seamlesslyRotateIfAllowed(getPendingTransaction(), oldRotation, rotation,
                    rotateSeamlessly);
        }, true /* traverseTopToBottom */);

        mWmService.mDisplayManagerInternal.performTraversal(getPendingTransaction());
        scheduleAnimation();

        forAllWindows(w -> {
            if (w.mHasSurface && !rotateSeamlessly) {
                if (DEBUG_ORIENTATION) Slog.v(TAG_WM, "Set mOrientationChanging of " + w);
                w.setOrientationChanging(true);
                mWmService.mRoot.mOrientationChangeComplete = false;
                w.mLastFreezeDuration = 0;
            }
            w.mReportOrientationChanged = true;
        }, true /* traverseTopToBottom */);

        if (rotateSeamlessly) {
            mWmService.mH.sendNewMessageDelayed(WindowManagerService.H.SEAMLESS_ROTATION_TIMEOUT,
                    this, SEAMLESS_ROTATION_TIMEOUT_DURATION);
        }

        for (int i = mWmService.mRotationWatchers.size() - 1; i >= 0; i--) {
            final WindowManagerService.RotationWatcher rotationWatcher
                    = mWmService.mRotationWatchers.get(i);
            if (rotationWatcher.mDisplayId == mDisplayId) {
                try {
                    rotationWatcher.mWatcher.onRotationChanged(rotation);
                } catch (RemoteException e) {
                    // Ignore
                }
            }
        }

        // TODO (multi-display): Magnification is supported only for the default display.
        // Announce rotation only if we will not animate as we already have the
        // windows in final state. Otherwise, we make this call at the rotation end.
        if (screenRotationAnimation == null && mWmService.mAccessibilityController != null
                && isDefaultDisplay) {
            mWmService.mAccessibilityController.onRotationChangedLocked(this);
        }
    }

    void configureDisplayPolicy() {
        final int width = mBaseDisplayWidth;
        final int height = mBaseDisplayHeight;
        final int shortSize;
        final int longSize;
        if (width > height) {
            shortSize = height;
            longSize = width;
        } else {
            shortSize = width;
            longSize = height;
        }

        final int shortSizeDp = shortSize * DisplayMetrics.DENSITY_DEFAULT / mBaseDisplayDensity;
        final int longSizeDp = longSize * DisplayMetrics.DENSITY_DEFAULT / mBaseDisplayDensity;

        mDisplayRotation.configure(width, height, shortSizeDp, longSizeDp);
        mDisplayPolicy.configure(width, height, shortSizeDp);

        mDisplayFrames.onDisplayInfoUpdated(mDisplayInfo,
                calculateDisplayCutoutForRotation(mDisplayInfo.rotation));

        // Tap Listeners are supported for:
        // 1. All physical displays (multi-display).
        // 2. VirtualDisplays on VR, AA (and everything else).
        if (mPointerEventDispatcher != null && mTapDetector == null) {
            if (DEBUG_DISPLAY) {
                Slog.d(TAG,
                        "Registering PointerEventListener for DisplayId: " + mDisplayId);
            }
            mTapDetector = new TaskTapPointerEventListener(mWmService, this);
            registerPointerEventListener(mTapDetector);
            registerPointerEventListener(mWmService.mMousePositionTracker);
        }
    }

    /**
     * Update {@link #mDisplayInfo} and other internal variables when display is rotated or config
     * changed.
     * Do not call if {@link WindowManagerService#mDisplayReady} == false.
     */
    private DisplayInfo updateDisplayAndOrientation(int uiMode) {
        // Use the effective "visual" dimensions based on current rotation
        final boolean rotated = (mRotation == ROTATION_90 || mRotation == ROTATION_270);
        final int realdw = rotated ? mBaseDisplayHeight : mBaseDisplayWidth;
        final int realdh = rotated ? mBaseDisplayWidth : mBaseDisplayHeight;
        int dw = realdw;
        int dh = realdh;

        if (mAltOrientation) {
            if (realdw > realdh) {
                // Turn landscape into portrait.
                int maxw = (int)(realdh/1.3f);
                if (maxw < realdw) {
                    dw = maxw;
                }
            } else {
                // Turn portrait into landscape.
                int maxh = (int)(realdw/1.3f);
                if (maxh < realdh) {
                    dh = maxh;
                }
            }
        }

        // Update application display metrics.
        final WmDisplayCutout wmDisplayCutout = calculateDisplayCutoutForRotation(mRotation);
        final DisplayCutout displayCutout = wmDisplayCutout.getDisplayCutout();

        final int appWidth = mDisplayPolicy.getNonDecorDisplayWidth(dw, dh, mRotation, uiMode,
                displayCutout);
        final int appHeight = mDisplayPolicy.getNonDecorDisplayHeight(dw, dh, mRotation, uiMode,
                displayCutout);
        mDisplayInfo.rotation = mRotation;
        mDisplayInfo.logicalWidth = dw;
        mDisplayInfo.logicalHeight = dh;
        mDisplayInfo.logicalDensityDpi = mBaseDisplayDensity;
        mDisplayInfo.appWidth = appWidth;
        mDisplayInfo.appHeight = appHeight;
        if (isDefaultDisplay) {
            mDisplayInfo.getLogicalMetrics(mRealDisplayMetrics,
                    CompatibilityInfo.DEFAULT_COMPATIBILITY_INFO, null);
        }
        mDisplayInfo.displayCutout = displayCutout.isEmpty() ? null : displayCutout;
        mDisplayInfo.getAppMetrics(mDisplayMetrics);
        if (mDisplayScalingDisabled) {
            mDisplayInfo.flags |= Display.FLAG_SCALING_DISABLED;
        } else {
            mDisplayInfo.flags &= ~Display.FLAG_SCALING_DISABLED;
        }

        // We usually set the override info in DisplayManager so that we get consistent display
        // metrics values when displays are changing and don't send out new values until WM is aware
        // of them. However, we don't do this for displays that serve as containers for ActivityView
        // because we don't want letter-/pillar-boxing during resize.
        final DisplayInfo overrideDisplayInfo = mShouldOverrideDisplayConfiguration
                ? mDisplayInfo : null;
        mWmService.mDisplayManagerInternal.setDisplayInfoOverrideFromWindowManager(mDisplayId,
                overrideDisplayInfo);

        mBaseDisplayRect.set(0, 0, dw, dh);

        if (isDefaultDisplay) {
            mCompatibleScreenScale = CompatibilityInfo.computeCompatibleScaling(mDisplayMetrics,
                    mCompatDisplayMetrics);
        }

        return mDisplayInfo;
    }

    WmDisplayCutout calculateDisplayCutoutForRotation(int rotation) {
        return mDisplayCutoutCache.getOrCompute(mInitialDisplayCutout, rotation);
    }

    private WmDisplayCutout calculateDisplayCutoutForRotationUncached(
            DisplayCutout cutout, int rotation) {
        if (cutout == null || cutout == DisplayCutout.NO_CUTOUT) {
            return WmDisplayCutout.NO_CUTOUT;
        }
        if (rotation == ROTATION_0) {
            return WmDisplayCutout.computeSafeInsets(
                    cutout, mInitialDisplayWidth, mInitialDisplayHeight);
        }
        final boolean rotated = (rotation == ROTATION_90 || rotation == ROTATION_270);
        final Rect[] newBounds = mRotationUtil.getRotatedBounds(
                WmDisplayCutout.computeSafeInsets(
                        cutout, mInitialDisplayWidth, mInitialDisplayHeight)
                        .getDisplayCutout().getBoundingRectsAll(),
                rotation, mInitialDisplayWidth, mInitialDisplayHeight);
        return WmDisplayCutout.computeSafeInsets(DisplayCutout.fromBounds(newBounds),
                rotated ? mInitialDisplayHeight : mInitialDisplayWidth,
                rotated ? mInitialDisplayWidth : mInitialDisplayHeight);
    }

    /**
     * Compute display configuration based on display properties and policy settings.
     * Do not call if mDisplayReady == false.
     */
    void computeScreenConfiguration(Configuration config) {
        final DisplayInfo displayInfo = updateDisplayAndOrientation(config.uiMode);
        calculateBounds(displayInfo, mTmpBounds);
        config.windowConfiguration.setBounds(mTmpBounds);

        final int dw = displayInfo.logicalWidth;
        final int dh = displayInfo.logicalHeight;
        config.orientation = (dw <= dh) ? ORIENTATION_PORTRAIT : ORIENTATION_LANDSCAPE;
        config.windowConfiguration.setWindowingMode(getWindowingMode());
<<<<<<< HEAD
=======
        config.windowConfiguration.setDisplayWindowingMode(getWindowingMode());
>>>>>>> de843449
        config.windowConfiguration.setRotation(displayInfo.rotation);

        final float density = mDisplayMetrics.density;
        config.screenWidthDp =
                (int)(mDisplayPolicy.getConfigDisplayWidth(dw, dh, displayInfo.rotation,
                        config.uiMode, displayInfo.displayCutout) / density);
        config.screenHeightDp =
                (int)(mDisplayPolicy.getConfigDisplayHeight(dw, dh, displayInfo.rotation,
                        config.uiMode, displayInfo.displayCutout) / density);

        mDisplayPolicy.getNonDecorInsetsLw(displayInfo.rotation, dw, dh,
                displayInfo.displayCutout, mTmpRect);
        final int leftInset = mTmpRect.left;
        final int topInset = mTmpRect.top;
        // appBounds at the root level should mirror the app screen size.
        config.windowConfiguration.setAppBounds(leftInset /* left */, topInset /* top */,
                leftInset + displayInfo.appWidth /* right */,
                topInset + displayInfo.appHeight /* bottom */);
        final boolean rotated = (displayInfo.rotation == Surface.ROTATION_90
                || displayInfo.rotation == Surface.ROTATION_270);

        computeSizeRangesAndScreenLayout(displayInfo, rotated, config.uiMode, dw, dh, density,
                config);

        config.screenLayout = (config.screenLayout & ~Configuration.SCREENLAYOUT_ROUND_MASK)
                | ((displayInfo.flags & Display.FLAG_ROUND) != 0
                ? Configuration.SCREENLAYOUT_ROUND_YES
                : Configuration.SCREENLAYOUT_ROUND_NO);

        config.compatScreenWidthDp = (int)(config.screenWidthDp / mCompatibleScreenScale);
        config.compatScreenHeightDp = (int)(config.screenHeightDp / mCompatibleScreenScale);
        config.compatSmallestScreenWidthDp = computeCompatSmallestWidth(rotated, config.uiMode, dw,
                dh, displayInfo.displayCutout);
        config.densityDpi = displayInfo.logicalDensityDpi;

        config.colorMode =
                ((displayInfo.isHdr() && mWmService.hasHdrSupport())
                        ? Configuration.COLOR_MODE_HDR_YES
                        : Configuration.COLOR_MODE_HDR_NO)
                        | (displayInfo.isWideColorGamut() && mWmService.hasWideColorGamutSupport()
                        ? Configuration.COLOR_MODE_WIDE_COLOR_GAMUT_YES
                        : Configuration.COLOR_MODE_WIDE_COLOR_GAMUT_NO);

        // Update the configuration based on available input devices, lid switch,
        // and platform configuration.
        config.touchscreen = Configuration.TOUCHSCREEN_NOTOUCH;
        config.keyboard = Configuration.KEYBOARD_NOKEYS;
        config.navigation = Configuration.NAVIGATION_NONAV;

        int keyboardPresence = 0;
        int navigationPresence = 0;
        final InputDevice[] devices = mWmService.mInputManager.getInputDevices();
        final int len = devices != null ? devices.length : 0;
        for (int i = 0; i < len; i++) {
            InputDevice device = devices[i];
            if (!device.isVirtual()) {
                final int sources = device.getSources();
                final int presenceFlag = device.isExternal() ?
                        WindowManagerPolicy.PRESENCE_EXTERNAL :
                        WindowManagerPolicy.PRESENCE_INTERNAL;

                // TODO(multi-display): Configure on per-display basis.
                if (mWmService.mIsTouchDevice) {
                    if ((sources & InputDevice.SOURCE_TOUCHSCREEN) ==
                            InputDevice.SOURCE_TOUCHSCREEN) {
                        config.touchscreen = Configuration.TOUCHSCREEN_FINGER;
                    }
                } else {
                    config.touchscreen = Configuration.TOUCHSCREEN_NOTOUCH;
                }

                if ((sources & InputDevice.SOURCE_TRACKBALL) == InputDevice.SOURCE_TRACKBALL) {
                    config.navigation = Configuration.NAVIGATION_TRACKBALL;
                    navigationPresence |= presenceFlag;
                } else if ((sources & InputDevice.SOURCE_DPAD) == InputDevice.SOURCE_DPAD
                        && config.navigation == Configuration.NAVIGATION_NONAV) {
                    config.navigation = Configuration.NAVIGATION_DPAD;
                    navigationPresence |= presenceFlag;
                }

                if (device.getKeyboardType() == InputDevice.KEYBOARD_TYPE_ALPHABETIC) {
                    config.keyboard = Configuration.KEYBOARD_QWERTY;
                    keyboardPresence |= presenceFlag;
                }
            }
        }

        if (config.navigation == Configuration.NAVIGATION_NONAV && mWmService.mHasPermanentDpad) {
            config.navigation = Configuration.NAVIGATION_DPAD;
            navigationPresence |= WindowManagerPolicy.PRESENCE_INTERNAL;
        }

        // Determine whether a hard keyboard is available and enabled.
        // TODO(multi-display): Should the hardware keyboard be tied to a display or to a device?
        boolean hardKeyboardAvailable = config.keyboard != Configuration.KEYBOARD_NOKEYS;
        if (hardKeyboardAvailable != mWmService.mHardKeyboardAvailable) {
            mWmService.mHardKeyboardAvailable = hardKeyboardAvailable;
            mWmService.mH.removeMessages(REPORT_HARD_KEYBOARD_STATUS_CHANGE);
            mWmService.mH.sendEmptyMessage(REPORT_HARD_KEYBOARD_STATUS_CHANGE);
        }

        mDisplayPolicy.updateConfigurationDependentBehaviors();

        // Let the policy update hidden states.
        config.keyboardHidden = Configuration.KEYBOARDHIDDEN_NO;
        config.hardKeyboardHidden = Configuration.HARDKEYBOARDHIDDEN_NO;
        config.navigationHidden = Configuration.NAVIGATIONHIDDEN_NO;
        mWmService.mPolicy.adjustConfigurationLw(config, keyboardPresence, navigationPresence);
    }

    private int computeCompatSmallestWidth(boolean rotated, int uiMode, int dw, int dh,
            DisplayCutout displayCutout) {
        mTmpDisplayMetrics.setTo(mDisplayMetrics);
        final DisplayMetrics tmpDm = mTmpDisplayMetrics;
        final int unrotDw, unrotDh;
        if (rotated) {
            unrotDw = dh;
            unrotDh = dw;
        } else {
            unrotDw = dw;
            unrotDh = dh;
        }
        int sw = reduceCompatConfigWidthSize(0, Surface.ROTATION_0, uiMode, tmpDm, unrotDw, unrotDh,
                displayCutout);
        sw = reduceCompatConfigWidthSize(sw, Surface.ROTATION_90, uiMode, tmpDm, unrotDh, unrotDw,
                displayCutout);
        sw = reduceCompatConfigWidthSize(sw, Surface.ROTATION_180, uiMode, tmpDm, unrotDw, unrotDh,
                displayCutout);
        sw = reduceCompatConfigWidthSize(sw, Surface.ROTATION_270, uiMode, tmpDm, unrotDh, unrotDw,
                displayCutout);
        return sw;
    }

    private int reduceCompatConfigWidthSize(int curSize, int rotation, int uiMode,
            DisplayMetrics dm, int dw, int dh, DisplayCutout displayCutout) {
        dm.noncompatWidthPixels = mDisplayPolicy.getNonDecorDisplayWidth(dw, dh, rotation, uiMode,
                displayCutout);
        dm.noncompatHeightPixels = mDisplayPolicy.getNonDecorDisplayHeight(dw, dh, rotation, uiMode,
                displayCutout);
        float scale = CompatibilityInfo.computeCompatibleScaling(dm, null);
        int size = (int)(((dm.noncompatWidthPixels / scale) / dm.density) + .5f);
        if (curSize == 0 || size < curSize) {
            curSize = size;
        }
        return curSize;
    }

    private void computeSizeRangesAndScreenLayout(DisplayInfo displayInfo, boolean rotated,
            int uiMode, int dw, int dh, float density, Configuration outConfig) {

        // We need to determine the smallest width that will occur under normal
        // operation.  To this, start with the base screen size and compute the
        // width under the different possible rotations.  We need to un-rotate
        // the current screen dimensions before doing this.
        int unrotDw, unrotDh;
        if (rotated) {
            unrotDw = dh;
            unrotDh = dw;
        } else {
            unrotDw = dw;
            unrotDh = dh;
        }
        displayInfo.smallestNominalAppWidth = 1<<30;
        displayInfo.smallestNominalAppHeight = 1<<30;
        displayInfo.largestNominalAppWidth = 0;
        displayInfo.largestNominalAppHeight = 0;
        adjustDisplaySizeRanges(displayInfo, Surface.ROTATION_0, uiMode, unrotDw, unrotDh);
        adjustDisplaySizeRanges(displayInfo, Surface.ROTATION_90, uiMode, unrotDh, unrotDw);
        adjustDisplaySizeRanges(displayInfo, Surface.ROTATION_180, uiMode, unrotDw, unrotDh);
        adjustDisplaySizeRanges(displayInfo, Surface.ROTATION_270, uiMode, unrotDh, unrotDw);
        int sl = Configuration.resetScreenLayout(outConfig.screenLayout);
        sl = reduceConfigLayout(sl, Surface.ROTATION_0, density, unrotDw, unrotDh, uiMode,
                displayInfo.displayCutout);
        sl = reduceConfigLayout(sl, Surface.ROTATION_90, density, unrotDh, unrotDw, uiMode,
                displayInfo.displayCutout);
        sl = reduceConfigLayout(sl, Surface.ROTATION_180, density, unrotDw, unrotDh, uiMode,
                displayInfo.displayCutout);
        sl = reduceConfigLayout(sl, Surface.ROTATION_270, density, unrotDh, unrotDw, uiMode,
                displayInfo.displayCutout);
        outConfig.smallestScreenWidthDp = (int)(displayInfo.smallestNominalAppWidth / density);
        outConfig.screenLayout = sl;
    }

    private int reduceConfigLayout(int curLayout, int rotation, float density, int dw, int dh,
            int uiMode, DisplayCutout displayCutout) {
        // Get the app screen size at this rotation.
        int w = mDisplayPolicy.getNonDecorDisplayWidth(dw, dh, rotation, uiMode, displayCutout);
        int h = mDisplayPolicy.getNonDecorDisplayHeight(dw, dh, rotation, uiMode, displayCutout);

        // Compute the screen layout size class for this rotation.
        int longSize = w;
        int shortSize = h;
        if (longSize < shortSize) {
            int tmp = longSize;
            longSize = shortSize;
            shortSize = tmp;
        }
        longSize = (int)(longSize/density);
        shortSize = (int)(shortSize/density);
        return Configuration.reduceScreenLayout(curLayout, longSize, shortSize);
    }

    private void adjustDisplaySizeRanges(DisplayInfo displayInfo, int rotation,
            int uiMode, int dw, int dh) {
        final DisplayCutout displayCutout = calculateDisplayCutoutForRotation(
                rotation).getDisplayCutout();
        final int width = mDisplayPolicy.getConfigDisplayWidth(dw, dh, rotation, uiMode,
                displayCutout);
        if (width < displayInfo.smallestNominalAppWidth) {
            displayInfo.smallestNominalAppWidth = width;
        }
        if (width > displayInfo.largestNominalAppWidth) {
            displayInfo.largestNominalAppWidth = width;
        }
        final int height = mDisplayPolicy.getConfigDisplayHeight(dw, dh, rotation, uiMode,
                displayCutout);
        if (height < displayInfo.smallestNominalAppHeight) {
            displayInfo.smallestNominalAppHeight = height;
        }
        if (height > displayInfo.largestNominalAppHeight) {
            displayInfo.largestNominalAppHeight = height;
        }
    }

    /**
     * Apps that use the compact menu panel (as controlled by the panelMenuIsCompact
     * theme attribute) on devices that feature a physical options menu key attempt to position
     * their menu panel window along the edge of the screen nearest the physical menu key.
     * This lowers the travel distance between invoking the menu panel and selecting
     * a menu option.
     *
     * This method helps control where that menu is placed. Its current implementation makes
     * assumptions about the menu key and its relationship to the screen based on whether
     * the device's natural orientation is portrait (width < height) or landscape.
     *
     * The menu key is assumed to be located along the bottom edge of natural-portrait
     * devices and along the right edge of natural-landscape devices. If these assumptions
     * do not hold for the target device, this method should be changed to reflect that.
     *
     * @return A {@link Gravity} value for placing the options menu window.
     */
    int getPreferredOptionsPanelGravity() {
        final int rotation = getRotation();
        if (mInitialDisplayWidth < mInitialDisplayHeight) {
            // On devices with a natural orientation of portrait.
            switch (rotation) {
                default:
                case Surface.ROTATION_0:
                    return Gravity.CENTER_HORIZONTAL | Gravity.BOTTOM;
                case Surface.ROTATION_90:
                    return Gravity.RIGHT | Gravity.BOTTOM;
                case Surface.ROTATION_180:
                    return Gravity.CENTER_HORIZONTAL | Gravity.BOTTOM;
                case Surface.ROTATION_270:
                    return Gravity.START | Gravity.BOTTOM;
            }
        }

        // On devices with a natural orientation of landscape.
        switch (rotation) {
            default:
            case Surface.ROTATION_0:
                return Gravity.RIGHT | Gravity.BOTTOM;
            case Surface.ROTATION_90:
                return Gravity.CENTER_HORIZONTAL | Gravity.BOTTOM;
            case Surface.ROTATION_180:
                return Gravity.START | Gravity.BOTTOM;
            case Surface.ROTATION_270:
                return Gravity.CENTER_HORIZONTAL | Gravity.BOTTOM;
        }
    }

    DockedStackDividerController getDockedDividerController() {
        return mDividerControllerLocked;
    }

    PinnedStackController getPinnedStackController() {
        return mPinnedStackControllerLocked;
    }

    /**
     * Returns true if the specified UID has access to this display.
     */
    boolean hasAccess(int uid) {
        return mDisplay.hasAccess(uid);
    }

    boolean isPrivate() {
        return (mDisplay.getFlags() & FLAG_PRIVATE) != 0;
    }

    TaskStack getHomeStack() {
        return mTaskStackContainers.getHomeStack();
    }

    /**
     * @return The primary split-screen stack, but only if it is visible, and {@code null} otherwise.
     */
    TaskStack getSplitScreenPrimaryStack() {
        TaskStack stack = mTaskStackContainers.getSplitScreenPrimaryStack();
        return (stack != null && stack.isVisible()) ? stack : null;
    }

    boolean hasSplitScreenPrimaryStack() {
        return getSplitScreenPrimaryStack() != null;
    }

    /**
     * Like {@link #getSplitScreenPrimaryStack}, but also returns the stack if it's currently
     * not visible.
     */
    TaskStack getSplitScreenPrimaryStackIgnoringVisibility() {
        return mTaskStackContainers.getSplitScreenPrimaryStack();
    }

    TaskStack getPinnedStack() {
        return mTaskStackContainers.getPinnedStack();
    }

    private boolean hasPinnedStack() {
        return mTaskStackContainers.getPinnedStack() != null;
    }

    /**
     * Returns the topmost stack on the display that is compatible with the input windowing mode.
     * Null is no compatible stack on the display.
     */
    TaskStack getTopStackInWindowingMode(int windowingMode) {
        return getStack(windowingMode, ACTIVITY_TYPE_UNDEFINED);
    }

    /**
     * Returns the topmost stack on the display that is compatible with the input windowing mode and
     * activity type. Null is no compatible stack on the display.
     */
    TaskStack getStack(int windowingMode, int activityType) {
        return mTaskStackContainers.getStack(windowingMode, activityType);
    }

    @VisibleForTesting
    WindowList<TaskStack> getStacks() {
        return mTaskStackContainers.mChildren;
    }

    @VisibleForTesting
    TaskStack getTopStack() {
        return mTaskStackContainers.getTopStack();
    }

    ArrayList<Task> getVisibleTasks() {
        return mTaskStackContainers.getVisibleTasks();
    }

    void onStackWindowingModeChanged(TaskStack stack) {
        mTaskStackContainers.onStackWindowingModeChanged(stack);
    }

    @Override
    public void onConfigurationChanged(Configuration newParentConfig) {
        super.onConfigurationChanged(newParentConfig);
        if (mDisplayPolicy != null) {
            mDisplayPolicy.onConfigurationChanged();
        }

        // If there was no pinned stack, we still need to notify the controller of the display info
        // update as a result of the config change.
        if (mPinnedStackControllerLocked != null && !hasPinnedStack()) {
            mPinnedStackControllerLocked.onDisplayInfoChanged(getDisplayInfo());
        }
    }

    /**
     * Updates the resources used by docked/pinned controllers. This needs to be called at the
     * beginning of a configuration update cascade since the metrics from these resources are used
     * for bounds calculations. Since ActivityDisplay initiates the configuration update, this
     * should be called from there instead of DisplayContent's onConfigurationChanged.
     */
    void preOnConfigurationChanged() {
        final DockedStackDividerController dividerController = getDockedDividerController();

        if (dividerController != null) {
            getDockedDividerController().onConfigurationChanged();
        }

        final PinnedStackController pinnedStackController = getPinnedStackController();

        if (pinnedStackController != null) {
            getPinnedStackController().onConfigurationChanged();
        }
    }

    @Override
    boolean fillsParent() {
        return true;
    }

    @Override
    boolean isVisible() {
        return true;
    }

    @Override
    void onAppTransitionDone() {
        super.onAppTransitionDone();
        mWmService.mWindowsChanged = true;
<<<<<<< HEAD
=======
    }

    @Override
    public void setWindowingMode(int windowingMode) {
        super.setWindowingMode(windowingMode);
        super.setDisplayWindowingMode(windowingMode);
    }

    @Override
    void setDisplayWindowingMode(int windowingMode) {
        setWindowingMode(windowingMode);
>>>>>>> de843449
    }

    /**
     * In split-screen mode we process the IME containers above the docked divider
     * rather than directly above their target.
     */
    private boolean skipTraverseChild(WindowContainer child) {
        if (child == mImeWindowsContainers && mInputMethodTarget != null
                && !hasSplitScreenPrimaryStack()) {
            return true;
        }
        return false;
    }

    @Override
    boolean forAllWindows(ToBooleanFunction<WindowState> callback, boolean traverseTopToBottom) {
        // Special handling so we can process IME windows with #forAllImeWindows above their IME
        // target, or here in order if there isn't an IME target.
        if (traverseTopToBottom) {
            for (int i = mChildren.size() - 1; i >= 0; --i) {
                final DisplayChildWindowContainer child = mChildren.get(i);
                if (skipTraverseChild(child)) {
                    continue;
                }

                if (child.forAllWindows(callback, traverseTopToBottom)) {
                    return true;
                }
            }
        } else {
            final int count = mChildren.size();
            for (int i = 0; i < count; i++) {
                final DisplayChildWindowContainer child = mChildren.get(i);
                if (skipTraverseChild(child)) {
                    continue;
                }

                if (child.forAllWindows(callback, traverseTopToBottom)) {
                    return true;
                }
            }
        }
        return false;
    }

    boolean forAllImeWindows(ToBooleanFunction<WindowState> callback, boolean traverseTopToBottom) {
        return mImeWindowsContainers.forAllWindows(callback, traverseTopToBottom);
    }

    @Override
    int getOrientation() {
        final WindowManagerPolicy policy = mWmService.mPolicy;

        if (mWmService.mDisplayFrozen) {
            if (mLastWindowForcedOrientation != SCREEN_ORIENTATION_UNSPECIFIED) {
                if (DEBUG_ORIENTATION) Slog.v(TAG_WM, "Display id=" + mDisplayId
                        + " is frozen, return " + mLastWindowForcedOrientation);
                // If the display is frozen, some activities may be in the middle of restarting, and
                // thus have removed their old window. If the window has the flag to hide the lock
                // screen, then the lock screen can re-appear and inflict its own orientation on us.
                // Keep the orientation stable until this all settles down.
                return mLastWindowForcedOrientation;
            } else if (policy.isKeyguardLocked()) {
                // Use the last orientation the while the display is frozen with the keyguard
                // locked. This could be the keyguard forced orientation or from a SHOW_WHEN_LOCKED
                // window. We don't want to check the show when locked window directly though as
                // things aren't stable while the display is frozen, for example the window could be
                // momentarily unavailable due to activity relaunch.
                if (DEBUG_ORIENTATION) Slog.v(TAG_WM, "Display id=" + mDisplayId
                        + " is frozen while keyguard locked, return " + mLastOrientation);
                return mLastOrientation;
            }
        } else {
            final int orientation = mAboveAppWindowsContainers.getOrientation();
            if (orientation != SCREEN_ORIENTATION_UNSET) {
                return orientation;
            }
        }

        // Top system windows are not requesting an orientation. Start searching from apps.
        return mTaskStackContainers.getOrientation();
    }

    void updateDisplayInfo() {
        // Check if display metrics changed and update base values if needed.
        updateBaseDisplayMetricsIfNeeded();

        mDisplay.getDisplayInfo(mDisplayInfo);
        mDisplay.getMetrics(mDisplayMetrics);

        onDisplayChanged(this);
    }

    void initializeDisplayBaseInfo() {
        final DisplayManagerInternal displayManagerInternal = mWmService.mDisplayManagerInternal;
        if (displayManagerInternal != null) {
            // Bootstrap the default logical display from the display manager.
            final DisplayInfo newDisplayInfo = displayManagerInternal.getDisplayInfo(mDisplayId);
            if (newDisplayInfo != null) {
                mDisplayInfo.copyFrom(newDisplayInfo);
            }
        }

        updateBaseDisplayMetrics(mDisplayInfo.logicalWidth, mDisplayInfo.logicalHeight,
                mDisplayInfo.logicalDensityDpi);
        mInitialDisplayWidth = mDisplayInfo.logicalWidth;
        mInitialDisplayHeight = mDisplayInfo.logicalHeight;
        mInitialDisplayDensity = mDisplayInfo.logicalDensityDpi;
        mInitialDisplayCutout = mDisplayInfo.displayCutout;
    }

    /**
     * If display metrics changed, overrides are not set and it's not just a rotation - update base
     * values.
     */
    private void updateBaseDisplayMetricsIfNeeded() {
        // Get real display metrics without overrides from WM.
        mWmService.mDisplayManagerInternal.getNonOverrideDisplayInfo(mDisplayId, mDisplayInfo);
        final int orientation = mDisplayInfo.rotation;
        final boolean rotated = (orientation == ROTATION_90 || orientation == ROTATION_270);
        final int newWidth = rotated ? mDisplayInfo.logicalHeight : mDisplayInfo.logicalWidth;
        final int newHeight = rotated ? mDisplayInfo.logicalWidth : mDisplayInfo.logicalHeight;
        final int newDensity = mDisplayInfo.logicalDensityDpi;
        final DisplayCutout newCutout = mDisplayInfo.displayCutout;

        final boolean displayMetricsChanged = mInitialDisplayWidth != newWidth
                || mInitialDisplayHeight != newHeight
                || mInitialDisplayDensity != mDisplayInfo.logicalDensityDpi
                || !Objects.equals(mInitialDisplayCutout, newCutout);

        if (displayMetricsChanged) {
            // Check if display size or density is forced.
            final boolean isDisplaySizeForced = mBaseDisplayWidth != mInitialDisplayWidth
                    || mBaseDisplayHeight != mInitialDisplayHeight;
            final boolean isDisplayDensityForced = mBaseDisplayDensity != mInitialDisplayDensity;

            // If there is an override set for base values - use it, otherwise use new values.
            updateBaseDisplayMetrics(isDisplaySizeForced ? mBaseDisplayWidth : newWidth,
                    isDisplaySizeForced ? mBaseDisplayHeight : newHeight,
                    isDisplayDensityForced ? mBaseDisplayDensity : newDensity);

            // Real display metrics changed, so we should also update initial values.
            mInitialDisplayWidth = newWidth;
            mInitialDisplayHeight = newHeight;
            mInitialDisplayDensity = newDensity;
            mInitialDisplayCutout = newCutout;
            mWmService.reconfigureDisplayLocked(this);
        }
    }

    /** Sets the maximum width the screen resolution can be */
    void setMaxUiWidth(int width) {
        if (DEBUG_DISPLAY) {
            Slog.v(TAG_WM, "Setting max ui width:" + width + " on display:" + getDisplayId());
        }

        mMaxUiWidth = width;

        // Update existing metrics.
        updateBaseDisplayMetrics(mBaseDisplayWidth, mBaseDisplayHeight, mBaseDisplayDensity);
    }

    /** Update base (override) display metrics. */
    void updateBaseDisplayMetrics(int baseWidth, int baseHeight, int baseDensity) {
        mBaseDisplayWidth = baseWidth;
        mBaseDisplayHeight = baseHeight;
        mBaseDisplayDensity = baseDensity;

        if (mMaxUiWidth > 0 && mBaseDisplayWidth > mMaxUiWidth) {
            mBaseDisplayHeight = (mMaxUiWidth * mBaseDisplayHeight) / mBaseDisplayWidth;
            mBaseDisplayDensity = (mMaxUiWidth * mBaseDisplayDensity) / mBaseDisplayWidth;
            mBaseDisplayWidth = mMaxUiWidth;

            if (DEBUG_DISPLAY) {
                Slog.v(TAG_WM, "Applying config restraints:" + mBaseDisplayWidth + "x"
                        + mBaseDisplayHeight + " at density:" + mBaseDisplayDensity
                        + " on display:" + getDisplayId());
            }
        }

        mBaseDisplayRect.set(0, 0, mBaseDisplayWidth, mBaseDisplayHeight);

        updateBounds();
    }

    /**
     * Forces this display to use the specified density.
     *
     * @param density The density in DPI to use. If the value equals to initial density, the setting
     *                will be cleared.
     * @param userId The target user to apply. Only meaningful when this is default display. If the
     *               user id is {@link UserHandle#USER_CURRENT}, it means to apply current settings
     *               so only need to configure display.
     */
    void setForcedDensity(int density, int userId) {
        final boolean clear = density == mInitialDisplayDensity;
        final boolean updateCurrent = userId == UserHandle.USER_CURRENT;
        if (mWmService.mCurrentUserId == userId || updateCurrent) {
            mBaseDisplayDensity = density;
            mWmService.reconfigureDisplayLocked(this);
        }
        if (updateCurrent) {
            // We are applying existing settings so no need to save it again.
            return;
        }

        if (density == mInitialDisplayDensity) {
            density = 0;
        }
        mWmService.mDisplayWindowSettings.setForcedDensity(this, density, userId);
    }

    /** @param mode {@link #FORCE_SCALING_MODE_AUTO} or {@link #FORCE_SCALING_MODE_DISABLED}. */
    void setForcedScalingMode(@ForceScalingMode int mode) {
        if (mode != FORCE_SCALING_MODE_DISABLED) {
            mode = FORCE_SCALING_MODE_AUTO;
        }

        mDisplayScalingDisabled = (mode != FORCE_SCALING_MODE_AUTO);
        Slog.i(TAG_WM, "Using display scaling mode: " + (mDisplayScalingDisabled ? "off" : "auto"));
        mWmService.reconfigureDisplayLocked(this);

        mWmService.mDisplayWindowSettings.setForcedScalingMode(this, mode);
    }

    /** If the given width and height equal to initial size, the setting will be cleared. */
    void setForcedSize(int width, int height) {
        final boolean clear = mInitialDisplayWidth == width && mInitialDisplayHeight == height;
        if (!clear) {
            // Set some sort of reasonable bounds on the size of the display that we will try
            // to emulate.
            final int minSize = 200;
            final int maxScale = 2;
            width = Math.min(Math.max(width, minSize), mInitialDisplayWidth * maxScale);
            height = Math.min(Math.max(height, minSize), mInitialDisplayHeight * maxScale);
        }

        Slog.i(TAG_WM, "Using new display size: " + width + "x" + height);
        updateBaseDisplayMetrics(width, height, mBaseDisplayDensity);
        mWmService.reconfigureDisplayLocked(this);

        if (clear) {
            width = height = 0;
        }
        mWmService.mDisplayWindowSettings.setForcedSize(this, width, height);
    }

    void getStableRect(Rect out) {
        out.set(mDisplayFrames.mStable);
    }

    TaskStack createStack(int stackId, boolean onTop, StackWindowController controller) {
        if (DEBUG_STACK) Slog.d(TAG_WM, "Create new stackId=" + stackId + " on displayId="
                + mDisplayId);

        final TaskStack stack = new TaskStack(mWmService, stackId, controller);
        mTaskStackContainers.addStackToDisplay(stack, onTop);
        return stack;
    }

    void moveStackToDisplay(TaskStack stack, boolean onTop) {
        final DisplayContent prevDc = stack.getDisplayContent();
        if (prevDc == null) {
            throw new IllegalStateException("Trying to move stackId=" + stack.mStackId
                    + " which is not currently attached to any display");
        }
        if (prevDc.getDisplayId() == mDisplayId) {
            throw new IllegalArgumentException("Trying to move stackId=" + stack.mStackId
                    + " to its current displayId=" + mDisplayId);
        }

        // Clean up all pending transitions when stack reparent to another display.
        stack.forAllAppWindows(AppWindowToken::removeFromPendingTransition);

        prevDc.mTaskStackContainers.removeChild(stack);
        mTaskStackContainers.addStackToDisplay(stack, onTop);
    }

    @Override
    protected void addChild(DisplayChildWindowContainer child,
            Comparator<DisplayChildWindowContainer> comparator) {
        throw new UnsupportedOperationException("See DisplayChildWindowContainer");
    }

    @Override
    protected void addChild(DisplayChildWindowContainer child, int index) {
        throw new UnsupportedOperationException("See DisplayChildWindowContainer");
    }

    @Override
    protected void removeChild(DisplayChildWindowContainer child) {
        // Only allow removal of direct children from this display if the display is in the process
        // of been removed.
        if (mRemovingDisplay) {
            super.removeChild(child);
            return;
        }
        throw new UnsupportedOperationException("See DisplayChildWindowContainer");
    }

    @Override
    void positionChildAt(int position, DisplayChildWindowContainer child, boolean includingParents) {
        // Children of the display are statically ordered, so the real intention here is to perform
        // the operation on the display and not the static direct children.
        getParent().positionChildAt(position, this, includingParents);
    }

    void positionStackAt(int position, TaskStack child, boolean includingParents) {
        mTaskStackContainers.positionChildAt(position, child, includingParents);
        layoutAndAssignWindowLayersIfNeeded();
    }

    /**
     * Used to obtain task ID when user taps on coordinate (x, y) in this display, and outside
     * current task in focus.
     *
     * This returns the task ID of the foremost task at (x, y) if the task is not home. Otherwise it
     * returns -1.
     *
     * @param x horizontal coordinate of the tap position
     * @param y vertical coordinate of the tap position
     * @return the task ID if a non-home task is found; -1 if not
     */
    int taskForTapOutside(int x, int y) {
        for (int stackNdx = mTaskStackContainers.getChildCount() - 1; stackNdx >= 0; --stackNdx) {
            final TaskStack stack = mTaskStackContainers.getChildAt(stackNdx);
            if (stack.isActivityTypeHome() && !stack.inMultiWindowMode()) {
                // We skip not only home stack, but also everything behind home because user can't
                // see them when home stack is isn't in multi-window mode.
                break;
            }
            final int taskId = stack.taskIdFromPoint(x, y);
            if (taskId != -1) {
                return taskId;
            }
        }
        return -1;
    }

    /**
     * Find the task whose outside touch area (for resizing) (x, y) falls within.
     * Returns null if the touch doesn't fall into a resizing area.
     */
    Task findTaskForResizePoint(int x, int y) {
        final int delta = dipToPixel(RESIZE_HANDLE_WIDTH_IN_DP, mDisplayMetrics);
        mTmpTaskForResizePointSearchResult.reset();
        for (int stackNdx = mTaskStackContainers.getChildCount() - 1; stackNdx >= 0; --stackNdx) {
            final TaskStack stack = mTaskStackContainers.getChildAt(stackNdx);
            if (!stack.getWindowConfiguration().canResizeTask()) {
                return null;
            }

            stack.findTaskForResizePoint(x, y, delta, mTmpTaskForResizePointSearchResult);
            if (mTmpTaskForResizePointSearchResult.searchDone) {
                return mTmpTaskForResizePointSearchResult.taskForResize;
            }
        }
        return null;
    }

    void updateTouchExcludeRegion() {
        final Task focusedTask = (mFocusedApp != null ? mFocusedApp.getTask() : null);
        if (focusedTask == null) {
            mTouchExcludeRegion.setEmpty();
        } else {
            mTouchExcludeRegion.set(mBaseDisplayRect);
            final int delta = dipToPixel(RESIZE_HANDLE_WIDTH_IN_DP, mDisplayMetrics);
            mTmpRect2.setEmpty();
            for (int stackNdx = mTaskStackContainers.getChildCount() - 1; stackNdx >= 0;
                    --stackNdx) {
                final TaskStack stack = mTaskStackContainers.getChildAt(stackNdx);
                stack.setTouchExcludeRegion(focusedTask, delta, mTouchExcludeRegion,
                        mDisplayFrames.mContent, mTmpRect2);
            }
            // If we removed the focused task above, add it back and only leave its
            // outside touch area in the exclusion. TapDetector is not interested in
            // any touch inside the focused task itself.
            if (!mTmpRect2.isEmpty()) {
                mTouchExcludeRegion.op(mTmpRect2, Region.Op.UNION);
            }
        }
        if (mInputMethodWindow != null && mInputMethodWindow.isVisibleLw()) {
            // If the input method is visible and the user is typing, we don't want these touch
            // events to be intercepted and used to change focus. This would likely cause a
            // disappearance of the input method.
            mInputMethodWindow.getTouchableRegion(mTmpRegion);
            mTouchExcludeRegion.op(mTmpRegion, Op.UNION);
        }
        for (int i = mTapExcludedWindows.size() - 1; i >= 0; i--) {
            final WindowState win = mTapExcludedWindows.get(i);
            win.getTouchableRegion(mTmpRegion);
            mTouchExcludeRegion.op(mTmpRegion, Region.Op.UNION);
        }
        for (int i = mTapExcludeProvidingWindows.size() - 1; i >= 0; i--) {
            final WindowState win = mTapExcludeProvidingWindows.valueAt(i);
            win.amendTapExcludeRegion(mTouchExcludeRegion);
        }
        // TODO(multi-display): Support docked stacks on secondary displays.
        if (mDisplayId == DEFAULT_DISPLAY && getSplitScreenPrimaryStack() != null) {
            mDividerControllerLocked.getTouchRegion(mTmpRect);
            mTmpRegion.set(mTmpRect);
            mTouchExcludeRegion.op(mTmpRegion, Op.UNION);
        }
        if (mTapDetector != null) {
            mTapDetector.setTouchExcludeRegion(mTouchExcludeRegion);
        }
    }

    @Override
    void switchUser() {
        super.switchUser();
        mWmService.mWindowsChanged = true;
    }

    private void resetAnimationBackgroundAnimator() {
        for (int stackNdx = mTaskStackContainers.getChildCount() - 1; stackNdx >= 0; --stackNdx) {
            mTaskStackContainers.getChildAt(stackNdx).resetAnimationBackgroundAnimator();
        }
    }

    @Override
    void removeIfPossible() {
        if (isAnimating()) {
            mDeferredRemoval = true;
            return;
        }
        removeImmediately();
    }

    @Override
    void removeImmediately() {
        mRemovingDisplay = true;
        try {
            // Clear all transitions & screen frozen states when removing display.
            mOpeningApps.clear();
            mClosingApps.clear();
            mUnknownAppVisibilityController.clear();
            mAppTransition.removeAppTransitionTimeoutCallbacks();
            handleAnimatingStoppedAndTransition();
            mWmService.stopFreezingDisplayLocked();
            super.removeImmediately();
            if (DEBUG_DISPLAY) Slog.v(TAG_WM, "Removing display=" + this);
            if (mPointerEventDispatcher != null && mTapDetector != null) {
                unregisterPointerEventListener(mTapDetector);
                unregisterPointerEventListener(mWmService.mMousePositionTracker);
                mTapDetector = null;
            }
            mWmService.mAnimator.removeDisplayLocked(mDisplayId);
            mWindowingLayer.release();
            mOverlayLayer.release();
<<<<<<< HEAD
=======
            mInputMonitor.onDisplayRemoved();
>>>>>>> de843449
        } finally {
            mDisplayReady = false;
            mRemovingDisplay = false;
        }

        mDisplayPolicy.onDisplayRemoved();
        mWmService.mWindowPlacerLocked.requestTraversal();
    }

    /** Returns true if a removal action is still being deferred. */
    @Override
    boolean checkCompleteDeferredRemoval() {
        final boolean stillDeferringRemoval = super.checkCompleteDeferredRemoval();

        if (!stillDeferringRemoval && mDeferredRemoval) {
            removeImmediately();
            return false;
        }
        return true;
    }

    /** @return 'true' if removal of this display content is deferred due to active animation. */
    boolean isRemovalDeferred() {
        return mDeferredRemoval;
    }

    boolean animateForIme(float interpolatedValue, float animationTarget,
            float dividerAnimationTarget) {
        boolean updated = false;

        for (int i = mTaskStackContainers.getChildCount() - 1; i >= 0; --i) {
            final TaskStack stack = mTaskStackContainers.getChildAt(i);
            if (stack == null || !stack.isAdjustedForIme()) {
                continue;
            }

            if (interpolatedValue >= 1f && animationTarget == 0f && dividerAnimationTarget == 0f) {
                stack.resetAdjustedForIme(true /* adjustBoundsNow */);
                updated = true;
            } else {
                mDividerControllerLocked.mLastAnimationProgress =
                        mDividerControllerLocked.getInterpolatedAnimationValue(interpolatedValue);
                mDividerControllerLocked.mLastDividerProgress =
                        mDividerControllerLocked.getInterpolatedDividerValue(interpolatedValue);
                updated |= stack.updateAdjustForIme(
                        mDividerControllerLocked.mLastAnimationProgress,
                        mDividerControllerLocked.mLastDividerProgress,
                        false /* force */);
            }
            if (interpolatedValue >= 1f) {
                stack.endImeAdjustAnimation();
            }
        }

        return updated;
    }

    boolean clearImeAdjustAnimation() {
        boolean changed = false;
        for (int i = mTaskStackContainers.getChildCount() - 1; i >= 0; --i) {
            final TaskStack stack = mTaskStackContainers.getChildAt(i);
            if (stack != null && stack.isAdjustedForIme()) {
                stack.resetAdjustedForIme(true /* adjustBoundsNow */);
                changed  = true;
            }
        }
        return changed;
    }

    void beginImeAdjustAnimation() {
        for (int i = mTaskStackContainers.getChildCount() - 1; i >= 0; --i) {
            final TaskStack stack = mTaskStackContainers.getChildAt(i);
            if (stack.isVisible() && stack.isAdjustedForIme()) {
                stack.beginImeAdjustAnimation();
            }
        }
    }

    void adjustForImeIfNeeded() {
        final WindowState imeWin = mInputMethodWindow;
        final boolean imeVisible = imeWin != null && imeWin.isVisibleLw() && imeWin.isDisplayedLw()
                && !mDividerControllerLocked.isImeHideRequested();
        final boolean dockVisible = isStackVisible(WINDOWING_MODE_SPLIT_SCREEN_PRIMARY);
        final TaskStack imeTargetStack = mWmService.getImeFocusStackLocked();
        final int imeDockSide = (dockVisible && imeTargetStack != null) ?
                imeTargetStack.getDockSide() : DOCKED_INVALID;
        final boolean imeOnTop = (imeDockSide == DOCKED_TOP);
        final boolean imeOnBottom = (imeDockSide == DOCKED_BOTTOM);
        final boolean dockMinimized = mDividerControllerLocked.isMinimizedDock();
        final int imeHeight = mDisplayFrames.getInputMethodWindowVisibleHeight();
        final boolean imeHeightChanged = imeVisible &&
                imeHeight != mDividerControllerLocked.getImeHeightAdjustedFor();

        // The divider could be adjusted for IME position, or be thinner than usual,
        // or both. There are three possible cases:
        // - If IME is visible, and focus is on top, divider is not moved for IME but thinner.
        // - If IME is visible, and focus is on bottom, divider is moved for IME and thinner.
        // - If IME is not visible, divider is not moved and is normal width.

        if (imeVisible && dockVisible && (imeOnTop || imeOnBottom) && !dockMinimized) {
            for (int i = mTaskStackContainers.getChildCount() - 1; i >= 0; --i) {
                final TaskStack stack = mTaskStackContainers.getChildAt(i);
                final boolean isDockedOnBottom = stack.getDockSide() == DOCKED_BOTTOM;
                if (stack.isVisible() && (imeOnBottom || isDockedOnBottom)
                        && stack.inSplitScreenWindowingMode()) {
                    stack.setAdjustedForIme(imeWin, imeOnBottom && imeHeightChanged);
                } else {
                    stack.resetAdjustedForIme(false);
                }
            }
            mDividerControllerLocked.setAdjustedForIme(
                    imeOnBottom /*ime*/, true /*divider*/, true /*animate*/, imeWin, imeHeight);
        } else {
            for (int i = mTaskStackContainers.getChildCount() - 1; i >= 0; --i) {
                final TaskStack stack = mTaskStackContainers.getChildAt(i);
                stack.resetAdjustedForIme(!dockVisible);
            }
            mDividerControllerLocked.setAdjustedForIme(
                    false /*ime*/, false /*divider*/, dockVisible /*animate*/, imeWin, imeHeight);
        }
        mPinnedStackControllerLocked.setAdjustedForIme(imeVisible, imeHeight);
    }

    void prepareFreezingTaskBounds() {
        for (int stackNdx = mTaskStackContainers.getChildCount() - 1; stackNdx >= 0; --stackNdx) {
            final TaskStack stack = mTaskStackContainers.getChildAt(stackNdx);
            stack.prepareFreezingTaskBounds();
        }
    }

    void rotateBounds(int oldRotation, int newRotation, Rect bounds) {
        getBounds(mTmpRect, newRotation);
        rotateBounds(mTmpRect, oldRotation, newRotation, bounds);
    }

    void rotateBounds(Rect parentBounds, int oldRotation, int newRotation, Rect bounds) {
        // Compute a transform matrix to undo the coordinate space transformation,
        // and present the window at the same physical position it previously occupied.
        final int deltaRotation = deltaRotation(newRotation, oldRotation);
        createRotationMatrix(
                deltaRotation, parentBounds.width(), parentBounds.height(), mTmpMatrix);

        mTmpRectF.set(bounds);
        mTmpMatrix.mapRect(mTmpRectF);
        mTmpRectF.round(bounds);
    }

    static int deltaRotation(int oldRotation, int newRotation) {
        int delta = newRotation - oldRotation;
        if (delta < 0) delta += 4;
        return delta;
    }

    private static void createRotationMatrix(int rotation, float displayWidth, float displayHeight,
            Matrix outMatrix) {
        // For rotations without Z-ordering we don't need the target rectangle's position.
        createRotationMatrix(rotation, 0 /* rectLeft */, 0 /* rectTop */, displayWidth,
                displayHeight, outMatrix);
    }

    static void createRotationMatrix(int rotation, float rectLeft, float rectTop,
            float displayWidth, float displayHeight, Matrix outMatrix) {
        switch (rotation) {
            case ROTATION_0:
                outMatrix.reset();
                break;
            case ROTATION_270:
                outMatrix.setRotate(270, 0, 0);
                outMatrix.postTranslate(0, displayHeight);
                outMatrix.postTranslate(rectTop, 0);
                break;
            case ROTATION_180:
                outMatrix.reset();
                break;
            case ROTATION_90:
                outMatrix.setRotate(90, 0, 0);
                outMatrix.postTranslate(displayWidth, 0);
                outMatrix.postTranslate(-rectTop, rectLeft);
                break;
        }
    }

    @CallSuper
    @Override
    public void writeToProto(ProtoOutputStream proto, long fieldId, boolean trim) {
        final long token = proto.start(fieldId);
        super.writeToProto(proto, WINDOW_CONTAINER, trim);
        proto.write(ID, mDisplayId);
        for (int stackNdx = mTaskStackContainers.getChildCount() - 1; stackNdx >= 0; --stackNdx) {
            final TaskStack stack = mTaskStackContainers.getChildAt(stackNdx);
            stack.writeToProto(proto, STACKS, trim);
        }
        mDividerControllerLocked.writeToProto(proto, DOCKED_STACK_DIVIDER_CONTROLLER);
        mPinnedStackControllerLocked.writeToProto(proto, PINNED_STACK_CONTROLLER);
        for (int i = mAboveAppWindowsContainers.getChildCount() - 1; i >= 0; --i) {
            final WindowToken windowToken = mAboveAppWindowsContainers.getChildAt(i);
            windowToken.writeToProto(proto, ABOVE_APP_WINDOWS, trim);
        }
        for (int i = mBelowAppWindowsContainers.getChildCount() - 1; i >= 0; --i) {
            final WindowToken windowToken = mBelowAppWindowsContainers.getChildAt(i);
            windowToken.writeToProto(proto, BELOW_APP_WINDOWS, trim);
        }
        for (int i = mImeWindowsContainers.getChildCount() - 1; i >= 0; --i) {
            final WindowToken windowToken = mImeWindowsContainers.getChildAt(i);
            windowToken.writeToProto(proto, IME_WINDOWS, trim);
        }
        proto.write(DPI, mBaseDisplayDensity);
        mDisplayInfo.writeToProto(proto, DISPLAY_INFO);
        proto.write(ROTATION, mRotation);
        final ScreenRotationAnimation screenRotationAnimation =
                mWmService.mAnimator.getScreenRotationAnimationLocked(mDisplayId);
        if (screenRotationAnimation != null) {
            screenRotationAnimation.writeToProto(proto, SCREEN_ROTATION_ANIMATION);
        }
        mDisplayFrames.writeToProto(proto, DISPLAY_FRAMES);
        mAppTransition.writeToProto(proto, APP_TRANSITION);
        if (mFocusedApp != null) {
            mFocusedApp.writeNameToProto(proto, FOCUSED_APP);
        }
        proto.end(token);
    }

    @Override
    public void dump(PrintWriter pw, String prefix, boolean dumpAll) {
        super.dump(pw, prefix, dumpAll);
        pw.print(prefix); pw.print("Display: mDisplayId="); pw.println(mDisplayId);
        final String subPrefix = "  " + prefix;
        pw.print(subPrefix); pw.print("init="); pw.print(mInitialDisplayWidth); pw.print("x");
            pw.print(mInitialDisplayHeight); pw.print(" "); pw.print(mInitialDisplayDensity);
            pw.print("dpi");
            if (mInitialDisplayWidth != mBaseDisplayWidth
                    || mInitialDisplayHeight != mBaseDisplayHeight
                    || mInitialDisplayDensity != mBaseDisplayDensity) {
                pw.print(" base=");
                pw.print(mBaseDisplayWidth); pw.print("x"); pw.print(mBaseDisplayHeight);
                pw.print(" "); pw.print(mBaseDisplayDensity); pw.print("dpi");
            }
            if (mDisplayScalingDisabled) {
                pw.println(" noscale");
            }
            pw.print(" cur=");
            pw.print(mDisplayInfo.logicalWidth);
            pw.print("x"); pw.print(mDisplayInfo.logicalHeight);
            pw.print(" app=");
            pw.print(mDisplayInfo.appWidth);
            pw.print("x"); pw.print(mDisplayInfo.appHeight);
            pw.print(" rng="); pw.print(mDisplayInfo.smallestNominalAppWidth);
            pw.print("x"); pw.print(mDisplayInfo.smallestNominalAppHeight);
            pw.print("-"); pw.print(mDisplayInfo.largestNominalAppWidth);
            pw.print("x"); pw.println(mDisplayInfo.largestNominalAppHeight);
            pw.print(subPrefix + "deferred=" + mDeferredRemoval
                    + " mLayoutNeeded=" + mLayoutNeeded);
            pw.println(" mTouchExcludeRegion=" + mTouchExcludeRegion);

        pw.println();
        pw.print(prefix); pw.print("mLayoutSeq="); pw.println(mLayoutSeq);
        pw.print(prefix);
        pw.print("mDeferredRotationPauseCount="); pw.println(mDeferredRotationPauseCount);

        pw.print("  mCurrentFocus="); pw.println(mCurrentFocus);
        if (mLastFocus != mCurrentFocus) {
            pw.print("  mLastFocus="); pw.println(mLastFocus);
        }
        if (mLosingFocus.size() > 0) {
            pw.println();
            pw.println("  Windows losing focus:");
            for (int i = mLosingFocus.size() - 1; i >= 0; i--) {
                final WindowState w = mLosingFocus.get(i);
                pw.print("  Losing #"); pw.print(i); pw.print(' ');
                pw.print(w);
                if (dumpAll) {
                    pw.println(":");
                    w.dump(pw, "    ", true);
                } else {
                    pw.println();
                }
            }
        }
        pw.print("  mFocusedApp="); pw.println(mFocusedApp);
        if (mLastStatusBarVisibility != 0) {
            pw.print("  mLastStatusBarVisibility=0x");
            pw.println(Integer.toHexString(mLastStatusBarVisibility));
        }

        pw.println();
        mWallpaperController.dump(pw, "  ");

        pw.println();
        pw.println(prefix + "Application tokens in top down Z order:");
        for (int stackNdx = mTaskStackContainers.getChildCount() - 1; stackNdx >= 0; --stackNdx) {
            final TaskStack stack = mTaskStackContainers.getChildAt(stackNdx);
            stack.dump(pw, prefix + "  ", dumpAll);
        }

        pw.println();
        if (!mExitingTokens.isEmpty()) {
            pw.println();
            pw.println("  Exiting tokens:");
            for (int i = mExitingTokens.size() - 1; i >= 0; i--) {
                final WindowToken token = mExitingTokens.get(i);
                pw.print("  Exiting #"); pw.print(i);
                pw.print(' '); pw.print(token);
                pw.println(':');
                token.dump(pw, "    ", dumpAll);
            }
        }

        pw.println();

        // Dump stack references
        final TaskStack homeStack = getHomeStack();
        if (homeStack != null) {
            pw.println(prefix + "homeStack=" + homeStack.getName());
        }
        final TaskStack pinnedStack = getPinnedStack();
        if (pinnedStack != null) {
            pw.println(prefix + "pinnedStack=" + pinnedStack.getName());
        }
        final TaskStack splitScreenPrimaryStack = getSplitScreenPrimaryStack();
        if (splitScreenPrimaryStack != null) {
            pw.println(prefix + "splitScreenPrimaryStack=" + splitScreenPrimaryStack.getName());
        }

        pw.println();
        mDividerControllerLocked.dump(prefix, pw);
        pw.println();
        mPinnedStackControllerLocked.dump(prefix, pw);

        pw.println();
        mDisplayFrames.dump(prefix, pw);
        pw.println();
        mDisplayPolicy.dump(prefix, pw);
        pw.println();
        mDisplayRotation.dump(prefix, pw);
        pw.println();
        mInputMonitor.dump(pw, "  ");
        pw.println();
        mInsetsStateController.dump(prefix, pw);
    }

    @Override
    public String toString() {
        return "Display " + mDisplayId + " info=" + mDisplayInfo + " stacks=" + mChildren;
    }

    String getName() {
        return "Display " + mDisplayId + " name=\"" + mDisplayInfo.name + "\"";
    }

    /** Returns true if the stack in the windowing mode is visible. */
    boolean isStackVisible(int windowingMode) {
        final TaskStack stack = getTopStackInWindowingMode(windowingMode);
        return stack != null && stack.isVisible();
    }

    /** Find the visible, touch-deliverable window under the given point */
    WindowState getTouchableWinAtPointLocked(float xf, float yf) {
        final int x = (int) xf;
        final int y = (int) yf;
        final WindowState touchedWin = getWindow(w -> {
            final int flags = w.mAttrs.flags;
            if (!w.isVisibleLw()) {
                return false;
            }
            if ((flags & FLAG_NOT_TOUCHABLE) != 0) {
                return false;
            }

            w.getVisibleBounds(mTmpRect);
            if (!mTmpRect.contains(x, y)) {
                return false;
            }

            w.getTouchableRegion(mTmpRegion);

            final int touchFlags = flags & (FLAG_NOT_FOCUSABLE | FLAG_NOT_TOUCH_MODAL);
            return mTmpRegion.contains(x, y) || touchFlags == 0;
        });

        return touchedWin;
    }

    boolean canAddToastWindowForUid(int uid) {
        // We allow one toast window per UID being shown at a time.
        // Also if the app is focused adding more than one toast at
        // a time for better backwards compatibility.
        final WindowState focusedWindowForUid = getWindow(w ->
                w.mOwnerUid == uid && w.isFocused());
        if (focusedWindowForUid != null) {
            return true;
        }
        final WindowState win = getWindow(w ->
                w.mAttrs.type == TYPE_TOAST && w.mOwnerUid == uid && !w.mPermanentlyHidden
                && !w.mWindowRemovalAllowed);
        return win == null;
    }

    void scheduleToastWindowsTimeoutIfNeededLocked(WindowState oldFocus, WindowState newFocus) {
        if (oldFocus == null || (newFocus != null && newFocus.mOwnerUid == oldFocus.mOwnerUid)) {
            return;
        }

        // Used to communicate the old focus to the callback method.
        mTmpWindow = oldFocus;

        forAllWindows(mScheduleToastTimeout, false /* traverseTopToBottom */);
    }

    WindowState findFocusedWindowIfNeeded() {
        return (mWmService.mPerDisplayFocusEnabled
                || mWmService.mRoot.mTopFocusedAppByProcess.isEmpty()) ? findFocusedWindow() : null;
    }

    WindowState findFocusedWindow() {
        mTmpWindow = null;

        forAllWindows(mFindFocusedWindow, true /* traverseTopToBottom */);

        if (mTmpWindow == null) {
            if (DEBUG_FOCUS_LIGHT) Slog.v(TAG_WM, "findFocusedWindow: No focusable windows.");
            return null;
        }
        return mTmpWindow;
    }

<<<<<<< HEAD

=======
>>>>>>> de843449
    /**
     * Update the focused window and make some adjustments if the focus has changed.
     *
     * @param mode Indicates the situation we are in. Possible modes are:
     *             {@link WindowManagerService#UPDATE_FOCUS_NORMAL},
     *             {@link WindowManagerService#UPDATE_FOCUS_PLACING_SURFACES},
     *             {@link WindowManagerService#UPDATE_FOCUS_WILL_PLACE_SURFACES},
     *             {@link WindowManagerService#UPDATE_FOCUS_REMOVING_FOCUS}
     * @param updateInputWindows Whether to sync the window information to the input module.
     * @return {@code true} if the focused window has changed.
     */
<<<<<<< HEAD
    boolean updateFocusedWindowLocked(int mode, boolean updateInputWindows, boolean focusFound) {
        final WindowState newFocus = findFocusedWindow();
=======
    boolean updateFocusedWindowLocked(int mode, boolean updateInputWindows) {
        WindowState newFocus = findFocusedWindowIfNeeded();
>>>>>>> de843449
        if (mCurrentFocus == newFocus) {
            return false;
        }
        boolean imWindowChanged = false;
<<<<<<< HEAD
        // TODO (b/111080190): Multi-Session IME
        if (!focusFound) {
            final WindowState imWindow = mInputMethodWindow;
            if (imWindow != null) {
                final WindowState prevTarget = mInputMethodTarget;

                final WindowState newTarget = computeImeTarget(true /* updateImeTarget*/);
                imWindowChanged = prevTarget != newTarget;

                if (mode != UPDATE_FOCUS_WILL_ASSIGN_LAYERS
                        && mode != UPDATE_FOCUS_WILL_PLACE_SURFACES) {
                    assignWindowLayers(false /* setLayoutNeeded */);
                }
=======
        final WindowState imWindow = mInputMethodWindow;
        if (imWindow != null) {
            final WindowState prevTarget = mInputMethodTarget;
            final WindowState newTarget = computeImeTarget(true /* updateImeTarget*/);
            imWindowChanged = prevTarget != newTarget;

            if (mode != UPDATE_FOCUS_WILL_ASSIGN_LAYERS
                    && mode != UPDATE_FOCUS_WILL_PLACE_SURFACES) {
                assignWindowLayers(false /* setLayoutNeeded */);
>>>>>>> de843449
            }
        }

        if (imWindowChanged) {
            mWmService.mWindowsChanged = true;
            setLayoutNeeded();
<<<<<<< HEAD
=======
            newFocus = findFocusedWindowIfNeeded();
        }
        if (mCurrentFocus != newFocus) {
            mWmService.mH.obtainMessage(REPORT_FOCUS_CHANGE, this).sendToTarget();
>>>>>>> de843449
        }

        if (DEBUG_FOCUS_LIGHT || mWmService.localLOGV) Slog.v(TAG_WM, "Changing focus from "
                + mCurrentFocus + " to " + newFocus + " displayId=" + getDisplayId()
                + " Callers=" + Debug.getCallers(4));
        final WindowState oldFocus = mCurrentFocus;
        mCurrentFocus = newFocus;
        mLosingFocus.remove(newFocus);

        if (newFocus != null) {
            mWinAddedSinceNullFocus.clear();
            mWinRemovedSinceNullFocus.clear();

            if (newFocus.canReceiveKeys()) {
                // Displaying a window implicitly causes dispatching to be unpaused.
                // This is to protect against bugs if someone pauses dispatching but
                // forgets to resume.
                newFocus.mToken.paused = false;
            }
        }

        int focusChanged = getDisplayPolicy().focusChangedLw(oldFocus, newFocus);

        if (imWindowChanged && oldFocus != mInputMethodWindow) {
            // Focus of the input method window changed. Perform layout if needed.
            if (mode == UPDATE_FOCUS_PLACING_SURFACES) {
                performLayout(true /*initial*/,  updateInputWindows);
                focusChanged &= ~FINISH_LAYOUT_REDO_LAYOUT;
            } else if (mode == UPDATE_FOCUS_WILL_PLACE_SURFACES) {
                // Client will do the layout, but we need to assign layers
                // for handleNewWindowLocked() below.
                assignWindowLayers(false /* setLayoutNeeded */);
            }
        }

        if ((focusChanged & FINISH_LAYOUT_REDO_LAYOUT) != 0) {
            // The change in focus caused us to need to do a layout.  Okay.
            setLayoutNeeded();
            if (mode == UPDATE_FOCUS_PLACING_SURFACES) {
                performLayout(true /*initial*/, updateInputWindows);
            } else if (mode == UPDATE_FOCUS_REMOVING_FOCUS) {
                mWmService.mRoot.performSurfacePlacement(false);
            }
        }

        if (mode != UPDATE_FOCUS_WILL_ASSIGN_LAYERS) {
            // If we defer assigning layers, then the caller is responsible for doing this part.
            getInputMonitor().setInputFocusLw(newFocus, updateInputWindows);
        }

        adjustForImeIfNeeded();

        // We may need to schedule some toast windows to be removed. The toasts for an app that
        // does not have input focus are removed within a timeout to prevent apps to redress
        // other apps' UI.
        scheduleToastWindowsTimeoutIfNeededLocked(oldFocus, newFocus);

        if (mode == UPDATE_FOCUS_PLACING_SURFACES) {
            pendingLayoutChanges |= FINISH_LAYOUT_REDO_ANIM;
        }
        return true;
    }

    /**
     * Set the new focused app to this display.
     *
     * @param newFocus the new focused AppWindowToken.
     * @return true if the focused app is changed.
     */
    boolean setFocusedApp(AppWindowToken newFocus) {
        if (newFocus != null) {
            final DisplayContent appDisplay = newFocus.getDisplayContent();
            if (appDisplay != this) {
                throw new IllegalStateException(newFocus + " is not on " + getName()
                        + " but " + ((appDisplay != null) ? appDisplay.getName() : "none"));
            }
        }
        if (mFocusedApp == newFocus) {
            return false;
        }
        mFocusedApp = newFocus;
        getInputMonitor().setFocusedAppLw(newFocus);
        updateTouchExcludeRegion();
        return true;
    }

    /** Updates the layer assignment of windows on this display. */
    void assignWindowLayers(boolean setLayoutNeeded) {
        Trace.traceBegin(Trace.TRACE_TAG_WINDOW_MANAGER, "assignWindowLayers");
        assignChildLayers(getPendingTransaction());
        if (setLayoutNeeded) {
            setLayoutNeeded();
        }

        // We accumlate the layer changes in-to "getPendingTransaction()" but we defer
        // the application of this transaction until the animation pass triggers
        // prepareSurfaces. This allows us to synchronize Z-ordering changes with
        // the hiding and showing of surfaces.
        scheduleAnimation();
        Trace.traceEnd(Trace.TRACE_TAG_WINDOW_MANAGER);
    }

    // TODO: This should probably be called any time a visual change is made to the hierarchy like
    // moving containers or resizing them. Need to investigate the best way to have it automatically
    // happen so we don't run into issues with programmers forgetting to do it.
    void layoutAndAssignWindowLayersIfNeeded() {
        mWmService.mWindowsChanged = true;
        setLayoutNeeded();

        if (!mWmService.updateFocusedWindowLocked(UPDATE_FOCUS_WILL_PLACE_SURFACES,
                false /*updateInputWindows*/)) {
            assignWindowLayers(false /* setLayoutNeeded */);
        }

        mInputMonitor.setUpdateInputWindowsNeededLw();
        mWmService.mWindowPlacerLocked.performSurfacePlacement();
        mInputMonitor.updateInputWindowsLw(false /*force*/);
    }

    /** Returns true if a leaked surface was destroyed */
    boolean destroyLeakedSurfaces() {
        // Used to indicate that a surface was leaked.
        mTmpWindow = null;
        forAllWindows(w -> {
            final WindowStateAnimator wsa = w.mWinAnimator;
            if (wsa.mSurfaceController == null) {
                return;
            }
            if (!mWmService.mSessions.contains(wsa.mSession)) {
                Slog.w(TAG_WM, "LEAKED SURFACE (session doesn't exist): "
                        + w + " surface=" + wsa.mSurfaceController
                        + " token=" + w.mToken
                        + " pid=" + w.mSession.mPid
                        + " uid=" + w.mSession.mUid);
                wsa.destroySurface();
                mWmService.mForceRemoves.add(w);
                mTmpWindow = w;
            } else if (w.mAppToken != null && w.mAppToken.isClientHidden()) {
                Slog.w(TAG_WM, "LEAKED SURFACE (app token hidden): "
                        + w + " surface=" + wsa.mSurfaceController
                        + " token=" + w.mAppToken);
                if (SHOW_TRANSACTIONS) logSurface(w, "LEAK DESTROY", false);
                wsa.destroySurface();
                mTmpWindow = w;
            }
        }, false /* traverseTopToBottom */);

        return mTmpWindow != null;
    }

    /**
     * Set input method window for the display.
     * @param win Set when window added or Null when destroyed.
     */
    void setInputMethodWindowLocked(WindowState win) {
        mInputMethodWindow = win;
        // Update display configuration for IME process.
        if (mInputMethodWindow != null) {
            final int imePid = mInputMethodWindow.mSession.mPid;
            mWmService.mAtmInternal.onImeWindowSetOnDisplay(imePid,
                    mInputMethodWindow.getDisplayId());
        }
        computeImeTarget(true /* updateImeTarget */);
        mInsetsStateController.getSourceProvider(TYPE_IME).setWindow(win,
                null /* frameProvider */);
    }

    /**
     * Determine and return the window that should be the IME target.
     * @param updateImeTarget If true the system IME target will be updated to match what we found.
     * @return The window that should be used as the IME target or null if there isn't any.
     */
    WindowState computeImeTarget(boolean updateImeTarget) {
        if (mInputMethodWindow == null) {
            // There isn't an IME so there shouldn't be a target...That was easy!
            if (updateImeTarget) {
                if (DEBUG_INPUT_METHOD) Slog.w(TAG_WM, "Moving IM target from "
                        + mInputMethodTarget + " to null since mInputMethodWindow is null");
                setInputMethodTarget(null, mInputMethodTargetWaitingAnim);
            }
            return null;
        }

        final WindowState curTarget = mInputMethodTarget;
        if (!canUpdateImeTarget()) {
            if (DEBUG_INPUT_METHOD) Slog.w(TAG_WM, "Defer updating IME target");
            return curTarget;
        }

        // TODO(multidisplay): Needs some serious rethought when the target and IME are not on the
        // same display. Or even when the current IME/target are not on the same screen as the next
        // IME/target. For now only look for input windows on the main screen.
        mUpdateImeTarget = updateImeTarget;
        WindowState target = getWindow(mComputeImeTargetPredicate);


        // Yet more tricksyness!  If this window is a "starting" window, we do actually want
        // to be on top of it, but it is not -really- where input will go. So look down below
        // for a real window to target...
        if (target != null && target.mAttrs.type == TYPE_APPLICATION_STARTING) {
            final AppWindowToken token = target.mAppToken;
            if (token != null) {
                final WindowState betterTarget = token.getImeTargetBelowWindow(target);
                if (betterTarget != null) {
                    target = betterTarget;
                }
            }
        }

        if (DEBUG_INPUT_METHOD && updateImeTarget) Slog.v(TAG_WM,
                "Proposed new IME target: " + target + " for display: " + getDisplayId());

        // Now, a special case -- if the last target's window is in the process of exiting, but
        // not removed, and the new target is home, keep on the last target to avoid flicker.
        // Home is a special case since its above other stacks in the ordering list, but layed
        // out below the others.
        if (curTarget != null && !curTarget.mRemoved && curTarget.isDisplayedLw()
                && curTarget.isClosing() && (target == null || target.isActivityTypeHome())) {
            if (DEBUG_INPUT_METHOD) Slog.v(TAG_WM, "New target is home while current target is "
                    + "closing, not changing");
            return curTarget;
        }

        if (DEBUG_INPUT_METHOD) Slog.v(TAG_WM, "Desired input method target=" + target
                + " updateImeTarget=" + updateImeTarget);

        if (target == null) {
            if (updateImeTarget) {
                if (DEBUG_INPUT_METHOD) Slog.w(TAG_WM, "Moving IM target from " + curTarget
                        + " to null." + (SHOW_STACK_CRAWLS ? " Callers="
                        + Debug.getCallers(4) : ""));
                setInputMethodTarget(null, mInputMethodTargetWaitingAnim);
            }

            return null;
        }

        if (updateImeTarget) {
            AppWindowToken token = curTarget == null ? null : curTarget.mAppToken;
            if (token != null) {

                // Now some fun for dealing with window animations that modify the Z order. We need
                // to look at all windows below the current target that are in this app, finding the
                // highest visible one in layering.
                WindowState highestTarget = null;
                if (token.isSelfAnimating()) {
                    highestTarget = token.getHighestAnimLayerWindow(curTarget);
                }

                if (highestTarget != null) {
                    if (DEBUG_INPUT_METHOD) Slog.v(TAG_WM, mAppTransition + " " + highestTarget
                            + " animating=" + highestTarget.isAnimating());

                    if (mAppTransition.isTransitionSet()) {
                        // If we are currently setting up for an animation, hold everything until we
                        // can find out what will happen.
                        setInputMethodTarget(highestTarget, true);
                        return highestTarget;
                    }
                }
            }

            if (DEBUG_INPUT_METHOD) Slog.w(TAG_WM, "Moving IM target from " + curTarget + " to "
                    + target + (SHOW_STACK_CRAWLS ? " Callers=" + Debug.getCallers(4) : ""));
            setInputMethodTarget(target, false);
        }

        return target;
    }

    /**
     * Calling {@link #computeImeTarget(boolean)} to update the input method target window in
     * the candidate app window token if needed.
     */
    void computeImeTargetIfNeeded(AppWindowToken candidate) {
        if (mInputMethodTarget != null && mInputMethodTarget.mAppToken == candidate) {
            computeImeTarget(true /* updateImeTarget */);
        }
    }

    private void setInputMethodTarget(WindowState target, boolean targetWaitingAnim) {
        if (target == mInputMethodTarget && mInputMethodTargetWaitingAnim == targetWaitingAnim) {
            return;
        }

        mInputMethodTarget = target;
        mInputMethodTargetWaitingAnim = targetWaitingAnim;
        assignWindowLayers(false /* setLayoutNeeded */);
    }

    boolean getNeedsMenu(WindowState top, WindowManagerPolicy.WindowState bottom) {
        if (top.mAttrs.needsMenuKey != NEEDS_MENU_UNSET) {
            return top.mAttrs.needsMenuKey == NEEDS_MENU_SET_TRUE;
        }

        // Used to indicate we have reached the first window in the range we are interested in.
        mTmpWindow = null;

        // TODO: Figure-out a more efficient way to do this.
        final WindowState candidate = getWindow(w -> {
            if (w == top) {
                // Reached the first window in the range we are interested in.
                mTmpWindow = w;
            }
            if (mTmpWindow == null) {
                return false;
            }

            if (w.mAttrs.needsMenuKey != NEEDS_MENU_UNSET) {
                return true;
            }
            // If we reached the bottom of the range of windows we are considering,
            // assume no menu is needed.
            if (w == bottom) {
                return true;
            }
            return false;
        });

        return candidate != null && candidate.mAttrs.needsMenuKey == NEEDS_MENU_SET_TRUE;
    }

    void setLayoutNeeded() {
        if (DEBUG_LAYOUT) Slog.w(TAG_WM, "setLayoutNeeded: callers=" + Debug.getCallers(3));
        mLayoutNeeded = true;
    }

    private void clearLayoutNeeded() {
        if (DEBUG_LAYOUT) Slog.w(TAG_WM, "clearLayoutNeeded: callers=" + Debug.getCallers(3));
        mLayoutNeeded = false;
    }

    boolean isLayoutNeeded() {
        return mLayoutNeeded;
    }

    void dumpTokens(PrintWriter pw, boolean dumpAll) {
        if (mTokenMap.isEmpty()) {
            return;
        }
        pw.println("  Display #" + mDisplayId);
        final Iterator<WindowToken> it = mTokenMap.values().iterator();
        while (it.hasNext()) {
            final WindowToken token = it.next();
            pw.print("  ");
            pw.print(token);
            if (dumpAll) {
                pw.println(':');
                token.dump(pw, "    ", dumpAll);
            } else {
                pw.println();
            }
        }

        if (!mOpeningApps.isEmpty() || !mClosingApps.isEmpty()) {
            pw.println();
            if (mOpeningApps.size() > 0) {
                pw.print("  mOpeningApps="); pw.println(mOpeningApps);
            }
            if (mClosingApps.size() > 0) {
                pw.print("  mClosingApps="); pw.println(mClosingApps);
            }
        }

        mUnknownAppVisibilityController.dump(pw, "  ");
    }

    void dumpWindowAnimators(PrintWriter pw, String subPrefix) {
        final int[] index = new int[1];
        forAllWindows(w -> {
            final WindowStateAnimator wAnim = w.mWinAnimator;
            pw.println(subPrefix + "Window #" + index[0] + ": " + wAnim);
            index[0] = index[0] + 1;
        }, false /* traverseTopToBottom */);
    }

    /**
     * Starts the Keyguard exit animation on all windows that don't belong to an app token.
     */
    void startKeyguardExitOnNonAppWindows(boolean onWallpaper, boolean goingToShade) {
        final WindowManagerPolicy policy = mWmService.mPolicy;
        forAllWindows(w -> {
            if (w.mAppToken == null && policy.canBeHiddenByKeyguardLw(w)
                    && w.wouldBeVisibleIfPolicyIgnored() && !w.isVisible()) {
                w.startAnimation(policy.createHiddenByKeyguardExit(onWallpaper, goingToShade));
            }
        }, true /* traverseTopToBottom */);
    }

    boolean checkWaitingForWindows() {

        mHaveBootMsg = false;
        mHaveApp = false;
        mHaveWallpaper = false;
        mHaveKeyguard = true;

        final WindowState visibleWindow = getWindow(w -> {
            if (w.isVisibleLw() && !w.mObscured && !w.isDrawnLw()) {
                return true;
            }
            if (w.isDrawnLw()) {
                if (w.mAttrs.type == TYPE_BOOT_PROGRESS) {
                    mHaveBootMsg = true;
                } else if (w.mAttrs.type == TYPE_APPLICATION
                        || w.mAttrs.type == TYPE_DRAWN_APPLICATION) {
                    mHaveApp = true;
                } else if (w.mAttrs.type == TYPE_WALLPAPER) {
                    mHaveWallpaper = true;
                } else if (w.mAttrs.type == TYPE_STATUS_BAR) {
                    mHaveKeyguard = mWmService.mPolicy.isKeyguardDrawnLw();
                }
            }
            return false;
        });

        if (visibleWindow != null) {
            // We have a visible window.
            return true;
        }

        // if the wallpaper service is disabled on the device, we're never going to have
        // wallpaper, don't bother waiting for it
        boolean wallpaperEnabled = mWmService.mContext.getResources().getBoolean(
                com.android.internal.R.bool.config_enableWallpaperService)
                && mWmService.mContext.getResources().getBoolean(
                        com.android.internal.R.bool.config_checkWallpaperAtBoot)
                && !mWmService.mOnlyCore;

        if (DEBUG_SCREEN_ON || DEBUG_BOOT) Slog.i(TAG_WM,
                "******** booted=" + mWmService.mSystemBooted
                + " msg=" + mWmService.mShowingBootMessages
                + " haveBoot=" + mHaveBootMsg + " haveApp=" + mHaveApp
                + " haveWall=" + mHaveWallpaper + " wallEnabled=" + wallpaperEnabled
                + " haveKeyguard=" + mHaveKeyguard);

        // If we are turning on the screen to show the boot message, don't do it until the boot
        // message is actually displayed.
        if (!mWmService.mSystemBooted && !mHaveBootMsg) {
            return true;
        }

        // If we are turning on the screen after the boot is completed normally, don't do so until
        // we have the application and wallpaper.
        if (mWmService.mSystemBooted
                && ((!mHaveApp && !mHaveKeyguard) || (wallpaperEnabled && !mHaveWallpaper))) {
            return true;
        }

        return false;
    }

    void updateWindowsForAnimator() {
        forAllWindows(mUpdateWindowsForAnimator, true /* traverseTopToBottom */);
    }

    /**
     * Updates the {@link TaskStack#setAnimationBackground} for all windows.
     */
    void updateBackgroundForAnimator() {
        resetAnimationBackgroundAnimator();
        forAllWindows(mUpdateWallpaperForAnimator, true /* traverseTopToBottom */);
    }

    boolean isInputMethodClientFocus(int uid, int pid) {
        final WindowState imFocus = computeImeTarget(false /* updateImeTarget */);
        if (imFocus == null) {
            return false;
        }

        if (DEBUG_INPUT_METHOD) {
            Slog.i(TAG_WM, "Desired input method target: " + imFocus);
            Slog.i(TAG_WM, "Current focus: " + mCurrentFocus + " displayId=" + mDisplayId);
            Slog.i(TAG_WM, "Last focus: " + mLastFocus + " displayId=" + mDisplayId);
        }

        if (DEBUG_INPUT_METHOD) {
            Slog.i(TAG_WM, "IM target uid/pid: " + imFocus.mSession.mUid
                    + "/" + imFocus.mSession.mPid);
            Slog.i(TAG_WM, "Requesting client uid/pid: " + uid + "/" + pid);
        }

        return imFocus.mSession.mUid == uid && imFocus.mSession.mPid == pid;
    }

    boolean hasSecureWindowOnScreen() {
        final WindowState win = getWindow(
                w -> w.isOnScreen() && (w.mAttrs.flags & FLAG_SECURE) != 0);
        return win != null;
    }

    void statusBarVisibilityChanged(int visibility) {
        mLastStatusBarVisibility = visibility;
        visibility = getDisplayPolicy().adjustSystemUiVisibilityLw(visibility);
        updateStatusBarVisibilityLocked(visibility);
    }

    private boolean updateStatusBarVisibilityLocked(int visibility) {
        if (mLastDispatchedSystemUiVisibility == visibility) {
            return false;
        }
        final int globalDiff = (visibility ^ mLastDispatchedSystemUiVisibility)
                // We are only interested in differences of one of the
                // clearable flags...
                & View.SYSTEM_UI_CLEARABLE_FLAGS
                // ...if it has actually been cleared.
                & ~visibility;

        mLastDispatchedSystemUiVisibility = visibility;
        if (isDefaultDisplay) {
            mWmService.mInputManager.setSystemUiVisibility(visibility);
        }
        updateSystemUiVisibility(visibility, globalDiff);
        return true;
    }

    void updateSystemUiVisibility(int visibility, int globalDiff) {
        forAllWindows(w -> {
            try {
                final int curValue = w.mSystemUiVisibility;
                final int diff = (curValue ^ visibility) & globalDiff;
                final int newValue = (curValue & ~diff) | (visibility & diff);
                if (newValue != curValue) {
                    w.mSeq++;
                    w.mSystemUiVisibility = newValue;
                }
                if (newValue != curValue || w.mAttrs.hasSystemUiListeners) {
                    w.mClient.dispatchSystemUiVisibilityChanged(w.mSeq,
                            visibility, newValue, diff);
                }
            } catch (RemoteException e) {
                // so sorry
            }
        }, true /* traverseTopToBottom */);
    }

    void reevaluateStatusBarVisibility() {
        int visibility = getDisplayPolicy().adjustSystemUiVisibilityLw(mLastStatusBarVisibility);
        if (updateStatusBarVisibilityLocked(visibility)) {
            mWmService.mWindowPlacerLocked.requestTraversal();
        }
    }

    void onWindowFreezeTimeout() {
        Slog.w(TAG_WM, "Window freeze timeout expired.");
        mWmService.mWindowsFreezingScreen = WINDOWS_FREEZING_SCREENS_TIMEOUT;

        forAllWindows(w -> {
            if (!w.getOrientationChanging()) {
                return;
            }
            w.orientationChangeTimedOut();
            w.mLastFreezeDuration = (int)(SystemClock.elapsedRealtime()
                    - mWmService.mDisplayFreezeTime);
            Slog.w(TAG_WM, "Force clearing orientation change: " + w);
        }, true /* traverseTopToBottom */);
        mWmService.mWindowPlacerLocked.performSurfacePlacement();
    }

    void waitForAllWindowsDrawn() {
        final WindowManagerPolicy policy = mWmService.mPolicy;
        forAllWindows(w -> {
            final boolean keyguard = policy.isKeyguardHostWindow(w.mAttrs);
            if (w.isVisibleLw() && (w.mAppToken != null || keyguard)) {
                w.mWinAnimator.mDrawState = DRAW_PENDING;
                // Force add to mResizingWindows.
                w.resetLastContentInsets();
                mWmService.mWaitingForDrawn.add(w);
            }
        }, true /* traverseTopToBottom */);
    }

    // TODO: Super crazy long method that should be broken down...
    void applySurfaceChangesTransaction(boolean recoveringMemory) {
        final WindowSurfacePlacer surfacePlacer = mWmService.mWindowPlacerLocked;

        mTmpUpdateAllDrawn.clear();

        int repeats = 0;
        do {
            repeats++;
            if (repeats > 6) {
                Slog.w(TAG, "Animation repeat aborted after too many iterations");
                clearLayoutNeeded();
                break;
            }

            if (DEBUG_LAYOUT_REPEATS) surfacePlacer.debugLayoutRepeats("On entry to LockedInner",
                    pendingLayoutChanges);

            if ((pendingLayoutChanges & FINISH_LAYOUT_REDO_WALLPAPER) != 0) {
                mWallpaperController.adjustWallpaperWindows();
            }

            if ((pendingLayoutChanges & FINISH_LAYOUT_REDO_CONFIG) != 0) {
                if (DEBUG_LAYOUT) Slog.v(TAG, "Computing new config from layout");
                if (updateOrientationFromAppTokens()) {
                    setLayoutNeeded();
                    sendNewConfiguration();
                }
            }

            if ((pendingLayoutChanges & FINISH_LAYOUT_REDO_LAYOUT) != 0) {
                setLayoutNeeded();
            }

            // FIRST LOOP: Perform a layout, if needed.
            if (repeats < LAYOUT_REPEAT_THRESHOLD) {
                performLayout(repeats == 1, false /* updateInputWindows */);
            } else {
                Slog.w(TAG, "Layout repeat skipped after too many iterations");
            }

            // FIRST AND ONE HALF LOOP: Make WindowManagerPolicy think it is animating.
            pendingLayoutChanges = 0;

            mDisplayPolicy.beginPostLayoutPolicyLw();
            forAllWindows(mApplyPostLayoutPolicy, true /* traverseTopToBottom */);
            pendingLayoutChanges |= mDisplayPolicy.finishPostLayoutPolicyLw();
            if (DEBUG_LAYOUT_REPEATS) surfacePlacer.debugLayoutRepeats(
                    "after finishPostLayoutPolicyLw", pendingLayoutChanges);
                mInsetsStateController.onPostLayout();
        } while (pendingLayoutChanges != 0);

        mTmpApplySurfaceChangesTransactionState.reset();

        mTmpRecoveringMemory = recoveringMemory;
        forAllWindows(mApplySurfaceChangesTransaction, true /* traverseTopToBottom */);
        prepareSurfaces();

        mLastHasContent = mTmpApplySurfaceChangesTransactionState.displayHasContent;
        mWmService.mDisplayManagerInternal.setDisplayProperties(mDisplayId,
                mLastHasContent,
                mTmpApplySurfaceChangesTransactionState.preferredRefreshRate,
                mTmpApplySurfaceChangesTransactionState.preferredModeId,
                true /* inTraversal, must call performTraversalInTrans... below */);

        final boolean wallpaperVisible = mWallpaperController.isWallpaperVisible();
        if (wallpaperVisible != mLastWallpaperVisible) {
            mLastWallpaperVisible = wallpaperVisible;
            mWmService.mWallpaperVisibilityListeners.notifyWallpaperVisibilityChanged(this);
        }

        while (!mTmpUpdateAllDrawn.isEmpty()) {
            final AppWindowToken atoken = mTmpUpdateAllDrawn.removeLast();
            // See if any windows have been drawn, so they (and others associated with them)
            // can now be shown.
            atoken.updateAllDrawn();
        }
    }

    private void updateBounds() {
        calculateBounds(mDisplayInfo, mTmpBounds);
        setBounds(mTmpBounds);
    }

    // Determines the current display bounds based on the current state
    private void calculateBounds(DisplayInfo displayInfo, Rect out) {
        // Uses same calculation as in LogicalDisplay#configureDisplayInTransactionLocked.
        final int rotation = displayInfo.rotation;
        boolean rotated = (rotation == ROTATION_90 || rotation == ROTATION_270);
        final int physWidth = rotated ? mBaseDisplayHeight : mBaseDisplayWidth;
        final int physHeight = rotated ? mBaseDisplayWidth : mBaseDisplayHeight;
        int width = displayInfo.logicalWidth;
        int left = (physWidth - width) / 2;
        int height = displayInfo.logicalHeight;
        int top = (physHeight - height) / 2;
        out.set(left, top, left + width, top + height);
    }

    @Override
    public void getBounds(Rect out) {
        calculateBounds(mDisplayInfo, out);
    }

    private void getBounds(Rect out, int orientation) {
        getBounds(out);

        // Rotate the Rect if needed.
        final int currentRotation = mDisplayInfo.rotation;
        final int rotationDelta = deltaRotation(currentRotation, orientation);
        if (rotationDelta == ROTATION_90 || rotationDelta == ROTATION_270) {
            createRotationMatrix(rotationDelta, mBaseDisplayWidth, mBaseDisplayHeight, mTmpMatrix);
            mTmpRectF.set(out);
            mTmpMatrix.mapRect(mTmpRectF);
            mTmpRectF.round(out);
        }
    }

    void performLayout(boolean initial, boolean updateInputWindows) {
        if (!isLayoutNeeded()) {
            return;
        }
        clearLayoutNeeded();

        final int dw = mDisplayInfo.logicalWidth;
        final int dh = mDisplayInfo.logicalHeight;
        if (DEBUG_LAYOUT) {
            Slog.v(TAG, "-------------------------------------");
            Slog.v(TAG, "performLayout: needed=" + isLayoutNeeded() + " dw=" + dw + " dh=" + dh);
        }

        mDisplayFrames.onDisplayInfoUpdated(mDisplayInfo,
                calculateDisplayCutoutForRotation(mDisplayInfo.rotation));
        // TODO: Not sure if we really need to set the rotation here since we are updating from the
        // display info above...
        mDisplayFrames.mRotation = mRotation;
        mDisplayPolicy.beginLayoutLw(mDisplayFrames, getConfiguration().uiMode);

        int seq = mLayoutSeq + 1;
        if (seq < 0) seq = 0;
        mLayoutSeq = seq;

        // Used to indicate that we have processed the dream window and all additional windows are
        // behind it.
        mTmpWindow = null;
        mTmpInitial = initial;

        // First perform layout of any root windows (not attached to another window).
        forAllWindows(mPerformLayout, true /* traverseTopToBottom */);

        // Used to indicate that we have processed the dream window and all additional attached
        // windows are behind it.
        mTmpWindow2 = mTmpWindow;
        mTmpWindow = null;

        // Now perform layout of attached windows, which usually depend on the position of the
        // window they are attached to. XXX does not deal with windows that are attached to windows
        // that are themselves attached.
        forAllWindows(mPerformLayoutAttached, true /* traverseTopToBottom */);

        // Window frames may have changed. Tell the input dispatcher about it.
        mInputMonitor.layoutInputConsumers(dw, dh);
        mInputMonitor.setUpdateInputWindowsNeededLw();
        if (updateInputWindows) {
            mInputMonitor.updateInputWindowsLw(false /*force*/);
        }

        mWmService.mH.sendEmptyMessage(UPDATE_DOCKED_STACK_DIVIDER);
    }

    /**
     * Takes a snapshot of the display.  In landscape mode this grabs the whole screen.
     * In portrait mode, it grabs the full screenshot.
     *
     * @param config of the output bitmap
     */
    Bitmap screenshotDisplayLocked(Bitmap.Config config) {
        if (!mWmService.mPolicy.isScreenOn()) {
            if (DEBUG_SCREENSHOT) {
                Slog.i(TAG_WM, "Attempted to take screenshot while display was off.");
            }
            return null;
        }

        int dw = mDisplayInfo.logicalWidth;
        int dh = mDisplayInfo.logicalHeight;

        if (dw <= 0 || dh <= 0) {
            return null;
        }

        final Rect frame = new Rect(0, 0, dw, dh);

        // The screenshot API does not apply the current screen rotation.
        int rot = mDisplay.getRotation();

        if (rot == ROTATION_90 || rot == ROTATION_270) {
            rot = (rot == ROTATION_90) ? ROTATION_270 : ROTATION_90;
        }

        // SurfaceFlinger is not aware of orientation, so convert our logical
        // crop to SurfaceFlinger's portrait orientation.
        convertCropForSurfaceFlinger(frame, rot, dw, dh);

        final ScreenRotationAnimation screenRotationAnimation =
                mWmService.mAnimator.getScreenRotationAnimationLocked(DEFAULT_DISPLAY);
        final boolean inRotation = screenRotationAnimation != null &&
                screenRotationAnimation.isAnimating();
        if (DEBUG_SCREENSHOT && inRotation) Slog.v(TAG_WM, "Taking screenshot while rotating");

        // TODO(b/68392460): We should screenshot Task controls directly
        // but it's difficult at the moment as the Task doesn't have the
        // correct size set.
        final Bitmap bitmap = SurfaceControl.screenshot(frame, dw, dh, inRotation, rot);
        if (bitmap == null) {
            Slog.w(TAG_WM, "Failed to take screenshot");
            return null;
        }

        // Create a copy of the screenshot that is immutable and backed in ashmem.
        // This greatly reduces the overhead of passing the bitmap between processes.
        final Bitmap ret = bitmap.createAshmemBitmap(config);
        bitmap.recycle();
        return ret;
    }

    // TODO: Can this use createRotationMatrix()?
    private static void convertCropForSurfaceFlinger(Rect crop, int rot, int dw, int dh) {
        if (rot == Surface.ROTATION_90) {
            final int tmp = crop.top;
            crop.top = dw - crop.right;
            crop.right = crop.bottom;
            crop.bottom = dw - crop.left;
            crop.left = tmp;
        } else if (rot == Surface.ROTATION_180) {
            int tmp = crop.top;
            crop.top = dh - crop.bottom;
            crop.bottom = dh - tmp;
            tmp = crop.right;
            crop.right = dw - crop.left;
            crop.left = dw - tmp;
        } else if (rot == Surface.ROTATION_270) {
            final int tmp = crop.top;
            crop.top = crop.left;
            crop.left = dh - crop.bottom;
            crop.bottom = crop.right;
            crop.right = dh - tmp;
        }
    }

    void onSeamlessRotationTimeout() {
        // Used to indicate the layout is needed.
        mTmpWindow = null;

        forAllWindows(w -> {
            if (!w.mSeamlesslyRotated) {
                return;
            }
            mTmpWindow = w;
            w.setDisplayLayoutNeeded();
            w.finishSeamlessRotation(true /* timeout */);
            mWmService.markForSeamlessRotation(w, false);
        }, true /* traverseTopToBottom */);

        if (mTmpWindow != null) {
            mWmService.mWindowPlacerLocked.performSurfacePlacement();
        }
    }

    void setExitingTokensHasVisible(boolean hasVisible) {
        for (int i = mExitingTokens.size() - 1; i >= 0; i--) {
            mExitingTokens.get(i).hasVisible = hasVisible;
        }

        // Initialize state of exiting applications.
        mTaskStackContainers.setExitingTokensHasVisible(hasVisible);
    }

    void removeExistingTokensIfPossible() {
        for (int i = mExitingTokens.size() - 1; i >= 0; i--) {
            final WindowToken token = mExitingTokens.get(i);
            if (!token.hasVisible) {
                mExitingTokens.remove(i);
            }
        }

        // Time to remove any exiting applications?
        mTaskStackContainers.removeExistingAppTokensIfPossible();
    }

    @Override
    void onDescendantOverrideConfigurationChanged() {
        setLayoutNeeded();
        mWmService.requestTraversal();
    }

    boolean okToDisplay() {
        if (mDisplayId == DEFAULT_DISPLAY) {
            return !mWmService.mDisplayFrozen
                    && mWmService.mDisplayEnabled && mWmService.mPolicy.isScreenOn();
        }
        return mDisplayInfo.state == Display.STATE_ON;
    }

    boolean okToAnimate() {
        return okToDisplay() &&
                (mDisplayId != DEFAULT_DISPLAY || mWmService.mPolicy.okToAnimate());
    }

    static final class TaskForResizePointSearchResult {
        boolean searchDone;
        Task taskForResize;

        void reset() {
            searchDone = false;
            taskForResize = null;
        }
    }

    private static final class ApplySurfaceChangesTransactionState {
        boolean displayHasContent;
        boolean obscured;
        boolean syswin;
        float preferredRefreshRate;
        int preferredModeId;

        void reset() {
            displayHasContent = false;
            obscured = false;
            syswin = false;
            preferredRefreshRate = 0;
            preferredModeId = 0;
        }
    }

    private static final class ScreenshotApplicationState {
        WindowState appWin;
        int maxLayer;
        int minLayer;
        boolean screenshotReady;

        void reset(boolean screenshotReady) {
            appWin = null;
            maxLayer = 0;
            minLayer = 0;
            this.screenshotReady = screenshotReady;
            minLayer = (screenshotReady) ? 0 : Integer.MAX_VALUE;
        }
    }

    /**
     * Base class for any direct child window container of {@link #DisplayContent} need to inherit
     * from. This is mainly a pass through class that allows {@link #DisplayContent} to have
     * homogeneous children type which is currently required by sub-classes of
     * {@link WindowContainer} class.
     */
    static class DisplayChildWindowContainer<E extends WindowContainer> extends WindowContainer<E> {

        DisplayChildWindowContainer(WindowManagerService service) {
            super(service);
        }

        @Override
        boolean fillsParent() {
            return true;
        }

        @Override
        boolean isVisible() {
            return true;
        }
    }

    /**
     * Window container class that contains all containers on this display relating to Apps.
     * I.e Activities.
     */
    private final class TaskStackContainers extends DisplayChildWindowContainer<TaskStack> {
        /**
         * A control placed at the appropriate level for transitions to occur.
         */
        SurfaceControl mAppAnimationLayer = null;
        SurfaceControl mBoostedAppAnimationLayer = null;
        SurfaceControl mHomeAppAnimationLayer = null;

        /**
         * Given that the split-screen divider does not have an AppWindowToken, it
         * will have to live inside of a "NonAppWindowContainer", in particular
         * {@link DisplayContent#mAboveAppWindowsContainers}. However, in visual Z order
         * it will need to be interleaved with some of our children, appearing on top of
         * both docked stacks but underneath any assistant stacks.
         *
         * To solve this problem we have this anchor control, which will always exist so
         * we can always assign it the correct value in our {@link #assignChildLayers}.
         * Likewise since it always exists, {@link AboveAppWindowContainers} can always
         * assign the divider a layer relative to it. This way we prevent linking lifecycle
         * events between the two containers.
         */
        SurfaceControl mSplitScreenDividerAnchor = null;

        // Cached reference to some special stacks we tend to get a lot so we don't need to loop
        // through the list to find them.
        private TaskStack mHomeStack = null;
        private TaskStack mPinnedStack = null;
        private TaskStack mSplitScreenPrimaryStack = null;

        TaskStackContainers(WindowManagerService service) {
            super(service);
        }

        /**
         * Returns the topmost stack on the display that is compatible with the input windowing mode
         * and activity type. Null is no compatible stack on the display.
         */
        TaskStack getStack(int windowingMode, int activityType) {
            if (activityType == ACTIVITY_TYPE_HOME) {
                return mHomeStack;
            }
            if (windowingMode == WINDOWING_MODE_PINNED) {
                return mPinnedStack;
            } else if (windowingMode == WINDOWING_MODE_SPLIT_SCREEN_PRIMARY) {
                return mSplitScreenPrimaryStack;
            }
            for (int i = mTaskStackContainers.getChildCount() - 1; i >= 0; --i) {
                final TaskStack stack = mTaskStackContainers.getChildAt(i);
                if (activityType == ACTIVITY_TYPE_UNDEFINED
                        && windowingMode == stack.getWindowingMode()) {
                    // Passing in undefined type means we want to match the topmost stack with the
                    // windowing mode.
                    return stack;
                }
                if (stack.isCompatible(windowingMode, activityType)) {
                    return stack;
                }
            }
            return null;
        }

        @VisibleForTesting
        TaskStack getTopStack() {
            return mTaskStackContainers.getChildCount() > 0
                    ? mTaskStackContainers.getChildAt(mTaskStackContainers.getChildCount() - 1) : null;
        }

        TaskStack getHomeStack() {
            if (mHomeStack == null && mDisplayId == DEFAULT_DISPLAY) {
                Slog.e(TAG_WM, "getHomeStack: Returning null from this=" + this);
            }
            return mHomeStack;
        }

        TaskStack getPinnedStack() {
            return mPinnedStack;
        }

        TaskStack getSplitScreenPrimaryStack() {
            return mSplitScreenPrimaryStack;
        }

        ArrayList<Task> getVisibleTasks() {
            final ArrayList<Task> visibleTasks = new ArrayList<>();
            forAllTasks(task -> {
                if (task.isVisible()) {
                    visibleTasks.add(task);
                }
            });
            return visibleTasks;
        }

        /**
         * Adds the stack to this container.
         * @see DisplayContent#createStack(int, boolean, StackWindowController)
         */
        void addStackToDisplay(TaskStack stack, boolean onTop) {
            addStackReferenceIfNeeded(stack);
            addChild(stack, onTop);
            stack.onDisplayChanged(DisplayContent.this);
        }

        void onStackWindowingModeChanged(TaskStack stack) {
            removeStackReferenceIfNeeded(stack);
            addStackReferenceIfNeeded(stack);
            if (stack == mPinnedStack && getTopStack() != stack) {
                // Looks like this stack changed windowing mode to pinned. Move it to the top.
                positionChildAt(POSITION_TOP, stack, false /* includingParents */);
            }
        }

        private void addStackReferenceIfNeeded(TaskStack stack) {
            if (stack.isActivityTypeHome()) {
                if (mHomeStack != null) {
                    throw new IllegalArgumentException("addStackReferenceIfNeeded: home stack="
                            + mHomeStack + " already exist on display=" + this + " stack=" + stack);

                }
                mHomeStack = stack;
            }
            final int windowingMode = stack.getWindowingMode();
            if (windowingMode == WINDOWING_MODE_PINNED) {
                if (mPinnedStack != null) {
                    throw new IllegalArgumentException("addStackReferenceIfNeeded: pinned stack="
                            + mPinnedStack + " already exist on display=" + this
                            + " stack=" + stack);
                }
                mPinnedStack = stack;
            } else if (windowingMode == WINDOWING_MODE_SPLIT_SCREEN_PRIMARY) {
                if (mSplitScreenPrimaryStack != null) {
                    throw new IllegalArgumentException("addStackReferenceIfNeeded:"
                            + " split-screen-primary" + " stack=" + mSplitScreenPrimaryStack
                            + " already exist on display=" + this + " stack=" + stack);
                }
                mSplitScreenPrimaryStack = stack;
                mDividerControllerLocked.notifyDockedStackExistsChanged(true);
            }
        }

        private void removeStackReferenceIfNeeded(TaskStack stack) {
            if (stack == mHomeStack) {
                mHomeStack = null;
            } else if (stack == mPinnedStack) {
                mPinnedStack = null;
            } else if (stack == mSplitScreenPrimaryStack) {
                mSplitScreenPrimaryStack = null;
                // Re-set the split-screen create mode whenever the split-screen stack is removed.
                mWmService.setDockedStackCreateStateLocked(
                        SPLIT_SCREEN_CREATE_MODE_TOP_OR_LEFT, null /* initialBounds */);
                mDividerControllerLocked.notifyDockedStackExistsChanged(false);
            }
        }

        private void addChild(TaskStack stack, boolean toTop) {
            final int addIndex = findPositionForStack(toTop ? mChildren.size() : 0, stack,
                    true /* adding */);
            addChild(stack, addIndex);
            setLayoutNeeded();
        }

        @Override
        protected void removeChild(TaskStack stack) {
            super.removeChild(stack);
            removeStackReferenceIfNeeded(stack);
        }

        @Override
        boolean isOnTop() {
            // Considered always on top
            return true;
        }

        @Override
        void positionChildAt(int position, TaskStack child, boolean includingParents) {
            if (child.getWindowConfiguration().isAlwaysOnTop()
                    && position != POSITION_TOP) {
                // This stack is always-on-top, override the default behavior.
                Slog.w(TAG_WM, "Ignoring move of always-on-top stack=" + this + " to bottom");

                // Moving to its current position, as we must call super but we don't want to
                // perform any meaningful action.
                final int currentPosition = mChildren.indexOf(child);
                super.positionChildAt(currentPosition, child, false /* includingParents */);
                return;
            }

            final int targetPosition = findPositionForStack(position, child, false /* adding */);
            super.positionChildAt(targetPosition, child, includingParents);

            if (includingParents) {
                // We still want to move the display of this stack container to top because even the
                // target position is adjusted to non-top, the intention of the condition is to have
                // higher z-order to gain focus (e.g. moving a task of a fullscreen stack to front
                // in a non-top display which is using picture-in-picture mode).
                final int topChildPosition = getChildCount() - 1;
                if (targetPosition < topChildPosition && position >= topChildPosition) {
                    getParent().positionChildAt(POSITION_TOP, this /* child */,
                            true /* includingParents */);
                }
            }

            setLayoutNeeded();
        }

        /**
         * When stack is added or repositioned, find a proper position for it.
         * This will make sure that pinned stack always stays on top.
         * @param requestedPosition Position requested by caller.
         * @param stack Stack to be added or positioned.
         * @param adding Flag indicates whether we're adding a new stack or positioning an existing.
         * @return The proper position for the stack.
         */
        private int findPositionForStack(int requestedPosition, TaskStack stack, boolean adding) {
            if (stack.inPinnedWindowingMode()) {
                return POSITION_TOP;
            }

            final int topChildPosition = mChildren.size() - 1;
            int belowAlwaysOnTopPosition = POSITION_BOTTOM;
            for (int i = topChildPosition; i >= 0; --i) {
                if (getStacks().get(i) != stack && !getStacks().get(i).isAlwaysOnTop()) {
                    belowAlwaysOnTopPosition = i;
                    break;
                }
            }

            // The max possible position we can insert the stack at.
            int maxPosition = POSITION_TOP;
            // The min possible position we can insert the stack at.
            int minPosition = POSITION_BOTTOM;

            if (stack.isAlwaysOnTop()) {
                if (hasPinnedStack()) {
                    // Always-on-top stacks go below the pinned stack.
                    maxPosition = getStacks().indexOf(mPinnedStack) - 1;
                }
                // Always-on-top stacks need to be above all other stacks.
                minPosition = belowAlwaysOnTopPosition !=
                        POSITION_BOTTOM ? belowAlwaysOnTopPosition : topChildPosition;
            } else {
                // Other stacks need to be below the always-on-top stacks.
                maxPosition = belowAlwaysOnTopPosition !=
                        POSITION_BOTTOM ? belowAlwaysOnTopPosition : 0;
            }

            int targetPosition = requestedPosition;
            targetPosition = Math.min(targetPosition, maxPosition);
            targetPosition = Math.max(targetPosition, minPosition);

            int prevPosition = getStacks().indexOf(stack);
            // The positions we calculated above (maxPosition, minPosition) do not take into
            // consideration the following edge cases.
            // 1) We need to adjust the position depending on the value "adding".
            // 2) When we are moving a stack to another position, we also need to adjust the
            //    position depending on whether the stack is moving to a higher or lower position.
            if ((targetPosition != requestedPosition) &&
                    (adding || targetPosition < prevPosition)) {
                targetPosition++;
            }

            return targetPosition;
        }

        @Override
        boolean forAllWindows(ToBooleanFunction<WindowState> callback,
                boolean traverseTopToBottom) {
            if (traverseTopToBottom) {
                if (super.forAllWindows(callback, traverseTopToBottom)) {
                    return true;
                }
                if (forAllExitingAppTokenWindows(callback, traverseTopToBottom)) {
                    return true;
                }
            } else {
                if (forAllExitingAppTokenWindows(callback, traverseTopToBottom)) {
                    return true;
                }
                if (super.forAllWindows(callback, traverseTopToBottom)) {
                    return true;
                }
            }
            return false;
        }

        private boolean forAllExitingAppTokenWindows(ToBooleanFunction<WindowState> callback,
                boolean traverseTopToBottom) {
            // For legacy reasons we process the TaskStack.mExitingAppTokens first here before the
            // app tokens.
            // TODO: Investigate if we need to continue to do this or if we can just process them
            // in-order.
            if (traverseTopToBottom) {
                for (int i = mChildren.size() - 1; i >= 0; --i) {
                    final AppTokenList appTokens = mChildren.get(i).mExitingAppTokens;
                    for (int j = appTokens.size() - 1; j >= 0; --j) {
                        if (appTokens.get(j).forAllWindowsUnchecked(callback,
                                traverseTopToBottom)) {
                            return true;
                        }
                    }
                }
            } else {
                final int count = mChildren.size();
                for (int i = 0; i < count; ++i) {
                    final AppTokenList appTokens = mChildren.get(i).mExitingAppTokens;
                    final int appTokensCount = appTokens.size();
                    for (int j = 0; j < appTokensCount; j++) {
                        if (appTokens.get(j).forAllWindowsUnchecked(callback,
                                traverseTopToBottom)) {
                            return true;
                        }
                    }
                }
            }
            return false;
        }

        void setExitingTokensHasVisible(boolean hasVisible) {
            for (int i = mChildren.size() - 1; i >= 0; --i) {
                final AppTokenList appTokens = mChildren.get(i).mExitingAppTokens;
                for (int j = appTokens.size() - 1; j >= 0; --j) {
                    appTokens.get(j).hasVisible = hasVisible;
                }
            }
        }

        void removeExistingAppTokensIfPossible() {
            for (int i = mChildren.size() - 1; i >= 0; --i) {
                final AppTokenList appTokens = mChildren.get(i).mExitingAppTokens;
                for (int j = appTokens.size() - 1; j >= 0; --j) {
                    final AppWindowToken token = appTokens.get(j);
                    if (!token.hasVisible && !mClosingApps.contains(token)
                            && (!token.mIsExiting || token.isEmpty())) {
                        // Make sure there is no animation running on this token, so any windows
                        // associated with it will be removed as soon as their animations are
                        // complete.
                        cancelAnimation();
                        if (DEBUG_ADD_REMOVE || DEBUG_TOKEN_MOVEMENT) Slog.v(TAG,
                                "performLayout: App token exiting now removed" + token);
                        token.removeIfPossible();
                    }
                }
            }
        }

        @Override
        int getOrientation() {
            if (isStackVisible(WINDOWING_MODE_SPLIT_SCREEN_PRIMARY)
                    || isStackVisible(WINDOWING_MODE_FREEFORM)) {
                // Apps and their containers are not allowed to specify an orientation while the
                // docked or freeform stack is visible...except for the home stack if the docked
                // stack is minimized and it actually set something and the bounds is different from
                // the display.
                if (mHomeStack != null && mHomeStack.isVisible()
                        && mDividerControllerLocked.isMinimizedDock()
                        && !(mDividerControllerLocked.isHomeStackResizable()
                            && mHomeStack.matchParentBounds())) {
                    final int orientation = mHomeStack.getOrientation();
                    if (orientation != SCREEN_ORIENTATION_UNSET) {
                        return orientation;
                    }
                }
                return SCREEN_ORIENTATION_UNSPECIFIED;
            }

            final int orientation = super.getOrientation();
            boolean isCar = mWmService.mContext.getPackageManager().hasSystemFeature(
                    PackageManager.FEATURE_AUTOMOTIVE);
            if (isCar) {
                // In a car, you cannot physically rotate the screen, so it doesn't make sense to
                // allow anything but the default orientation.
                if (DEBUG_ORIENTATION) Slog.v(TAG_WM,
                        "Forcing UNSPECIFIED orientation in car for display id=" + mDisplayId
                                + ". Ignoring " + orientation);
                return SCREEN_ORIENTATION_UNSPECIFIED;
            }

            if (orientation != SCREEN_ORIENTATION_UNSET
                    && orientation != SCREEN_ORIENTATION_BEHIND) {
                if (DEBUG_ORIENTATION) Slog.v(TAG_WM,
                        "App is requesting an orientation, return " + orientation
                                + " for display id=" + mDisplayId);
                return orientation;
            }

            if (DEBUG_ORIENTATION) Slog.v(TAG_WM,
                    "No app is requesting an orientation, return " + mLastOrientation
                            + " for display id=" + mDisplayId);
            // The next app has not been requested to be visible, so we keep the current orientation
            // to prevent freezing/unfreezing the display too early.
            return mLastOrientation;
        }

        @Override
        void assignChildLayers(SurfaceControl.Transaction t) {
            assignStackOrdering(t);

            for (int i = 0; i < mChildren.size(); i++) {
                final TaskStack s = mChildren.get(i);
                s.assignChildLayers(t);
            }
        }

        void assignStackOrdering(SurfaceControl.Transaction t) {

            final int HOME_STACK_STATE = 0;
            final int NORMAL_STACK_STATE = 1;
            final int ALWAYS_ON_TOP_STATE = 2;

            int layer = 0;
            int layerForAnimationLayer = 0;
            int layerForBoostedAnimationLayer = 0;
            int layerForHomeAnimationLayer = 0;

            for (int state = 0; state <= ALWAYS_ON_TOP_STATE; state++) {
                for (int i = 0; i < mChildren.size(); i++) {
                    final TaskStack s = mChildren.get(i);
                    if (state == HOME_STACK_STATE && !s.isActivityTypeHome()) {
                        continue;
                    } else if (state == NORMAL_STACK_STATE && (s.isActivityTypeHome()
                            || s.isAlwaysOnTop())) {
                        continue;
                    } else if (state == ALWAYS_ON_TOP_STATE && !s.isAlwaysOnTop()) {
                        continue;
                    }
                    s.assignLayer(t, layer++);
                    if (s.inSplitScreenWindowingMode() && mSplitScreenDividerAnchor != null) {
                        t.setLayer(mSplitScreenDividerAnchor, layer++);
                    }
                    if ((s.isTaskAnimating() || s.isAppAnimating())
                            && state != ALWAYS_ON_TOP_STATE) {
                        // Ensure the animation layer ends up above the
                        // highest animating stack and no higher.
                        layerForAnimationLayer = layer++;
                    }
                    if (state != ALWAYS_ON_TOP_STATE) {
                        layerForBoostedAnimationLayer = layer++;
                    }
                }
                if (state == HOME_STACK_STATE) {
                    layerForHomeAnimationLayer = layer++;
                }
            }
            if (mAppAnimationLayer != null) {
                t.setLayer(mAppAnimationLayer, layerForAnimationLayer);
            }
            if (mBoostedAppAnimationLayer != null) {
                t.setLayer(mBoostedAppAnimationLayer, layerForBoostedAnimationLayer);
            }
            if (mHomeAppAnimationLayer != null) {
                t.setLayer(mHomeAppAnimationLayer, layerForHomeAnimationLayer);
            }
        }

        @Override
        SurfaceControl getAppAnimationLayer(@AnimationLayer int animationLayer) {
            switch (animationLayer) {
                case ANIMATION_LAYER_BOOSTED:
                    return mBoostedAppAnimationLayer;
                case ANIMATION_LAYER_HOME:
                    return mHomeAppAnimationLayer;
                case ANIMATION_LAYER_STANDARD:
                default:
                    return mAppAnimationLayer;
            }
        }

        SurfaceControl getSplitScreenDividerAnchor() {
            return mSplitScreenDividerAnchor;
        }

        @Override
        void onParentSet() {
            super.onParentSet();
            if (getParent() != null) {
                mAppAnimationLayer = makeChildSurface(null)
                        .setName("animationLayer")
                        .build();
                mBoostedAppAnimationLayer = makeChildSurface(null)
                        .setName("boostedAnimationLayer")
                        .build();
                mHomeAppAnimationLayer = makeChildSurface(null)
                        .setName("homeAnimationLayer")
                        .build();
                mSplitScreenDividerAnchor = makeChildSurface(null)
                        .setName("splitScreenDividerAnchor")
                        .build();
                getPendingTransaction()
                        .show(mAppAnimationLayer)
                        .show(mBoostedAppAnimationLayer)
                        .show(mHomeAppAnimationLayer)
                        .show(mSplitScreenDividerAnchor);
                scheduleAnimation();
            } else {
                mAppAnimationLayer.destroy();
                mAppAnimationLayer = null;
                mBoostedAppAnimationLayer.destroy();
                mBoostedAppAnimationLayer = null;
                mHomeAppAnimationLayer.destroy();
                mHomeAppAnimationLayer = null;
                mSplitScreenDividerAnchor.destroy();
                mSplitScreenDividerAnchor = null;
            }
        }
    }

    private final class AboveAppWindowContainers extends NonAppWindowContainers {
        AboveAppWindowContainers(String name, WindowManagerService service) {
            super(name, service);
        }

        @Override
        SurfaceControl.Builder makeChildSurface(WindowContainer child) {
            final SurfaceControl.Builder builder = super.makeChildSurface(child);
            if (child instanceof WindowToken && ((WindowToken) child).mRoundedCornerOverlay) {
                // To draw above the ColorFade layer during the screen off transition, the
                // rounded corner overlays need to be at the root of the surface hierarchy.
                // TODO: move the ColorLayer into the display overlay layer such that this is not
                // necessary anymore.
                builder.setParent(null);
            }
            return builder;
        }

        @Override
        void assignChildLayers(SurfaceControl.Transaction t) {
            assignChildLayers(t, null /* imeContainer */);
        }

        void assignChildLayers(SurfaceControl.Transaction t, WindowContainer imeContainer) {
            boolean needAssignIme = imeContainer != null
                    && imeContainer.getSurfaceControl() != null;
            for (int j = 0; j < mChildren.size(); ++j) {
                final WindowToken wt = mChildren.get(j);

                // See {@link mSplitScreenDividerAnchor}
                if (wt.windowType == TYPE_DOCK_DIVIDER) {
                    wt.assignRelativeLayer(t, mTaskStackContainers.getSplitScreenDividerAnchor(), 1);
                    continue;
                }
                if (wt.mRoundedCornerOverlay) {
                    wt.assignLayer(t, WindowManagerPolicy.COLOR_FADE_LAYER + 1);
                    continue;
                }
                wt.assignLayer(t, j);
                wt.assignChildLayers(t);

                int layer = mWmService.mPolicy.getWindowLayerFromTypeLw(
                        wt.windowType, wt.mOwnerCanManageAppTokens);

                if (needAssignIme && layer >= mWmService.mPolicy.getWindowLayerFromTypeLw(
                                TYPE_INPUT_METHOD_DIALOG, true)) {
                    imeContainer.assignRelativeLayer(t, wt.getSurfaceControl(), -1);
                    needAssignIme = false;
                }
            }
            if (needAssignIme) {
                imeContainer.assignRelativeLayer(t, getSurfaceControl(), Integer.MAX_VALUE);
            }
        }
    }

    /**
     * Window container class that contains all containers on this display that are not related to
     * Apps. E.g. status bar.
     */
    private class NonAppWindowContainers extends DisplayChildWindowContainer<WindowToken> {
        /**
         * Compares two child window tokens returns -1 if the first is lesser than the second in
         * terms of z-order and 1 otherwise.
         */
        private final Comparator<WindowToken> mWindowComparator = (token1, token2) ->
                // Tokens with higher base layer are z-ordered on-top.
                mWmService.mPolicy.getWindowLayerFromTypeLw(token1.windowType,
                        token1.mOwnerCanManageAppTokens)
                < mWmService.mPolicy.getWindowLayerFromTypeLw(token2.windowType,
                        token2.mOwnerCanManageAppTokens) ? -1 : 1;

        private final Predicate<WindowState> mGetOrientingWindow = w -> {
            if (!w.isVisibleLw() || !w.mPolicyVisibilityAfterAnim) {
                return false;
            }
            final int req = w.mAttrs.screenOrientation;
            if(req == SCREEN_ORIENTATION_UNSPECIFIED || req == SCREEN_ORIENTATION_BEHIND
                    || req == SCREEN_ORIENTATION_UNSET) {
                return false;
            }
            return true;
        };

        private final String mName;
        private final Dimmer mDimmer = new Dimmer(this);
        private final Rect mTmpDimBoundsRect = new Rect();

        NonAppWindowContainers(String name, WindowManagerService service) {
            super(service);
            mName = name;
        }

        void addChild(WindowToken token) {
            addChild(token, mWindowComparator);
        }

        @Override
        int getOrientation() {
            final WindowManagerPolicy policy = mWmService.mPolicy;
            // Find a window requesting orientation.
            final WindowState win = getWindow(mGetOrientingWindow);

            if (win != null) {
                final int req = win.mAttrs.screenOrientation;
                if (policy.isKeyguardHostWindow(win.mAttrs)) {
                    mLastKeyguardForcedOrientation = req;
                    if (mWmService.mKeyguardGoingAway) {
                        // Keyguard can't affect the orientation if it is going away...
                        mLastWindowForcedOrientation = SCREEN_ORIENTATION_UNSPECIFIED;
                        return SCREEN_ORIENTATION_UNSET;
                    }
                }
                if (DEBUG_ORIENTATION) Slog.v(TAG_WM, win + " forcing orientation to " + req
                        + " for display id=" + mDisplayId);
                return (mLastWindowForcedOrientation = req);
            }

            mLastWindowForcedOrientation = SCREEN_ORIENTATION_UNSPECIFIED;

            // Only allow force setting the orientation when all unknown visibilities have been
            // resolved, as otherwise we just may be starting another occluding activity.
            final boolean isUnoccluding =
                    mAppTransition.getAppTransition() == TRANSIT_KEYGUARD_UNOCCLUDE
                            && mUnknownAppVisibilityController.allResolved();
            if (policy.isKeyguardShowingAndNotOccluded() || isUnoccluding) {
                return mLastKeyguardForcedOrientation;
            }

            return SCREEN_ORIENTATION_UNSET;
        }

        @Override
        String getName() {
            return mName;
        }

        @Override
        Dimmer getDimmer() {
            return mDimmer;
        }

        @Override
        void prepareSurfaces() {
            mDimmer.resetDimStates();
            super.prepareSurfaces();
            getBounds(mTmpDimBoundsRect);

            if (mDimmer.updateDims(getPendingTransaction(), mTmpDimBoundsRect)) {
                scheduleAnimation();
            }
        }
    }

    private class NonMagnifiableWindowContainers extends NonAppWindowContainers {
        NonMagnifiableWindowContainers(String name, WindowManagerService service) {
            super(name, service);
        }

        @Override
        void applyMagnificationSpec(Transaction t, MagnificationSpec spec) {
        }
    };

    SurfaceControl.Builder makeSurface(SurfaceSession s) {
        return mWmService.makeSurfaceBuilder(s)
                .setParent(mWindowingLayer);
    }

    @Override
    SurfaceSession getSession() {
        return mSession;
    }

    @Override
    SurfaceControl.Builder makeChildSurface(WindowContainer child) {
        SurfaceSession s = child != null ? child.getSession() : getSession();
        final SurfaceControl.Builder b = mWmService.makeSurfaceBuilder(s);
        if (child == null) {
            return b;
        }

        return b.setName(child.getName())
                .setParent(mWindowingLayer);
    }

    /**
     * The makeSurface variants are for use by the window-container
     * hierarchy. makeOverlay here is a function for various non windowing
     * overlays like the ScreenRotation screenshot, the Strict Mode Flash
     * and other potpourii.
     */
    SurfaceControl.Builder makeOverlay() {
        return mWmService.makeSurfaceBuilder(mSession)
            .setParent(mOverlayLayer);
    }

    /**
     * Reparents the given surface to mOverlayLayer.
     */
    void reparentToOverlay(Transaction transaction, SurfaceControl surface) {
        transaction.reparent(surface, mOverlayLayer.getHandle());
    }

    void applyMagnificationSpec(MagnificationSpec spec) {
        if (spec.scale != 1.0) {
            mMagnificationSpec = spec;
        } else {
            mMagnificationSpec = null;
        }

        applyMagnificationSpec(getPendingTransaction(), spec);
        getPendingTransaction().apply();
    }

    void reapplyMagnificationSpec() {
        if (mMagnificationSpec != null) {
            applyMagnificationSpec(getPendingTransaction(), mMagnificationSpec);
        }
    }

    @Override
    void onParentSet() {
        // Since we are the top of the SurfaceControl hierarchy here
        // we create the root surfaces explicitly rather than chaining
        // up as the default implementation in onParentSet does. So we
        // explicitly do NOT call super here.
    }

    @Override
    void assignChildLayers(SurfaceControl.Transaction t) {

        // These are layers as children of "mWindowingLayer"
        mBelowAppWindowsContainers.assignLayer(t, 0);
        mTaskStackContainers.assignLayer(t, 1);
        mAboveAppWindowsContainers.assignLayer(t, 2);

        final WindowState imeTarget = mInputMethodTarget;
        boolean needAssignIme = true;

        // In the case where we have an IME target that is not in split-screen
        // mode IME assignment is easy. We just need the IME to go directly above
        // the target. This way children of the target will naturally go above the IME
        // and everyone is happy.
        //
        // In the case of split-screen windowing mode, we need to elevate the IME above the
        // docked divider while keeping the app itself below the docked divider, so instead
        // we use relative layering of the IME targets child windows, and place the
        // IME in the non-app layer (see {@link AboveAppWindowContainers#assignChildLayers}).
        //
        // In the case the IME target is animating, the animation Z order may be different
        // than the WindowContainer Z order, so it's difficult to be sure we have the correct
        // IME target. In this case we just layer the IME over all transitions by placing it in the
        // above applications layer.
        //
        // In the case where we have no IME target we assign it where it's base layer would
        // place it in the AboveAppWindowContainers.
        if (imeTarget != null && !(imeTarget.inSplitScreenWindowingMode()
                || imeTarget.mToken.isAppAnimating())
                && (imeTarget.getSurfaceControl() != null)) {
            mImeWindowsContainers.assignRelativeLayer(t, imeTarget.getSurfaceControl(),
                    // TODO: We need to use an extra level on the app surface to ensure
                    // this is always above SurfaceView but always below attached window.
                    1);
            needAssignIme = false;
        }

        // Above we have assigned layers to our children, now we ask them to assign
        // layers to their children.
        mBelowAppWindowsContainers.assignChildLayers(t);
        mTaskStackContainers.assignChildLayers(t);
        mAboveAppWindowsContainers.assignChildLayers(t,
                needAssignIme == true ? mImeWindowsContainers : null);
        mImeWindowsContainers.assignChildLayers(t);
    }

    /**
     * Here we satisfy an unfortunate special case of the IME in split-screen mode. Imagine
     * that the IME target is one of the docked applications. We'd like the docked divider to be
     * above both of the applications, and we'd like the IME to be above the docked divider.
     * However we need child windows of the applications to be above the IME (Text drag handles).
     * This is a non-strictly hierarcical layering and we need to break out of the Z ordering
     * somehow. We do this by relatively ordering children of the target to the IME in cooperation
     * with {@link WindowState#assignLayer}
     */
    void assignRelativeLayerForImeTargetChild(SurfaceControl.Transaction t, WindowContainer child) {
        child.assignRelativeLayer(t, mImeWindowsContainers.getSurfaceControl(), 1);
    }

    @Override
    void prepareSurfaces() {
        final ScreenRotationAnimation screenRotationAnimation =
                mWmService.mAnimator.getScreenRotationAnimationLocked(mDisplayId);
        if (screenRotationAnimation != null && screenRotationAnimation.isAnimating()) {
            screenRotationAnimation.getEnterTransformation().getMatrix().getValues(mTmpFloats);
            mPendingTransaction.setMatrix(mWindowingLayer,
                    mTmpFloats[Matrix.MSCALE_X], mTmpFloats[Matrix.MSKEW_Y],
                    mTmpFloats[Matrix.MSKEW_X], mTmpFloats[Matrix.MSCALE_Y]);
            mPendingTransaction.setPosition(mWindowingLayer,
                    mTmpFloats[Matrix.MTRANS_X], mTmpFloats[Matrix.MTRANS_Y]);
            mPendingTransaction.setAlpha(mWindowingLayer,
                    screenRotationAnimation.getEnterTransformation().getAlpha());
        }

        super.prepareSurfaces();
    }

    void assignStackOrdering() {
        mTaskStackContainers.assignStackOrdering(getPendingTransaction());
    }

    /**
     * Increment the deferral count to determine whether to update the IME target.
     */
    void deferUpdateImeTarget() {
        mDeferUpdateImeTargetCount++;
    }

    /**
     * Decrement the deferral count to determine whether to update the IME target. If the count
     * reaches 0, a new ime target will get computed.
     */
    void continueUpdateImeTarget() {
        if (mDeferUpdateImeTargetCount == 0) {
            return;
        }

        mDeferUpdateImeTargetCount--;
        if (mDeferUpdateImeTargetCount == 0) {
            computeImeTarget(true /* updateImeTarget */);
        }
    }

    /**
     * @return Whether a new IME target should be computed.
     */
    private boolean canUpdateImeTarget() {
        return mDeferUpdateImeTargetCount == 0;
    }

    InputMonitor getInputMonitor() {
        return mInputMonitor;
    }

    /**
     * @return Cached value whether we told display manager that we have content.
     */
    boolean getLastHasContent() {
        return mLastHasContent;
    }

    void registerPointerEventListener(@NonNull PointerEventListener listener) {
        if (mPointerEventDispatcher != null) {
            mPointerEventDispatcher.registerInputEventListener(listener);
        }
    }

    void unregisterPointerEventListener(@NonNull PointerEventListener listener) {
        if (mPointerEventDispatcher != null) {
            mPointerEventDispatcher.unregisterInputEventListener(listener);
        }
    }

    void prepareAppTransition(@WindowManager.TransitionType int transit,
<<<<<<< HEAD
=======
            boolean alwaysKeepCurrent) {
        prepareAppTransition(transit, alwaysKeepCurrent, 0 /* flags */, false /* forceOverride */);
    }

    void prepareAppTransition(@WindowManager.TransitionType int transit,
>>>>>>> de843449
            boolean alwaysKeepCurrent, @WindowManager.TransitionFlags int flags,
            boolean forceOverride) {
        final boolean prepared = mAppTransition.prepareAppTransitionLocked(
                transit, alwaysKeepCurrent, flags, forceOverride);
        if (prepared && okToAnimate()) {
            mSkipAppTransitionAnimation = false;
        }
    }

    void executeAppTransition() {
        if (mAppTransition.isTransitionSet()) {
            if (DEBUG_APP_TRANSITIONS) {
                Slog.w(TAG_WM, "Execute app transition: " + mAppTransition + ", displayId: "
                        + mDisplayId + " Callers=" + Debug.getCallers(5));
            }
            mAppTransition.setReady();
            mWmService.mWindowPlacerLocked.requestTraversal();
        }
    }

    /**
     * Update pendingLayoutChanges after app transition has finished.
     */
    void handleAnimatingStoppedAndTransition() {
        int changes = 0;

        mAppTransition.setIdle();

        for (int i = mNoAnimationNotifyOnTransitionFinished.size() - 1; i >= 0; i--) {
            final IBinder token = mNoAnimationNotifyOnTransitionFinished.get(i);
            mAppTransition.notifyAppTransitionFinishedLocked(token);
        }
        mNoAnimationNotifyOnTransitionFinished.clear();

        mWallpaperController.hideDeferredWallpapersIfNeeded();

        onAppTransitionDone();

        changes |= FINISH_LAYOUT_REDO_LAYOUT;
        if (DEBUG_WALLPAPER_LIGHT) {
            Slog.v(TAG_WM, "Wallpaper layer changed: assigning layers + relayout");
        }
        computeImeTarget(true /* updateImeTarget */);
        mWallpaperMayChange = true;
        // Since the window list has been rebuilt, focus might have to be recomputed since the
        // actual order of windows might have changed again.
        mWmService.mFocusMayChange = true;

        pendingLayoutChanges |= changes;
    }

<<<<<<< HEAD
=======
    /** Check if pending app transition is for activity / task launch. */
    boolean isNextTransitionForward() {
        final int transit = mAppTransition.getAppTransition();
        return transit == TRANSIT_ACTIVITY_OPEN
                || transit == TRANSIT_TASK_OPEN
                || transit == TRANSIT_TASK_TO_FRONT;
    }

>>>>>>> de843449
    /**
     * @see Display#FLAG_SHOULD_SHOW_SYSTEM_DECORATIONS
     */
    boolean supportsSystemDecorations() {
        // TODO(b/114338689): Read the setting from DisplaySettings.
        return mDisplay.supportsSystemDecorations()
                // TODO (b/111363427): Remove this and set the new FLAG_SHOULD_SHOW_LAUNCHER flag
                // (b/114338689) whenever vr 2d display id is set.
                || mDisplayId == mWmService.mVr2dDisplayId
                || mWmService.mForceDesktopModeOnExternalDisplays;
    }
<<<<<<< HEAD
=======

     /**
     * Re-parent the DisplayContent's top surfaces, {@link #mWindowingLayer} and
     * {@link #mOverlayLayer} to the specified surfaceControl.
     *
     * @param surfaceControlHandle The handle for the new SurfaceControl, where the DisplayContent's
     *                             surfaces will be re-parented to.
     */
    void reparentDisplayContent(IBinder surfaceControlHandle) {
        mPendingTransaction.reparent(mWindowingLayer, surfaceControlHandle)
                .reparent(mOverlayLayer, surfaceControlHandle);
    }
>>>>>>> de843449
}<|MERGE_RESOLUTION|>--- conflicted
+++ resolved
@@ -35,7 +35,6 @@
 import static android.view.Surface.ROTATION_270;
 import static android.view.Surface.ROTATION_90;
 import static android.view.View.GONE;
-import static android.view.InsetsState.TYPE_IME;
 import static android.view.WindowManager.DOCKED_BOTTOM;
 import static android.view.WindowManager.DOCKED_INVALID;
 import static android.view.WindowManager.DOCKED_TOP;
@@ -60,14 +59,10 @@
 import static android.view.WindowManager.LayoutParams.TYPE_SYSTEM_ERROR;
 import static android.view.WindowManager.LayoutParams.TYPE_TOAST;
 import static android.view.WindowManager.LayoutParams.TYPE_WALLPAPER;
-<<<<<<< HEAD
-import static android.view.WindowManager.TRANSIT_KEYGUARD_UNOCCLUDE;
-=======
 import static android.view.WindowManager.TRANSIT_ACTIVITY_OPEN;
 import static android.view.WindowManager.TRANSIT_KEYGUARD_UNOCCLUDE;
 import static android.view.WindowManager.TRANSIT_TASK_OPEN;
 import static android.view.WindowManager.TRANSIT_TASK_TO_FRONT;
->>>>>>> de843449
 
 import static com.android.server.policy.WindowManagerPolicy.FINISH_LAYOUT_REDO_ANIM;
 import static com.android.server.policy.WindowManagerPolicy.FINISH_LAYOUT_REDO_CONFIG;
@@ -108,10 +103,7 @@
 import static com.android.server.wm.WindowManagerDebugConfig.TAG_WITH_CLASS_NAME;
 import static com.android.server.wm.WindowManagerDebugConfig.TAG_WM;
 import static com.android.server.wm.WindowManagerService.CUSTOM_SCREEN_ROTATION;
-<<<<<<< HEAD
-=======
 import static com.android.server.wm.WindowManagerService.H.REPORT_FOCUS_CHANGE;
->>>>>>> de843449
 import static com.android.server.wm.WindowManagerService.H.REPORT_HARD_KEYBOARD_STATUS_CHANGE;
 import static com.android.server.wm.WindowManagerService.H.REPORT_LOSING_FOCUS;
 import static com.android.server.wm.WindowManagerService.H.SEND_NEW_CONFIGURATION;
@@ -178,10 +170,7 @@
 import com.android.internal.annotations.VisibleForTesting;
 import com.android.internal.util.ToBooleanFunction;
 import com.android.internal.util.function.TriConsumer;
-<<<<<<< HEAD
-=======
 import com.android.server.AnimationThread;
->>>>>>> de843449
 import com.android.server.policy.WindowManagerPolicy;
 import com.android.server.wm.utils.DisplayRotationUtil;
 import com.android.server.wm.utils.RotationCache;
@@ -408,7 +397,6 @@
     private final Matrix mTmpMatrix = new Matrix();
     private final Region mTmpRegion = new Region();
 
-
     /** Used for handing back size of display */
     private final Rect mTmpBounds = new Rect();
 
@@ -847,17 +835,10 @@
      * initialize direct children.
      * @param display May not be null.
      * @param service You know.
-<<<<<<< HEAD
-     * @param controller The controller for the display container.
-     */
-    DisplayContent(Display display, WindowManagerService service,
-            DisplayWindowController controller) {
-=======
      * @param activityDisplay The ActivityDisplay for the display container.
      */
     DisplayContent(Display display, WindowManagerService service,
             ActivityDisplay activityDisplay) {
->>>>>>> de843449
         super(service);
         mAcitvityDisplay = activityDisplay;
         if (service.mRoot.getDisplayContent(display.getDisplayId()) != null) {
@@ -883,11 +864,7 @@
 
         AnimationHandler animationHandler = new AnimationHandler();
         mBoundsAnimationController = new BoundsAnimationController(service.mContext,
-<<<<<<< HEAD
-                mAppTransition, SurfaceAnimationThread.getHandler(), animationHandler);
-=======
                 mAppTransition, AnimationThread.getHandler(), animationHandler);
->>>>>>> de843449
 
         if (mWmService.mInputManager != null) {
             final InputChannel inputChannel = mWmService.mInputManager.monitorInput("Display "
@@ -1051,14 +1028,6 @@
     }
 
     @Override
-<<<<<<< HEAD
-    DisplayWindowController getController() {
-        return (DisplayWindowController) super.getController();
-    }
-
-    @Override
-=======
->>>>>>> de843449
     public Display getDisplay() {
         return mDisplay;
     }
@@ -1172,8 +1141,6 @@
         return true;
     }
 
-<<<<<<< HEAD
-=======
     /**
      * The display content may have configuration set from {@link #DisplayWindowSettings}. This
      * callback let the owner of container know there is existing configuration to prevent the
@@ -1185,14 +1152,11 @@
         }
     }
 
->>>>>>> de843449
     /** Notify the configuration change of this display. */
     void sendNewConfiguration() {
         mWmService.mH.obtainMessage(SEND_NEW_CONFIGURATION, this).sendToTarget();
     }
 
-<<<<<<< HEAD
-=======
     @Override
     boolean onDescendantOrientationChanged(IBinder freezeDisplayToken,
             ConfigurationContainer requestingContainer) {
@@ -1223,7 +1187,6 @@
         return handled;
     }
 
->>>>>>> de843449
     /**
      * Determine the new desired orientation of this display.
      *
@@ -1237,9 +1200,6 @@
         return updateOrientationFromAppTokens(false /* forceUpdate */);
     }
 
-<<<<<<< HEAD
-    boolean updateOrientationFromAppTokens(boolean forceUpdate) {
-=======
     /**
      * Update orientation of the target display, returning a non-null new Configuration if it has
      * changed from the current orientation. If a non-null configuration is returned, someone must
@@ -1290,7 +1250,6 @@
 
 
     private boolean updateOrientationFromAppTokens(boolean forceUpdate) {
->>>>>>> de843449
         final int req = getOrientation();
         if (req != mLastOrientation || forceUpdate) {
             mLastOrientation = req;
@@ -1680,10 +1639,7 @@
         final int dh = displayInfo.logicalHeight;
         config.orientation = (dw <= dh) ? ORIENTATION_PORTRAIT : ORIENTATION_LANDSCAPE;
         config.windowConfiguration.setWindowingMode(getWindowingMode());
-<<<<<<< HEAD
-=======
         config.windowConfiguration.setDisplayWindowingMode(getWindowingMode());
->>>>>>> de843449
         config.windowConfiguration.setRotation(displayInfo.rotation);
 
         final float density = mDisplayMetrics.density;
@@ -2089,8 +2045,6 @@
     void onAppTransitionDone() {
         super.onAppTransitionDone();
         mWmService.mWindowsChanged = true;
-<<<<<<< HEAD
-=======
     }
 
     @Override
@@ -2102,7 +2056,6 @@
     @Override
     void setDisplayWindowingMode(int windowingMode) {
         setWindowingMode(windowingMode);
->>>>>>> de843449
     }
 
     /**
@@ -2553,10 +2506,7 @@
             mWmService.mAnimator.removeDisplayLocked(mDisplayId);
             mWindowingLayer.release();
             mOverlayLayer.release();
-<<<<<<< HEAD
-=======
             mInputMonitor.onDisplayRemoved();
->>>>>>> de843449
         } finally {
             mDisplayReady = false;
             mRemovingDisplay = false;
@@ -2982,10 +2932,6 @@
         return mTmpWindow;
     }
 
-<<<<<<< HEAD
-
-=======
->>>>>>> de843449
     /**
      * Update the focused window and make some adjustments if the focus has changed.
      *
@@ -2997,32 +2943,12 @@
      * @param updateInputWindows Whether to sync the window information to the input module.
      * @return {@code true} if the focused window has changed.
      */
-<<<<<<< HEAD
-    boolean updateFocusedWindowLocked(int mode, boolean updateInputWindows, boolean focusFound) {
-        final WindowState newFocus = findFocusedWindow();
-=======
     boolean updateFocusedWindowLocked(int mode, boolean updateInputWindows) {
         WindowState newFocus = findFocusedWindowIfNeeded();
->>>>>>> de843449
         if (mCurrentFocus == newFocus) {
             return false;
         }
         boolean imWindowChanged = false;
-<<<<<<< HEAD
-        // TODO (b/111080190): Multi-Session IME
-        if (!focusFound) {
-            final WindowState imWindow = mInputMethodWindow;
-            if (imWindow != null) {
-                final WindowState prevTarget = mInputMethodTarget;
-
-                final WindowState newTarget = computeImeTarget(true /* updateImeTarget*/);
-                imWindowChanged = prevTarget != newTarget;
-
-                if (mode != UPDATE_FOCUS_WILL_ASSIGN_LAYERS
-                        && mode != UPDATE_FOCUS_WILL_PLACE_SURFACES) {
-                    assignWindowLayers(false /* setLayoutNeeded */);
-                }
-=======
         final WindowState imWindow = mInputMethodWindow;
         if (imWindow != null) {
             final WindowState prevTarget = mInputMethodTarget;
@@ -3032,20 +2958,16 @@
             if (mode != UPDATE_FOCUS_WILL_ASSIGN_LAYERS
                     && mode != UPDATE_FOCUS_WILL_PLACE_SURFACES) {
                 assignWindowLayers(false /* setLayoutNeeded */);
->>>>>>> de843449
             }
         }
 
         if (imWindowChanged) {
             mWmService.mWindowsChanged = true;
             setLayoutNeeded();
-<<<<<<< HEAD
-=======
             newFocus = findFocusedWindowIfNeeded();
         }
         if (mCurrentFocus != newFocus) {
             mWmService.mH.obtainMessage(REPORT_FOCUS_CHANGE, this).sendToTarget();
->>>>>>> de843449
         }
 
         if (DEBUG_FOCUS_LIGHT || mWmService.localLOGV) Slog.v(TAG_WM, "Changing focus from "
@@ -4862,14 +4784,11 @@
     }
 
     void prepareAppTransition(@WindowManager.TransitionType int transit,
-<<<<<<< HEAD
-=======
             boolean alwaysKeepCurrent) {
         prepareAppTransition(transit, alwaysKeepCurrent, 0 /* flags */, false /* forceOverride */);
     }
 
     void prepareAppTransition(@WindowManager.TransitionType int transit,
->>>>>>> de843449
             boolean alwaysKeepCurrent, @WindowManager.TransitionFlags int flags,
             boolean forceOverride) {
         final boolean prepared = mAppTransition.prepareAppTransitionLocked(
@@ -4921,8 +4840,6 @@
         pendingLayoutChanges |= changes;
     }
 
-<<<<<<< HEAD
-=======
     /** Check if pending app transition is for activity / task launch. */
     boolean isNextTransitionForward() {
         final int transit = mAppTransition.getAppTransition();
@@ -4931,7 +4848,6 @@
                 || transit == TRANSIT_TASK_TO_FRONT;
     }
 
->>>>>>> de843449
     /**
      * @see Display#FLAG_SHOULD_SHOW_SYSTEM_DECORATIONS
      */
@@ -4943,8 +4859,6 @@
                 || mDisplayId == mWmService.mVr2dDisplayId
                 || mWmService.mForceDesktopModeOnExternalDisplays;
     }
-<<<<<<< HEAD
-=======
 
      /**
      * Re-parent the DisplayContent's top surfaces, {@link #mWindowingLayer} and
@@ -4957,5 +4871,4 @@
         mPendingTransaction.reparent(mWindowingLayer, surfaceControlHandle)
                 .reparent(mOverlayLayer, surfaceControlHandle);
     }
->>>>>>> de843449
 }