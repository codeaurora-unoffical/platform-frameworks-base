/*
 * Copyright (C) 2012 The Android Open Source Project
 *
 * Licensed under the Apache License, Version 2.0 (the "License");
 * you may not use this file except in compliance with the License.
 * You may obtain a copy of the License at
 *
 *      http://www.apache.org/licenses/LICENSE-2.0
 *
 * Unless required by applicable law or agreed to in writing, software
 * distributed under the License is distributed on an "AS IS" BASIS,
 * WITHOUT WARRANTIES OR CONDITIONS OF ANY KIND, either express or implied.
 * See the License for the specific language governing permissions and
 * limitations under the License.
 */

package com.android.server.wm;

import static android.app.ActivityTaskManager.SPLIT_SCREEN_CREATE_MODE_TOP_OR_LEFT;
import static android.app.WindowConfiguration.ACTIVITY_TYPE_HOME;
import static android.app.WindowConfiguration.ACTIVITY_TYPE_UNDEFINED;
import static android.app.WindowConfiguration.WINDOWING_MODE_FREEFORM;
import static android.app.WindowConfiguration.WINDOWING_MODE_FULLSCREEN;
import static android.app.WindowConfiguration.WINDOWING_MODE_PINNED;
import static android.app.WindowConfiguration.WINDOWING_MODE_SPLIT_SCREEN_PRIMARY;
import static android.content.pm.ActivityInfo.SCREEN_ORIENTATION_BEHIND;
import static android.content.pm.ActivityInfo.SCREEN_ORIENTATION_UNSET;
import static android.content.pm.ActivityInfo.SCREEN_ORIENTATION_UNSPECIFIED;
import static android.content.pm.ActivityInfo.SCREEN_ORIENTATION_USER;
import static android.content.res.Configuration.ORIENTATION_LANDSCAPE;
import static android.content.res.Configuration.ORIENTATION_PORTRAIT;
import static android.os.Trace.TRACE_TAG_WINDOW_MANAGER;
import static android.util.DisplayMetrics.DENSITY_DEFAULT;
import static android.view.Display.DEFAULT_DISPLAY;
import static android.view.Display.FLAG_PRIVATE;
import static android.view.Display.FLAG_SHOULD_SHOW_SYSTEM_DECORATIONS;
import static android.view.Display.INVALID_DISPLAY;
import static android.view.InsetsState.TYPE_IME;
import static android.view.InsetsState.TYPE_LEFT_GESTURES;
import static android.view.InsetsState.TYPE_RIGHT_GESTURES;
import static android.view.Surface.ROTATION_0;
import static android.view.Surface.ROTATION_180;
import static android.view.Surface.ROTATION_270;
import static android.view.Surface.ROTATION_90;
import static android.view.View.GONE;
import static android.view.View.SYSTEM_UI_FLAG_HIDE_NAVIGATION;
import static android.view.View.SYSTEM_UI_FLAG_IMMERSIVE_STICKY;
import static android.view.WindowManager.DOCKED_BOTTOM;
import static android.view.WindowManager.DOCKED_INVALID;
import static android.view.WindowManager.DOCKED_TOP;
import static android.view.WindowManager.LayoutParams.FIRST_APPLICATION_WINDOW;
import static android.view.WindowManager.LayoutParams.FLAG_NOT_FOCUSABLE;
import static android.view.WindowManager.LayoutParams.FLAG_NOT_TOUCHABLE;
import static android.view.WindowManager.LayoutParams.FLAG_NOT_TOUCH_MODAL;
import static android.view.WindowManager.LayoutParams.FLAG_SECURE;
import static android.view.WindowManager.LayoutParams.FLAG_SHOW_WALLPAPER;
import static android.view.WindowManager.LayoutParams.FLAG_SPLIT_TOUCH;
import static android.view.WindowManager.LayoutParams.LAST_APPLICATION_WINDOW;
import static android.view.WindowManager.LayoutParams.NEEDS_MENU_SET_TRUE;
import static android.view.WindowManager.LayoutParams.NEEDS_MENU_UNSET;
import static android.view.WindowManager.LayoutParams.PRIVATE_FLAG_KEYGUARD;
import static android.view.WindowManager.LayoutParams.TYPE_APPLICATION;
import static android.view.WindowManager.LayoutParams.TYPE_APPLICATION_STARTING;
import static android.view.WindowManager.LayoutParams.TYPE_BOOT_PROGRESS;
import static android.view.WindowManager.LayoutParams.TYPE_DOCK_DIVIDER;
import static android.view.WindowManager.LayoutParams.TYPE_DRAWN_APPLICATION;
import static android.view.WindowManager.LayoutParams.TYPE_DREAM;
import static android.view.WindowManager.LayoutParams.TYPE_INPUT_METHOD;
import static android.view.WindowManager.LayoutParams.TYPE_INPUT_METHOD_DIALOG;
import static android.view.WindowManager.LayoutParams.TYPE_NAVIGATION_BAR;
import static android.view.WindowManager.LayoutParams.TYPE_STATUS_BAR;
import static android.view.WindowManager.LayoutParams.TYPE_SYSTEM_DIALOG;
import static android.view.WindowManager.LayoutParams.TYPE_SYSTEM_ERROR;
import static android.view.WindowManager.LayoutParams.TYPE_TOAST;
import static android.view.WindowManager.LayoutParams.TYPE_WALLPAPER;
import static android.view.WindowManager.TRANSIT_ACTIVITY_OPEN;
import static android.view.WindowManager.TRANSIT_KEYGUARD_UNOCCLUDE;
import static android.view.WindowManager.TRANSIT_TASK_OPEN;
import static android.view.WindowManager.TRANSIT_TASK_TO_FRONT;

import static com.android.server.policy.WindowManagerPolicy.FINISH_LAYOUT_REDO_ANIM;
import static com.android.server.policy.WindowManagerPolicy.FINISH_LAYOUT_REDO_CONFIG;
import static com.android.server.policy.WindowManagerPolicy.FINISH_LAYOUT_REDO_LAYOUT;
import static com.android.server.policy.WindowManagerPolicy.FINISH_LAYOUT_REDO_WALLPAPER;
import static com.android.server.wm.DisplayContentProto.ABOVE_APP_WINDOWS;
import static com.android.server.wm.DisplayContentProto.APP_TRANSITION;
import static com.android.server.wm.DisplayContentProto.BELOW_APP_WINDOWS;
import static com.android.server.wm.DisplayContentProto.CHANGING_APPS;
import static com.android.server.wm.DisplayContentProto.CLOSING_APPS;
import static com.android.server.wm.DisplayContentProto.DISPLAY_FRAMES;
import static com.android.server.wm.DisplayContentProto.DISPLAY_INFO;
import static com.android.server.wm.DisplayContentProto.DOCKED_STACK_DIVIDER_CONTROLLER;
import static com.android.server.wm.DisplayContentProto.DPI;
import static com.android.server.wm.DisplayContentProto.FOCUSED_APP;
import static com.android.server.wm.DisplayContentProto.ID;
import static com.android.server.wm.DisplayContentProto.IME_WINDOWS;
import static com.android.server.wm.DisplayContentProto.OPENING_APPS;
import static com.android.server.wm.DisplayContentProto.PINNED_STACK_CONTROLLER;
import static com.android.server.wm.DisplayContentProto.ROTATION;
import static com.android.server.wm.DisplayContentProto.SCREEN_ROTATION_ANIMATION;
import static com.android.server.wm.DisplayContentProto.STACKS;
import static com.android.server.wm.DisplayContentProto.WINDOW_CONTAINER;
import static com.android.server.wm.WindowManagerDebugConfig.DEBUG_ADD_REMOVE;
import static com.android.server.wm.WindowManagerDebugConfig.DEBUG_APP_TRANSITIONS;
import static com.android.server.wm.WindowManagerDebugConfig.DEBUG_BOOT;
import static com.android.server.wm.WindowManagerDebugConfig.DEBUG_DISPLAY;
import static com.android.server.wm.WindowManagerDebugConfig.DEBUG_FOCUS;
import static com.android.server.wm.WindowManagerDebugConfig.DEBUG_FOCUS_LIGHT;
import static com.android.server.wm.WindowManagerDebugConfig.DEBUG_INPUT_METHOD;
import static com.android.server.wm.WindowManagerDebugConfig.DEBUG_LAYOUT;
import static com.android.server.wm.WindowManagerDebugConfig.DEBUG_LAYOUT_REPEATS;
import static com.android.server.wm.WindowManagerDebugConfig.DEBUG_ORIENTATION;
import static com.android.server.wm.WindowManagerDebugConfig.DEBUG_SCREENSHOT;
import static com.android.server.wm.WindowManagerDebugConfig.DEBUG_SCREEN_ON;
import static com.android.server.wm.WindowManagerDebugConfig.DEBUG_STACK;
import static com.android.server.wm.WindowManagerDebugConfig.DEBUG_TOKEN_MOVEMENT;
import static com.android.server.wm.WindowManagerDebugConfig.DEBUG_WALLPAPER_LIGHT;
import static com.android.server.wm.WindowManagerDebugConfig.SHOW_STACK_CRAWLS;
import static com.android.server.wm.WindowManagerDebugConfig.SHOW_TRANSACTIONS;
import static com.android.server.wm.WindowManagerDebugConfig.TAG_WITH_CLASS_NAME;
import static com.android.server.wm.WindowManagerDebugConfig.TAG_WM;
<<<<<<< HEAD
import static com.android.server.wm.WindowManagerService.CUSTOM_SCREEN_ROTATION;
import static com.android.server.wm.WindowManagerService.H.REPORT_FOCUS_CHANGE;
import static com.android.server.wm.WindowManagerService.H.REPORT_HARD_KEYBOARD_STATUS_CHANGE;
import static com.android.server.wm.WindowManagerService.H.REPORT_LOSING_FOCUS;
import static com.android.server.wm.WindowManagerService.H.SEND_NEW_CONFIGURATION;
=======
import static com.android.server.wm.WindowManagerService.H.REPORT_FOCUS_CHANGE;
import static com.android.server.wm.WindowManagerService.H.REPORT_HARD_KEYBOARD_STATUS_CHANGE;
import static com.android.server.wm.WindowManagerService.H.REPORT_LOSING_FOCUS;
>>>>>>> dbf9e87c
import static com.android.server.wm.WindowManagerService.H.UPDATE_DOCKED_STACK_DIVIDER;
import static com.android.server.wm.WindowManagerService.H.WINDOW_HIDE_TIMEOUT;
import static com.android.server.wm.WindowManagerService.LAYOUT_REPEAT_THRESHOLD;
import static com.android.server.wm.WindowManagerService.SEAMLESS_ROTATION_TIMEOUT_DURATION;
import static com.android.server.wm.WindowManagerService.UPDATE_FOCUS_PLACING_SURFACES;
import static com.android.server.wm.WindowManagerService.UPDATE_FOCUS_REMOVING_FOCUS;
import static com.android.server.wm.WindowManagerService.UPDATE_FOCUS_WILL_ASSIGN_LAYERS;
import static com.android.server.wm.WindowManagerService.UPDATE_FOCUS_WILL_PLACE_SURFACES;
import static com.android.server.wm.WindowManagerService.WINDOWS_FREEZING_SCREENS_ACTIVE;
import static com.android.server.wm.WindowManagerService.WINDOWS_FREEZING_SCREENS_TIMEOUT;
import static com.android.server.wm.WindowManagerService.WINDOW_FREEZE_TIMEOUT_DURATION;
import static com.android.server.wm.WindowManagerService.dipToPixel;
import static com.android.server.wm.WindowManagerService.logSurface;
import static com.android.server.wm.WindowState.EXCLUSION_LEFT;
import static com.android.server.wm.WindowState.EXCLUSION_RIGHT;
import static com.android.server.wm.WindowState.RESIZE_HANDLE_WIDTH_IN_DP;
import static com.android.server.wm.WindowStateAnimator.DRAW_PENDING;
import static com.android.server.wm.WindowStateAnimator.READY_TO_SHOW;
import static com.android.server.wm.utils.RegionUtils.forEachRectReverse;
import static com.android.server.wm.utils.RegionUtils.rectListToRegion;

import android.animation.AnimationHandler;
import android.annotation.CallSuper;
import android.annotation.IntDef;
import android.annotation.NonNull;
import android.annotation.Nullable;
import android.content.res.CompatibilityInfo;
import android.content.res.Configuration;
import android.graphics.Bitmap;
import android.graphics.Insets;
import android.graphics.Matrix;
import android.graphics.Point;
import android.graphics.Rect;
import android.graphics.RectF;
import android.graphics.Region;
import android.graphics.Region.Op;
import android.hardware.display.DisplayManagerInternal;
import android.metrics.LogMaker;
import android.os.Binder;
import android.os.Debug;
import android.os.Handler;
import android.os.IBinder;
import android.os.Process;
import android.os.RemoteCallbackList;
import android.os.RemoteException;
import android.os.SystemClock;
import android.os.Trace;
import android.os.UserHandle;
import android.util.ArraySet;
import android.util.DisplayMetrics;
import android.util.Slog;
import android.util.proto.ProtoOutputStream;
import android.view.Display;
import android.view.DisplayCutout;
import android.view.DisplayInfo;
import android.view.Gravity;
import android.view.ISystemGestureExclusionListener;
import android.view.InputChannel;
import android.view.InputDevice;
import android.view.InputWindowHandle;
import android.view.InsetsState.InternalInsetType;
import android.view.MagnificationSpec;
import android.view.RemoteAnimationDefinition;
import android.view.Surface;
import android.view.SurfaceControl;
import android.view.SurfaceControl.Transaction;
import android.view.SurfaceSession;
import android.view.View;
import android.view.WindowManager;
import android.view.WindowManagerPolicyConstants.PointerEventListener;

import com.android.internal.annotations.VisibleForTesting;
import com.android.internal.logging.MetricsLogger;
import com.android.internal.logging.nano.MetricsProto.MetricsEvent;
import com.android.internal.util.ToBooleanFunction;
import com.android.internal.util.function.TriConsumer;
import com.android.internal.util.function.pooled.PooledConsumer;
import com.android.internal.util.function.pooled.PooledLambda;
import com.android.server.AnimationThread;
import com.android.server.policy.WindowManagerPolicy;
import com.android.server.wm.utils.DisplayRotationUtil;
import com.android.server.wm.utils.RotationCache;
import com.android.server.wm.utils.WmDisplayCutout;

import java.io.PrintWriter;
import java.lang.annotation.Retention;
import java.lang.annotation.RetentionPolicy;
import java.util.ArrayList;
import java.util.Comparator;
import java.util.HashMap;
import java.util.Iterator;
import java.util.LinkedList;
import java.util.List;
import java.util.Objects;
import java.util.function.Consumer;
import java.util.function.Predicate;

/**
 * Utility class for keeping track of the WindowStates and other pertinent contents of a
 * particular Display.
 */
class DisplayContent extends WindowContainer<DisplayContent.DisplayChildWindowContainer>
        implements WindowManagerPolicy.DisplayContentInfo {
    private static final String TAG = TAG_WITH_CLASS_NAME ? "DisplayContent" : TAG_WM;

    /** The default scaling mode that scales content automatically. */
    static final int FORCE_SCALING_MODE_AUTO = 0;
    /** For {@link #setForcedScalingMode} to apply flag {@link Display#FLAG_SCALING_DISABLED}. */
    static final int FORCE_SCALING_MODE_DISABLED = 1;

    @IntDef(prefix = { "FORCE_SCALING_MODE_" }, value = {
            FORCE_SCALING_MODE_AUTO,
            FORCE_SCALING_MODE_DISABLED
    })
    @Retention(RetentionPolicy.SOURCE)
    @interface ForceScalingMode {}

    /** Unique identifier of this stack. */
    private final int mDisplayId;

    // TODO: Remove once unification is complete.
    ActivityDisplay mAcitvityDisplay;

    /** The containers below are the only child containers the display can have. */
    // Contains all window containers that are related to apps (Activities)
    private final TaskStackContainers mTaskStackContainers = new TaskStackContainers(mWmService);
    // Contains all non-app window containers that should be displayed above the app containers
    // (e.g. Status bar)
    private final AboveAppWindowContainers mAboveAppWindowsContainers =
            new AboveAppWindowContainers("mAboveAppWindowsContainers", mWmService);
    // Contains all non-app window containers that should be displayed below the app containers
    // (e.g. Wallpaper).
    private final NonAppWindowContainers mBelowAppWindowsContainers =
            new NonAppWindowContainers("mBelowAppWindowsContainers", mWmService);
    // Contains all IME window containers. Note that the z-ordering of the IME windows will depend
    // on the IME target. We mainly have this container grouping so we can keep track of all the IME
    // window containers together and move them in-sync if/when needed. We use a subclass of
    // WindowContainer which is omitted from screen magnification, as the IME is never magnified.
    private final NonAppWindowContainers mImeWindowsContainers =
            new NonAppWindowContainers("mImeWindowsContainers", mWmService);

    private WindowState mTmpWindow;
    private WindowState mTmpWindow2;
    private boolean mTmpRecoveringMemory;
    private boolean mUpdateImeTarget;
    private boolean mTmpInitial;
    private int mMaxUiWidth;

    final AppTransition mAppTransition;
    final AppTransitionController mAppTransitionController;
    boolean mSkipAppTransitionAnimation = false;

    final ArraySet<AppWindowToken> mOpeningApps = new ArraySet<>();
    final ArraySet<AppWindowToken> mClosingApps = new ArraySet<>();
    final ArraySet<AppWindowToken> mChangingApps = new ArraySet<>();
    final UnknownAppVisibilityController mUnknownAppVisibilityController;
    BoundsAnimationController mBoundsAnimationController;

    private MetricsLogger mMetricsLogger;

    /**
     * List of clients without a transtiton animation that we notify once we are done
     * transitioning since they won't be notified through the app window animator.
     */
    final List<IBinder> mNoAnimationNotifyOnTransitionFinished = new ArrayList<>();

    // Mapping from a token IBinder to a WindowToken object on this display.
    private final HashMap<IBinder, WindowToken> mTokenMap = new HashMap();

    // Initial display metrics.
    int mInitialDisplayWidth = 0;
    int mInitialDisplayHeight = 0;
    int mInitialDisplayDensity = 0;

    DisplayCutout mInitialDisplayCutout;
    private final RotationCache<DisplayCutout, WmDisplayCutout> mDisplayCutoutCache
            = new RotationCache<>(this::calculateDisplayCutoutForRotationUncached);

    /**
     * Overridden display size. Initialized with {@link #mInitialDisplayWidth}
     * and {@link #mInitialDisplayHeight}, but can be set via shell command "adb shell wm size".
     * @see WindowManagerService#setForcedDisplaySize(int, int, int)
     */
    int mBaseDisplayWidth = 0;
    int mBaseDisplayHeight = 0;
    /**
     * Overridden display density for current user. Initialized with {@link #mInitialDisplayDensity}
     * but can be set from Settings or via shell command "adb shell wm density".
     * @see WindowManagerService#setForcedDisplayDensityForUser(int, int, int)
     */
    int mBaseDisplayDensity = 0;

    /**
     * Whether to disable display scaling. This can be set via shell command "adb shell wm scaling".
     * @see WindowManagerService#setForcedDisplayScalingMode(int, int)
     */
    boolean mDisplayScalingDisabled;
    private final DisplayInfo mDisplayInfo = new DisplayInfo();
    private final Display mDisplay;
    private final DisplayMetrics mDisplayMetrics = new DisplayMetrics();
    private final DisplayPolicy mDisplayPolicy;
    private DisplayRotation mDisplayRotation;
    DisplayFrames mDisplayFrames;

    private final RemoteCallbackList<ISystemGestureExclusionListener>
            mSystemGestureExclusionListeners = new RemoteCallbackList<>();
    private final Region mSystemGestureExclusion = new Region();
<<<<<<< HEAD
=======
    private boolean mSystemGestureExclusionWasRestricted = false;
    private final Region mSystemGestureExclusionUnrestricted = new Region();
>>>>>>> dbf9e87c
    private int mSystemGestureExclusionLimit;

    /**
     * For default display it contains real metrics, empty for others.
     * @see WindowManagerService#createWatermarkInTransaction()
     */
    final DisplayMetrics mRealDisplayMetrics = new DisplayMetrics();

    /** @see #computeCompatSmallestWidth(boolean, int, int, int, DisplayCutout) */
    private final DisplayMetrics mTmpDisplayMetrics = new DisplayMetrics();

    /**
     * Compat metrics computed based on {@link #mDisplayMetrics}.
     * @see #updateDisplayAndOrientation(int)
     */
    private final DisplayMetrics mCompatDisplayMetrics = new DisplayMetrics();

    /** The desired scaling factor for compatible apps. */
    float mCompatibleScreenScale;

    /**
     * Current rotation of the display.
     * Constants as per {@link android.view.Surface.Rotation}.
     *
     * @see #updateRotationUnchecked()
     */
    private int mRotation = 0;

    /**
     * Last applied orientation of the display.
     * Constants as per {@link android.content.pm.ActivityInfo.ScreenOrientation}.
     *
     * @see #updateOrientationFromAppTokens()
     */
    private int mLastOrientation = SCREEN_ORIENTATION_UNSPECIFIED;

    /**
     * Orientation forced by some window. If there is no visible window that specifies orientation
     * it is set to {@link android.content.pm.ActivityInfo#SCREEN_ORIENTATION_UNSPECIFIED}.
     *
     * @see NonAppWindowContainers#getOrientation()
     */
    private int mLastWindowForcedOrientation = SCREEN_ORIENTATION_UNSPECIFIED;

    /**
     * Last orientation forced by the keyguard. It is applied when keyguard is shown and is not
     * occluded.
     *
     * @see NonAppWindowContainers#getOrientation()
     */
    private int mLastKeyguardForcedOrientation = SCREEN_ORIENTATION_UNSPECIFIED;

    /**
     * The maximum aspect ratio (longerSide/shorterSide) that is treated as close-to-square. The
     * orientation requests from apps would be ignored if the display is close-to-square.
     */
    @VisibleForTesting
    final float mCloseToSquareMaxAspectRatio;

    /**
     * If this is true, we would not rotate the display for apps. The rotation would be either the
     * sensor rotation or the user rotation, controlled by
     * {@link WindowManagerPolicy.UserRotationMode}.
     */
    private boolean mIgnoreRotationForApps;

    /**
     * Keep track of wallpaper visibility to notify changes.
     */
    private boolean mLastWallpaperVisible = false;

    private Rect mBaseDisplayRect = new Rect();

    // Accessed directly by all users.
    private boolean mLayoutNeeded;
    int pendingLayoutChanges;
    int mDeferredRotationPauseCount;

    /**
     * Used to gate application window layout until we have sent the complete configuration.
     * TODO: There are still scenarios where we may be out of sync with the client. Ideally
     *       we want to replace this flag with a mechanism that will confirm the configuration
     *       applied by the client is the one expected by the system server.
     */
    boolean mWaitingForConfig;

    // TODO(multi-display): remove some of the usages.
    @VisibleForTesting
    boolean isDefaultDisplay;

    /**
     * Flag indicating whether WindowManager should override info for this display in
     * DisplayManager.
     */
    boolean mShouldOverrideDisplayConfiguration = true;

    /** Window tokens that are in the process of exiting, but still on screen for animations. */
    final ArrayList<WindowToken> mExitingTokens = new ArrayList<>();

    /** Detect user tapping outside of current focused task bounds .*/
    @VisibleForTesting
    final TaskTapPointerEventListener mTapDetector;

    /** Detect user tapping outside of current focused stack bounds .*/
    private Region mTouchExcludeRegion = new Region();

    /** Save allocating when calculating rects */
    private final Rect mTmpRect = new Rect();
    private final Rect mTmpRect2 = new Rect();
    private final RectF mTmpRectF = new RectF();
    private final Matrix mTmpMatrix = new Matrix();
    private final Region mTmpRegion = new Region();

    /** Used for handing back size of display */
    private final Rect mTmpBounds = new Rect();

    private final Configuration mTmpConfiguration = new Configuration();

    /** Remove this display when animation on it has completed. */
    private boolean mDeferredRemoval;

    final DockedStackDividerController mDividerControllerLocked;
    final PinnedStackController mPinnedStackControllerLocked;

    final ArrayList<WindowState> mTapExcludedWindows = new ArrayList<>();
    /** A collection of windows that provide tap exclude regions inside of them. */
    final ArraySet<WindowState> mTapExcludeProvidingWindows = new ArraySet<>();

    private boolean mHaveBootMsg = false;
    private boolean mHaveApp = false;
    private boolean mHaveWallpaper = false;
    private boolean mHaveKeyguard = true;

    private final LinkedList<AppWindowToken> mTmpUpdateAllDrawn = new LinkedList();

    private final TaskForResizePointSearchResult mTmpTaskForResizePointSearchResult =
            new TaskForResizePointSearchResult();
    private final ApplySurfaceChangesTransactionState mTmpApplySurfaceChangesTransactionState =
            new ApplySurfaceChangesTransactionState();

    // True if this display is in the process of being removed. Used to determine if the removal of
    // the display's direct children should be allowed.
    private boolean mRemovingDisplay = false;

    // {@code false} if this display is in the processing of being created.
    private boolean mDisplayReady = false;

    WallpaperController mWallpaperController;

    boolean mWallpaperMayChange = false;

    private final SurfaceSession mSession = new SurfaceSession();

    /**
     * Window that is currently interacting with the user. This window is responsible for receiving
     * key events and pointer events from the user.
     */
    WindowState mCurrentFocus = null;

    /**
     * The last focused window that we've notified the client that the focus is changed.
     */
    WindowState mLastFocus = null;

    /**
     * Windows that have lost input focus and are waiting for the new focus window to be displayed
     * before they are told about this.
     */
    ArrayList<WindowState> mLosingFocus = new ArrayList<>();

    /**
     * The foreground app of this display. Windows below this app cannot be the focused window. If
     * the user taps on the area outside of the task of the focused app, we will notify AM about the
     * new task the user wants to interact with.
     */
    AppWindowToken mFocusedApp = null;

    /** Windows added since {@link #mCurrentFocus} was set to null. Used for ANR blaming. */
    final ArrayList<WindowState> mWinAddedSinceNullFocus = new ArrayList<>();

    /** Windows removed since {@link #mCurrentFocus} was set to null. Used for ANR blaming. */
    final ArrayList<WindowState> mWinRemovedSinceNullFocus = new ArrayList<>();

    /**
     * We organize all top-level Surfaces in to the following layers.
     * mOverlayLayer contains a few Surfaces which are always on top of others
     * and omitted from Screen-Magnification, for example the strict mode flash or
     * the magnification overlay itself.
     * {@link #mWindowingLayer} contains everything else.
     */
    private SurfaceControl mOverlayLayer;

    /**
     * See {@link #mOverlayLayer}
     */
    private SurfaceControl mWindowingLayer;

    /**
     * Sequence number for the current layout pass.
     */
    int mLayoutSeq = 0;

    /**
     * Specifies the count to determine whether to defer updating the IME target until ready.
     */
    private int mDeferUpdateImeTargetCount;

    /** Temporary float array to retrieve 3x3 matrix values. */
    private final float[] mTmpFloats = new float[9];

    private MagnificationSpec mMagnificationSpec;

    private InputMonitor mInputMonitor;

    /** Caches the value whether told display manager that we have content. */
    private boolean mLastHasContent;

    private DisplayRotationUtil mRotationUtil = new DisplayRotationUtil();

    /**
     * The input method window for this display.
     */
    WindowState mInputMethodWindow;

    /**
     * This just indicates the window the input method is on top of, not
     * necessarily the window its input is going to.
     */
    WindowState mInputMethodTarget;

    /** If true hold off on modifying the animation layer of mInputMethodTarget */
    boolean mInputMethodTargetWaitingAnim;

    private final PointerEventDispatcher mPointerEventDispatcher;

    private final InsetsStateController mInsetsStateController;

    /** @see #getParentWindow() */
    private WindowState mParentWindow;

    private Point mLocationInParentWindow = new Point();
    private SurfaceControl mParentSurfaceControl;
    private InputWindowHandle mPortalWindowHandle;

    // Last systemUiVisibility we received from status bar.
    private int mLastStatusBarVisibility = 0;
    // Last systemUiVisibility we dispatched to windows.
    private int mLastDispatchedSystemUiVisibility = 0;

    /** Corner radius that windows should have in order to match the display. */
    private final float mWindowCornerRadius;

    private final Consumer<WindowState> mUpdateWindowsForAnimator = w -> {
        WindowStateAnimator winAnimator = w.mWinAnimator;
        final AppWindowToken atoken = w.mAppToken;
        if (winAnimator.mDrawState == READY_TO_SHOW) {
            if (atoken == null || atoken.canShowWindows()) {
                if (w.performShowLocked()) {
                    pendingLayoutChanges |= FINISH_LAYOUT_REDO_ANIM;
                    if (DEBUG_LAYOUT_REPEATS) {
                        mWmService.mWindowPlacerLocked.debugLayoutRepeats(
                                "updateWindowsAndWallpaperLocked 5", pendingLayoutChanges);
                    }
                }
            }
        }
    };

    private final Consumer<WindowState> mUpdateWallpaperForAnimator = w -> {
        final WindowStateAnimator winAnimator = w.mWinAnimator;
        if (winAnimator.mSurfaceController == null || !winAnimator.hasSurface()) {
            return;
        }

        // If this window is animating, ensure the animation background is set.
        final AnimationAdapter anim = w.mAppToken != null
                ? w.mAppToken.getAnimation()
                : w.getAnimation();
        if (anim != null) {
            final int color = anim.getBackgroundColor();
            if (color != 0) {
                final TaskStack stack = w.getStack();
                if (stack != null) {
                    stack.setAnimationBackground(winAnimator, color);
                }
            }
        }
    };

    private final Consumer<WindowState> mScheduleToastTimeout = w -> {
        final int lostFocusUid = mTmpWindow.mOwnerUid;
        final Handler handler = mWmService.mH;
        if (w.mAttrs.type == TYPE_TOAST && w.mOwnerUid == lostFocusUid) {
            if (!handler.hasMessages(WINDOW_HIDE_TIMEOUT, w)) {
                handler.sendMessageDelayed(handler.obtainMessage(WINDOW_HIDE_TIMEOUT, w),
                        w.mAttrs.hideTimeoutMilliseconds);
            }
        }
    };

    private final ToBooleanFunction<WindowState> mFindFocusedWindow = w -> {
        final AppWindowToken focusedApp = mFocusedApp;
        if (DEBUG_FOCUS) Slog.v(TAG_WM, "Looking for focus: " + w
                + ", flags=" + w.mAttrs.flags + ", canReceive=" + w.canReceiveKeys());

        if (!w.canReceiveKeys()) {
            return false;
        }

        final AppWindowToken wtoken = w.mAppToken;

        // If this window's application has been removed, just skip it.
        if (wtoken != null && (wtoken.removed || wtoken.sendingToBottom)) {
            if (DEBUG_FOCUS) Slog.v(TAG_WM, "Skipping " + wtoken + " because "
                    + (wtoken.removed ? "removed" : "sendingToBottom"));
            return false;
        }

        if (focusedApp == null) {
            if (DEBUG_FOCUS_LIGHT) Slog.v(TAG_WM, "findFocusedWindow: focusedApp=null"
                    + " using new focus @ " + w);
            mTmpWindow = w;
            return true;
        }

        if (!focusedApp.windowsAreFocusable()) {
            // Current focused app windows aren't focusable...
            if (DEBUG_FOCUS_LIGHT) Slog.v(TAG_WM, "findFocusedWindow: focusedApp windows not"
                    + " focusable using new focus @ " + w);
            mTmpWindow = w;
            return true;
        }

        // Descend through all of the app tokens and find the first that either matches
        // win.mAppToken (return win) or mFocusedApp (return null).
        if (wtoken != null && w.mAttrs.type != TYPE_APPLICATION_STARTING) {
            if (focusedApp.compareTo(wtoken) > 0) {
                // App stack below focused app stack. No focus for you!!!
                if (DEBUG_FOCUS_LIGHT) Slog.v(TAG_WM,
                        "findFocusedWindow: Reached focused app=" + focusedApp);
                mTmpWindow = null;
                return true;
            }
        }

        if (DEBUG_FOCUS_LIGHT) Slog.v(TAG_WM, "findFocusedWindow: Found new focus @ " + w);
        mTmpWindow = w;
        return true;
    };

    private final Consumer<WindowState> mPerformLayout = w -> {
        // Don't do layout of a window if it is not visible, or soon won't be visible, to avoid
        // wasting time and funky changes while a window is animating away.
        final boolean gone = (mTmpWindow != null && mWmService.mPolicy.canBeHiddenByKeyguardLw(w))
                || w.isGoneForLayoutLw();

        if (DEBUG_LAYOUT && !w.mLayoutAttached) {
            Slog.v(TAG, "1ST PASS " + w + ": gone=" + gone + " mHaveFrame=" + w.mHaveFrame
                    + " mLayoutAttached=" + w.mLayoutAttached
                    + " config reported=" + w.isLastConfigReportedToClient());
            final AppWindowToken atoken = w.mAppToken;
            if (gone) Slog.v(TAG, "  GONE: mViewVisibility=" + w.mViewVisibility
                    + " mRelayoutCalled=" + w.mRelayoutCalled + " hidden=" + w.mToken.isHidden()
                    + " hiddenRequested=" + (atoken != null && atoken.hiddenRequested)
                    + " parentHidden=" + w.isParentWindowHidden());
            else Slog.v(TAG, "  VIS: mViewVisibility=" + w.mViewVisibility
                    + " mRelayoutCalled=" + w.mRelayoutCalled + " hidden=" + w.mToken.isHidden()
                    + " hiddenRequested=" + (atoken != null && atoken.hiddenRequested)
                    + " parentHidden=" + w.isParentWindowHidden());
        }

        // If this view is GONE, then skip it -- keep the current frame, and let the caller know
        // so they can ignore it if they want.  (We do the normal layout for INVISIBLE windows,
        // since that means "perform layout as normal, just don't display").
        if ((!gone || !w.mHaveFrame || w.mLayoutNeeded) && !w.mLayoutAttached) {
            if (mTmpInitial) {
                w.resetContentChanged();
            }
            if (w.mAttrs.type == TYPE_DREAM) {
                // Don't layout windows behind a dream, so that if it does stuff like hide
                // the status bar we won't get a bad transition when it goes away.
                mTmpWindow = w;
            }
            w.mLayoutNeeded = false;
            w.prelayout();
            final boolean firstLayout = !w.isLaidOut();
            getDisplayPolicy().layoutWindowLw(w, null, mDisplayFrames);
            w.mLayoutSeq = mLayoutSeq;

            // If this is the first layout, we need to initialize the last inset values as
            // otherwise we'd immediately cause an unnecessary resize.
            if (firstLayout) {
                w.updateLastInsetValues();
            }

            if (w.mAppToken != null) {
                w.mAppToken.layoutLetterbox(w);
            }

            if (DEBUG_LAYOUT) Slog.v(TAG, "  LAYOUT: mFrame=" + w.getFrameLw()
                    + " mContainingFrame=" + w.getContainingFrame()
                    + " mDisplayFrame=" + w.getDisplayFrameLw());
        }
    };

    private final Consumer<WindowState> mPerformLayoutAttached = w -> {
        if (w.mLayoutAttached) {
            if (DEBUG_LAYOUT) Slog.v(TAG, "2ND PASS " + w + " mHaveFrame=" + w.mHaveFrame
                    + " mViewVisibility=" + w.mViewVisibility
                    + " mRelayoutCalled=" + w.mRelayoutCalled);
            // If this view is GONE, then skip it -- keep the current frame, and let the caller
            // know so they can ignore it if they want.  (We do the normal layout for INVISIBLE
            // windows, since that means "perform layout as normal, just don't display").
            if (mTmpWindow != null && mWmService.mPolicy.canBeHiddenByKeyguardLw(w)) {
                return;
            }
            if ((w.mViewVisibility != GONE && w.mRelayoutCalled) || !w.mHaveFrame
                    || w.mLayoutNeeded) {
                if (mTmpInitial) {
                    //Slog.i(TAG, "Window " + this + " clearing mContentChanged - initial");
                    w.resetContentChanged();
                }
                w.mLayoutNeeded = false;
                w.prelayout();
                getDisplayPolicy().layoutWindowLw(w, w.getParentWindow(), mDisplayFrames);
                w.mLayoutSeq = mLayoutSeq;
                if (DEBUG_LAYOUT) Slog.v(TAG, " LAYOUT: mFrame=" + w.getFrameLw()
                        + " mContainingFrame=" + w.getContainingFrame()
                        + " mDisplayFrame=" + w.getDisplayFrameLw());
            }
        } else if (w.mAttrs.type == TYPE_DREAM) {
            // Don't layout windows behind a dream, so that if it does stuff like hide the
            // status bar we won't get a bad transition when it goes away.
            mTmpWindow = mTmpWindow2;
        }
    };

    private final Predicate<WindowState> mComputeImeTargetPredicate = w -> {
        if (DEBUG_INPUT_METHOD && mUpdateImeTarget) Slog.i(TAG_WM, "Checking window @" + w
                + " fl=0x" + Integer.toHexString(w.mAttrs.flags));
        return w.canBeImeTarget();
    };

    private final Consumer<WindowState> mApplyPostLayoutPolicy =
            w -> getDisplayPolicy().applyPostLayoutPolicyLw(w, w.mAttrs, w.getParentWindow(),
                    mInputMethodTarget);

    private final Consumer<WindowState> mApplySurfaceChangesTransaction = w -> {
        final WindowSurfacePlacer surfacePlacer = mWmService.mWindowPlacerLocked;
        final boolean obscuredChanged = w.mObscured !=
                mTmpApplySurfaceChangesTransactionState.obscured;
        final RootWindowContainer root = mWmService.mRoot;

        // Update effect.
        w.mObscured = mTmpApplySurfaceChangesTransactionState.obscured;
        if (!mTmpApplySurfaceChangesTransactionState.obscured) {
            final boolean isDisplayed = w.isDisplayedLw();

            if (isDisplayed && w.isObscuringDisplay()) {
                // This window completely covers everything behind it, so we want to leave all
                // of them as undimmed (for performance reasons).
                root.mObscuringWindow = w;
                mTmpApplySurfaceChangesTransactionState.obscured = true;
            }

            mTmpApplySurfaceChangesTransactionState.displayHasContent |=
                    root.handleNotObscuredLocked(w,
                            mTmpApplySurfaceChangesTransactionState.obscured,
                            mTmpApplySurfaceChangesTransactionState.syswin);

            if (w.mHasSurface && isDisplayed) {
                final int type = w.mAttrs.type;
                if (type == TYPE_SYSTEM_DIALOG || type == TYPE_SYSTEM_ERROR
                        || (w.mAttrs.privateFlags & PRIVATE_FLAG_KEYGUARD) != 0) {
                    mTmpApplySurfaceChangesTransactionState.syswin = true;
                }
                if (mTmpApplySurfaceChangesTransactionState.preferredRefreshRate == 0
                        && w.mAttrs.preferredRefreshRate != 0) {
                    mTmpApplySurfaceChangesTransactionState.preferredRefreshRate
                            = w.mAttrs.preferredRefreshRate;
                }
                final int preferredModeId = getDisplayPolicy().getRefreshRatePolicy()
                        .getPreferredModeId(w);
                if (mTmpApplySurfaceChangesTransactionState.preferredModeId == 0
                        && preferredModeId != 0) {
                    mTmpApplySurfaceChangesTransactionState.preferredModeId = preferredModeId;
                }
            }
        }

        if (obscuredChanged && w.isVisibleLw() && mWallpaperController.isWallpaperTarget(w)) {
            // This is the wallpaper target and its obscured state changed... make sure the
            // current wallpaper's visibility has been updated accordingly.
            mWallpaperController.updateWallpaperVisibility();
        }

        w.handleWindowMovedIfNeeded();

        final WindowStateAnimator winAnimator = w.mWinAnimator;

        //Slog.i(TAG, "Window " + this + " clearing mContentChanged - done placing");
        w.resetContentChanged();

        // Moved from updateWindowsAndWallpaperLocked().
        if (w.mHasSurface) {
            // Take care of the window being ready to display.
            final boolean committed = winAnimator.commitFinishDrawingLocked();
            if (isDefaultDisplay && committed) {
                if (w.mAttrs.type == TYPE_DREAM) {
                    // HACK: When a dream is shown, it may at that point hide the lock screen.
                    // So we need to redo the layout to let the phone window manager make this
                    // happen.
                    pendingLayoutChanges |= FINISH_LAYOUT_REDO_LAYOUT;
                    if (DEBUG_LAYOUT_REPEATS) {
                        surfacePlacer.debugLayoutRepeats(
                                "dream and commitFinishDrawingLocked true",
                                pendingLayoutChanges);
                    }
                }
                if ((w.mAttrs.flags & FLAG_SHOW_WALLPAPER) != 0) {
                    if (DEBUG_WALLPAPER_LIGHT) Slog.v(TAG,
                            "First draw done in potential wallpaper target " + w);
                    mWallpaperMayChange = true;
                    pendingLayoutChanges |= FINISH_LAYOUT_REDO_WALLPAPER;
                    if (DEBUG_LAYOUT_REPEATS) {
                        surfacePlacer.debugLayoutRepeats(
                                "wallpaper and commitFinishDrawingLocked true",
                                pendingLayoutChanges);
                    }
                }
            }
        }

        final AppWindowToken atoken = w.mAppToken;
        if (atoken != null) {
            atoken.updateLetterboxSurface(w);
            final boolean updateAllDrawn = atoken.updateDrawnWindowStates(w);
            if (updateAllDrawn && !mTmpUpdateAllDrawn.contains(atoken)) {
                mTmpUpdateAllDrawn.add(atoken);
            }
        }

        if (!mLosingFocus.isEmpty() && w.isFocused() && w.isDisplayedLw()) {
            mWmService.mH.obtainMessage(REPORT_LOSING_FOCUS, this).sendToTarget();
        }

        w.updateResizingWindowIfNeeded();
    };

    /**
     * Create new {@link DisplayContent} instance, add itself to the root window container and
     * initialize direct children.
     * @param display May not be null.
     * @param service You know.
     * @param activityDisplay The ActivityDisplay for the display container.
     */
    DisplayContent(Display display, WindowManagerService service,
            ActivityDisplay activityDisplay) {
        super(service);
        mAcitvityDisplay = activityDisplay;
        if (service.mRoot.getDisplayContent(display.getDisplayId()) != null) {
            throw new IllegalArgumentException("Display with ID=" + display.getDisplayId()
                    + " already exists=" + service.mRoot.getDisplayContent(display.getDisplayId())
                    + " new=" + display);
        }

        mDisplay = display;
        mDisplayId = display.getDisplayId();
        mWallpaperController = new WallpaperController(mWmService, this);
        display.getDisplayInfo(mDisplayInfo);
        display.getMetrics(mDisplayMetrics);
        mSystemGestureExclusionLimit = mWmService.mSystemGestureExclusionLimitDp
                * mDisplayMetrics.densityDpi / DENSITY_DEFAULT;
        isDefaultDisplay = mDisplayId == DEFAULT_DISPLAY;
        mDisplayFrames = new DisplayFrames(mDisplayId, mDisplayInfo,
                calculateDisplayCutoutForRotation(mDisplayInfo.rotation));
        initializeDisplayBaseInfo();

        mAppTransition = new AppTransition(service.mContext, service, this);
        mAppTransition.registerListenerLocked(service.mActivityManagerAppTransitionNotifier);
        mAppTransitionController = new AppTransitionController(service, this);
        mUnknownAppVisibilityController = new UnknownAppVisibilityController(service, this);

        AnimationHandler animationHandler = new AnimationHandler();
        mBoundsAnimationController = new BoundsAnimationController(service.mContext,
                mAppTransition, AnimationThread.getHandler(), animationHandler);

        final InputChannel inputChannel = mWmService.mInputManager.monitorInput(
                "PointerEventDispatcher" + mDisplayId, mDisplayId);
        mPointerEventDispatcher = new PointerEventDispatcher(inputChannel);

        // Tap Listeners are supported for:
        // 1. All physical displays (multi-display).
        // 2. VirtualDisplays on VR, AA (and everything else).
        mTapDetector = new TaskTapPointerEventListener(mWmService, this);
        registerPointerEventListener(mTapDetector);
        registerPointerEventListener(mWmService.mMousePositionTracker);
        if (mWmService.mAtmService.getRecentTasks() != null) {
            registerPointerEventListener(
                    mWmService.mAtmService.getRecentTasks().getInputListener());
        }

        mDisplayPolicy = new DisplayPolicy(service, this);
        mDisplayRotation = new DisplayRotation(service, this);
        mCloseToSquareMaxAspectRatio = service.mContext.getResources().getFloat(
                com.android.internal.R.dimen.config_closeToSquareDisplayMaxAspectRatio);
        if (isDefaultDisplay) {
            // The policy may be invoked right after here, so it requires the necessary default
            // fields of this display content.
            mWmService.mPolicy.setDefaultDisplay(this);
        }
        if (mWmService.mDisplayReady) {
            mDisplayPolicy.onConfigurationChanged();
        }
        if (mWmService.mSystemReady) {
            mDisplayPolicy.systemReady();
        }
        mWindowCornerRadius = mDisplayPolicy.getWindowCornerRadius();
        mDividerControllerLocked = new DockedStackDividerController(service, this);
        mPinnedStackControllerLocked = new PinnedStackController(service, this);

        final SurfaceControl.Builder b = mWmService.makeSurfaceBuilder(mSession)
                .setOpaque(true)
                .setContainerLayer();
        mWindowingLayer = b.setName("Display Root").build();
        mOverlayLayer = b.setName("Display Overlays").build();

        getPendingTransaction().setLayer(mWindowingLayer, 0)
                .setLayerStack(mWindowingLayer, mDisplayId)
                .show(mWindowingLayer)
                .setLayer(mOverlayLayer, 1)
                .setLayerStack(mOverlayLayer, mDisplayId)
                .show(mOverlayLayer);
        getPendingTransaction().apply();

        // These are the only direct children we should ever have and they are permanent.
        super.addChild(mBelowAppWindowsContainers, null);
        super.addChild(mTaskStackContainers, null);
        super.addChild(mAboveAppWindowsContainers, null);
        super.addChild(mImeWindowsContainers, null);

        // Add itself as a child to the root container.
        mWmService.mRoot.addChild(this, null);

        // TODO(b/62541591): evaluate whether this is the best spot to declare the
        // {@link DisplayContent} ready for use.
        mDisplayReady = true;

        mWmService.mAnimator.addDisplayLocked(mDisplayId);
        mInputMonitor = new InputMonitor(service, mDisplayId);
        mInsetsStateController = new InsetsStateController(this);
    }

    boolean isReady() {
        // The display is ready when the system and the individual display are both ready.
        return mWmService.mDisplayReady && mDisplayReady;
    }

    int getDisplayId() {
        return mDisplayId;
    }

    float getWindowCornerRadius() {
        return mWindowCornerRadius;
    }

    WindowToken getWindowToken(IBinder binder) {
        return mTokenMap.get(binder);
    }

    AppWindowToken getAppWindowToken(IBinder binder) {
        final WindowToken token = getWindowToken(binder);
        if (token == null) {
            return null;
        }
        return token.asAppWindowToken();
    }

    private void addWindowToken(IBinder binder, WindowToken token) {
        final DisplayContent dc = mWmService.mRoot.getWindowTokenDisplay(token);
        if (dc != null) {
            // We currently don't support adding a window token to the display if the display
            // already has the binder mapped to another token. If there is a use case for supporting
            // this moving forward we will either need to merge the WindowTokens some how or have
            // the binder map to a list of window tokens.
            throw new IllegalArgumentException("Can't map token=" + token + " to display="
                    + getName() + " already mapped to display=" + dc + " tokens=" + dc.mTokenMap);
        }
        if (binder == null) {
            throw new IllegalArgumentException("Can't map token=" + token + " to display="
                    + getName() + " binder is null");
        }
        if (token == null) {
            throw new IllegalArgumentException("Can't map null token to display="
                    + getName() + " binder=" + binder);
        }

        mTokenMap.put(binder, token);

        if (token.asAppWindowToken() == null) {
            // Add non-app token to container hierarchy on the display. App tokens are added through
            // the parent container managing them (e.g. Tasks).
            switch (token.windowType) {
                case TYPE_WALLPAPER:
                    mBelowAppWindowsContainers.addChild(token);
                    break;
                case TYPE_INPUT_METHOD:
                case TYPE_INPUT_METHOD_DIALOG:
                    mImeWindowsContainers.addChild(token);
                    break;
                default:
                    mAboveAppWindowsContainers.addChild(token);
                    break;
            }
        }
    }

    WindowToken removeWindowToken(IBinder binder) {
        final WindowToken token = mTokenMap.remove(binder);
        if (token != null && token.asAppWindowToken() == null) {
            token.setExiting();
        }
        return token;
    }

    /** Changes the display the input window token is housed on to this one. */
    void reParentWindowToken(WindowToken token) {
        final DisplayContent prevDc = token.getDisplayContent();
        if (prevDc == this) {
            return;
        }
        if (prevDc != null) {
            if (prevDc.mTokenMap.remove(token.token) != null && token.asAppWindowToken() == null) {
                // Removed the token from the map, but made sure it's not an app token before
                // removing from parent.
                token.getParent().removeChild(token);
            }
            if (prevDc.mLastFocus == mCurrentFocus) {
                // The window has become the focus of this display, so it should not be notified
                // that it lost focus from the previous display.
                prevDc.mLastFocus = null;
            }
        }

        addWindowToken(token.token, token);
    }

    void removeAppToken(IBinder binder) {
        final WindowToken token = removeWindowToken(binder);
        if (token == null) {
            Slog.w(TAG_WM, "removeAppToken: Attempted to remove non-existing token: " + binder);
            return;
        }

        final AppWindowToken appToken = token.asAppWindowToken();

        if (appToken == null) {
            Slog.w(TAG_WM, "Attempted to remove non-App token: " + binder + " token=" + token);
            return;
        }

        appToken.onRemovedFromDisplay();
    }

    @Override
    public Display getDisplay() {
        return mDisplay;
    }

    DisplayInfo getDisplayInfo() {
        return mDisplayInfo;
    }

    DisplayMetrics getDisplayMetrics() {
        return mDisplayMetrics;
    }

    DisplayPolicy getDisplayPolicy() {
        return mDisplayPolicy;
    }

    @Override
    public DisplayRotation getDisplayRotation() {
        return mDisplayRotation;
    }

    /**
     * Marks a window as providing insets for the rest of the windows in the system.
     *
     * @param type The type of inset this window provides.
     * @param win The window.
     * @param frameProvider Function to compute the frame, or {@code null} if the just the frame of
     *                      the window should be taken.
     */
    void setInsetProvider(@InternalInsetType int type, WindowState win,
            @Nullable TriConsumer<DisplayFrames, WindowState, Rect> frameProvider) {
        mInsetsStateController.getSourceProvider(type).setWindow(win, frameProvider);
    }

    InsetsStateController getInsetsStateController() {
        return mInsetsStateController;
    }

    @VisibleForTesting
    void setDisplayRotation(DisplayRotation displayRotation) {
        mDisplayRotation = displayRotation;
    }

    int getRotation() {
        return mRotation;
    }

    @VisibleForTesting
    void setRotation(int newRotation) {
        mRotation = newRotation;
        mDisplayRotation.setRotation(newRotation);
    }

    int getLastOrientation() {
        return mLastOrientation;
    }

    int getLastWindowForcedOrientation() {
        return mLastWindowForcedOrientation;
    }

    void registerRemoteAnimations(RemoteAnimationDefinition definition) {
        mAppTransitionController.registerRemoteAnimations(definition);
    }

    /**
     * Temporarily pauses rotation changes until resumed.
     *
     * This can be used to prevent rotation changes from occurring while the user is
     * performing certain operations, such as drag and drop.
     *
     * This call nests and must be matched by an equal number of calls to
     * {@link #resumeRotationLocked}.
     */
    void pauseRotationLocked() {
        mDeferredRotationPauseCount++;
    }

    /**
     * Resumes normal rotation changes after being paused.
     */
    void resumeRotationLocked() {
        if (mDeferredRotationPauseCount <= 0) {
            return;
        }

        mDeferredRotationPauseCount--;
        if (mDeferredRotationPauseCount == 0) {
            updateRotationAndSendNewConfigIfNeeded();
        }
    }

    /**
     * If this is true we have updated our desired orientation, but not yet changed the real
     * orientation our applied our screen rotation animation. For example, because a previous
     * screen rotation was in progress.
     *
     * @return {@code true} if the there is an ongoing rotation change.
     */
    boolean rotationNeedsUpdate() {
        final int lastOrientation = getLastOrientation();
        final int oldRotation = getRotation();

        final int rotation = mDisplayRotation.rotationForOrientation(lastOrientation, oldRotation);
        return oldRotation != rotation;
    }

    /**
     * The display content may have configuration set from {@link #DisplayWindowSettings}. This
     * callback let the owner of container know there is existing configuration to prevent the
     * values from being replaced by the initializing {@link #ActivityDisplay}.
     */
    void initializeDisplayOverrideConfiguration() {
        if (mAcitvityDisplay != null) {
            mAcitvityDisplay.onInitializeOverrideConfiguration(getRequestedOverrideConfiguration());
        }
    }

<<<<<<< HEAD
    /** Notify the configuration change of this display. */
    void sendNewConfiguration() {
        mWmService.mH.obtainMessage(SEND_NEW_CONFIGURATION, this).sendToTarget();
=======
    void reconfigureDisplayLocked() {
        if (!isReady()) {
            return;
        }
        configureDisplayPolicy();
        setLayoutNeeded();

        boolean configChanged = updateOrientationFromAppTokens();
        final Configuration currentDisplayConfig = getConfiguration();
        mTmpConfiguration.setTo(currentDisplayConfig);
        computeScreenConfiguration(mTmpConfiguration);
        configChanged |= currentDisplayConfig.diff(mTmpConfiguration) != 0;

        if (configChanged) {
            mWaitingForConfig = true;
            mWmService.startFreezingDisplayLocked(0 /* exitAnim */, 0 /* enterAnim */, this);
            sendNewConfiguration();
        }

        mWmService.mWindowPlacerLocked.performSurfacePlacement();
    }

    void sendNewConfiguration() {
        if (!isReady() || mAcitvityDisplay == null) {
            return;
        }
        final boolean configUpdated = mAcitvityDisplay.updateDisplayOverrideConfigurationLocked();
        if (configUpdated) {
            return;
        }
        // Something changed (E.g. device rotation), but no configuration update is needed.
        // E.g. changing device rotation by 180 degrees. Go ahead and perform surface placement to
        // unfreeze the display since we froze it when the rotation was updated in
        // DisplayContent#updateRotationUnchecked.
        if (mWaitingForConfig) {
            mWaitingForConfig = false;
            mWmService.mLastFinishedFreezeSource = "config-unchanged";
            setLayoutNeeded();
            mWmService.mWindowPlacerLocked.performSurfacePlacement();
        }
>>>>>>> dbf9e87c
    }

    @Override
    boolean onDescendantOrientationChanged(IBinder freezeDisplayToken,
            ConfigurationContainer requestingContainer) {
        final Configuration config = updateOrientationFromAppTokens(
                getRequestedOverrideConfiguration(), freezeDisplayToken, false);
        // If display rotation class tells us that it doesn't consider app requested orientation,
        // this display won't rotate just because of an app changes its requested orientation. Thus
        // it indicates that this display chooses not to handle this request.
        final boolean handled = getDisplayRotation().respectAppRequestedOrientation();
        if (config == null) {
            return handled;
        }

        if (handled && requestingContainer instanceof ActivityRecord) {
            final ActivityRecord activityRecord = (ActivityRecord) requestingContainer;
<<<<<<< HEAD
            final boolean kept = mWmService.mAtmService.updateDisplayOverrideConfigurationLocked(
                    config, activityRecord, false /* deferResume */, getDisplayId());
=======
            final boolean kept = mAcitvityDisplay.updateDisplayOverrideConfigurationLocked(
                    config, activityRecord, false /* deferResume */, null /* result */);
>>>>>>> dbf9e87c
            activityRecord.frozenBeforeDestroy = true;
            if (!kept) {
                mWmService.mAtmService.mRootActivityContainer.resumeFocusedStacksTopActivities();
            }
        } else {
            // We have a new configuration to push so we need to update ATMS for now.
            // TODO: Clean up display configuration push between ATMS and WMS after unification.
<<<<<<< HEAD
            mWmService.mAtmService.updateDisplayOverrideConfigurationLocked(
                    config, null /* starting */, false /* deferResume */, getDisplayId());
=======
            mAcitvityDisplay.updateDisplayOverrideConfigurationLocked(
                    config, null /* starting */, false /* deferResume */, null);
>>>>>>> dbf9e87c
        }
        return handled;
    }

    @Override
    boolean handlesOrientationChangeFromDescendant() {
        return getDisplayRotation().respectAppRequestedOrientation();
    }

    /**
     * Determine the new desired orientation of this display.
     *
     * The orientation is computed from non-application windows first. If none of the
     * non-application windows specify orientation, the orientation is computed from application
     * tokens.
     *
     * @return {@code true} if the orientation is changed.
     */
    boolean updateOrientationFromAppTokens() {
        return updateOrientationFromAppTokens(false /* forceUpdate */);
    }

    /**
     * Update orientation of the target display, returning a non-null new Configuration if it has
     * changed from the current orientation. If a non-null configuration is returned, someone must
     * call {@link WindowManagerService#setNewDisplayOverrideConfiguration(Configuration,
     * DisplayContent)} to tell the window manager it can unfreeze the screen. This will typically
     * be done by calling {@link WindowManagerService#sendNewConfiguration(int)}.
     */
    Configuration updateOrientationFromAppTokens(Configuration currentConfig,
            IBinder freezeDisplayToken, boolean forceUpdate) {
        if (!mDisplayReady) {
            return null;
        }

        Configuration config = null;
        if (updateOrientationFromAppTokens(forceUpdate)) {
            // If we changed the orientation but mOrientationChangeComplete is already true,
            // we used seamless rotation, and we don't need to freeze the screen.
            if (freezeDisplayToken != null && !mWmService.mRoot.mOrientationChangeComplete) {
                final AppWindowToken atoken = getAppWindowToken(freezeDisplayToken);
                if (atoken != null) {
                    atoken.startFreezingScreen();
                }
            }
            config = new Configuration();
            computeScreenConfiguration(config);
        } else if (currentConfig != null) {
            // No obvious action we need to take, but if our current state mismatches the
            // activity manager's, update it, disregarding font scale, which should remain set
            // to the value of the previous configuration.
            // Here we're calling Configuration#unset() instead of setToDefaults() because we
            // need to keep override configs clear of non-empty values (e.g. fontSize).
            mTmpConfiguration.unset();
            mTmpConfiguration.updateFrom(currentConfig);
            computeScreenConfiguration(mTmpConfiguration);
            if (currentConfig.diff(mTmpConfiguration) != 0) {
                mWaitingForConfig = true;
                setLayoutNeeded();
                int[] anim = new int[2];
                getDisplayPolicy().selectRotationAnimationLw(anim);

                mWmService.startFreezingDisplayLocked(anim[0], anim[1], this);
                config = new Configuration(mTmpConfiguration);
            }
        }

        return config;
    }


    private boolean updateOrientationFromAppTokens(boolean forceUpdate) {
        final int req = getOrientation();
        if (req != mLastOrientation || forceUpdate) {
            mLastOrientation = req;
            mDisplayRotation.setCurrentOrientation(req);
            return updateRotationUnchecked(forceUpdate);
        }
        return false;
    }

    /**
     * Update rotation of the display and send configuration if the rotation is changed.
     *
     * @return {@code true} if the rotation has been changed and the new config is sent.
     */
    boolean updateRotationAndSendNewConfigIfNeeded() {
        final boolean changed = updateRotationUnchecked(false /* forceUpdate */);
        if (changed) {
            sendNewConfiguration();
        }
        return changed;
    }

    /**
     * Update rotation of the display.
     *
     * @return {@code true} if the rotation has been changed.  In this case YOU MUST CALL
     *         {@link WindowManagerService#sendNewConfiguration(int)} TO UNFREEZE THE SCREEN.
     */
    boolean updateRotationUnchecked() {
        return updateRotationUnchecked(false /* forceUpdate */);
    }

    /**
     * Update rotation of the DisplayContent with an option to force the update. This updates
     * the container's perception of rotation and, depending on the top activities, will freeze
     * the screen or start seamless rotation. The display itself gets rotated in
<<<<<<< HEAD
     * {@link #applyRotationLocked} during {@link WindowManagerService#sendNewConfiguration}.
=======
     * {@link #applyRotationLocked} during {@link DisplayContent#sendNewConfiguration}.
>>>>>>> dbf9e87c
     *
     * @param forceUpdate Force the rotation update. Sometimes in WM we might skip updating
     *                    orientation because we're waiting for some rotation to finish or display
     *                    to unfreeze, which results in configuration of the previously visible
     *                    activity being applied to a newly visible one. Forcing the rotation
     *                    update allows to workaround this issue.
     * @return {@code true} if the rotation has been changed.  In this case YOU MUST CALL
     *         {@link WindowManagerService#sendNewConfiguration(int)} TO COMPLETE THE ROTATION AND
     *         UNFREEZE THE SCREEN.
     */
    boolean updateRotationUnchecked(boolean forceUpdate) {
        ScreenRotationAnimation screenRotationAnimation;
        if (!forceUpdate) {
            if (mDeferredRotationPauseCount > 0) {
                // Rotation updates have been paused temporarily.  Defer the update until
                // updates have been resumed.
                if (DEBUG_ORIENTATION) Slog.v(TAG_WM, "Deferring rotation, rotation is paused.");
                return false;
            }

            screenRotationAnimation =
                    mWmService.mAnimator.getScreenRotationAnimationLocked(mDisplayId);
            if (screenRotationAnimation != null && screenRotationAnimation.isAnimating()) {
                // Rotation updates cannot be performed while the previous rotation change
                // animation is still in progress.  Skip this update.  We will try updating
                // again after the animation is finished and the display is unfrozen.
                if (DEBUG_ORIENTATION) Slog.v(TAG_WM, "Deferring rotation, animation in progress.");
                return false;
            }
            if (mWmService.mDisplayFrozen) {
                // Even if the screen rotation animation has finished (e.g. isAnimating
                // returns false), there is still some time where we haven't yet unfrozen
                // the display. We also need to abort rotation here.
                if (DEBUG_ORIENTATION) Slog.v(TAG_WM,
                        "Deferring rotation, still finishing previous rotation");
                return false;
            }
        }

        if (!mWmService.mDisplayEnabled) {
            // No point choosing a rotation if the display is not enabled.
            if (DEBUG_ORIENTATION) Slog.v(TAG_WM, "Deferring rotation, display is not enabled.");
            return false;
        }

        final int oldRotation = mRotation;
        final int lastOrientation = mLastOrientation;
        final int rotation = mDisplayRotation.rotationForOrientation(lastOrientation, oldRotation);
        if (DEBUG_ORIENTATION) Slog.v(TAG_WM, "Computed rotation=" + rotation + " for display id="
                + mDisplayId + " based on lastOrientation=" + lastOrientation
                + " and oldRotation=" + oldRotation);
        boolean mayRotateSeamlessly = mDisplayPolicy.shouldRotateSeamlessly(mDisplayRotation,
                oldRotation, rotation);

        if (mayRotateSeamlessly) {
            final WindowState seamlessRotated = getWindow((w) -> w.mSeamlesslyRotated);
            if (seamlessRotated != null && !forceUpdate) {
                // We can't rotate (seamlessly or not) while waiting for the last seamless rotation
                // to complete (that is, waiting for windows to redraw). It's tempting to check
                // w.mSeamlessRotationCount but that could be incorrect in the case of
                // window-removal.
                return false;
            }

            // In the presence of the PINNED stack or System Alert
            // windows we unfortunately can not seamlessly rotate.
            if (hasPinnedStack()) {
                mayRotateSeamlessly = false;
            }
            for (int i = 0; i < mWmService.mSessions.size(); i++) {
                if (mWmService.mSessions.valueAt(i).hasAlertWindowSurfaces()) {
                    mayRotateSeamlessly = false;
                    break;
                }
            }
        }
        final boolean rotateSeamlessly = mayRotateSeamlessly;

        if (DEBUG_ORIENTATION) Slog.v(TAG_WM, "Display id=" + mDisplayId
                + " selected orientation " + lastOrientation
                + ", got rotation " + rotation);

        if (oldRotation == rotation) {
            // No change.
            return false;
        }

        if (DEBUG_ORIENTATION) Slog.v(TAG_WM, "Display id=" + mDisplayId
                + " rotation changed to " + rotation
                + " from " + oldRotation
                + ", lastOrientation=" + lastOrientation);

        if (DisplayContent.deltaRotation(rotation, oldRotation) != 2) {
            mWaitingForConfig = true;
        }

        mRotation = rotation;

        mWmService.mWindowsFreezingScreen = WINDOWS_FREEZING_SCREENS_ACTIVE;
        mWmService.mH.sendNewMessageDelayed(WindowManagerService.H.WINDOW_FREEZE_TIMEOUT,
                this, WINDOW_FREEZE_TIMEOUT_DURATION);

        setLayoutNeeded();
        final int[] anim = new int[2];
        mDisplayPolicy.selectRotationAnimationLw(anim);

        if (!rotateSeamlessly) {
            mWmService.startFreezingDisplayLocked(anim[0], anim[1], this);
            // startFreezingDisplayLocked can reset the ScreenRotationAnimation.
        } else {
            // The screen rotation animation uses a screenshot to freeze the screen
            // while windows resize underneath.
            // When we are rotating seamlessly, we allow the elements to transition
            // to their rotated state independently and without a freeze required.
            mWmService.startSeamlessRotation();
        }

        return true;
    }

    /**
     * Applies the rotation transaction. This must be called after {@link #updateRotationUnchecked}
     * (if it returned {@code true}) to actually finish the rotation.
     *
     * @param oldRotation the rotation we are coming from.
     * @param rotation the rotation to apply.
     */
    void applyRotationLocked(final int oldRotation, final int rotation) {
        mDisplayRotation.setRotation(rotation);
        final boolean rotateSeamlessly = mWmService.isRotatingSeamlessly();
        ScreenRotationAnimation screenRotationAnimation = rotateSeamlessly
                ? null : mWmService.mAnimator.getScreenRotationAnimationLocked(mDisplayId);
        // We need to update our screen size information to match the new rotation. If the rotation
        // has actually changed then this method will return true and, according to the comment at
        // the top of the method, the caller is obligated to call computeNewConfigurationLocked().
        // By updating the Display info here it will be available to
        // #computeScreenConfiguration() later.
        updateDisplayAndOrientation(getConfiguration().uiMode, null /* outConfig */);

        // NOTE: We disable the rotation in the emulator because
        //       it doesn't support hardware OpenGL emulation yet.
<<<<<<< HEAD
        if (CUSTOM_SCREEN_ROTATION && screenRotationAnimation != null
                && screenRotationAnimation.hasScreenshot()) {
            if (screenRotationAnimation.setRotation(getPendingTransaction(), rotation,
                    MAX_ANIMATION_DURATION, mWmService.getTransitionAnimationScaleLocked(),
                    mDisplayInfo.logicalWidth, mDisplayInfo.logicalHeight)) {
                mWmService.scheduleAnimationLocked();
            }
=======
        if (screenRotationAnimation != null && screenRotationAnimation.hasScreenshot()) {
            screenRotationAnimation.setRotation(getPendingTransaction(), rotation);
>>>>>>> dbf9e87c
        }

        forAllWindows(w -> {
            w.seamlesslyRotateIfAllowed(getPendingTransaction(), oldRotation, rotation,
                    rotateSeamlessly);
        }, true /* traverseTopToBottom */);

        mWmService.mDisplayManagerInternal.performTraversal(getPendingTransaction());
        scheduleAnimation();

        forAllWindows(w -> {
            if (w.mHasSurface && !rotateSeamlessly) {
                if (DEBUG_ORIENTATION) Slog.v(TAG_WM, "Set mOrientationChanging of " + w);
                w.setOrientationChanging(true);
                mWmService.mRoot.mOrientationChangeComplete = false;
                w.mLastFreezeDuration = 0;
            }
            w.mReportOrientationChanged = true;
        }, true /* traverseTopToBottom */);

        if (rotateSeamlessly) {
            mWmService.mH.sendNewMessageDelayed(WindowManagerService.H.SEAMLESS_ROTATION_TIMEOUT,
                    this, SEAMLESS_ROTATION_TIMEOUT_DURATION);
        }

        for (int i = mWmService.mRotationWatchers.size() - 1; i >= 0; i--) {
            final WindowManagerService.RotationWatcher rotationWatcher
                    = mWmService.mRotationWatchers.get(i);
            if (rotationWatcher.mDisplayId == mDisplayId) {
                try {
                    rotationWatcher.mWatcher.onRotationChanged(rotation);
                } catch (RemoteException e) {
                    // Ignore
                }
            }
        }

        // Announce rotation only if we will not animate as we already have the
        // windows in final state. Otherwise, we make this call at the rotation end.
        if (screenRotationAnimation == null && mWmService.mAccessibilityController != null) {
            mWmService.mAccessibilityController.onRotationChangedLocked(this);
        }
    }

    void configureDisplayPolicy() {
        final int width = mBaseDisplayWidth;
        final int height = mBaseDisplayHeight;
        final int shortSize;
        final int longSize;
        if (width > height) {
            shortSize = height;
            longSize = width;
        } else {
            shortSize = width;
            longSize = height;
        }

        final int shortSizeDp = shortSize * DENSITY_DEFAULT / mBaseDisplayDensity;
        final int longSizeDp = longSize * DENSITY_DEFAULT / mBaseDisplayDensity;

        mDisplayPolicy.updateConfigurationAndScreenSizeDependentBehaviors();
        mDisplayRotation.configure(width, height, shortSizeDp, longSizeDp);

        mDisplayFrames.onDisplayInfoUpdated(mDisplayInfo,
                calculateDisplayCutoutForRotation(mDisplayInfo.rotation));

        // Not much of use to rotate the display for apps since it's close to square.
        mIgnoreRotationForApps = isNonDecorDisplayCloseToSquare(Surface.ROTATION_0, width, height);
    }

    private boolean isNonDecorDisplayCloseToSquare(int rotation, int width, int height) {
        final DisplayCutout displayCutout =
                calculateDisplayCutoutForRotation(rotation).getDisplayCutout();
        final int uiMode = mWmService.mPolicy.getUiMode();
        final int w = mDisplayPolicy.getNonDecorDisplayWidth(
                width, height, rotation, uiMode, displayCutout);
        final int h = mDisplayPolicy.getNonDecorDisplayHeight(
                width, height, rotation, uiMode, displayCutout);
        final float aspectRatio = Math.max(w, h) / (float) Math.min(w, h);
        return aspectRatio <= mCloseToSquareMaxAspectRatio;
    }

    /**
     * Update {@link #mDisplayInfo} and other internal variables when display is rotated or config
     * changed.
     * Do not call if {@link WindowManagerService#mDisplayReady} == false.
     */
    private DisplayInfo updateDisplayAndOrientation(int uiMode, Configuration outConfig) {
        // Use the effective "visual" dimensions based on current rotation
        final boolean rotated = (mRotation == ROTATION_90 || mRotation == ROTATION_270);
        final int dw = rotated ? mBaseDisplayHeight : mBaseDisplayWidth;
        final int dh = rotated ? mBaseDisplayWidth : mBaseDisplayHeight;

        // Update application display metrics.
        final WmDisplayCutout wmDisplayCutout = calculateDisplayCutoutForRotation(mRotation);
        final DisplayCutout displayCutout = wmDisplayCutout.getDisplayCutout();

        final int appWidth = mDisplayPolicy.getNonDecorDisplayWidth(dw, dh, mRotation, uiMode,
                displayCutout);
        final int appHeight = mDisplayPolicy.getNonDecorDisplayHeight(dw, dh, mRotation, uiMode,
                displayCutout);
        mDisplayInfo.rotation = mRotation;
        mDisplayInfo.logicalWidth = dw;
        mDisplayInfo.logicalHeight = dh;
        mDisplayInfo.logicalDensityDpi = mBaseDisplayDensity;
        mDisplayInfo.appWidth = appWidth;
        mDisplayInfo.appHeight = appHeight;
        if (isDefaultDisplay) {
            mDisplayInfo.getLogicalMetrics(mRealDisplayMetrics,
                    CompatibilityInfo.DEFAULT_COMPATIBILITY_INFO, null);
        }
        mDisplayInfo.displayCutout = displayCutout.isEmpty() ? null : displayCutout;
        mDisplayInfo.getAppMetrics(mDisplayMetrics);
        if (mDisplayScalingDisabled) {
            mDisplayInfo.flags |= Display.FLAG_SCALING_DISABLED;
        } else {
            mDisplayInfo.flags &= ~Display.FLAG_SCALING_DISABLED;
        }

        computeSizeRangesAndScreenLayout(mDisplayInfo, rotated, uiMode, dw, dh,
                mDisplayMetrics.density, outConfig);

        // We usually set the override info in DisplayManager so that we get consistent display
        // metrics values when displays are changing and don't send out new values until WM is aware
        // of them. However, we don't do this for displays that serve as containers for ActivityView
        // because we don't want letter-/pillar-boxing during resize.
        final DisplayInfo overrideDisplayInfo = mShouldOverrideDisplayConfiguration
                ? mDisplayInfo : null;
        mWmService.mDisplayManagerInternal.setDisplayInfoOverrideFromWindowManager(mDisplayId,
                overrideDisplayInfo);

        mBaseDisplayRect.set(0, 0, dw, dh);

        if (isDefaultDisplay) {
            mCompatibleScreenScale = CompatibilityInfo.computeCompatibleScaling(mDisplayMetrics,
                    mCompatDisplayMetrics);
        }

        return mDisplayInfo;
    }

    WmDisplayCutout calculateDisplayCutoutForRotation(int rotation) {
        return mDisplayCutoutCache.getOrCompute(mInitialDisplayCutout, rotation);
    }

    private WmDisplayCutout calculateDisplayCutoutForRotationUncached(
            DisplayCutout cutout, int rotation) {
        if (cutout == null || cutout == DisplayCutout.NO_CUTOUT) {
            return WmDisplayCutout.NO_CUTOUT;
        }
        if (rotation == ROTATION_0) {
            return WmDisplayCutout.computeSafeInsets(
                    cutout, mInitialDisplayWidth, mInitialDisplayHeight);
        }
        final boolean rotated = (rotation == ROTATION_90 || rotation == ROTATION_270);
        final Rect[] newBounds = mRotationUtil.getRotatedBounds(
                WmDisplayCutout.computeSafeInsets(
                        cutout, mInitialDisplayWidth, mInitialDisplayHeight)
                        .getDisplayCutout().getBoundingRectsAll(),
                rotation, mInitialDisplayWidth, mInitialDisplayHeight);
        return WmDisplayCutout.computeSafeInsets(DisplayCutout.fromBounds(newBounds),
                rotated ? mInitialDisplayHeight : mInitialDisplayWidth,
                rotated ? mInitialDisplayWidth : mInitialDisplayHeight);
    }

    /**
     * Compute display configuration based on display properties and policy settings.
     * Do not call if mDisplayReady == false.
     */
    void computeScreenConfiguration(Configuration config) {
        final DisplayInfo displayInfo = updateDisplayAndOrientation(config.uiMode, config);
        calculateBounds(displayInfo, mTmpBounds);
        config.windowConfiguration.setBounds(mTmpBounds);

        final int dw = displayInfo.logicalWidth;
        final int dh = displayInfo.logicalHeight;
        config.orientation = (dw <= dh) ? ORIENTATION_PORTRAIT : ORIENTATION_LANDSCAPE;
        config.windowConfiguration.setWindowingMode(getWindowingMode());
        config.windowConfiguration.setDisplayWindowingMode(getWindowingMode());
        config.windowConfiguration.setRotation(displayInfo.rotation);

        final float density = mDisplayMetrics.density;
        config.screenWidthDp =
                (int)(mDisplayPolicy.getConfigDisplayWidth(dw, dh, displayInfo.rotation,
                        config.uiMode, displayInfo.displayCutout) / density);
        config.screenHeightDp =
                (int)(mDisplayPolicy.getConfigDisplayHeight(dw, dh, displayInfo.rotation,
                        config.uiMode, displayInfo.displayCutout) / density);

        mDisplayPolicy.getNonDecorInsetsLw(displayInfo.rotation, dw, dh,
                displayInfo.displayCutout, mTmpRect);
        final int leftInset = mTmpRect.left;
        final int topInset = mTmpRect.top;
        // appBounds at the root level should mirror the app screen size.
        config.windowConfiguration.setAppBounds(leftInset /* left */, topInset /* top */,
                leftInset + displayInfo.appWidth /* right */,
                topInset + displayInfo.appHeight /* bottom */);
        final boolean rotated = (displayInfo.rotation == Surface.ROTATION_90
                || displayInfo.rotation == Surface.ROTATION_270);

        config.screenLayout = (config.screenLayout & ~Configuration.SCREENLAYOUT_ROUND_MASK)
                | ((displayInfo.flags & Display.FLAG_ROUND) != 0
                ? Configuration.SCREENLAYOUT_ROUND_YES
                : Configuration.SCREENLAYOUT_ROUND_NO);

        config.compatScreenWidthDp = (int)(config.screenWidthDp / mCompatibleScreenScale);
        config.compatScreenHeightDp = (int)(config.screenHeightDp / mCompatibleScreenScale);
        config.compatSmallestScreenWidthDp = computeCompatSmallestWidth(rotated, config.uiMode, dw,
                dh, displayInfo.displayCutout);
        config.densityDpi = displayInfo.logicalDensityDpi;

        config.colorMode =
                ((displayInfo.isHdr() && mWmService.hasHdrSupport())
                        ? Configuration.COLOR_MODE_HDR_YES
                        : Configuration.COLOR_MODE_HDR_NO)
                        | (displayInfo.isWideColorGamut() && mWmService.hasWideColorGamutSupport()
                        ? Configuration.COLOR_MODE_WIDE_COLOR_GAMUT_YES
                        : Configuration.COLOR_MODE_WIDE_COLOR_GAMUT_NO);

        // Update the configuration based on available input devices, lid switch,
        // and platform configuration.
        config.touchscreen = Configuration.TOUCHSCREEN_NOTOUCH;
        config.keyboard = Configuration.KEYBOARD_NOKEYS;
        config.navigation = Configuration.NAVIGATION_NONAV;

        int keyboardPresence = 0;
        int navigationPresence = 0;
        final InputDevice[] devices = mWmService.mInputManager.getInputDevices();
        final int len = devices != null ? devices.length : 0;
        for (int i = 0; i < len; i++) {
            InputDevice device = devices[i];
            // Ignore virtual input device.
            if (device.isVirtual()) {
                continue;
            }

            // Check if input device can dispatch events to current display.
            // If display type is virtual, will follow the default display.
            if (!mWmService.mInputManager.canDispatchToDisplay(device.getId(),
                    displayInfo.type == Display.TYPE_VIRTUAL ? DEFAULT_DISPLAY : mDisplayId)) {
                continue;
            }

            final int sources = device.getSources();
            final int presenceFlag = device.isExternal()
                    ? WindowManagerPolicy.PRESENCE_EXTERNAL : WindowManagerPolicy.PRESENCE_INTERNAL;

            if (mWmService.mIsTouchDevice) {
                if ((sources & InputDevice.SOURCE_TOUCHSCREEN) == InputDevice.SOURCE_TOUCHSCREEN) {
                    config.touchscreen = Configuration.TOUCHSCREEN_FINGER;
                }
            } else {
                config.touchscreen = Configuration.TOUCHSCREEN_NOTOUCH;
            }

            if ((sources & InputDevice.SOURCE_TRACKBALL) == InputDevice.SOURCE_TRACKBALL) {
                config.navigation = Configuration.NAVIGATION_TRACKBALL;
                navigationPresence |= presenceFlag;
            } else if ((sources & InputDevice.SOURCE_DPAD) == InputDevice.SOURCE_DPAD
                    && config.navigation == Configuration.NAVIGATION_NONAV) {
                config.navigation = Configuration.NAVIGATION_DPAD;
                navigationPresence |= presenceFlag;
            }

            if (device.getKeyboardType() == InputDevice.KEYBOARD_TYPE_ALPHABETIC) {
                config.keyboard = Configuration.KEYBOARD_QWERTY;
                keyboardPresence |= presenceFlag;
            }
        }

        if (config.navigation == Configuration.NAVIGATION_NONAV && mWmService.mHasPermanentDpad) {
            config.navigation = Configuration.NAVIGATION_DPAD;
            navigationPresence |= WindowManagerPolicy.PRESENCE_INTERNAL;
        }

        // Determine whether a hard keyboard is available and enabled.
        // TODO(multi-display): Should the hardware keyboard be tied to a display or to a device?
        boolean hardKeyboardAvailable = config.keyboard != Configuration.KEYBOARD_NOKEYS;
        if (hardKeyboardAvailable != mWmService.mHardKeyboardAvailable) {
            mWmService.mHardKeyboardAvailable = hardKeyboardAvailable;
            mWmService.mH.removeMessages(REPORT_HARD_KEYBOARD_STATUS_CHANGE);
            mWmService.mH.sendEmptyMessage(REPORT_HARD_KEYBOARD_STATUS_CHANGE);
        }

        mDisplayPolicy.updateConfigurationAndScreenSizeDependentBehaviors();

        // Let the policy update hidden states.
        config.keyboardHidden = Configuration.KEYBOARDHIDDEN_NO;
        config.hardKeyboardHidden = Configuration.HARDKEYBOARDHIDDEN_NO;
        config.navigationHidden = Configuration.NAVIGATIONHIDDEN_NO;
        mWmService.mPolicy.adjustConfigurationLw(config, keyboardPresence, navigationPresence);
    }

    private int computeCompatSmallestWidth(boolean rotated, int uiMode, int dw, int dh,
            DisplayCutout displayCutout) {
        mTmpDisplayMetrics.setTo(mDisplayMetrics);
        final DisplayMetrics tmpDm = mTmpDisplayMetrics;
        final int unrotDw, unrotDh;
        if (rotated) {
            unrotDw = dh;
            unrotDh = dw;
        } else {
            unrotDw = dw;
            unrotDh = dh;
        }
        int sw = reduceCompatConfigWidthSize(0, Surface.ROTATION_0, uiMode, tmpDm, unrotDw, unrotDh,
                displayCutout);
        sw = reduceCompatConfigWidthSize(sw, Surface.ROTATION_90, uiMode, tmpDm, unrotDh, unrotDw,
                displayCutout);
        sw = reduceCompatConfigWidthSize(sw, Surface.ROTATION_180, uiMode, tmpDm, unrotDw, unrotDh,
                displayCutout);
        sw = reduceCompatConfigWidthSize(sw, Surface.ROTATION_270, uiMode, tmpDm, unrotDh, unrotDw,
                displayCutout);
        return sw;
    }

    private int reduceCompatConfigWidthSize(int curSize, int rotation, int uiMode,
            DisplayMetrics dm, int dw, int dh, DisplayCutout displayCutout) {
        dm.noncompatWidthPixels = mDisplayPolicy.getNonDecorDisplayWidth(dw, dh, rotation, uiMode,
                displayCutout);
        dm.noncompatHeightPixels = mDisplayPolicy.getNonDecorDisplayHeight(dw, dh, rotation, uiMode,
                displayCutout);
        float scale = CompatibilityInfo.computeCompatibleScaling(dm, null);
        int size = (int)(((dm.noncompatWidthPixels / scale) / dm.density) + .5f);
        if (curSize == 0 || size < curSize) {
            curSize = size;
        }
        return curSize;
    }

    private void computeSizeRangesAndScreenLayout(DisplayInfo displayInfo, boolean rotated,
            int uiMode, int dw, int dh, float density, Configuration outConfig) {

        // We need to determine the smallest width that will occur under normal
        // operation.  To this, start with the base screen size and compute the
        // width under the different possible rotations.  We need to un-rotate
        // the current screen dimensions before doing this.
        int unrotDw, unrotDh;
        if (rotated) {
            unrotDw = dh;
            unrotDh = dw;
        } else {
            unrotDw = dw;
            unrotDh = dh;
        }
        displayInfo.smallestNominalAppWidth = 1<<30;
        displayInfo.smallestNominalAppHeight = 1<<30;
        displayInfo.largestNominalAppWidth = 0;
        displayInfo.largestNominalAppHeight = 0;
        adjustDisplaySizeRanges(displayInfo, Surface.ROTATION_0, uiMode, unrotDw, unrotDh);
        adjustDisplaySizeRanges(displayInfo, Surface.ROTATION_90, uiMode, unrotDh, unrotDw);
        adjustDisplaySizeRanges(displayInfo, Surface.ROTATION_180, uiMode, unrotDw, unrotDh);
        adjustDisplaySizeRanges(displayInfo, Surface.ROTATION_270, uiMode, unrotDh, unrotDw);

        if (outConfig == null) {
            return;
        }
        int sl = Configuration.resetScreenLayout(outConfig.screenLayout);
        sl = reduceConfigLayout(sl, Surface.ROTATION_0, density, unrotDw, unrotDh, uiMode,
                displayInfo.displayCutout);
        sl = reduceConfigLayout(sl, Surface.ROTATION_90, density, unrotDh, unrotDw, uiMode,
                displayInfo.displayCutout);
        sl = reduceConfigLayout(sl, Surface.ROTATION_180, density, unrotDw, unrotDh, uiMode,
                displayInfo.displayCutout);
        sl = reduceConfigLayout(sl, Surface.ROTATION_270, density, unrotDh, unrotDw, uiMode,
                displayInfo.displayCutout);
        outConfig.smallestScreenWidthDp = (int)(displayInfo.smallestNominalAppWidth / density);
        outConfig.screenLayout = sl;
    }

    private int reduceConfigLayout(int curLayout, int rotation, float density, int dw, int dh,
            int uiMode, DisplayCutout displayCutout) {
        // Get the app screen size at this rotation.
        int w = mDisplayPolicy.getNonDecorDisplayWidth(dw, dh, rotation, uiMode, displayCutout);
        int h = mDisplayPolicy.getNonDecorDisplayHeight(dw, dh, rotation, uiMode, displayCutout);

        // Compute the screen layout size class for this rotation.
        int longSize = w;
        int shortSize = h;
        if (longSize < shortSize) {
            int tmp = longSize;
            longSize = shortSize;
            shortSize = tmp;
        }
        longSize = (int)(longSize/density);
        shortSize = (int)(shortSize/density);
        return Configuration.reduceScreenLayout(curLayout, longSize, shortSize);
    }

    private void adjustDisplaySizeRanges(DisplayInfo displayInfo, int rotation,
            int uiMode, int dw, int dh) {
        final DisplayCutout displayCutout = calculateDisplayCutoutForRotation(
                rotation).getDisplayCutout();
        final int width = mDisplayPolicy.getConfigDisplayWidth(dw, dh, rotation, uiMode,
                displayCutout);
        if (width < displayInfo.smallestNominalAppWidth) {
            displayInfo.smallestNominalAppWidth = width;
        }
        if (width > displayInfo.largestNominalAppWidth) {
            displayInfo.largestNominalAppWidth = width;
        }
        final int height = mDisplayPolicy.getConfigDisplayHeight(dw, dh, rotation, uiMode,
                displayCutout);
        if (height < displayInfo.smallestNominalAppHeight) {
            displayInfo.smallestNominalAppHeight = height;
        }
        if (height > displayInfo.largestNominalAppHeight) {
            displayInfo.largestNominalAppHeight = height;
        }
    }

    /**
     * Apps that use the compact menu panel (as controlled by the panelMenuIsCompact
     * theme attribute) on devices that feature a physical options menu key attempt to position
     * their menu panel window along the edge of the screen nearest the physical menu key.
     * This lowers the travel distance between invoking the menu panel and selecting
     * a menu option.
     *
     * This method helps control where that menu is placed. Its current implementation makes
     * assumptions about the menu key and its relationship to the screen based on whether
     * the device's natural orientation is portrait (width < height) or landscape.
     *
     * The menu key is assumed to be located along the bottom edge of natural-portrait
     * devices and along the right edge of natural-landscape devices. If these assumptions
     * do not hold for the target device, this method should be changed to reflect that.
     *
     * @return A {@link Gravity} value for placing the options menu window.
     */
    int getPreferredOptionsPanelGravity() {
        final int rotation = getRotation();
        if (mInitialDisplayWidth < mInitialDisplayHeight) {
            // On devices with a natural orientation of portrait.
            switch (rotation) {
                default:
                case Surface.ROTATION_0:
                    return Gravity.CENTER_HORIZONTAL | Gravity.BOTTOM;
                case Surface.ROTATION_90:
                    return Gravity.RIGHT | Gravity.BOTTOM;
                case Surface.ROTATION_180:
                    return Gravity.CENTER_HORIZONTAL | Gravity.BOTTOM;
                case Surface.ROTATION_270:
                    return Gravity.START | Gravity.BOTTOM;
            }
        }

        // On devices with a natural orientation of landscape.
        switch (rotation) {
            default:
            case Surface.ROTATION_0:
                return Gravity.RIGHT | Gravity.BOTTOM;
            case Surface.ROTATION_90:
                return Gravity.CENTER_HORIZONTAL | Gravity.BOTTOM;
            case Surface.ROTATION_180:
                return Gravity.START | Gravity.BOTTOM;
            case Surface.ROTATION_270:
                return Gravity.CENTER_HORIZONTAL | Gravity.BOTTOM;
        }
    }

    DockedStackDividerController getDockedDividerController() {
        return mDividerControllerLocked;
    }

    PinnedStackController getPinnedStackController() {
        return mPinnedStackControllerLocked;
    }

    /**
     * Returns true if the specified UID has access to this display.
     */
    boolean hasAccess(int uid) {
        return mDisplay.hasAccess(uid);
    }

    boolean isPrivate() {
        return (mDisplay.getFlags() & FLAG_PRIVATE) != 0;
    }

    TaskStack getHomeStack() {
        return mTaskStackContainers.getHomeStack();
    }

    /**
     * @return The primary split-screen stack, but only if it is visible, and {@code null} otherwise.
     */
    TaskStack getSplitScreenPrimaryStack() {
        TaskStack stack = mTaskStackContainers.getSplitScreenPrimaryStack();
        return (stack != null && stack.isVisible()) ? stack : null;
    }

    boolean hasSplitScreenPrimaryStack() {
        return getSplitScreenPrimaryStack() != null;
    }

    /**
     * Like {@link #getSplitScreenPrimaryStack}, but also returns the stack if it's currently
     * not visible.
     */
    TaskStack getSplitScreenPrimaryStackIgnoringVisibility() {
        return mTaskStackContainers.getSplitScreenPrimaryStack();
    }

    TaskStack getPinnedStack() {
        return mTaskStackContainers.getPinnedStack();
    }

    private boolean hasPinnedStack() {
        return mTaskStackContainers.getPinnedStack() != null;
    }

    /**
     * Returns the topmost stack on the display that is compatible with the input windowing mode.
     * Null is no compatible stack on the display.
     */
    TaskStack getTopStackInWindowingMode(int windowingMode) {
        return getStack(windowingMode, ACTIVITY_TYPE_UNDEFINED);
    }

    /**
     * Returns the topmost stack on the display that is compatible with the input windowing mode and
     * activity type. Null is no compatible stack on the display.
     */
    TaskStack getStack(int windowingMode, int activityType) {
        return mTaskStackContainers.getStack(windowingMode, activityType);
    }

    @VisibleForTesting
    WindowList<TaskStack> getStacks() {
        return mTaskStackContainers.mChildren;
    }

    @VisibleForTesting
    TaskStack getTopStack() {
        return mTaskStackContainers.getTopStack();
    }

    ArrayList<Task> getVisibleTasks() {
        return mTaskStackContainers.getVisibleTasks();
    }

    void onStackWindowingModeChanged(TaskStack stack) {
        mTaskStackContainers.onStackWindowingModeChanged(stack);
    }

    @Override
    public void onConfigurationChanged(Configuration newParentConfig) {
        final int lastOrientation = getConfiguration().orientation;
        super.onConfigurationChanged(newParentConfig);
        if (mDisplayPolicy != null) {
            mDisplayPolicy.onConfigurationChanged();
        }

        if (lastOrientation != getConfiguration().orientation) {
            getMetricsLogger().write(
                    new LogMaker(MetricsEvent.ACTION_PHONE_ORIENTATION_CHANGED)
                    .setSubtype(getConfiguration().orientation)
                    .addTaggedData(MetricsEvent.FIELD_DISPLAY_ID, getDisplayId()));
        }

        // If there was no pinned stack, we still need to notify the controller of the display info
        // update as a result of the config change.
        if (mPinnedStackControllerLocked != null && !hasPinnedStack()) {
            mPinnedStackControllerLocked.onDisplayInfoChanged(getDisplayInfo());
        }
    }

    /**
     * Updates the resources used by docked/pinned controllers. This needs to be called at the
     * beginning of a configuration update cascade since the metrics from these resources are used
     * for bounds calculations. Since ActivityDisplay initiates the configuration update, this
     * should be called from there instead of DisplayContent's onConfigurationChanged.
     */
    void preOnConfigurationChanged() {
        final DockedStackDividerController dividerController = getDockedDividerController();

        if (dividerController != null) {
            getDockedDividerController().onConfigurationChanged();
        }

        final PinnedStackController pinnedStackController = getPinnedStackController();

        if (pinnedStackController != null) {
            getPinnedStackController().onConfigurationChanged();
        }
    }

    @Override
    boolean fillsParent() {
        return true;
    }

    @Override
    boolean isVisible() {
        return true;
    }

    @Override
    void onAppTransitionDone() {
        super.onAppTransitionDone();
        mWmService.mWindowsChanged = true;
    }

    @Override
    public void setWindowingMode(int windowingMode) {
        super.setWindowingMode(windowingMode);
        super.setDisplayWindowingMode(windowingMode);
    }

    @Override
    void setDisplayWindowingMode(int windowingMode) {
        setWindowingMode(windowingMode);
    }

    /**
     * In split-screen mode we process the IME containers above the docked divider
     * rather than directly above their target.
     */
    private boolean skipTraverseChild(WindowContainer child) {
        if (child == mImeWindowsContainers && mInputMethodTarget != null
                && !hasSplitScreenPrimaryStack()) {
            return true;
        }
        return false;
    }

    @Override
    boolean forAllWindows(ToBooleanFunction<WindowState> callback, boolean traverseTopToBottom) {
        // Special handling so we can process IME windows with #forAllImeWindows above their IME
        // target, or here in order if there isn't an IME target.
        if (traverseTopToBottom) {
            for (int i = mChildren.size() - 1; i >= 0; --i) {
                final DisplayChildWindowContainer child = mChildren.get(i);
                if (skipTraverseChild(child)) {
                    continue;
                }

                if (child.forAllWindows(callback, traverseTopToBottom)) {
                    return true;
                }
            }
        } else {
            final int count = mChildren.size();
            for (int i = 0; i < count; i++) {
                final DisplayChildWindowContainer child = mChildren.get(i);
                if (skipTraverseChild(child)) {
                    continue;
                }

                if (child.forAllWindows(callback, traverseTopToBottom)) {
                    return true;
                }
            }
        }
        return false;
    }

    boolean forAllImeWindows(ToBooleanFunction<WindowState> callback, boolean traverseTopToBottom) {
        return mImeWindowsContainers.forAllWindows(callback, traverseTopToBottom);
    }

    @Override
    int getOrientation() {
        final WindowManagerPolicy policy = mWmService.mPolicy;

        if (mIgnoreRotationForApps) {
            return SCREEN_ORIENTATION_USER;
        }

        if (mWmService.mDisplayFrozen) {
            if (mLastWindowForcedOrientation != SCREEN_ORIENTATION_UNSPECIFIED) {
                if (DEBUG_ORIENTATION) Slog.v(TAG_WM, "Display id=" + mDisplayId
                        + " is frozen, return " + mLastWindowForcedOrientation);
                // If the display is frozen, some activities may be in the middle of restarting, and
                // thus have removed their old window. If the window has the flag to hide the lock
                // screen, then the lock screen can re-appear and inflict its own orientation on us.
                // Keep the orientation stable until this all settles down.
                return mLastWindowForcedOrientation;
            } else if (policy.isKeyguardLocked()) {
                // Use the last orientation the while the display is frozen with the keyguard
                // locked. This could be the keyguard forced orientation or from a SHOW_WHEN_LOCKED
                // window. We don't want to check the show when locked window directly though as
                // things aren't stable while the display is frozen, for example the window could be
                // momentarily unavailable due to activity relaunch.
                if (DEBUG_ORIENTATION) Slog.v(TAG_WM, "Display id=" + mDisplayId
                        + " is frozen while keyguard locked, return " + mLastOrientation);
                return mLastOrientation;
            }
        } else {
            final int orientation = mAboveAppWindowsContainers.getOrientation();
            if (orientation != SCREEN_ORIENTATION_UNSET) {
                return orientation;
            }
        }

        // Top system windows are not requesting an orientation. Start searching from apps.
        return mTaskStackContainers.getOrientation();
    }

    void updateDisplayInfo() {
        // Check if display metrics changed and update base values if needed.
        updateBaseDisplayMetricsIfNeeded();

        mDisplay.getDisplayInfo(mDisplayInfo);
        mDisplay.getMetrics(mDisplayMetrics);

        onDisplayChanged(this);
    }

    @Override
    void onDisplayChanged(DisplayContent dc) {
        super.onDisplayChanged(dc);
        updateSystemGestureExclusionLimit();
    }

    void updateSystemGestureExclusionLimit() {
        mSystemGestureExclusionLimit = mWmService.mSystemGestureExclusionLimitDp
                * mDisplayMetrics.densityDpi / DENSITY_DEFAULT;
        updateSystemGestureExclusion();
    }

    void initializeDisplayBaseInfo() {
        final DisplayManagerInternal displayManagerInternal = mWmService.mDisplayManagerInternal;
        if (displayManagerInternal != null) {
            // Bootstrap the default logical display from the display manager.
            final DisplayInfo newDisplayInfo = displayManagerInternal.getDisplayInfo(mDisplayId);
            if (newDisplayInfo != null) {
                mDisplayInfo.copyFrom(newDisplayInfo);
            }
        }

        updateBaseDisplayMetrics(mDisplayInfo.logicalWidth, mDisplayInfo.logicalHeight,
                mDisplayInfo.logicalDensityDpi);
        mInitialDisplayWidth = mDisplayInfo.logicalWidth;
        mInitialDisplayHeight = mDisplayInfo.logicalHeight;
        mInitialDisplayDensity = mDisplayInfo.logicalDensityDpi;
        mInitialDisplayCutout = mDisplayInfo.displayCutout;
    }

    /**
     * If display metrics changed, overrides are not set and it's not just a rotation - update base
     * values.
     */
    private void updateBaseDisplayMetricsIfNeeded() {
        // Get real display metrics without overrides from WM.
        mWmService.mDisplayManagerInternal.getNonOverrideDisplayInfo(mDisplayId, mDisplayInfo);
        final int orientation = mDisplayInfo.rotation;
        final boolean rotated = (orientation == ROTATION_90 || orientation == ROTATION_270);
        final int newWidth = rotated ? mDisplayInfo.logicalHeight : mDisplayInfo.logicalWidth;
        final int newHeight = rotated ? mDisplayInfo.logicalWidth : mDisplayInfo.logicalHeight;
        final int newDensity = mDisplayInfo.logicalDensityDpi;
        final DisplayCutout newCutout = mDisplayInfo.displayCutout;

        final boolean displayMetricsChanged = mInitialDisplayWidth != newWidth
                || mInitialDisplayHeight != newHeight
                || mInitialDisplayDensity != mDisplayInfo.logicalDensityDpi
                || !Objects.equals(mInitialDisplayCutout, newCutout);

        if (displayMetricsChanged) {
            // Check if display size or density is forced.
            final boolean isDisplaySizeForced = mBaseDisplayWidth != mInitialDisplayWidth
                    || mBaseDisplayHeight != mInitialDisplayHeight;
            final boolean isDisplayDensityForced = mBaseDisplayDensity != mInitialDisplayDensity;

            // If there is an override set for base values - use it, otherwise use new values.
            updateBaseDisplayMetrics(isDisplaySizeForced ? mBaseDisplayWidth : newWidth,
                    isDisplaySizeForced ? mBaseDisplayHeight : newHeight,
                    isDisplayDensityForced ? mBaseDisplayDensity : newDensity);

            // Real display metrics changed, so we should also update initial values.
            mInitialDisplayWidth = newWidth;
            mInitialDisplayHeight = newHeight;
            mInitialDisplayDensity = newDensity;
            mInitialDisplayCutout = newCutout;
<<<<<<< HEAD
            mWmService.reconfigureDisplayLocked(this);
=======
            reconfigureDisplayLocked();
>>>>>>> dbf9e87c
        }
    }

    /** Sets the maximum width the screen resolution can be */
    void setMaxUiWidth(int width) {
        if (DEBUG_DISPLAY) {
            Slog.v(TAG_WM, "Setting max ui width:" + width + " on display:" + getDisplayId());
        }

        mMaxUiWidth = width;

        // Update existing metrics.
        updateBaseDisplayMetrics(mBaseDisplayWidth, mBaseDisplayHeight, mBaseDisplayDensity);
    }

    /** Update base (override) display metrics. */
    void updateBaseDisplayMetrics(int baseWidth, int baseHeight, int baseDensity) {
        mBaseDisplayWidth = baseWidth;
        mBaseDisplayHeight = baseHeight;
        mBaseDisplayDensity = baseDensity;

        if (mMaxUiWidth > 0 && mBaseDisplayWidth > mMaxUiWidth) {
            mBaseDisplayHeight = (mMaxUiWidth * mBaseDisplayHeight) / mBaseDisplayWidth;
            mBaseDisplayDensity = (mMaxUiWidth * mBaseDisplayDensity) / mBaseDisplayWidth;
            mBaseDisplayWidth = mMaxUiWidth;

            if (DEBUG_DISPLAY) {
                Slog.v(TAG_WM, "Applying config restraints:" + mBaseDisplayWidth + "x"
                        + mBaseDisplayHeight + " at density:" + mBaseDisplayDensity
                        + " on display:" + getDisplayId());
            }
        }

        mBaseDisplayRect.set(0, 0, mBaseDisplayWidth, mBaseDisplayHeight);

        updateBounds();
    }

    /**
     * Forces this display to use the specified density.
     *
     * @param density The density in DPI to use. If the value equals to initial density, the setting
     *                will be cleared.
     * @param userId The target user to apply. Only meaningful when this is default display. If the
     *               user id is {@link UserHandle#USER_CURRENT}, it means to apply current settings
     *               so only need to configure display.
     */
    void setForcedDensity(int density, int userId) {
        final boolean clear = density == mInitialDisplayDensity;
        final boolean updateCurrent = userId == UserHandle.USER_CURRENT;
        if (mWmService.mCurrentUserId == userId || updateCurrent) {
            mBaseDisplayDensity = density;
<<<<<<< HEAD
            mWmService.reconfigureDisplayLocked(this);
=======
            reconfigureDisplayLocked();
>>>>>>> dbf9e87c
        }
        if (updateCurrent) {
            // We are applying existing settings so no need to save it again.
            return;
        }

        if (density == mInitialDisplayDensity) {
            density = 0;
        }
        mWmService.mDisplayWindowSettings.setForcedDensity(this, density, userId);
    }

    /** @param mode {@link #FORCE_SCALING_MODE_AUTO} or {@link #FORCE_SCALING_MODE_DISABLED}. */
    void setForcedScalingMode(@ForceScalingMode int mode) {
        if (mode != FORCE_SCALING_MODE_DISABLED) {
            mode = FORCE_SCALING_MODE_AUTO;
        }

        mDisplayScalingDisabled = (mode != FORCE_SCALING_MODE_AUTO);
        Slog.i(TAG_WM, "Using display scaling mode: " + (mDisplayScalingDisabled ? "off" : "auto"));
<<<<<<< HEAD
        mWmService.reconfigureDisplayLocked(this);
=======
        reconfigureDisplayLocked();
>>>>>>> dbf9e87c

        mWmService.mDisplayWindowSettings.setForcedScalingMode(this, mode);
    }

    /** If the given width and height equal to initial size, the setting will be cleared. */
    void setForcedSize(int width, int height) {
        final boolean clear = mInitialDisplayWidth == width && mInitialDisplayHeight == height;
        if (!clear) {
            // Set some sort of reasonable bounds on the size of the display that we will try
            // to emulate.
            final int minSize = 200;
            final int maxScale = 2;
            width = Math.min(Math.max(width, minSize), mInitialDisplayWidth * maxScale);
            height = Math.min(Math.max(height, minSize), mInitialDisplayHeight * maxScale);
        }

        Slog.i(TAG_WM, "Using new display size: " + width + "x" + height);
        updateBaseDisplayMetrics(width, height, mBaseDisplayDensity);
<<<<<<< HEAD
        mWmService.reconfigureDisplayLocked(this);
=======
        reconfigureDisplayLocked();
>>>>>>> dbf9e87c

        if (clear) {
            width = height = 0;
        }
        mWmService.mDisplayWindowSettings.setForcedSize(this, width, height);
    }

    void getStableRect(Rect out) {
        out.set(mDisplayFrames.mStable);
    }

    void setStackOnDisplay(int stackId, boolean onTop, TaskStack stack) {
        if (DEBUG_STACK) {
            Slog.d(TAG_WM, "Create new stackId=" + stackId + " on displayId=" + mDisplayId);
        }

        mTaskStackContainers.addStackToDisplay(stack, onTop);
    }

    void moveStackToDisplay(TaskStack stack, boolean onTop) {
        final DisplayContent prevDc = stack.getDisplayContent();
        if (prevDc == null) {
            throw new IllegalStateException("Trying to move stackId=" + stack.mStackId
                    + " which is not currently attached to any display");
        }
        if (prevDc.getDisplayId() == mDisplayId) {
            throw new IllegalArgumentException("Trying to move stackId=" + stack.mStackId
                    + " to its current displayId=" + mDisplayId);
        }

        prevDc.mTaskStackContainers.removeChild(stack);
        mTaskStackContainers.addStackToDisplay(stack, onTop);
    }

    @Override
    protected void addChild(DisplayChildWindowContainer child,
            Comparator<DisplayChildWindowContainer> comparator) {
        throw new UnsupportedOperationException("See DisplayChildWindowContainer");
    }

    @Override
    protected void addChild(DisplayChildWindowContainer child, int index) {
        throw new UnsupportedOperationException("See DisplayChildWindowContainer");
    }

    @Override
    protected void removeChild(DisplayChildWindowContainer child) {
        // Only allow removal of direct children from this display if the display is in the process
        // of been removed.
        if (mRemovingDisplay) {
            super.removeChild(child);
            return;
        }
        throw new UnsupportedOperationException("See DisplayChildWindowContainer");
    }

    @Override
    void positionChildAt(int position, DisplayChildWindowContainer child, boolean includingParents) {
        // Children of the display are statically ordered, so the real intention here is to perform
        // the operation on the display and not the static direct children.
        getParent().positionChildAt(position, this, includingParents);
    }

    void positionStackAt(int position, TaskStack child, boolean includingParents) {
        mTaskStackContainers.positionChildAt(position, child, includingParents);
        layoutAndAssignWindowLayersIfNeeded();
    }

    /**
     * Returns true if the input point is within an app window.
     */
    boolean pointWithinAppWindow(int x, int y) {
        final int[] targetWindowType = {-1};
        final Consumer fn = PooledLambda.obtainConsumer((w, nonArg) -> {
            if (targetWindowType[0] != -1) {
                return;
            }

            if (w.isOnScreen() && w.isVisibleLw() && w.getFrameLw().contains(x, y)) {
                targetWindowType[0] = w.mAttrs.type;
                return;
            }
        }, PooledLambda.__(WindowState.class), mTmpRect);
        forAllWindows(fn, true /* traverseTopToBottom */);
        ((PooledConsumer) fn).recycle();
        return FIRST_APPLICATION_WINDOW <= targetWindowType[0]
                        && targetWindowType[0] <= LAST_APPLICATION_WINDOW;
    }

    /**
     * Find the task whose outside touch area (for resizing) (x, y) falls within.
     * Returns null if the touch doesn't fall into a resizing area.
     */
    Task findTaskForResizePoint(int x, int y) {
        final int delta = dipToPixel(RESIZE_HANDLE_WIDTH_IN_DP, mDisplayMetrics);
        mTmpTaskForResizePointSearchResult.reset();
        for (int stackNdx = mTaskStackContainers.getChildCount() - 1; stackNdx >= 0; --stackNdx) {
            final TaskStack stack = mTaskStackContainers.getChildAt(stackNdx);
            if (!stack.getWindowConfiguration().canResizeTask()) {
                return null;
            }

            stack.findTaskForResizePoint(x, y, delta, mTmpTaskForResizePointSearchResult);
            if (mTmpTaskForResizePointSearchResult.searchDone) {
                return mTmpTaskForResizePointSearchResult.taskForResize;
            }
        }
        return null;
    }

    void updateTouchExcludeRegion() {
        final Task focusedTask = (mFocusedApp != null ? mFocusedApp.getTask() : null);
        if (focusedTask == null) {
            mTouchExcludeRegion.setEmpty();
        } else {
            mTouchExcludeRegion.set(mBaseDisplayRect);
            final int delta = dipToPixel(RESIZE_HANDLE_WIDTH_IN_DP, mDisplayMetrics);
            mTmpRect2.setEmpty();
            for (int stackNdx = mTaskStackContainers.getChildCount() - 1; stackNdx >= 0;
                    --stackNdx) {
                final TaskStack stack = mTaskStackContainers.getChildAt(stackNdx);
                stack.setTouchExcludeRegion(focusedTask, delta, mTouchExcludeRegion,
                        mDisplayFrames.mContent, mTmpRect2);
            }
            // If we removed the focused task above, add it back and only leave its
            // outside touch area in the exclusion. TapDetector is not interested in
            // any touch inside the focused task itself.
            if (!mTmpRect2.isEmpty()) {
                mTouchExcludeRegion.op(mTmpRect2, Region.Op.UNION);
            }
        }
        if (mInputMethodWindow != null && mInputMethodWindow.isVisibleLw()) {
            // If the input method is visible and the user is typing, we don't want these touch
            // events to be intercepted and used to change focus. This would likely cause a
            // disappearance of the input method.
            mInputMethodWindow.getTouchableRegion(mTmpRegion);
            mTouchExcludeRegion.op(mTmpRegion, Op.UNION);
        }
        for (int i = mTapExcludedWindows.size() - 1; i >= 0; i--) {
            final WindowState win = mTapExcludedWindows.get(i);
            win.getTouchableRegion(mTmpRegion);
            mTouchExcludeRegion.op(mTmpRegion, Region.Op.UNION);
        }
        amendWindowTapExcludeRegion(mTouchExcludeRegion);
        // TODO(multi-display): Support docked stacks on secondary displays.
        if (mDisplayId == DEFAULT_DISPLAY && getSplitScreenPrimaryStack() != null) {
            mDividerControllerLocked.getTouchRegion(mTmpRect);
            mTmpRegion.set(mTmpRect);
            mTouchExcludeRegion.op(mTmpRegion, Op.UNION);
        }
        mTapDetector.setTouchExcludeRegion(mTouchExcludeRegion);
    }

    /**
     * Union the region with all the tap exclude region provided by windows on this display.
     *
     * @param inOutRegion The region to be amended.
     */
    void amendWindowTapExcludeRegion(Region inOutRegion) {
        for (int i = mTapExcludeProvidingWindows.size() - 1; i >= 0; i--) {
            final WindowState win = mTapExcludeProvidingWindows.valueAt(i);
            win.amendTapExcludeRegion(inOutRegion);
        }
    }

    @Override
    void switchUser() {
        super.switchUser();
        mWmService.mWindowsChanged = true;
        mDisplayPolicy.switchUser();
    }

    private void resetAnimationBackgroundAnimator() {
        for (int stackNdx = mTaskStackContainers.getChildCount() - 1; stackNdx >= 0; --stackNdx) {
            mTaskStackContainers.getChildAt(stackNdx).resetAnimationBackgroundAnimator();
        }
    }

    @Override
    void removeIfPossible() {
        if (isAnimating()) {
            mDeferredRemoval = true;
            return;
        }
        removeImmediately();
    }

    @Override
    void removeImmediately() {
        mRemovingDisplay = true;
        try {
            if (mParentWindow != null) {
                mParentWindow.removeEmbeddedDisplayContent(this);
            }
            // Clear all transitions & screen frozen states when removing display.
            mOpeningApps.clear();
            mClosingApps.clear();
            mChangingApps.clear();
            mUnknownAppVisibilityController.clear();
            mAppTransition.removeAppTransitionTimeoutCallbacks();
            handleAnimatingStoppedAndTransition();
            mWmService.stopFreezingDisplayLocked();
            super.removeImmediately();
            if (DEBUG_DISPLAY) Slog.v(TAG_WM, "Removing display=" + this);
            mPointerEventDispatcher.dispose();
            mWmService.mAnimator.removeDisplayLocked(mDisplayId);
            mWindowingLayer.release();
            mOverlayLayer.release();
            mInputMonitor.onDisplayRemoved();
        } finally {
            mDisplayReady = false;
            mRemovingDisplay = false;
        }

        mWmService.mWindowPlacerLocked.requestTraversal();
    }

    /** Returns true if a removal action is still being deferred. */
    @Override
    boolean checkCompleteDeferredRemoval() {
        final boolean stillDeferringRemoval = super.checkCompleteDeferredRemoval();

        if (!stillDeferringRemoval && mDeferredRemoval) {
            removeImmediately();
            return false;
        }
        return true;
    }

    /** @return 'true' if removal of this display content is deferred due to active animation. */
    boolean isRemovalDeferred() {
        return mDeferredRemoval;
    }

    boolean animateForIme(float interpolatedValue, float animationTarget,
            float dividerAnimationTarget) {
        boolean updated = false;

        for (int i = mTaskStackContainers.getChildCount() - 1; i >= 0; --i) {
            final TaskStack stack = mTaskStackContainers.getChildAt(i);
            if (stack == null || !stack.isAdjustedForIme()) {
                continue;
            }

            if (interpolatedValue >= 1f && animationTarget == 0f && dividerAnimationTarget == 0f) {
                stack.resetAdjustedForIme(true /* adjustBoundsNow */);
                updated = true;
            } else {
                mDividerControllerLocked.mLastAnimationProgress =
                        mDividerControllerLocked.getInterpolatedAnimationValue(interpolatedValue);
                mDividerControllerLocked.mLastDividerProgress =
                        mDividerControllerLocked.getInterpolatedDividerValue(interpolatedValue);
                updated |= stack.updateAdjustForIme(
                        mDividerControllerLocked.mLastAnimationProgress,
                        mDividerControllerLocked.mLastDividerProgress,
                        false /* force */);
            }
            if (interpolatedValue >= 1f) {
                stack.endImeAdjustAnimation();
            }
        }

        return updated;
    }

    boolean clearImeAdjustAnimation() {
        boolean changed = false;
        for (int i = mTaskStackContainers.getChildCount() - 1; i >= 0; --i) {
            final TaskStack stack = mTaskStackContainers.getChildAt(i);
            if (stack != null && stack.isAdjustedForIme()) {
                stack.resetAdjustedForIme(true /* adjustBoundsNow */);
                changed  = true;
            }
        }
        return changed;
    }

    void beginImeAdjustAnimation() {
        for (int i = mTaskStackContainers.getChildCount() - 1; i >= 0; --i) {
            final TaskStack stack = mTaskStackContainers.getChildAt(i);
            if (stack.isVisible() && stack.isAdjustedForIme()) {
                stack.beginImeAdjustAnimation();
            }
        }
    }

    void adjustForImeIfNeeded() {
        final WindowState imeWin = mInputMethodWindow;
        final boolean imeVisible = imeWin != null && imeWin.isVisibleLw() && imeWin.isDisplayedLw()
                && !mDividerControllerLocked.isImeHideRequested();
        final TaskStack dockedStack = getSplitScreenPrimaryStack();
        final boolean dockVisible = dockedStack != null;
        final Task topDockedTask = dockVisible ? dockedStack.getTopChild() : null;
        final TaskStack imeTargetStack = mWmService.getImeFocusStackLocked();
        final int imeDockSide = (dockVisible && imeTargetStack != null) ?
                imeTargetStack.getDockSide() : DOCKED_INVALID;
        final boolean imeOnTop = (imeDockSide == DOCKED_TOP);
        final boolean imeOnBottom = (imeDockSide == DOCKED_BOTTOM);
        final int imeHeight = mDisplayFrames.getInputMethodWindowVisibleHeight();
        final boolean imeHeightChanged = imeVisible &&
                imeHeight != mDividerControllerLocked.getImeHeightAdjustedFor();

        // This includes a case where the docked stack is unminimizing and IME is visible for the
        // bottom side stack. The condition prevents adjusting the override task bounds for IME to
        // the minimized docked stack bounds.
        final boolean dockMinimized = mDividerControllerLocked.isMinimizedDock()
                || (topDockedTask != null && imeOnBottom && !dockedStack.isAdjustedForIme()
                        && dockedStack.getBounds().height() < topDockedTask.getBounds().height());

        // The divider could be adjusted for IME position, or be thinner than usual,
        // or both. There are three possible cases:
        // - If IME is visible, and focus is on top, divider is not moved for IME but thinner.
        // - If IME is visible, and focus is on bottom, divider is moved for IME and thinner.
        // - If IME is not visible, divider is not moved and is normal width.

        if (imeVisible && dockVisible && (imeOnTop || imeOnBottom) && !dockMinimized) {
            for (int i = mTaskStackContainers.getChildCount() - 1; i >= 0; --i) {
                final TaskStack stack = mTaskStackContainers.getChildAt(i);
                final boolean isDockedOnBottom = stack.getDockSide() == DOCKED_BOTTOM;
                if (stack.isVisible() && (imeOnBottom || isDockedOnBottom)
                        && stack.inSplitScreenWindowingMode()) {
                    stack.setAdjustedForIme(imeWin, imeOnBottom && imeHeightChanged);
                } else {
                    stack.resetAdjustedForIme(false);
                }
            }
            mDividerControllerLocked.setAdjustedForIme(
                    imeOnBottom /*ime*/, true /*divider*/, true /*animate*/, imeWin, imeHeight);
        } else {
            for (int i = mTaskStackContainers.getChildCount() - 1; i >= 0; --i) {
                final TaskStack stack = mTaskStackContainers.getChildAt(i);
                stack.resetAdjustedForIme(!dockVisible);
            }
            mDividerControllerLocked.setAdjustedForIme(
                    false /*ime*/, false /*divider*/, dockVisible /*animate*/, imeWin, imeHeight);
        }
        mPinnedStackControllerLocked.setAdjustedForIme(imeVisible, imeHeight);
    }

    void prepareFreezingTaskBounds() {
        for (int stackNdx = mTaskStackContainers.getChildCount() - 1; stackNdx >= 0; --stackNdx) {
            final TaskStack stack = mTaskStackContainers.getChildAt(stackNdx);
            stack.prepareFreezingTaskBounds();
        }
    }

    void rotateBounds(int oldRotation, int newRotation, Rect bounds) {
        getBounds(mTmpRect, newRotation);
        rotateBounds(mTmpRect, oldRotation, newRotation, bounds);
    }

    void rotateBounds(Rect parentBounds, int oldRotation, int newRotation, Rect bounds) {
        // Compute a transform matrix to undo the coordinate space transformation,
        // and present the window at the same physical position it previously occupied.
        final int deltaRotation = deltaRotation(newRotation, oldRotation);
        createRotationMatrix(
                deltaRotation, parentBounds.width(), parentBounds.height(), mTmpMatrix);

        mTmpRectF.set(bounds);
        mTmpMatrix.mapRect(mTmpRectF);
        mTmpRectF.round(bounds);
    }

    static int deltaRotation(int oldRotation, int newRotation) {
        int delta = newRotation - oldRotation;
        if (delta < 0) delta += 4;
        return delta;
    }

    private static void createRotationMatrix(int rotation, float displayWidth, float displayHeight,
            Matrix outMatrix) {
        // For rotations without Z-ordering we don't need the target rectangle's position.
        createRotationMatrix(rotation, 0 /* rectLeft */, 0 /* rectTop */, displayWidth,
                displayHeight, outMatrix);
    }

    static void createRotationMatrix(int rotation, float rectLeft, float rectTop,
            float displayWidth, float displayHeight, Matrix outMatrix) {
        switch (rotation) {
            case ROTATION_0:
                outMatrix.reset();
                break;
            case ROTATION_270:
                outMatrix.setRotate(270, 0, 0);
                outMatrix.postTranslate(0, displayHeight);
                outMatrix.postTranslate(rectTop, 0);
                break;
            case ROTATION_180:
                outMatrix.reset();
                break;
            case ROTATION_90:
                outMatrix.setRotate(90, 0, 0);
                outMatrix.postTranslate(displayWidth, 0);
                outMatrix.postTranslate(-rectTop, rectLeft);
                break;
        }
    }

    @CallSuper
    @Override
    public void writeToProto(ProtoOutputStream proto, long fieldId,
            @WindowTraceLogLevel int logLevel) {
        // Critical log level logs only visible elements to mitigate performance overheard
        if (logLevel == WindowTraceLogLevel.CRITICAL && !isVisible()) {
            return;
        }

        final long token = proto.start(fieldId);
        super.writeToProto(proto, WINDOW_CONTAINER, logLevel);
        proto.write(ID, mDisplayId);
        for (int stackNdx = mTaskStackContainers.getChildCount() - 1; stackNdx >= 0; --stackNdx) {
            final TaskStack stack = mTaskStackContainers.getChildAt(stackNdx);
            stack.writeToProto(proto, STACKS, logLevel);
        }
        mDividerControllerLocked.writeToProto(proto, DOCKED_STACK_DIVIDER_CONTROLLER);
        mPinnedStackControllerLocked.writeToProto(proto, PINNED_STACK_CONTROLLER);
        for (int i = mAboveAppWindowsContainers.getChildCount() - 1; i >= 0; --i) {
            final WindowToken windowToken = mAboveAppWindowsContainers.getChildAt(i);
            windowToken.writeToProto(proto, ABOVE_APP_WINDOWS, logLevel);
        }
        for (int i = mBelowAppWindowsContainers.getChildCount() - 1; i >= 0; --i) {
            final WindowToken windowToken = mBelowAppWindowsContainers.getChildAt(i);
            windowToken.writeToProto(proto, BELOW_APP_WINDOWS, logLevel);
        }
        for (int i = mImeWindowsContainers.getChildCount() - 1; i >= 0; --i) {
            final WindowToken windowToken = mImeWindowsContainers.getChildAt(i);
            windowToken.writeToProto(proto, IME_WINDOWS, logLevel);
        }
        proto.write(DPI, mBaseDisplayDensity);
        mDisplayInfo.writeToProto(proto, DISPLAY_INFO);
        proto.write(ROTATION, mRotation);
        final ScreenRotationAnimation screenRotationAnimation =
                mWmService.mAnimator.getScreenRotationAnimationLocked(mDisplayId);
        if (screenRotationAnimation != null) {
            screenRotationAnimation.writeToProto(proto, SCREEN_ROTATION_ANIMATION);
        }
        mDisplayFrames.writeToProto(proto, DISPLAY_FRAMES);
        mAppTransition.writeToProto(proto, APP_TRANSITION);
        if (mFocusedApp != null) {
            mFocusedApp.writeNameToProto(proto, FOCUSED_APP);
        }
        for (int i = mOpeningApps.size() - 1; i >= 0; i--) {
            mOpeningApps.valueAt(i).mActivityRecord.writeIdentifierToProto(proto, OPENING_APPS);
        }
        for (int i = mClosingApps.size() - 1; i >= 0; i--) {
            mClosingApps.valueAt(i).mActivityRecord.writeIdentifierToProto(proto, CLOSING_APPS);
        }
        for (int i = mChangingApps.size() - 1; i >= 0; i--) {
            mChangingApps.valueAt(i).mActivityRecord.writeIdentifierToProto(proto, CHANGING_APPS);
        }
        proto.end(token);
    }

    @Override
    public void dump(PrintWriter pw, String prefix, boolean dumpAll) {
        super.dump(pw, prefix, dumpAll);
        pw.print(prefix); pw.print("Display: mDisplayId="); pw.println(mDisplayId);
        final String subPrefix = "  " + prefix;
        pw.print(subPrefix); pw.print("init="); pw.print(mInitialDisplayWidth); pw.print("x");
            pw.print(mInitialDisplayHeight); pw.print(" "); pw.print(mInitialDisplayDensity);
            pw.print("dpi");
            if (mInitialDisplayWidth != mBaseDisplayWidth
                    || mInitialDisplayHeight != mBaseDisplayHeight
                    || mInitialDisplayDensity != mBaseDisplayDensity) {
                pw.print(" base=");
                pw.print(mBaseDisplayWidth); pw.print("x"); pw.print(mBaseDisplayHeight);
                pw.print(" "); pw.print(mBaseDisplayDensity); pw.print("dpi");
            }
            if (mDisplayScalingDisabled) {
                pw.println(" noscale");
            }
            pw.print(" cur=");
            pw.print(mDisplayInfo.logicalWidth);
            pw.print("x"); pw.print(mDisplayInfo.logicalHeight);
            pw.print(" app=");
            pw.print(mDisplayInfo.appWidth);
            pw.print("x"); pw.print(mDisplayInfo.appHeight);
            pw.print(" rng="); pw.print(mDisplayInfo.smallestNominalAppWidth);
            pw.print("x"); pw.print(mDisplayInfo.smallestNominalAppHeight);
            pw.print("-"); pw.print(mDisplayInfo.largestNominalAppWidth);
            pw.print("x"); pw.println(mDisplayInfo.largestNominalAppHeight);
            pw.print(subPrefix + "deferred=" + mDeferredRemoval
                    + " mLayoutNeeded=" + mLayoutNeeded);
            pw.println(" mTouchExcludeRegion=" + mTouchExcludeRegion);

        pw.println();
        pw.print(prefix); pw.print("mLayoutSeq="); pw.println(mLayoutSeq);
        pw.print(prefix);
        pw.print("mDeferredRotationPauseCount="); pw.println(mDeferredRotationPauseCount);

        pw.print("  mCurrentFocus="); pw.println(mCurrentFocus);
        if (mLastFocus != mCurrentFocus) {
            pw.print("  mLastFocus="); pw.println(mLastFocus);
        }
        if (mLosingFocus.size() > 0) {
            pw.println();
            pw.println("  Windows losing focus:");
            for (int i = mLosingFocus.size() - 1; i >= 0; i--) {
                final WindowState w = mLosingFocus.get(i);
                pw.print("  Losing #"); pw.print(i); pw.print(' ');
                pw.print(w);
                if (dumpAll) {
                    pw.println(":");
                    w.dump(pw, "    ", true);
                } else {
                    pw.println();
                }
            }
        }
        pw.print("  mFocusedApp="); pw.println(mFocusedApp);
        if (mLastStatusBarVisibility != 0) {
            pw.print("  mLastStatusBarVisibility=0x");
            pw.println(Integer.toHexString(mLastStatusBarVisibility));
        }

        pw.println();
        mWallpaperController.dump(pw, "  ");

        pw.println();
        pw.print("mSystemGestureExclusion=");
        if (mSystemGestureExclusionListeners.getRegisteredCallbackCount() > 0) {
            pw.println(mSystemGestureExclusion);
        } else {
            pw.println("<no lstnrs>");
        }

        pw.println();
        pw.println(prefix + "Application tokens in top down Z order:");
        for (int stackNdx = mTaskStackContainers.getChildCount() - 1; stackNdx >= 0; --stackNdx) {
            final TaskStack stack = mTaskStackContainers.getChildAt(stackNdx);
            stack.dump(pw, prefix + "  ", dumpAll);
        }

        pw.println();
        if (!mExitingTokens.isEmpty()) {
            pw.println();
            pw.println("  Exiting tokens:");
            for (int i = mExitingTokens.size() - 1; i >= 0; i--) {
                final WindowToken token = mExitingTokens.get(i);
                pw.print("  Exiting #"); pw.print(i);
                pw.print(' '); pw.print(token);
                pw.println(':');
                token.dump(pw, "    ", dumpAll);
            }
        }

        pw.println();

        // Dump stack references
        final TaskStack homeStack = getHomeStack();
        if (homeStack != null) {
            pw.println(prefix + "homeStack=" + homeStack.getName());
        }
        final TaskStack pinnedStack = getPinnedStack();
        if (pinnedStack != null) {
            pw.println(prefix + "pinnedStack=" + pinnedStack.getName());
        }
        final TaskStack splitScreenPrimaryStack = getSplitScreenPrimaryStack();
        if (splitScreenPrimaryStack != null) {
            pw.println(prefix + "splitScreenPrimaryStack=" + splitScreenPrimaryStack.getName());
        }

        pw.println();
        mDividerControllerLocked.dump(prefix, pw);
        pw.println();
        mPinnedStackControllerLocked.dump(prefix, pw);

        pw.println();
        mDisplayFrames.dump(prefix, pw);
        pw.println();
        mDisplayPolicy.dump(prefix, pw);
        pw.println();
        mDisplayRotation.dump(prefix, pw);
        pw.println();
        mInputMonitor.dump(pw, "  ");
        pw.println();
        mInsetsStateController.dump(prefix, pw);
    }

    @Override
    public String toString() {
        return "Display " + mDisplayId + " info=" + mDisplayInfo + " stacks=" + mChildren;
    }

    String getName() {
        return "Display " + mDisplayId + " name=\"" + mDisplayInfo.name + "\"";
    }

    /** Returns true if the stack in the windowing mode is visible. */
    boolean isStackVisible(int windowingMode) {
        final TaskStack stack = getTopStackInWindowingMode(windowingMode);
        return stack != null && stack.isVisible();
    }

    /** Find the visible, touch-deliverable window under the given point */
    WindowState getTouchableWinAtPointLocked(float xf, float yf) {
        final int x = (int) xf;
        final int y = (int) yf;
        final WindowState touchedWin = getWindow(w -> {
            final int flags = w.mAttrs.flags;
            if (!w.isVisibleLw()) {
                return false;
            }
            if ((flags & FLAG_NOT_TOUCHABLE) != 0) {
                return false;
            }

            w.getVisibleBounds(mTmpRect);
            if (!mTmpRect.contains(x, y)) {
                return false;
            }

            w.getTouchableRegion(mTmpRegion);

            final int touchFlags = flags & (FLAG_NOT_FOCUSABLE | FLAG_NOT_TOUCH_MODAL);
            return mTmpRegion.contains(x, y) || touchFlags == 0;
        });

        return touchedWin;
    }

    boolean canAddToastWindowForUid(int uid) {
        // We allow one toast window per UID being shown at a time.
        // Also if the app is focused adding more than one toast at
        // a time for better backwards compatibility.
        final WindowState focusedWindowForUid = getWindow(w ->
                w.mOwnerUid == uid && w.isFocused());
        if (focusedWindowForUid != null) {
            return true;
        }
        final WindowState win = getWindow(w ->
                w.mAttrs.type == TYPE_TOAST && w.mOwnerUid == uid && !w.mPermanentlyHidden
                && !w.mWindowRemovalAllowed);
        return win == null;
    }

    void scheduleToastWindowsTimeoutIfNeededLocked(WindowState oldFocus, WindowState newFocus) {
        if (oldFocus == null || (newFocus != null && newFocus.mOwnerUid == oldFocus.mOwnerUid)) {
            return;
        }

        // Used to communicate the old focus to the callback method.
        mTmpWindow = oldFocus;

        forAllWindows(mScheduleToastTimeout, false /* traverseTopToBottom */);
    }

    /**
     * Looking for the focused window on this display if the top focused display hasn't been
     * found yet (topFocusedDisplayId is INVALID_DISPLAY) or per-display focused was allowed.
     *
     * @param topFocusedDisplayId Id of the top focused display.
     * @return The focused window or null if there isn't any or no need to seek.
     */
    WindowState findFocusedWindowIfNeeded(int topFocusedDisplayId) {
        return (mWmService.mPerDisplayFocusEnabled || topFocusedDisplayId == INVALID_DISPLAY)
                ? findFocusedWindow() : null;
    }

    WindowState findFocusedWindow() {
        mTmpWindow = null;

        forAllWindows(mFindFocusedWindow, true /* traverseTopToBottom */);

        if (mTmpWindow == null) {
            if (DEBUG_FOCUS_LIGHT) Slog.v(TAG_WM, "findFocusedWindow: No focusable windows.");
            return null;
        }
        return mTmpWindow;
    }

    /**
     * Update the focused window and make some adjustments if the focus has changed.
     *
     * @param mode Indicates the situation we are in. Possible modes are:
     *             {@link WindowManagerService#UPDATE_FOCUS_NORMAL},
     *             {@link WindowManagerService#UPDATE_FOCUS_PLACING_SURFACES},
     *             {@link WindowManagerService#UPDATE_FOCUS_WILL_PLACE_SURFACES},
     *             {@link WindowManagerService#UPDATE_FOCUS_REMOVING_FOCUS}
     * @param updateInputWindows Whether to sync the window information to the input module.
     * @param topFocusedDisplayId Display id of current top focused display.
     * @return {@code true} if the focused window has changed.
     */
    boolean updateFocusedWindowLocked(int mode, boolean updateInputWindows,
            int topFocusedDisplayId) {
        WindowState newFocus = findFocusedWindowIfNeeded(topFocusedDisplayId);
        if (mCurrentFocus == newFocus) {
            return false;
        }
        boolean imWindowChanged = false;
        final WindowState imWindow = mInputMethodWindow;
        if (imWindow != null) {
            final WindowState prevTarget = mInputMethodTarget;
            final WindowState newTarget = computeImeTarget(true /* updateImeTarget*/);
            imWindowChanged = prevTarget != newTarget;

            if (mode != UPDATE_FOCUS_WILL_ASSIGN_LAYERS
                    && mode != UPDATE_FOCUS_WILL_PLACE_SURFACES) {
                assignWindowLayers(false /* setLayoutNeeded */);
            }
        }

        if (imWindowChanged) {
            mWmService.mWindowsChanged = true;
            setLayoutNeeded();
            newFocus = findFocusedWindowIfNeeded(topFocusedDisplayId);
        }
        if (mCurrentFocus != newFocus) {
            mWmService.mH.obtainMessage(REPORT_FOCUS_CHANGE, this).sendToTarget();
        }

        if (DEBUG_FOCUS_LIGHT || mWmService.localLOGV) Slog.v(TAG_WM, "Changing focus from "
                + mCurrentFocus + " to " + newFocus + " displayId=" + getDisplayId()
                + " Callers=" + Debug.getCallers(4));
        final WindowState oldFocus = mCurrentFocus;
        mCurrentFocus = newFocus;
        mLosingFocus.remove(newFocus);

        if (newFocus != null) {
            mWinAddedSinceNullFocus.clear();
            mWinRemovedSinceNullFocus.clear();

            if (newFocus.canReceiveKeys()) {
                // Displaying a window implicitly causes dispatching to be unpaused.
                // This is to protect against bugs if someone pauses dispatching but
                // forgets to resume.
                newFocus.mToken.paused = false;
            }
        }

        int focusChanged = getDisplayPolicy().focusChangedLw(oldFocus, newFocus);

        if (imWindowChanged && oldFocus != mInputMethodWindow) {
            // Focus of the input method window changed. Perform layout if needed.
            if (mode == UPDATE_FOCUS_PLACING_SURFACES) {
                performLayout(true /*initial*/,  updateInputWindows);
                focusChanged &= ~FINISH_LAYOUT_REDO_LAYOUT;
            } else if (mode == UPDATE_FOCUS_WILL_PLACE_SURFACES) {
                // Client will do the layout, but we need to assign layers
                // for handleNewWindowLocked() below.
                assignWindowLayers(false /* setLayoutNeeded */);
            }
        }

        if ((focusChanged & FINISH_LAYOUT_REDO_LAYOUT) != 0) {
            // The change in focus caused us to need to do a layout.  Okay.
            setLayoutNeeded();
            if (mode == UPDATE_FOCUS_PLACING_SURFACES) {
                performLayout(true /*initial*/, updateInputWindows);
            } else if (mode == UPDATE_FOCUS_REMOVING_FOCUS) {
                mWmService.mRoot.performSurfacePlacement(false);
            }
        }

        if (mode != UPDATE_FOCUS_WILL_ASSIGN_LAYERS) {
            // If we defer assigning layers, then the caller is responsible for doing this part.
            getInputMonitor().setInputFocusLw(newFocus, updateInputWindows);
        }

        adjustForImeIfNeeded();

        // We may need to schedule some toast windows to be removed. The toasts for an app that
        // does not have input focus are removed within a timeout to prevent apps to redress
        // other apps' UI.
        scheduleToastWindowsTimeoutIfNeededLocked(oldFocus, newFocus);

        if (mode == UPDATE_FOCUS_PLACING_SURFACES) {
            pendingLayoutChanges |= FINISH_LAYOUT_REDO_ANIM;
        }
        return true;
    }

    /**
     * Set the new focused app to this display.
     *
     * @param newFocus the new focused AppWindowToken.
     * @return true if the focused app is changed.
     */
    boolean setFocusedApp(AppWindowToken newFocus) {
        if (newFocus != null) {
            final DisplayContent appDisplay = newFocus.getDisplayContent();
            if (appDisplay != this) {
                throw new IllegalStateException(newFocus + " is not on " + getName()
                        + " but " + ((appDisplay != null) ? appDisplay.getName() : "none"));
            }
        }
        if (mFocusedApp == newFocus) {
            return false;
        }
        mFocusedApp = newFocus;
        getInputMonitor().setFocusedAppLw(newFocus);
        updateTouchExcludeRegion();
        return true;
    }

    /** Updates the layer assignment of windows on this display. */
    void assignWindowLayers(boolean setLayoutNeeded) {
        Trace.traceBegin(TRACE_TAG_WINDOW_MANAGER, "assignWindowLayers");
        assignChildLayers(getPendingTransaction());
        if (setLayoutNeeded) {
            setLayoutNeeded();
        }

        // We accumlate the layer changes in-to "getPendingTransaction()" but we defer
        // the application of this transaction until the animation pass triggers
        // prepareSurfaces. This allows us to synchronize Z-ordering changes with
        // the hiding and showing of surfaces.
        scheduleAnimation();
        Trace.traceEnd(TRACE_TAG_WINDOW_MANAGER);
    }

    // TODO: This should probably be called any time a visual change is made to the hierarchy like
    // moving containers or resizing them. Need to investigate the best way to have it automatically
    // happen so we don't run into issues with programmers forgetting to do it.
    void layoutAndAssignWindowLayersIfNeeded() {
        mWmService.mWindowsChanged = true;
        setLayoutNeeded();

        if (!mWmService.updateFocusedWindowLocked(UPDATE_FOCUS_WILL_PLACE_SURFACES,
                false /*updateInputWindows*/)) {
            assignWindowLayers(false /* setLayoutNeeded */);
        }

        mInputMonitor.setUpdateInputWindowsNeededLw();
        mWmService.mWindowPlacerLocked.performSurfacePlacement();
        mInputMonitor.updateInputWindowsLw(false /*force*/);
    }

    /** Returns true if a leaked surface was destroyed */
    boolean destroyLeakedSurfaces() {
        // Used to indicate that a surface was leaked.
        mTmpWindow = null;
        forAllWindows(w -> {
            final WindowStateAnimator wsa = w.mWinAnimator;
            if (wsa.mSurfaceController == null) {
                return;
            }
            if (!mWmService.mSessions.contains(wsa.mSession)) {
                Slog.w(TAG_WM, "LEAKED SURFACE (session doesn't exist): "
                        + w + " surface=" + wsa.mSurfaceController
                        + " token=" + w.mToken
                        + " pid=" + w.mSession.mPid
                        + " uid=" + w.mSession.mUid);
                wsa.destroySurface();
                mWmService.mForceRemoves.add(w);
                mTmpWindow = w;
            } else if (w.mAppToken != null && w.mAppToken.isClientHidden()) {
                Slog.w(TAG_WM, "LEAKED SURFACE (app token hidden): "
                        + w + " surface=" + wsa.mSurfaceController
                        + " token=" + w.mAppToken);
                if (SHOW_TRANSACTIONS) logSurface(w, "LEAK DESTROY", false);
                wsa.destroySurface();
                mTmpWindow = w;
            }
        }, false /* traverseTopToBottom */);

        return mTmpWindow != null;
    }

    /**
     * Set input method window for the display.
     * @param win Set when window added or Null when destroyed.
     */
    void setInputMethodWindowLocked(WindowState win) {
        mInputMethodWindow = win;
        // Update display configuration for IME process.
        if (mInputMethodWindow != null) {
            final int imePid = mInputMethodWindow.mSession.mPid;
            mWmService.mAtmInternal.onImeWindowSetOnDisplay(imePid,
                    mInputMethodWindow.getDisplayId());
        }
        computeImeTarget(true /* updateImeTarget */);
        mInsetsStateController.getSourceProvider(TYPE_IME).setWindow(win,
                null /* frameProvider */);
    }

    /**
     * Determine and return the window that should be the IME target.
     * @param updateImeTarget If true the system IME target will be updated to match what we found.
     * @return The window that should be used as the IME target or null if there isn't any.
     */
    WindowState computeImeTarget(boolean updateImeTarget) {
        if (mInputMethodWindow == null) {
            // There isn't an IME so there shouldn't be a target...That was easy!
            if (updateImeTarget) {
                if (DEBUG_INPUT_METHOD) Slog.w(TAG_WM, "Moving IM target from "
                        + mInputMethodTarget + " to null since mInputMethodWindow is null");
                setInputMethodTarget(null, mInputMethodTargetWaitingAnim);
            }
            return null;
        }

        final WindowState curTarget = mInputMethodTarget;
        if (!canUpdateImeTarget()) {
            if (DEBUG_INPUT_METHOD) Slog.w(TAG_WM, "Defer updating IME target");
            return curTarget;
        }

        // TODO(multidisplay): Needs some serious rethought when the target and IME are not on the
        // same display. Or even when the current IME/target are not on the same screen as the next
        // IME/target. For now only look for input windows on the main screen.
        mUpdateImeTarget = updateImeTarget;
        WindowState target = getWindow(mComputeImeTargetPredicate);


        // Yet more tricksyness!  If this window is a "starting" window, we do actually want
        // to be on top of it, but it is not -really- where input will go. So look down below
        // for a real window to target...
        if (target != null && target.mAttrs.type == TYPE_APPLICATION_STARTING) {
            final AppWindowToken token = target.mAppToken;
            if (token != null) {
                final WindowState betterTarget = token.getImeTargetBelowWindow(target);
                if (betterTarget != null) {
                    target = betterTarget;
                }
            }
        }

        if (DEBUG_INPUT_METHOD && updateImeTarget) Slog.v(TAG_WM,
                "Proposed new IME target: " + target + " for display: " + getDisplayId());

        // Now, a special case -- if the last target's window is in the process of exiting, but
        // not removed, keep on the last target to avoid IME flicker.
        if (curTarget != null && !curTarget.mRemoved && curTarget.isDisplayedLw()
                && curTarget.isClosing()) {
            if (DEBUG_INPUT_METHOD) Slog.v(TAG_WM, "Not changing target till current window is"
                    + " closing and not removed");
            return curTarget;
        }

        if (DEBUG_INPUT_METHOD) Slog.v(TAG_WM, "Desired input method target=" + target
                + " updateImeTarget=" + updateImeTarget);

        if (target == null) {
            if (updateImeTarget) {
                if (DEBUG_INPUT_METHOD) Slog.w(TAG_WM, "Moving IM target from " + curTarget
                        + " to null." + (SHOW_STACK_CRAWLS ? " Callers="
                        + Debug.getCallers(4) : ""));
                setInputMethodTarget(null, mInputMethodTargetWaitingAnim);
            }

            return null;
        }

        if (updateImeTarget) {
            AppWindowToken token = curTarget == null ? null : curTarget.mAppToken;
            if (token != null) {

                // Now some fun for dealing with window animations that modify the Z order. We need
                // to look at all windows below the current target that are in this app, finding the
                // highest visible one in layering.
                WindowState highestTarget = null;
                if (token.isSelfAnimating()) {
                    highestTarget = token.getHighestAnimLayerWindow(curTarget);
                }

                if (highestTarget != null) {
                    if (DEBUG_INPUT_METHOD) Slog.v(TAG_WM, mAppTransition + " " + highestTarget
                            + " animating=" + highestTarget.isAnimating());

                    if (mAppTransition.isTransitionSet()) {
                        // If we are currently setting up for an animation, hold everything until we
                        // can find out what will happen.
                        setInputMethodTarget(highestTarget, true);
                        return highestTarget;
                    }
                }
            }

            if (DEBUG_INPUT_METHOD) Slog.w(TAG_WM, "Moving IM target from " + curTarget + " to "
                    + target + (SHOW_STACK_CRAWLS ? " Callers=" + Debug.getCallers(4) : ""));
            setInputMethodTarget(target, false);
        }

        return target;
    }

    /**
     * Calling {@link #computeImeTarget(boolean)} to update the input method target window in
     * the candidate app window token if needed.
     */
    void computeImeTargetIfNeeded(AppWindowToken candidate) {
        if (mInputMethodTarget != null && mInputMethodTarget.mAppToken == candidate) {
            computeImeTarget(true /* updateImeTarget */);
        }
    }

    private void setInputMethodTarget(WindowState target, boolean targetWaitingAnim) {
        if (target == mInputMethodTarget && mInputMethodTargetWaitingAnim == targetWaitingAnim) {
            return;
        }

        mInputMethodTarget = target;
        mInputMethodTargetWaitingAnim = targetWaitingAnim;
        assignWindowLayers(false /* setLayoutNeeded */);
        mInsetsStateController.onImeTargetChanged(target);
        updateImeParent();
    }

    private void updateImeParent() {
        // Force attaching IME to the display when magnifying, or it would be magnified with
        // target app together.
        final boolean shouldAttachToDisplay = (mMagnificationSpec != null);
        final SurfaceControl newParent =
                shouldAttachToDisplay ? mWindowingLayer : computeImeParent();
        if (newParent != null) {
            getPendingTransaction().reparent(mImeWindowsContainers.mSurfaceControl, newParent);
            scheduleAnimation();
        }
    }

    /**
     * Computes the window the IME should be attached to.
     */
    @VisibleForTesting
    SurfaceControl computeImeParent() {

        // Attach it to app if the target is part of an app and such app is covering the entire
        // screen. If it's not covering the entire screen the IME might extend beyond the apps
        // bounds.
        if (mInputMethodTarget != null && mInputMethodTarget.mAppToken != null
                && mInputMethodTarget.getWindowingMode() == WINDOWING_MODE_FULLSCREEN
                // An activity with override bounds should be letterboxed inside its parent bounds,
                // so it doesn't fill the screen.
                && mInputMethodTarget.mAppToken.matchParentBounds()) {
            return mInputMethodTarget.mAppToken.getSurfaceControl();
        }

        // Otherwise, we just attach it to the display.
        return mWindowingLayer;
    }

    boolean getNeedsMenu(WindowState top, WindowManagerPolicy.WindowState bottom) {
        if (top.mAttrs.needsMenuKey != NEEDS_MENU_UNSET) {
            return top.mAttrs.needsMenuKey == NEEDS_MENU_SET_TRUE;
        }

        // Used to indicate we have reached the first window in the range we are interested in.
        mTmpWindow = null;

        // TODO: Figure-out a more efficient way to do this.
        final WindowState candidate = getWindow(w -> {
            if (w == top) {
                // Reached the first window in the range we are interested in.
                mTmpWindow = w;
            }
            if (mTmpWindow == null) {
                return false;
            }

            if (w.mAttrs.needsMenuKey != NEEDS_MENU_UNSET) {
                return true;
            }
            // If we reached the bottom of the range of windows we are considering,
            // assume no menu is needed.
            if (w == bottom) {
                return true;
            }
            return false;
        });

        return candidate != null && candidate.mAttrs.needsMenuKey == NEEDS_MENU_SET_TRUE;
    }

    void setLayoutNeeded() {
        if (DEBUG_LAYOUT) Slog.w(TAG_WM, "setLayoutNeeded: callers=" + Debug.getCallers(3));
        mLayoutNeeded = true;
    }

    private void clearLayoutNeeded() {
        if (DEBUG_LAYOUT) Slog.w(TAG_WM, "clearLayoutNeeded: callers=" + Debug.getCallers(3));
        mLayoutNeeded = false;
    }

    boolean isLayoutNeeded() {
        return mLayoutNeeded;
    }

    void dumpTokens(PrintWriter pw, boolean dumpAll) {
        if (mTokenMap.isEmpty()) {
            return;
        }
        pw.println("  Display #" + mDisplayId);
        final Iterator<WindowToken> it = mTokenMap.values().iterator();
        while (it.hasNext()) {
            final WindowToken token = it.next();
            pw.print("  ");
            pw.print(token);
            if (dumpAll) {
                pw.println(':');
                token.dump(pw, "    ", dumpAll);
            } else {
                pw.println();
            }
        }

        if (!mOpeningApps.isEmpty() || !mClosingApps.isEmpty() || !mChangingApps.isEmpty()) {
            pw.println();
            if (mOpeningApps.size() > 0) {
                pw.print("  mOpeningApps="); pw.println(mOpeningApps);
            }
            if (mClosingApps.size() > 0) {
                pw.print("  mClosingApps="); pw.println(mClosingApps);
            }
            if (mChangingApps.size() > 0) {
                pw.print("  mChangingApps="); pw.println(mChangingApps);
            }
        }

        mUnknownAppVisibilityController.dump(pw, "  ");
    }

    void dumpWindowAnimators(PrintWriter pw, String subPrefix) {
        final int[] index = new int[1];
        forAllWindows(w -> {
            final WindowStateAnimator wAnim = w.mWinAnimator;
            pw.println(subPrefix + "Window #" + index[0] + ": " + wAnim);
            index[0] = index[0] + 1;
        }, false /* traverseTopToBottom */);
    }

    /**
     * Starts the Keyguard exit animation on all windows that don't belong to an app token.
     */
<<<<<<< HEAD
    void startKeyguardExitOnNonAppWindows(boolean onWallpaper, boolean goingToShade) {
=======
    void startKeyguardExitOnNonAppWindows(boolean onWallpaper, boolean goingToShade,
            boolean subtle) {
>>>>>>> dbf9e87c
        final WindowManagerPolicy policy = mWmService.mPolicy;
        forAllWindows(w -> {
            if (w.mAppToken == null && policy.canBeHiddenByKeyguardLw(w)
                    && w.wouldBeVisibleIfPolicyIgnored() && !w.isVisible()) {
                w.startAnimation(policy.createHiddenByKeyguardExit(
                        onWallpaper, goingToShade, subtle));
            }
        }, true /* traverseTopToBottom */);
    }

    boolean checkWaitingForWindows() {

        mHaveBootMsg = false;
        mHaveApp = false;
        mHaveWallpaper = false;
        mHaveKeyguard = true;

        final WindowState visibleWindow = getWindow(w -> {
            if (w.isVisibleLw() && !w.mObscured && !w.isDrawnLw()) {
                return true;
            }
            if (w.isDrawnLw()) {
                if (w.mAttrs.type == TYPE_BOOT_PROGRESS) {
                    mHaveBootMsg = true;
                } else if (w.mAttrs.type == TYPE_APPLICATION
                        || w.mAttrs.type == TYPE_DRAWN_APPLICATION) {
                    mHaveApp = true;
                } else if (w.mAttrs.type == TYPE_WALLPAPER) {
                    mHaveWallpaper = true;
                } else if (w.mAttrs.type == TYPE_STATUS_BAR) {
                    mHaveKeyguard = mWmService.mPolicy.isKeyguardDrawnLw();
                }
            }
            return false;
        });

        if (visibleWindow != null) {
            // We have a visible window.
            return true;
        }

        // if the wallpaper service is disabled on the device, we're never going to have
        // wallpaper, don't bother waiting for it
        boolean wallpaperEnabled = mWmService.mContext.getResources().getBoolean(
                com.android.internal.R.bool.config_enableWallpaperService)
                && mWmService.mContext.getResources().getBoolean(
                        com.android.internal.R.bool.config_checkWallpaperAtBoot)
                && !mWmService.mOnlyCore;

        if (DEBUG_SCREEN_ON || DEBUG_BOOT) Slog.i(TAG_WM,
                "******** booted=" + mWmService.mSystemBooted
                + " msg=" + mWmService.mShowingBootMessages
                + " haveBoot=" + mHaveBootMsg + " haveApp=" + mHaveApp
                + " haveWall=" + mHaveWallpaper + " wallEnabled=" + wallpaperEnabled
                + " haveKeyguard=" + mHaveKeyguard);

        // If we are turning on the screen to show the boot message, don't do it until the boot
        // message is actually displayed.
        if (!mWmService.mSystemBooted && !mHaveBootMsg) {
            return true;
        }

        // If we are turning on the screen after the boot is completed normally, don't do so until
        // we have the application and wallpaper.
        if (mWmService.mSystemBooted
                && ((!mHaveApp && !mHaveKeyguard) || (wallpaperEnabled && !mHaveWallpaper))) {
            return true;
        }

        return false;
    }

    void updateWindowsForAnimator() {
        forAllWindows(mUpdateWindowsForAnimator, true /* traverseTopToBottom */);
    }

    /**
     * Updates the {@link TaskStack#setAnimationBackground} for all windows.
     */
    void updateBackgroundForAnimator() {
        resetAnimationBackgroundAnimator();
        forAllWindows(mUpdateWallpaperForAnimator, true /* traverseTopToBottom */);
    }

    boolean isInputMethodClientFocus(int uid, int pid) {
        final WindowState imFocus = computeImeTarget(false /* updateImeTarget */);
        if (imFocus == null) {
            return false;
        }

        if (DEBUG_INPUT_METHOD) {
            Slog.i(TAG_WM, "Desired input method target: " + imFocus);
            Slog.i(TAG_WM, "Current focus: " + mCurrentFocus + " displayId=" + mDisplayId);
            Slog.i(TAG_WM, "Last focus: " + mLastFocus + " displayId=" + mDisplayId);
        }

        if (DEBUG_INPUT_METHOD) {
            Slog.i(TAG_WM, "IM target uid/pid: " + imFocus.mSession.mUid
                    + "/" + imFocus.mSession.mPid);
            Slog.i(TAG_WM, "Requesting client uid/pid: " + uid + "/" + pid);
        }

        return imFocus.mSession.mUid == uid && imFocus.mSession.mPid == pid;
    }

    boolean hasSecureWindowOnScreen() {
        final WindowState win = getWindow(
                w -> w.isOnScreen() && (w.mAttrs.flags & FLAG_SECURE) != 0);
        return win != null;
    }

    void statusBarVisibilityChanged(int visibility) {
        mLastStatusBarVisibility = visibility;
        visibility = getDisplayPolicy().adjustSystemUiVisibilityLw(visibility);
        updateStatusBarVisibilityLocked(visibility);
    }

    private boolean updateStatusBarVisibilityLocked(int visibility) {
        if (mLastDispatchedSystemUiVisibility == visibility) {
            return false;
        }
        final int globalDiff = (visibility ^ mLastDispatchedSystemUiVisibility)
                // We are only interested in differences of one of the
                // clearable flags...
                & View.SYSTEM_UI_CLEARABLE_FLAGS
                // ...if it has actually been cleared.
                & ~visibility;

        mLastDispatchedSystemUiVisibility = visibility;
        if (isDefaultDisplay) {
            mWmService.mInputManager.setSystemUiVisibility(visibility);
        }
        updateSystemUiVisibility(visibility, globalDiff);
        return true;
    }

    void updateSystemUiVisibility(int visibility, int globalDiff) {
        forAllWindows(w -> {
            try {
                final int curValue = w.mSystemUiVisibility;
                final int diff = (curValue ^ visibility) & globalDiff;
                final int newValue = (curValue & ~diff) | (visibility & diff);
                if (newValue != curValue) {
                    w.mSeq++;
                    w.mSystemUiVisibility = newValue;
                }
                if (newValue != curValue || w.mAttrs.hasSystemUiListeners) {
                    w.mClient.dispatchSystemUiVisibilityChanged(w.mSeq,
                            visibility, newValue, diff);
                }
            } catch (RemoteException e) {
                // so sorry
            }
        }, true /* traverseTopToBottom */);
    }

    void reevaluateStatusBarVisibility() {
        int visibility = getDisplayPolicy().adjustSystemUiVisibilityLw(mLastStatusBarVisibility);
        if (updateStatusBarVisibilityLocked(visibility)) {
            mWmService.mWindowPlacerLocked.requestTraversal();
        }
    }

    void onWindowFreezeTimeout() {
        Slog.w(TAG_WM, "Window freeze timeout expired.");
        mWmService.mWindowsFreezingScreen = WINDOWS_FREEZING_SCREENS_TIMEOUT;

        forAllWindows(w -> {
            if (!w.getOrientationChanging()) {
                return;
            }
            w.orientationChangeTimedOut();
            w.mLastFreezeDuration = (int)(SystemClock.elapsedRealtime()
                    - mWmService.mDisplayFreezeTime);
            Slog.w(TAG_WM, "Force clearing orientation change: " + w);
        }, true /* traverseTopToBottom */);
        mWmService.mWindowPlacerLocked.performSurfacePlacement();
    }

    void waitForAllWindowsDrawn() {
        final WindowManagerPolicy policy = mWmService.mPolicy;
        forAllWindows(w -> {
            final boolean keyguard = policy.isKeyguardHostWindow(w.mAttrs);
            if (w.isVisibleLw() && (w.mAppToken != null || keyguard)) {
                w.mWinAnimator.mDrawState = DRAW_PENDING;
                // Force add to mResizingWindows.
                w.resetLastContentInsets();
                mWmService.mWaitingForDrawn.add(w);
            }
        }, true /* traverseTopToBottom */);
    }

    // TODO: Super crazy long method that should be broken down...
    void applySurfaceChangesTransaction(boolean recoveringMemory) {
        final WindowSurfacePlacer surfacePlacer = mWmService.mWindowPlacerLocked;

        mTmpUpdateAllDrawn.clear();

        int repeats = 0;
        do {
            repeats++;
            if (repeats > 6) {
                Slog.w(TAG, "Animation repeat aborted after too many iterations");
                clearLayoutNeeded();
                break;
            }

            if (DEBUG_LAYOUT_REPEATS) surfacePlacer.debugLayoutRepeats("On entry to LockedInner",
                    pendingLayoutChanges);

            if ((pendingLayoutChanges & FINISH_LAYOUT_REDO_WALLPAPER) != 0) {
                mWallpaperController.adjustWallpaperWindows();
            }

            if ((pendingLayoutChanges & FINISH_LAYOUT_REDO_CONFIG) != 0) {
                if (DEBUG_LAYOUT) Slog.v(TAG, "Computing new config from layout");
                if (updateOrientationFromAppTokens()) {
                    setLayoutNeeded();
                    sendNewConfiguration();
                }
            }

            if ((pendingLayoutChanges & FINISH_LAYOUT_REDO_LAYOUT) != 0) {
                setLayoutNeeded();
            }

            // FIRST LOOP: Perform a layout, if needed.
            if (repeats < LAYOUT_REPEAT_THRESHOLD) {
                performLayout(repeats == 1, false /* updateInputWindows */);
            } else {
                Slog.w(TAG, "Layout repeat skipped after too many iterations");
            }

            // FIRST AND ONE HALF LOOP: Make WindowManagerPolicy think it is animating.
            pendingLayoutChanges = 0;

            Trace.traceBegin(TRACE_TAG_WINDOW_MANAGER, "applyPostLayoutPolicy");
            try {
                mDisplayPolicy.beginPostLayoutPolicyLw();
                forAllWindows(mApplyPostLayoutPolicy, true /* traverseTopToBottom */);
                pendingLayoutChanges |= mDisplayPolicy.finishPostLayoutPolicyLw();
            } finally {
                Trace.traceEnd(TRACE_TAG_WINDOW_MANAGER);
            }
            if (DEBUG_LAYOUT_REPEATS) surfacePlacer.debugLayoutRepeats(
                    "after finishPostLayoutPolicyLw", pendingLayoutChanges);
                mInsetsStateController.onPostLayout();
        } while (pendingLayoutChanges != 0);

        mTmpApplySurfaceChangesTransactionState.reset();

        mTmpRecoveringMemory = recoveringMemory;

        Trace.traceBegin(TRACE_TAG_WINDOW_MANAGER, "applyWindowSurfaceChanges");
        try {
            forAllWindows(mApplySurfaceChangesTransaction, true /* traverseTopToBottom */);
        } finally {
            Trace.traceEnd(TRACE_TAG_WINDOW_MANAGER);
        }
        prepareSurfaces();

        mLastHasContent = mTmpApplySurfaceChangesTransactionState.displayHasContent;
        mWmService.mDisplayManagerInternal.setDisplayProperties(mDisplayId,
                mLastHasContent,
                mTmpApplySurfaceChangesTransactionState.preferredRefreshRate,
                mTmpApplySurfaceChangesTransactionState.preferredModeId,
                true /* inTraversal, must call performTraversalInTrans... below */);

        final boolean wallpaperVisible = mWallpaperController.isWallpaperVisible();
        if (wallpaperVisible != mLastWallpaperVisible) {
            mLastWallpaperVisible = wallpaperVisible;
            mWmService.mWallpaperVisibilityListeners.notifyWallpaperVisibilityChanged(this);
        }

        while (!mTmpUpdateAllDrawn.isEmpty()) {
            final AppWindowToken atoken = mTmpUpdateAllDrawn.removeLast();
            // See if any windows have been drawn, so they (and others associated with them)
            // can now be shown.
            atoken.updateAllDrawn();
        }
    }

    private void updateBounds() {
        calculateBounds(mDisplayInfo, mTmpBounds);
        setBounds(mTmpBounds);
        if (mPortalWindowHandle != null && mParentSurfaceControl != null) {
            mPortalWindowHandle.touchableRegion.getBounds(mTmpRect);
            if (!mTmpBounds.equals(mTmpRect)) {
                mPortalWindowHandle.touchableRegion.set(mTmpBounds);
                getPendingTransaction().setInputWindowInfo(
                        mParentSurfaceControl, mPortalWindowHandle);
            }
        }
    }

    // Determines the current display bounds based on the current state
    private void calculateBounds(DisplayInfo displayInfo, Rect out) {
        // Uses same calculation as in LogicalDisplay#configureDisplayInTransactionLocked.
        final int rotation = displayInfo.rotation;
        boolean rotated = (rotation == ROTATION_90 || rotation == ROTATION_270);
        final int physWidth = rotated ? mBaseDisplayHeight : mBaseDisplayWidth;
        final int physHeight = rotated ? mBaseDisplayWidth : mBaseDisplayHeight;
        int width = displayInfo.logicalWidth;
        int left = (physWidth - width) / 2;
        int height = displayInfo.logicalHeight;
        int top = (physHeight - height) / 2;
        out.set(left, top, left + width, top + height);
    }

    private void getBounds(Rect out, int orientation) {
        getBounds(out);

        // Rotate the Rect if needed.
        final int currentRotation = mDisplayInfo.rotation;
        final int rotationDelta = deltaRotation(currentRotation, orientation);
        if (rotationDelta == ROTATION_90 || rotationDelta == ROTATION_270) {
            createRotationMatrix(rotationDelta, mBaseDisplayWidth, mBaseDisplayHeight, mTmpMatrix);
            mTmpRectF.set(out);
            mTmpMatrix.mapRect(mTmpRectF);
            mTmpRectF.round(out);
        }
    }

    /** @returns the orientation of the display when it's rotation is ROTATION_0. */
    int getNaturalOrientation() {
        return mBaseDisplayWidth < mBaseDisplayHeight
                ? ORIENTATION_PORTRAIT : ORIENTATION_LANDSCAPE;
    }

    void performLayout(boolean initial, boolean updateInputWindows) {
        Trace.traceBegin(TRACE_TAG_WINDOW_MANAGER, "performLayout");
        try {
            performLayoutNoTrace(initial, updateInputWindows);
        } finally {
            Trace.traceEnd(TRACE_TAG_WINDOW_MANAGER);
        }
    }

    private void performLayoutNoTrace(boolean initial, boolean updateInputWindows) {
        if (!isLayoutNeeded()) {
            return;
        }
        clearLayoutNeeded();

        final int dw = mDisplayInfo.logicalWidth;
        final int dh = mDisplayInfo.logicalHeight;
        if (DEBUG_LAYOUT) {
            Slog.v(TAG, "-------------------------------------");
            Slog.v(TAG, "performLayout: needed=" + isLayoutNeeded() + " dw=" + dw
                    + " dh=" + dh);
        }

        mDisplayFrames.onDisplayInfoUpdated(mDisplayInfo,
                calculateDisplayCutoutForRotation(mDisplayInfo.rotation));
        // TODO: Not sure if we really need to set the rotation here since we are updating from
        // the display info above...
        mDisplayFrames.mRotation = mRotation;
        mDisplayPolicy.beginLayoutLw(mDisplayFrames, getConfiguration().uiMode);

        int seq = mLayoutSeq + 1;
        if (seq < 0) seq = 0;
        mLayoutSeq = seq;

        // Used to indicate that we have processed the dream window and all additional windows are
        // behind it.
        mTmpWindow = null;
        mTmpInitial = initial;

        // First perform layout of any root windows (not attached to another window).
        forAllWindows(mPerformLayout, true /* traverseTopToBottom */);

        // Used to indicate that we have processed the dream window and all additional attached
        // windows are behind it.
        mTmpWindow2 = mTmpWindow;
        mTmpWindow = null;

        // Now perform layout of attached windows, which usually depend on the position of the
        // window they are attached to. XXX does not deal with windows that are attached to windows
        // that are themselves attached.
        forAllWindows(mPerformLayoutAttached, true /* traverseTopToBottom */);

        // Window frames may have changed. Tell the input dispatcher about it.
        mInputMonitor.layoutInputConsumers(dw, dh);
        mInputMonitor.setUpdateInputWindowsNeededLw();
        if (updateInputWindows) {
            mInputMonitor.updateInputWindowsLw(false /*force*/);
        }

        mWmService.mH.sendEmptyMessage(UPDATE_DOCKED_STACK_DIVIDER);
    }

    /**
     * Takes a snapshot of the display.  In landscape mode this grabs the whole screen.
     * In portrait mode, it grabs the full screenshot.
     *
     * @param config of the output bitmap
     */
    Bitmap screenshotDisplayLocked(Bitmap.Config config) {
        if (!mWmService.mPolicy.isScreenOn()) {
            if (DEBUG_SCREENSHOT) {
                Slog.i(TAG_WM, "Attempted to take screenshot while display was off.");
            }
            return null;
        }

        int dw = mDisplayInfo.logicalWidth;
        int dh = mDisplayInfo.logicalHeight;

        if (dw <= 0 || dh <= 0) {
            return null;
        }

        final Rect frame = new Rect(0, 0, dw, dh);

        // The screenshot API does not apply the current screen rotation.
        int rot = mDisplay.getRotation();

        if (rot == ROTATION_90 || rot == ROTATION_270) {
            rot = (rot == ROTATION_90) ? ROTATION_270 : ROTATION_90;
        }

        // SurfaceFlinger is not aware of orientation, so convert our logical
        // crop to SurfaceFlinger's portrait orientation.
        convertCropForSurfaceFlinger(frame, rot, dw, dh);

        final ScreenRotationAnimation screenRotationAnimation =
                mWmService.mAnimator.getScreenRotationAnimationLocked(DEFAULT_DISPLAY);
        final boolean inRotation = screenRotationAnimation != null &&
                screenRotationAnimation.isAnimating();
        if (DEBUG_SCREENSHOT && inRotation) Slog.v(TAG_WM, "Taking screenshot while rotating");

        // TODO(b/68392460): We should screenshot Task controls directly
        // but it's difficult at the moment as the Task doesn't have the
        // correct size set.
        final Bitmap bitmap = SurfaceControl.screenshot(frame, dw, dh, inRotation, rot);
        if (bitmap == null) {
            Slog.w(TAG_WM, "Failed to take screenshot");
            return null;
        }

        // Create a copy of the screenshot that is immutable and backed in ashmem.
        // This greatly reduces the overhead of passing the bitmap between processes.
        final Bitmap ret = bitmap.createAshmemBitmap(config);
        bitmap.recycle();
        return ret;
    }

    // TODO: Can this use createRotationMatrix()?
    private static void convertCropForSurfaceFlinger(Rect crop, int rot, int dw, int dh) {
        if (rot == Surface.ROTATION_90) {
            final int tmp = crop.top;
            crop.top = dw - crop.right;
            crop.right = crop.bottom;
            crop.bottom = dw - crop.left;
            crop.left = tmp;
        } else if (rot == Surface.ROTATION_180) {
            int tmp = crop.top;
            crop.top = dh - crop.bottom;
            crop.bottom = dh - tmp;
            tmp = crop.right;
            crop.right = dw - crop.left;
            crop.left = dw - tmp;
        } else if (rot == Surface.ROTATION_270) {
            final int tmp = crop.top;
            crop.top = crop.left;
            crop.left = dh - crop.bottom;
            crop.bottom = crop.right;
            crop.right = dh - tmp;
        }
    }

    void onSeamlessRotationTimeout() {
        // Used to indicate the layout is needed.
        mTmpWindow = null;

        forAllWindows(w -> {
            if (!w.mSeamlesslyRotated) {
                return;
            }
            mTmpWindow = w;
            w.setDisplayLayoutNeeded();
            w.finishSeamlessRotation(true /* timeout */);
            mWmService.markForSeamlessRotation(w, false);
        }, true /* traverseTopToBottom */);

        if (mTmpWindow != null) {
            mWmService.mWindowPlacerLocked.performSurfacePlacement();
        }
    }

    void setExitingTokensHasVisible(boolean hasVisible) {
        for (int i = mExitingTokens.size() - 1; i >= 0; i--) {
            mExitingTokens.get(i).hasVisible = hasVisible;
        }

        // Initialize state of exiting applications.
        mTaskStackContainers.setExitingTokensHasVisible(hasVisible);
    }

    void removeExistingTokensIfPossible() {
        for (int i = mExitingTokens.size() - 1; i >= 0; i--) {
            final WindowToken token = mExitingTokens.get(i);
            if (!token.hasVisible) {
                mExitingTokens.remove(i);
            }
        }

        // Time to remove any exiting applications?
        mTaskStackContainers.removeExistingAppTokensIfPossible();
    }

    @Override
    void onDescendantOverrideConfigurationChanged() {
        setLayoutNeeded();
        mWmService.requestTraversal();
    }

    boolean okToDisplay() {
        if (mDisplayId == DEFAULT_DISPLAY) {
            return !mWmService.mDisplayFrozen
                    && mWmService.mDisplayEnabled && mWmService.mPolicy.isScreenOn();
        }
        return mDisplayInfo.state == Display.STATE_ON;
    }

    boolean okToAnimate() {
        return okToDisplay() &&
                (mDisplayId != DEFAULT_DISPLAY || mWmService.mPolicy.okToAnimate());
    }

    static final class TaskForResizePointSearchResult {
        boolean searchDone;
        Task taskForResize;

        void reset() {
            searchDone = false;
            taskForResize = null;
        }
    }

    private static final class ApplySurfaceChangesTransactionState {
        boolean displayHasContent;
        boolean obscured;
        boolean syswin;
        float preferredRefreshRate;
        int preferredModeId;

        void reset() {
            displayHasContent = false;
            obscured = false;
            syswin = false;
            preferredRefreshRate = 0;
            preferredModeId = 0;
        }
    }

    private static final class ScreenshotApplicationState {
        WindowState appWin;
        int maxLayer;
        int minLayer;
        boolean screenshotReady;

        void reset(boolean screenshotReady) {
            appWin = null;
            maxLayer = 0;
            minLayer = 0;
            this.screenshotReady = screenshotReady;
            minLayer = (screenshotReady) ? 0 : Integer.MAX_VALUE;
        }
    }

    /**
     * Base class for any direct child window container of {@link #DisplayContent} need to inherit
     * from. This is mainly a pass through class that allows {@link #DisplayContent} to have
     * homogeneous children type which is currently required by sub-classes of
     * {@link WindowContainer} class.
     */
    static class DisplayChildWindowContainer<E extends WindowContainer> extends WindowContainer<E> {

        DisplayChildWindowContainer(WindowManagerService service) {
            super(service);
        }

        @Override
        boolean fillsParent() {
            return true;
        }

        @Override
        boolean isVisible() {
            return true;
        }
    }

    /**
     * Window container class that contains all containers on this display relating to Apps.
     * I.e Activities.
     */
    private final class TaskStackContainers extends DisplayChildWindowContainer<TaskStack> {
        /**
         * A control placed at the appropriate level for transitions to occur.
         */
        SurfaceControl mAppAnimationLayer = null;
        SurfaceControl mBoostedAppAnimationLayer = null;
        SurfaceControl mHomeAppAnimationLayer = null;

        /**
         * Given that the split-screen divider does not have an AppWindowToken, it
         * will have to live inside of a "NonAppWindowContainer", in particular
         * {@link DisplayContent#mAboveAppWindowsContainers}. However, in visual Z order
         * it will need to be interleaved with some of our children, appearing on top of
         * both docked stacks but underneath any assistant stacks.
         *
         * To solve this problem we have this anchor control, which will always exist so
         * we can always assign it the correct value in our {@link #assignChildLayers}.
         * Likewise since it always exists, {@link AboveAppWindowContainers} can always
         * assign the divider a layer relative to it. This way we prevent linking lifecycle
         * events between the two containers.
         */
        SurfaceControl mSplitScreenDividerAnchor = null;

        // Cached reference to some special stacks we tend to get a lot so we don't need to loop
        // through the list to find them.
        private TaskStack mHomeStack = null;
        private TaskStack mPinnedStack = null;
        private TaskStack mSplitScreenPrimaryStack = null;

        TaskStackContainers(WindowManagerService service) {
            super(service);
        }

        /**
         * Returns the topmost stack on the display that is compatible with the input windowing mode
         * and activity type. Null is no compatible stack on the display.
         */
        TaskStack getStack(int windowingMode, int activityType) {
            if (activityType == ACTIVITY_TYPE_HOME) {
                return mHomeStack;
            }
            if (windowingMode == WINDOWING_MODE_PINNED) {
                return mPinnedStack;
            } else if (windowingMode == WINDOWING_MODE_SPLIT_SCREEN_PRIMARY) {
                return mSplitScreenPrimaryStack;
            }
            for (int i = mTaskStackContainers.getChildCount() - 1; i >= 0; --i) {
                final TaskStack stack = mTaskStackContainers.getChildAt(i);
                if (activityType == ACTIVITY_TYPE_UNDEFINED
                        && windowingMode == stack.getWindowingMode()) {
                    // Passing in undefined type means we want to match the topmost stack with the
                    // windowing mode.
                    return stack;
                }
                if (stack.isCompatible(windowingMode, activityType)) {
                    return stack;
                }
            }
            return null;
        }

        @VisibleForTesting
        TaskStack getTopStack() {
            return mTaskStackContainers.getChildCount() > 0
                    ? mTaskStackContainers.getChildAt(mTaskStackContainers.getChildCount() - 1) : null;
        }

        TaskStack getHomeStack() {
            if (mHomeStack == null && mDisplayId == DEFAULT_DISPLAY) {
                Slog.e(TAG_WM, "getHomeStack: Returning null from this=" + this);
            }
            return mHomeStack;
        }

        TaskStack getPinnedStack() {
            return mPinnedStack;
        }

        TaskStack getSplitScreenPrimaryStack() {
            return mSplitScreenPrimaryStack;
        }

        ArrayList<Task> getVisibleTasks() {
            final ArrayList<Task> visibleTasks = new ArrayList<>();
            forAllTasks(task -> {
                if (task.isVisible()) {
                    visibleTasks.add(task);
                }
            });
            return visibleTasks;
        }

        /**
         * Adds the stack to this container.
         */
        void addStackToDisplay(TaskStack stack, boolean onTop) {
            addStackReferenceIfNeeded(stack);
            addChild(stack, onTop);
            stack.onDisplayChanged(DisplayContent.this);
        }

        void onStackWindowingModeChanged(TaskStack stack) {
            removeStackReferenceIfNeeded(stack);
            addStackReferenceIfNeeded(stack);
            if (stack == mPinnedStack && getTopStack() != stack) {
                // Looks like this stack changed windowing mode to pinned. Move it to the top.
                positionChildAt(POSITION_TOP, stack, false /* includingParents */);
            }
        }

        private void addStackReferenceIfNeeded(TaskStack stack) {
            if (stack.isActivityTypeHome()) {
                if (mHomeStack != null) {
                    throw new IllegalArgumentException("addStackReferenceIfNeeded: home stack="
                            + mHomeStack + " already exist on display=" + this + " stack=" + stack);

                }
                mHomeStack = stack;
            }
            final int windowingMode = stack.getWindowingMode();
            if (windowingMode == WINDOWING_MODE_PINNED) {
                if (mPinnedStack != null) {
                    throw new IllegalArgumentException("addStackReferenceIfNeeded: pinned stack="
                            + mPinnedStack + " already exist on display=" + this
                            + " stack=" + stack);
                }
                mPinnedStack = stack;
            } else if (windowingMode == WINDOWING_MODE_SPLIT_SCREEN_PRIMARY) {
                if (mSplitScreenPrimaryStack != null) {
                    throw new IllegalArgumentException("addStackReferenceIfNeeded:"
                            + " split-screen-primary" + " stack=" + mSplitScreenPrimaryStack
                            + " already exist on display=" + this + " stack=" + stack);
                }
                mSplitScreenPrimaryStack = stack;
                mDividerControllerLocked.notifyDockedStackExistsChanged(true);
            }
        }

        private void removeStackReferenceIfNeeded(TaskStack stack) {
            if (stack == mHomeStack) {
                mHomeStack = null;
            } else if (stack == mPinnedStack) {
                mPinnedStack = null;
            } else if (stack == mSplitScreenPrimaryStack) {
                mSplitScreenPrimaryStack = null;
                // Re-set the split-screen create mode whenever the split-screen stack is removed.
                mWmService.setDockedStackCreateStateLocked(
                        SPLIT_SCREEN_CREATE_MODE_TOP_OR_LEFT, null /* initialBounds */);
                mDividerControllerLocked.notifyDockedStackExistsChanged(false);
            }
        }

        private void addChild(TaskStack stack, boolean toTop) {
            final int addIndex = findPositionForStack(toTop ? mChildren.size() : 0, stack,
                    true /* adding */);
            addChild(stack, addIndex);
            setLayoutNeeded();
        }

        @Override
        protected void removeChild(TaskStack stack) {
            super.removeChild(stack);
            removeStackReferenceIfNeeded(stack);
        }

        @Override
        boolean isOnTop() {
            // Considered always on top
            return true;
        }

        @Override
        void positionChildAt(int position, TaskStack child, boolean includingParents) {
            if (child.getWindowConfiguration().isAlwaysOnTop()
                    && position != POSITION_TOP) {
                // This stack is always-on-top, override the default behavior.
                Slog.w(TAG_WM, "Ignoring move of always-on-top stack=" + this + " to bottom");

                // Moving to its current position, as we must call super but we don't want to
                // perform any meaningful action.
                final int currentPosition = mChildren.indexOf(child);
                super.positionChildAt(currentPosition, child, false /* includingParents */);
                return;
            }

            final int targetPosition = findPositionForStack(position, child, false /* adding */);
            super.positionChildAt(targetPosition, child, includingParents);

            if (includingParents) {
                // We still want to move the display of this stack container to top because even the
                // target position is adjusted to non-top, the intention of the condition is to have
                // higher z-order to gain focus (e.g. moving a task of a fullscreen stack to front
                // in a non-top display which is using picture-in-picture mode).
                final int topChildPosition = getChildCount() - 1;
                if (targetPosition < topChildPosition && position >= topChildPosition) {
                    getParent().positionChildAt(POSITION_TOP, this /* child */,
                            true /* includingParents */);
                }
            }

            setLayoutNeeded();
        }

        /**
         * When stack is added or repositioned, find a proper position for it.
         * This will make sure that pinned stack always stays on top.
         * @param requestedPosition Position requested by caller.
         * @param stack Stack to be added or positioned.
         * @param adding Flag indicates whether we're adding a new stack or positioning an existing.
         * @return The proper position for the stack.
         */
        private int findPositionForStack(int requestedPosition, TaskStack stack, boolean adding) {
            if (stack.inPinnedWindowingMode()) {
                return POSITION_TOP;
            }

            final int topChildPosition = mChildren.size() - 1;
            int belowAlwaysOnTopPosition = POSITION_BOTTOM;
            for (int i = topChildPosition; i >= 0; --i) {
                if (getStacks().get(i) != stack && !getStacks().get(i).isAlwaysOnTop()) {
                    belowAlwaysOnTopPosition = i;
                    break;
                }
            }

            // The max possible position we can insert the stack at.
            int maxPosition = POSITION_TOP;
            // The min possible position we can insert the stack at.
            int minPosition = POSITION_BOTTOM;

            if (stack.isAlwaysOnTop()) {
                if (hasPinnedStack()) {
                    // Always-on-top stacks go below the pinned stack.
                    maxPosition = getStacks().indexOf(mPinnedStack) - 1;
                }
                // Always-on-top stacks need to be above all other stacks.
                minPosition = belowAlwaysOnTopPosition !=
                        POSITION_BOTTOM ? belowAlwaysOnTopPosition : topChildPosition;
            } else {
                // Other stacks need to be below the always-on-top stacks.
                maxPosition = belowAlwaysOnTopPosition !=
                        POSITION_BOTTOM ? belowAlwaysOnTopPosition : 0;
            }

            int targetPosition = requestedPosition;
            targetPosition = Math.min(targetPosition, maxPosition);
            targetPosition = Math.max(targetPosition, minPosition);

            int prevPosition = getStacks().indexOf(stack);
            // The positions we calculated above (maxPosition, minPosition) do not take into
            // consideration the following edge cases.
            // 1) We need to adjust the position depending on the value "adding".
            // 2) When we are moving a stack to another position, we also need to adjust the
            //    position depending on whether the stack is moving to a higher or lower position.
            if ((targetPosition != requestedPosition) &&
                    (adding || targetPosition < prevPosition)) {
                targetPosition++;
            }

            return targetPosition;
        }

        @Override
        boolean forAllWindows(ToBooleanFunction<WindowState> callback,
                boolean traverseTopToBottom) {
            if (traverseTopToBottom) {
                if (super.forAllWindows(callback, traverseTopToBottom)) {
                    return true;
                }
                if (forAllExitingAppTokenWindows(callback, traverseTopToBottom)) {
                    return true;
                }
            } else {
                if (forAllExitingAppTokenWindows(callback, traverseTopToBottom)) {
                    return true;
                }
                if (super.forAllWindows(callback, traverseTopToBottom)) {
                    return true;
                }
            }
            return false;
        }

        private boolean forAllExitingAppTokenWindows(ToBooleanFunction<WindowState> callback,
                boolean traverseTopToBottom) {
            // For legacy reasons we process the TaskStack.mExitingAppTokens first here before the
            // app tokens.
            // TODO: Investigate if we need to continue to do this or if we can just process them
            // in-order.
            if (traverseTopToBottom) {
                for (int i = mChildren.size() - 1; i >= 0; --i) {
                    final AppTokenList appTokens = mChildren.get(i).mExitingAppTokens;
                    for (int j = appTokens.size() - 1; j >= 0; --j) {
                        if (appTokens.get(j).forAllWindowsUnchecked(callback,
                                traverseTopToBottom)) {
                            return true;
                        }
                    }
                }
            } else {
                final int count = mChildren.size();
                for (int i = 0; i < count; ++i) {
                    final AppTokenList appTokens = mChildren.get(i).mExitingAppTokens;
                    final int appTokensCount = appTokens.size();
                    for (int j = 0; j < appTokensCount; j++) {
                        if (appTokens.get(j).forAllWindowsUnchecked(callback,
                                traverseTopToBottom)) {
                            return true;
                        }
                    }
                }
            }
            return false;
        }

        void setExitingTokensHasVisible(boolean hasVisible) {
            for (int i = mChildren.size() - 1; i >= 0; --i) {
                final AppTokenList appTokens = mChildren.get(i).mExitingAppTokens;
                for (int j = appTokens.size() - 1; j >= 0; --j) {
                    appTokens.get(j).hasVisible = hasVisible;
                }
            }
        }

        void removeExistingAppTokensIfPossible() {
            for (int i = mChildren.size() - 1; i >= 0; --i) {
                final AppTokenList appTokens = mChildren.get(i).mExitingAppTokens;
                for (int j = appTokens.size() - 1; j >= 0; --j) {
                    final AppWindowToken token = appTokens.get(j);
                    if (!token.hasVisible && !mClosingApps.contains(token)
                            && (!token.mIsExiting || token.isEmpty())) {
                        // Make sure there is no animation running on this token, so any windows
                        // associated with it will be removed as soon as their animations are
                        // complete.
                        cancelAnimation();
                        if (DEBUG_ADD_REMOVE || DEBUG_TOKEN_MOVEMENT) Slog.v(TAG,
                                "performLayout: App token exiting now removed" + token);
                        token.removeIfPossible();
                    }
                }
            }
        }

        @Override
        int getOrientation() {
            if (isStackVisible(WINDOWING_MODE_SPLIT_SCREEN_PRIMARY)
                    || isStackVisible(WINDOWING_MODE_FREEFORM)) {
                // Apps and their containers are not allowed to specify an orientation while the
                // docked or freeform stack is visible...except for the home stack if the docked
                // stack is minimized and it actually set something and the bounds is different from
                // the display.
                if (mHomeStack != null && mHomeStack.isVisible()
                        && mDividerControllerLocked.isMinimizedDock()
                        && !(mDividerControllerLocked.isHomeStackResizable()
                            && mHomeStack.matchParentBounds())) {
                    final int orientation = mHomeStack.getOrientation();
                    if (orientation != SCREEN_ORIENTATION_UNSET) {
                        return orientation;
                    }
                }
                return SCREEN_ORIENTATION_UNSPECIFIED;
            }

            final int orientation = super.getOrientation();
            if (orientation != SCREEN_ORIENTATION_UNSET
                    && orientation != SCREEN_ORIENTATION_BEHIND) {
                if (DEBUG_ORIENTATION) Slog.v(TAG_WM,
                        "App is requesting an orientation, return " + orientation
                                + " for display id=" + mDisplayId);
                return orientation;
            }

            if (DEBUG_ORIENTATION) Slog.v(TAG_WM,
                    "No app is requesting an orientation, return " + mLastOrientation
                            + " for display id=" + mDisplayId);
            // The next app has not been requested to be visible, so we keep the current orientation
            // to prevent freezing/unfreezing the display too early.
            return mLastOrientation;
        }

        @Override
        void assignChildLayers(SurfaceControl.Transaction t) {
            assignStackOrdering(t);

            for (int i = 0; i < mChildren.size(); i++) {
                final TaskStack s = mChildren.get(i);
                s.assignChildLayers(t);
            }
        }

        void assignStackOrdering(SurfaceControl.Transaction t) {

            final int HOME_STACK_STATE = 0;
            final int NORMAL_STACK_STATE = 1;
            final int ALWAYS_ON_TOP_STATE = 2;

            int layer = 0;
            int layerForAnimationLayer = 0;
            int layerForBoostedAnimationLayer = 0;
            int layerForHomeAnimationLayer = 0;

            for (int state = 0; state <= ALWAYS_ON_TOP_STATE; state++) {
                for (int i = 0; i < mChildren.size(); i++) {
                    final TaskStack s = mChildren.get(i);
                    if (state == HOME_STACK_STATE && !s.isActivityTypeHome()) {
                        continue;
                    } else if (state == NORMAL_STACK_STATE && (s.isActivityTypeHome()
                            || s.isAlwaysOnTop())) {
                        continue;
                    } else if (state == ALWAYS_ON_TOP_STATE && !s.isAlwaysOnTop()) {
                        continue;
                    }
                    s.assignLayer(t, layer++);
                    if (s.inSplitScreenWindowingMode() && mSplitScreenDividerAnchor != null) {
                        t.setLayer(mSplitScreenDividerAnchor, layer++);
                    }
                    if ((s.isTaskAnimating() || s.isAppAnimating())
                            && state != ALWAYS_ON_TOP_STATE) {
                        // Ensure the animation layer ends up above the
                        // highest animating stack and no higher.
                        layerForAnimationLayer = layer++;
                    }
                    if (state != ALWAYS_ON_TOP_STATE) {
                        layerForBoostedAnimationLayer = layer++;
                    }
                }
                if (state == HOME_STACK_STATE) {
                    layerForHomeAnimationLayer = layer++;
                }
            }
            if (mAppAnimationLayer != null) {
                t.setLayer(mAppAnimationLayer, layerForAnimationLayer);
            }
            if (mBoostedAppAnimationLayer != null) {
                t.setLayer(mBoostedAppAnimationLayer, layerForBoostedAnimationLayer);
            }
            if (mHomeAppAnimationLayer != null) {
                t.setLayer(mHomeAppAnimationLayer, layerForHomeAnimationLayer);
            }
        }

        @Override
        SurfaceControl getAppAnimationLayer(@AnimationLayer int animationLayer) {
            switch (animationLayer) {
                case ANIMATION_LAYER_BOOSTED:
                    return mBoostedAppAnimationLayer;
                case ANIMATION_LAYER_HOME:
                    return mHomeAppAnimationLayer;
                case ANIMATION_LAYER_STANDARD:
                default:
                    return mAppAnimationLayer;
            }
        }

        SurfaceControl getSplitScreenDividerAnchor() {
            return mSplitScreenDividerAnchor;
        }

        @Override
        void onParentChanged() {
            super.onParentChanged();
            if (getParent() != null) {
                mAppAnimationLayer = makeChildSurface(null)
                        .setName("animationLayer")
                        .build();
                mBoostedAppAnimationLayer = makeChildSurface(null)
                        .setName("boostedAnimationLayer")
                        .build();
                mHomeAppAnimationLayer = makeChildSurface(null)
                        .setName("homeAnimationLayer")
                        .build();
                mSplitScreenDividerAnchor = makeChildSurface(null)
                        .setName("splitScreenDividerAnchor")
                        .build();
                getPendingTransaction()
                        .show(mAppAnimationLayer)
                        .show(mBoostedAppAnimationLayer)
                        .show(mHomeAppAnimationLayer)
                        .show(mSplitScreenDividerAnchor);
                scheduleAnimation();
            } else {
<<<<<<< HEAD
                mAppAnimationLayer.remove();
                mAppAnimationLayer = null;
                mBoostedAppAnimationLayer.remove();
                mBoostedAppAnimationLayer = null;
                mHomeAppAnimationLayer.remove();
                mHomeAppAnimationLayer = null;
                mSplitScreenDividerAnchor.remove();
=======
                mWmService.mTransactionFactory.make()
                        .remove(mAppAnimationLayer)
                        .remove(mBoostedAppAnimationLayer)
                        .remove(mHomeAppAnimationLayer)
                        .remove(mSplitScreenDividerAnchor)
                        .apply();
                mAppAnimationLayer = null;
                mBoostedAppAnimationLayer = null;
                mHomeAppAnimationLayer = null;
>>>>>>> dbf9e87c
                mSplitScreenDividerAnchor = null;
            }
        }
    }

    private final class AboveAppWindowContainers extends NonAppWindowContainers {
        AboveAppWindowContainers(String name, WindowManagerService service) {
            super(name, service);
        }

        @Override
        SurfaceControl.Builder makeChildSurface(WindowContainer child) {
            final SurfaceControl.Builder builder = super.makeChildSurface(child);
            if (child instanceof WindowToken && ((WindowToken) child).mRoundedCornerOverlay) {
                // To draw above the ColorFade layer during the screen off transition, the
                // rounded corner overlays need to be at the root of the surface hierarchy.
                // TODO: move the ColorLayer into the display overlay layer such that this is not
                // necessary anymore.
                builder.setParent(null);
            }
            return builder;
        }

        @Override
        void assignChildLayers(SurfaceControl.Transaction t) {
            assignChildLayers(t, null /* imeContainer */);
        }

        void assignChildLayers(SurfaceControl.Transaction t, WindowContainer imeContainer) {
            boolean needAssignIme = imeContainer != null
                    && imeContainer.getSurfaceControl() != null;
            for (int j = 0; j < mChildren.size(); ++j) {
                final WindowToken wt = mChildren.get(j);

                // See {@link mSplitScreenDividerAnchor}
                if (wt.windowType == TYPE_DOCK_DIVIDER) {
                    wt.assignRelativeLayer(t, mTaskStackContainers.getSplitScreenDividerAnchor(), 1);
                    continue;
                }
                if (wt.mRoundedCornerOverlay) {
                    wt.assignLayer(t, WindowManagerPolicy.COLOR_FADE_LAYER + 1);
                    continue;
                }
                wt.assignLayer(t, j);
                wt.assignChildLayers(t);

                int layer = mWmService.mPolicy.getWindowLayerFromTypeLw(
                        wt.windowType, wt.mOwnerCanManageAppTokens);

                if (needAssignIme && layer >= mWmService.mPolicy.getWindowLayerFromTypeLw(
                                TYPE_INPUT_METHOD_DIALOG, true)) {
                    imeContainer.assignRelativeLayer(t, wt.getSurfaceControl(), -1);
                    needAssignIme = false;
                }
            }
            if (needAssignIme) {
                imeContainer.assignRelativeLayer(t, getSurfaceControl(), Integer.MAX_VALUE);
            }
        }
    }

    /**
     * Window container class that contains all containers on this display that are not related to
     * Apps. E.g. status bar.
     */
    private class NonAppWindowContainers extends DisplayChildWindowContainer<WindowToken> {
        /**
         * Compares two child window tokens returns -1 if the first is lesser than the second in
         * terms of z-order and 1 otherwise.
         */
        private final Comparator<WindowToken> mWindowComparator = (token1, token2) ->
                // Tokens with higher base layer are z-ordered on-top.
                mWmService.mPolicy.getWindowLayerFromTypeLw(token1.windowType,
                        token1.mOwnerCanManageAppTokens)
                < mWmService.mPolicy.getWindowLayerFromTypeLw(token2.windowType,
                        token2.mOwnerCanManageAppTokens) ? -1 : 1;

        private final Predicate<WindowState> mGetOrientingWindow = w -> {
            if (!w.isVisibleLw() || !w.mLegacyPolicyVisibilityAfterAnim) {
                return false;
            }
            final int req = w.mAttrs.screenOrientation;
            if(req == SCREEN_ORIENTATION_UNSPECIFIED || req == SCREEN_ORIENTATION_BEHIND
                    || req == SCREEN_ORIENTATION_UNSET) {
                return false;
            }
            return true;
        };

        private final String mName;
        private final Dimmer mDimmer = new Dimmer(this);
        private final Rect mTmpDimBoundsRect = new Rect();

        NonAppWindowContainers(String name, WindowManagerService service) {
            super(service);
            mName = name;
        }

        void addChild(WindowToken token) {
            addChild(token, mWindowComparator);
        }

        @Override
        int getOrientation() {
            final WindowManagerPolicy policy = mWmService.mPolicy;
            // Find a window requesting orientation.
            final WindowState win = getWindow(mGetOrientingWindow);

            if (win != null) {
                final int req = win.mAttrs.screenOrientation;
                if (policy.isKeyguardHostWindow(win.mAttrs)) {
                    mLastKeyguardForcedOrientation = req;
                    if (mWmService.mKeyguardGoingAway) {
                        // Keyguard can't affect the orientation if it is going away...
                        mLastWindowForcedOrientation = SCREEN_ORIENTATION_UNSPECIFIED;
                        return SCREEN_ORIENTATION_UNSET;
                    }
                }
                if (DEBUG_ORIENTATION) Slog.v(TAG_WM, win + " forcing orientation to " + req
                        + " for display id=" + mDisplayId);
                return (mLastWindowForcedOrientation = req);
            }

            mLastWindowForcedOrientation = SCREEN_ORIENTATION_UNSPECIFIED;

            // Only allow force setting the orientation when all unknown visibilities have been
            // resolved, as otherwise we just may be starting another occluding activity.
            final boolean isUnoccluding =
                    mAppTransition.getAppTransition() == TRANSIT_KEYGUARD_UNOCCLUDE
                            && mUnknownAppVisibilityController.allResolved();
            if (policy.isKeyguardShowingAndNotOccluded() || isUnoccluding) {
                return mLastKeyguardForcedOrientation;
            }

            return SCREEN_ORIENTATION_UNSET;
        }

        @Override
        String getName() {
            return mName;
        }

        @Override
        Dimmer getDimmer() {
            return mDimmer;
        }

        @Override
        void prepareSurfaces() {
            mDimmer.resetDimStates();
            super.prepareSurfaces();
            getBounds(mTmpDimBoundsRect);

            if (mDimmer.updateDims(getPendingTransaction(), mTmpDimBoundsRect)) {
                scheduleAnimation();
            }
        }
    }

    SurfaceControl.Builder makeSurface(SurfaceSession s) {
        return mWmService.makeSurfaceBuilder(s)
                .setParent(mWindowingLayer);
    }

    @Override
    SurfaceSession getSession() {
        return mSession;
    }

    @Override
    SurfaceControl.Builder makeChildSurface(WindowContainer child) {
        SurfaceSession s = child != null ? child.getSession() : getSession();
        final SurfaceControl.Builder b = mWmService.makeSurfaceBuilder(s).setContainerLayer();
        if (child == null) {
            return b;
        }

        return b.setName(child.getName())
                .setParent(mWindowingLayer);
    }

    /**
     * The makeSurface variants are for use by the window-container
     * hierarchy. makeOverlay here is a function for various non windowing
     * overlays like the ScreenRotation screenshot, the Strict Mode Flash
     * and other potpourii.
     */
    SurfaceControl.Builder makeOverlay() {
        return mWmService.makeSurfaceBuilder(mSession)
            .setParent(mOverlayLayer);
    }

    /**
     * Reparents the given surface to mOverlayLayer.
     */
    void reparentToOverlay(Transaction transaction, SurfaceControl surface) {
        transaction.reparent(surface, mOverlayLayer);
    }

    void applyMagnificationSpec(MagnificationSpec spec) {
        if (spec.scale != 1.0) {
            mMagnificationSpec = spec;
        } else {
            mMagnificationSpec = null;
        }
        // Re-parent IME's SurfaceControl when MagnificationSpec changed.
        updateImeParent();

        applyMagnificationSpec(getPendingTransaction(), spec);
        getPendingTransaction().apply();
    }

    void reapplyMagnificationSpec() {
        if (mMagnificationSpec != null) {
            applyMagnificationSpec(getPendingTransaction(), mMagnificationSpec);
        }
    }

    @Override
    void onParentChanged() {
        // Since we are the top of the SurfaceControl hierarchy here
        // we create the root surfaces explicitly rather than chaining
        // up as the default implementation in onParentChanged does. So we
        // explicitly do NOT call super here.
    }

    @Override
    void assignChildLayers(SurfaceControl.Transaction t) {

        // These are layers as children of "mWindowingLayer"
        mBelowAppWindowsContainers.assignLayer(t, 0);
        mTaskStackContainers.assignLayer(t, 1);
        mAboveAppWindowsContainers.assignLayer(t, 2);

        final WindowState imeTarget = mInputMethodTarget;
        boolean needAssignIme = true;

        // In the case where we have an IME target that is not in split-screen
        // mode IME assignment is easy. We just need the IME to go directly above
        // the target. This way children of the target will naturally go above the IME
        // and everyone is happy.
        //
        // In the case of split-screen windowing mode, we need to elevate the IME above the
        // docked divider while keeping the app itself below the docked divider, so instead
        // we use relative layering of the IME targets child windows, and place the
        // IME in the non-app layer (see {@link AboveAppWindowContainers#assignChildLayers}).
        //
        // In the case the IME target is animating, the animation Z order may be different
        // than the WindowContainer Z order, so it's difficult to be sure we have the correct
        // IME target. In this case we just layer the IME over all transitions by placing it in the
        // above applications layer.
        //
        // In the case where we have no IME target we assign it where it's base layer would
        // place it in the AboveAppWindowContainers.
        //
        // Keep IME window in mAboveAppWindowsContainers as long as app's starting window exists
        // so it get's layered above the starting window.
        if (imeTarget != null
                && !(imeTarget.mAppToken != null && imeTarget.mAppToken.hasStartingWindow())
                && (!(imeTarget.inSplitScreenWindowingMode() || imeTarget.mToken.isAppAnimating())
                && (imeTarget.getSurfaceControl() != null))) {
            mImeWindowsContainers.assignRelativeLayer(t, imeTarget.getSurfaceControl(),
                    // TODO: We need to use an extra level on the app surface to ensure
                    // this is always above SurfaceView but always below attached window.
                    1);
            needAssignIme = false;
        }

        // Above we have assigned layers to our children, now we ask them to assign
        // layers to their children.
        mBelowAppWindowsContainers.assignChildLayers(t);
        mTaskStackContainers.assignChildLayers(t);
        mAboveAppWindowsContainers.assignChildLayers(t,
                needAssignIme == true ? mImeWindowsContainers : null);
        mImeWindowsContainers.assignChildLayers(t);
    }

    /**
     * Here we satisfy an unfortunate special case of the IME in split-screen mode. Imagine
     * that the IME target is one of the docked applications. We'd like the docked divider to be
     * above both of the applications, and we'd like the IME to be above the docked divider.
     * However we need child windows of the applications to be above the IME (Text drag handles).
     * This is a non-strictly hierarcical layering and we need to break out of the Z ordering
     * somehow. We do this by relatively ordering children of the target to the IME in cooperation
     * with {@link WindowState#assignLayer}
     */
    void assignRelativeLayerForImeTargetChild(SurfaceControl.Transaction t, WindowContainer child) {
        child.assignRelativeLayer(t, mImeWindowsContainers.getSurfaceControl(), 1);
    }

    @Override
    void prepareSurfaces() {
        Trace.traceBegin(TRACE_TAG_WINDOW_MANAGER, "prepareSurfaces");
        try {
            final ScreenRotationAnimation screenRotationAnimation =
                    mWmService.mAnimator.getScreenRotationAnimationLocked(mDisplayId);
            final Transaction transaction = getPendingTransaction();
            if (screenRotationAnimation != null && screenRotationAnimation.isAnimating()) {
                screenRotationAnimation.getEnterTransformation().getMatrix().getValues(mTmpFloats);
                transaction.setMatrix(mWindowingLayer,
                        mTmpFloats[Matrix.MSCALE_X], mTmpFloats[Matrix.MSKEW_Y],
                        mTmpFloats[Matrix.MSKEW_X], mTmpFloats[Matrix.MSCALE_Y]);
                transaction.setPosition(mWindowingLayer,
                        mTmpFloats[Matrix.MTRANS_X], mTmpFloats[Matrix.MTRANS_Y]);
                transaction.setAlpha(mWindowingLayer,
                        screenRotationAnimation.getEnterTransformation().getAlpha());
            }
<<<<<<< HEAD

            super.prepareSurfaces();

=======

            super.prepareSurfaces();

>>>>>>> dbf9e87c
            // TODO: Once we totally eliminate global transaction we will pass transaction in here
            //       rather than merging to global.
            SurfaceControl.mergeToGlobalTransaction(transaction);
        } finally {
            Trace.traceEnd(TRACE_TAG_WINDOW_MANAGER);
        }
    }

    void assignStackOrdering() {
        mTaskStackContainers.assignStackOrdering(getPendingTransaction());
    }

    /**
     * Increment the deferral count to determine whether to update the IME target.
     */
    void deferUpdateImeTarget() {
        mDeferUpdateImeTargetCount++;
    }

    /**
     * Decrement the deferral count to determine whether to update the IME target. If the count
     * reaches 0, a new ime target will get computed.
     */
    void continueUpdateImeTarget() {
        if (mDeferUpdateImeTargetCount == 0) {
            return;
        }

        mDeferUpdateImeTargetCount--;
        if (mDeferUpdateImeTargetCount == 0) {
            computeImeTarget(true /* updateImeTarget */);
        }
    }

    /**
     * @return Whether a new IME target should be computed.
     */
    private boolean canUpdateImeTarget() {
        return mDeferUpdateImeTargetCount == 0;
    }

    InputMonitor getInputMonitor() {
        return mInputMonitor;
    }

    /**
     * @return Cached value whether we told display manager that we have content.
     */
    boolean getLastHasContent() {
        return mLastHasContent;
    }

    void registerPointerEventListener(@NonNull PointerEventListener listener) {
        mPointerEventDispatcher.registerInputEventListener(listener);
    }

    void unregisterPointerEventListener(@NonNull PointerEventListener listener) {
        mPointerEventDispatcher.unregisterInputEventListener(listener);
    }

    void prepareAppTransition(@WindowManager.TransitionType int transit,
            boolean alwaysKeepCurrent) {
        prepareAppTransition(transit, alwaysKeepCurrent, 0 /* flags */, false /* forceOverride */);
    }

    void prepareAppTransition(@WindowManager.TransitionType int transit,
            boolean alwaysKeepCurrent, @WindowManager.TransitionFlags int flags,
            boolean forceOverride) {
        final boolean prepared = mAppTransition.prepareAppTransitionLocked(
                transit, alwaysKeepCurrent, flags, forceOverride);
        if (prepared && okToAnimate()) {
            mSkipAppTransitionAnimation = false;
        }
    }

    void executeAppTransition() {
        if (mAppTransition.isTransitionSet()) {
            if (DEBUG_APP_TRANSITIONS) {
                Slog.w(TAG_WM, "Execute app transition: " + mAppTransition + ", displayId: "
                        + mDisplayId + " Callers=" + Debug.getCallers(5));
            }
            mAppTransition.setReady();
            mWmService.mWindowPlacerLocked.requestTraversal();
        }
    }

    /**
     * Update pendingLayoutChanges after app transition has finished.
     */
    void handleAnimatingStoppedAndTransition() {
        int changes = 0;

        mAppTransition.setIdle();

        for (int i = mNoAnimationNotifyOnTransitionFinished.size() - 1; i >= 0; i--) {
            final IBinder token = mNoAnimationNotifyOnTransitionFinished.get(i);
            mAppTransition.notifyAppTransitionFinishedLocked(token);
        }
        mNoAnimationNotifyOnTransitionFinished.clear();

        mWallpaperController.hideDeferredWallpapersIfNeeded();

        onAppTransitionDone();

        changes |= FINISH_LAYOUT_REDO_LAYOUT;
        if (DEBUG_WALLPAPER_LIGHT) {
            Slog.v(TAG_WM, "Wallpaper layer changed: assigning layers + relayout");
        }
        computeImeTarget(true /* updateImeTarget */);
        mWallpaperMayChange = true;
        // Since the window list has been rebuilt, focus might have to be recomputed since the
        // actual order of windows might have changed again.
        mWmService.mFocusMayChange = true;

        pendingLayoutChanges |= changes;
    }

    /** Check if pending app transition is for activity / task launch. */
    boolean isNextTransitionForward() {
        final int transit = mAppTransition.getAppTransition();
        return transit == TRANSIT_ACTIVITY_OPEN
                || transit == TRANSIT_TASK_OPEN
                || transit == TRANSIT_TASK_TO_FRONT;
    }

    /**
     * @see Display#FLAG_SHOULD_SHOW_SYSTEM_DECORATIONS
     */
    boolean supportsSystemDecorations() {
        return (mWmService.mDisplayWindowSettings.shouldShowSystemDecorsLocked(this)
                || (mDisplay.getFlags() & FLAG_SHOULD_SHOW_SYSTEM_DECORATIONS) != 0
                || (mWmService.mForceDesktopModeOnExternalDisplays && !isUntrustedVirtualDisplay()))
                // VR virtual display will be used to run and render 2D app within a VR experience.
                && mDisplayId != mWmService.mVr2dDisplayId;
    }

    /**
     * @return {@code true} if the display is non-system created virtual display.
     */
    boolean isUntrustedVirtualDisplay() {
        return mDisplay.getType() == Display.TYPE_VIRTUAL
                && mDisplay.getOwnerUid() != Process.SYSTEM_UID;
    }

    /**
     * Re-parent the DisplayContent's top surfaces, {@link #mWindowingLayer} and
     * {@link #mOverlayLayer} to the specified SurfaceControl.
     *
     * @param win The window which owns the SurfaceControl. This indicates the z-order of the
     *            windows of this display against the windows on the parent display.
     * @param sc The new SurfaceControl, where the DisplayContent's surfaces will be re-parented to.
     */
    void reparentDisplayContent(WindowState win, SurfaceControl sc) {
        mParentWindow = win;
        mParentWindow.addEmbeddedDisplayContent(this);
        mParentSurfaceControl = sc;
        if (mPortalWindowHandle == null) {
            mPortalWindowHandle = createPortalWindowHandle(sc.toString());
        }
        getPendingTransaction().setInputWindowInfo(sc, mPortalWindowHandle)
                .reparent(mWindowingLayer, sc).reparent(mOverlayLayer, sc);
    }

    /**
     * Get the window which owns the surface that this DisplayContent is re-parented to.
     *
     * @return the parent window.
     */
    WindowState getParentWindow() {
        return mParentWindow;
    }

    /**
     * Update the location of this display in the parent window. This enables windows in this
     * display to compute the global transformation matrix.
     *
     * @param win The parent window of this display.
     * @param x The x coordinate in the parent window.
     * @param y The y coordinate in the parent window.
     */
    void updateLocation(WindowState win, int x, int y) {
        if (mParentWindow != win) {
            throw new IllegalArgumentException(
                    "The given window is not the parent window of this display.");
        }
        if (!mLocationInParentWindow.equals(x, y)) {
            mLocationInParentWindow.set(x, y);
            if (mWmService.mAccessibilityController != null) {
<<<<<<< HEAD
                mWmService.mAccessibilityController.onSomeWindowResizedOrMovedLocked();
=======
                mWmService.mAccessibilityController.onSomeWindowResizedOrMovedLocked(mDisplayId);
>>>>>>> dbf9e87c
            }
            notifyLocationInParentDisplayChanged();
        }
    }

    Point getLocationInParentWindow() {
        return mLocationInParentWindow;
    }

    Point getLocationInParentDisplay() {
        final Point location = new Point();
        if (mParentWindow != null) {
            // LocationInParentWindow indicates the offset to (0,0) of window, but what we need is
            // the offset to (0,0) of display.
            DisplayContent dc = this;
            do {
                final WindowState displayParent = dc.getParentWindow();
                location.x += displayParent.getFrameLw().left
                        + (dc.getLocationInParentWindow().x * displayParent.mGlobalScale + 0.5f);
                location.y += displayParent.getFrameLw().top
                        + (dc.getLocationInParentWindow().y * displayParent.mGlobalScale + 0.5f);
                dc = displayParent.getDisplayContent();
            } while (dc != null && dc.getParentWindow() != null);
        }
        return location;
    }

    void notifyLocationInParentDisplayChanged() {
        forAllWindows(w -> {
            w.updateLocationInParentDisplayIfNeeded();
        }, false /* traverseTopToBottom */);
    }

    @VisibleForTesting
    SurfaceControl getWindowingLayer() {
        return mWindowingLayer;
    }

    /**
     * Updates the display's system gesture exclusion.
     *
     * @return true, if the exclusion changed.
     */
    boolean updateSystemGestureExclusion() {
        if (mSystemGestureExclusionListeners.getRegisteredCallbackCount() == 0) {
            // No one's interested anyways.
            return false;
        }

<<<<<<< HEAD
        final Region systemGestureExclusion = calculateSystemGestureExclusion();
=======
        final Region systemGestureExclusion = Region.obtain();
        mSystemGestureExclusionWasRestricted = calculateSystemGestureExclusion(
                systemGestureExclusion, mSystemGestureExclusionUnrestricted);
>>>>>>> dbf9e87c
        try {
            if (mSystemGestureExclusion.equals(systemGestureExclusion)) {
                return false;
            }
            mSystemGestureExclusion.set(systemGestureExclusion);
<<<<<<< HEAD
            for (int i = mSystemGestureExclusionListeners.beginBroadcast() - 1; i >= 0; --i) {
                try {
                    mSystemGestureExclusionListeners.getBroadcastItem(i)
                            .onSystemGestureExclusionChanged(mDisplayId, systemGestureExclusion);
=======
            final Region unrestrictedOrNull = mSystemGestureExclusionWasRestricted
                    ? mSystemGestureExclusionUnrestricted : null;
            for (int i = mSystemGestureExclusionListeners.beginBroadcast() - 1; i >= 0; --i) {
                try {
                    mSystemGestureExclusionListeners.getBroadcastItem(i)
                            .onSystemGestureExclusionChanged(mDisplayId, systemGestureExclusion,
                                    unrestrictedOrNull);
>>>>>>> dbf9e87c
                } catch (RemoteException e) {
                    Slog.e(TAG, "Failed to notify SystemGestureExclusionListener", e);
                }
            }
            mSystemGestureExclusionListeners.finishBroadcast();
            return true;
        } finally {
            systemGestureExclusion.recycle();
        }
    }

<<<<<<< HEAD
    @VisibleForTesting
    Region calculateSystemGestureExclusion() {
=======
    /**
     * Calculates the system gesture exclusion.
     *
     * @param outExclusion will be set to the gesture exclusion region
     * @param outExclusionUnrestricted will be set to the gesture exclusion region without
     *                                 any restrictions applied.
     * @return whether any restrictions were applied, i.e. outExclusion and outExclusionUnrestricted
     *         differ.
     */
    @VisibleForTesting
    boolean calculateSystemGestureExclusion(Region outExclusion, @Nullable
            Region outExclusionUnrestricted) {
        outExclusion.setEmpty();
        if (outExclusionUnrestricted != null) {
            outExclusionUnrestricted.setEmpty();
        }
>>>>>>> dbf9e87c
        final Region unhandled = Region.obtain();
        unhandled.set(0, 0, mDisplayFrames.mDisplayWidth, mDisplayFrames.mDisplayHeight);

        final Rect leftEdge = mInsetsStateController.getSourceProvider(TYPE_LEFT_GESTURES)
                .getSource().getFrame();
        final Rect rightEdge = mInsetsStateController.getSourceProvider(TYPE_RIGHT_GESTURES)
                .getSource().getFrame();

<<<<<<< HEAD
        final Region global = Region.obtain();
=======
>>>>>>> dbf9e87c
        final Region touchableRegion = Region.obtain();
        final Region local = Region.obtain();
        final int[] remainingLeftRight =
                {mSystemGestureExclusionLimit, mSystemGestureExclusionLimit};

        // Traverse all windows top down to assemble the gesture exclusion rects.
        // For each window, we only take the rects that fall within its touchable region.
        forAllWindows(w -> {
            if (w.cantReceiveTouchInput() || !w.isVisible()
                    || (w.getAttrs().flags & FLAG_NOT_TOUCHABLE) != 0
                    || unhandled.isEmpty()) {
                return;
            }

            // Get the touchable region of the window, and intersect with where the screen is still
            // touchable, i.e. touchable regions on top are not covering it yet.
            w.getEffectiveTouchableRegion(touchableRegion);
            touchableRegion.op(unhandled, Op.INTERSECT);

            if (w.isImplicitlyExcludingAllSystemGestures()) {
                local.set(touchableRegion);
            } else {
                rectListToRegion(w.getSystemGestureExclusion(), local);

                // Transform to display coordinates
                local.scale(w.mGlobalScale);
                final Rect frame = w.getWindowFrames().mFrame;
                local.translate(frame.left, frame.top);

                // A window can only exclude system gestures where it is actually touchable
                local.op(touchableRegion, Op.INTERSECT);
            }

            // Apply restriction if necessary.
            if (needsGestureExclusionRestrictions(w, mLastDispatchedSystemUiVisibility)) {

                // Processes the region along the left edge.
<<<<<<< HEAD
                remainingLeftRight[0] = addToGlobalAndConsumeLimit(local, global, leftEdge,
                        remainingLeftRight[0]);

                // Processes the region along the right edge.
                remainingLeftRight[1] = addToGlobalAndConsumeLimit(local, global, rightEdge,
                        remainingLeftRight[1]);
=======
                remainingLeftRight[0] = addToGlobalAndConsumeLimit(local, outExclusion, leftEdge,
                        remainingLeftRight[0], w, EXCLUSION_LEFT);

                // Processes the region along the right edge.
                remainingLeftRight[1] = addToGlobalAndConsumeLimit(local, outExclusion, rightEdge,
                        remainingLeftRight[1], w, EXCLUSION_RIGHT);
>>>>>>> dbf9e87c

                // Adds the middle (unrestricted area)
                final Region middle = Region.obtain(local);
                middle.op(leftEdge, Op.DIFFERENCE);
                middle.op(rightEdge, Op.DIFFERENCE);
<<<<<<< HEAD
                global.op(middle, Op.UNION);
                middle.recycle();
            } else {
                global.op(local, Op.UNION);
=======
                outExclusion.op(middle, Op.UNION);
                middle.recycle();
            } else {
                boolean loggable = needsGestureExclusionRestrictions(w, 0 /* lastSysUiVis */);
                if (loggable) {
                    addToGlobalAndConsumeLimit(local, outExclusion, leftEdge,
                            Integer.MAX_VALUE, w, EXCLUSION_LEFT);
                    addToGlobalAndConsumeLimit(local, outExclusion, rightEdge,
                            Integer.MAX_VALUE, w, EXCLUSION_RIGHT);
                }
                outExclusion.op(local, Op.UNION);
            }
            if (outExclusionUnrestricted != null) {
                outExclusionUnrestricted.op(local, Op.UNION);
>>>>>>> dbf9e87c
            }
            unhandled.op(touchableRegion, Op.DIFFERENCE);
        }, true /* topToBottom */);
        local.recycle();
        touchableRegion.recycle();
        unhandled.recycle();
<<<<<<< HEAD
        return global;
=======
        return remainingLeftRight[0] < mSystemGestureExclusionLimit
                || remainingLeftRight[1] < mSystemGestureExclusionLimit;
>>>>>>> dbf9e87c
    }

    /**
     * @return Whether gesture exclusion area should be restricted from the window depending on the
     *         current SystemUI visibility flags.
     */
    private static boolean needsGestureExclusionRestrictions(WindowState win, int sysUiVisibility) {
        final int type = win.mAttrs.type;
        final int stickyHideNavFlags =
                SYSTEM_UI_FLAG_HIDE_NAVIGATION | SYSTEM_UI_FLAG_IMMERSIVE_STICKY;
        final boolean stickyHideNav =
                (sysUiVisibility & stickyHideNavFlags) == stickyHideNavFlags;
        return !stickyHideNav && type != TYPE_INPUT_METHOD && type != TYPE_STATUS_BAR
                && win.getActivityType() != ACTIVITY_TYPE_HOME;
    }

    /**
<<<<<<< HEAD
=======
     * @return Whether gesture exclusion area should be logged for the given window
     */
    static boolean logsGestureExclusionRestrictions(WindowState win) {
        if (win.mWmService.mSystemGestureExclusionLogDebounceTimeoutMillis <= 0) {
            return false;
        }
        final WindowManager.LayoutParams attrs = win.getAttrs();
        final int type = attrs.type;
        return type != TYPE_WALLPAPER
                && type != TYPE_APPLICATION_STARTING
                && type != TYPE_NAVIGATION_BAR
                && (attrs.flags & FLAG_NOT_TOUCHABLE) == 0
                && needsGestureExclusionRestrictions(win, 0 /* sysUiVisibility */)
                && win.getDisplayContent().mDisplayPolicy.hasSideGestures();
    }

    /**
>>>>>>> dbf9e87c
     * Adds a local gesture exclusion area to the global area while applying a limit per edge.
     *
     * @param local The gesture exclusion area to add.
     * @param global The destination.
     * @param edge Only processes the part in that region.
     * @param limit How much limit in pixels we have.
<<<<<<< HEAD
     * @return How much of the limit are remaining.
     */
    private static int addToGlobalAndConsumeLimit(Region local, Region global, Rect edge,
            int limit) {
=======
     * @param win The WindowState that is being processed
     * @param side The side that is being processed, either {@link WindowState#EXCLUSION_LEFT} or
     *             {@link WindowState#EXCLUSION_RIGHT}
     * @return How much of the limit is remaining.
     */
    private static int addToGlobalAndConsumeLimit(Region local, Region global, Rect edge,
            int limit, WindowState win, int side) {
>>>>>>> dbf9e87c
        final Region r = Region.obtain(local);
        r.op(edge, Op.INTERSECT);

        final int[] remaining = {limit};
<<<<<<< HEAD
=======
        final int[] requestedExclusion = {0};
>>>>>>> dbf9e87c
        forEachRectReverse(r, rect -> {
            if (remaining[0] <= 0) {
                return;
            }
            final int height = rect.height();
<<<<<<< HEAD
=======
            requestedExclusion[0] += height;
>>>>>>> dbf9e87c
            if (height > remaining[0]) {
                rect.top = rect.bottom - remaining[0];
            }
            remaining[0] -= height;
            global.op(rect, Op.UNION);
        });
<<<<<<< HEAD
=======

        final int grantedExclusion = limit - remaining[0];
        win.setLastExclusionHeights(side, requestedExclusion[0], grantedExclusion);

>>>>>>> dbf9e87c
        r.recycle();
        return remaining[0];
    }

    void registerSystemGestureExclusionListener(ISystemGestureExclusionListener listener) {
        mSystemGestureExclusionListeners.register(listener);
        final boolean changed;
        if (mSystemGestureExclusionListeners.getRegisteredCallbackCount() == 1) {
            changed = updateSystemGestureExclusion();
        } else {
            changed = false;
        }

        if (!changed) {
<<<<<<< HEAD
            // If updateSystemGestureExclusion changed the exclusion, it will already have
            // notified the listener. Otherwise, we'll do it here.
            try {
                listener.onSystemGestureExclusionChanged(mDisplayId, mSystemGestureExclusion);
=======
            final Region unrestrictedOrNull = mSystemGestureExclusionWasRestricted
                    ? mSystemGestureExclusionUnrestricted : null;
            // If updateSystemGestureExclusion changed the exclusion, it will already have
            // notified the listener. Otherwise, we'll do it here.
            try {
                listener.onSystemGestureExclusionChanged(mDisplayId, mSystemGestureExclusion,
                        unrestrictedOrNull);
>>>>>>> dbf9e87c
            } catch (RemoteException e) {
                Slog.e(TAG, "Failed to notify SystemGestureExclusionListener during register", e);
            }
        }
    }

    void unregisterSystemGestureExclusionListener(ISystemGestureExclusionListener listener) {
        mSystemGestureExclusionListeners.unregister(listener);
    }

    /**
     * Create a portal window handle for input. This window transports any touch to the display
     * indicated by {@link InputWindowHandle#portalToDisplayId} if the touch hits this window.
     *
     * @param name The name of the portal window handle.
     * @return the new portal window handle.
     */
    private InputWindowHandle createPortalWindowHandle(String name) {
        // Let surface flinger to set the display ID of this input window handle because we don't
        // know which display the parent surface control is on.
        final InputWindowHandle portalWindowHandle = new InputWindowHandle(
                null /* inputApplicationHandle */, null /* clientWindow */, INVALID_DISPLAY);
        portalWindowHandle.name = name;
        portalWindowHandle.token = new Binder();
        portalWindowHandle.layoutParamsFlags =
                FLAG_SPLIT_TOUCH | FLAG_NOT_FOCUSABLE | FLAG_NOT_TOUCH_MODAL;
        getBounds(mTmpBounds);
        portalWindowHandle.touchableRegion.set(mTmpBounds);
        portalWindowHandle.scaleFactor = 1f;
        portalWindowHandle.ownerPid = Process.myPid();
        portalWindowHandle.ownerUid = Process.myUid();
        portalWindowHandle.portalToDisplayId = mDisplayId;
        return portalWindowHandle;
    }

    /**
     * @see IWindowManager#setForwardedInsets
     */
    public void setForwardedInsets(Insets insets) {
        if (insets == null) {
            insets = Insets.NONE;
        }
        if (mDisplayPolicy.getForwardedInsets().equals(insets)) {
            return;
        }
        mDisplayPolicy.setForwardedInsets(insets);
        setLayoutNeeded();
        mWmService.mWindowPlacerLocked.requestTraversal();
    }

    protected MetricsLogger getMetricsLogger() {
        if (mMetricsLogger == null) {
            mMetricsLogger = new MetricsLogger();
        }
        return mMetricsLogger;
    }
}<|MERGE_RESOLUTION|>--- conflicted
+++ resolved
@@ -119,17 +119,9 @@
 import static com.android.server.wm.WindowManagerDebugConfig.SHOW_TRANSACTIONS;
 import static com.android.server.wm.WindowManagerDebugConfig.TAG_WITH_CLASS_NAME;
 import static com.android.server.wm.WindowManagerDebugConfig.TAG_WM;
-<<<<<<< HEAD
-import static com.android.server.wm.WindowManagerService.CUSTOM_SCREEN_ROTATION;
 import static com.android.server.wm.WindowManagerService.H.REPORT_FOCUS_CHANGE;
 import static com.android.server.wm.WindowManagerService.H.REPORT_HARD_KEYBOARD_STATUS_CHANGE;
 import static com.android.server.wm.WindowManagerService.H.REPORT_LOSING_FOCUS;
-import static com.android.server.wm.WindowManagerService.H.SEND_NEW_CONFIGURATION;
-=======
-import static com.android.server.wm.WindowManagerService.H.REPORT_FOCUS_CHANGE;
-import static com.android.server.wm.WindowManagerService.H.REPORT_HARD_KEYBOARD_STATUS_CHANGE;
-import static com.android.server.wm.WindowManagerService.H.REPORT_LOSING_FOCUS;
->>>>>>> dbf9e87c
 import static com.android.server.wm.WindowManagerService.H.UPDATE_DOCKED_STACK_DIVIDER;
 import static com.android.server.wm.WindowManagerService.H.WINDOW_HIDE_TIMEOUT;
 import static com.android.server.wm.WindowManagerService.LAYOUT_REPEAT_THRESHOLD;
@@ -337,11 +329,8 @@
     private final RemoteCallbackList<ISystemGestureExclusionListener>
             mSystemGestureExclusionListeners = new RemoteCallbackList<>();
     private final Region mSystemGestureExclusion = new Region();
-<<<<<<< HEAD
-=======
     private boolean mSystemGestureExclusionWasRestricted = false;
     private final Region mSystemGestureExclusionUnrestricted = new Region();
->>>>>>> dbf9e87c
     private int mSystemGestureExclusionLimit;
 
     /**
@@ -1225,11 +1214,6 @@
         }
     }
 
-<<<<<<< HEAD
-    /** Notify the configuration change of this display. */
-    void sendNewConfiguration() {
-        mWmService.mH.obtainMessage(SEND_NEW_CONFIGURATION, this).sendToTarget();
-=======
     void reconfigureDisplayLocked() {
         if (!isReady()) {
             return;
@@ -1270,7 +1254,6 @@
             setLayoutNeeded();
             mWmService.mWindowPlacerLocked.performSurfacePlacement();
         }
->>>>>>> dbf9e87c
     }
 
     @Override
@@ -1288,13 +1271,8 @@
 
         if (handled && requestingContainer instanceof ActivityRecord) {
             final ActivityRecord activityRecord = (ActivityRecord) requestingContainer;
-<<<<<<< HEAD
-            final boolean kept = mWmService.mAtmService.updateDisplayOverrideConfigurationLocked(
-                    config, activityRecord, false /* deferResume */, getDisplayId());
-=======
             final boolean kept = mAcitvityDisplay.updateDisplayOverrideConfigurationLocked(
                     config, activityRecord, false /* deferResume */, null /* result */);
->>>>>>> dbf9e87c
             activityRecord.frozenBeforeDestroy = true;
             if (!kept) {
                 mWmService.mAtmService.mRootActivityContainer.resumeFocusedStacksTopActivities();
@@ -1302,13 +1280,8 @@
         } else {
             // We have a new configuration to push so we need to update ATMS for now.
             // TODO: Clean up display configuration push between ATMS and WMS after unification.
-<<<<<<< HEAD
-            mWmService.mAtmService.updateDisplayOverrideConfigurationLocked(
-                    config, null /* starting */, false /* deferResume */, getDisplayId());
-=======
             mAcitvityDisplay.updateDisplayOverrideConfigurationLocked(
                     config, null /* starting */, false /* deferResume */, null);
->>>>>>> dbf9e87c
         }
         return handled;
     }
@@ -1417,11 +1390,7 @@
      * Update rotation of the DisplayContent with an option to force the update. This updates
      * the container's perception of rotation and, depending on the top activities, will freeze
      * the screen or start seamless rotation. The display itself gets rotated in
-<<<<<<< HEAD
-     * {@link #applyRotationLocked} during {@link WindowManagerService#sendNewConfiguration}.
-=======
      * {@link #applyRotationLocked} during {@link DisplayContent#sendNewConfiguration}.
->>>>>>> dbf9e87c
      *
      * @param forceUpdate Force the rotation update. Sometimes in WM we might skip updating
      *                    orientation because we're waiting for some rotation to finish or display
@@ -1563,18 +1532,8 @@
 
         // NOTE: We disable the rotation in the emulator because
         //       it doesn't support hardware OpenGL emulation yet.
-<<<<<<< HEAD
-        if (CUSTOM_SCREEN_ROTATION && screenRotationAnimation != null
-                && screenRotationAnimation.hasScreenshot()) {
-            if (screenRotationAnimation.setRotation(getPendingTransaction(), rotation,
-                    MAX_ANIMATION_DURATION, mWmService.getTransitionAnimationScaleLocked(),
-                    mDisplayInfo.logicalWidth, mDisplayInfo.logicalHeight)) {
-                mWmService.scheduleAnimationLocked();
-            }
-=======
         if (screenRotationAnimation != null && screenRotationAnimation.hasScreenshot()) {
             screenRotationAnimation.setRotation(getPendingTransaction(), rotation);
->>>>>>> dbf9e87c
         }
 
         forAllWindows(w -> {
@@ -2348,11 +2307,7 @@
             mInitialDisplayHeight = newHeight;
             mInitialDisplayDensity = newDensity;
             mInitialDisplayCutout = newCutout;
-<<<<<<< HEAD
-            mWmService.reconfigureDisplayLocked(this);
-=======
             reconfigureDisplayLocked();
->>>>>>> dbf9e87c
         }
     }
 
@@ -2405,11 +2360,7 @@
         final boolean updateCurrent = userId == UserHandle.USER_CURRENT;
         if (mWmService.mCurrentUserId == userId || updateCurrent) {
             mBaseDisplayDensity = density;
-<<<<<<< HEAD
-            mWmService.reconfigureDisplayLocked(this);
-=======
             reconfigureDisplayLocked();
->>>>>>> dbf9e87c
         }
         if (updateCurrent) {
             // We are applying existing settings so no need to save it again.
@@ -2430,11 +2381,7 @@
 
         mDisplayScalingDisabled = (mode != FORCE_SCALING_MODE_AUTO);
         Slog.i(TAG_WM, "Using display scaling mode: " + (mDisplayScalingDisabled ? "off" : "auto"));
-<<<<<<< HEAD
-        mWmService.reconfigureDisplayLocked(this);
-=======
         reconfigureDisplayLocked();
->>>>>>> dbf9e87c
 
         mWmService.mDisplayWindowSettings.setForcedScalingMode(this, mode);
     }
@@ -2453,11 +2400,7 @@
 
         Slog.i(TAG_WM, "Using new display size: " + width + "x" + height);
         updateBaseDisplayMetrics(width, height, mBaseDisplayDensity);
-<<<<<<< HEAD
-        mWmService.reconfigureDisplayLocked(this);
-=======
         reconfigureDisplayLocked();
->>>>>>> dbf9e87c
 
         if (clear) {
             width = height = 0;
@@ -3582,12 +3525,8 @@
     /**
      * Starts the Keyguard exit animation on all windows that don't belong to an app token.
      */
-<<<<<<< HEAD
-    void startKeyguardExitOnNonAppWindows(boolean onWallpaper, boolean goingToShade) {
-=======
     void startKeyguardExitOnNonAppWindows(boolean onWallpaper, boolean goingToShade,
             boolean subtle) {
->>>>>>> dbf9e87c
         final WindowManagerPolicy policy = mWmService.mPolicy;
         forAllWindows(w -> {
             if (w.mAppToken == null && policy.canBeHiddenByKeyguardLw(w)
@@ -4667,15 +4606,6 @@
                         .show(mSplitScreenDividerAnchor);
                 scheduleAnimation();
             } else {
-<<<<<<< HEAD
-                mAppAnimationLayer.remove();
-                mAppAnimationLayer = null;
-                mBoostedAppAnimationLayer.remove();
-                mBoostedAppAnimationLayer = null;
-                mHomeAppAnimationLayer.remove();
-                mHomeAppAnimationLayer = null;
-                mSplitScreenDividerAnchor.remove();
-=======
                 mWmService.mTransactionFactory.make()
                         .remove(mAppAnimationLayer)
                         .remove(mBoostedAppAnimationLayer)
@@ -4685,7 +4615,6 @@
                 mAppAnimationLayer = null;
                 mBoostedAppAnimationLayer = null;
                 mHomeAppAnimationLayer = null;
->>>>>>> dbf9e87c
                 mSplitScreenDividerAnchor = null;
             }
         }
@@ -4993,15 +4922,9 @@
                 transaction.setAlpha(mWindowingLayer,
                         screenRotationAnimation.getEnterTransformation().getAlpha());
             }
-<<<<<<< HEAD
 
             super.prepareSurfaces();
 
-=======
-
-            super.prepareSurfaces();
-
->>>>>>> dbf9e87c
             // TODO: Once we totally eliminate global transaction we will pass transaction in here
             //       rather than merging to global.
             SurfaceControl.mergeToGlobalTransaction(transaction);
@@ -5190,11 +5113,7 @@
         if (!mLocationInParentWindow.equals(x, y)) {
             mLocationInParentWindow.set(x, y);
             if (mWmService.mAccessibilityController != null) {
-<<<<<<< HEAD
-                mWmService.mAccessibilityController.onSomeWindowResizedOrMovedLocked();
-=======
                 mWmService.mAccessibilityController.onSomeWindowResizedOrMovedLocked(mDisplayId);
->>>>>>> dbf9e87c
             }
             notifyLocationInParentDisplayChanged();
         }
@@ -5244,24 +5163,14 @@
             return false;
         }
 
-<<<<<<< HEAD
-        final Region systemGestureExclusion = calculateSystemGestureExclusion();
-=======
         final Region systemGestureExclusion = Region.obtain();
         mSystemGestureExclusionWasRestricted = calculateSystemGestureExclusion(
                 systemGestureExclusion, mSystemGestureExclusionUnrestricted);
->>>>>>> dbf9e87c
         try {
             if (mSystemGestureExclusion.equals(systemGestureExclusion)) {
                 return false;
             }
             mSystemGestureExclusion.set(systemGestureExclusion);
-<<<<<<< HEAD
-            for (int i = mSystemGestureExclusionListeners.beginBroadcast() - 1; i >= 0; --i) {
-                try {
-                    mSystemGestureExclusionListeners.getBroadcastItem(i)
-                            .onSystemGestureExclusionChanged(mDisplayId, systemGestureExclusion);
-=======
             final Region unrestrictedOrNull = mSystemGestureExclusionWasRestricted
                     ? mSystemGestureExclusionUnrestricted : null;
             for (int i = mSystemGestureExclusionListeners.beginBroadcast() - 1; i >= 0; --i) {
@@ -5269,7 +5178,6 @@
                     mSystemGestureExclusionListeners.getBroadcastItem(i)
                             .onSystemGestureExclusionChanged(mDisplayId, systemGestureExclusion,
                                     unrestrictedOrNull);
->>>>>>> dbf9e87c
                 } catch (RemoteException e) {
                     Slog.e(TAG, "Failed to notify SystemGestureExclusionListener", e);
                 }
@@ -5281,10 +5189,6 @@
         }
     }
 
-<<<<<<< HEAD
-    @VisibleForTesting
-    Region calculateSystemGestureExclusion() {
-=======
     /**
      * Calculates the system gesture exclusion.
      *
@@ -5301,7 +5205,6 @@
         if (outExclusionUnrestricted != null) {
             outExclusionUnrestricted.setEmpty();
         }
->>>>>>> dbf9e87c
         final Region unhandled = Region.obtain();
         unhandled.set(0, 0, mDisplayFrames.mDisplayWidth, mDisplayFrames.mDisplayHeight);
 
@@ -5310,10 +5213,6 @@
         final Rect rightEdge = mInsetsStateController.getSourceProvider(TYPE_RIGHT_GESTURES)
                 .getSource().getFrame();
 
-<<<<<<< HEAD
-        final Region global = Region.obtain();
-=======
->>>>>>> dbf9e87c
         final Region touchableRegion = Region.obtain();
         final Region local = Region.obtain();
         final int[] remainingLeftRight =
@@ -5351,32 +5250,17 @@
             if (needsGestureExclusionRestrictions(w, mLastDispatchedSystemUiVisibility)) {
 
                 // Processes the region along the left edge.
-<<<<<<< HEAD
-                remainingLeftRight[0] = addToGlobalAndConsumeLimit(local, global, leftEdge,
-                        remainingLeftRight[0]);
-
-                // Processes the region along the right edge.
-                remainingLeftRight[1] = addToGlobalAndConsumeLimit(local, global, rightEdge,
-                        remainingLeftRight[1]);
-=======
                 remainingLeftRight[0] = addToGlobalAndConsumeLimit(local, outExclusion, leftEdge,
                         remainingLeftRight[0], w, EXCLUSION_LEFT);
 
                 // Processes the region along the right edge.
                 remainingLeftRight[1] = addToGlobalAndConsumeLimit(local, outExclusion, rightEdge,
                         remainingLeftRight[1], w, EXCLUSION_RIGHT);
->>>>>>> dbf9e87c
 
                 // Adds the middle (unrestricted area)
                 final Region middle = Region.obtain(local);
                 middle.op(leftEdge, Op.DIFFERENCE);
                 middle.op(rightEdge, Op.DIFFERENCE);
-<<<<<<< HEAD
-                global.op(middle, Op.UNION);
-                middle.recycle();
-            } else {
-                global.op(local, Op.UNION);
-=======
                 outExclusion.op(middle, Op.UNION);
                 middle.recycle();
             } else {
@@ -5391,19 +5275,14 @@
             }
             if (outExclusionUnrestricted != null) {
                 outExclusionUnrestricted.op(local, Op.UNION);
->>>>>>> dbf9e87c
             }
             unhandled.op(touchableRegion, Op.DIFFERENCE);
         }, true /* topToBottom */);
         local.recycle();
         touchableRegion.recycle();
         unhandled.recycle();
-<<<<<<< HEAD
-        return global;
-=======
         return remainingLeftRight[0] < mSystemGestureExclusionLimit
                 || remainingLeftRight[1] < mSystemGestureExclusionLimit;
->>>>>>> dbf9e87c
     }
 
     /**
@@ -5421,8 +5300,6 @@
     }
 
     /**
-<<<<<<< HEAD
-=======
      * @return Whether gesture exclusion area should be logged for the given window
      */
     static boolean logsGestureExclusionRestrictions(WindowState win) {
@@ -5440,19 +5317,12 @@
     }
 
     /**
->>>>>>> dbf9e87c
      * Adds a local gesture exclusion area to the global area while applying a limit per edge.
      *
      * @param local The gesture exclusion area to add.
      * @param global The destination.
      * @param edge Only processes the part in that region.
      * @param limit How much limit in pixels we have.
-<<<<<<< HEAD
-     * @return How much of the limit are remaining.
-     */
-    private static int addToGlobalAndConsumeLimit(Region local, Region global, Rect edge,
-            int limit) {
-=======
      * @param win The WindowState that is being processed
      * @param side The side that is being processed, either {@link WindowState#EXCLUSION_LEFT} or
      *             {@link WindowState#EXCLUSION_RIGHT}
@@ -5460,37 +5330,27 @@
      */
     private static int addToGlobalAndConsumeLimit(Region local, Region global, Rect edge,
             int limit, WindowState win, int side) {
->>>>>>> dbf9e87c
         final Region r = Region.obtain(local);
         r.op(edge, Op.INTERSECT);
 
         final int[] remaining = {limit};
-<<<<<<< HEAD
-=======
         final int[] requestedExclusion = {0};
->>>>>>> dbf9e87c
         forEachRectReverse(r, rect -> {
             if (remaining[0] <= 0) {
                 return;
             }
             final int height = rect.height();
-<<<<<<< HEAD
-=======
             requestedExclusion[0] += height;
->>>>>>> dbf9e87c
             if (height > remaining[0]) {
                 rect.top = rect.bottom - remaining[0];
             }
             remaining[0] -= height;
             global.op(rect, Op.UNION);
         });
-<<<<<<< HEAD
-=======
 
         final int grantedExclusion = limit - remaining[0];
         win.setLastExclusionHeights(side, requestedExclusion[0], grantedExclusion);
 
->>>>>>> dbf9e87c
         r.recycle();
         return remaining[0];
     }
@@ -5505,12 +5365,6 @@
         }
 
         if (!changed) {
-<<<<<<< HEAD
-            // If updateSystemGestureExclusion changed the exclusion, it will already have
-            // notified the listener. Otherwise, we'll do it here.
-            try {
-                listener.onSystemGestureExclusionChanged(mDisplayId, mSystemGestureExclusion);
-=======
             final Region unrestrictedOrNull = mSystemGestureExclusionWasRestricted
                     ? mSystemGestureExclusionUnrestricted : null;
             // If updateSystemGestureExclusion changed the exclusion, it will already have
@@ -5518,7 +5372,6 @@
             try {
                 listener.onSystemGestureExclusionChanged(mDisplayId, mSystemGestureExclusion,
                         unrestrictedOrNull);
->>>>>>> dbf9e87c
             } catch (RemoteException e) {
                 Slog.e(TAG, "Failed to notify SystemGestureExclusionListener during register", e);
             }
