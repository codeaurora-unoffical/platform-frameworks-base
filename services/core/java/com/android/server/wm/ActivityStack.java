--- conflicted
+++ resolved
@@ -2121,13 +2121,8 @@
         // The activity may be waiting for stop, but that is no longer
         // appropriate for it.
         mStackSupervisor.mStoppingActivities.remove(next);
-<<<<<<< HEAD
-        mStackSupervisor.mGoingToSleepActivities.remove(next);
-        next.sleeping = false;
+        next.setSleeping(false);
         next.launching = true;
-=======
-        next.setSleeping(false);
->>>>>>> 852c9950
 
         if (DEBUG_SWITCH) Slog.v(TAG_SWITCH, "Resuming " + next);
 
