/*
 * Copyright (C) 2010 The Android Open Source Project
 *
 * Licensed under the Apache License, Version 2.0 (the "License");
 * you may not use this file except in compliance with the License.
 * You may obtain a copy of the License at
 *
 *      http://www.apache.org/licenses/LICENSE-2.0
 *
 * Unless required by applicable law or agreed to in writing, software
 * distributed under the License is distributed on an "AS IS" BASIS,
 * WITHOUT WARRANTIES OR CONDITIONS OF ANY KIND, either express or implied.
 * See the License for the specific language governing permissions and
 * limitations under the License.
 */

package com.android.server.wm;

import static android.app.ActivityTaskManager.INVALID_TASK_ID;
import static android.app.ITaskStackListener.FORCED_RESIZEABLE_REASON_SPLIT_SCREEN;
import static android.app.WindowConfiguration.ACTIVITY_TYPE_ASSISTANT;
import static android.app.WindowConfiguration.ACTIVITY_TYPE_HOME;
import static android.app.WindowConfiguration.ACTIVITY_TYPE_RECENTS;
import static android.app.WindowConfiguration.ACTIVITY_TYPE_STANDARD;
import static android.app.WindowConfiguration.ACTIVITY_TYPE_UNDEFINED;
import static android.app.WindowConfiguration.PINNED_WINDOWING_MODE_ELEVATION_IN_DIP;
import static android.app.WindowConfiguration.WINDOWING_MODE_FREEFORM;
import static android.app.WindowConfiguration.WINDOWING_MODE_FULLSCREEN;
import static android.app.WindowConfiguration.WINDOWING_MODE_MULTI_WINDOW;
import static android.app.WindowConfiguration.WINDOWING_MODE_PINNED;
import static android.app.WindowConfiguration.WINDOWING_MODE_SPLIT_SCREEN_PRIMARY;
import static android.app.WindowConfiguration.WINDOWING_MODE_SPLIT_SCREEN_SECONDARY;
import static android.app.WindowConfiguration.WINDOWING_MODE_UNDEFINED;
import static android.app.WindowConfiguration.activityTypeToString;
import static android.app.WindowConfiguration.windowingModeToString;
import static android.content.pm.ActivityInfo.CONFIG_SCREEN_LAYOUT;
import static android.content.pm.ActivityInfo.FLAG_RESUME_WHILE_PAUSING;
import static android.content.pm.ActivityInfo.FLAG_SHOW_FOR_ALL_USERS;
import static android.content.pm.ActivityInfo.SCREEN_ORIENTATION_UNSET;
import static android.os.Trace.TRACE_TAG_WINDOW_MANAGER;
import static android.view.Display.DEFAULT_DISPLAY;
import static android.view.Display.FLAG_CAN_SHOW_WITH_INSECURE_KEYGUARD;
import static android.view.Display.INVALID_DISPLAY;
import static android.view.WindowManager.TRANSIT_ACTIVITY_CLOSE;
import static android.view.WindowManager.TRANSIT_ACTIVITY_OPEN;
import static android.view.WindowManager.TRANSIT_CRASHING_ACTIVITY_CLOSE;
import static android.view.WindowManager.TRANSIT_NONE;
import static android.view.WindowManager.TRANSIT_SHOW_SINGLE_TASK_DISPLAY;
import static android.view.WindowManager.TRANSIT_TASK_CLOSE;
import static android.view.WindowManager.TRANSIT_TASK_OPEN;
import static android.view.WindowManager.TRANSIT_TASK_OPEN_BEHIND;
import static android.view.WindowManager.TRANSIT_TASK_TO_BACK;
import static android.view.WindowManager.TRANSIT_TASK_TO_FRONT;

import static com.android.server.wm.ActivityStack.ActivityState.PAUSED;
import static com.android.server.wm.ActivityStack.ActivityState.PAUSING;
import static com.android.server.wm.ActivityStack.ActivityState.RESUMED;
import static com.android.server.wm.ActivityStack.ActivityState.STARTED;
import static com.android.server.wm.ActivityStack.ActivityState.STOPPED;
import static com.android.server.wm.ActivityStack.ActivityState.STOPPING;
import static com.android.server.wm.ActivityStackSupervisor.DEFER_RESUME;
import static com.android.server.wm.ActivityStackSupervisor.PRESERVE_WINDOWS;
import static com.android.server.wm.ActivityStackSupervisor.dumpHistoryList;
import static com.android.server.wm.ActivityStackSupervisor.printThisActivity;
import static com.android.server.wm.ActivityTaskManagerDebugConfig.DEBUG_ADD_REMOVE;
import static com.android.server.wm.ActivityTaskManagerDebugConfig.DEBUG_ALL;
import static com.android.server.wm.ActivityTaskManagerDebugConfig.DEBUG_APP;
import static com.android.server.wm.ActivityTaskManagerDebugConfig.DEBUG_CLEANUP;
import static com.android.server.wm.ActivityTaskManagerDebugConfig.DEBUG_PAUSE;
import static com.android.server.wm.ActivityTaskManagerDebugConfig.DEBUG_RESULTS;
import static com.android.server.wm.ActivityTaskManagerDebugConfig.DEBUG_STATES;
import static com.android.server.wm.ActivityTaskManagerDebugConfig.DEBUG_SWITCH;
import static com.android.server.wm.ActivityTaskManagerDebugConfig.DEBUG_TRANSITION;
import static com.android.server.wm.ActivityTaskManagerDebugConfig.DEBUG_USER_LEAVING;
import static com.android.server.wm.ActivityTaskManagerDebugConfig.POSTFIX_ADD_REMOVE;
import static com.android.server.wm.ActivityTaskManagerDebugConfig.POSTFIX_APP;
import static com.android.server.wm.ActivityTaskManagerDebugConfig.POSTFIX_CLEANUP;
import static com.android.server.wm.ActivityTaskManagerDebugConfig.POSTFIX_PAUSE;
import static com.android.server.wm.ActivityTaskManagerDebugConfig.POSTFIX_RELEASE;
import static com.android.server.wm.ActivityTaskManagerDebugConfig.POSTFIX_RESULTS;
import static com.android.server.wm.ActivityTaskManagerDebugConfig.POSTFIX_STACK;
import static com.android.server.wm.ActivityTaskManagerDebugConfig.POSTFIX_STATES;
import static com.android.server.wm.ActivityTaskManagerDebugConfig.POSTFIX_SWITCH;
import static com.android.server.wm.ActivityTaskManagerDebugConfig.POSTFIX_TASKS;
import static com.android.server.wm.ActivityTaskManagerDebugConfig.POSTFIX_TRANSITION;
import static com.android.server.wm.ActivityTaskManagerDebugConfig.POSTFIX_USER_LEAVING;
import static com.android.server.wm.ActivityTaskManagerDebugConfig.POSTFIX_VISIBILITY;
import static com.android.server.wm.ActivityTaskManagerDebugConfig.TAG_ATM;
import static com.android.server.wm.ActivityTaskManagerDebugConfig.TAG_WITH_CLASS_NAME;
import static com.android.server.wm.ActivityTaskManagerService.H.FIRST_ACTIVITY_STACK_MSG;
import static com.android.server.wm.ActivityTaskManagerService.RELAUNCH_REASON_FREE_RESIZE;
import static com.android.server.wm.ActivityTaskManagerService.RELAUNCH_REASON_WINDOWING_MODE_RESIZE;
import static com.android.server.wm.TaskProto.ACTIVITIES;
import static com.android.server.wm.TaskProto.ACTIVITY_TYPE;
import static com.android.server.wm.TaskProto.ANIMATING_BOUNDS;
import static com.android.server.wm.TaskProto.BOUNDS;
import static com.android.server.wm.TaskProto.CREATED_BY_ORGANIZER;
import static com.android.server.wm.TaskProto.DEFER_REMOVAL;
import static com.android.server.wm.TaskProto.DISPLAYED_BOUNDS;
import static com.android.server.wm.TaskProto.DISPLAY_ID;
import static com.android.server.wm.TaskProto.FILLS_PARENT;
import static com.android.server.wm.TaskProto.LAST_NON_FULLSCREEN_BOUNDS;
import static com.android.server.wm.TaskProto.MIN_HEIGHT;
import static com.android.server.wm.TaskProto.MIN_WIDTH;
import static com.android.server.wm.TaskProto.ORIG_ACTIVITY;
import static com.android.server.wm.TaskProto.REAL_ACTIVITY;
import static com.android.server.wm.TaskProto.RESIZE_MODE;
import static com.android.server.wm.TaskProto.RESUMED_ACTIVITY;
import static com.android.server.wm.TaskProto.ROOT_TASK_ID;
import static com.android.server.wm.TaskProto.SURFACE_HEIGHT;
import static com.android.server.wm.TaskProto.SURFACE_WIDTH;
import static com.android.server.wm.TaskProto.TASKS;
import static com.android.server.wm.TaskProto.WINDOW_CONTAINER;
import static com.android.server.wm.WindowContainer.AnimationFlags.CHILDREN;
import static com.android.server.wm.WindowContainer.AnimationFlags.TRANSITION;
import static com.android.server.wm.WindowManagerDebugConfig.TAG_WM;

import static java.lang.Integer.MAX_VALUE;

import android.annotation.IntDef;
import android.annotation.Nullable;
import android.app.Activity;
import android.app.ActivityManager;
import android.app.ActivityManagerInternal;
import android.app.ActivityOptions;
import android.app.AppGlobals;
import android.app.IActivityController;
import android.app.RemoteAction;
import android.app.ResultInfo;
import android.app.servertransaction.ActivityResultItem;
import android.app.servertransaction.ClientTransaction;
import android.app.servertransaction.NewIntentItem;
import android.app.servertransaction.PauseActivityItem;
import android.app.servertransaction.ResumeActivityItem;
import android.content.ComponentName;
import android.content.Intent;
import android.content.pm.ActivityInfo;
import android.content.res.Configuration;
import android.graphics.Point;
import android.graphics.Rect;
import android.os.Binder;
import android.os.Debug;
import android.os.Handler;
import android.os.IBinder;
import android.os.Looper;
import android.os.Message;
import android.os.RemoteException;
import android.os.SystemClock;
import android.os.Trace;
import android.os.UserHandle;
import android.service.voice.IVoiceInteractionSession;
import android.util.DisplayMetrics;
import android.util.Log;
import android.util.Slog;
import android.util.proto.ProtoOutputStream;
import android.view.Display;
import android.view.DisplayInfo;
import android.view.ITaskOrganizer;
import android.view.SurfaceControl;
import com.android.internal.app.ActivityTrigger;


import com.android.internal.annotations.GuardedBy;
import com.android.internal.annotations.VisibleForTesting;
import com.android.internal.app.IVoiceInteractor;
import com.android.internal.os.logging.MetricsLoggerWrapper;
import com.android.internal.util.function.pooled.PooledConsumer;
import com.android.internal.util.function.pooled.PooledFunction;
import com.android.internal.util.function.pooled.PooledLambda;
import com.android.internal.util.function.pooled.PooledPredicate;
import com.android.server.Watchdog;
import com.android.server.am.ActivityManagerService;
import com.android.server.am.ActivityManagerService.ItemMatcher;
import android.util.BoostFramework;
import com.android.server.am.AppTimeTracker;

import java.io.FileDescriptor;
import java.io.PrintWriter;
import java.util.ArrayList;
import java.util.List;
import java.util.Objects;
import java.util.function.Consumer;

/**
 * State and management of a single stack of activities.
 */
<<<<<<< HEAD
public class ActivityStack extends Task implements BoundsAnimationTarget {
=======
class ActivityStack extends Task {
>>>>>>> 96ad79a7
    private static final String TAG = TAG_WITH_CLASS_NAME ? "ActivityStack" : TAG_ATM;
    static final String TAG_ADD_REMOVE = TAG + POSTFIX_ADD_REMOVE;
    private static final String TAG_APP = TAG + POSTFIX_APP;
    static final String TAG_CLEANUP = TAG + POSTFIX_CLEANUP;
    private static final String TAG_PAUSE = TAG + POSTFIX_PAUSE;
    private static final String TAG_RELEASE = TAG + POSTFIX_RELEASE;
    private static final String TAG_RESULTS = TAG + POSTFIX_RESULTS;
    private static final String TAG_STACK = TAG + POSTFIX_STACK;
    private static final String TAG_STATES = TAG + POSTFIX_STATES;
    private static final String TAG_SWITCH = TAG + POSTFIX_SWITCH;
    static final String TAG_TASKS = TAG + POSTFIX_TASKS;
    private static final String TAG_TRANSITION = TAG + POSTFIX_TRANSITION;
    private static final String TAG_USER_LEAVING = TAG + POSTFIX_USER_LEAVING;
    static final String TAG_VISIBILITY = TAG + POSTFIX_VISIBILITY;

    // Set to false to disable the preview that is shown while a new activity
    // is being started.
    private static final boolean SHOW_APP_STARTING_PREVIEW = true;

    // How long to wait for all background Activities to redraw following a call to
    // convertToTranslucent().
    private static final long TRANSLUCENT_CONVERSION_TIMEOUT = 2000;

    @IntDef(prefix = {"STACK_VISIBILITY"}, value = {
            STACK_VISIBILITY_VISIBLE,
            STACK_VISIBILITY_VISIBLE_BEHIND_TRANSLUCENT,
            STACK_VISIBILITY_INVISIBLE,
    })
    @interface StackVisibility {}

    /** Stack is visible. No other stacks on top that fully or partially occlude it. */
    static final int STACK_VISIBILITY_VISIBLE = 0;

    /** Stack is partially occluded by other translucent stack(s) on top of it. */
    static final int STACK_VISIBILITY_VISIBLE_BEHIND_TRANSLUCENT = 1;

    /** Stack is completely invisible. */
    static final int STACK_VISIBILITY_INVISIBLE = 2;

    enum ActivityState {
        INITIALIZING,
        STARTED,
        RESUMED,
        PAUSING,
        PAUSED,
        STOPPING,
        STOPPED,
        FINISHING,
        DESTROYING,
        DESTROYED,
        RESTARTING_PROCESS
    }

    public BoostFramework mPerf = null;

    // The topmost Activity passed to convertToTranslucent(). When non-null it means we are
    // waiting for all Activities in mUndrawnActivitiesBelowTopTranslucent to be removed as they
    // are drawn. When the last member of mUndrawnActivitiesBelowTopTranslucent is removed the
    // Activity in mTranslucentActivityWaiting is notified via
    // Activity.onTranslucentConversionComplete(false). If a timeout occurs prior to the last
    // background activity being drawn then the same call will be made with a true value.
    ActivityRecord mTranslucentActivityWaiting = null;
    ArrayList<ActivityRecord> mUndrawnActivitiesBelowTopTranslucent = new ArrayList<>();

    /**
     * Set when we know we are going to be calling updateConfiguration()
     * soon, so want to skip intermediate config checks.
     */
    boolean mConfigWillChange;

    /**
     * Used to keep resumeTopActivityUncheckedLocked() from being entered recursively
     */
    boolean mInResumeTopActivity = false;

    private boolean mUpdateBoundsDeferred;
    private boolean mUpdateBoundsDeferredCalled;
    private boolean mUpdateDisplayedBoundsDeferredCalled;
    private final Rect mDeferredBounds = new Rect();
    private final Rect mDeferredDisplayedBounds = new Rect();

    int mCurrentUser;

    /** For comparison with DisplayContent bounds. */
    private Rect mTmpRect = new Rect();
    private Rect mTmpRect2 = new Rect();

    /** For Pinned stack controlling. */
    private Rect mTmpToBounds = new Rect();

    /** Detach this stack from its display when animation completes. */
    // TODO: maybe tie this to WindowContainer#removeChild some how...
    private boolean mDeferRemoval;

    // If this is true, we are in the bounds animating mode. The task will be down or upscaled to
    // perfectly fit the region it would have been cropped to. We may also avoid certain logic we
    // would otherwise apply while resizing, while resizing in the bounds animating mode.
    private boolean mBoundsAnimating = false;
    // Set when an animation has been requested but has not yet started from the UI thread. This is
    // cleared when the animation actually starts.
    private boolean mBoundsAnimatingRequested = false;
    private Rect mBoundsAnimationTarget = new Rect();
    private Rect mBoundsAnimationSourceHintBounds = new Rect();

    Rect mPreAnimationBounds = new Rect();

    /**
     * For {@link #prepareSurfaces}.
     */
    private final Rect mTmpDimBoundsRect = new Rect();
    private final Point mLastSurfaceSize = new Point();

    private final AnimatingActivityRegistry mAnimatingActivityRegistry =
            new AnimatingActivityRegistry();

    /** Stores the override windowing-mode from before a transient mode change (eg. split) */
    private int mRestoreOverrideWindowingMode = WINDOWING_MODE_UNDEFINED;

    /** List for processing through a set of activities */
    private final ArrayList<ActivityRecord> mTmpActivities = new ArrayList<>();

    private boolean mTopActivityOccludesKeyguard;
    private ActivityRecord mTopDismissingKeyguardActivity;

    private static final int TRANSLUCENT_TIMEOUT_MSG = FIRST_ACTIVITY_STACK_MSG + 1;

    // TODO(task-hierarchy): remove when tiles can be actual parents
    TaskTile mTile = null;

    private int mLastTaskOrganizerWindowingMode = -1;

    private final Handler mHandler;

    static final ActivityTrigger mActivityTrigger = new ActivityTrigger();

    private static final ActivityPluginDelegate mActivityPluginDelegate =
        new ActivityPluginDelegate();

    private class ActivityStackHandler extends Handler {
        ActivityStackHandler(Looper looper) {
            super(looper);
        }

        @Override
        public void handleMessage(Message msg) {
            switch (msg.what) {
                case TRANSLUCENT_TIMEOUT_MSG: {
                    synchronized (mAtmService.mGlobalLock) {
                        notifyActivityDrawnLocked(null);
                    }
                } break;
            }
        }
    }

    private static final ResetTargetTaskHelper sResetTargetTaskHelper = new ResetTargetTaskHelper();
    private final EnsureActivitiesVisibleHelper mEnsureActivitiesVisibleHelper =
            new EnsureActivitiesVisibleHelper(this);
    private final EnsureVisibleActivitiesConfigHelper mEnsureVisibleActivitiesConfigHelper =
            new EnsureVisibleActivitiesConfigHelper();
    private class EnsureVisibleActivitiesConfigHelper {
        private boolean mUpdateConfig;
        private boolean mPreserveWindow;
        private boolean mBehindFullscreen;

        void reset(boolean preserveWindow) {
            mPreserveWindow = preserveWindow;
            mUpdateConfig = false;
            mBehindFullscreen = false;
        }

        void process(ActivityRecord start, boolean preserveWindow) {
            if (start == null || !start.mVisibleRequested) {
                return;
            }
            reset(preserveWindow);

            final PooledFunction f = PooledLambda.obtainFunction(
                    EnsureVisibleActivitiesConfigHelper::processActivity, this,
                    PooledLambda.__(ActivityRecord.class));
            forAllActivities(f, start.getTask(), true /*includeBoundary*/,
                    true /*traverseTopToBottom*/);
            f.recycle();

            if (mUpdateConfig) {
                // Ensure the resumed state of the focus activity if we updated the configuration of
                // any activity.
                mRootWindowContainer.resumeFocusedStacksTopActivities();
            }
        }

        boolean processActivity(ActivityRecord r) {
            mUpdateConfig |= r.ensureActivityConfiguration(0 /*globalChanges*/, mPreserveWindow);
            mBehindFullscreen |= r.occludesParent();
            return mBehindFullscreen;
        }
    }

    private final CheckBehindFullscreenActivityHelper mCheckBehindFullscreenActivityHelper =
            new CheckBehindFullscreenActivityHelper();
    private class CheckBehindFullscreenActivityHelper {
        private boolean mAboveTop;
        private boolean mBehindFullscreenActivity;
        private ActivityRecord mToCheck;
        private Consumer<ActivityRecord> mHandleBehindFullscreenActivity;
        private boolean mHandlingOccluded;

        private void reset(ActivityRecord toCheck,
                Consumer<ActivityRecord> handleBehindFullscreenActivity) {
            mToCheck = toCheck;
            mHandleBehindFullscreenActivity = handleBehindFullscreenActivity;
            mAboveTop = true;
            mBehindFullscreenActivity = false;

            if (!shouldBeVisible(null)) {
                // The stack is not visible, so no activity in it should be displaying a starting
                // window. Mark all activities below top and behind fullscreen.
                mAboveTop = false;
                mBehindFullscreenActivity = true;
            }

            mHandlingOccluded = mToCheck == null && mHandleBehindFullscreenActivity != null;
        }

        boolean process(ActivityRecord toCheck,
                Consumer<ActivityRecord> handleBehindFullscreenActivity) {
            reset(toCheck, handleBehindFullscreenActivity);

            if (!mHandlingOccluded && mBehindFullscreenActivity) {
                return true;
            }

            final ActivityRecord topActivity = topRunningActivity();
            final PooledFunction f = PooledLambda.obtainFunction(
                    CheckBehindFullscreenActivityHelper::processActivity, this,
                    PooledLambda.__(ActivityRecord.class), topActivity);
            forAllActivities(f);
            f.recycle();

            return mBehindFullscreenActivity;
        }

        private boolean processActivity(ActivityRecord r, ActivityRecord topActivity) {
            if (mAboveTop) {
                if (r == topActivity) {
                    if (r == mToCheck) {
                        // It is the top activity in a visible stack.
                        mBehindFullscreenActivity = false;
                        return true;
                    }
                    mAboveTop = false;
                }
                mBehindFullscreenActivity |= r.occludesParent();
                return false;
            }

            if (mHandlingOccluded) {
                mHandleBehindFullscreenActivity.accept(r);
            } else if (r == mToCheck) {
                return true;
            } else if (mBehindFullscreenActivity) {
                // It is occluded before {@param toCheck} is found.
                return true;
            }
            mBehindFullscreenActivity |= r.occludesParent();
            return false;
        }
    }

    // TODO: Can we just loop through WindowProcessController#mActivities instead of doing this?
    private final RemoveHistoryRecordsForApp mRemoveHistoryRecordsForApp =
            new RemoveHistoryRecordsForApp();
    private class RemoveHistoryRecordsForApp {
        private boolean mHasVisibleActivities;
        private boolean mIsProcessRemoved;
        private WindowProcessController mApp;
        private ArrayList<ActivityRecord> mToRemove = new ArrayList<>();

        boolean process(WindowProcessController app) {
            mToRemove.clear();
            mHasVisibleActivities = false;
            mApp = app;
            mIsProcessRemoved = app.isRemoved();
            if (mIsProcessRemoved) {
                // The package of the died process should be force-stopped, so make its activities
                // as finishing to prevent the process from being started again if the next top
                // (or being visible) activity also resides in the same process.
                app.makeFinishingForProcessRemoved();
            }

            final PooledConsumer c = PooledLambda.obtainConsumer(
                    RemoveHistoryRecordsForApp::addActivityToRemove, this,
                    PooledLambda.__(ActivityRecord.class));
            forAllActivities(c);
            c.recycle();

            while (!mToRemove.isEmpty()) {
                processActivity(mToRemove.remove(0));
            }

            mApp = null;
            return mHasVisibleActivities;
        }

        private void addActivityToRemove(ActivityRecord r) {
            if (r.app == mApp) {
                mToRemove.add(r);
            }
        }

        private void processActivity(ActivityRecord r) {
            if (DEBUG_CLEANUP) Slog.v(TAG_CLEANUP, "Record " + r + ": app=" + r.app);

            if (r.app != mApp) {
                return;
            }
            if (r.isVisible() || r.mVisibleRequested) {
                // While an activity launches a new activity, it's possible that the old
                // activity is already requested to be hidden (mVisibleRequested=false), but
                // this visibility is not yet committed, so isVisible()=true.
                mHasVisibleActivities = true;
            }
            final boolean remove;
            if ((r.mRelaunchReason == RELAUNCH_REASON_WINDOWING_MODE_RESIZE
                    || r.mRelaunchReason == RELAUNCH_REASON_FREE_RESIZE)
                    && r.launchCount < 3 && !r.finishing) {
                // If the process crashed during a resize, always try to relaunch it, unless
                // it has failed more than twice. Skip activities that's already finishing
                // cleanly by itself.
                remove = false;
            } else if ((!r.hasSavedState() && !r.stateNotNeeded
                    && !r.isState(ActivityState.RESTARTING_PROCESS)) || r.finishing) {
                // Don't currently have state for the activity, or
                // it is finishing -- always remove it.
                remove = true;
            } else if (!r.mVisibleRequested && r.launchCount > 2
                    && r.lastLaunchTime > (SystemClock.uptimeMillis() - 60000)) {
                // We have launched this activity too many times since it was
                // able to run, so give up and remove it.
                // (Note if the activity is visible, we don't remove the record.
                // We leave the dead window on the screen but the process will
                // not be restarted unless user explicitly tap on it.)
                remove = true;
            } else {
                // The process may be gone, but the activity lives on!
                remove = false;
            }
            if (remove) {
                if (DEBUG_ADD_REMOVE || DEBUG_CLEANUP) Slog.i(TAG_ADD_REMOVE,
                        "Removing activity " + r + " from stack "
                                + ": hasSavedState=" + r.hasSavedState()
                                + " stateNotNeeded=" + r.stateNotNeeded
                                + " finishing=" + r.finishing
                                + " state=" + r.getState() + " callers=" + Debug.getCallers(5));
                if (!r.finishing || mIsProcessRemoved) {
                    Slog.w(TAG, "Force removing " + r + ": app died, no saved state");
                    EventLogTags.writeWmFinishActivity(r.mUserId,
                        System.identityHashCode(r), r.getTask().mTaskId,
                            r.shortComponentName, "proc died without state saved");
                }
            } else {
                // We have the current state for this activity, so
                // it can be restarted later when needed.
                if (DEBUG_ALL) Slog.v(TAG, "Keeping entry, setting app to null");
                if (DEBUG_APP) Slog.v(TAG_APP,
                        "Clearing app during removeHistory for activity " + r);
                r.app = null;
                // Set nowVisible to previous visible state. If the app was visible while
                // it died, we leave the dead window on screen so it's basically visible.
                // This is needed when user later tap on the dead window, we need to stop
                // other apps when user transfers focus to the restarted activity.
                r.nowVisible = r.mVisibleRequested;
            }
            r.cleanUp(true /* cleanServices */, true /* setState */);
            if (remove) {
                r.removeFromHistory("appDied");
            }
        }
    }

    ActivityStack(ActivityTaskManagerService atmService, int id, int activityType,
            ActivityInfo info, Intent intent) {
        this(atmService, id, info, intent, null /*voiceSession*/, null /*voiceInteractor*/,
                null /*taskDescription*/, null /*stack*/);

        setActivityType(activityType);
    }

    ActivityStack(ActivityTaskManagerService atmService, int id, ActivityInfo info, Intent _intent,
            IVoiceInteractionSession _voiceSession, IVoiceInteractor _voiceInteractor,
            ActivityManager.TaskDescription _taskDescription, ActivityStack stack) {
        this(atmService, id, _intent,  null /*_affinityIntent*/, null /*_affinity*/,
                null /*_rootAffinity*/, null /*_realActivity*/, null /*_origActivity*/,
                false /*_rootWasReset*/, false /*_autoRemoveRecents*/, false /*_askedCompatMode*/,
                UserHandle.getUserId(info.applicationInfo.uid), 0 /*_effectiveUid*/,
                null /*_lastDescription*/, System.currentTimeMillis(),
                true /*neverRelinquishIdentity*/,
                _taskDescription != null ? _taskDescription : new ActivityManager.TaskDescription(),
                id, INVALID_TASK_ID, INVALID_TASK_ID, 0 /*taskAffiliationColor*/,
                info.applicationInfo.uid, info.packageName, null, info.resizeMode,
                info.supportsPictureInPicture(), false /*_realActivitySuspended*/,
                false /*userSetupComplete*/, INVALID_MIN_SIZE, INVALID_MIN_SIZE, info,
                _voiceSession, _voiceInteractor, stack);
    }

    ActivityStack(ActivityTaskManagerService atmService, int id, Intent _intent,
            Intent _affinityIntent, String _affinity, String _rootAffinity,
            ComponentName _realActivity, ComponentName _origActivity, boolean _rootWasReset,
            boolean _autoRemoveRecents, boolean _askedCompatMode, int _userId, int _effectiveUid,
            String _lastDescription, long lastTimeMoved, boolean neverRelinquishIdentity,
            ActivityManager.TaskDescription _lastTaskDescription, int taskAffiliation,
            int prevTaskId, int nextTaskId, int taskAffiliationColor, int callingUid,
            String callingPackage, @Nullable String callingFeatureId, int resizeMode,
            boolean supportsPictureInPicture, boolean _realActivitySuspended,
            boolean userSetupComplete, int minWidth, int minHeight,
            ActivityInfo info, IVoiceInteractionSession _voiceSession,
            IVoiceInteractor _voiceInteractor, ActivityStack stack) {
        super(atmService, id, _intent, _affinityIntent, _affinity, _rootAffinity,
                _realActivity, _origActivity, _rootWasReset, _autoRemoveRecents, _askedCompatMode,
                _userId, _effectiveUid, _lastDescription, lastTimeMoved, neverRelinquishIdentity,
                _lastTaskDescription, taskAffiliation, prevTaskId, nextTaskId, taskAffiliationColor,
                callingUid, callingPackage, callingFeatureId, resizeMode, supportsPictureInPicture,
                _realActivitySuspended, userSetupComplete, minWidth, minHeight, info, _voiceSession,
                _voiceInteractor, stack);

        EventLogTags.writeWmStackCreated(id);
        mHandler = new ActivityStackHandler(mStackSupervisor.mLooper);
        mCurrentUser = mAtmService.mAmInternal.getCurrentUserId();
    }

    @Override
    public void resolveTileOverrideConfiguration(Configuration newParentConfig) {
        super.resolveTileOverrideConfiguration(newParentConfig);
        if (mTile != null) {
            // If this is a virtual child of a tile, simulate the parent-child relationship
            mTile.updateResolvedConfig(getResolvedOverrideConfiguration());
        }
    }

    @Override
    public void onConfigurationChanged(Configuration newParentConfig) {
        // Calling Task#onConfigurationChanged() for leaf task since the ops in this method are
        // particularly for ActivityStack, like preventing bounds changes when inheriting certain
        // windowing mode.
        if (!isRootTask() || this instanceof TaskTile) {
            super.onConfigurationChanged(newParentConfig);
            return;
        }

        final int prevWindowingMode = getWindowingMode();
        final boolean prevIsAlwaysOnTop = isAlwaysOnTop();
        final int prevRotation = getWindowConfiguration().getRotation();
        final int prevDensity = getConfiguration().densityDpi;
        final int prevScreenW = getConfiguration().screenWidthDp;
        final int prevScreenH = getConfiguration().screenHeightDp;
        final Rect newBounds = mTmpRect;
        // Initialize the new bounds by previous bounds as the input and output for calculating
        // override bounds in pinned (pip) or split-screen mode.
        getBounds(newBounds);

        super.onConfigurationChanged(newParentConfig);

        updateTaskOrganizerState();

        // Only need to update surface size here since the super method will handle updating
        // surface position.
        updateSurfaceSize(getPendingTransaction());

        if (mDisplayContent == null) {
            return;
        }

        if (prevWindowingMode != getWindowingMode()) {
            mDisplayContent.onStackWindowingModeChanged(this);

            if (inSplitScreenSecondaryWindowingMode()) {
                // When the stack is resized due to entering split screen secondary, offset the
                // windows to compensate for the new stack position.
                forAllWindows(w -> {
                    w.mWinAnimator.setOffsetPositionForStackResize(true);
                }, true);
            }
        }

        final DisplayContent display = getDisplay();
        if (display == null ) {
            return;
        }

        final boolean windowingModeChanged = prevWindowingMode != getWindowingMode();
        final int overrideWindowingMode = getRequestedOverrideWindowingMode();
        // Update bounds if applicable
        boolean hasNewOverrideBounds = false;
        // Use override windowing mode to prevent extra bounds changes if inheriting the mode.
        if ((overrideWindowingMode != WINDOWING_MODE_PINNED) && !matchParentBounds()) {
            // If the parent (display) has rotated, rotate our bounds to best-fit where their
            // bounds were on the pre-rotated display.
            final int newRotation = getWindowConfiguration().getRotation();
            final boolean rotationChanged = prevRotation != newRotation;
            if (rotationChanged) {
                display.mDisplayContent.rotateBounds(
                        newParentConfig.windowConfiguration.getBounds(), prevRotation, newRotation,
                        newBounds);
                hasNewOverrideBounds = true;
            }
        }

        if (windowingModeChanged) {
            display.onStackWindowingModeChanged(this);
        }
        if (hasNewOverrideBounds) {
            if (inSplitScreenWindowingMode()) {
                setBounds(newBounds);
            } else if (overrideWindowingMode != WINDOWING_MODE_PINNED) {
                // For pinned stack, resize is now part of the {@link WindowContainerTransaction}
                resize(new Rect(newBounds), null /* configBounds */,
                        PRESERVE_WINDOWS, true /* deferResume */);
            }
        }
        if (prevIsAlwaysOnTop != isAlwaysOnTop()) {
            // Since always on top is only on when the stack is freeform or pinned, the state
            // can be toggled when the windowing mode changes. We must make sure the stack is
            // placed properly when always on top state changes.
            display.positionStackAtTop(this, false /* includingParents */);
        }
    }

    void updateTaskOrganizerState() {
        if (!isRootTask()) {
            return;
        }

        final int windowingMode = getWindowingMode();
        if (windowingMode == mLastTaskOrganizerWindowingMode) {
            // If our windowing mode hasn't actually changed, then just stick
            // with our old organizer. This lets us implement the semantic
            // where SysUI can continue to manage it's old tasks
            // while CTS temporarily takes over the registration.
            return;
        }
        /*
         * Different windowing modes may be managed by different task organizers. If
         * getTaskOrganizer returns null, we still call setTaskOrganizer to
         * make sure we clear it.
         */
        final ITaskOrganizer org =
            mWmService.mAtmService.mTaskOrganizerController.getTaskOrganizer(windowingMode);
        setTaskOrganizer(org);
        mLastTaskOrganizerWindowingMode = windowingMode;
    }

    @Override
    public void setWindowingMode(int windowingMode) {
        // Calling Task#setWindowingMode() for leaf task since this is the a specialization of
        // {@link #setWindowingMode(int)} for ActivityStack.
        if (!isRootTask()) {
            super.setWindowingMode(windowingMode);
            return;
        }

        setWindowingMode(windowingMode, false /* animate */, false /* showRecents */,
                false /* enteringSplitScreenMode */, false /* deferEnsuringVisibility */,
                false /* creating */);
    }

    /**
     * A transient windowing mode is one which activities enter into temporarily. Examples of this
     * are Split window modes and pip. Non-transient modes are modes that displays can adopt.
     *
     * @param windowingMode the windowingMode to test for transient-ness.
     * @return {@code true} if the windowing mode is transient, {@code false} otherwise.
     */
    private static boolean isTransientWindowingMode(int windowingMode) {
        return windowingMode == WINDOWING_MODE_PINNED
                || windowingMode == WINDOWING_MODE_SPLIT_SCREEN_PRIMARY
                || windowingMode == WINDOWING_MODE_SPLIT_SCREEN_SECONDARY;
    }

    /**
     * Specialization of {@link #setWindowingMode(int)} for this subclass.
     *
     * @param preferredWindowingMode the preferred windowing mode. This may not be honored depending
     *         on the state of things. For example, WINDOWING_MODE_UNDEFINED will resolve to the
     *         previous non-transient mode if this stack is currently in a transient mode.
     * @param animate Can be used to prevent animation.
     * @param showRecents Controls whether recents is shown on the other side of a split while
     *         entering split mode.
     * @param enteringSplitScreenMode {@code true} if entering split mode.
     * @param deferEnsuringVisibility Whether visibility updates are deferred. This is set when
     *         many operations (which can effect visibility) are being performed in bulk.
     * @param creating {@code true} if this is being run during ActivityStack construction.
     */
    void setWindowingMode(int preferredWindowingMode, boolean animate, boolean showRecents,
            boolean enteringSplitScreenMode, boolean deferEnsuringVisibility, boolean creating) {
        mWmService.inSurfaceTransaction(() -> setWindowingModeInSurfaceTransaction(
                preferredWindowingMode, animate, showRecents, enteringSplitScreenMode,
                deferEnsuringVisibility, creating));
    }

    private void setWindowingModeInSurfaceTransaction(int preferredWindowingMode, boolean animate,
            boolean showRecents, boolean enteringSplitScreenMode, boolean deferEnsuringVisibility,
            boolean creating) {
        final int currentMode = getWindowingMode();
        final int currentOverrideMode = getRequestedOverrideWindowingMode();
        final DisplayContent display = getDisplay();
        final Task topTask = getTopMostTask();
        final ActivityStack splitScreenStack = display.getRootSplitScreenPrimaryTask();
        int windowingMode = preferredWindowingMode;
        if (preferredWindowingMode == WINDOWING_MODE_UNDEFINED
                && isTransientWindowingMode(currentMode)) {
            // Leaving a transient mode. Interpret UNDEFINED as "restore"
            windowingMode = mRestoreOverrideWindowingMode;
        }

        // Need to make sure windowing mode is supported. If we in the process of creating the stack
        // no need to resolve the windowing mode again as it is already resolved to the right mode.
        if (!creating) {
            windowingMode = display.validateWindowingMode(windowingMode,
                    null /* ActivityRecord */, topTask, getActivityType());
        }
        if (splitScreenStack == this
                && windowingMode == WINDOWING_MODE_SPLIT_SCREEN_SECONDARY) {
            // Resolution to split-screen secondary for the primary split-screen stack means
            // we want to leave split-screen mode.
            windowingMode = mRestoreOverrideWindowingMode;
        }

        final boolean alreadyInSplitScreenMode = display.hasSplitScreenPrimaryTask();

        // Don't send non-resizeable notifications if the windowing mode changed was a side effect
        // of us entering split-screen mode.
        final boolean sendNonResizeableNotification = !enteringSplitScreenMode;
        // Take any required action due to us not supporting the preferred windowing mode.
        if (alreadyInSplitScreenMode && windowingMode == WINDOWING_MODE_FULLSCREEN
                && sendNonResizeableNotification && isActivityTypeStandardOrUndefined()) {
            final boolean preferredSplitScreen =
                    preferredWindowingMode == WINDOWING_MODE_SPLIT_SCREEN_PRIMARY
                    || preferredWindowingMode == WINDOWING_MODE_SPLIT_SCREEN_SECONDARY;
            if (preferredSplitScreen || creating) {
                // Looks like we can't launch in split screen mode or the stack we are launching
                // doesn't support split-screen mode, go ahead an dismiss split-screen and display a
                // warning toast about it.
                mAtmService.getTaskChangeNotificationController()
                        .notifyActivityDismissingDockedStack();
                display.onSplitScreenModeDismissed();
            }
        }

        if (currentMode == windowingMode) {
            // You are already in the window mode, so we can skip most of the work below. However,
            // it's possible that we have inherited the current windowing mode from a parent. So,
            // fulfill this method's contract by setting the override mode directly.
            getRequestedOverrideConfiguration().windowConfiguration.setWindowingMode(windowingMode);
            return;
        }

        final ActivityRecord topActivity = getTopNonFinishingActivity();

        // For now, assume that the Stack's windowing mode is what will actually be used
        // by it's activities. In the future, there may be situations where this doesn't
        // happen; so at that point, this message will need to handle that.
        int likelyResolvedMode = windowingMode;
        if (windowingMode == WINDOWING_MODE_UNDEFINED) {
            final ConfigurationContainer parent = getParent();
            likelyResolvedMode = parent != null ? parent.getWindowingMode()
                    : WINDOWING_MODE_FULLSCREEN;
        }
        if (currentMode == WINDOWING_MODE_PINNED) {
            mAtmService.getTaskChangeNotificationController().notifyActivityUnpinned();
        }
        if (sendNonResizeableNotification && likelyResolvedMode != WINDOWING_MODE_FULLSCREEN
                && topActivity != null && !topActivity.noDisplay
                && topActivity.isNonResizableOrForcedResizable(likelyResolvedMode)) {
            // Inform the user that they are starting an app that may not work correctly in
            // multi-window mode.
            final String packageName = topActivity.info.applicationInfo.packageName;
            mAtmService.getTaskChangeNotificationController().notifyActivityForcedResizable(
                    topTask.mTaskId, FORCED_RESIZEABLE_REASON_SPLIT_SCREEN, packageName);
        }

        mAtmService.deferWindowLayout();
        try {
            if (!animate && topActivity != null) {
                mStackSupervisor.mNoAnimActivities.add(topActivity);
            }
            super.setWindowingMode(windowingMode);
            // setWindowingMode triggers an onConfigurationChanged cascade which can result in a
            // different resolved windowing mode (usually when preferredWindowingMode is UNDEFINED).
            windowingMode = getWindowingMode();

            if (creating) {
                // Nothing else to do if we don't have a window container yet. E.g. call from ctor.
                return;
            }

            if (windowingMode == WINDOWING_MODE_SPLIT_SCREEN_PRIMARY && splitScreenStack != null) {
                // We already have a split-screen stack in this display, so just move the tasks over.
                // TODO: Figure-out how to do all the stuff in
                // AMS.setTaskWindowingModeSplitScreenPrimary
                throw new IllegalArgumentException("Setting primary split-screen windowing mode"
                        + " while there is already one isn't currently supported");
                //return;
            }
            if (isTransientWindowingMode(windowingMode) && !isTransientWindowingMode(currentMode)) {
                mRestoreOverrideWindowingMode = currentOverrideMode;
            }

            mTmpRect2.setEmpty();
            if (windowingMode != WINDOWING_MODE_FULLSCREEN) {
                if (matchParentBounds()) {
                    mTmpRect2.setEmpty();
                } else {
                    getRawBounds(mTmpRect2);
                }
            }

            if (!Objects.equals(getRequestedOverrideBounds(), mTmpRect2)) {
                resize(mTmpRect2, null /*configBounds*/,
                        false /*preserveWindows*/, true /*deferResume*/);
            }
        } finally {
            if (showRecents && !alreadyInSplitScreenMode && isOnHomeDisplay()
                    && windowingMode == WINDOWING_MODE_SPLIT_SCREEN_PRIMARY) {
                // Make sure recents stack exist when creating a dock stack as it normally needs to
                // be on the other side of the docked stack and we make visibility decisions based
                // on that.
                // TODO: This is only here to help out with the case where recents stack doesn't
                // exist yet. For that case the initial size of the split-screen stack will be the
                // the one where the home stack is visible since recents isn't visible yet, but the
                // divider will be off. I think we should just make the initial bounds that of home
                // so that the divider matches and remove this logic.
                // TODO: This is currently only called when entering split-screen while in another
                // task, and from the tests
                // TODO (b/78247419): Fix the rotation animation from fullscreen to minimized mode
                final boolean isRecentsComponentHome =
                        mAtmService.getRecentTasks().isRecentsComponentHomeActivity(mCurrentUser);
                final ActivityStack recentStack = display.getOrCreateStack(
                        WINDOWING_MODE_SPLIT_SCREEN_SECONDARY,
                        isRecentsComponentHome ? ACTIVITY_TYPE_HOME : ACTIVITY_TYPE_RECENTS,
                        true /* onTop */);
                recentStack.moveToFront("setWindowingMode");
                // If task moved to docked stack - show recents if needed.
                mWmService.showRecentApps();
            }
            mAtmService.continueWindowLayout();
        }

        if (!deferEnsuringVisibility) {
            mRootWindowContainer.ensureActivitiesVisible(null, 0, PRESERVE_WINDOWS);
            mRootWindowContainer.resumeFocusedStacksTopActivities();
        }
    }

    @Override
    public boolean isCompatible(int windowingMode, int activityType) {
        // TODO: Should we just move this to ConfigurationContainer?
        if (activityType == ACTIVITY_TYPE_UNDEFINED) {
            // Undefined activity types end up in a standard stack once the stack is created on a
            // display, so they should be considered compatible.
            activityType = ACTIVITY_TYPE_STANDARD;
        }
        return super.isCompatible(windowingMode, activityType);
    }

    /** Resume next focusable stack after reparenting to another display. */
    void postReparent() {
        adjustFocusToNextFocusableStack("reparent", true /* allowFocusSelf */);
        mRootWindowContainer.resumeFocusedStacksTopActivities();
        // Update visibility of activities before notifying WM. This way it won't try to resize
        // windows that are no longer visible.
        mRootWindowContainer.ensureActivitiesVisible(null /* starting */, 0 /* configChanges */,
                !PRESERVE_WINDOWS);
    }

    DisplayContent getDisplay() {
        return getDisplayContent();
    }

    /**
     * Defers updating the bounds of the stack. If the stack was resized/repositioned while
     * deferring, the bounds will update in {@link #continueUpdateBounds()}.
     */
    void deferUpdateBounds() {
        if (!mUpdateBoundsDeferred) {
            mUpdateBoundsDeferred = true;
            mUpdateBoundsDeferredCalled = false;
        }
    }

    /**
     * Continues updating bounds after updates have been deferred. If there was a resize attempt
     * between {@link #deferUpdateBounds()} and {@link #continueUpdateBounds()}, the stack will
     * be resized to that bounds.
     */
    void continueUpdateBounds() {
        if (mUpdateBoundsDeferred) {
            mUpdateBoundsDeferred = false;
            if (mUpdateBoundsDeferredCalled) {
                setTaskBounds(mDeferredBounds);
                setBounds(mDeferredBounds);
            }
            if (mUpdateDisplayedBoundsDeferredCalled) {
                setTaskDisplayedBounds(mDeferredDisplayedBounds);
            }
        }
    }

    private boolean updateBoundsAllowed(Rect bounds) {
        if (!mUpdateBoundsDeferred) {
            return true;
        }
        if (bounds != null) {
            mDeferredBounds.set(bounds);
        } else {
            mDeferredBounds.setEmpty();
        }
        mUpdateBoundsDeferredCalled = true;
        return false;
    }

    private boolean updateDisplayedBoundsAllowed(Rect bounds) {
        if (!mUpdateBoundsDeferred) {
            return true;
        }
        if (bounds != null) {
            mDeferredDisplayedBounds.set(bounds);
        } else {
            mDeferredDisplayedBounds.setEmpty();
        }
        mUpdateDisplayedBoundsDeferredCalled = true;
        return false;
    }

    public ActivityRecord topRunningActivity() {
        return topRunningActivity(false /* focusableOnly */);
    }

    ActivityRecord topRunningActivity(boolean focusableOnly) {
        // Split into 2 to avoid object creation due to variable capture.
        if (focusableOnly) {
            return getActivity((r) -> r.canBeTopRunning() && r.isFocusable());
        } else {
            return getActivity(ActivityRecord::canBeTopRunning);
        }
    }

    private ActivityRecord topRunningNonOverlayTaskActivity() {
        return getActivity((r) -> (r.canBeTopRunning() && !r.isTaskOverlay()));
    }

    ActivityRecord topRunningNonDelayedActivityLocked(ActivityRecord notTop) {
        final PooledPredicate p = PooledLambda.obtainPredicate(ActivityStack::isTopRunningNonDelayed
                , PooledLambda.__(ActivityRecord.class), notTop);
        final ActivityRecord r = getActivity(p);
        p.recycle();
        return r;
    }

    private static boolean isTopRunningNonDelayed(ActivityRecord r, ActivityRecord notTop) {
        return !r.delayedResume && r != notTop && r.canBeTopRunning();
    }

    /**
     * This is a simplified version of topRunningActivity that provides a number of
     * optional skip-over modes.  It is intended for use with the ActivityController hook only.
     *
     * @param token If non-null, any history records matching this token will be skipped.
     * @param taskId If non-zero, we'll attempt to skip over records with the same task ID.
     *
     * @return Returns the HistoryRecord of the next activity on the stack.
     */
    ActivityRecord topRunningActivity(IBinder token, int taskId) {
        final PooledPredicate p = PooledLambda.obtainPredicate(ActivityStack::isTopRunning,
                PooledLambda.__(ActivityRecord.class), taskId, token);
        final ActivityRecord r = getActivity(p);
        p.recycle();
        return r;
    }

    private static boolean isTopRunning(ActivityRecord r, int taskId, IBinder notTop) {
        return r.getTask().mTaskId != taskId && r.appToken != notTop && r.canBeTopRunning();
    }

    ActivityRecord isInStackLocked(ActivityRecord r) {
        if (r == null) {
            return null;
        }
        final Task task = r.getRootTask();
        if (task != null && r.isDescendantOf(task)) {
            if (task != this) Slog.w(TAG, "Illegal state! task does not point to stack it is in. "
                    + "stack=" + this + " task=" + task + " r=" + r
                    + " callers=" + Debug.getCallers(15, "\n"));
            return r;
        }
        return null;
    }

    /** @return true if the stack can only contain one task */
    boolean isSingleTaskInstance() {
        final DisplayContent display = getDisplay();
        return display != null && display.isSingleTaskInstance();
    }

    final boolean isHomeOrRecentsStack() {
        return isActivityTypeHome() || isActivityTypeRecents();
    }

    final boolean isOnHomeDisplay() {
        return getDisplayId() == DEFAULT_DISPLAY;
    }

    void moveToFront(String reason) {
        moveToFront(reason, null);
    }

    /**
     * @param reason The reason for moving the stack to the front.
     * @param task If non-null, the task will be moved to the top of the stack.
     * */
    void moveToFront(String reason, Task task) {
        if (!isAttached()) {
            return;
        }

        final DisplayContent display = getDisplay();

        if (inSplitScreenSecondaryWindowingMode()) {
            // If the stack is in split-screen seconardy mode, we need to make sure we move the
            // primary split-screen stack forward in the case it is currently behind a fullscreen
            // stack so both halves of the split-screen appear on-top and the fullscreen stack isn't
            // cutting between them.
            // TODO(b/70677280): This is a workaround until we can fix as part of b/70677280.
            final ActivityStack topFullScreenStack =
                    display.getTopStackInWindowingMode(WINDOWING_MODE_FULLSCREEN);
            if (topFullScreenStack != null) {
                final ActivityStack primarySplitScreenStack = display.getRootSplitScreenPrimaryTask();
                if (primarySplitScreenStack != null && display.getIndexOf(topFullScreenStack)
                        > display.getIndexOf(primarySplitScreenStack)) {
                    primarySplitScreenStack.moveToFront(reason + " splitScreenToTop");
                }
            }
        }

        if (!isActivityTypeHome() && returnsToHomeStack()) {
            // Make sure the home stack is behind this stack since that is where we should return to
            // when this stack is no longer visible.
            display.moveHomeStackToFront(reason + " returnToHome");
        }

        final boolean movingTask = task != null;
        display.positionStackAtTop(this, !movingTask /* includingParents */, reason);
        if (movingTask) {
            // This also moves the entire hierarchy branch to top, including parents
            positionChildAtTop(task);
        }
    }

    /**
     * @param reason The reason for moving the stack to the back.
     * @param task If non-null, the task will be moved to the bottom of the stack.
     **/
    void moveToBack(String reason, Task task) {
        if (!isAttached()) {
            return;
        }

        getDisplay().positionStackAtBottom(this, reason);
        if (task != null && task != this) {
            positionChildAtBottom(task);
        }

        /**
         * The intent behind moving a primary split screen stack to the back is usually to hide
         * behind the home stack. Exit split screen in this case.
         */
        if (getWindowingMode() == WINDOWING_MODE_SPLIT_SCREEN_PRIMARY) {
            setWindowingMode(WINDOWING_MODE_UNDEFINED);
        }
    }

    @Override
    boolean isFocusable() {
        // Special check for tile which isn't really in the hierarchy
        return mTile != null ? mTile.isFocusable() : super.isFocusable();
    }

    boolean isTopActivityFocusable() {
        final ActivityRecord r = topRunningActivity();
        return r != null ? r.isFocusable()
                : (isFocusable() && getWindowConfiguration().canReceiveKeys());
    }

    boolean isFocusableAndVisible() {
        return isTopActivityFocusable() && shouldBeVisible(null /* starting */);
    }

    @Override
    public boolean isAttached() {
        final DisplayContent display = getDisplay();
        return display != null && !display.isRemoved();
    }

    // TODO: Should each user have there own stacks?
    @Override
    void switchUser(int userId) {
        if (mCurrentUser == userId) {
            return;
        }
        mCurrentUser = userId;

        super.switchUser(userId);
        forAllLeafTasks((t) -> {
            if (t.showToCurrentUser() && t != this) {
                mChildren.remove(t);
                mChildren.add(t);
            }
        }, true /* traverseTopToBottom */);
    }

    void minimalResumeActivityLocked(ActivityRecord r) {
        if (DEBUG_STATES) Slog.v(TAG_STATES, "Moving to RESUMED: " + r + " (starting new instance)"
                + " callers=" + Debug.getCallers(5));
        r.setState(RESUMED, "minimalResumeActivityLocked");
        r.completeResumeLocked();
    }

    private void clearLaunchTime(ActivityRecord r) {
        // Make sure that there is no activity waiting for this to launch.
        if (!mStackSupervisor.mWaitingActivityLaunched.isEmpty()) {
            mStackSupervisor.removeIdleTimeoutForActivity(r);
            mStackSupervisor.scheduleIdleTimeout(r);
        }
    }

    void awakeFromSleepingLocked() {
        // Ensure activities are no longer sleeping.
        forAllActivities((Consumer<ActivityRecord>) (r) -> r.setSleeping(false));
        ensureActivitiesVisible(null /* starting */, 0 /* configChanges */,
                false /* preserveWindows */);
        if (mPausingActivity != null) {
            Slog.d(TAG, "awakeFromSleepingLocked: previously pausing activity didn't pause");
            mPausingActivity.activityPaused(true);
        }
    }

    void checkReadyForSleep() {
        if (shouldSleepActivities() && goToSleepIfPossible(false /* shuttingDown */)) {
            mStackSupervisor.checkReadyForSleepLocked(true /* allowDelay */);
        }
    }

    /**
     * Tries to put the activities in the stack to sleep.
     *
     * If the stack is not in a state where its activities can be put to sleep, this function will
     * start any necessary actions to move the stack into such a state. It is expected that this
     * function get called again when those actions complete.
     *
     * @param shuttingDown true when the called because the device is shutting down.
     * @return true if the stack finished going to sleep, false if the stack only started the
     * process of going to sleep (checkReadyForSleep will be called when that process finishes).
     */
    boolean goToSleepIfPossible(boolean shuttingDown) {
        boolean shouldSleep = true;

        if (mResumedActivity != null) {
            // Still have something resumed; can't sleep until it is paused.
            if (DEBUG_PAUSE) Slog.v(TAG_PAUSE, "Sleep needs to pause " + mResumedActivity);
            if (DEBUG_USER_LEAVING) Slog.v(TAG_USER_LEAVING,
                    "Sleep => pause with userLeaving=false");

            startPausingLocked(false /* userLeaving */, true /* uiSleeping */, null /* resuming */);
            shouldSleep = false ;
        } else if (mPausingActivity != null) {
            // Still waiting for something to pause; can't sleep yet.
            if (DEBUG_PAUSE) Slog.v(TAG_PAUSE, "Sleep still waiting to pause " + mPausingActivity);
            shouldSleep = false;
        }

        if (!shuttingDown) {
            if (containsActivityFromStack(mStackSupervisor.mStoppingActivities)) {
                // Still need to tell some activities to stop; can't sleep yet.
                if (DEBUG_PAUSE) Slog.v(TAG_PAUSE, "Sleep still need to stop "
                        + mStackSupervisor.mStoppingActivities.size() + " activities");

                mStackSupervisor.scheduleIdle();
                shouldSleep = false;
            }
        }

        if (shouldSleep) {
            goToSleep();
        }

        return shouldSleep;
    }

    void goToSleep() {
        // Make sure all visible activities are now sleeping. This will update the activity's
        // visibility and onStop() will be called.
        forAllActivities((r) -> {
            if (r.isState(STARTED, RESUMED, PAUSING, PAUSED, STOPPING, STOPPED)) {
                r.setSleeping(true);
            }
        });

        // Ensure visibility after updating sleep states without updating configuration,
        // as activities are about to be sent to sleep.
        ensureActivitiesVisible(null /* starting */, 0 /* configChanges */,
                !PRESERVE_WINDOWS);
    }

    private boolean containsActivityFromStack(List<ActivityRecord> rs) {
        for (ActivityRecord r : rs) {
            if (r.getRootTask() == this) {
                return true;
            }
        }
        return false;
    }

    /**
     * Start pausing the currently resumed activity.  It is an error to call this if there
     * is already an activity being paused or there is no resumed activity.
     *
     * @param userLeaving True if this should result in an onUserLeaving to the current activity.
     * @param uiSleeping True if this is happening with the user interface going to sleep (the
     * screen turning off).
     * @param resuming The activity we are currently trying to resume or null if this is not being
     *                 called as part of resuming the top activity, so we shouldn't try to instigate
     *                 a resume here if not null.
     * @return Returns true if an activity now is in the PAUSING state, and we are waiting for
     * it to tell us when it is done.
     */
    final boolean startPausingLocked(boolean userLeaving, boolean uiSleeping,
            ActivityRecord resuming) {
        if (mPausingActivity != null) {
            Slog.wtf(TAG, "Going to pause when pause is already pending for " + mPausingActivity
                    + " state=" + mPausingActivity.getState());
            if (!shouldSleepActivities()) {
                // Avoid recursion among check for sleep and complete pause during sleeping.
                // Because activity will be paused immediately after resume, just let pause
                // be completed by the order of activity paused from clients.
                completePauseLocked(false, resuming);
            }
        }
        ActivityRecord prev = mResumedActivity;

        if (prev == null) {
            if (resuming == null) {
                Slog.wtf(TAG, "Trying to pause when nothing is resumed");
                mRootWindowContainer.resumeFocusedStacksTopActivities();
            }
            return false;
        }

        if (prev == resuming) {
            Slog.wtf(TAG, "Trying to pause activity that is in process of being resumed");
            return false;
        }

        if (DEBUG_STATES) Slog.v(TAG_STATES, "Moving to PAUSING: " + prev);
        else if (DEBUG_PAUSE) Slog.v(TAG_PAUSE, "Start pausing: " + prev);

        if (mActivityTrigger != null) {
            mActivityTrigger.activityPauseTrigger(prev.intent, prev.info, prev.info.applicationInfo);
        }

        if (mActivityPluginDelegate != null && getWindowingMode() != WINDOWING_MODE_UNDEFINED) {
            mActivityPluginDelegate.activitySuspendNotification
                (prev.info.applicationInfo.packageName, getWindowingMode() == WINDOWING_MODE_FULLSCREEN, true);
        }
        mPausingActivity = prev;
        mLastPausedActivity = prev;
        mLastNoHistoryActivity = prev.isNoHistory() ? prev : null;
        prev.setState(PAUSING, "startPausingLocked");
        prev.getTask().touchActiveTime();
        clearLaunchTime(prev);

        mAtmService.updateCpuStats();

        boolean pauseImmediately = false;
        if (resuming != null && (resuming.info.flags & FLAG_RESUME_WHILE_PAUSING) != 0) {
            // If the flag RESUME_WHILE_PAUSING is set, then continue to schedule the previous
            // activity to be paused, while at the same time resuming the new resume activity
            // only if the previous activity can't go into Pip since we want to give Pip
            // activities a chance to enter Pip before resuming the next activity.
            final boolean lastResumedCanPip = prev != null && prev.checkEnterPictureInPictureState(
                    "shouldResumeWhilePausing", userLeaving);
            if (!lastResumedCanPip) {
                pauseImmediately = true;
            }
        }

        if (prev.attachedToProcess()) {
            if (DEBUG_PAUSE) Slog.v(TAG_PAUSE, "Enqueueing pending pause: " + prev);
            try {
                EventLogTags.writeWmPauseActivity(prev.mUserId, System.identityHashCode(prev),
                        prev.shortComponentName, "userLeaving=" + userLeaving);

                mAtmService.getLifecycleManager().scheduleTransaction(prev.app.getThread(),
                        prev.appToken, PauseActivityItem.obtain(prev.finishing, userLeaving,
                                prev.configChangeFlags, pauseImmediately));
            } catch (Exception e) {
                // Ignore exception, if process died other code will cleanup.
                Slog.w(TAG, "Exception thrown during pause", e);
                mPausingActivity = null;
                mLastPausedActivity = null;
                mLastNoHistoryActivity = null;
            }
        } else {
            mPausingActivity = null;
            mLastPausedActivity = null;
            mLastNoHistoryActivity = null;
        }

        // If we are not going to sleep, we want to ensure the device is
        // awake until the next activity is started.
        if (!uiSleeping && !mAtmService.isSleepingOrShuttingDownLocked()) {
            mStackSupervisor.acquireLaunchWakelock();
        }

        if (mPausingActivity != null) {
            // Have the window manager pause its key dispatching until the new
            // activity has started.  If we're pausing the activity just because
            // the screen is being turned off and the UI is sleeping, don't interrupt
            // key dispatch; the same activity will pick it up again on wakeup.
            if (!uiSleeping) {
                prev.pauseKeyDispatchingLocked();
            } else if (DEBUG_PAUSE) {
                 Slog.v(TAG_PAUSE, "Key dispatch not paused for screen off");
            }

            if (pauseImmediately) {
                // If the caller said they don't want to wait for the pause, then complete
                // the pause now.
                completePauseLocked(false, resuming);
                return false;

            } else {
                prev.schedulePauseTimeout();
                return true;
            }

        } else {
            // This activity failed to schedule the
            // pause, so just treat it as being paused now.
            if (DEBUG_PAUSE) Slog.v(TAG_PAUSE, "Activity not running, resuming next.");
            if (resuming == null) {
                mRootWindowContainer.resumeFocusedStacksTopActivities();
            }
            return false;
        }
    }

    @VisibleForTesting
    void completePauseLocked(boolean resumeNext, ActivityRecord resuming) {
        ActivityRecord prev = mPausingActivity;
        if (DEBUG_PAUSE) Slog.v(TAG_PAUSE, "Complete pause: " + prev);

        if (prev != null) {
            prev.setWillCloseOrEnterPip(false);
            final boolean wasStopping = prev.isState(STOPPING);
            prev.setState(PAUSED, "completePausedLocked");
            if (prev.finishing) {
                if (DEBUG_PAUSE) Slog.v(TAG_PAUSE, "Executing finish of activity: " + prev);
                prev = prev.completeFinishing("completePausedLocked");
            } else if (prev.hasProcess()) {
                if (DEBUG_PAUSE) Slog.v(TAG_PAUSE, "Enqueue pending stop if needed: " + prev
                        + " wasStopping=" + wasStopping
                        + " visibleRequested=" + prev.mVisibleRequested);
                if (prev.deferRelaunchUntilPaused) {
                    // Complete the deferred relaunch that was waiting for pause to complete.
                    if (DEBUG_PAUSE) Slog.v(TAG_PAUSE, "Re-launching after pause: " + prev);
                    prev.relaunchActivityLocked(prev.preserveWindowOnDeferredRelaunch);
                } else if (wasStopping) {
                    // We are also stopping, the stop request must have gone soon after the pause.
                    // We can't clobber it, because the stop confirmation will not be handled.
                    // We don't need to schedule another stop, we only need to let it happen.
                    prev.setState(STOPPING, "completePausedLocked");
                } else if (!prev.mVisibleRequested || shouldSleepOrShutDownActivities()) {
                    // Clear out any deferred client hide we might currently have.
                    prev.setDeferHidingClient(false);
                    // If we were visible then resumeTopActivities will release resources before
                    // stopping.
                    prev.addToStopping(true /* scheduleIdle */, false /* idleDelayed */,
                            "completePauseLocked");
                }
            } else {
                if (DEBUG_PAUSE) Slog.v(TAG_PAUSE, "App died during pause, not stopping: " + prev);
                prev = null;
            }
            // It is possible the activity was freezing the screen before it was paused.
            // In that case go ahead and remove the freeze this activity has on the screen
            // since it is no longer visible.
            if (prev != null) {
                prev.stopFreezingScreenLocked(true /*force*/);
            }
            mPausingActivity = null;
        }

        if (resumeNext) {
            final ActivityStack topStack = mRootWindowContainer.getTopDisplayFocusedStack();
            if (!topStack.shouldSleepOrShutDownActivities()) {
                mRootWindowContainer.resumeFocusedStacksTopActivities(topStack, prev, null);
            } else {
                checkReadyForSleep();
                ActivityRecord top = topStack.topRunningActivity();
                if (top == null || (prev != null && top != prev)) {
                    // If there are no more activities available to run, do resume anyway to start
                    // something. Also if the top activity on the stack is not the just paused
                    // activity, we need to go ahead and resume it to ensure we complete an
                    // in-flight app switch.
                    mRootWindowContainer.resumeFocusedStacksTopActivities();
                }
            }
        }

        if (prev != null) {
            prev.resumeKeyDispatchingLocked();

            if (prev.hasProcess() && prev.cpuTimeAtResume > 0) {
                final long diff = prev.app.getCpuTime() - prev.cpuTimeAtResume;
                if (diff > 0) {
                    final Runnable r = PooledLambda.obtainRunnable(
                            ActivityManagerInternal::updateForegroundTimeIfOnBattery,
                            mAtmService.mAmInternal, prev.info.packageName,
                            prev.info.applicationInfo.uid,
                            diff);
                    mAtmService.mH.post(r);
                }
            }
            prev.cpuTimeAtResume = 0; // reset it
        }

        // Notify when the task stack has changed, but only if visibilities changed (not just
        // focus). Also if there is an active pinned stack - we always want to notify it about
        // task stack changes, because its positioning may depend on it.
        if (mStackSupervisor.mAppVisibilitiesChangedSinceLastPause
                || (getDisplay() != null && getDisplay().hasPinnedTask())) {
            mAtmService.getTaskChangeNotificationController().notifyTaskStackChanged();
            mStackSupervisor.mAppVisibilitiesChangedSinceLastPause = false;
        }

        mRootWindowContainer.ensureActivitiesVisible(resuming, 0, !PRESERVE_WINDOWS);
    }

    boolean isTopStackOnDisplay() {
        final DisplayContent display = getDisplay();
        return display != null && display.isTopStack(this);
    }

    /**
     * @return {@code true} if this is the focused stack on its current display, {@code false}
     * otherwise.
     */
    boolean isFocusedStackOnDisplay() {
        final DisplayContent display = getDisplay();
        return display != null && this == display.getFocusedStack();
    }

    boolean isTopActivityVisible() {
        final ActivityRecord topActivity = getTopNonFinishingActivity();
        return topActivity != null && topActivity.mVisibleRequested;
    }

    /**
     * Returns true if the stack should be visible.
     *
     * @param starting The currently starting activity or null if there is none.
     */
    @Override
    boolean shouldBeVisible(ActivityRecord starting) {
        return getVisibility(starting) != STACK_VISIBILITY_INVISIBLE;
    }

    /**
     * Returns true if the stack should be visible.
     *
     * @param starting The currently starting activity or null if there is none.
     */
    @StackVisibility
    int getVisibility(ActivityRecord starting) {
        if (!isAttached() || mForceHidden) {
            return STACK_VISIBILITY_INVISIBLE;
        }

        final DisplayContent display = getDisplay();
        boolean gotSplitScreenStack = false;
        boolean gotOpaqueSplitScreenPrimary = false;
        boolean gotOpaqueSplitScreenSecondary = false;
        boolean gotTranslucentFullscreen = false;
        boolean gotTranslucentSplitScreenPrimary = false;
        boolean gotTranslucentSplitScreenSecondary = false;
        boolean shouldBeVisible = true;
        final int windowingMode = getWindowingMode();
        final boolean isAssistantType = isActivityTypeAssistant();
        for (int i = display.getStackCount() - 1; i >= 0; --i) {
            final ActivityStack other = display.getStackAt(i);
            final boolean hasRunningActivities = other.topRunningActivity() != null;
            if (other == this) {
                // Should be visible if there is no other stack occluding it, unless it doesn't
                // have any running activities, not starting one and not home stack.
                shouldBeVisible = hasRunningActivities || isInStackLocked(starting) != null
                        || isActivityTypeHome();
                break;
            }

            if (!hasRunningActivities) {
                continue;
            }

            final int otherWindowingMode = other.getWindowingMode();

            if (otherWindowingMode == WINDOWING_MODE_FULLSCREEN) {
                // In this case the home stack isn't resizeable even though we are in split-screen
                // mode. We still want the primary splitscreen stack to be visible as there will be
                // a slight hint of it in the status bar area above the non-resizeable home
                // activity. In addition, if the fullscreen assistant is over primary splitscreen
                // stack, the stack should still be visible in the background as long as the recents
                // animation is running.
                final int activityType = other.getActivityType();
                if (windowingMode == WINDOWING_MODE_SPLIT_SCREEN_PRIMARY) {
                    if (activityType == ACTIVITY_TYPE_HOME
                            || (activityType == ACTIVITY_TYPE_ASSISTANT
                                && mWmService.getRecentsAnimationController() != null)) {
                        break;
                    }
                }
                if (other.isTranslucent(starting)) {
                    // Can be visible behind a translucent fullscreen stack.
                    gotTranslucentFullscreen = true;
                    continue;
                }
                return STACK_VISIBILITY_INVISIBLE;
            } else if (otherWindowingMode == WINDOWING_MODE_SPLIT_SCREEN_PRIMARY
                    && !gotOpaqueSplitScreenPrimary) {
                gotSplitScreenStack = true;
                gotTranslucentSplitScreenPrimary = other.isTranslucent(starting);
                gotOpaqueSplitScreenPrimary = !gotTranslucentSplitScreenPrimary;
                if (windowingMode == WINDOWING_MODE_SPLIT_SCREEN_PRIMARY
                        && gotOpaqueSplitScreenPrimary) {
                    // Can not be visible behind another opaque stack in split-screen-primary mode.
                    return STACK_VISIBILITY_INVISIBLE;
                }
            } else if (otherWindowingMode == WINDOWING_MODE_SPLIT_SCREEN_SECONDARY
                    && !gotOpaqueSplitScreenSecondary) {
                gotSplitScreenStack = true;
                gotTranslucentSplitScreenSecondary = other.isTranslucent(starting);
                gotOpaqueSplitScreenSecondary = !gotTranslucentSplitScreenSecondary;
                if (windowingMode == WINDOWING_MODE_SPLIT_SCREEN_SECONDARY
                        && gotOpaqueSplitScreenSecondary) {
                    // Can not be visible behind another opaque stack in split-screen-secondary mode.
                    return STACK_VISIBILITY_INVISIBLE;
                }
            }
            if (gotOpaqueSplitScreenPrimary && gotOpaqueSplitScreenSecondary) {
                // Can not be visible if we are in split-screen windowing mode and both halves of
                // the screen are opaque.
                return STACK_VISIBILITY_INVISIBLE;
            }
            if (isAssistantType && gotSplitScreenStack) {
                // Assistant stack can't be visible behind split-screen. In addition to this not
                // making sense, it also works around an issue here we boost the z-order of the
                // assistant window surfaces in window manager whenever it is visible.
                return STACK_VISIBILITY_INVISIBLE;
            }
        }

        if (!shouldBeVisible) {
            return STACK_VISIBILITY_INVISIBLE;
        }

        // Handle cases when there can be a translucent split-screen stack on top.
        switch (windowingMode) {
            case WINDOWING_MODE_FULLSCREEN:
                if (gotTranslucentSplitScreenPrimary || gotTranslucentSplitScreenSecondary) {
                    // At least one of the split-screen stacks that covers this one is translucent.
                    return STACK_VISIBILITY_VISIBLE_BEHIND_TRANSLUCENT;
                }
                break;
            case WINDOWING_MODE_SPLIT_SCREEN_PRIMARY:
                if (gotTranslucentSplitScreenPrimary) {
                    // Covered by translucent primary split-screen on top.
                    return STACK_VISIBILITY_VISIBLE_BEHIND_TRANSLUCENT;
                }
                break;
            case WINDOWING_MODE_SPLIT_SCREEN_SECONDARY:
                if (gotTranslucentSplitScreenSecondary) {
                    // Covered by translucent secondary split-screen on top.
                    return STACK_VISIBILITY_VISIBLE_BEHIND_TRANSLUCENT;
                }
                break;
        }

        // Lastly - check if there is a translucent fullscreen stack on top.
        return gotTranslucentFullscreen ? STACK_VISIBILITY_VISIBLE_BEHIND_TRANSLUCENT
                : STACK_VISIBILITY_VISIBLE;
    }

    /**
     * Make sure that all activities that need to be visible in the stack (that is, they
     * currently can be seen by the user) actually are and update their configuration.
     */
    void ensureActivitiesVisible(ActivityRecord starting, int configChanges,
            boolean preserveWindows) {
        ensureActivitiesVisible(starting, configChanges, preserveWindows, true /* notifyClients */);
    }

    /**
     * Ensure visibility with an option to also update the configuration of visible activities.
     * @see #ensureActivitiesVisible(ActivityRecord, int, boolean)
     * @see RootWindowContainer#ensureActivitiesVisible(ActivityRecord, int, boolean)
     */
    // TODO: Should be re-worked based on the fact that each task as a stack in most cases.
    void ensureActivitiesVisible(ActivityRecord starting, int configChanges,
            boolean preserveWindows, boolean notifyClients) {
        mTopActivityOccludesKeyguard = false;
        mTopDismissingKeyguardActivity = null;
        mStackSupervisor.getKeyguardController().beginActivityVisibilityUpdate();
        try {
            mEnsureActivitiesVisibleHelper.process(
                    starting, configChanges, preserveWindows, notifyClients);

            if (mTranslucentActivityWaiting != null &&
                    mUndrawnActivitiesBelowTopTranslucent.isEmpty()) {
                // Nothing is getting drawn or everything was already visible, don't wait for timeout.
                notifyActivityDrawnLocked(null);
            }
        } finally {
            mStackSupervisor.getKeyguardController().endActivityVisibilityUpdate();
        }
    }

    /**
     * @return true if the top visible activity wants to occlude the Keyguard, false otherwise
     */
    boolean topActivityOccludesKeyguard() {
        return mTopActivityOccludesKeyguard;
    }

    /**
     * Returns true if this stack should be resized to match the bounds specified by
     * {@link ActivityOptions#setLaunchBounds} when launching an activity into the stack.
     */
    boolean shouldResizeStackWithLaunchBounds() {
        return inPinnedWindowingMode();
    }

    // TODO(NOW!)
    /**
     * Returns {@code true} if this is the top-most split-screen-primary or
     * split-screen-secondary stack, {@code false} otherwise.
     */
    boolean isTopSplitScreenStack() {
        return inSplitScreenWindowingMode()
                && this == getDisplay().getTopStackInWindowingMode(getWindowingMode());
    }

    /** @return True if the resizing of the primary-split-screen stack affects this stack size. */
    boolean affectedBySplitScreenResize() {
        if (!supportsSplitScreenWindowingMode()) {
            return false;
        }
        final int windowingMode = getWindowingMode();
        return windowingMode != WINDOWING_MODE_FREEFORM
                && windowingMode != WINDOWING_MODE_PINNED
                && windowingMode != WINDOWING_MODE_MULTI_WINDOW;
    }

    /**
     * @return the top most visible activity that wants to dismiss Keyguard
     */
    ActivityRecord getTopDismissingKeyguardActivity() {
        return mTopDismissingKeyguardActivity;
    }

    /**
     * Checks whether {@param r} should be visible depending on Keyguard state and updates
     * {@link #mTopActivityOccludesKeyguard} and {@link #mTopDismissingKeyguardActivity} if
     * necessary.
     *
     * @return true if {@param r} is visible taken Keyguard state into account, false otherwise
     */
    boolean checkKeyguardVisibility(ActivityRecord r, boolean shouldBeVisible, boolean isTop) {
        int displayId = getDisplayId();
        if (displayId == INVALID_DISPLAY) displayId = DEFAULT_DISPLAY;

        final boolean keyguardOrAodShowing = mStackSupervisor.getKeyguardController()
                .isKeyguardOrAodShowing(displayId);
        final boolean keyguardLocked = mStackSupervisor.getKeyguardController().isKeyguardLocked();
        final boolean showWhenLocked = r.canShowWhenLocked();
        final boolean dismissKeyguard = r.containsDismissKeyguardWindow();
        if (shouldBeVisible) {
            if (dismissKeyguard && mTopDismissingKeyguardActivity == null) {
                mTopDismissingKeyguardActivity = r;
            }

            // Only the top activity may control occluded, as we can't occlude the Keyguard if the
            // top app doesn't want to occlude it.
            if (isTop) {
                mTopActivityOccludesKeyguard |= showWhenLocked;
            }

            final boolean canShowWithKeyguard = canShowWithInsecureKeyguard()
                    && mStackSupervisor.getKeyguardController().canDismissKeyguard();
            if (canShowWithKeyguard) {
                return true;
            }
        }
        if (keyguardOrAodShowing) {
            // If keyguard is showing, nothing is visible, except if we are able to dismiss Keyguard
            // right away and AOD isn't visible.
            return shouldBeVisible && mStackSupervisor.getKeyguardController()
                    .canShowActivityWhileKeyguardShowing(r, dismissKeyguard);
        } else if (keyguardLocked) {
            return shouldBeVisible && mStackSupervisor.getKeyguardController().canShowWhileOccluded(
                    dismissKeyguard, showWhenLocked);
        } else {
            return shouldBeVisible;
        }
    }

    /**
     * Check if the display to which this stack is attached has
     * {@link Display#FLAG_CAN_SHOW_WITH_INSECURE_KEYGUARD} applied.
     */
    boolean canShowWithInsecureKeyguard() {
        final DisplayContent displayContent = getDisplay();
        if (displayContent == null) {
            throw new IllegalStateException("Stack is not attached to any display, stackId="
                    + getRootTaskId());
        }

        final int flags = displayContent.mDisplay.getFlags();
        return (flags & FLAG_CAN_SHOW_WITH_INSECURE_KEYGUARD) != 0;
    }

    void checkTranslucentActivityWaiting(ActivityRecord top) {
        if (mTranslucentActivityWaiting != top) {
            mUndrawnActivitiesBelowTopTranslucent.clear();
            if (mTranslucentActivityWaiting != null) {
                // Call the callback with a timeout indication.
                notifyActivityDrawnLocked(null);
                mTranslucentActivityWaiting = null;
            }
            mHandler.removeMessages(TRANSLUCENT_TIMEOUT_MSG);
        }
    }

    void convertActivityToTranslucent(ActivityRecord r) {
        mTranslucentActivityWaiting = r;
        mUndrawnActivitiesBelowTopTranslucent.clear();
        mHandler.sendEmptyMessageDelayed(TRANSLUCENT_TIMEOUT_MSG, TRANSLUCENT_CONVERSION_TIMEOUT);
    }

    /**
     * Called as activities below the top translucent activity are redrawn. When the last one is
     * redrawn notify the top activity by calling
     * {@link Activity#onTranslucentConversionComplete}.
     *
     * @param r The most recent background activity to be drawn. Or, if r is null then a timeout
     * occurred and the activity will be notified immediately.
     */
    void notifyActivityDrawnLocked(ActivityRecord r) {
        if ((r == null)
                || (mUndrawnActivitiesBelowTopTranslucent.remove(r) &&
                        mUndrawnActivitiesBelowTopTranslucent.isEmpty())) {
            // The last undrawn activity below the top has just been drawn. If there is an
            // opaque activity at the top, notify it that it can become translucent safely now.
            final ActivityRecord waitingActivity = mTranslucentActivityWaiting;
            mTranslucentActivityWaiting = null;
            mUndrawnActivitiesBelowTopTranslucent.clear();
            mHandler.removeMessages(TRANSLUCENT_TIMEOUT_MSG);

            if (waitingActivity != null) {
                mWmService.setWindowOpaqueLocked(waitingActivity.appToken, false);
                if (waitingActivity.attachedToProcess()) {
                    try {
                        waitingActivity.app.getThread().scheduleTranslucentConversionComplete(
                                waitingActivity.appToken, r != null);
                    } catch (RemoteException e) {
                    }
                }
            }
        }
    }

    /** @see ActivityRecord#cancelInitializing() */
    void cancelInitializingActivities() {
        // We don't want to clear starting window for activities that aren't behind fullscreen
        // activities as we need to display their starting window until they are done initializing.
        checkBehindFullscreenActivity(null /* toCheck */, ActivityRecord::cancelInitializing);
    }

    /**
     * If an activity {@param toCheck} is given, this method returns {@code true} if the activity
     * is occluded by any fullscreen activity. If there is no {@param toCheck} and the handling
     * function {@param handleBehindFullscreenActivity} is given, this method will pass all occluded
     * activities to the function.
     */
    boolean checkBehindFullscreenActivity(ActivityRecord toCheck,
            Consumer<ActivityRecord> handleBehindFullscreenActivity) {
        return mCheckBehindFullscreenActivityHelper.process(
                toCheck, handleBehindFullscreenActivity);
    }

    /**
     * Ensure that the top activity in the stack is resumed.
     *
     * @param prev The previously resumed activity, for when in the process
     * of pausing; can be null to call from elsewhere.
     * @param options Activity options.
     *
     * @return Returns true if something is being resumed, or false if
     * nothing happened.
     *
     * NOTE: It is not safe to call this method directly as it can cause an activity in a
     *       non-focused stack to be resumed.
     *       Use {@link RootWindowContainer#resumeFocusedStacksTopActivities} to resume the
     *       right activity for the current system state.
     */
    @GuardedBy("mService")
    boolean resumeTopActivityUncheckedLocked(ActivityRecord prev, ActivityOptions options) {
        if (mInResumeTopActivity) {
            // Don't even start recursing.
            return false;
        }

        boolean result = false;
        try {
            // Protect against recursion.
            mInResumeTopActivity = true;
            result = resumeTopActivityInnerLocked(prev, options);

            // When resuming the top activity, it may be necessary to pause the top activity (for
            // example, returning to the lock screen. We suppress the normal pause logic in
            // {@link #resumeTopActivityUncheckedLocked}, since the top activity is resumed at the
            // end. We call the {@link ActivityStackSupervisor#checkReadyForSleepLocked} again here
            // to ensure any necessary pause logic occurs. In the case where the Activity will be
            // shown regardless of the lock screen, the call to
            // {@link ActivityStackSupervisor#checkReadyForSleepLocked} is skipped.
            final ActivityRecord next = topRunningActivity(true /* focusableOnly */);
            if (next == null || !next.canTurnScreenOn()) {
                checkReadyForSleep();
            }
        } finally {
            mInResumeTopActivity = false;
        }

        return result;
    }

    @GuardedBy("mService")
    private boolean resumeTopActivityInnerLocked(ActivityRecord prev, ActivityOptions options) {
        if (!mAtmService.isBooting() && !mAtmService.isBooted()) {
            // Not ready yet!
            return false;
        }

        // Find the next top-most activity to resume in this stack that is not finishing and is
        // focusable. If it is not focusable, we will fall into the case below to resume the
        // top activity in the next focusable task.
        ActivityRecord next = topRunningActivity(true /* focusableOnly */);

        final boolean hasRunningActivity = next != null;

        // TODO: Maybe this entire condition can get removed?
        if (hasRunningActivity && !isAttached()) {
            return false;
        }

        mRootWindowContainer.cancelInitializingActivities();

        // Remember how we'll process this pause/resume situation, and ensure
        // that the state is reset however we wind up proceeding.
        boolean userLeaving = mStackSupervisor.mUserLeaving;
        mStackSupervisor.mUserLeaving = false;

        if (!hasRunningActivity) {
            // There are no activities left in the stack, let's look somewhere else.
            return resumeNextFocusableActivityWhenStackIsEmpty(prev, options);
        }

        next.delayedResume = false;
        final DisplayContent display = getDisplay();

        // If the top activity is the resumed one, nothing to do.
        if (mResumedActivity == next && next.isState(RESUMED)
                && display.allResumedActivitiesComplete()) {
            // Make sure we have executed any pending transitions, since there
            // should be nothing left to do at this point.
            executeAppTransition(options);
            if (DEBUG_STATES) Slog.d(TAG_STATES,
                    "resumeTopActivityLocked: Top activity resumed " + next);
            return false;
        }

        if (!next.canResumeByCompat()) {
            return false;
        }

        // If we are currently pausing an activity, then don't do anything until that is done.
        final boolean allPausedComplete = mRootWindowContainer.allPausedActivitiesComplete();
        if (!allPausedComplete) {
            if (DEBUG_SWITCH || DEBUG_PAUSE || DEBUG_STATES) {
                Slog.v(TAG_PAUSE, "resumeTopActivityLocked: Skip resume: some activity pausing.");
            }
            return false;
        }

        // If we are sleeping, and there is no resumed activity, and the top activity is paused,
        // well that is the state we want.
        if (shouldSleepOrShutDownActivities()
                && mLastPausedActivity == next
                && mRootWindowContainer.allPausedActivitiesComplete()) {
            // If the current top activity may be able to occlude keyguard but the occluded state
            // has not been set, update visibility and check again if we should continue to resume.
            boolean nothingToResume = true;
            if (!mAtmService.mShuttingDown) {
                final boolean canShowWhenLocked = !mTopActivityOccludesKeyguard
                        && next.canShowWhenLocked();
                final boolean mayDismissKeyguard = mTopDismissingKeyguardActivity != next
                        && next.containsDismissKeyguardWindow();

                if (canShowWhenLocked || mayDismissKeyguard) {
                    ensureActivitiesVisible(null /* starting */, 0 /* configChanges */,
                            !PRESERVE_WINDOWS);
                    nothingToResume = shouldSleepActivities();
                }
            }
            if (nothingToResume) {
                // Make sure we have executed any pending transitions, since there
                // should be nothing left to do at this point.
                executeAppTransition(options);
                if (DEBUG_STATES) Slog.d(TAG_STATES,
                        "resumeTopActivityLocked: Going to sleep and all paused");
                return false;
            }
        }

        // Make sure that the user who owns this activity is started.  If not,
        // we will just leave it as is because someone should be bringing
        // another user's activities to the top of the stack.
        if (!mAtmService.mAmInternal.hasStartedUserState(next.mUserId)) {
            Slog.w(TAG, "Skipping resume of top activity " + next
                    + ": user " + next.mUserId + " is stopped");
            return false;
        }

        // The activity may be waiting for stop, but that is no longer
        // appropriate for it.
        mStackSupervisor.mStoppingActivities.remove(next);
        next.setSleeping(false);
        next.launching = true;

        if (DEBUG_SWITCH) Slog.v(TAG_SWITCH, "Resuming " + next);

        if (mActivityTrigger != null) {
            mActivityTrigger.activityResumeTrigger(next.intent, next.info, next.info.applicationInfo,
                    next.occludesParent());
        }

        if (mActivityPluginDelegate != null && getWindowingMode() != WINDOWING_MODE_UNDEFINED) {
            mActivityPluginDelegate.activityInvokeNotification
                (next.info.applicationInfo.packageName, getWindowingMode() == WINDOWING_MODE_FULLSCREEN);
        }

        // If we are currently pausing an activity, then don't do anything until that is done.
        if (!mRootWindowContainer.allPausedActivitiesComplete()) {
            if (DEBUG_SWITCH || DEBUG_PAUSE || DEBUG_STATES) Slog.v(TAG_PAUSE,
                    "resumeTopActivityLocked: Skip resume: some activity pausing.");

            return false;
        }

        mStackSupervisor.setLaunchSource(next.info.applicationInfo.uid);

        ActivityRecord lastResumed = null;
        final ActivityStack lastFocusedStack = display.getLastFocusedStack();
        if (lastFocusedStack != null && lastFocusedStack != this) {
            // So, why aren't we using prev here??? See the param comment on the method. prev doesn't
            // represent the last resumed activity. However, the last focus stack does if it isn't null.
            lastResumed = lastFocusedStack.mResumedActivity;
            if (userLeaving && inMultiWindowMode() && lastFocusedStack.shouldBeVisible(next)) {
                // The user isn't leaving if this stack is the multi-window mode and the last
                // focused stack should still be visible.
                if(DEBUG_USER_LEAVING) Slog.i(TAG_USER_LEAVING, "Overriding userLeaving to false"
                        + " next=" + next + " lastResumed=" + lastResumed);
                userLeaving = false;
            }
        }

        boolean pausing = display.pauseBackStacks(userLeaving, next);
        if (mResumedActivity != null) {
            if (DEBUG_STATES) Slog.d(TAG_STATES,
                    "resumeTopActivityLocked: Pausing " + mResumedActivity);
            pausing |= startPausingLocked(userLeaving, false /* uiSleeping */, next);
        }
        if (pausing) {
            if (DEBUG_SWITCH || DEBUG_STATES) Slog.v(TAG_STATES,
                    "resumeTopActivityLocked: Skip resume: need to start pausing");
            // At this point we want to put the upcoming activity's process
            // at the top of the LRU list, since we know we will be needing it
            // very soon and it would be a waste to let it get killed if it
            // happens to be sitting towards the end.
            if (next.attachedToProcess()) {
                next.app.updateProcessInfo(false /* updateServiceConnectionActivities */,
                        true /* activityChange */, false /* updateOomAdj */);
            } else if (!next.isProcessRunning()) {
                // Since the start-process is asynchronous, if we already know the process of next
                // activity isn't running, we can start the process earlier to save the time to wait
                // for the current activity to be paused.
                final boolean isTop = this == display.getFocusedStack();
                mAtmService.startProcessAsync(next, false /* knownToBeDead */, isTop,
                        isTop ? "pre-top-activity" : "pre-activity");
            }
            if (lastResumed != null) {
                lastResumed.setWillCloseOrEnterPip(true);
            }
            return true;
        } else if (mResumedActivity == next && next.isState(RESUMED)
                && display.allResumedActivitiesComplete()) {
            // It is possible for the activity to be resumed when we paused back stacks above if the
            // next activity doesn't have to wait for pause to complete.
            // So, nothing else to-do except:
            // Make sure we have executed any pending transitions, since there
            // should be nothing left to do at this point.
            executeAppTransition(options);
            if (DEBUG_STATES) Slog.d(TAG_STATES,
                    "resumeTopActivityLocked: Top activity resumed (dontWaitForPause) " + next);
            return true;
        }

        // If the most recent activity was noHistory but was only stopped rather
        // than stopped+finished because the device went to sleep, we need to make
        // sure to finish it as we're making a new activity topmost.
        if (shouldSleepActivities() && mLastNoHistoryActivity != null &&
                !mLastNoHistoryActivity.finishing) {
            if (DEBUG_STATES) Slog.d(TAG_STATES,
                    "no-history finish of " + mLastNoHistoryActivity + " on new resume");
            mLastNoHistoryActivity.finishIfPossible("resume-no-history", false /* oomAdj */);
            mLastNoHistoryActivity = null;
        }

        if (prev != null && prev != next && next.nowVisible) {

            // The next activity is already visible, so hide the previous
            // activity's windows right now so we can show the new one ASAP.
            // We only do this if the previous is finishing, which should mean
            // it is on top of the one being resumed so hiding it quickly
            // is good.  Otherwise, we want to do the normal route of allowing
            // the resumed activity to be shown so we can decide if the
            // previous should actually be hidden depending on whether the
            // new one is found to be full-screen or not.
            if (prev.finishing) {
                prev.setVisibility(false);
                if (DEBUG_SWITCH) Slog.v(TAG_SWITCH,
                        "Not waiting for visible to hide: " + prev
                        + ", nowVisible=" + next.nowVisible);
            } else {
                if (DEBUG_SWITCH) Slog.v(TAG_SWITCH,
                        "Previous already visible but still waiting to hide: " + prev
                        + ", nowVisible=" + next.nowVisible);
            }

        }

        // Launching this app's activity, make sure the app is no longer
        // considered stopped.
        try {
            mAtmService.getPackageManager().setPackageStoppedState(
                    next.packageName, false, next.mUserId); /* TODO: Verify if correct userid */
        } catch (RemoteException e1) {
        } catch (IllegalArgumentException e) {
            Slog.w(TAG, "Failed trying to unstop package "
                    + next.packageName + ": " + e);
        }

        // We are starting up the next activity, so tell the window manager
        // that the previous one will be hidden soon.  This way it can know
        // to ignore it when computing the desired screen orientation.
        boolean anim = true;
        final DisplayContent dc = display.mDisplayContent;
        if (mPerf == null) {
            mPerf = new BoostFramework();
        }
        if (prev != null) {
            if (prev.finishing) {
                if (DEBUG_TRANSITION) Slog.v(TAG_TRANSITION,
                        "Prepare close transition: prev=" + prev);
                if (mStackSupervisor.mNoAnimActivities.contains(prev)) {
                    anim = false;
                    dc.prepareAppTransition(TRANSIT_NONE, false);
                } else {
                    mWmService.prepareAppTransition(prev.getTask() == next.getTask()
                            ? TRANSIT_ACTIVITY_CLOSE
                            : TRANSIT_TASK_CLOSE, false);
                    if(prev.getTask() != next.getTask() && mPerf != null) {
                       mPerf.perfHint(BoostFramework.VENDOR_HINT_ANIM_BOOST, next.packageName);
                    }
                    dc.prepareAppTransition(
                            prev.getTask() == next.getTask() ? TRANSIT_ACTIVITY_CLOSE
                                    : TRANSIT_TASK_CLOSE, false);
                }
                prev.setVisibility(false);
            } else {
                if (DEBUG_TRANSITION) Slog.v(TAG_TRANSITION,
                        "Prepare open transition: prev=" + prev);
                if (mStackSupervisor.mNoAnimActivities.contains(next)) {
                    anim = false;
                    dc.prepareAppTransition(TRANSIT_NONE, false);
                } else {
                    mWmService.prepareAppTransition(prev.getTask() == next.getTask()
                            ? TRANSIT_ACTIVITY_OPEN
                            : next.mLaunchTaskBehind
                                    ? TRANSIT_TASK_OPEN_BEHIND
                                    : TRANSIT_TASK_OPEN, false);
                    if(prev.getTask() != next.getTask() && mPerf != null) {
                       mPerf.perfHint(BoostFramework.VENDOR_HINT_ANIM_BOOST, next.packageName);
                    }
                    dc.prepareAppTransition(
                            prev.getTask() == next.getTask() ? TRANSIT_ACTIVITY_OPEN
                                    : next.mLaunchTaskBehind ? TRANSIT_TASK_OPEN_BEHIND
                                            : TRANSIT_TASK_OPEN, false);
                }
            }
        } else {
            if (DEBUG_TRANSITION) Slog.v(TAG_TRANSITION, "Prepare open transition: no previous");
            if (mStackSupervisor.mNoAnimActivities.contains(next)) {
                anim = false;
                dc.prepareAppTransition(TRANSIT_NONE, false);
            } else {
                dc.prepareAppTransition(TRANSIT_ACTIVITY_OPEN, false);
            }
        }

        if (anim) {
            next.applyOptionsLocked();
        } else {
            next.clearOptionsLocked();
        }

        mStackSupervisor.mNoAnimActivities.clear();

        if (next.attachedToProcess()) {
            if (DEBUG_SWITCH) Slog.v(TAG_SWITCH, "Resume running: " + next
                    + " stopped=" + next.stopped
                    + " visibleRequested=" + next.mVisibleRequested);

            // If the previous activity is translucent, force a visibility update of
            // the next activity, so that it's added to WM's opening app list, and
            // transition animation can be set up properly.
            // For example, pressing Home button with a translucent activity in focus.
            // Launcher is already visible in this case. If we don't add it to opening
            // apps, maybeUpdateTransitToWallpaper() will fail to identify this as a
            // TRANSIT_WALLPAPER_OPEN animation, and run some funny animation.
            final boolean lastActivityTranslucent = lastFocusedStack != null
                    && (lastFocusedStack.inMultiWindowMode()
                    || (lastFocusedStack.mLastPausedActivity != null
                    && !lastFocusedStack.mLastPausedActivity.occludesParent()));

            // This activity is now becoming visible.
            if (!next.mVisibleRequested || next.stopped || lastActivityTranslucent) {
                next.setVisibility(true);
            }

            // schedule launch ticks to collect information about slow apps.
            next.startLaunchTickingLocked();

            ActivityRecord lastResumedActivity =
                    lastFocusedStack == null ? null : lastFocusedStack.mResumedActivity;
            final ActivityState lastState = next.getState();

            mAtmService.updateCpuStats();

            if (DEBUG_STATES) Slog.v(TAG_STATES, "Moving to RESUMED: " + next
                    + " (in existing)");

            next.setState(RESUMED, "resumeTopActivityInnerLocked");

            next.app.updateProcessInfo(false /* updateServiceConnectionActivities */,
                    true /* activityChange */, true /* updateOomAdj */);

            // Have the window manager re-evaluate the orientation of
            // the screen based on the new activity order.
            boolean notUpdated = true;

            // Activity should also be visible if set mLaunchTaskBehind to true (see
            // ActivityRecord#shouldBeVisibleIgnoringKeyguard()).
            if (shouldBeVisible(next)) {
                // We have special rotation behavior when here is some active activity that
                // requests specific orientation or Keyguard is locked. Make sure all activity
                // visibilities are set correctly as well as the transition is updated if needed
                // to get the correct rotation behavior. Otherwise the following call to update
                // the orientation may cause incorrect configurations delivered to client as a
                // result of invisible window resize.
                // TODO: Remove this once visibilities are set correctly immediately when
                // starting an activity.
                notUpdated = !mRootWindowContainer.ensureVisibilityAndConfig(next, getDisplayId(),
                        true /* markFrozenIfConfigChanged */, false /* deferResume */);
            }

            if (notUpdated) {
                // The configuration update wasn't able to keep the existing
                // instance of the activity, and instead started a new one.
                // We should be all done, but let's just make sure our activity
                // is still at the top and schedule another run if something
                // weird happened.
                ActivityRecord nextNext = topRunningActivity();
                if (DEBUG_SWITCH || DEBUG_STATES) Slog.i(TAG_STATES,
                        "Activity config changed during resume: " + next
                                + ", new next: " + nextNext);
                if (nextNext != next) {
                    // Do over!
                    mStackSupervisor.scheduleResumeTopActivities();
                }
                if (!next.mVisibleRequested || next.stopped) {
                    next.setVisibility(true);
                }
                next.completeResumeLocked();
                return true;
            }

            try {
                final ClientTransaction transaction =
                        ClientTransaction.obtain(next.app.getThread(), next.appToken);
                // Deliver all pending results.
                ArrayList<ResultInfo> a = next.results;
                if (a != null) {
                    final int N = a.size();
                    if (!next.finishing && N > 0) {
                        if (DEBUG_RESULTS) Slog.v(TAG_RESULTS,
                                "Delivering results to " + next + ": " + a);
                        transaction.addCallback(ActivityResultItem.obtain(a));
                    }
                }

                if (next.newIntents != null) {
                    transaction.addCallback(
                            NewIntentItem.obtain(next.newIntents, true /* resume */));
                }

                // Well the app will no longer be stopped.
                // Clear app token stopped state in window manager if needed.
                next.notifyAppResumed(next.stopped);

                EventLogTags.writeWmResumeActivity(next.mUserId, System.identityHashCode(next),
                        next.getTask().mTaskId, next.shortComponentName);

                next.setSleeping(false);
                mAtmService.getAppWarningsLocked().onResumeActivity(next);
                next.app.setPendingUiCleanAndForceProcessStateUpTo(mAtmService.mTopProcessState);
                next.clearOptionsLocked();
                transaction.setLifecycleStateRequest(
                        ResumeActivityItem.obtain(next.app.getReportedProcState(),
                                dc.isNextTransitionForward()));
                mAtmService.getLifecycleManager().scheduleTransaction(transaction);

                if (DEBUG_STATES) Slog.d(TAG_STATES, "resumeTopActivityLocked: Resumed "
                        + next);
            } catch (Exception e) {
                // Whoops, need to restart this activity!
                if (DEBUG_STATES) Slog.v(TAG_STATES, "Resume failed; resetting state to "
                        + lastState + ": " + next);
                next.setState(lastState, "resumeTopActivityInnerLocked");

                // lastResumedActivity being non-null implies there is a lastStack present.
                if (lastResumedActivity != null) {
                    lastResumedActivity.setState(RESUMED, "resumeTopActivityInnerLocked");
                }

                Slog.i(TAG, "Restarting because process died: " + next);
                if (!next.hasBeenLaunched) {
                    next.hasBeenLaunched = true;
                } else  if (SHOW_APP_STARTING_PREVIEW && lastFocusedStack != null
                        && lastFocusedStack.isTopStackOnDisplay()) {
                    next.showStartingWindow(null /* prev */, false /* newTask */,
                            false /* taskSwitch */);
                }
                mStackSupervisor.startSpecificActivity(next, true, false);
                return true;
            }

            // From this point on, if something goes wrong there is no way
            // to recover the activity.
            try {
                next.completeResumeLocked();
            } catch (Exception e) {
                // If any exception gets thrown, toss away this
                // activity and try the next one.
                Slog.w(TAG, "Exception thrown during resume of " + next, e);
                next.finishIfPossible("resume-exception", true /* oomAdj */);
                return true;
            }
        } else {
            // Whoops, need to restart this activity!
            if (!next.hasBeenLaunched) {
                next.hasBeenLaunched = true;
            } else {
                if (SHOW_APP_STARTING_PREVIEW) {
                    next.showStartingWindow(null /* prev */, false /* newTask */,
                            false /* taskSwich */);
                }
                if (DEBUG_SWITCH) Slog.v(TAG_SWITCH, "Restarting: " + next);
            }
            if (DEBUG_STATES) Slog.d(TAG_STATES, "resumeTopActivityLocked: Restarting " + next);
            mStackSupervisor.startSpecificActivity(next, true, true);
        }

        return true;
    }

    /**
     * Resume the next eligible activity in a focusable stack when this one does not have any
     * running activities left. The focus will be adjusted to the next focusable stack and
     * top running activities will be resumed in all focusable stacks. However, if the current stack
     * is a home stack - we have to keep it focused, start and resume a home activity on the current
     * display instead to make sure that the display is not empty.
     */
    private boolean resumeNextFocusableActivityWhenStackIsEmpty(ActivityRecord prev,
            ActivityOptions options) {
        final String reason = "noMoreActivities";

        if (!isActivityTypeHome()) {
            final ActivityStack nextFocusedStack = adjustFocusToNextFocusableStack(reason);
            if (nextFocusedStack != null) {
                // Try to move focus to the next visible stack with a running activity if this
                // stack is not covering the entire screen or is on a secondary display with no home
                // stack.
                return mRootWindowContainer.resumeFocusedStacksTopActivities(nextFocusedStack,
                        prev, null /* targetOptions */);
            }
        }

        // If the current stack is a home stack, or if focus didn't switch to a different stack -
        // just start up the Launcher...
        ActivityOptions.abort(options);
        if (DEBUG_STATES) Slog.d(TAG_STATES,
                "resumeNextFocusableActivityWhenStackIsEmpty: " + reason + ", go home");
        return mRootWindowContainer.resumeHomeActivity(prev, reason, getDisplayId());
    }

    void startActivityLocked(ActivityRecord r, ActivityRecord focusedTopActivity,
            boolean newTask, boolean keepCurTransition, ActivityOptions options) {
        Task rTask = r.getTask();
        final boolean allowMoveToFront = options == null || !options.getAvoidMoveToFront();
        final boolean isOrhasTask = rTask == this || hasChild(rTask);
        // mLaunchTaskBehind tasks get placed at the back of the task stack.
        if (!r.mLaunchTaskBehind && allowMoveToFront && (!isOrhasTask || newTask)) {
            // Last activity in task had been removed or ActivityManagerService is reusing task.
            // Insert or replace.
            // Might not even be in.
            positionChildAtTop(rTask);
        }
        Task task = null;
        if (!newTask && isOrhasTask) {
            final ActivityRecord occludingActivity = getActivity(
                    (ar) -> !ar.finishing && ar.occludesParent(), true, rTask);
            if (occludingActivity != null) {
                // Here it is!  Now, if this is not yet visible (occluded by another task) to the
                // user, then just add it without starting; it will get started when the user
                // navigates back to it.
                if (DEBUG_ADD_REMOVE) Slog.i(TAG, "Adding activity " + r + " to task " + task,
                        new RuntimeException("here").fillInStackTrace());
                rTask.positionChildAtTop(r);
                ActivityOptions.abort(options);
                return;
            }
        }

        // Place a new activity at top of stack, so it is next to interact with the user.

        // If we are not placing the new activity frontmost, we do not want to deliver the
        // onUserLeaving callback to the actual frontmost activity
        final Task activityTask = r.getTask();
        if (task == activityTask && mChildren.indexOf(task) != (getChildCount() - 1)) {
            mStackSupervisor.mUserLeaving = false;
            if (DEBUG_USER_LEAVING) Slog.v(TAG_USER_LEAVING,
                    "startActivity() behind front, mUserLeaving=false");
        }

        task = activityTask;

        // Slot the activity into the history stack and proceed
        if (DEBUG_ADD_REMOVE) Slog.i(TAG, "Adding activity " + r + " to stack to task " + task,
                new RuntimeException("here").fillInStackTrace());
        task.positionChildAtTop(r);

        if (mActivityPluginDelegate != null) {
            mActivityPluginDelegate.activityInvokeNotification
                (r.info.applicationInfo.packageName, r.occludesParent());
        }

        // The transition animation and starting window are not needed if {@code allowMoveToFront}
        // is false, because the activity won't be visible.
        if ((!isHomeOrRecentsStack() || hasActivity()) && allowMoveToFront) {
            final DisplayContent dc = getDisplay().mDisplayContent;
            if (DEBUG_TRANSITION) Slog.v(TAG_TRANSITION,
                    "Prepare open transition: starting " + r);
            if ((r.intent.getFlags() & Intent.FLAG_ACTIVITY_NO_ANIMATION) != 0) {
                dc.prepareAppTransition(TRANSIT_NONE, keepCurTransition);
                mStackSupervisor.mNoAnimActivities.add(r);
            } else {
                int transit = TRANSIT_ACTIVITY_OPEN;
                if (newTask) {
                    if (r.mLaunchTaskBehind) {
                        transit = TRANSIT_TASK_OPEN_BEHIND;
                    } else if (getDisplay().isSingleTaskInstance()) {
                        transit = TRANSIT_SHOW_SINGLE_TASK_DISPLAY;
                    } else {
                        // If a new task is being launched, then mark the existing top activity as
                        // supporting picture-in-picture while pausing only if the starting activity
                        // would not be considered an overlay on top of the current activity
                        // (eg. not fullscreen, or the assistant)
                        if (canEnterPipOnTaskSwitch(focusedTopActivity,
                                null /* toFrontTask */, r, options)) {
                            focusedTopActivity.supportsEnterPipOnTaskSwitch = true;
                        }
                        transit = TRANSIT_TASK_OPEN;
                    }
                }
                dc.prepareAppTransition(transit, keepCurTransition);
                mStackSupervisor.mNoAnimActivities.remove(r);
            }
            boolean doShow = true;
            if (newTask) {
                // Even though this activity is starting fresh, we still need
                // to reset it to make sure we apply affinities to move any
                // existing activities from other tasks in to it.
                // If the caller has requested that the target task be
                // reset, then do so.
                if ((r.intent.getFlags() & Intent.FLAG_ACTIVITY_RESET_TASK_IF_NEEDED) != 0) {
                    resetTaskIfNeeded(r, r);
                    doShow = topRunningNonDelayedActivityLocked(null) == r;
                }
            } else if (options != null && options.getAnimationType()
                    == ActivityOptions.ANIM_SCENE_TRANSITION) {
                doShow = false;
            }
            if (r.mLaunchTaskBehind) {
                // Don't do a starting window for mLaunchTaskBehind. More importantly make sure we
                // tell WindowManager that r is visible even though it is at the back of the stack.
                r.setVisibility(true);
                ensureActivitiesVisible(null, 0, !PRESERVE_WINDOWS);
                // Go ahead to execute app transition for this activity since the app transition
                // will not be triggered through the resume channel.
                getDisplay().mDisplayContent.executeAppTransition();
            } else if (SHOW_APP_STARTING_PREVIEW && doShow) {
                // Figure out if we are transitioning from another activity that is
                // "has the same starting icon" as the next one.  This allows the
                // window manager to keep the previous window it had previously
                // created, if it still had one.
                Task prevTask = r.getTask();
                ActivityRecord prev = prevTask.topRunningActivityWithStartingWindowLocked();
                if (prev != null) {
                    // We don't want to reuse the previous starting preview if:
                    // (1) The current activity is in a different task.
                    if (prev.getTask() != prevTask) {
                        prev = null;
                    }
                    // (2) The current activity is already displayed.
                    else if (prev.nowVisible) {
                        prev = null;
                    }
                }
                r.showStartingWindow(prev, newTask, isTaskSwitch(r, focusedTopActivity));
            }
        } else {
            // If this is the first activity, don't do any fancy animations,
            // because there is nothing for it to animate on top of.
            ActivityOptions.abort(options);
        }
    }

    /**
     * @return Whether the switch to another task can trigger the currently running activity to
     * enter PiP while it is pausing (if supported). Only one of {@param toFrontTask} or
     * {@param toFrontActivity} should be set.
     */
    private boolean canEnterPipOnTaskSwitch(ActivityRecord pipCandidate,
            Task toFrontTask, ActivityRecord toFrontActivity, ActivityOptions opts) {
        if (opts != null && opts.disallowEnterPictureInPictureWhileLaunching()) {
            // Ensure the caller has requested not to trigger auto-enter PiP
            return false;
        }
        if (pipCandidate == null || pipCandidate.inPinnedWindowingMode()) {
            // Ensure that we do not trigger entering PiP an activity on the pinned stack
            return false;
        }
        final ActivityStack targetStack = toFrontTask != null
                ? toFrontTask.getStack() : toFrontActivity.getRootTask();
        if (targetStack != null && targetStack.isActivityTypeAssistant()) {
            // Ensure the task/activity being brought forward is not the assistant
            return false;
        }
        return true;
    }

    private boolean isTaskSwitch(ActivityRecord r, ActivityRecord topFocusedActivity) {
        return topFocusedActivity != null && r.getTask() != topFocusedActivity.getTask();
    }

    /**
     * Reset the task by reparenting the activities that have same affinity to the task or
     * reparenting the activities that have different affinityies out of the task, while these
     * activities allow task reparenting.
     *
     * @param taskTop     Top activity of the task might be reset.
     * @param newActivity The activity that going to be started.
     * @return The non-finishing top activity of the task after reset or the original task top
     *         activity if all activities within the task are finishing.
     */
    ActivityRecord resetTaskIfNeeded(ActivityRecord taskTop, ActivityRecord newActivity) {
        final boolean forceReset =
                (newActivity.info.flags & ActivityInfo.FLAG_CLEAR_TASK_ON_LAUNCH) != 0;
        final Task task = taskTop.getTask();

        // If ActivityOptions are moved out and need to be aborted or moved to taskTop.
        final ActivityOptions topOptions = sResetTargetTaskHelper.process(task, forceReset);

        if (mChildren.contains(task)) {
            final ActivityRecord newTop = task.getTopNonFinishingActivity();
            if (newTop != null) {
                taskTop = newTop;
            }
        }

        if (topOptions != null) {
            // If we got some ActivityOptions from an activity on top that
            // was removed from the task, propagate them to the new real top.
            taskTop.updateOptionsLocked(topOptions);
        }

        return taskTop;
    }

    /**
     * Find next proper focusable stack and make it focused.
     * @return The stack that now got the focus, {@code null} if none found.
     */
    ActivityStack adjustFocusToNextFocusableStack(String reason) {
        return adjustFocusToNextFocusableStack(reason, false /* allowFocusSelf */);
    }

    /**
     * Find next proper focusable stack and make it focused.
     * @param allowFocusSelf Is the focus allowed to remain on the same stack.
     * @return The stack that now got the focus, {@code null} if none found.
     */
    private ActivityStack adjustFocusToNextFocusableStack(String reason, boolean allowFocusSelf) {
        final ActivityStack stack =
                mRootWindowContainer.getNextFocusableStack(this, !allowFocusSelf);
        final String myReason = reason + " adjustFocusToNextFocusableStack";
        if (stack == null) {
            return null;
        }

        final ActivityRecord top = stack.topRunningActivity();

        if (stack.isActivityTypeHome() && (top == null || !top.mVisibleRequested)) {
            // If we will be focusing on the home stack next and its current top activity isn't
            // visible, then use the move the home stack task to top to make the activity visible.
            stack.getDisplay().moveHomeActivityToTop(reason);
            return stack;
        }

        stack.moveToFront(myReason);
        // Top display focused stack is changed, update top resumed activity if needed.
        if (stack.mResumedActivity != null) {
            mStackSupervisor.updateTopResumedActivityIfNeeded();
            // Set focused app directly because if the next focused activity is already resumed
            // (e.g. the next top activity is on a different display), there won't have activity
            // state change to update it.
            mAtmService.setResumedActivityUncheckLocked(stack.mResumedActivity, reason);
        }
        return stack;
    }

    /**
     * Finish the topmost activity that belongs to the crashed app. We may also finish the activity
     * that requested launch of the crashed one to prevent launch-crash loop.
     * @param app The app that crashed.
     * @param reason Reason to perform this action.
     * @return The task that was finished in this stack, {@code null} if top running activity does
     *         not belong to the crashed app.
     */
    final Task finishTopCrashedActivityLocked(WindowProcessController app, String reason) {
        final ActivityRecord r = topRunningActivity();
        if (r == null || r.app != app) {
            return null;
        }
        Slog.w(TAG, "  Force finishing activity "
                + r.intent.getComponent().flattenToShortString());
        Task finishedTask = r.getTask();
        getDisplay().mDisplayContent.prepareAppTransition(
                TRANSIT_CRASHING_ACTIVITY_CLOSE, false /* alwaysKeepCurrent */);
        r.finishIfPossible(reason, false /* oomAdj */);

        // Also terminate any activities below it that aren't yet stopped, to avoid a situation
        // where one will get re-start our crashing activity once it gets resumed again.
        final ActivityRecord activityBelow = getActivityBelow(r);
        if (activityBelow != null) {
            if (activityBelow.isState(STARTED, RESUMED, PAUSING, PAUSED)) {
                if (!activityBelow.isActivityTypeHome()
                        || mAtmService.mHomeProcess != activityBelow.app) {
                    Slog.w(TAG, "  Force finishing activity "
                            + activityBelow.intent.getComponent().flattenToShortString());
                    activityBelow.finishIfPossible(reason, false /* oomAdj */);
                }
            }
        }

        return finishedTask;
    }

    void finishVoiceTask(IVoiceInteractionSession session) {
        final PooledConsumer c = PooledLambda.obtainConsumer(ActivityStack::finishIfVoiceTask,
                PooledLambda.__(Task.class), session.asBinder());
        forAllLeafTasks(c, true /* traverseTopToBottom */);
        c.recycle();
    }

    private static void finishIfVoiceTask(Task tr, IBinder binder) {
        if (tr.voiceSession != null && tr.voiceSession.asBinder() == binder) {
            tr.forAllActivities((r) -> {
                if (r.finishing) return;
                r.finishIfPossible("finish-voice", false /* oomAdj */);
                tr.mAtmService.updateOomAdj();
            });
        } else {
            // Check if any of the activities are using voice
            final PooledFunction f = PooledLambda.obtainFunction(
                    ActivityStack::finishIfVoiceActivity, PooledLambda.__(ActivityRecord.class),
                    binder);
            tr.forAllActivities(f);
            f.recycle();
        }
    }

    private static boolean finishIfVoiceActivity(ActivityRecord r, IBinder binder) {
        if (r.voiceSession == null || r.voiceSession.asBinder() != binder) return false;
        // Inform of cancellation
        r.clearVoiceSessionLocked();
        try {
            r.app.getThread().scheduleLocalVoiceInteractionStarted(r.appToken, null);
        } catch (RemoteException re) {
            // Ok Boomer...
        }
        r.mAtmService.finishRunningVoiceLocked();
        return true;
    }

    /** Finish all activities in the stack without waiting. */
    void finishAllActivitiesImmediately() {
        if (!hasChild()) {
            removeIfPossible();
            return;
        }
        forAllActivities((r) -> {
            Slog.d(TAG, "finishAllActivitiesImmediatelyLocked: finishing " + r);
            r.destroyIfPossible("finishAllActivitiesImmediately");
        });
    }

    /** @return true if the stack behind this one is a standard activity type. */
    private boolean inFrontOfStandardStack() {
        final DisplayContent display = getDisplay();
        if (display == null) {
            return false;
        }
        final int index = display.getIndexOf(this);
        if (index == 0) {
            return false;
        }
        final ActivityStack stackBehind = display.getStackAt(index - 1);
        return stackBehind.isActivityTypeStandard();
    }

    boolean shouldUpRecreateTaskLocked(ActivityRecord srec, String destAffinity) {
        // Basic case: for simple app-centric recents, we need to recreate
        // the task if the affinity has changed.
        if (srec == null || srec.getTask().affinity == null
                || !srec.getTask().affinity.equals(destAffinity)) {
            return true;
        }
        // Document-centric case: an app may be split in to multiple documents;
        // they need to re-create their task if this current activity is the root
        // of a document, unless simply finishing it will return them to the the
        // correct app behind.
        final Task task = srec.getTask();
        if (srec.isRootOfTask() && task.getBaseIntent() != null
                && task.getBaseIntent().isDocument()) {
            // Okay, this activity is at the root of its task.  What to do, what to do...
            if (!inFrontOfStandardStack()) {
                // Finishing won't return to an application, so we need to recreate.
                return true;
            }
            // We now need to get the task below it to determine what to do.
            final Task prevTask = getTaskBelow(task);
            if (prevTask == null) {
                Slog.w(TAG, "shouldUpRecreateTask: task not in history for " + srec);
                return false;
            }
            if (!task.affinity.equals(prevTask.affinity)) {
                // These are different apps, so need to recreate.
                return true;
            }
        }
        return false;
    }

    boolean navigateUpTo(ActivityRecord srec, Intent destIntent, int resultCode,
            Intent resultData) {
        if (!srec.attachedToProcess()) {
            // Nothing to do if the caller is not attached, because this method should be called
            // from an alive activity.
            return false;
        }
        final Task task = srec.getTask();
        if (!srec.isDescendantOf(this)) {
            return false;
        }

        ActivityRecord parent = task.getActivityBelow(srec);
        boolean foundParentInTask = false;
        final ComponentName dest = destIntent.getComponent();
        if (task.getBottomMostActivity() != srec && dest != null) {
            final ActivityRecord candidate = task.getActivity((ar) ->
                    ar.info.packageName.equals(dest.getPackageName()) &&
                    ar.info.name.equals(dest.getClassName()), srec, false /*includeBoundary*/,
                    true /*traverseTopToBottom*/);
            if (candidate != null) {
                parent = candidate;
                foundParentInTask = true;
            }
        }

        // TODO: There is a dup. of this block of code in ActivityTaskManagerService.finishActivity
        // We should consolidate.
        IActivityController controller = mAtmService.mController;
        if (controller != null) {
            ActivityRecord next = topRunningActivity(srec.appToken, INVALID_TASK_ID);
            if (next != null) {
                // ask watcher if this is allowed
                boolean resumeOK = true;
                try {
                    resumeOK = controller.activityResuming(next.packageName);
                } catch (RemoteException e) {
                    mAtmService.mController = null;
                    Watchdog.getInstance().setActivityController(null);
                }

                if (!resumeOK) {
                    return false;
                }
            }
        }
        final long origId = Binder.clearCallingIdentity();

        final int[] resultCodeHolder = new int[1];
        resultCodeHolder[0] = resultCode;
        final Intent[] resultDataHolder = new Intent[1];
        resultDataHolder[0] = resultData;
        final ActivityRecord finalParent = parent;
        task.forAllActivities((ar) -> {
            if (ar == finalParent) return true;

            ar.finishIfPossible(
                    resultCodeHolder[0], resultDataHolder[0], "navigate-up", true /* oomAdj */);
            // Only return the supplied result for the first activity finished
            resultCodeHolder[0] = Activity.RESULT_CANCELED;
            resultDataHolder[0] = null;
            return false;
        }, srec, true, true);
        resultCode = resultCodeHolder[0];
        resultData = resultDataHolder[0];

        if (parent != null && foundParentInTask) {
            final int callingUid = srec.info.applicationInfo.uid;
            final int parentLaunchMode = parent.info.launchMode;
            final int destIntentFlags = destIntent.getFlags();
            if (parentLaunchMode == ActivityInfo.LAUNCH_SINGLE_INSTANCE ||
                    parentLaunchMode == ActivityInfo.LAUNCH_SINGLE_TASK ||
                    parentLaunchMode == ActivityInfo.LAUNCH_SINGLE_TOP ||
                    (destIntentFlags & Intent.FLAG_ACTIVITY_CLEAR_TOP) != 0) {
                parent.deliverNewIntentLocked(callingUid, destIntent, srec.packageName);
            } else {
                try {
                    ActivityInfo aInfo = AppGlobals.getPackageManager().getActivityInfo(
                            destIntent.getComponent(), ActivityManagerService.STOCK_PM_FLAGS,
                            srec.mUserId);
                    // TODO(b/64750076): Check if calling pid should really be -1.
                    final int res = mAtmService.getActivityStartController()
                            .obtainStarter(destIntent, "navigateUpTo")
                            .setCaller(srec.app.getThread())
                            .setActivityInfo(aInfo)
                            .setResultTo(parent.appToken)
                            .setCallingPid(-1)
                            .setCallingUid(callingUid)
                            .setCallingPackage(srec.packageName)
                            .setCallingFeatureId(parent.launchedFromFeatureId)
                            .setRealCallingPid(-1)
                            .setRealCallingUid(callingUid)
                            .setComponentSpecified(true)
                            .execute();
                    foundParentInTask = res == ActivityManager.START_SUCCESS;
                } catch (RemoteException e) {
                    foundParentInTask = false;
                }
                parent.finishIfPossible(resultCode, resultData, "navigate-top", true /* oomAdj */);
            }
        }
        Binder.restoreCallingIdentity(origId);
        return foundParentInTask;
    }

    void removeLaunchTickMessages() {
        forAllActivities(ActivityRecord::removeLaunchTickRunnable);
    }

    private void updateTransitLocked(int transit, ActivityOptions options) {
        if (options != null) {
            ActivityRecord r = topRunningActivity();
            if (r != null && !r.isState(RESUMED)) {
                r.updateOptionsLocked(options);
            } else {
                ActivityOptions.abort(options);
            }
        }
        getDisplay().mDisplayContent.prepareAppTransition(transit, false);
    }

    final void moveTaskToFront(Task tr, boolean noAnimation, ActivityOptions options,
            AppTimeTracker timeTracker, String reason) {
        moveTaskToFront(tr, noAnimation, options, timeTracker, !DEFER_RESUME, reason);
    }

    final void moveTaskToFront(Task tr, boolean noAnimation, ActivityOptions options,
            AppTimeTracker timeTracker, boolean deferResume, String reason) {
        if (DEBUG_SWITCH) Slog.v(TAG_SWITCH, "moveTaskToFront: " + tr);

        final ActivityStack topStack = getDisplay().getTopStack();
        final ActivityRecord topActivity = topStack != null
                ? topStack.getTopNonFinishingActivity() : null;

        if (tr != this && !tr.isDescendantOf(this)) {
            // nothing to do!
            if (noAnimation) {
                ActivityOptions.abort(options);
            } else {
                updateTransitLocked(TRANSIT_TASK_TO_FRONT, options);
            }
            return;
        }

        if (timeTracker != null) {
            // The caller wants a time tracker associated with this task.
            final PooledConsumer c = PooledLambda.obtainConsumer(ActivityRecord::setAppTimeTracker,
                    PooledLambda.__(ActivityRecord.class), timeTracker);
            tr.forAllActivities(c);
            c.recycle();
        }

        try {
            // Defer updating the IME target since the new IME target will try to get computed
            // before updating all closing and opening apps, which can cause the ime target to
            // get calculated incorrectly.
            getDisplay().deferUpdateImeTarget();

            // Shift all activities with this task up to the top
            // of the stack, keeping them in the same internal order.
            positionChildAtTop(tr);

            // Don't refocus if invisible to current user
            final ActivityRecord top = tr.getTopNonFinishingActivity();
            if (top == null || !top.okToShowLocked()) {
                if (top != null) {
                    mStackSupervisor.mRecentTasks.add(top.getTask());
                }
                ActivityOptions.abort(options);
                return;
            }

            // Set focus to the top running activity of this stack.
            final ActivityRecord r = topRunningActivity();
            if (r != null) {
                r.moveFocusableActivityToTop(reason);
            }

            if (DEBUG_TRANSITION) Slog.v(TAG_TRANSITION, "Prepare to front transition: task=" + tr);
            if (noAnimation) {
                getDisplay().mDisplayContent.prepareAppTransition(TRANSIT_NONE, false);
                if (r != null) {
                    mStackSupervisor.mNoAnimActivities.add(r);
                }
                ActivityOptions.abort(options);
            } else {
                updateTransitLocked(TRANSIT_TASK_TO_FRONT, options);
            }
            // If a new task is moved to the front, then mark the existing top activity as
            // supporting

            // picture-in-picture while paused only if the task would not be considered an oerlay
            // on top
            // of the current activity (eg. not fullscreen, or the assistant)
            if (canEnterPipOnTaskSwitch(topActivity, tr, null /* toFrontActivity */,
                    options)) {
                topActivity.supportsEnterPipOnTaskSwitch = true;
            }

            if (!deferResume) {
                mRootWindowContainer.resumeFocusedStacksTopActivities();
            }
            EventLogTags.writeWmTaskToFront(tr.mUserId, tr.mTaskId);
            mAtmService.getTaskChangeNotificationController()
                    .notifyTaskMovedToFront(tr.getTaskInfo());
        } finally {
            getDisplay().continueUpdateImeTarget();
        }
    }

    /**
     * Worker method for rearranging history stack. Implements the function of moving all
     * activities for a specific task (gathering them if disjoint) into a single group at the
     * bottom of the stack.
     *
     * If a watcher is installed, the action is preflighted and the watcher has an opportunity
     * to premeptively cancel the move.
     *
     * @param tr The task to collect and move to the bottom.
     * @return Returns true if the move completed, false if not.
     */
    boolean moveTaskToBack(Task tr) {
        Slog.i(TAG, "moveTaskToBack: " + tr);

        // In LockTask mode, moving a locked task to the back of the stack may expose unlocked
        // ones. Therefore we need to check if this operation is allowed.
        if (!mAtmService.getLockTaskController().canMoveTaskToBack(tr)) {
            return false;
        }

        // If we have a watcher, preflight the move before committing to it.  First check
        // for *other* available tasks, but if none are available, then try again allowing the
        // current task to be selected.
        if (isTopStackOnDisplay() && mAtmService.mController != null) {
            ActivityRecord next = topRunningActivity(null, tr.mTaskId);
            if (next == null) {
                next = topRunningActivity(null, INVALID_TASK_ID);
            }
            if (next != null) {
                // ask watcher if this is allowed
                boolean moveOK = true;
                try {
                    moveOK = mAtmService.mController.activityResuming(next.packageName);
                } catch (RemoteException e) {
                    mAtmService.mController = null;
                    Watchdog.getInstance().setActivityController(null);
                }
                if (!moveOK) {
                    return false;
                }
            }
        }

        if (DEBUG_TRANSITION) Slog.v(TAG_TRANSITION, "Prepare to back transition: task="
                + tr.mTaskId);

        getDisplay().mDisplayContent.prepareAppTransition(TRANSIT_TASK_TO_BACK, false);
        moveToBack("moveTaskToBackLocked", tr);

        if (inPinnedWindowingMode()) {
            mStackSupervisor.removeStack(this);
            return true;
        }

        ActivityRecord topActivity = getDisplay().topRunningActivity();
        ActivityStack topStack = topActivity.getRootTask();
        if (topStack != null && topStack != this && topActivity.isState(RESUMED)) {
            // The new top activity is already resumed, so there's a good chance that nothing will
            // get resumed below. So, update visibility now in case the transition is closed
            // prematurely.
            mRootWindowContainer.ensureVisibilityAndConfig(null /* starting */,
                    getDisplay().mDisplayId, false /* markFrozenIfConfigChanged */,
                    false /* deferResume */);
        }

        mRootWindowContainer.resumeFocusedStacksTopActivities();
        return true;
    }

    /**
     * Ensures all visible activities at or below the input activity have the right configuration.
     */
    void ensureVisibleActivitiesConfiguration(ActivityRecord start, boolean preserveWindow) {
        mEnsureVisibleActivitiesConfigHelper.process(start, preserveWindow);
    }

    // TODO: Can only be called from special methods in ActivityStackSupervisor.
    // Need to consolidate those calls points into this resize method so anyone can call directly.
    void resize(Rect displayedBounds, Rect configBounds, boolean preserveWindows,
            boolean deferResume) {
        if (!updateBoundsAllowed(displayedBounds)) {
            return;
        }

        Trace.traceBegin(TRACE_TAG_WINDOW_MANAGER, "stack.resize_" + getRootTaskId());
        mAtmService.deferWindowLayout();
        try {
            // TODO: Why not just set this on the stack directly vs. on each tasks?
            // Update override configurations of all tasks in the stack.
            final PooledConsumer c = PooledLambda.obtainConsumer(
                    ActivityStack::processTaskResizeBounds, PooledLambda.__(Task.class),
                    displayedBounds, configBounds);
            forAllTasks(c, true /* traverseTopToBottom */);
            c.recycle();

            if (mBoundsAnimating) {
                // Force to update task surface bounds and relayout windows, since configBounds
                // remains unchanged during bounds animation.
                updateSurfaceBounds();
                getDisplay().setLayoutNeeded();
                mWmService.requestTraversal();
            }

            if (!deferResume) {
                ensureVisibleActivitiesConfiguration(topRunningActivity(), preserveWindows);
            }
        } finally {
            mAtmService.continueWindowLayout();
            Trace.traceEnd(TRACE_TAG_WINDOW_MANAGER);
        }
    }

    private static void processTaskResizeBounds(
            Task task, Rect displayedBounds, Rect configBounds) {
        if (!task.isResizeable()) return;

        if (configBounds != null && !configBounds.isEmpty()) {
            task.setOverrideDisplayedBounds(displayedBounds);
            task.setBounds(configBounds);
        } else {
            task.setOverrideDisplayedBounds(null);
            task.setBounds(displayedBounds);
        }
    }

    /**
     * Until we can break this "set task bounds to same as stack bounds" behavior, this
     * basically resizes both stack and task bounds to the same bounds.
     */
   private void setTaskBounds(Rect bounds) {
        if (!updateBoundsAllowed(bounds)) {
            return;
        }

        final PooledConsumer c = PooledLambda.obtainConsumer(ActivityStack::setTaskBounds,
                PooledLambda.__(Task.class), bounds);
        forAllLeafTasks(c, true /* traverseTopToBottom */);
        c.recycle();
    }

    private static void setTaskBounds(Task task, Rect bounds) {
        task.setBounds(task.isResizeable() ? bounds : null);
    }

    /** Helper to setDisplayedBounds on all child tasks */
    private void setTaskDisplayedBounds(Rect bounds) {
        if (!updateDisplayedBoundsAllowed(bounds)) {
            return;
        }

        final PooledConsumer c = PooledLambda.obtainConsumer(ActivityStack::setTaskDisplayedBounds,
                PooledLambda.__(Task.class), bounds);
        forAllLeafTasks(c, true /* traverseTopToBottom */);
        c.recycle();
    }

    private static void setTaskDisplayedBounds(Task task, Rect bounds) {
        task.setOverrideDisplayedBounds(bounds == null || bounds.isEmpty() ? null : bounds);
    }

    boolean willActivityBeVisible(IBinder token) {
        final ActivityRecord r = ActivityRecord.forTokenLocked(token);
        if (r == null) {
            return false;
        }

        // See if there is an occluding activity on-top of this one.
        final ActivityRecord occludingActivity = getActivity((ar) ->
                ar.occludesParent() && !ar.finishing,
                r, false /*includeBoundary*/, true /*traverseTopToBottom*/);
        if (occludingActivity != null) return false;

        if (r.finishing) Slog.e(TAG, "willActivityBeVisible: Returning false,"
                + " would have returned true for r=" + r);
        return !r.finishing;
    }

    void unhandledBackLocked() {
        final ActivityRecord topActivity = getTopMostActivity();
        if (DEBUG_SWITCH) Slog.d(TAG_SWITCH,
                "Performing unhandledBack(): top activity: " + topActivity);
        if (topActivity != null) {
            topActivity.finishIfPossible("unhandled-back", true /* oomAdj */);
        }
    }

    /**
     * Reset local parameters because an app's activity died.
     * @param app The app of the activity that died.
     * @return result from removeHistoryRecordsForAppLocked.
     */
    boolean handleAppDied(WindowProcessController app) {
        if (mPausingActivity != null && mPausingActivity.app == app) {
            if (DEBUG_PAUSE || DEBUG_CLEANUP) Slog.v(TAG_PAUSE,
                    "App died while pausing: " + mPausingActivity);
            mPausingActivity = null;
        }
        if (mLastPausedActivity != null && mLastPausedActivity.app == app) {
            mLastPausedActivity = null;
            mLastNoHistoryActivity = null;
        }

        mStackSupervisor.removeHistoryRecords(app);
        return mRemoveHistoryRecordsForApp.process(app);
    }

    boolean dump(FileDescriptor fd, PrintWriter pw, boolean dumpAll, boolean dumpClient,
            String dumpPackage, boolean needSep) {
        pw.println("  Stack #" + getRootTaskId()
                + ": type=" + activityTypeToString(getActivityType())
                + " mode=" + windowingModeToString(getWindowingMode()));
        pw.println("  isSleeping=" + shouldSleepActivities());
        pw.println("  mBounds=" + getRequestedOverrideBounds());

        boolean printed = dumpActivities(fd, pw, dumpAll, dumpClient, dumpPackage, needSep);

        needSep = printed;
        boolean pr = printThisActivity(pw, mPausingActivity, dumpPackage, needSep,
                "    mPausingActivity: ");
        if (pr) {
            printed = true;
            needSep = false;
        }
        pr = printThisActivity(pw, getResumedActivity(), dumpPackage, needSep,
                "    mResumedActivity: ");
        if (pr) {
            printed = true;
            needSep = false;
        }
        if (dumpAll) {
            pr = printThisActivity(pw, mLastPausedActivity, dumpPackage, needSep,
                    "    mLastPausedActivity: ");
            if (pr) {
                printed = true;
                needSep = true;
            }
            printed |= printThisActivity(pw, mLastNoHistoryActivity, dumpPackage,
                    needSep, "    mLastNoHistoryActivity: ");
        }
        return printed;
    }

    private boolean dumpActivities(FileDescriptor fd, PrintWriter pw, boolean dumpAll,
            boolean dumpClient, String dumpPackage, boolean needSep) {
        if (!hasChild()) {
            return false;
        }
        final String prefix = "    ";
        forAllLeafTasks((task) -> {
            if (needSep) {
                pw.println("");
            }
            pw.println(prefix + "Task id #" + task.mTaskId);
            pw.println(prefix + "mBounds=" + task.getRequestedOverrideBounds());
            pw.println(prefix + "mMinWidth=" + task.mMinWidth);
            pw.println(prefix + "mMinHeight=" + task.mMinHeight);
            pw.println(prefix + "mLastNonFullscreenBounds=" + task.mLastNonFullscreenBounds);
            pw.println(prefix + "* " + task);
            task.dump(pw, prefix + "  ");
            final ArrayList<ActivityRecord> activities = new ArrayList<>();
            // Add activities by traversing the hierarchy from bottom to top, since activities
            // are dumped in reverse order in {@link ActivityStackSupervisor#dumpHistoryList()}.
            task.forAllActivities((Consumer<ActivityRecord>) activities::add,
                    false /* traverseTopToBottom */);
            dumpHistoryList(fd, pw, activities, prefix, "Hist", true, !dumpAll, dumpClient,
                    dumpPackage, false, null, task);
        }, true /* traverseTopToBottom */);
        return true;
    }

    ArrayList<ActivityRecord> getDumpActivitiesLocked(String name) {
        ArrayList<ActivityRecord> activities = new ArrayList<>();

        if ("all".equals(name)) {
            forAllActivities((Consumer<ActivityRecord>) activities::add);
        } else if ("top".equals(name)) {
            final ActivityRecord topActivity = getTopMostActivity();
            if (topActivity != null) {
                activities.add(topActivity);
            }
        } else {
            ItemMatcher matcher = new ItemMatcher();
            matcher.build(name);

            forAllActivities((r) -> {
                if (matcher.match(r, r.intent.getComponent())) {
                    activities.add(r);
                }
            });
        }

        return activities;
    }

    ActivityRecord restartPackage(String packageName) {
        ActivityRecord starting = topRunningActivity();

        // All activities that came from the package must be
        // restarted as if there was a config change.
        PooledConsumer c = PooledLambda.obtainConsumer(ActivityStack::restartPackage,
                PooledLambda.__(ActivityRecord.class), starting, packageName);
        forAllActivities(c);
        c.recycle();

        return starting;
    }

    private static void restartPackage(
            ActivityRecord r, ActivityRecord starting, String packageName) {
        if (r.info.packageName.equals(packageName)) {
            r.forceNewConfig = true;
            if (starting != null && r == starting && r.mVisibleRequested) {
                r.startFreezingScreenLocked(CONFIG_SCREEN_LAYOUT);
            }
        }
    }

    Task reuseOrCreateTask(ActivityInfo info, Intent intent, boolean toTop) {
        return reuseOrCreateTask(info, intent, null /*voiceSession*/, null /*voiceInteractor*/,
                toTop, null /*activity*/, null /*source*/, null /*options*/);
    }
    // TODO: Can be removed once we change callpoints creating stacks to be creating tasks.
    /** Either returns this current task to be re-used or creates a new child task. */
    Task reuseOrCreateTask(ActivityInfo info, Intent intent, IVoiceInteractionSession voiceSession,
            IVoiceInteractor voiceInteractor, boolean toTop, ActivityRecord activity,
            ActivityRecord source, ActivityOptions options) {

        Task task;
        if (DisplayContent.alwaysCreateStack(getWindowingMode(), getActivityType())) {
            // This stack will only contain one task, so just return itself since all stacks ara now
            // tasks and all tasks are now stacks.
            task = reuseAsLeafTask(voiceSession, voiceInteractor, info, activity);
        } else {
            // Create child task since this stack can contain multiple tasks.
            final int taskId = activity != null
                    ? mStackSupervisor.getNextTaskIdForUser(activity.mUserId)
                    : mStackSupervisor.getNextTaskIdForUser();
            task = Task.create(
                    mAtmService, taskId, info, intent, voiceSession, voiceInteractor, this);

            // add the task to stack first, mTaskPositioner might need the stack association
            addChild(task, toTop, (info.flags & FLAG_SHOW_FOR_ALL_USERS) != 0);
        }

        int displayId = getDisplayId();
        if (displayId == INVALID_DISPLAY) displayId = DEFAULT_DISPLAY;
        final boolean isLockscreenShown = mAtmService.mStackSupervisor.getKeyguardController()
                .isKeyguardOrAodShowing(displayId);
        if (!mStackSupervisor.getLaunchParamsController()
                .layoutTask(task, info.windowLayout, activity, source, options)
                && !matchParentBounds() && task.isResizeable() && !isLockscreenShown) {
            task.setBounds(getRequestedOverrideBounds());
        }

        return task;
    }

    void addChild(WindowContainer child, final boolean toTop, boolean showForAllUsers) {
        if (isSingleTaskInstance() && hasChild()) {
            throw new IllegalStateException("Can only have one child on stack=" + this);
        }

        Task task = child.asTask();
        try {

            if (task != null) {
                task.setForceShowForAllUsers(showForAllUsers);
            }
            // We only want to move the parents to the parents if we are creating this task at the
            // top of its stack.
            addChild(child, toTop ? MAX_VALUE : 0, toTop /*moveParents*/);
        } finally {
            if (task != null) {
                task.setForceShowForAllUsers(false);
            }
        }
    }

    void positionChildAt(Task task, int position) {
        if (task.getStack() != this) {
            throw new IllegalArgumentException("AS.positionChildAt: task=" + task
                    + " is not a child of stack=" + this + " current parent=" + task.getStack());
        }

        task.updateOverrideConfigurationForStack(this);

        final ActivityRecord topRunningActivity = task.topRunningActivityLocked();
        final boolean wasResumed = topRunningActivity == task.getStack().mResumedActivity;

        boolean toTop = position >= getChildCount();
        boolean includingParents = toTop || getDisplay().getNextFocusableStack(this,
                true /* ignoreCurrent */) == null;
        if (WindowManagerDebugConfig.DEBUG_STACK) {
            Slog.i(TAG_WM, "positionChildAt: positioning task=" + task + " at " + position);
        }
        positionChildAt(position, task, includingParents);
        task.updateTaskMovement(toTop);
        getDisplayContent().layoutAndAssignWindowLayersIfNeeded();


        // TODO: Investigate if this random code is really needed.
        if (task.voiceSession != null) {
            try {
                task.voiceSession.taskStarted(task.intent, task.mTaskId);
            } catch (RemoteException e) {
            }
        }

        if (wasResumed) {
            if (mResumedActivity != null) {
                Log.wtf(TAG, "mResumedActivity was already set when moving mResumedActivity from"
                        + " other stack to this stack mResumedActivity=" + mResumedActivity
                        + " other mResumedActivity=" + topRunningActivity);
            }
            topRunningActivity.setState(RESUMED, "positionChildAt");
        }

        // The task might have already been running and its visibility needs to be synchronized with
        // the visibility of the stack / windows.
        ensureActivitiesVisible(null, 0, !PRESERVE_WINDOWS);
        mRootWindowContainer.resumeFocusedStacksTopActivities();
    }

    public void setAlwaysOnTop(boolean alwaysOnTop) {
        if (isAlwaysOnTop() == alwaysOnTop) {
            return;
        }
        super.setAlwaysOnTop(alwaysOnTop);
        final DisplayContent display = getDisplay();
        // positionChildAtTop() must be called even when always on top gets turned off because we
        // need to make sure that the stack is moved from among always on top windows to below other
        // always on top windows. Since the position the stack should be inserted into is calculated
        // properly in {@link DisplayContent#getTopInsertPosition()} in both cases, we can just
        // request that the stack is put at top here.
        display.positionStackAtTop(this, false /* includingParents */);
    }

    /** NOTE: Should only be called from {@link Task#reparent}. */
    void moveToFrontAndResumeStateIfNeeded(ActivityRecord r, boolean moveToFront, boolean setResume,
            boolean setPause, String reason) {
        if (!moveToFront) {
            return;
        }

        final ActivityState origState = r.getState();
        // If the activity owns the last resumed activity, transfer that together,
        // so that we don't resume the same activity again in the new stack.
        // Apps may depend on onResume()/onPause() being called in pairs.
        if (setResume) {
            r.setState(RESUMED, "moveToFrontAndResumeStateIfNeeded");
        }
        // If the activity was previously pausing, then ensure we transfer that as well
        if (setPause) {
            mPausingActivity = r;
            r.schedulePauseTimeout();
        }
        // Move the stack in which we are placing the activity to the front.
        moveToFront(reason);
        // If the original state is resumed, there is no state change to update focused app.
        // So here makes sure the activity focus is set if it is the top.
        if (origState == RESUMED && r == mRootWindowContainer.getTopResumedActivity()) {
            mAtmService.setResumedActivityUncheckLocked(r, reason);
        }
    }

    void dismissPip() {
        if (!isActivityTypeStandardOrUndefined()) {
            throw new IllegalArgumentException(
                    "You can't move tasks from non-standard stacks.");
        }
        if (getWindowingMode() != WINDOWING_MODE_PINNED) {
            throw new IllegalArgumentException(
                    "Can't exit pinned mode if it's not pinned already.");
        }

        // give pinned stack a chance to save current bounds, this should happen before reparent.
        final ActivityRecord top = topRunningNonOverlayTaskActivity();
        if (top != null && top.isVisible()) {
            top.savePinnedStackBounds();
        }

        mWmService.inSurfaceTransaction(() -> {
            final Task task = getBottomMostTask();
            setWindowingMode(WINDOWING_MODE_UNDEFINED);

            getDisplay().positionStackAtTop(this, false /* includingParents */);

            mStackSupervisor.scheduleUpdatePictureInPictureModeIfNeeded(task, this);
            MetricsLoggerWrapper.logPictureInPictureFullScreen(mAtmService.mContext,
                    task.effectiveUid, task.realActivity.flattenToString());
        });
    }

    void prepareFreezingTaskBounds() {
        forAllLeafTasks(Task::prepareFreezingBounds, true /* traverseTopToBottom */);
    }

    @Override
    public int setBounds(Rect bounds) {
        // Calling Task#setBounds() for leaf task since this is the a specialization of
        // {@link #setBounds(int)} for ActivityStack.
        if (!isRootTask()) {
            return super.setBounds(bounds);
        } else {
            return setBounds(getRequestedOverrideBounds(), bounds);
        }
    }

    private int setBounds(Rect existing, Rect bounds) {
        if (equivalentBounds(existing, bounds)) {
            return BOUNDS_CHANGE_NONE;
        }

        final int result = super.setBounds(!inMultiWindowMode() ? null : bounds);

        updateSurfaceBounds();
        return result;
    }

    /** Bounds of the stack without adjusting for other factors in the system like visibility
     * of docked stack.
     * Most callers should be using {@link ConfigurationContainer#getRequestedOverrideBounds} a
     * it takes into consideration other system factors. */
    void getRawBounds(Rect out) {
        out.set(getRawBounds());
    }

    private Rect getRawBounds() {
        return super.getBounds();
    }

    @Override
    public void getBounds(Rect bounds) {
        bounds.set(getBounds());
    }

    /**
     * @return the final bounds for the bounds animation.
     */
    void getFinalAnimationBounds(Rect outBounds) {
        outBounds.set(mBoundsAnimationTarget);
    }

    /**
     * @return the final source bounds for the bounds animation.
     */
    void getFinalAnimationSourceHintBounds(Rect outBounds) {
        outBounds.set(mBoundsAnimationSourceHintBounds);
    }

    /**
     * @return the final animation bounds if the task stack is currently being animated, or the
     *         current stack bounds otherwise.
     */
    void getAnimationOrCurrentBounds(Rect outBounds) {
        if ((mBoundsAnimatingRequested || mBoundsAnimating) && !mBoundsAnimationTarget.isEmpty()) {
            getFinalAnimationBounds(outBounds);
            return;
        }
        getBounds(outBounds);
    }

    /** Bounds of the stack with other system factors taken into consideration. */
    void getDimBounds(Rect out) {
        getBounds(out);
    }

    /**
     * Put a Task in this stack. Used for adding only.
     * When task is added to top of the stack, the entire branch of the hierarchy (including stack
     * and display) will be brought to top.
     * @param child The child to add.
     * @param position Target position to add the task to.
     */
    private void addChild(WindowContainer child, int position, boolean moveParents) {
        // Add child task.
        addChild(child, null);

        // Move child to a proper position, as some restriction for position might apply.
        positionChildAt(position, child, moveParents /* includingParents */);
    }

    void positionChildAtTop(Task child) {
        if (child == null) {
            // TODO: Fix the call-points that cause this to happen.
            return;
        }

        if (child == this) {
            // TODO: Fix call-points
            moveToFront("positionChildAtTop");
            return;
        }

        positionChildAt(POSITION_TOP, child, true /* includingParents */);
        child.updateTaskMovement(true);

        final DisplayContent displayContent = getDisplayContent();
        displayContent.layoutAndAssignWindowLayersIfNeeded();
    }

    void positionChildAtBottom(Task child) {
        // If there are other focusable stacks on the display, the z-order of the display should not
        // be changed just because a task was placed at the bottom. E.g. if it is moving the topmost
        // task to bottom, the next focusable stack on the same display should be focused.
        final ActivityStack nextFocusableStack = getDisplay().getNextFocusableStack(
                child.getStack(), true /* ignoreCurrent */);
        positionChildAtBottom(child, nextFocusableStack == null /* includingParents */);
        child.updateTaskMovement(true);
    }

    @VisibleForTesting
    void positionChildAtBottom(Task child, boolean includingParents) {
        if (child == null) {
            // TODO: Fix the call-points that cause this to happen.
            return;
        }

        positionChildAt(POSITION_BOTTOM, child, includingParents);
        getDisplayContent().layoutAndAssignWindowLayersIfNeeded();
    }

    @Override
    void onChildPositionChanged(WindowContainer child) {
        if (!mChildren.contains(child)) {
            return;
        }

        final boolean isTop = getTopChild() == child;

        final Task task = child.asTask();
        if (task != null) {
            task.updateTaskMovement(isTop);
        }

        if (isTop) {
            final DisplayContent displayContent = getDisplayContent();
            displayContent.layoutAndAssignWindowLayersIfNeeded();
        }
    }

    @Override
    void onParentChanged(ConfigurationContainer newParent, ConfigurationContainer oldParent) {
        final DisplayContent display = newParent != null
                ? ((WindowContainer) newParent).getDisplayContent() : null;
        final DisplayContent oldDisplay = oldParent != null
                ? ((WindowContainer) oldParent).getDisplayContent() : null;
        super.onParentChanged(newParent, oldParent);

        // Resume next focusable stack after reparenting to another display if we aren't removing
        // the prevous display.
        if (oldDisplay != null && oldDisplay.isRemoving()) {
            postReparent();
        }
        if (mTile != null && getSurfaceControl() != null) {
            // by now, the TaskStack should already have been reparented, so we can reparent its
            // surface here
            reparentSurfaceControl(getPendingTransaction(), mTile.getSurfaceControl());
        }
    }

    void reparent(DisplayContent newParent, boolean onTop) {
        // Real parent of stack is within display object, so we have to delegate re-parenting there.
        newParent.moveStackToDisplay(this, onTop);
    }

    private void updateSurfaceBounds() {
        updateSurfaceSize(getPendingTransaction());
        updateSurfacePosition();
        scheduleAnimation();
    }

    /**
     * Calculate an amount by which to expand the stack bounds in each direction.
     * Used to make room for shadows in the pinned windowing mode.
     */
    int getStackOutset() {
        // If we are drawing shadows on the task then don't outset the stack.
        if (mWmService.mRenderShadowsInCompositor) {
            return 0;
        }
        DisplayContent displayContent = getDisplayContent();
        if (inPinnedWindowingMode() && displayContent != null) {
            final DisplayMetrics displayMetrics = displayContent.getDisplayMetrics();

            // We multiply by two to match the client logic for converting view elevation
            // to insets, as in {@link WindowManager.LayoutParams#setSurfaceInsets}
            return (int) Math.ceil(
                    mWmService.dipToPixel(PINNED_WINDOWING_MODE_ELEVATION_IN_DIP, displayMetrics)
                            * 2);
        }
        return 0;
    }

    @Override
    void getRelativeDisplayedPosition(Point outPos) {
        // check for tile which is "virtually" a parent.
        if (mTile != null) {
            final Rect dispBounds = getDisplayedBounds();
            outPos.set(dispBounds.left, dispBounds.top);
            final Rect parentBounds = mTile.getBounds();
            outPos.offset(-parentBounds.left, -parentBounds.top);
        } else {
            super.getRelativeDisplayedPosition(outPos);
        }

        final int outset = getStackOutset();
        outPos.x -= outset;
        outPos.y -= outset;
    }

    private void updateSurfaceSize(SurfaceControl.Transaction transaction) {
        if (mSurfaceControl == null) {
            return;
        }
        if (mTile != null) {
            // Tile controls crop, so the app needs to be able to draw its background outside of
            // the stack bounds for when the tile crop gets bigger than the stack.
            if (mLastSurfaceSize.equals(0, 0)) {
                return;
            }
            transaction.setWindowCrop(mSurfaceControl, null);
            mLastSurfaceSize.set(0, 0);
            return;
        }

        final Rect stackBounds = getDisplayedBounds();
        int width = stackBounds.width();
        int height = stackBounds.height();

        final int outset = getStackOutset();
        width += 2 * outset;
        height += 2 * outset;

        if (width == mLastSurfaceSize.x && height == mLastSurfaceSize.y) {
            return;
        }
        transaction.setWindowCrop(mSurfaceControl, width, height);
        mLastSurfaceSize.set(width, height);
    }

    @VisibleForTesting
    Point getLastSurfaceSize() {
        return mLastSurfaceSize;
    }

    @Override
    void onDisplayChanged(DisplayContent dc) {
        if (mTile != null && dc != mTile.getDisplay()) {
            mTile.removeChild(this);
        }
        super.onDisplayChanged(dc);
        if (isRootTask()) {
            updateSurfaceBounds();
        }
    }

    boolean shouldIgnoreInput() {
        return inSplitScreenPrimaryWindowingMode() && !isFocusable();
    }

    @Override
    void dump(PrintWriter pw, String prefix, boolean dumpAll) {
        pw.println(prefix + "mStackId=" + getRootTaskId());
        pw.println(prefix + "mDeferRemoval=" + mDeferRemoval);
        pw.println(prefix + "mBounds=" + getRawBounds().toShortString());
        for (int taskNdx = mChildren.size() - 1; taskNdx >= 0; taskNdx--) {
            mChildren.get(taskNdx).dump(pw, prefix + "  ", dumpAll);
        }
        if (!mExitingActivities.isEmpty()) {
            pw.println();
            pw.println("  Exiting application tokens:");
            for (int i = mExitingActivities.size() - 1; i >= 0; i--) {
                WindowToken token = mExitingActivities.get(i);
                pw.print("  Exiting App #"); pw.print(i);
                pw.print(' '); pw.print(token);
                pw.println(':');
                token.dump(pw, "    ", dumpAll);
            }
        }
        mAnimatingActivityRegistry.dump(pw, "AnimatingApps:", prefix);
    }

    /**
     * Sets the current picture-in-picture aspect ratio.
     */
    void setPictureInPictureAspectRatio(float aspectRatio) {
        if (!mWmService.mAtmService.mSupportsPictureInPicture) {
            return;
        }

        final DisplayContent displayContent = getDisplayContent();
        if (displayContent == null) {
            return;
        }

        if (!inPinnedWindowingMode()) {
            return;
        }

        final PinnedStackController pinnedStackController =
                getDisplayContent().getPinnedStackController();

        if (Float.compare(aspectRatio, pinnedStackController.getAspectRatio()) == 0) {
            return;
        }

        // Notify the pinned stack controller about aspect ratio change.
        // This would result a callback delivered from SystemUI to WM to start animation,
        // if the bounds are ought to be altered due to aspect ratio change.
        pinnedStackController.setAspectRatio(
                pinnedStackController.isValidPictureInPictureAspectRatio(aspectRatio)
                        ? aspectRatio : -1f);
    }

    /**
     * Sets the current picture-in-picture actions.
     */
    void setPictureInPictureActions(List<RemoteAction> actions) {
        if (!mWmService.mAtmService.mSupportsPictureInPicture) {
            return;
        }

        if (!inPinnedWindowingMode()) {
            return;
        }

        getDisplayContent().getPinnedStackController().setActions(actions);
    }

    /**
     * @return True if we are currently animating the pinned stack from fullscreen to non-fullscreen
     *         bounds and we have a deferred PiP mode changed callback set with the animation.
     */
    public boolean deferScheduleMultiWindowModeChanged() {
        if (inPinnedWindowingMode()) {
            // For the pinned stack, the deferring of the multi-window mode changed is tied to the
            // transition animation into picture-in-picture, and is called once the animation
            // completes, or is interrupted in a way that would leave the stack in a non-fullscreen
            // state.
            // @see BoundsAnimationController
            // @see BoundsAnimationControllerTests
            return (mBoundsAnimatingRequested || mBoundsAnimating);
        }
        return false;
    }

    public boolean isForceScaled() {
        return mBoundsAnimating;
    }

    /** Returns true if a removal action is still being deferred. */
    boolean checkCompleteDeferredRemoval() {
        if (isAnimating(TRANSITION | CHILDREN)) {
            return true;
        }
        if (mDeferRemoval) {
            removeImmediately();
        }

        return super.checkCompleteDeferredRemoval();
    }

    @Override
    int getOrientation() {
        return (canSpecifyOrientation()) ? super.getOrientation() : SCREEN_ORIENTATION_UNSET;
    }

    private boolean canSpecifyOrientation() {
        final int windowingMode = getWindowingMode();
        final int activityType = getActivityType();
        return windowingMode == WINDOWING_MODE_FULLSCREEN
                || activityType == ACTIVITY_TYPE_HOME
                || activityType == ACTIVITY_TYPE_RECENTS
                || activityType == ACTIVITY_TYPE_ASSISTANT;
    }

    public DisplayInfo getDisplayInfo() {
        return mDisplayContent.getDisplayInfo();
    }

    AnimatingActivityRegistry getAnimatingActivityRegistry() {
        return mAnimatingActivityRegistry;
    }

    public void onARStopTriggered(ActivityRecord r) {
        if (mActivityPluginDelegate != null && getWindowingMode() != WINDOWING_MODE_UNDEFINED) {
                            mActivityPluginDelegate.activitySuspendNotification
                                (r.info.applicationInfo.packageName, getWindowingMode() == WINDOWING_MODE_FULLSCREEN, false);
                        }
    }

    void executeAppTransition(ActivityOptions options) {
        getDisplay().mDisplayContent.executeAppTransition();
        ActivityOptions.abort(options);
    }

    boolean shouldSleepActivities() {
        final DisplayContent display = getDisplay();

        // Do not sleep activities in this stack if we're marked as focused and the keyguard
        // is in the process of going away.
        if (isFocusedStackOnDisplay()
                && mStackSupervisor.getKeyguardController().isKeyguardGoingAway()) {
            return false;
        }

        return display != null ? display.isSleeping() : mAtmService.isSleepingLocked();
    }

    boolean shouldSleepOrShutDownActivities() {
        return shouldSleepActivities() || mAtmService.mShuttingDown;
    }

    TaskTile getTile() {
        return mTile;
    }

    /**
     * Don't call this directly. instead use {@link TaskTile#addChild} or
     * {@link TaskTile#removeChild}.
     */
    void setTile(TaskTile tile) {
        TaskTile origTile = mTile;
        mTile = tile;
        final ConfigurationContainer parent = getParent();
        if (parent != null) {
            onConfigurationChanged(parent.getConfiguration());
        }

        // Reparent to tile surface or back to original parent
        if (getSurfaceControl() == null) {
            return;
        }
        if (mTile != null) {
            reparentSurfaceControl(getPendingTransaction(), mTile.getSurfaceControl());
        } else if (mTile == null && origTile != null) {
            reparentSurfaceControl(getPendingTransaction(), getParentSurfaceControl());
        }
    }

    @Override
    public SurfaceControl getParentSurfaceControl() {
        // Tile is a "virtual" parent, so we need to intercept the parent surface here
        return mTile != null ? mTile.getSurfaceControl() : super.getParentSurfaceControl();
    }

    @Override
    void removeImmediately() {
        // TODO(task-hierarchy): remove this override when tiles are in hierarchy
        if (mTile != null) {
            mTile.removeChild(this);
        }
        super.removeImmediately();
    }

    @Override
    public void dumpDebug(ProtoOutputStream proto, long fieldId,
            @WindowTraceLogLevel int logLevel) {
        if (logLevel == WindowTraceLogLevel.CRITICAL && !isVisible()) {
            return;
        }

        final long token = proto.start(fieldId);
        super.dumpDebug(proto, WINDOW_CONTAINER, logLevel);

        proto.write(TaskProto.ID, mTaskId);
        proto.write(DISPLAY_ID, getDisplayId());
        proto.write(ROOT_TASK_ID, getRootTaskId());

        for (int i = mChildren.size() - 1; i >= 0; --i) {
            final WindowContainer child = mChildren.get(i);
            if (child instanceof Task) {
                child.dumpDebug(proto, TASKS, logLevel);
            } else if (child instanceof ActivityRecord) {
                child.dumpDebug(proto, ACTIVITIES, logLevel);
            } else {
                throw new IllegalStateException("Unknown child type: " + child);
            }
        }

        if (mResumedActivity != null) {
            mResumedActivity.writeIdentifierToProto(proto, RESUMED_ACTIVITY);
        }
        if (realActivity != null) {
            proto.write(REAL_ACTIVITY, realActivity.flattenToShortString());
        }
        if (origActivity != null) {
            proto.write(ORIG_ACTIVITY, origActivity.flattenToShortString());
        }
        proto.write(ACTIVITY_TYPE, getActivityType());
        proto.write(RESIZE_MODE, mResizeMode);
        proto.write(MIN_WIDTH, mMinWidth);
        proto.write(MIN_HEIGHT, mMinHeight);

        proto.write(FILLS_PARENT, matchParentBounds());

        if (!matchParentBounds()) {
            final Rect bounds = getRequestedOverrideBounds();
            bounds.dumpDebug(proto, BOUNDS);
        } else if (getStack().getTile() != null) {
            // use tile's bounds here for cts.
            final Rect bounds = getStack().getTile().getRequestedOverrideBounds();
            bounds.dumpDebug(proto, BOUNDS);
        }
        getOverrideDisplayedBounds().dumpDebug(proto, DISPLAYED_BOUNDS);
        if (mLastNonFullscreenBounds != null) {
            mLastNonFullscreenBounds.dumpDebug(proto, LAST_NON_FULLSCREEN_BOUNDS);
        }

        proto.write(DEFER_REMOVAL, mDeferRemoval);
        proto.write(ANIMATING_BOUNDS, mBoundsAnimating);

        if (mSurfaceControl != null) {
            proto.write(SURFACE_WIDTH, mSurfaceControl.getWidth());
            proto.write(SURFACE_HEIGHT, mSurfaceControl.getHeight());
        }

        proto.write(CREATED_BY_ORGANIZER, this instanceof TaskTile);

        proto.end(token);
    }
}<|MERGE_RESOLUTION|>--- conflicted
+++ resolved
@@ -184,11 +184,7 @@
 /**
  * State and management of a single stack of activities.
  */
-<<<<<<< HEAD
-public class ActivityStack extends Task implements BoundsAnimationTarget {
-=======
-class ActivityStack extends Task {
->>>>>>> 96ad79a7
+public class ActivityStack extends Task {
     private static final String TAG = TAG_WITH_CLASS_NAME ? "ActivityStack" : TAG_ATM;
     static final String TAG_ADD_REMOVE = TAG + POSTFIX_ADD_REMOVE;
     private static final String TAG_APP = TAG + POSTFIX_APP;
