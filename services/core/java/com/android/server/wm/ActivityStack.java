--- conflicted
+++ resolved
@@ -195,12 +195,7 @@
 /**
  * State and management of a single stack of activities.
  */
-<<<<<<< HEAD
-public class ActivityStack extends WindowContainer<Task> implements BoundsAnimationTarget,
-        ConfigurationContainerListener {
-=======
-class ActivityStack extends WindowContainer<WindowContainer> implements BoundsAnimationTarget {
->>>>>>> e2e62e70
+public class ActivityStack extends WindowContainer<WindowContainer> implements BoundsAnimationTarget {
     private static final String TAG = TAG_WITH_CLASS_NAME ? "ActivityStack" : TAG_ATM;
     static final String TAG_ADD_REMOVE = TAG + POSTFIX_ADD_REMOVE;
     private static final String TAG_APP = TAG + POSTFIX_APP;
@@ -1188,13 +1183,8 @@
         return false;
     }
 
-<<<<<<< HEAD
-    public ActivityRecord topRunningActivityLocked() {
-        return topRunningActivityLocked(false /* focusableOnly */);
-=======
-    ActivityRecord topRunningActivity() {
+    public ActivityRecord topRunningActivity() {
         return topRunningActivity(false /* focusableOnly */);
->>>>>>> e2e62e70
     }
 
     ActivityRecord topRunningActivity(boolean focusableOnly) {
