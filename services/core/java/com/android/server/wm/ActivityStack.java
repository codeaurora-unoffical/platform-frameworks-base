/*
 * Copyright (C) 2010 The Android Open Source Project
 *
 * Licensed under the Apache License, Version 2.0 (the "License");
 * you may not use this file except in compliance with the License.
 * You may obtain a copy of the License at
 *
 *      http://www.apache.org/licenses/LICENSE-2.0
 *
 * Unless required by applicable law or agreed to in writing, software
 * distributed under the License is distributed on an "AS IS" BASIS,
 * WITHOUT WARRANTIES OR CONDITIONS OF ANY KIND, either express or implied.
 * See the License for the specific language governing permissions and
 * limitations under the License.
 */

package com.android.server.wm;

import static android.app.ITaskStackListener.FORCED_RESIZEABLE_REASON_SPLIT_SCREEN;
import static android.app.WindowConfiguration.ACTIVITY_TYPE_ASSISTANT;
import static android.app.WindowConfiguration.ACTIVITY_TYPE_HOME;
import static android.app.WindowConfiguration.ACTIVITY_TYPE_RECENTS;
import static android.app.WindowConfiguration.ACTIVITY_TYPE_STANDARD;
import static android.app.WindowConfiguration.ACTIVITY_TYPE_UNDEFINED;
import static android.app.WindowConfiguration.WINDOWING_MODE_FREEFORM;
import static android.app.WindowConfiguration.WINDOWING_MODE_FULLSCREEN;
import static android.app.WindowConfiguration.WINDOWING_MODE_PINNED;
import static android.app.WindowConfiguration.WINDOWING_MODE_SPLIT_SCREEN_PRIMARY;
import static android.app.WindowConfiguration.WINDOWING_MODE_SPLIT_SCREEN_SECONDARY;
import static android.app.WindowConfiguration.WINDOWING_MODE_UNDEFINED;
import static android.app.WindowConfiguration.activityTypeToString;
import static android.app.WindowConfiguration.windowingModeToString;
import static android.content.pm.ActivityInfo.CONFIG_SCREEN_LAYOUT;
import static android.content.pm.ActivityInfo.FLAG_RESUME_WHILE_PAUSING;
import static android.content.pm.ActivityInfo.FLAG_SHOW_FOR_ALL_USERS;
import static android.os.Trace.TRACE_TAG_WINDOW_MANAGER;
import static android.view.Display.DEFAULT_DISPLAY;
import static android.view.Display.FLAG_CAN_SHOW_WITH_INSECURE_KEYGUARD;
import static android.view.Display.INVALID_DISPLAY;
import static android.view.WindowManager.TRANSIT_ACTIVITY_CLOSE;
import static android.view.WindowManager.TRANSIT_ACTIVITY_OPEN;
import static android.view.WindowManager.TRANSIT_CRASHING_ACTIVITY_CLOSE;
import static android.view.WindowManager.TRANSIT_NONE;
import static android.view.WindowManager.TRANSIT_SHOW_SINGLE_TASK_DISPLAY;
import static android.view.WindowManager.TRANSIT_TASK_CLOSE;
import static android.view.WindowManager.TRANSIT_TASK_OPEN;
import static android.view.WindowManager.TRANSIT_TASK_OPEN_BEHIND;
import static android.view.WindowManager.TRANSIT_TASK_TO_BACK;
import static android.view.WindowManager.TRANSIT_TASK_TO_FRONT;

import static com.android.server.am.ActivityStackProto.BOUNDS;
import static com.android.server.am.ActivityStackProto.DISPLAY_ID;
import static com.android.server.am.ActivityStackProto.FULLSCREEN;
import static com.android.server.am.ActivityStackProto.ID;
import static com.android.server.am.ActivityStackProto.RESUMED_ACTIVITY;
import static com.android.server.am.ActivityStackProto.STACK;
import static com.android.server.am.ActivityStackProto.TASKS;
import static com.android.server.wm.ActivityRecord.FINISH_RESULT_REMOVED;
import static com.android.server.wm.ActivityStack.ActivityState.PAUSED;
import static com.android.server.wm.ActivityStack.ActivityState.PAUSING;
import static com.android.server.wm.ActivityStack.ActivityState.RESUMED;
import static com.android.server.wm.ActivityStack.ActivityState.STARTED;
import static com.android.server.wm.ActivityStack.ActivityState.STOPPED;
import static com.android.server.wm.ActivityStack.ActivityState.STOPPING;
import static com.android.server.wm.ActivityStackSupervisor.PRESERVE_WINDOWS;
import static com.android.server.wm.ActivityStackSupervisor.dumpHistoryList;
import static com.android.server.wm.ActivityStackSupervisor.printThisActivity;
import static com.android.server.wm.ActivityTaskManagerDebugConfig.DEBUG_ADD_REMOVE;
import static com.android.server.wm.ActivityTaskManagerDebugConfig.DEBUG_ALL;
import static com.android.server.wm.ActivityTaskManagerDebugConfig.DEBUG_APP;
import static com.android.server.wm.ActivityTaskManagerDebugConfig.DEBUG_CLEANUP;
import static com.android.server.wm.ActivityTaskManagerDebugConfig.DEBUG_PAUSE;
import static com.android.server.wm.ActivityTaskManagerDebugConfig.DEBUG_RELEASE;
import static com.android.server.wm.ActivityTaskManagerDebugConfig.DEBUG_RESULTS;
import static com.android.server.wm.ActivityTaskManagerDebugConfig.DEBUG_STACK;
import static com.android.server.wm.ActivityTaskManagerDebugConfig.DEBUG_STATES;
import static com.android.server.wm.ActivityTaskManagerDebugConfig.DEBUG_SWITCH;
import static com.android.server.wm.ActivityTaskManagerDebugConfig.DEBUG_TASKS;
import static com.android.server.wm.ActivityTaskManagerDebugConfig.DEBUG_TRANSITION;
import static com.android.server.wm.ActivityTaskManagerDebugConfig.DEBUG_USER_LEAVING;
import static com.android.server.wm.ActivityTaskManagerDebugConfig.DEBUG_VISIBILITY;
import static com.android.server.wm.ActivityTaskManagerDebugConfig.POSTFIX_ADD_REMOVE;
import static com.android.server.wm.ActivityTaskManagerDebugConfig.POSTFIX_APP;
import static com.android.server.wm.ActivityTaskManagerDebugConfig.POSTFIX_CLEANUP;
import static com.android.server.wm.ActivityTaskManagerDebugConfig.POSTFIX_PAUSE;
import static com.android.server.wm.ActivityTaskManagerDebugConfig.POSTFIX_RELEASE;
import static com.android.server.wm.ActivityTaskManagerDebugConfig.POSTFIX_RESULTS;
import static com.android.server.wm.ActivityTaskManagerDebugConfig.POSTFIX_STACK;
import static com.android.server.wm.ActivityTaskManagerDebugConfig.POSTFIX_STATES;
import static com.android.server.wm.ActivityTaskManagerDebugConfig.POSTFIX_SWITCH;
import static com.android.server.wm.ActivityTaskManagerDebugConfig.POSTFIX_TASKS;
import static com.android.server.wm.ActivityTaskManagerDebugConfig.POSTFIX_TRANSITION;
import static com.android.server.wm.ActivityTaskManagerDebugConfig.POSTFIX_USER_LEAVING;
import static com.android.server.wm.ActivityTaskManagerDebugConfig.POSTFIX_VISIBILITY;
import static com.android.server.wm.ActivityTaskManagerDebugConfig.TAG_ATM;
import static com.android.server.wm.ActivityTaskManagerDebugConfig.TAG_WITH_CLASS_NAME;
import static com.android.server.wm.ActivityTaskManagerService.H.FIRST_ACTIVITY_STACK_MSG;
import static com.android.server.wm.ActivityTaskManagerService.RELAUNCH_REASON_FREE_RESIZE;
import static com.android.server.wm.ActivityTaskManagerService.RELAUNCH_REASON_WINDOWING_MODE_RESIZE;
import static com.android.server.wm.RootActivityContainer.FindTaskResult;
import static com.android.server.wm.Task.REPARENT_LEAVE_STACK_IN_PLACE;
import static com.android.server.wm.WindowManagerDebugConfig.DEBUG_TASK_MOVEMENT;
import static com.android.server.wm.WindowManagerDebugConfig.TAG_WM;

import static java.lang.Integer.MAX_VALUE;

import android.annotation.IntDef;
import android.app.Activity;
import android.app.ActivityManager;
import android.app.ActivityManagerInternal;
import android.app.ActivityOptions;
import android.app.AppGlobals;
import android.app.IActivityController;
import android.app.ResultInfo;
import android.app.WindowConfiguration.ActivityType;
import android.app.WindowConfiguration.WindowingMode;
import android.app.servertransaction.ActivityResultItem;
import android.app.servertransaction.ClientTransaction;
import android.app.servertransaction.NewIntentItem;
import android.app.servertransaction.PauseActivityItem;
import android.app.servertransaction.ResumeActivityItem;
import android.content.ComponentName;
import android.content.Intent;
import android.content.pm.ActivityInfo;
import android.content.pm.ApplicationInfo;
import android.content.res.Configuration;
import android.graphics.Rect;
import android.net.Uri;
import android.os.Binder;
import android.os.Debug;
import android.os.Handler;
import android.os.IBinder;
import android.os.Looper;
import android.os.Message;
import android.os.RemoteException;
import android.os.SystemClock;
import android.os.Trace;
import android.os.UserHandle;
import android.service.voice.IVoiceInteractionSession;
import android.util.ArraySet;
import android.util.EventLog;
import android.util.IntArray;
import android.util.Log;
import android.util.Slog;
import android.util.proto.ProtoOutputStream;
import android.view.Display;
import com.android.internal.app.ActivityTrigger;


import com.android.internal.annotations.GuardedBy;
import com.android.internal.annotations.VisibleForTesting;
import com.android.internal.app.IVoiceInteractor;
import com.android.internal.os.logging.MetricsLoggerWrapper;
import com.android.internal.util.function.pooled.PooledLambda;
import com.android.server.Watchdog;
import com.android.server.am.ActivityManagerService;
import com.android.server.am.ActivityManagerService.ItemMatcher;
import android.util.BoostFramework;
import com.android.server.am.AppTimeTracker;
import com.android.server.am.EventLogTags;

import java.io.FileDescriptor;
import java.io.PrintWriter;
import java.util.ArrayList;
import java.util.List;
import java.util.Objects;
import java.util.Set;
import java.util.function.Consumer;

/**
 * State and management of a single stack of activities.
 */
<<<<<<< HEAD
public class ActivityStack extends ConfigurationContainer {
=======
class ActivityStack extends TaskStack {
>>>>>>> 1003ee8f
    private static final String TAG = TAG_WITH_CLASS_NAME ? "ActivityStack" : TAG_ATM;
    private static final String TAG_ADD_REMOVE = TAG + POSTFIX_ADD_REMOVE;
    private static final String TAG_APP = TAG + POSTFIX_APP;
    private static final String TAG_CLEANUP = TAG + POSTFIX_CLEANUP;
    private static final String TAG_PAUSE = TAG + POSTFIX_PAUSE;
    private static final String TAG_RELEASE = TAG + POSTFIX_RELEASE;
    private static final String TAG_RESULTS = TAG + POSTFIX_RESULTS;
    private static final String TAG_STACK = TAG + POSTFIX_STACK;
    private static final String TAG_STATES = TAG + POSTFIX_STATES;
    private static final String TAG_SWITCH = TAG + POSTFIX_SWITCH;
    private static final String TAG_TASKS = TAG + POSTFIX_TASKS;
    private static final String TAG_TRANSITION = TAG + POSTFIX_TRANSITION;
    private static final String TAG_USER_LEAVING = TAG + POSTFIX_USER_LEAVING;
    private static final String TAG_VISIBILITY = TAG + POSTFIX_VISIBILITY;

    // Ticks during which we check progress while waiting for an app to launch.
    private static final int LAUNCH_TICK = 500;

    // How long we wait until giving up on the last activity to pause.  This
    // is short because it directly impacts the responsiveness of starting the
    // next activity.
    private static final int PAUSE_TIMEOUT = 500;

    // How long we wait for the activity to tell us it has stopped before
    // giving up.  This is a good amount of time because we really need this
    // from the application in order to get its saved state. Once the stop
    // is complete we may start destroying client resources triggering
    // crashes if the UI thread was hung. We put this timeout one second behind
    // the ANR timeout so these situations will generate ANR instead of
    // Surface lost or other errors.
    private static final int STOP_TIMEOUT = 11 * 1000;

    // How long we wait until giving up on an activity telling us it has
    // finished destroying itself.
    private static final int DESTROY_TIMEOUT = 10 * 1000;

    // Set to false to disable the preview that is shown while a new activity
    // is being started.
    private static final boolean SHOW_APP_STARTING_PREVIEW = true;

    // How long to wait for all background Activities to redraw following a call to
    // convertToTranslucent().
    private static final long TRANSLUCENT_CONVERSION_TIMEOUT = 2000;

    @IntDef(prefix = {"STACK_VISIBILITY"}, value = {
            STACK_VISIBILITY_VISIBLE,
            STACK_VISIBILITY_VISIBLE_BEHIND_TRANSLUCENT,
            STACK_VISIBILITY_INVISIBLE,
    })
    @interface StackVisibility {}

    /** Stack is visible. No other stacks on top that fully or partially occlude it. */
    static final int STACK_VISIBILITY_VISIBLE = 0;

    /** Stack is partially occluded by other translucent stack(s) on top of it. */
    static final int STACK_VISIBILITY_VISIBLE_BEHIND_TRANSLUCENT = 1;

    /** Stack is completely invisible. */
    static final int STACK_VISIBILITY_INVISIBLE = 2;

    // TODO(display-unify): Remove after display unification.
    protected void onParentChanged(ActivityDisplay newParent, ActivityDisplay oldParent) {
        onParentChanged(
                newParent != null ? newParent.mDisplayContent : null,
                oldParent != null ? oldParent.mDisplayContent : null);
    }

    @Override
    protected void onParentChanged(
            ConfigurationContainer newParent, ConfigurationContainer oldParent) {
        final ActivityDisplay display = newParent != null
                ? ((WindowContainer) newParent).getDisplayContent().mActivityDisplay : null;
        final ActivityDisplay oldDisplay = oldParent != null
                ? ((WindowContainer) oldParent).getDisplayContent().mActivityDisplay : null;

        mDisplayId = (display != null) ? display.mDisplayId : INVALID_DISPLAY;
        mPrevDisplayId = (oldDisplay != null) ? oldDisplay.mDisplayId : INVALID_DISPLAY;

        if (display != null) {
            // Rotations are relative to the display. This means if there are 2 displays rotated
            // differently (eg. 2 monitors with one landscape and one portrait), moving a stack
            // from one to the other could look like a rotation change. To prevent this
            // apparent rotation change (and corresponding bounds rotation), pretend like our
            // current rotation is already the same as the new display.
            // Note, if ActivityStack or related logic ever gets nested, this logic will need
            // to move to onConfigurationChanged.
            getConfiguration().windowConfiguration.setRotation(
                    display.getWindowConfiguration().getRotation());
        }
        super.onParentChanged(newParent, oldParent);
        if (display != null && inSplitScreenPrimaryWindowingMode()) {
            // If we created a docked stack we want to resize it so it resizes all other stacks
            // in the system.
            getStackDockedModeBounds(null /* dockedBounds */, null /* currentTempTaskBounds */,
                    mTmpRect /* outStackBounds */, mTmpRect2 /* outTempTaskBounds */);
            mStackSupervisor.resizeDockedStackLocked(getRequestedOverrideBounds(), mTmpRect,
                    mTmpRect2, null, null, PRESERVE_WINDOWS);
        }
        mRootActivityContainer.updateUIDsPresentOnDisplay();

        // Resume next focusable stack after reparenting to another display if we aren't removing
        // the prevous display.
        if (oldDisplay != null && oldDisplay.isRemoving()) {
            postReparent();
        }
    }

    enum ActivityState {
        INITIALIZING,
        STARTED,
        RESUMED,
        PAUSING,
        PAUSED,
        STOPPING,
        STOPPED,
        FINISHING,
        DESTROYING,
        DESTROYED,
        RESTARTING_PROCESS
    }

    final ActivityTaskManagerService mService;
    final WindowManagerService mWindowManager;

    public BoostFramework mPerf = null;
    /**
     * List of running activities, sorted by recent usage.
     * The first entry in the list is the least recently used.
     * It contains HistoryRecord objects.
     */
    private final ArrayList<ActivityRecord> mLruActivities = new ArrayList<>();

    /**
     * When we are in the process of pausing an activity, before starting the
     * next one, this variable holds the activity that is currently being paused.
     */
    ActivityRecord mPausingActivity = null;

    /**
     * This is the last activity that we put into the paused state.  This is
     * used to determine if we need to do an activity transition while sleeping,
     * when we normally hold the top activity paused.
     */
    ActivityRecord mLastPausedActivity = null;

    /**
     * Activities that specify No History must be removed once the user navigates away from them.
     * If the device goes to sleep with such an activity in the paused state then we save it here
     * and finish it later if another activity replaces it on wakeup.
     */
    ActivityRecord mLastNoHistoryActivity = null;

    /**
     * Current activity that is resumed, or null if there is none.
     */
    ActivityRecord mResumedActivity = null;

    // The topmost Activity passed to convertToTranslucent(). When non-null it means we are
    // waiting for all Activities in mUndrawnActivitiesBelowTopTranslucent to be removed as they
    // are drawn. When the last member of mUndrawnActivitiesBelowTopTranslucent is removed the
    // Activity in mTranslucentActivityWaiting is notified via
    // Activity.onTranslucentConversionComplete(false). If a timeout occurs prior to the last
    // background activity being drawn then the same call will be made with a true value.
    ActivityRecord mTranslucentActivityWaiting = null;
    ArrayList<ActivityRecord> mUndrawnActivitiesBelowTopTranslucent = new ArrayList<>();

    /**
     * Set when we know we are going to be calling updateConfiguration()
     * soon, so want to skip intermediate config checks.
     */
    boolean mConfigWillChange;

    /**
     * When set, will force the stack to report as invisible.
     */
    boolean mForceHidden = false;

    /**
     * Used to keep resumeTopActivityUncheckedLocked() from being entered recursively
     */
    boolean mInResumeTopActivity = false;

    private boolean mUpdateBoundsDeferred;
    private boolean mUpdateBoundsDeferredCalled;
    private boolean mUpdateDisplayedBoundsDeferredCalled;
    private final Rect mDeferredBounds = new Rect();
    private final Rect mDeferredDisplayedBounds = new Rect();

    int mCurrentUser;

    /** The attached Display's unique identifier, or -1 if detached */
    int mDisplayId;
    // Id of the previous display the stack was on.
    int mPrevDisplayId = INVALID_DISPLAY;

    /** Stores the override windowing-mode from before a transient mode change (eg. split) */
    private int mRestoreOverrideWindowingMode = WINDOWING_MODE_UNDEFINED;

    private final Rect mTmpRect = new Rect();
    private final Rect mTmpRect2 = new Rect();
    private final ActivityOptions mTmpOptions = ActivityOptions.makeBasic();

    /** List for processing through a set of activities */
    private final ArrayList<ActivityRecord> mTmpActivities = new ArrayList<>();

    /** Run all ActivityStacks through this */
    protected final ActivityStackSupervisor mStackSupervisor;
    protected final RootActivityContainer mRootActivityContainer;

    private boolean mTopActivityOccludesKeyguard;
    private ActivityRecord mTopDismissingKeyguardActivity;

    private static final int PAUSE_TIMEOUT_MSG = FIRST_ACTIVITY_STACK_MSG + 1;
    private static final int DESTROY_TIMEOUT_MSG = FIRST_ACTIVITY_STACK_MSG + 2;
    private static final int LAUNCH_TICK_MSG = FIRST_ACTIVITY_STACK_MSG + 3;
    private static final int STOP_TIMEOUT_MSG = FIRST_ACTIVITY_STACK_MSG + 4;
    private static final int DESTROY_ACTIVITIES_MSG = FIRST_ACTIVITY_STACK_MSG + 5;
    private static final int TRANSLUCENT_TIMEOUT_MSG = FIRST_ACTIVITY_STACK_MSG + 6;

    private static class ScheduleDestroyArgs {
        final WindowProcessController mOwner;
        final String mReason;
        ScheduleDestroyArgs(WindowProcessController owner, String reason) {
            mOwner = owner;
            mReason = reason;
        }
    }

    private final Handler mHandler;

    static final ActivityTrigger mActivityTrigger = new ActivityTrigger();

    private static final ActivityPluginDelegate mActivityPluginDelegate =
        new ActivityPluginDelegate();

    private class ActivityStackHandler extends Handler {
        ActivityStackHandler(Looper looper) {
            super(looper);
        }

        @Override
        public void handleMessage(Message msg) {
            switch (msg.what) {
                case PAUSE_TIMEOUT_MSG: {
                    ActivityRecord r = (ActivityRecord)msg.obj;
                    // We don't at this point know if the activity is fullscreen,
                    // so we need to be conservative and assume it isn't.
                    Slog.w(TAG, "Activity pause timeout for " + r);
                    synchronized (mService.mGlobalLock) {
                        if (r.hasProcess()) {
                            mService.logAppTooSlow(r.app, r.pauseTime, "pausing " + r);
                        }
                        activityPausedLocked(r.appToken, true);
                    }
                } break;
                case LAUNCH_TICK_MSG: {
                    ActivityRecord r = (ActivityRecord)msg.obj;
                    synchronized (mService.mGlobalLock) {
                        if (r.continueLaunchTickingLocked()) {
                            mService.logAppTooSlow(r.app, r.launchTickTime, "launching " + r);
                        }
                    }
                } break;
                case DESTROY_TIMEOUT_MSG: {
                    ActivityRecord r = (ActivityRecord)msg.obj;
                    // We don't at this point know if the activity is fullscreen,
                    // so we need to be conservative and assume it isn't.
                    Slog.w(TAG, "Activity destroy timeout for " + r);
                    synchronized (mService.mGlobalLock) {
                        if (r != null) {
                            r.destroyed("destroyTimeout");
                        }
                    }
                } break;
                case STOP_TIMEOUT_MSG: {
                    ActivityRecord r = (ActivityRecord)msg.obj;
                    // We don't at this point know if the activity is fullscreen,
                    // so we need to be conservative and assume it isn't.
                    Slog.w(TAG, "Activity stop timeout for " + r);
                    synchronized (mService.mGlobalLock) {
                        if (r.isInHistory()) {
                            r.activityStoppedLocked(null /* icicle */,
                                    null /* persistentState */, null /* description */);
                        }
                    }
                } break;
                case DESTROY_ACTIVITIES_MSG: {
                    ScheduleDestroyArgs args = (ScheduleDestroyArgs)msg.obj;
                    synchronized (mService.mGlobalLock) {
                        destroyActivitiesLocked(args.mOwner, args.mReason);
                    }
                } break;
                case TRANSLUCENT_TIMEOUT_MSG: {
                    synchronized (mService.mGlobalLock) {
                        notifyActivityDrawnLocked(null);
                    }
                } break;
            }
        }
    }

    int numActivities() {
        int count = 0;
        for (int taskNdx = getChildCount() - 1; taskNdx >= 0; --taskNdx) {
            count += getChildAt(taskNdx).getChildCount();
        }
        return count;
    }

    ActivityStack(ActivityDisplay display, int stackId, ActivityStackSupervisor supervisor,
            int windowingMode, int activityType, boolean onTop) {
        super(supervisor.mService.mWindowManager, stackId);
        mStackSupervisor = supervisor;
        mService = supervisor.mService;
        mRootActivityContainer = mService.mRootActivityContainer;
        mHandler = new ActivityStackHandler(supervisor.mLooper);
        mWindowManager = mService.mWindowManager;
        mCurrentUser = mService.mAmInternal.getCurrentUserId();
        // Set display id before setting activity and window type to make sure it won't affect
        // stacks on a wrong display.
        mDisplayId = display.mDisplayId;
        setActivityType(activityType);
        display.addChild(this, onTop ? POSITION_TOP : POSITION_BOTTOM);
        setWindowingMode(windowingMode, false /* animate */, false /* showRecents */,
                false /* enteringSplitScreenMode */, false /* deferEnsuringVisibility */,
                true /* creating */);
    }

    /**
     * This should be called when an activity in a child task changes state. This should only
     * be called from
     * {@link Task#onActivityStateChanged(ActivityRecord, ActivityState, String)}.
     * @param record The {@link ActivityRecord} whose state has changed.
     * @param state The new state.
     * @param reason The reason for the change.
     */
    void onActivityStateChanged(ActivityRecord record, ActivityState state, String reason) {
        if (record == mResumedActivity && state != RESUMED) {
            setResumedActivity(null, reason + " - onActivityStateChanged");
        }

        if (state == RESUMED) {
            if (DEBUG_STACK) Slog.v(TAG_STACK, "set resumed activity to:" + record + " reason:"
                    + reason);
            setResumedActivity(record, reason + " - onActivityStateChanged");
            if (record == mRootActivityContainer.getTopResumedActivity()) {
                mService.setResumedActivityUncheckLocked(record, reason);
            }
            mStackSupervisor.mRecentTasks.add(record.getTask());
        }
    }

    @Override
    public void onConfigurationChanged(Configuration newParentConfig) {
        final int prevWindowingMode = getWindowingMode();
        final boolean prevIsAlwaysOnTop = isAlwaysOnTop();
        final int prevRotation = getWindowConfiguration().getRotation();
        final int prevDensity = getConfiguration().densityDpi;
        final int prevScreenW = getConfiguration().screenWidthDp;
        final int prevScreenH = getConfiguration().screenHeightDp;
        final Rect newBounds = mTmpRect;
        // Initialize the new bounds by previous bounds as the input and output for calculating
        // override bounds in pinned (pip) or split-screen mode.
        getBounds(newBounds);

        super.onConfigurationChanged(newParentConfig);
        final ActivityDisplay display = getDisplay();
        if (display == null ) {
            return;
        }

        final boolean windowingModeChanged = prevWindowingMode != getWindowingMode();
        final int overrideWindowingMode = getRequestedOverrideWindowingMode();
        // Update bounds if applicable
        boolean hasNewOverrideBounds = false;
        // Use override windowing mode to prevent extra bounds changes if inheriting the mode.
        if (overrideWindowingMode == WINDOWING_MODE_PINNED) {
            // Pinned calculation already includes rotation
            hasNewOverrideBounds = calculatePinnedBoundsForConfigChange(newBounds);
        } else if (!matchParentBounds()) {
            // If the parent (display) has rotated, rotate our bounds to best-fit where their
            // bounds were on the pre-rotated display.
            final int newRotation = getWindowConfiguration().getRotation();
            final boolean rotationChanged = prevRotation != newRotation;
            if (rotationChanged) {
                display.mDisplayContent.rotateBounds(
                        newParentConfig.windowConfiguration.getBounds(), prevRotation, newRotation,
                        newBounds);
                hasNewOverrideBounds = true;
            }

            // Use override windowing mode to prevent extra bounds changes if inheriting the mode.
            if (overrideWindowingMode == WINDOWING_MODE_SPLIT_SCREEN_PRIMARY
                    || overrideWindowingMode == WINDOWING_MODE_SPLIT_SCREEN_SECONDARY) {
                // If entering split screen or if something about the available split area changes,
                // recalculate the split windows to match the new configuration.
                if (rotationChanged || windowingModeChanged
                        || prevDensity != getConfiguration().densityDpi
                        || prevScreenW != getConfiguration().screenWidthDp
                        || prevScreenH != getConfiguration().screenHeightDp) {
                    calculateDockedBoundsForConfigChange(newParentConfig, newBounds);
                    hasNewOverrideBounds = true;
                }
            }
        }

        if (windowingModeChanged) {
            // Use override windowing mode to prevent extra bounds changes if inheriting the mode.
            if (overrideWindowingMode == WINDOWING_MODE_SPLIT_SCREEN_PRIMARY) {
                getStackDockedModeBounds(null /* dockedBounds */, null /* currentTempTaskBounds */,
                        newBounds /* outStackBounds */, mTmpRect2 /* outTempTaskBounds */);
                // immediately resize so docked bounds are available in onSplitScreenModeActivated
                setTaskDisplayedBounds(null);
                setTaskBounds(newBounds);
                setBounds(newBounds);
                newBounds.set(newBounds);
            } else if (overrideWindowingMode == WINDOWING_MODE_SPLIT_SCREEN_SECONDARY) {
                Rect dockedBounds = display.getSplitScreenPrimaryStack().getBounds();
                final boolean isMinimizedDock =
                        display.mDisplayContent.getDockedDividerController().isMinimizedDock();
                if (isMinimizedDock) {
                    Task topTask = display.getSplitScreenPrimaryStack().topTask();
                    if (topTask != null) {
                        dockedBounds = topTask.getBounds();
                    }
                }
                getStackDockedModeBounds(dockedBounds, null /* currentTempTaskBounds */,
                        newBounds /* outStackBounds */, mTmpRect2 /* outTempTaskBounds */);
                hasNewOverrideBounds = true;
            }
            display.onStackWindowingModeChanged(this);
        }
        if (hasNewOverrideBounds) {
            if (inSplitScreenPrimaryWindowingMode()) {
                mStackSupervisor.resizeDockedStackLocked(new Rect(newBounds),
                        null /* tempTaskBounds */, null /* tempTaskInsetBounds */,
                        null /* tempOtherTaskBounds */, null /* tempOtherTaskInsetBounds */,
                        PRESERVE_WINDOWS, true /* deferResume */);
            } else {
                resize(new Rect(newBounds), null /* tempTaskBounds */,
                        null /* tempTaskInsetBounds */, PRESERVE_WINDOWS, true /* deferResume */);
            }
        }
        if (prevIsAlwaysOnTop != isAlwaysOnTop()) {
            // Since always on top is only on when the stack is freeform or pinned, the state
            // can be toggled when the windowing mode changes. We must make sure the stack is
            // placed properly when always on top state changes.
            display.positionChildAtTop(this, false /* includingParents */);
        }
    }

    @Override
    public void setWindowingMode(int windowingMode) {
        setWindowingMode(windowingMode, false /* animate */, false /* showRecents */,
                false /* enteringSplitScreenMode */, false /* deferEnsuringVisibility */,
                false /* creating */);
    }

    /**
     * A transient windowing mode is one which activities enter into temporarily. Examples of this
     * are Split window modes and pip. Non-transient modes are modes that displays can adopt.
     *
     * @param windowingMode the windowingMode to test for transient-ness.
     * @return {@code true} if the windowing mode is transient, {@code false} otherwise.
     */
    private static boolean isTransientWindowingMode(int windowingMode) {
        // TODO(b/114842032): add PIP if/when it uses mode transitions instead of task reparenting
        return windowingMode == WINDOWING_MODE_SPLIT_SCREEN_PRIMARY
                || windowingMode == WINDOWING_MODE_SPLIT_SCREEN_SECONDARY;
    }

    /**
     * Specialization of {@link #setWindowingMode(int)} for this subclass.
     *
     * @param preferredWindowingMode the preferred windowing mode. This may not be honored depending
     *         on the state of things. For example, WINDOWING_MODE_UNDEFINED will resolve to the
     *         previous non-transient mode if this stack is currently in a transient mode.
     * @param animate Can be used to prevent animation.
     * @param showRecents Controls whether recents is shown on the other side of a split while
     *         entering split mode.
     * @param enteringSplitScreenMode {@code true} if entering split mode.
     * @param deferEnsuringVisibility Whether visibility updates are deferred. This is set when
     *         many operations (which can effect visibility) are being performed in bulk.
     * @param creating {@code true} if this is being run during ActivityStack construction.
     */
    void setWindowingMode(int preferredWindowingMode, boolean animate, boolean showRecents,
            boolean enteringSplitScreenMode, boolean deferEnsuringVisibility, boolean creating) {
        mWindowManager.inSurfaceTransaction(() -> setWindowingModeInSurfaceTransaction(
                preferredWindowingMode, animate, showRecents, enteringSplitScreenMode,
                deferEnsuringVisibility, creating));
    }

    private void setWindowingModeInSurfaceTransaction(int preferredWindowingMode, boolean animate,
            boolean showRecents, boolean enteringSplitScreenMode, boolean deferEnsuringVisibility,
            boolean creating) {
        final int currentMode = getWindowingMode();
        final int currentOverrideMode = getRequestedOverrideWindowingMode();
        final ActivityDisplay display = getDisplay();
        final Task topTask = topTask();
        final ActivityStack splitScreenStack = display.getSplitScreenPrimaryStack();
        int windowingMode = preferredWindowingMode;
        if (preferredWindowingMode == WINDOWING_MODE_UNDEFINED
                && isTransientWindowingMode(currentMode)) {
            // Leaving a transient mode. Interpret UNDEFINED as "restore"
            windowingMode = mRestoreOverrideWindowingMode;
        }
        mTmpOptions.setLaunchWindowingMode(windowingMode);

        // Need to make sure windowing mode is supported. If we in the process of creating the stack
        // no need to resolve the windowing mode again as it is already resolved to the right mode.
        if (!creating) {
            windowingMode = display.validateWindowingMode(windowingMode,
                    null /* ActivityRecord */, topTask, getActivityType());
        }
        if (splitScreenStack == this
                && windowingMode == WINDOWING_MODE_SPLIT_SCREEN_SECONDARY) {
            // Resolution to split-screen secondary for the primary split-screen stack means
            // we want to leave split-screen mode.
            windowingMode = mRestoreOverrideWindowingMode;
        }

        final boolean alreadyInSplitScreenMode = display.hasSplitScreenPrimaryStack();

        // Don't send non-resizeable notifications if the windowing mode changed was a side effect
        // of us entering split-screen mode.
        final boolean sendNonResizeableNotification = !enteringSplitScreenMode;
        // Take any required action due to us not supporting the preferred windowing mode.
        if (alreadyInSplitScreenMode && windowingMode == WINDOWING_MODE_FULLSCREEN
                && sendNonResizeableNotification && isActivityTypeStandardOrUndefined()) {
            final boolean preferredSplitScreen =
                    preferredWindowingMode == WINDOWING_MODE_SPLIT_SCREEN_PRIMARY
                    || preferredWindowingMode == WINDOWING_MODE_SPLIT_SCREEN_SECONDARY;
            if (preferredSplitScreen || creating) {
                // Looks like we can't launch in split screen mode or the stack we are launching
                // doesn't support split-screen mode, go ahead an dismiss split-screen and display a
                // warning toast about it.
                mService.getTaskChangeNotificationController().notifyActivityDismissingDockedStack();
                final ActivityStack primarySplitStack = display.getSplitScreenPrimaryStack();
                primarySplitStack.setWindowingModeInSurfaceTransaction(WINDOWING_MODE_UNDEFINED,
                        false /* animate */, false /* showRecents */,
                        false /* enteringSplitScreenMode */, true /* deferEnsuringVisibility */,
                        primarySplitStack == this ? creating : false);
            }
        }

        if (currentMode == windowingMode) {
            // You are already in the window mode, so we can skip most of the work below. However,
            // it's possible that we have inherited the current windowing mode from a parent. So,
            // fulfill this method's contract by setting the override mode directly.
            getRequestedOverrideConfiguration().windowConfiguration.setWindowingMode(windowingMode);
            return;
        }

        final ActivityRecord topActivity = getTopActivity();

        // For now, assume that the Stack's windowing mode is what will actually be used
        // by it's activities. In the future, there may be situations where this doesn't
        // happen; so at that point, this message will need to handle that.
        int likelyResolvedMode = windowingMode;
        if (windowingMode == WINDOWING_MODE_UNDEFINED) {
            final ConfigurationContainer parent = getParent();
            likelyResolvedMode = parent != null ? parent.getWindowingMode()
                    : WINDOWING_MODE_FULLSCREEN;
        }
        if (sendNonResizeableNotification && likelyResolvedMode != WINDOWING_MODE_FULLSCREEN
                && topActivity != null && !topActivity.noDisplay
                && topActivity.isNonResizableOrForcedResizable(likelyResolvedMode)) {
            // Inform the user that they are starting an app that may not work correctly in
            // multi-window mode.
            final String packageName = topActivity.info.applicationInfo.packageName;
            mService.getTaskChangeNotificationController().notifyActivityForcedResizable(
                    topTask.mTaskId, FORCED_RESIZEABLE_REASON_SPLIT_SCREEN, packageName);
        }

        mService.deferWindowLayout();
        try {
            if (!animate && topActivity != null) {
                mStackSupervisor.mNoAnimActivities.add(topActivity);
            }
            super.setWindowingMode(windowingMode);
            // setWindowingMode triggers an onConfigurationChanged cascade which can result in a
            // different resolved windowing mode (usually when preferredWindowingMode is UNDEFINED).
            windowingMode = getWindowingMode();

            if (creating) {
                // Nothing else to do if we don't have a window container yet. E.g. call from ctor.
                return;
            }

            if (windowingMode == WINDOWING_MODE_SPLIT_SCREEN_PRIMARY && splitScreenStack != null) {
                // We already have a split-screen stack in this display, so just move the tasks over.
                // TODO: Figure-out how to do all the stuff in
                // AMS.setTaskWindowingModeSplitScreenPrimary
                throw new IllegalArgumentException("Setting primary split-screen windowing mode"
                        + " while there is already one isn't currently supported");
                //return;
            }
            if (isTransientWindowingMode(windowingMode) && !isTransientWindowingMode(currentMode)) {
                mRestoreOverrideWindowingMode = currentOverrideMode;
            }

            mTmpRect2.setEmpty();
            if (windowingMode != WINDOWING_MODE_FULLSCREEN) {
                if (matchParentBounds()) {
                    mTmpRect2.setEmpty();
                } else {
                    getRawBounds(mTmpRect2);
                }
            }

            if (!Objects.equals(getRequestedOverrideBounds(), mTmpRect2)) {
                resize(mTmpRect2, null /* tempTaskBounds */, null /* tempTaskInsetBounds */,
                        false /* preserveWindows */, true /* deferResume */);
            }
        } finally {
            if (showRecents && !alreadyInSplitScreenMode && mDisplayId == DEFAULT_DISPLAY
                    && windowingMode == WINDOWING_MODE_SPLIT_SCREEN_PRIMARY) {
                // Make sure recents stack exist when creating a dock stack as it normally needs to
                // be on the other side of the docked stack and we make visibility decisions based
                // on that.
                // TODO: This is only here to help out with the case where recents stack doesn't
                // exist yet. For that case the initial size of the split-screen stack will be the
                // the one where the home stack is visible since recents isn't visible yet, but the
                // divider will be off. I think we should just make the initial bounds that of home
                // so that the divider matches and remove this logic.
                // TODO: This is currently only called when entering split-screen while in another
                // task, and from the tests
                // TODO (b/78247419): Fix the rotation animation from fullscreen to minimized mode
                final boolean isRecentsComponentHome =
                        mService.getRecentTasks().isRecentsComponentHomeActivity(mCurrentUser);
                final ActivityStack recentStack = display.getOrCreateStack(
                        WINDOWING_MODE_SPLIT_SCREEN_SECONDARY,
                        isRecentsComponentHome ? ACTIVITY_TYPE_HOME : ACTIVITY_TYPE_RECENTS,
                        true /* onTop */);
                recentStack.moveToFront("setWindowingMode");
                // If task moved to docked stack - show recents if needed.
                mService.mWindowManager.showRecentApps();
            }
            mService.continueWindowLayout();
        }

        if (!deferEnsuringVisibility) {
            mRootActivityContainer.ensureActivitiesVisible(null, 0, PRESERVE_WINDOWS);
            mRootActivityContainer.resumeFocusedStacksTopActivities();
        }
    }

    @Override
    public boolean isCompatible(int windowingMode, int activityType) {
        // TODO: Should we just move this to ConfigurationContainer?
        if (activityType == ACTIVITY_TYPE_UNDEFINED) {
            // Undefined activity types end up in a standard stack once the stack is created on a
            // display, so they should be considered compatible.
            activityType = ACTIVITY_TYPE_STANDARD;
        }
        return super.isCompatible(windowingMode, activityType);
    }

    /** Resume next focusable stack after reparenting to another display. */
    void postReparent() {
        adjustFocusToNextFocusableStack("reparent", true /* allowFocusSelf */);
        mRootActivityContainer.resumeFocusedStacksTopActivities();
        // Update visibility of activities before notifying WM. This way it won't try to resize
        // windows that are no longer visible.
        mRootActivityContainer.ensureActivitiesVisible(null /* starting */, 0 /* configChanges */,
                !PRESERVE_WINDOWS);
    }

    ActivityDisplay getDisplay() {
        return mRootActivityContainer.getActivityDisplay(mDisplayId);
    }

    void positionChildAtTop(Task child) {
        positionChildAtTop(child, true /* includingParents */);
    }

    private void positionChildAtBottom(Task child) {
        // If there are other focusable stacks on the display, the z-order of the display should not
        // be changed just because a task was placed at the bottom. E.g. if it is moving the topmost
        // task to bottom, the next focusable stack on the same display should be focused.
        final ActivityStack nextFocusableStack = getDisplay().getNextFocusableStack(
                child.getStack(), true /* ignoreCurrent */);
        positionChildAtBottom(child, nextFocusableStack == null /* includingParents */);
        child.updateTaskMovement(true);
    }

    /**
     * Defers updating the bounds of the stack. If the stack was resized/repositioned while
     * deferring, the bounds will update in {@link #continueUpdateBounds()}.
     */
    void deferUpdateBounds() {
        if (!mUpdateBoundsDeferred) {
            mUpdateBoundsDeferred = true;
            mUpdateBoundsDeferredCalled = false;
        }
    }

    /**
     * Continues updating bounds after updates have been deferred. If there was a resize attempt
     * between {@link #deferUpdateBounds()} and {@link #continueUpdateBounds()}, the stack will
     * be resized to that bounds.
     */
    void continueUpdateBounds() {
        if (mUpdateBoundsDeferred) {
            mUpdateBoundsDeferred = false;
            if (mUpdateBoundsDeferredCalled) {
                setTaskBounds(mDeferredBounds);
                setBounds(mDeferredBounds);
            }
            if (mUpdateDisplayedBoundsDeferredCalled) {
                setTaskDisplayedBounds(mDeferredDisplayedBounds);
            }
        }
    }

    boolean updateBoundsAllowed(Rect bounds) {
        if (!mUpdateBoundsDeferred) {
            return true;
        }
        if (bounds != null) {
            mDeferredBounds.set(bounds);
        } else {
            mDeferredBounds.setEmpty();
        }
        mUpdateBoundsDeferredCalled = true;
        return false;
    }

    boolean updateDisplayedBoundsAllowed(Rect bounds) {
        if (!mUpdateBoundsDeferred) {
            return true;
        }
        if (bounds != null) {
            mDeferredDisplayedBounds.set(bounds);
        } else {
            mDeferredDisplayedBounds.setEmpty();
        }
        mUpdateDisplayedBoundsDeferredCalled = true;
        return false;
    }

<<<<<<< HEAD
    @Override
    public int setBounds(Rect bounds) {
        return super.setBounds(!inMultiWindowMode() ? null : bounds);
    }

    public ActivityRecord topRunningActivityLocked() {
=======
    ActivityRecord topRunningActivityLocked() {
>>>>>>> 1003ee8f
        return topRunningActivityLocked(false /* focusableOnly */);
    }

    void getAllRunningVisibleActivitiesLocked(ArrayList<ActivityRecord> outActivities) {
        outActivities.clear();
        for (int taskNdx = getChildCount() - 1; taskNdx >= 0; --taskNdx) {
            getChildAt(taskNdx).getAllRunningVisibleActivitiesLocked(outActivities);
        }
    }

    ActivityRecord topRunningActivityLocked(boolean focusableOnly) {
        for (int taskNdx = getChildCount() - 1; taskNdx >= 0; --taskNdx) {
            ActivityRecord r = getChildAt(taskNdx).topRunningActivityLocked();
            if (r != null && (!focusableOnly || r.isFocusable())) {
                return r;
            }
        }
        return null;
    }

    ActivityRecord topRunningNonOverlayTaskActivity() {
        for (int taskNdx = getChildCount() - 1; taskNdx >= 0; --taskNdx) {
            final Task task = getChildAt(taskNdx);
            for (int activityNdx = task.getChildCount() - 1; activityNdx >= 0; --activityNdx) {
                final ActivityRecord r = task.getChildAt(activityNdx);
                if (!r.finishing && !r.mTaskOverlay) {
                    return r;
                }
            }
        }
        return null;
    }

    ActivityRecord topRunningNonDelayedActivityLocked(ActivityRecord notTop) {
        for (int taskNdx = getChildCount() - 1; taskNdx >= 0; --taskNdx) {
            final Task task = getChildAt(taskNdx);
            for (int activityNdx = task.getChildCount() - 1; activityNdx >= 0; --activityNdx) {
                final ActivityRecord r = task.getChildAt(activityNdx);
                if (!r.finishing && !r.delayedResume && r != notTop && r.okToShowLocked()) {
                    return r;
                }
            }
        }
        return null;
    }

    /**
     * This is a simplified version of topRunningActivity that provides a number of
     * optional skip-over modes.  It is intended for use with the ActivityController hook only.
     *
     * @param token If non-null, any history records matching this token will be skipped.
     * @param taskId If non-zero, we'll attempt to skip over records with the same task ID.
     *
     * @return Returns the HistoryRecord of the next activity on the stack.
     */
    final ActivityRecord topRunningActivityLocked(IBinder token, int taskId) {
        for (int taskNdx = getChildCount() - 1; taskNdx >= 0; --taskNdx) {
            Task task = getChildAt(taskNdx);
            if (task.mTaskId == taskId) {
                continue;
            }
            for (int activityNdx = task.getChildCount() - 1; activityNdx >= 0; --activityNdx) {
                final ActivityRecord r = task.getChildAt(activityNdx);
                // Note: the taskId check depends on real taskId fields being non-zero
                if (!r.finishing && (token != r.appToken) && r.okToShowLocked()) {
                    return r;
                }
            }
        }
        return null;
    }

    ActivityRecord getTopActivity() {
        for (int taskNdx = getChildCount() - 1; taskNdx >= 0; --taskNdx) {
            final ActivityRecord r = getChildAt(taskNdx).getTopActivity();
            if (r != null) {
                return r;
            }
        }
        return null;
    }

    final Task topTask() {
        final int size = getChildCount();
        if (size > 0) {
            return getChildAt(size - 1);
        }
        return null;
    }

    Task taskForIdLocked(int id) {
        for (int taskNdx = getChildCount() - 1; taskNdx >= 0; --taskNdx) {
            final Task task = getChildAt(taskNdx);
            if (task.mTaskId == id) {
                return task;
            }
        }
        return null;
    }

    ActivityRecord isInStackLocked(IBinder token) {
        final ActivityRecord r = ActivityRecord.forTokenLocked(token);
        return isInStackLocked(r);
    }

    ActivityRecord isInStackLocked(ActivityRecord r) {
        if (r == null) {
            return null;
        }
        final Task task = r.getTask();
        final ActivityStack stack = r.getActivityStack();
        if (stack != null && task.mChildren.contains(r) && mChildren.contains(task)) {
            if (stack != this) Slog.w(TAG,
                    "Illegal state! task does not point to stack it is in.");
            return r;
        }
        return null;
    }

    boolean isInStackLocked(Task task) {
        return mChildren.contains(task);
    }

    /** Checks if there are tasks with specific UID in the stack. */
    boolean isUidPresent(int uid) {
        for (int j = getChildCount() - 1; j >= 0; --j) {
            final Task task = getChildAt(j);
            for (int i = task.getChildCount() - 1; i >= 0 ; --i) {
                final ActivityRecord r = task.getChildAt(i);
                if (r.getUid() == uid) {
                    return true;
                }
            }
        }
        return false;
    }

    /** Get all UIDs that are present in the stack. */
    void getPresentUIDs(IntArray presentUIDs) {
        for (int j = getChildCount() - 1; j >= 0; --j) {
            final Task task = getChildAt(j);
            for (int i = task.getChildCount() - 1; i >= 0 ; --i) {
                final ActivityRecord r = task.getChildAt(i);
                presentUIDs.add(r.getUid());
            }
        }
    }

    /** @return true if the stack can only contain one task */
    boolean isSingleTaskInstance() {
        final ActivityDisplay display = getDisplay();
        return display != null && display.isSingleTaskInstance();
    }

    /** @return {@code true} if LRU list contained the specified activity. */
    final boolean inLruList(ActivityRecord activity) {
        return mLruActivities.contains(activity);
    }

    /** @return {@code true} if the given activity was contained in LRU list. */
    final boolean updateLruList(ActivityRecord r) {
        final boolean contained = mLruActivities.remove(r);
        mLruActivities.add(r);
        return contained;
    }

    final boolean isHomeOrRecentsStack() {
        return isActivityTypeHome() || isActivityTypeRecents();
    }

    final boolean isOnHomeDisplay() {
        return mDisplayId == DEFAULT_DISPLAY;
    }

    private boolean returnsToHomeStack() {
        return !inMultiWindowMode()
                && hasChild()
                && getChildAt(0).returnsToHomeStack();
    }

    void moveToFront(String reason) {
        moveToFront(reason, null);
    }

    /**
     * @param reason The reason for moving the stack to the front.
     * @param task If non-null, the task will be moved to the top of the stack.
     * */
    void moveToFront(String reason, Task task) {
        if (!isAttached()) {
            return;
        }

        final ActivityDisplay display = getDisplay();

        if (inSplitScreenSecondaryWindowingMode()) {
            // If the stack is in split-screen seconardy mode, we need to make sure we move the
            // primary split-screen stack forward in the case it is currently behind a fullscreen
            // stack so both halves of the split-screen appear on-top and the fullscreen stack isn't
            // cutting between them.
            // TODO(b/70677280): This is a workaround until we can fix as part of b/70677280.
            final ActivityStack topFullScreenStack =
                    display.getTopStackInWindowingMode(WINDOWING_MODE_FULLSCREEN);
            if (topFullScreenStack != null) {
                final ActivityStack primarySplitScreenStack = display.getSplitScreenPrimaryStack();
                if (display.getIndexOf(topFullScreenStack)
                        > display.getIndexOf(primarySplitScreenStack)) {
                    primarySplitScreenStack.moveToFront(reason + " splitScreenToTop");
                }
            }
        }

        if (!isActivityTypeHome() && returnsToHomeStack()) {
            // Make sure the home stack is behind this stack since that is where we should return to
            // when this stack is no longer visible.
            display.moveHomeStackToFront(reason + " returnToHome");
        }

        final boolean movingTask = task != null;
        display.positionChildAtTop(this, !movingTask /* includingParents */, reason);
        if (movingTask) {
            // This also moves the entire hierarchy branch to top, including parents
            positionChildAtTop(task);
        }
    }

    /**
     * @param reason The reason for moving the stack to the back.
     * @param task If non-null, the task will be moved to the bottom of the stack.
     **/
    void moveToBack(String reason, Task task) {
        if (!isAttached()) {
            return;
        }

        getDisplay().positionChildAtBottom(this, reason);
        if (task != null) {
            positionChildAtBottom(task);
        }

        /**
         * The intent behind moving a primary split screen stack to the back is usually to hide
         * behind the home stack. Exit split screen in this case.
         */
        if (getWindowingMode() == WINDOWING_MODE_SPLIT_SCREEN_PRIMARY) {
            setWindowingMode(WINDOWING_MODE_UNDEFINED);
        }
    }

    boolean isFocusable() {
        final ActivityRecord r = topRunningActivityLocked();
        return mRootActivityContainer.isFocusable(this, r != null && r.isFocusable());
    }

    boolean isFocusableAndVisible() {
        return isFocusable() && shouldBeVisible(null /* starting */);
    }

    @Override
    public boolean isAttached() {
        final ActivityDisplay display = getDisplay();
        return display != null && !display.isRemoved();
    }

    /**
     * Returns the top activity in any existing task matching the given Intent in the input result.
     * Returns null if no such task is found.
     */
    void findTaskLocked(ActivityRecord target, FindTaskResult result) {
        Intent intent = target.intent;
        ActivityInfo info = target.info;
        ComponentName cls = intent.getComponent();
        if (info.targetActivity != null) {
            cls = new ComponentName(info.packageName, info.targetActivity);
        }
        final int userId = UserHandle.getUserId(info.applicationInfo.uid);
        boolean isDocument = intent != null & intent.isDocument();
        // If documentData is non-null then it must match the existing task data.
        Uri documentData = isDocument ? intent.getData() : null;

        if (DEBUG_TASKS) Slog.d(TAG_TASKS, "Looking for task of " + target + " in " + this);
        for (int taskNdx = getChildCount() - 1; taskNdx >= 0; --taskNdx) {
            final Task task = getChildAt(taskNdx);
            if (task.voiceSession != null) {
                // We never match voice sessions; those always run independently.
                if (DEBUG_TASKS) Slog.d(TAG_TASKS, "Skipping " + task + ": voice session");
                continue;
            }
            if (task.mUserId != userId) {
                // Looking for a different task.
                if (DEBUG_TASKS) Slog.d(TAG_TASKS, "Skipping " + task + ": different user");
                continue;
            }

            // Overlays should not be considered as the task's logical top activity.
            final ActivityRecord r = task.getTopActivity(false /* includeOverlays */);
            if (r == null || r.finishing || r.mUserId != userId ||
                    r.launchMode == ActivityInfo.LAUNCH_SINGLE_INSTANCE) {
                if (DEBUG_TASKS) Slog.d(TAG_TASKS, "Skipping " + task + ": mismatch root " + r);
                continue;
            }
            if (!r.hasCompatibleActivityType(target)) {
                if (DEBUG_TASKS) Slog.d(TAG_TASKS, "Skipping " + task + ": mismatch activity type");
                continue;
            }

            final Intent taskIntent = task.intent;
            final Intent affinityIntent = task.affinityIntent;
            final boolean taskIsDocument;
            final Uri taskDocumentData;
            if (taskIntent != null && taskIntent.isDocument()) {
                taskIsDocument = true;
                taskDocumentData = taskIntent.getData();
            } else if (affinityIntent != null && affinityIntent.isDocument()) {
                taskIsDocument = true;
                taskDocumentData = affinityIntent.getData();
            } else {
                taskIsDocument = false;
                taskDocumentData = null;
            }

            if (DEBUG_TASKS) Slog.d(TAG_TASKS, "Comparing existing cls="
                    + (task.realActivity != null ? task.realActivity.flattenToShortString() : "")
                    + "/aff=" + r.getTask().rootAffinity + " to new cls="
                    + intent.getComponent().flattenToShortString() + "/aff=" + info.taskAffinity);
            // TODO Refactor to remove duplications. Check if logic can be simplified.
            if (task.realActivity != null && task.realActivity.compareTo(cls) == 0
                    && Objects.equals(documentData, taskDocumentData)) {
                if (DEBUG_TASKS) Slog.d(TAG_TASKS, "Found matching class!");
                //dump();
                if (DEBUG_TASKS) Slog.d(TAG_TASKS,
                        "For Intent " + intent + " bringing to top: " + r.intent);
                result.mRecord = r;
                result.mIdealMatch = true;
                break;
            } else if (affinityIntent != null && affinityIntent.getComponent() != null &&
                    affinityIntent.getComponent().compareTo(cls) == 0 &&
                    Objects.equals(documentData, taskDocumentData)) {
                if (DEBUG_TASKS) Slog.d(TAG_TASKS, "Found matching class!");
                //dump();
                if (DEBUG_TASKS) Slog.d(TAG_TASKS,
                        "For Intent " + intent + " bringing to top: " + r.intent);
                result.mRecord = r;
                result.mIdealMatch = true;
                break;
            } else if (!isDocument && !taskIsDocument
                    && result.mRecord == null && task.rootAffinity != null) {
                if (task.rootAffinity.equals(target.taskAffinity)) {
                    if (DEBUG_TASKS) Slog.d(TAG_TASKS, "Found matching affinity candidate!");
                    // It is possible for multiple tasks to have the same root affinity especially
                    // if they are in separate stacks. We save off this candidate, but keep looking
                    // to see if there is a better candidate.
                    result.mRecord = r;
                    result.mIdealMatch = false;
                }
            } else if (DEBUG_TASKS) Slog.d(TAG_TASKS, "Not a match: " + task);
        }
    }

    /**
     * Returns the first activity (starting from the top of the stack) that
     * is the same as the given activity.  Returns null if no such activity
     * is found.
     */
    ActivityRecord findActivityLocked(Intent intent, ActivityInfo info,
                                      boolean compareIntentFilters) {
        ComponentName cls = intent.getComponent();
        if (info.targetActivity != null) {
            cls = new ComponentName(info.packageName, info.targetActivity);
        }
        final int userId = UserHandle.getUserId(info.applicationInfo.uid);

        for (int taskNdx = getChildCount() - 1; taskNdx >= 0; --taskNdx) {
            final Task task = getChildAt(taskNdx);
            for (int activityNdx = task.getChildCount() - 1; activityNdx >= 0; --activityNdx) {
                final ActivityRecord r = task.getChildAt(activityNdx);
                if (!r.okToShowLocked()) {
                    continue;
                }
                if (!r.finishing && r.mUserId == userId) {
                    if (compareIntentFilters) {
                        if (r.intent.filterEquals(intent)) {
                            return r;
                        }
                    } else {
                        if (r.intent.getComponent().equals(cls)) {
                            return r;
                        }
                    }
                }
            }
        }

        return null;
    }

    // TODO: Should each user have there own stacks?
    @Override
    void switchUser(int userId) {
        if (mCurrentUser == userId) {
            return;
        }
        mCurrentUser = userId;

        super.switchUser(userId);
        int top = mChildren.size();
        for (int taskNdx = 0; taskNdx < top; ++taskNdx) {
            Task task = mChildren.get(taskNdx);
            if (mWmService.isCurrentProfileLocked(task.mUserId) || task.showForAllUsers()) {
                mChildren.remove(taskNdx);
                mChildren.add(task);
                --top;
            }
        }
    }

    void minimalResumeActivityLocked(ActivityRecord r) {
        if (DEBUG_STATES) Slog.v(TAG_STATES, "Moving to RESUMED: " + r + " (starting new instance)"
                + " callers=" + Debug.getCallers(5));
        r.setState(RESUMED, "minimalResumeActivityLocked");
        r.completeResumeLocked();
    }

    private void clearLaunchTime(ActivityRecord r) {
        // Make sure that there is no activity waiting for this to launch.
        if (!mStackSupervisor.mWaitingActivityLaunched.isEmpty()) {
            mStackSupervisor.removeTimeoutsForActivityLocked(r);
            mStackSupervisor.scheduleIdleTimeoutLocked(r);
        }
    }

    void awakeFromSleepingLocked() {
        // Ensure activities are no longer sleeping.
        for (int taskNdx = getChildCount() - 1; taskNdx >= 0; --taskNdx) {
            final Task task = getChildAt(taskNdx);
            for (int activityNdx = task.getChildCount() - 1; activityNdx >= 0; --activityNdx) {
                final ActivityRecord r = task.getChildAt(activityNdx);
                r.setSleeping(false);
            }
        }
        if (mPausingActivity != null) {
            Slog.d(TAG, "awakeFromSleepingLocked: previously pausing activity didn't pause");
            activityPausedLocked(mPausingActivity.appToken, true);
        }
    }

    void updateActivityApplicationInfoLocked(ApplicationInfo aInfo) {
        final String packageName = aInfo.packageName;
        final int userId = UserHandle.getUserId(aInfo.uid);

        for (int taskNdx = getChildCount() - 1; taskNdx >= 0; --taskNdx) {
            final Task task = getChildAt(taskNdx);
            for (int activityNdx = task.getChildCount() - 1; activityNdx >= 0; --activityNdx) {
                final ActivityRecord ar = task.getChildAt(activityNdx);

                if ((userId == ar.mUserId) && packageName.equals(ar.packageName)) {
                    ar.updateApplicationInfo(aInfo);
                }
            }
        }
    }

    void checkReadyForSleep() {
        if (shouldSleepActivities() && goToSleepIfPossible(false /* shuttingDown */)) {
            mStackSupervisor.checkReadyForSleepLocked(true /* allowDelay */);
        }
    }

    /**
     * Tries to put the activities in the stack to sleep.
     *
     * If the stack is not in a state where its activities can be put to sleep, this function will
     * start any necessary actions to move the stack into such a state. It is expected that this
     * function get called again when those actions complete.
     *
     * @param shuttingDown true when the called because the device is shutting down.
     * @return true if the stack finished going to sleep, false if the stack only started the
     * process of going to sleep (checkReadyForSleep will be called when that process finishes).
     */
    boolean goToSleepIfPossible(boolean shuttingDown) {
        boolean shouldSleep = true;

        if (mResumedActivity != null) {
            // Still have something resumed; can't sleep until it is paused.
            if (DEBUG_PAUSE) Slog.v(TAG_PAUSE, "Sleep needs to pause " + mResumedActivity);
            if (DEBUG_USER_LEAVING) Slog.v(TAG_USER_LEAVING,
                    "Sleep => pause with userLeaving=false");

            startPausingLocked(false /* userLeaving */, true /* uiSleeping */, null /* resuming */);
            shouldSleep = false ;
        } else if (mPausingActivity != null) {
            // Still waiting for something to pause; can't sleep yet.
            if (DEBUG_PAUSE) Slog.v(TAG_PAUSE, "Sleep still waiting to pause " + mPausingActivity);
            shouldSleep = false;
        }

        if (!shuttingDown) {
            if (containsActivityFromStack(mStackSupervisor.mStoppingActivities)) {
                // Still need to tell some activities to stop; can't sleep yet.
                if (DEBUG_PAUSE) Slog.v(TAG_PAUSE, "Sleep still need to stop "
                        + mStackSupervisor.mStoppingActivities.size() + " activities");

                mStackSupervisor.scheduleIdleLocked();
                shouldSleep = false;
            }

            if (containsActivityFromStack(mStackSupervisor.mGoingToSleepActivities)) {
                // Still need to tell some activities to sleep; can't sleep yet.
                if (DEBUG_PAUSE) Slog.v(TAG_PAUSE, "Sleep still need to sleep "
                        + mStackSupervisor.mGoingToSleepActivities.size() + " activities");
                shouldSleep = false;
            }
        }

        if (shouldSleep) {
            goToSleep();
        }

        return shouldSleep;
    }

    void goToSleep() {
        // Ensure visibility without updating configuration, as activities are about to sleep.
        ensureActivitiesVisibleLocked(null /* starting */, 0 /* configChanges */,
                !PRESERVE_WINDOWS);

        // Make sure any paused or stopped but visible activities are now sleeping.
        // This ensures that the activity's onStop() is called.
        for (int taskNdx = getChildCount() - 1; taskNdx >= 0; --taskNdx) {
            final Task task = getChildAt(taskNdx);
            for (int activityNdx = task.getChildCount() - 1; activityNdx >= 0; --activityNdx) {
                final ActivityRecord r = task.getChildAt(activityNdx);
                if (r.isState(STARTED, STOPPING, STOPPED, PAUSED, PAUSING)) {
                    r.setSleeping(true);
                }
            }
        }
    }

    private boolean containsActivityFromStack(List<ActivityRecord> rs) {
        for (ActivityRecord r : rs) {
            if (r.getActivityStack() == this) {
                return true;
            }
        }
        return false;
    }

    /**
     * Start pausing the currently resumed activity.  It is an error to call this if there
     * is already an activity being paused or there is no resumed activity.
     *
     * @param userLeaving True if this should result in an onUserLeaving to the current activity.
     * @param uiSleeping True if this is happening with the user interface going to sleep (the
     * screen turning off).
     * @param resuming The activity we are currently trying to resume or null if this is not being
     *                 called as part of resuming the top activity, so we shouldn't try to instigate
     *                 a resume here if not null.
     * @return Returns true if an activity now is in the PAUSING state, and we are waiting for
     * it to tell us when it is done.
     */
    final boolean startPausingLocked(boolean userLeaving, boolean uiSleeping,
            ActivityRecord resuming) {
        if (mPausingActivity != null) {
            Slog.wtf(TAG, "Going to pause when pause is already pending for " + mPausingActivity
                    + " state=" + mPausingActivity.getState());
            if (!shouldSleepActivities()) {
                // Avoid recursion among check for sleep and complete pause during sleeping.
                // Because activity will be paused immediately after resume, just let pause
                // be completed by the order of activity paused from clients.
                completePauseLocked(false, resuming);
            }
        }
        ActivityRecord prev = mResumedActivity;

        if (prev == null) {
            if (resuming == null) {
                Slog.wtf(TAG, "Trying to pause when nothing is resumed");
                mRootActivityContainer.resumeFocusedStacksTopActivities();
            }
            return false;
        }

        if (prev == resuming) {
            Slog.wtf(TAG, "Trying to pause activity that is in process of being resumed");
            return false;
        }

        if (DEBUG_STATES) Slog.v(TAG_STATES, "Moving to PAUSING: " + prev);
        else if (DEBUG_PAUSE) Slog.v(TAG_PAUSE, "Start pausing: " + prev);

        if (mActivityTrigger != null) {
            mActivityTrigger.activityPauseTrigger(prev.intent, prev.info, prev.info.applicationInfo);
        }

        if (mActivityPluginDelegate != null && getWindowingMode() != WINDOWING_MODE_UNDEFINED) {
            mActivityPluginDelegate.activitySuspendNotification
                (prev.info.applicationInfo.packageName, getWindowingMode() == WINDOWING_MODE_FULLSCREEN, true);
        }
        mPausingActivity = prev;
        mLastPausedActivity = prev;
        mLastNoHistoryActivity = (prev.intent.getFlags() & Intent.FLAG_ACTIVITY_NO_HISTORY) != 0
                || (prev.info.flags & ActivityInfo.FLAG_NO_HISTORY) != 0 ? prev : null;
        prev.setState(PAUSING, "startPausingLocked");
        prev.getTask().touchActiveTime();
        clearLaunchTime(prev);

        mService.updateCpuStats();

        boolean pauseImmediately = false;
        if (resuming != null && (resuming.info.flags & FLAG_RESUME_WHILE_PAUSING) != 0) {
            // If the flag RESUME_WHILE_PAUSING is set, then continue to schedule the previous
            // activity to be paused, while at the same time resuming the new resume activity
            // only if the previous activity can't go into Pip since we want to give Pip
            // activities a chance to enter Pip before resuming the next activity.
            final boolean lastResumedCanPip = prev != null && prev.checkEnterPictureInPictureState(
                    "shouldResumeWhilePausing", userLeaving);
            if (!lastResumedCanPip) {
                pauseImmediately = true;
            }
        }

        if (prev.attachedToProcess()) {
            if (DEBUG_PAUSE) Slog.v(TAG_PAUSE, "Enqueueing pending pause: " + prev);
            try {
                EventLogTags.writeAmPauseActivity(prev.mUserId, System.identityHashCode(prev),
                        prev.shortComponentName, "userLeaving=" + userLeaving);

                mService.getLifecycleManager().scheduleTransaction(prev.app.getThread(),
                        prev.appToken, PauseActivityItem.obtain(prev.finishing, userLeaving,
                                prev.configChangeFlags, pauseImmediately));
            } catch (Exception e) {
                // Ignore exception, if process died other code will cleanup.
                Slog.w(TAG, "Exception thrown during pause", e);
                mPausingActivity = null;
                mLastPausedActivity = null;
                mLastNoHistoryActivity = null;
            }
        } else {
            mPausingActivity = null;
            mLastPausedActivity = null;
            mLastNoHistoryActivity = null;
        }

        // If we are not going to sleep, we want to ensure the device is
        // awake until the next activity is started.
        if (!uiSleeping && !mService.isSleepingOrShuttingDownLocked()) {
            mStackSupervisor.acquireLaunchWakelock();
        }

        if (mPausingActivity != null) {
            // Have the window manager pause its key dispatching until the new
            // activity has started.  If we're pausing the activity just because
            // the screen is being turned off and the UI is sleeping, don't interrupt
            // key dispatch; the same activity will pick it up again on wakeup.
            if (!uiSleeping) {
                prev.pauseKeyDispatchingLocked();
            } else if (DEBUG_PAUSE) {
                 Slog.v(TAG_PAUSE, "Key dispatch not paused for screen off");
            }

            if (pauseImmediately) {
                // If the caller said they don't want to wait for the pause, then complete
                // the pause now.
                completePauseLocked(false, resuming);
                return false;

            } else {
                schedulePauseTimeoutForActivity(prev);
                return true;
            }

        } else {
            // This activity failed to schedule the
            // pause, so just treat it as being paused now.
            if (DEBUG_PAUSE) Slog.v(TAG_PAUSE, "Activity not running, resuming next.");
            if (resuming == null) {
                mRootActivityContainer.resumeFocusedStacksTopActivities();
            }
            return false;
        }
    }

    final void activityPausedLocked(IBinder token, boolean timeout) {
        if (DEBUG_PAUSE) Slog.v(TAG_PAUSE,
            "Activity paused: token=" + token + ", timeout=" + timeout);

        final ActivityRecord r = isInStackLocked(token);

        if (r != null) {
            mHandler.removeMessages(PAUSE_TIMEOUT_MSG, r);
            if (mPausingActivity == r) {
                if (DEBUG_STATES) Slog.v(TAG_STATES, "Moving to PAUSED: " + r
                        + (timeout ? " (due to timeout)" : " (pause complete)"));
                mService.deferWindowLayout();
                try {
                    completePauseLocked(true /* resumeNext */, null /* resumingActivity */);
                } finally {
                    mService.continueWindowLayout();
                }
                return;
            } else {
                EventLog.writeEvent(EventLogTags.AM_FAILED_TO_PAUSE,
                        r.mUserId, System.identityHashCode(r), r.shortComponentName,
                        mPausingActivity != null
                            ? mPausingActivity.shortComponentName : "(none)");
                if (r.isState(PAUSING)) {
                    r.setState(PAUSED, "activityPausedLocked");
                    if (r.finishing) {
                        if (DEBUG_PAUSE) Slog.v(TAG,
                                "Executing finish of failed to pause activity: " + r);
                        r.completeFinishing("activityPausedLocked");
                    }
                }
            }
        }
        mRootActivityContainer.ensureActivitiesVisible(null, 0, !PRESERVE_WINDOWS);
    }

    @VisibleForTesting
    void completePauseLocked(boolean resumeNext, ActivityRecord resuming) {
        ActivityRecord prev = mPausingActivity;
        if (DEBUG_PAUSE) Slog.v(TAG_PAUSE, "Complete pause: " + prev);

        if (prev != null) {
            prev.setWillCloseOrEnterPip(false);
            final boolean wasStopping = prev.isState(STOPPING);
            prev.setState(PAUSED, "completePausedLocked");
            if (prev.finishing) {
                if (DEBUG_PAUSE) Slog.v(TAG_PAUSE, "Executing finish of activity: " + prev);
                prev = prev.completeFinishing("completePausedLocked");
            } else if (prev.hasProcess()) {
                if (DEBUG_PAUSE) Slog.v(TAG_PAUSE, "Enqueue pending stop if needed: " + prev
                        + " wasStopping=" + wasStopping
                        + " visibleRequested=" + prev.mVisibleRequested);
                if (prev.deferRelaunchUntilPaused) {
                    // Complete the deferred relaunch that was waiting for pause to complete.
                    if (DEBUG_PAUSE) Slog.v(TAG_PAUSE, "Re-launching after pause: " + prev);
                    prev.relaunchActivityLocked(prev.preserveWindowOnDeferredRelaunch);
                } else if (wasStopping) {
                    // We are also stopping, the stop request must have gone soon after the pause.
                    // We can't clobber it, because the stop confirmation will not be handled.
                    // We don't need to schedule another stop, we only need to let it happen.
                    prev.setState(STOPPING, "completePausedLocked");
                } else if (!prev.mVisibleRequested || shouldSleepOrShutDownActivities()) {
                    // Clear out any deferred client hide we might currently have.
                    prev.setDeferHidingClient(false);
                    // If we were visible then resumeTopActivities will release resources before
                    // stopping.
                    prev.addToStopping(true /* scheduleIdle */, false /* idleDelayed */,
                            "completePauseLocked");
                }
            } else {
                if (DEBUG_PAUSE) Slog.v(TAG_PAUSE, "App died during pause, not stopping: " + prev);
                prev = null;
            }
            // It is possible the activity was freezing the screen before it was paused.
            // In that case go ahead and remove the freeze this activity has on the screen
            // since it is no longer visible.
            if (prev != null) {
                prev.stopFreezingScreenLocked(true /*force*/);
            }
            mPausingActivity = null;
        }

        if (resumeNext) {
            final ActivityStack topStack = mRootActivityContainer.getTopDisplayFocusedStack();
            if (!topStack.shouldSleepOrShutDownActivities()) {
                mRootActivityContainer.resumeFocusedStacksTopActivities(topStack, prev, null);
            } else {
                checkReadyForSleep();
                ActivityRecord top = topStack.topRunningActivityLocked();
                if (top == null || (prev != null && top != prev)) {
                    // If there are no more activities available to run, do resume anyway to start
                    // something. Also if the top activity on the stack is not the just paused
                    // activity, we need to go ahead and resume it to ensure we complete an
                    // in-flight app switch.
                    mRootActivityContainer.resumeFocusedStacksTopActivities();
                }
            }
        }

        if (prev != null) {
            prev.resumeKeyDispatchingLocked();

            if (prev.hasProcess() && prev.cpuTimeAtResume > 0) {
                final long diff = prev.app.getCpuTime() - prev.cpuTimeAtResume;
                if (diff > 0) {
                    final Runnable r = PooledLambda.obtainRunnable(
                            ActivityManagerInternal::updateForegroundTimeIfOnBattery,
                            mService.mAmInternal, prev.info.packageName,
                            prev.info.applicationInfo.uid,
                            diff);
                    mService.mH.post(r);
                }
            }
            prev.cpuTimeAtResume = 0; // reset it
        }

        // Notify when the task stack has changed, but only if visibilities changed (not just
        // focus). Also if there is an active pinned stack - we always want to notify it about
        // task stack changes, because its positioning may depend on it.
        if (mStackSupervisor.mAppVisibilitiesChangedSinceLastPause
                || (getDisplay() != null && getDisplay().hasPinnedStack())) {
            mService.getTaskChangeNotificationController().notifyTaskStackChanged();
            mStackSupervisor.mAppVisibilitiesChangedSinceLastPause = false;
        }

        mRootActivityContainer.ensureActivitiesVisible(resuming, 0, !PRESERVE_WINDOWS);
    }

    /**
     * Returns true if the stack is translucent and can have other contents visible behind it if
     * needed. A stack is considered translucent if it don't contain a visible or
     * starting (about to be visible) activity that is fullscreen (opaque).
     * @param starting The currently starting activity or null if there is none.
     */
    @VisibleForTesting
    boolean isStackTranslucent(ActivityRecord starting) {
        if (!isAttached() || mForceHidden) {
            return true;
        }
        for (int taskNdx = getChildCount() - 1; taskNdx >= 0; --taskNdx) {
            final Task task = getChildAt(taskNdx);
            for (int activityNdx = task.getChildCount() - 1; activityNdx >= 0; --activityNdx) {
                final ActivityRecord r = task.getChildAt(activityNdx);

                if (r.finishing) {
                    // We don't factor in finishing activities when determining translucency since
                    // they will be gone soon.
                    continue;
                }

                if (!r.visibleIgnoringKeyguard && r != starting) {
                    // Also ignore invisible activities that are not the currently starting
                    // activity (about to be visible).
                    continue;
                }

                if (r.occludesParent() || r.hasWallpaper) {
                    // Stack isn't translucent if it has at least one fullscreen activity
                    // that is visible.
                    return false;
                }
            }
        }
        return true;
    }

    boolean isTopStackOnDisplay() {
        final ActivityDisplay display = getDisplay();
        return display != null && display.isTopStack(this);
    }

    /**
     * @return {@code true} if this is the focused stack on its current display, {@code false}
     * otherwise.
     */
    boolean isFocusedStackOnDisplay() {
        final ActivityDisplay display = getDisplay();
        return display != null && this == display.getFocusedStack();
    }

    boolean isTopActivityVisible() {
        final ActivityRecord topActivity = getTopActivity();
        return topActivity != null && topActivity.mVisibleRequested;
    }

    /**
     * Returns true if the stack should be visible.
     *
     * @param starting The currently starting activity or null if there is none.
     */
    boolean shouldBeVisible(ActivityRecord starting) {
        return getVisibility(starting) != STACK_VISIBILITY_INVISIBLE;
    }

    /**
     * Returns true if the stack should be visible.
     *
     * @param starting The currently starting activity or null if there is none.
     */
    @StackVisibility
    int getVisibility(ActivityRecord starting) {
        if (!isAttached() || mForceHidden) {
            return STACK_VISIBILITY_INVISIBLE;
        }

        final ActivityDisplay display = getDisplay();
        boolean gotSplitScreenStack = false;
        boolean gotOpaqueSplitScreenPrimary = false;
        boolean gotOpaqueSplitScreenSecondary = false;
        boolean gotTranslucentFullscreen = false;
        boolean gotTranslucentSplitScreenPrimary = false;
        boolean gotTranslucentSplitScreenSecondary = false;
        boolean shouldBeVisible = true;
        final int windowingMode = getWindowingMode();
        final boolean isAssistantType = isActivityTypeAssistant();
        for (int i = display.getChildCount() - 1; i >= 0; --i) {
            final ActivityStack other = display.getChildAt(i);
            final boolean hasRunningActivities = other.topRunningActivityLocked() != null;
            if (other == this) {
                // Should be visible if there is no other stack occluding it, unless it doesn't
                // have any running activities, not starting one and not home stack.
                shouldBeVisible = hasRunningActivities || isInStackLocked(starting) != null
                        || isActivityTypeHome();
                break;
            }

            if (!hasRunningActivities) {
                continue;
            }

            final int otherWindowingMode = other.getWindowingMode();

            if (otherWindowingMode == WINDOWING_MODE_FULLSCREEN) {
                // In this case the home stack isn't resizeable even though we are in split-screen
                // mode. We still want the primary splitscreen stack to be visible as there will be
                // a slight hint of it in the status bar area above the non-resizeable home
                // activity. In addition, if the fullscreen assistant is over primary splitscreen
                // stack, the stack should still be visible in the background as long as the recents
                // animation is running.
                final int activityType = other.getActivityType();
                if (windowingMode == WINDOWING_MODE_SPLIT_SCREEN_PRIMARY) {
                    if (activityType == ACTIVITY_TYPE_HOME
                            || (activityType == ACTIVITY_TYPE_ASSISTANT
                                && mWindowManager.getRecentsAnimationController() != null)) {
                        break;
                    }
                }
                if (other.isStackTranslucent(starting)) {
                    // Can be visible behind a translucent fullscreen stack.
                    gotTranslucentFullscreen = true;
                    continue;
                }
                return STACK_VISIBILITY_INVISIBLE;
            } else if (otherWindowingMode == WINDOWING_MODE_SPLIT_SCREEN_PRIMARY
                    && !gotOpaqueSplitScreenPrimary) {
                gotSplitScreenStack = true;
                gotTranslucentSplitScreenPrimary = other.isStackTranslucent(starting);
                gotOpaqueSplitScreenPrimary = !gotTranslucentSplitScreenPrimary;
                if (windowingMode == WINDOWING_MODE_SPLIT_SCREEN_PRIMARY
                        && gotOpaqueSplitScreenPrimary) {
                    // Can not be visible behind another opaque stack in split-screen-primary mode.
                    return STACK_VISIBILITY_INVISIBLE;
                }
            } else if (otherWindowingMode == WINDOWING_MODE_SPLIT_SCREEN_SECONDARY
                    && !gotOpaqueSplitScreenSecondary) {
                gotSplitScreenStack = true;
                gotTranslucentSplitScreenSecondary = other.isStackTranslucent(starting);
                gotOpaqueSplitScreenSecondary = !gotTranslucentSplitScreenSecondary;
                if (windowingMode == WINDOWING_MODE_SPLIT_SCREEN_SECONDARY
                        && gotOpaqueSplitScreenSecondary) {
                    // Can not be visible behind another opaque stack in split-screen-secondary mode.
                    return STACK_VISIBILITY_INVISIBLE;
                }
            }
            if (gotOpaqueSplitScreenPrimary && gotOpaqueSplitScreenSecondary) {
                // Can not be visible if we are in split-screen windowing mode and both halves of
                // the screen are opaque.
                return STACK_VISIBILITY_INVISIBLE;
            }
            if (isAssistantType && gotSplitScreenStack) {
                // Assistant stack can't be visible behind split-screen. In addition to this not
                // making sense, it also works around an issue here we boost the z-order of the
                // assistant window surfaces in window manager whenever it is visible.
                return STACK_VISIBILITY_INVISIBLE;
            }
        }

        if (!shouldBeVisible) {
            return STACK_VISIBILITY_INVISIBLE;
        }

        // Handle cases when there can be a translucent split-screen stack on top.
        switch (windowingMode) {
            case WINDOWING_MODE_FULLSCREEN:
                if (gotTranslucentSplitScreenPrimary || gotTranslucentSplitScreenSecondary) {
                    // At least one of the split-screen stacks that covers this one is translucent.
                    return STACK_VISIBILITY_VISIBLE_BEHIND_TRANSLUCENT;
                }
                break;
            case WINDOWING_MODE_SPLIT_SCREEN_PRIMARY:
                if (gotTranslucentSplitScreenPrimary) {
                    // Covered by translucent primary split-screen on top.
                    return STACK_VISIBILITY_VISIBLE_BEHIND_TRANSLUCENT;
                }
                break;
            case WINDOWING_MODE_SPLIT_SCREEN_SECONDARY:
                if (gotTranslucentSplitScreenSecondary) {
                    // Covered by translucent secondary split-screen on top.
                    return STACK_VISIBILITY_VISIBLE_BEHIND_TRANSLUCENT;
                }
                break;
        }

        // Lastly - check if there is a translucent fullscreen stack on top.
        return gotTranslucentFullscreen ? STACK_VISIBILITY_VISIBLE_BEHIND_TRANSLUCENT
                : STACK_VISIBILITY_VISIBLE;
    }

    final int rankTaskLayers(int baseLayer) {
        int layer = 0;
        for (int taskNdx = getChildCount() - 1; taskNdx >= 0; --taskNdx) {
            final Task task = getChildAt(taskNdx);
            ActivityRecord r = task.topRunningActivityLocked();
            if (r == null || r.finishing || !r.mVisibleRequested) {
                task.mLayerRank = -1;
            } else {
                task.mLayerRank = baseLayer + layer++;
            }
        }
        return layer;
    }

    /**
     * Make sure that all activities that need to be visible in the stack (that is, they
     * currently can be seen by the user) actually are and update their configuration.
     */
    final void ensureActivitiesVisibleLocked(ActivityRecord starting, int configChanges,
            boolean preserveWindows) {
        ensureActivitiesVisibleLocked(starting, configChanges, preserveWindows,
                true /* notifyClients */);
    }

    /**
     * Ensure visibility with an option to also update the configuration of visible activities.
     * @see #ensureActivitiesVisibleLocked(ActivityRecord, int, boolean)
     * @see RootActivityContainer#ensureActivitiesVisible(ActivityRecord, int, boolean)
     */
    // TODO: Should be re-worked based on the fact that each task as a stack in most cases.
    final void ensureActivitiesVisibleLocked(ActivityRecord starting, int configChanges,
            boolean preserveWindows, boolean notifyClients) {
        mTopActivityOccludesKeyguard = false;
        mTopDismissingKeyguardActivity = null;
        mStackSupervisor.getKeyguardController().beginActivityVisibilityUpdate();
        try {
            ActivityRecord top = topRunningActivityLocked();
            if (DEBUG_VISIBILITY) Slog.v(TAG_VISIBILITY, "ensureActivitiesVisible behind " + top
                    + " configChanges=0x" + Integer.toHexString(configChanges));
            if (top != null) {
                checkTranslucentActivityWaiting(top);
            }

            // If the top activity is not fullscreen, then we need to
            // make sure any activities under it are now visible.
            boolean aboveTop = top != null;
            final boolean stackShouldBeVisible = shouldBeVisible(starting);
            boolean behindFullscreenActivity = !stackShouldBeVisible;
            // We should not resume activities that being launched behind because these
            // activities are actually behind other fullscreen activities, but still required
            // to be visible (such as performing Recents animation).
            final boolean resumeTopActivity = isFocusable() && isInStackLocked(starting) == null
                    && top != null && !top.mLaunchTaskBehind;
            for (int taskNdx = getChildCount() - 1; taskNdx >= 0; --taskNdx) {
                final Task task = getChildAt(taskNdx);
                for (int activityNdx = task.getChildCount() - 1; activityNdx >= 0; --activityNdx) {
                    final ActivityRecord r = task.getChildAt(activityNdx);
                    final boolean isTop = r == top;
                    if (aboveTop && !isTop) {
                        continue;
                    }
                    aboveTop = false;

                    final boolean reallyVisible = r.shouldBeVisible(behindFullscreenActivity,
                            false /* ignoringKeyguard */);
                    // Check whether activity should be visible without Keyguard influence
                    if (r.visibleIgnoringKeyguard) {
                        if (r.occludesParent()) {
                            // At this point, nothing else needs to be shown in this task.
                            if (DEBUG_VISIBILITY) Slog.v(TAG_VISIBILITY, "Fullscreen: at " + r
                                    + " stackVisible=" + stackShouldBeVisible
                                    + " behindFullscreen=" + behindFullscreenActivity);
                            behindFullscreenActivity = true;
                        } else {
                            behindFullscreenActivity = false;
                        }
                    }

                    if (reallyVisible) {
                        if (r.finishing) {
                            continue;
                        }
                        if (DEBUG_VISIBILITY) Slog.v(TAG_VISIBILITY, "Make visible? " + r
                                + " finishing=" + r.finishing + " state=" + r.getState());
                        // First: if this is not the current activity being started, make
                        // sure it matches the current configuration.
                        if (r != starting && notifyClients) {
                            r.ensureActivityConfiguration(0 /* globalChanges */, preserveWindows,
                                    true /* ignoreVisibility */);
                        }

                        if (!r.attachedToProcess()) {
                            makeVisibleAndRestartIfNeeded(starting, configChanges, isTop,
                                    resumeTopActivity && isTop, r);
                        } else if (r.mVisibleRequested) {
                            // If this activity is already visible, then there is nothing to do here.
                            if (DEBUG_VISIBILITY) Slog.v(TAG_VISIBILITY,
                                    "Skipping: already visible at " + r);

                            if (r.mClientVisibilityDeferred && notifyClients) {
                                r.makeClientVisible();
                            }

                            r.handleAlreadyVisible();
                            if (notifyClients) {
                                r.makeActiveIfNeeded(starting);
                            }
                        } else {
                            r.makeVisibleIfNeeded(starting, notifyClients);
                        }
                        // Aggregate current change flags.
                        configChanges |= r.configChangeFlags;
                    } else {
                        if (DEBUG_VISIBILITY) Slog.v(TAG_VISIBILITY, "Make invisible? " + r
                                + " finishing=" + r.finishing + " state=" + r.getState()
                                + " stackShouldBeVisible=" + stackShouldBeVisible
                                + " behindFullscreenActivity=" + behindFullscreenActivity
                                + " mLaunchTaskBehind=" + r.mLaunchTaskBehind);
                        r.makeInvisible();
                    }
                }
                final int windowingMode = getWindowingMode();
                if (windowingMode == WINDOWING_MODE_FREEFORM) {
                    // The visibility of tasks and the activities they contain in freeform stack are
                    // determined individually unlike other stacks where the visibility or fullscreen
                    // status of an activity in a previous task affects other.
                    behindFullscreenActivity = !stackShouldBeVisible;
                } else if (isActivityTypeHome()) {
                    if (DEBUG_VISIBILITY) Slog.v(TAG_VISIBILITY, "Home task: at " + task
                            + " stackShouldBeVisible=" + stackShouldBeVisible
                            + " behindFullscreenActivity=" + behindFullscreenActivity);
                    // No other task in the home stack should be visible behind the home activity.
                    // Home activities is usually a translucent activity with the wallpaper behind
                    // them. However, when they don't have the wallpaper behind them, we want to
                    // show activities in the next application stack behind them vs. another
                    // task in the home stack like recents.
                    behindFullscreenActivity = true;
                }
            }

            if (mTranslucentActivityWaiting != null &&
                    mUndrawnActivitiesBelowTopTranslucent.isEmpty()) {
                // Nothing is getting drawn or everything was already visible, don't wait for timeout.
                notifyActivityDrawnLocked(null);
            }
        } finally {
            mStackSupervisor.getKeyguardController().endActivityVisibilityUpdate();
        }
    }

    void addStartingWindowsForVisibleActivities(boolean taskSwitch) {
        for (int taskNdx = getChildCount() - 1; taskNdx >= 0; --taskNdx) {
            getChildAt(taskNdx).addStartingWindowsForVisibleActivities(taskSwitch);
        }
    }

    /**
     * @return true if the top visible activity wants to occlude the Keyguard, false otherwise
     */
    boolean topActivityOccludesKeyguard() {
        return mTopActivityOccludesKeyguard;
    }

    /**
     * Returns true if this stack should be resized to match the bounds specified by
     * {@link ActivityOptions#setLaunchBounds} when launching an activity into the stack.
     */
    boolean shouldResizeStackWithLaunchBounds() {
        return inPinnedWindowingMode();
    }

    @Override
    public boolean supportsSplitScreenWindowingMode() {
        final Task topTask = topTask();
        return super.supportsSplitScreenWindowingMode()
                && (topTask == null || topTask.supportsSplitScreenWindowingMode());
    }

    /** @return True if the resizing of the primary-split-screen stack affects this stack size. */
    boolean affectedBySplitScreenResize() {
        if (!supportsSplitScreenWindowingMode()) {
            return false;
        }
        final int windowingMode = getWindowingMode();
        return windowingMode != WINDOWING_MODE_FREEFORM && windowingMode != WINDOWING_MODE_PINNED;
    }

    /**
     * @return the top most visible activity that wants to dismiss Keyguard
     */
    ActivityRecord getTopDismissingKeyguardActivity() {
        return mTopDismissingKeyguardActivity;
    }

    /**
     * Checks whether {@param r} should be visible depending on Keyguard state and updates
     * {@link #mTopActivityOccludesKeyguard} and {@link #mTopDismissingKeyguardActivity} if
     * necessary.
     *
     * @return true if {@param r} is visible taken Keyguard state into account, false otherwise
     */
    boolean checkKeyguardVisibility(ActivityRecord r, boolean shouldBeVisible, boolean isTop) {
        final int displayId = mDisplayId != INVALID_DISPLAY ? mDisplayId : DEFAULT_DISPLAY;
        final boolean keyguardOrAodShowing = mStackSupervisor.getKeyguardController()
                .isKeyguardOrAodShowing(displayId);
        final boolean keyguardLocked = mStackSupervisor.getKeyguardController().isKeyguardLocked();
        final boolean showWhenLocked = r.canShowWhenLocked();
        final boolean dismissKeyguard = r.containsDismissKeyguardWindow();
        if (shouldBeVisible) {
            if (dismissKeyguard && mTopDismissingKeyguardActivity == null) {
                mTopDismissingKeyguardActivity = r;
            }

            // Only the top activity may control occluded, as we can't occlude the Keyguard if the
            // top app doesn't want to occlude it.
            if (isTop) {
                mTopActivityOccludesKeyguard |= showWhenLocked;
            }

            final boolean canShowWithKeyguard = canShowWithInsecureKeyguard()
                    && mStackSupervisor.getKeyguardController().canDismissKeyguard();
            if (canShowWithKeyguard) {
                return true;
            }
        }
        if (keyguardOrAodShowing) {
            // If keyguard is showing, nothing is visible, except if we are able to dismiss Keyguard
            // right away and AOD isn't visible.
            return shouldBeVisible && mStackSupervisor.getKeyguardController()
                    .canShowActivityWhileKeyguardShowing(r, dismissKeyguard);
        } else if (keyguardLocked) {
            return shouldBeVisible && mStackSupervisor.getKeyguardController().canShowWhileOccluded(
                    dismissKeyguard, showWhenLocked);
        } else {
            return shouldBeVisible;
        }
    }

    /**
     * Check if the display to which this stack is attached has
     * {@link Display#FLAG_CAN_SHOW_WITH_INSECURE_KEYGUARD} applied.
     */
    boolean canShowWithInsecureKeyguard() {
        final ActivityDisplay activityDisplay = getDisplay();
        if (activityDisplay == null) {
            throw new IllegalStateException("Stack is not attached to any display, stackId="
                    + mStackId);
        }

        final int flags = activityDisplay.mDisplay.getFlags();
        return (flags & FLAG_CAN_SHOW_WITH_INSECURE_KEYGUARD) != 0;
    }

    private void checkTranslucentActivityWaiting(ActivityRecord top) {
        if (mTranslucentActivityWaiting != top) {
            mUndrawnActivitiesBelowTopTranslucent.clear();
            if (mTranslucentActivityWaiting != null) {
                // Call the callback with a timeout indication.
                notifyActivityDrawnLocked(null);
                mTranslucentActivityWaiting = null;
            }
            mHandler.removeMessages(TRANSLUCENT_TIMEOUT_MSG);
        }
    }

    private boolean makeVisibleAndRestartIfNeeded(ActivityRecord starting, int configChanges,
            boolean isTop, boolean andResume, ActivityRecord r) {
        // We need to make sure the app is running if it's the top, or it is just made visible from
        // invisible. If the app is already visible, it must have died while it was visible. In this
        // case, we'll show the dead window but will not restart the app. Otherwise we could end up
        // thrashing.
        if (isTop || !r.mVisibleRequested) {
            // This activity needs to be visible, but isn't even running...
            // get it started and resume if no other stack in this stack is resumed.
            if (DEBUG_VISIBILITY) Slog.v(TAG_VISIBILITY, "Start and freeze screen for " + r);
            if (r != starting) {
                r.startFreezingScreenLocked(configChanges);
            }
            if (!r.mVisibleRequested || r.mLaunchTaskBehind) {
                if (DEBUG_VISIBILITY) Slog.v(TAG_VISIBILITY, "Starting and making visible: " + r);
                r.setVisibility(true);
            }
            if (r != starting) {
                mStackSupervisor.startSpecificActivityLocked(r, andResume, true /* checkConfig */);
                return true;
            }
        }
        return false;
    }

    void convertActivityToTranslucent(ActivityRecord r) {
        mTranslucentActivityWaiting = r;
        mUndrawnActivitiesBelowTopTranslucent.clear();
        mHandler.sendEmptyMessageDelayed(TRANSLUCENT_TIMEOUT_MSG, TRANSLUCENT_CONVERSION_TIMEOUT);
    }

    void clearOtherAppTimeTrackers(AppTimeTracker except) {
        for (int taskNdx = getChildCount() - 1; taskNdx >= 0; --taskNdx) {
            final Task task = getChildAt(taskNdx);
            for (int activityNdx = task.getChildCount() - 1; activityNdx >= 0; --activityNdx) {
                final ActivityRecord r = task.getChildAt(activityNdx);
                if ( r.appTimeTracker != except) {
                    r.appTimeTracker = null;
                }
            }
        }
    }

    /**
     * Called as activities below the top translucent activity are redrawn. When the last one is
     * redrawn notify the top activity by calling
     * {@link Activity#onTranslucentConversionComplete}.
     *
     * @param r The most recent background activity to be drawn. Or, if r is null then a timeout
     * occurred and the activity will be notified immediately.
     */
    void notifyActivityDrawnLocked(ActivityRecord r) {
        if ((r == null)
                || (mUndrawnActivitiesBelowTopTranslucent.remove(r) &&
                        mUndrawnActivitiesBelowTopTranslucent.isEmpty())) {
            // The last undrawn activity below the top has just been drawn. If there is an
            // opaque activity at the top, notify it that it can become translucent safely now.
            final ActivityRecord waitingActivity = mTranslucentActivityWaiting;
            mTranslucentActivityWaiting = null;
            mUndrawnActivitiesBelowTopTranslucent.clear();
            mHandler.removeMessages(TRANSLUCENT_TIMEOUT_MSG);

            if (waitingActivity != null) {
                mWindowManager.setWindowOpaqueLocked(waitingActivity.appToken, false);
                if (waitingActivity.attachedToProcess()) {
                    try {
                        waitingActivity.app.getThread().scheduleTranslucentConversionComplete(
                                waitingActivity.appToken, r != null);
                    } catch (RemoteException e) {
                    }
                }
            }
        }
    }

    /** @see ActivityRecord#cancelInitializing() */
    void cancelInitializingActivities() {
        // We don't want to clear starting window for activities that aren't behind fullscreen
        // activities as we need to display their starting window until they are done initializing.
        checkBehindFullscreenActivity(null /* toCheck */, ActivityRecord::cancelInitializing);
    }

    /**
     * If an activity {@param toCheck} is given, this method returns {@code true} if the activity
     * is occluded by any fullscreen activity. If there is no {@param toCheck} and the handling
     * function {@param handleBehindFullscreenActivity} is given, this method will pass all occluded
     * activities to the function.
     */
    boolean checkBehindFullscreenActivity(ActivityRecord toCheck,
            Consumer<ActivityRecord> handleBehindFullscreenActivity) {
        boolean aboveTop = true;
        boolean behindFullscreenActivity = false;

        if (!shouldBeVisible(null)) {
            // The stack is not visible, so no activity in it should be displaying a starting
            // window. Mark all activities below top and behind fullscreen.
            aboveTop = false;
            behindFullscreenActivity = true;
        }

        final boolean handlingOccluded = toCheck == null && handleBehindFullscreenActivity != null;
        if (!handlingOccluded && behindFullscreenActivity) {
            return true;
        }

        final ActivityRecord topActivity = topRunningActivityLocked();
        for (int taskNdx = getChildCount() - 1; taskNdx >= 0; --taskNdx) {
            final Task task = getChildAt(taskNdx);
            for (int activityNdx = task.getChildCount() - 1; activityNdx >= 0; --activityNdx) {
                final ActivityRecord r = task.getChildAt(activityNdx);
                if (aboveTop) {
                    if (r == topActivity) {
                        if (r == toCheck) {
                            // It is the top activity in a visible stack.
                            return false;
                        }
                        aboveTop = false;
                    }
                    behindFullscreenActivity |= r.occludesParent();
                    continue;
                }

                if (handlingOccluded) {
                    handleBehindFullscreenActivity.accept(r);
                } else if (r == toCheck) {
                    return behindFullscreenActivity;
                } else if (behindFullscreenActivity) {
                    // It is occluded before {@param toCheck} is found.
                    return true;
                }
                behindFullscreenActivity |= r.occludesParent();
            }
        }
        return behindFullscreenActivity;
    }

    /**
     * Ensure that the top activity in the stack is resumed.
     *
     * @param prev The previously resumed activity, for when in the process
     * of pausing; can be null to call from elsewhere.
     * @param options Activity options.
     *
     * @return Returns true if something is being resumed, or false if
     * nothing happened.
     *
     * NOTE: It is not safe to call this method directly as it can cause an activity in a
     *       non-focused stack to be resumed.
     *       Use {@link RootActivityContainer#resumeFocusedStacksTopActivities} to resume the
     *       right activity for the current system state.
     */
    @GuardedBy("mService")
    boolean resumeTopActivityUncheckedLocked(ActivityRecord prev, ActivityOptions options) {
        if (mInResumeTopActivity) {
            // Don't even start recursing.
            return false;
        }

        boolean result = false;
        try {
            // Protect against recursion.
            mInResumeTopActivity = true;
            result = resumeTopActivityInnerLocked(prev, options);

            // When resuming the top activity, it may be necessary to pause the top activity (for
            // example, returning to the lock screen. We suppress the normal pause logic in
            // {@link #resumeTopActivityUncheckedLocked}, since the top activity is resumed at the
            // end. We call the {@link ActivityStackSupervisor#checkReadyForSleepLocked} again here
            // to ensure any necessary pause logic occurs. In the case where the Activity will be
            // shown regardless of the lock screen, the call to
            // {@link ActivityStackSupervisor#checkReadyForSleepLocked} is skipped.
            final ActivityRecord next = topRunningActivityLocked(true /* focusableOnly */);
            if (next == null || !next.canTurnScreenOn()) {
                checkReadyForSleep();
            }
        } finally {
            mInResumeTopActivity = false;
        }

        return result;
    }

    /**
     * Returns the currently resumed activity.
     */
    protected ActivityRecord getResumedActivity() {
        return mResumedActivity;
    }

    private void setResumedActivity(ActivityRecord r, String reason) {
        if (mResumedActivity == r) {
            return;
        }

        if (DEBUG_STACK) Slog.d(TAG_STACK, "setResumedActivity stack:" + this + " + from: "
                + mResumedActivity + " to:" + r + " reason:" + reason);
        mResumedActivity = r;
        mStackSupervisor.updateTopResumedActivityIfNeeded();
    }

    @GuardedBy("mService")
    private boolean resumeTopActivityInnerLocked(ActivityRecord prev, ActivityOptions options) {
        if (!mService.isBooting() && !mService.isBooted()) {
            // Not ready yet!
            return false;
        }

        // Find the next top-most activity to resume in this stack that is not finishing and is
        // focusable. If it is not focusable, we will fall into the case below to resume the
        // top activity in the next focusable task.
        ActivityRecord next = topRunningActivityLocked(true /* focusableOnly */);

        final boolean hasRunningActivity = next != null;

        // TODO: Maybe this entire condition can get removed?
        if (hasRunningActivity && !isAttached()) {
            return false;
        }

        mRootActivityContainer.cancelInitializingActivities();

        // Remember how we'll process this pause/resume situation, and ensure
        // that the state is reset however we wind up proceeding.
        boolean userLeaving = mStackSupervisor.mUserLeaving;
        mStackSupervisor.mUserLeaving = false;

        if (!hasRunningActivity) {
            // There are no activities left in the stack, let's look somewhere else.
            return resumeNextFocusableActivityWhenStackIsEmpty(prev, options);
        }

        next.delayedResume = false;
        final ActivityDisplay display = getDisplay();

        // If the top activity is the resumed one, nothing to do.
        if (mResumedActivity == next && next.isState(RESUMED)
                && display.allResumedActivitiesComplete()) {
            // Make sure we have executed any pending transitions, since there
            // should be nothing left to do at this point.
            executeAppTransition(options);
            if (DEBUG_STATES) Slog.d(TAG_STATES,
                    "resumeTopActivityLocked: Top activity resumed " + next);
            return false;
        }

        if (!next.canResumeByCompat()) {
            return false;
        }

        // If we are sleeping, and there is no resumed activity, and the top
        // activity is paused, well that is the state we want.
        if (shouldSleepOrShutDownActivities()
                && mLastPausedActivity == next
                && mRootActivityContainer.allPausedActivitiesComplete()) {
            // If the current top activity may be able to occlude keyguard but the occluded state
            // has not been set, update visibility and check again if we should continue to resume.
            boolean nothingToResume = true;
            if (!mService.mShuttingDown) {
                final boolean canShowWhenLocked = !mTopActivityOccludesKeyguard
                        && next.canShowWhenLocked();
                final boolean mayDismissKeyguard = mTopDismissingKeyguardActivity != next
                        && next.containsDismissKeyguardWindow();

                if (canShowWhenLocked || mayDismissKeyguard) {
                    ensureActivitiesVisibleLocked(null /* starting */, 0 /* configChanges */,
                            !PRESERVE_WINDOWS);
                    nothingToResume = shouldSleepActivities();
                }
            }
            if (nothingToResume) {
                // Make sure we have executed any pending transitions, since there
                // should be nothing left to do at this point.
                executeAppTransition(options);
                if (DEBUG_STATES) Slog.d(TAG_STATES,
                        "resumeTopActivityLocked: Going to sleep and all paused");
                return false;
            }
        }

        // Make sure that the user who owns this activity is started.  If not,
        // we will just leave it as is because someone should be bringing
        // another user's activities to the top of the stack.
        if (!mService.mAmInternal.hasStartedUserState(next.mUserId)) {
            Slog.w(TAG, "Skipping resume of top activity " + next
                    + ": user " + next.mUserId + " is stopped");
            return false;
        }

        // The activity may be waiting for stop, but that is no longer
        // appropriate for it.
        mStackSupervisor.mStoppingActivities.remove(next);
        mStackSupervisor.mGoingToSleepActivities.remove(next);
        next.sleeping = false;
        next.launching = true;

        if (DEBUG_SWITCH) Slog.v(TAG_SWITCH, "Resuming " + next);

        if (mActivityTrigger != null) {
            mActivityTrigger.activityResumeTrigger(next.intent, next.info, next.info.applicationInfo,
                    next.occludesParent());
        }

        if (mActivityPluginDelegate != null && getWindowingMode() != WINDOWING_MODE_UNDEFINED) {
            mActivityPluginDelegate.activityInvokeNotification
                (next.info.applicationInfo.packageName, getWindowingMode() == WINDOWING_MODE_FULLSCREEN);
        }

        // If we are currently pausing an activity, then don't do anything until that is done.
        if (!mRootActivityContainer.allPausedActivitiesComplete()) {
            if (DEBUG_SWITCH || DEBUG_PAUSE || DEBUG_STATES) Slog.v(TAG_PAUSE,
                    "resumeTopActivityLocked: Skip resume: some activity pausing.");

            return false;
        }

        mStackSupervisor.setLaunchSource(next.info.applicationInfo.uid);

        ActivityRecord lastResumed = null;
        final ActivityStack lastFocusedStack = display.getLastFocusedStack();
        if (lastFocusedStack != null && lastFocusedStack != this) {
            // So, why aren't we using prev here??? See the param comment on the method. prev doesn't
            // represent the last resumed activity. However, the last focus stack does if it isn't null.
            lastResumed = lastFocusedStack.mResumedActivity;
            if (userLeaving && inMultiWindowMode() && lastFocusedStack.shouldBeVisible(next)) {
                // The user isn't leaving if this stack is the multi-window mode and the last
                // focused stack should still be visible.
                if(DEBUG_USER_LEAVING) Slog.i(TAG_USER_LEAVING, "Overriding userLeaving to false"
                        + " next=" + next + " lastResumed=" + lastResumed);
                userLeaving = false;
            }
        }

        boolean pausing = display.pauseBackStacks(userLeaving, next);
        if (mResumedActivity != null) {
            if (DEBUG_STATES) Slog.d(TAG_STATES,
                    "resumeTopActivityLocked: Pausing " + mResumedActivity);
            pausing |= startPausingLocked(userLeaving, false /* uiSleeping */, next);
        }
        if (pausing) {
            if (DEBUG_SWITCH || DEBUG_STATES) Slog.v(TAG_STATES,
                    "resumeTopActivityLocked: Skip resume: need to start pausing");
            // At this point we want to put the upcoming activity's process
            // at the top of the LRU list, since we know we will be needing it
            // very soon and it would be a waste to let it get killed if it
            // happens to be sitting towards the end.
            if (next.attachedToProcess()) {
                next.app.updateProcessInfo(false /* updateServiceConnectionActivities */,
                        true /* activityChange */, false /* updateOomAdj */);
            } else if (!next.isProcessRunning()) {
                // Since the start-process is asynchronous, if we already know the process of next
                // activity isn't running, we can start the process earlier to save the time to wait
                // for the current activity to be paused.
                final boolean isTop = this == display.getFocusedStack();
                mService.startProcessAsync(next, false /* knownToBeDead */, isTop,
                        isTop ? "pre-top-activity" : "pre-activity");
            }
            if (lastResumed != null) {
                lastResumed.setWillCloseOrEnterPip(true);
            }
            return true;
        } else if (mResumedActivity == next && next.isState(RESUMED)
                && display.allResumedActivitiesComplete()) {
            // It is possible for the activity to be resumed when we paused back stacks above if the
            // next activity doesn't have to wait for pause to complete.
            // So, nothing else to-do except:
            // Make sure we have executed any pending transitions, since there
            // should be nothing left to do at this point.
            executeAppTransition(options);
            if (DEBUG_STATES) Slog.d(TAG_STATES,
                    "resumeTopActivityLocked: Top activity resumed (dontWaitForPause) " + next);
            return true;
        }

        // If the most recent activity was noHistory but was only stopped rather
        // than stopped+finished because the device went to sleep, we need to make
        // sure to finish it as we're making a new activity topmost.
        if (shouldSleepActivities() && mLastNoHistoryActivity != null &&
                !mLastNoHistoryActivity.finishing) {
            if (DEBUG_STATES) Slog.d(TAG_STATES,
                    "no-history finish of " + mLastNoHistoryActivity + " on new resume");
            mLastNoHistoryActivity.finishIfPossible("resume-no-history", false /* oomAdj */);
            mLastNoHistoryActivity = null;
        }

        if (prev != null && prev != next && next.nowVisible) {

            // The next activity is already visible, so hide the previous
            // activity's windows right now so we can show the new one ASAP.
            // We only do this if the previous is finishing, which should mean
            // it is on top of the one being resumed so hiding it quickly
            // is good.  Otherwise, we want to do the normal route of allowing
            // the resumed activity to be shown so we can decide if the
            // previous should actually be hidden depending on whether the
            // new one is found to be full-screen or not.
            if (prev.finishing) {
                prev.setVisibility(false);
                if (DEBUG_SWITCH) Slog.v(TAG_SWITCH,
                        "Not waiting for visible to hide: " + prev
                        + ", nowVisible=" + next.nowVisible);
            } else {
                if (DEBUG_SWITCH) Slog.v(TAG_SWITCH,
                        "Previous already visible but still waiting to hide: " + prev
                        + ", nowVisible=" + next.nowVisible);
            }

        }

        // Launching this app's activity, make sure the app is no longer
        // considered stopped.
        try {
            mService.getPackageManager().setPackageStoppedState(
                    next.packageName, false, next.mUserId); /* TODO: Verify if correct userid */
        } catch (RemoteException e1) {
        } catch (IllegalArgumentException e) {
            Slog.w(TAG, "Failed trying to unstop package "
                    + next.packageName + ": " + e);
        }

        // We are starting up the next activity, so tell the window manager
        // that the previous one will be hidden soon.  This way it can know
        // to ignore it when computing the desired screen orientation.
        boolean anim = true;
        final DisplayContent dc = display.mDisplayContent;
        if (mPerf == null) {
            mPerf = new BoostFramework();
        }
        if (prev != null) {
            if (prev.finishing) {
                if (DEBUG_TRANSITION) Slog.v(TAG_TRANSITION,
                        "Prepare close transition: prev=" + prev);
                if (mStackSupervisor.mNoAnimActivities.contains(prev)) {
                    anim = false;
                    dc.prepareAppTransition(TRANSIT_NONE, false);
                } else {
                    mWindowManager.prepareAppTransition(prev.getTaskRecord() == next.getTaskRecord()
                            ? TRANSIT_ACTIVITY_CLOSE
                            : TRANSIT_TASK_CLOSE, false);
                    if(prev.getTaskRecord() != next.getTaskRecord() && mPerf != null) {
                       mPerf.perfHint(BoostFramework.VENDOR_HINT_ANIM_BOOST, next.packageName);
                    }
                    dc.prepareAppTransition(
                            prev.getTask() == next.getTask() ? TRANSIT_ACTIVITY_CLOSE
                                    : TRANSIT_TASK_CLOSE, false);
                }
                prev.setVisibility(false);
            } else {
                if (DEBUG_TRANSITION) Slog.v(TAG_TRANSITION,
                        "Prepare open transition: prev=" + prev);
                if (mStackSupervisor.mNoAnimActivities.contains(next)) {
                    anim = false;
                    dc.prepareAppTransition(TRANSIT_NONE, false);
                } else {
                    mWindowManager.prepareAppTransition(prev.getTaskRecord() == next.getTaskRecord()
                            ? TRANSIT_ACTIVITY_OPEN
                            : next.mLaunchTaskBehind
                                    ? TRANSIT_TASK_OPEN_BEHIND
                                    : TRANSIT_TASK_OPEN, false);
                    if(prev.getTaskRecord() != next.getTaskRecord() && mPerf != null) {
                       mPerf.perfHint(BoostFramework.VENDOR_HINT_ANIM_BOOST, next.packageName);
                    }
                    dc.prepareAppTransition(
                            prev.getTask() == next.getTask() ? TRANSIT_ACTIVITY_OPEN
                                    : next.mLaunchTaskBehind ? TRANSIT_TASK_OPEN_BEHIND
                                            : TRANSIT_TASK_OPEN, false);
                }
            }
        } else {
            if (DEBUG_TRANSITION) Slog.v(TAG_TRANSITION, "Prepare open transition: no previous");
            if (mStackSupervisor.mNoAnimActivities.contains(next)) {
                anim = false;
                dc.prepareAppTransition(TRANSIT_NONE, false);
            } else {
                dc.prepareAppTransition(TRANSIT_ACTIVITY_OPEN, false);
            }
        }

        if (anim) {
            next.applyOptionsLocked();
        } else {
            next.clearOptionsLocked();
        }

        mStackSupervisor.mNoAnimActivities.clear();

        if (next.attachedToProcess()) {
            if (DEBUG_SWITCH) Slog.v(TAG_SWITCH, "Resume running: " + next
                    + " stopped=" + next.stopped
                    + " visibleRequested=" + next.mVisibleRequested);

            // If the previous activity is translucent, force a visibility update of
            // the next activity, so that it's added to WM's opening app list, and
            // transition animation can be set up properly.
            // For example, pressing Home button with a translucent activity in focus.
            // Launcher is already visible in this case. If we don't add it to opening
            // apps, maybeUpdateTransitToWallpaper() will fail to identify this as a
            // TRANSIT_WALLPAPER_OPEN animation, and run some funny animation.
            final boolean lastActivityTranslucent = lastFocusedStack != null
                    && (lastFocusedStack.inMultiWindowMode()
                    || (lastFocusedStack.mLastPausedActivity != null
                    && !lastFocusedStack.mLastPausedActivity.occludesParent()));

            // This activity is now becoming visible.
            if (!next.mVisibleRequested || next.stopped || lastActivityTranslucent) {
                next.setVisibility(true);
            }

            // schedule launch ticks to collect information about slow apps.
            next.startLaunchTickingLocked();

            ActivityRecord lastResumedActivity =
                    lastFocusedStack == null ? null : lastFocusedStack.mResumedActivity;
            final ActivityState lastState = next.getState();

            mService.updateCpuStats();

            if (DEBUG_STATES) Slog.v(TAG_STATES, "Moving to RESUMED: " + next
                    + " (in existing)");

            next.setState(RESUMED, "resumeTopActivityInnerLocked");

            next.app.updateProcessInfo(false /* updateServiceConnectionActivities */,
                    true /* activityChange */, true /* updateOomAdj */);
            updateLruList(next);

            // Have the window manager re-evaluate the orientation of
            // the screen based on the new activity order.
            boolean notUpdated = true;

            // Activity should also be visible if set mLaunchTaskBehind to true (see
            // ActivityRecord#shouldBeVisibleIgnoringKeyguard()).
            if (shouldBeVisible(next)) {
                // We have special rotation behavior when here is some active activity that
                // requests specific orientation or Keyguard is locked. Make sure all activity
                // visibilities are set correctly as well as the transition is updated if needed
                // to get the correct rotation behavior. Otherwise the following call to update
                // the orientation may cause incorrect configurations delivered to client as a
                // result of invisible window resize.
                // TODO: Remove this once visibilities are set correctly immediately when
                // starting an activity.
                notUpdated = !mRootActivityContainer.ensureVisibilityAndConfig(next, mDisplayId,
                        true /* markFrozenIfConfigChanged */, false /* deferResume */);
            }

            if (notUpdated) {
                // The configuration update wasn't able to keep the existing
                // instance of the activity, and instead started a new one.
                // We should be all done, but let's just make sure our activity
                // is still at the top and schedule another run if something
                // weird happened.
                ActivityRecord nextNext = topRunningActivityLocked();
                if (DEBUG_SWITCH || DEBUG_STATES) Slog.i(TAG_STATES,
                        "Activity config changed during resume: " + next
                                + ", new next: " + nextNext);
                if (nextNext != next) {
                    // Do over!
                    mStackSupervisor.scheduleResumeTopActivities();
                }
                if (!next.mVisibleRequested || next.stopped) {
                    next.setVisibility(true);
                }
                next.completeResumeLocked();
                return true;
            }

            try {
                final ClientTransaction transaction =
                        ClientTransaction.obtain(next.app.getThread(), next.appToken);
                // Deliver all pending results.
                ArrayList<ResultInfo> a = next.results;
                if (a != null) {
                    final int N = a.size();
                    if (!next.finishing && N > 0) {
                        if (DEBUG_RESULTS) Slog.v(TAG_RESULTS,
                                "Delivering results to " + next + ": " + a);
                        transaction.addCallback(ActivityResultItem.obtain(a));
                    }
                }

                if (next.newIntents != null) {
                    transaction.addCallback(
                            NewIntentItem.obtain(next.newIntents, true /* resume */));
                }

                // Well the app will no longer be stopped.
                // Clear app token stopped state in window manager if needed.
                next.notifyAppResumed(next.stopped);

                EventLog.writeEvent(EventLogTags.AM_RESUME_ACTIVITY, next.mUserId,
                        System.identityHashCode(next), next.getTask().mTaskId,
                        next.shortComponentName);

                next.sleeping = false;
                mService.getAppWarningsLocked().onResumeActivity(next);
                next.app.setPendingUiCleanAndForceProcessStateUpTo(mService.mTopProcessState);
                next.clearOptionsLocked();
                transaction.setLifecycleStateRequest(
                        ResumeActivityItem.obtain(next.app.getReportedProcState(),
                                dc.isNextTransitionForward()));
                mService.getLifecycleManager().scheduleTransaction(transaction);

                if (DEBUG_STATES) Slog.d(TAG_STATES, "resumeTopActivityLocked: Resumed "
                        + next);
            } catch (Exception e) {
                // Whoops, need to restart this activity!
                if (DEBUG_STATES) Slog.v(TAG_STATES, "Resume failed; resetting state to "
                        + lastState + ": " + next);
                next.setState(lastState, "resumeTopActivityInnerLocked");

                // lastResumedActivity being non-null implies there is a lastStack present.
                if (lastResumedActivity != null) {
                    lastResumedActivity.setState(RESUMED, "resumeTopActivityInnerLocked");
                }

                Slog.i(TAG, "Restarting because process died: " + next);
                if (!next.hasBeenLaunched) {
                    next.hasBeenLaunched = true;
                } else  if (SHOW_APP_STARTING_PREVIEW && lastFocusedStack != null
                        && lastFocusedStack.isTopStackOnDisplay()) {
                    next.showStartingWindow(null /* prev */, false /* newTask */,
                            false /* taskSwitch */);
                }
                mStackSupervisor.startSpecificActivityLocked(next, true, false);
                return true;
            }

            // From this point on, if something goes wrong there is no way
            // to recover the activity.
            try {
                next.completeResumeLocked();
            } catch (Exception e) {
                // If any exception gets thrown, toss away this
                // activity and try the next one.
                Slog.w(TAG, "Exception thrown during resume of " + next, e);
                next.finishIfPossible("resume-exception", true /* oomAdj */);
                return true;
            }
        } else {
            // Whoops, need to restart this activity!
            if (!next.hasBeenLaunched) {
                next.hasBeenLaunched = true;
            } else {
                if (SHOW_APP_STARTING_PREVIEW) {
                    next.showStartingWindow(null /* prev */, false /* newTask */,
                            false /* taskSwich */);
                }
                if (DEBUG_SWITCH) Slog.v(TAG_SWITCH, "Restarting: " + next);
            }
            if (DEBUG_STATES) Slog.d(TAG_STATES, "resumeTopActivityLocked: Restarting " + next);
            mStackSupervisor.startSpecificActivityLocked(next, true, true);
        }

        return true;
    }

    /**
     * Resume the next eligible activity in a focusable stack when this one does not have any
     * running activities left. The focus will be adjusted to the next focusable stack and
     * top running activities will be resumed in all focusable stacks. However, if the current stack
     * is a home stack - we have to keep it focused, start and resume a home activity on the current
     * display instead to make sure that the display is not empty.
     */
    private boolean resumeNextFocusableActivityWhenStackIsEmpty(ActivityRecord prev,
            ActivityOptions options) {
        final String reason = "noMoreActivities";

        if (!isActivityTypeHome()) {
            final ActivityStack nextFocusedStack = adjustFocusToNextFocusableStack(reason);
            if (nextFocusedStack != null) {
                // Try to move focus to the next visible stack with a running activity if this
                // stack is not covering the entire screen or is on a secondary display with no home
                // stack.
                return mRootActivityContainer.resumeFocusedStacksTopActivities(nextFocusedStack,
                        prev, null /* targetOptions */);
            }
        }

        // If the current stack is a home stack, or if focus didn't switch to a different stack -
        // just start up the Launcher...
        ActivityOptions.abort(options);
        if (DEBUG_STATES) Slog.d(TAG_STATES,
                "resumeNextFocusableActivityWhenStackIsEmpty: " + reason + ", go home");
        return mRootActivityContainer.resumeHomeActivity(prev, reason, mDisplayId);
    }

    void startActivityLocked(ActivityRecord r, ActivityRecord focusedTopActivity,
            boolean newTask, boolean keepCurTransition, ActivityOptions options) {
        Task rTask = r.getTask();
        final int taskId = rTask.mTaskId;
        final boolean allowMoveToFront = options == null || !options.getAvoidMoveToFront();
        // mLaunchTaskBehind tasks get placed at the back of the task stack.
        if (!r.mLaunchTaskBehind && allowMoveToFront
                && (taskForIdLocked(taskId) == null || newTask)) {
            // Last activity in task had been removed or ActivityManagerService is reusing task.
            // Insert or replace.
            // Might not even be in.
            positionChildAtTop(rTask);
        }
        Task task = null;
        if (!newTask) {
            // If starting in an existing task, find where that is...
            boolean startIt = true;
            for (int taskNdx = getChildCount() - 1; taskNdx >= 0; --taskNdx) {
                task = getChildAt(taskNdx);
                if (task.getTopActivity() == null) {
                    // All activities in task are finishing.
                    continue;
                }
                if (task == rTask) {
                    // Here it is!  Now, if this is not yet visible to the
                    // user, then just add it without starting; it will
                    // get started when the user navigates back to it.
                    if (!startIt) {
                        if (DEBUG_ADD_REMOVE) Slog.i(TAG, "Adding activity " + r + " to task "
                                + task, new RuntimeException("here").fillInStackTrace());
                        rTask.positionChildAtTop(r);
                        ActivityOptions.abort(options);
                        return;
                    }
                    break;
                } else if (task.numFullscreen > 0) {
                    startIt = false;
                }
            }
        }

        // Place a new activity at top of stack, so it is next to interact with the user.

        // If we are not placing the new activity frontmost, we do not want to deliver the
        // onUserLeaving callback to the actual frontmost activity
        final Task activityTask = r.getTask();
        if (task == activityTask && mChildren.indexOf(task) != (getChildCount() - 1)) {
            mStackSupervisor.mUserLeaving = false;
            if (DEBUG_USER_LEAVING) Slog.v(TAG_USER_LEAVING,
                    "startActivity() behind front, mUserLeaving=false");
        }

        task = activityTask;

        // Slot the activity into the history stack and proceed
        if (DEBUG_ADD_REMOVE) Slog.i(TAG, "Adding activity " + r + " to stack to task " + task,
                new RuntimeException("here").fillInStackTrace());
        task.positionChildAtTop(r);

        if (mActivityPluginDelegate != null) {
            mActivityPluginDelegate.activityInvokeNotification
                (r.info.applicationInfo.packageName, r.occludesParent());
        }

        // The transition animation and starting window are not needed if {@code allowMoveToFront}
        // is false, because the activity won't be visible.
        if ((!isHomeOrRecentsStack() || numActivities() > 0) && allowMoveToFront) {
            final DisplayContent dc = getDisplay().mDisplayContent;
            if (DEBUG_TRANSITION) Slog.v(TAG_TRANSITION,
                    "Prepare open transition: starting " + r);
            if ((r.intent.getFlags() & Intent.FLAG_ACTIVITY_NO_ANIMATION) != 0) {
                dc.prepareAppTransition(TRANSIT_NONE, keepCurTransition);
                mStackSupervisor.mNoAnimActivities.add(r);
            } else {
                int transit = TRANSIT_ACTIVITY_OPEN;
                if (newTask) {
                    if (r.mLaunchTaskBehind) {
                        transit = TRANSIT_TASK_OPEN_BEHIND;
                    } else if (getDisplay().isSingleTaskInstance()) {
                        transit = TRANSIT_SHOW_SINGLE_TASK_DISPLAY;
                    } else {
                        // If a new task is being launched, then mark the existing top activity as
                        // supporting picture-in-picture while pausing only if the starting activity
                        // would not be considered an overlay on top of the current activity
                        // (eg. not fullscreen, or the assistant)
                        if (canEnterPipOnTaskSwitch(focusedTopActivity,
                                null /* toFrontTask */, r, options)) {
                            focusedTopActivity.supportsEnterPipOnTaskSwitch = true;
                        }
                        transit = TRANSIT_TASK_OPEN;
                    }
                }
                dc.prepareAppTransition(transit, keepCurTransition);
                mStackSupervisor.mNoAnimActivities.remove(r);
            }
            boolean doShow = true;
            if (newTask) {
                // Even though this activity is starting fresh, we still need
                // to reset it to make sure we apply affinities to move any
                // existing activities from other tasks in to it.
                // If the caller has requested that the target task be
                // reset, then do so.
                if ((r.intent.getFlags() & Intent.FLAG_ACTIVITY_RESET_TASK_IF_NEEDED) != 0) {
                    resetTaskIfNeededLocked(r, r);
                    doShow = topRunningNonDelayedActivityLocked(null) == r;
                }
            } else if (options != null && options.getAnimationType()
                    == ActivityOptions.ANIM_SCENE_TRANSITION) {
                doShow = false;
            }
            if (r.mLaunchTaskBehind) {
                // Don't do a starting window for mLaunchTaskBehind. More importantly make sure we
                // tell WindowManager that r is visible even though it is at the back of the stack.
                r.setVisibility(true);
                ensureActivitiesVisibleLocked(null, 0, !PRESERVE_WINDOWS);
                // Go ahead to execute app transition for this activity since the app transition
                // will not be triggered through the resume channel.
                getDisplay().mDisplayContent.executeAppTransition();
            } else if (SHOW_APP_STARTING_PREVIEW && doShow) {
                // Figure out if we are transitioning from another activity that is
                // "has the same starting icon" as the next one.  This allows the
                // window manager to keep the previous window it had previously
                // created, if it still had one.
                Task prevTask = r.getTask();
                ActivityRecord prev = prevTask.topRunningActivityWithStartingWindowLocked();
                if (prev != null) {
                    // We don't want to reuse the previous starting preview if:
                    // (1) The current activity is in a different task.
                    if (prev.getTask() != prevTask) {
                        prev = null;
                    }
                    // (2) The current activity is already displayed.
                    else if (prev.nowVisible) {
                        prev = null;
                    }
                }
                r.showStartingWindow(prev, newTask, isTaskSwitch(r, focusedTopActivity));
            }
        } else {
            // If this is the first activity, don't do any fancy animations,
            // because there is nothing for it to animate on top of.
            ActivityOptions.abort(options);
        }
    }

    /**
     * @return Whether the switch to another task can trigger the currently running activity to
     * enter PiP while it is pausing (if supported). Only one of {@param toFrontTask} or
     * {@param toFrontActivity} should be set.
     */
    private boolean canEnterPipOnTaskSwitch(ActivityRecord pipCandidate,
            Task toFrontTask, ActivityRecord toFrontActivity, ActivityOptions opts) {
        if (opts != null && opts.disallowEnterPictureInPictureWhileLaunching()) {
            // Ensure the caller has requested not to trigger auto-enter PiP
            return false;
        }
        if (pipCandidate == null || pipCandidate.inPinnedWindowingMode()) {
            // Ensure that we do not trigger entering PiP an activity on the pinned stack
            return false;
        }
        final ActivityStack targetStack = toFrontTask != null
                ? toFrontTask.getStack() : toFrontActivity.getActivityStack();
        if (targetStack != null && targetStack.isActivityTypeAssistant()) {
            // Ensure the task/activity being brought forward is not the assistant
            return false;
        }
        return true;
    }

    private boolean isTaskSwitch(ActivityRecord r,
            ActivityRecord topFocusedActivity) {
        return topFocusedActivity != null && r.getTask() != topFocusedActivity.getTask();
    }

    /**
     * Helper method for {@link #resetTaskIfNeededLocked(ActivityRecord, ActivityRecord)}.
     * Performs a reset of the given task, if needed for new activity start.
     * @param task The task containing the Activity (taskTop) that might be reset.
     * @param forceReset Flag indicating if clear task was requested
     * @return An ActivityOptions that needs to be processed.
     */
    private ActivityOptions resetTargetTaskIfNeededLocked(Task task, boolean forceReset) {
        ActivityOptions topOptions = null;

        // Tracker of the end of currently handled reply chain (sublist) of activities. What happens
        // to activities in the same chain will depend on what the end activity of the chain needs.
        int replyChainEnd = -1;
        boolean canMoveOptions = true;
        int numTasksCreated = 0;

        // We only do this for activities that are not the root of the task (since if we finish
        // the root, we may no longer have the task!).
        final int numActivities = task.getChildCount();
        int lastActivityNdx = task.findRootIndex(true /* effectiveRoot */);
        if (lastActivityNdx == -1) {
            lastActivityNdx = 0;
        }
        for (int i = numActivities - 1; i > lastActivityNdx; --i) {
            ActivityRecord target = task.getChildAt(i);
            // TODO: Why is this needed? Looks like we're breaking the loop before we reach the root
            if (target.isRootOfTask()) break;

            final int flags = target.info.flags;
            final boolean finishOnTaskLaunch =
                    (flags & ActivityInfo.FLAG_FINISH_ON_TASK_LAUNCH) != 0;
            final boolean allowTaskReparenting =
                    (flags & ActivityInfo.FLAG_ALLOW_TASK_REPARENTING) != 0;
            final boolean clearWhenTaskReset =
                    (target.intent.getFlags() & Intent.FLAG_ACTIVITY_CLEAR_WHEN_TASK_RESET) != 0;

            if (!finishOnTaskLaunch
                    && !clearWhenTaskReset
                    && target.resultTo != null) {
                // If this activity is sending a reply to a previous
                // activity, we can't do anything with it now until
                // we reach the start of the reply chain.
                // XXX note that we are assuming the result is always
                // to the previous activity, which is almost always
                // the case but we really shouldn't count on.
                if (replyChainEnd < 0) {
                    replyChainEnd = i;
                }
            } else if (!finishOnTaskLaunch
                    && !clearWhenTaskReset
                    && allowTaskReparenting
                    && target.taskAffinity != null
                    && !target.taskAffinity.equals(task.affinity)) {
                // If this activity has an affinity for another
                // task, then we need to move it out of here.  We will
                // move it as far out of the way as possible, to the
                // bottom of the activity stack.  This also keeps it
                // correctly ordered with any activities we previously
                // moved.
                // TODO: We should probably look for other stacks also, since corresponding task
                // with the same affinity is unlikely to be in the same stack.
                final Task targetTask;
                final ActivityRecord bottom =
                        hasChild() && getChildAt(0).hasChild() ?
                                getChildAt(0).getChildAt(0) : null;
                if (bottom != null && target.taskAffinity.equals(bottom.getTask().affinity)) {
                    // If the activity currently at the bottom has the
                    // same task affinity as the one we are moving,
                    // then merge it into the same task.
                    targetTask = bottom.getTask();
                    if (DEBUG_TASKS) Slog.v(TAG_TASKS, "Start pushing activity " + target
                            + " out to bottom task " + targetTask);
                } else {
                    targetTask = createTask(
                            mStackSupervisor.getNextTaskIdForUserLocked(target.mUserId),
                            target.info, null /* intent */, null /* voiceSession */,
                            null /* voiceInteractor */, false /* toTop */);
                    targetTask.affinityIntent = target.intent;
                    numTasksCreated++;
                    if (DEBUG_TASKS) Slog.v(TAG_TASKS, "Start pushing activity " + target
                            + " out to new task " + targetTask);
                }

                boolean noOptions = canMoveOptions;
                final int start = replyChainEnd < 0 ? i : replyChainEnd;
                for (int srcPos = start; srcPos >= i; --srcPos) {
                    final ActivityRecord p = task.getChildAt(srcPos);
                    if (p.finishing) {
                        continue;
                    }

                    canMoveOptions = false;
                    if (noOptions && topOptions == null) {
                        topOptions = p.takeOptionsLocked(false /* fromClient */);
                        if (topOptions != null) {
                            noOptions = false;
                        }
                    }
                    if (DEBUG_ADD_REMOVE) Slog.i(TAG_ADD_REMOVE,
                            "Removing activity " + p + " from task=" + task + " adding to task="
                            + targetTask + " Callers=" + Debug.getCallers(4));
                    if (DEBUG_TASKS) Slog.v(TAG_TASKS,
                            "Pushing next activity " + p + " out to target's task " + target);
                    p.reparent(targetTask, 0 /* position - bottom */, "resetTargetTaskIfNeeded");
                }

                positionChildAtBottom(targetTask);
                mStackSupervisor.mRecentTasks.add(targetTask);
                replyChainEnd = -1;
            } else if (forceReset || finishOnTaskLaunch || clearWhenTaskReset) {
                // If the activity should just be removed -- either
                // because it asks for it, or the task should be
                // cleared -- then finish it and anything that is
                // part of its reply chain.
                int end;
                if (clearWhenTaskReset) {
                    // In this case, we want to finish this activity
                    // and everything above it, so be sneaky and pretend
                    // like these are all in the reply chain.
                    end = task.getChildCount() - 1;
                } else if (replyChainEnd < 0) {
                    end = i;
                } else {
                    end = replyChainEnd;
                }
                boolean noOptions = canMoveOptions;
                for (int srcPos = i; srcPos <= end; srcPos++) {
                    ActivityRecord p = task.getChildAt(srcPos);
                    if (p.finishing) {
                        continue;
                    }
                    canMoveOptions = false;
                    if (noOptions && topOptions == null) {
                        topOptions = p.takeOptionsLocked(false /* fromClient */);
                        if (topOptions != null) {
                            noOptions = false;
                        }
                    }
                    if (DEBUG_TASKS) Slog.w(TAG_TASKS,
                            "resetTaskIntendedTask: calling finishActivity on " + p);
                    if (p.finishIfPossible("reset-task", false /* oomAdj */)
                            == FINISH_RESULT_REMOVED) {
                        end--;
                        srcPos--;
                    }
                }
                replyChainEnd = -1;
            } else {
                // If we were in the middle of a chain, well the
                // activity that started it all doesn't want anything
                // special, so leave it all as-is.
                replyChainEnd = -1;
            }
        }

        // Create target stack for the newly created tasks if necessary
        if (numTasksCreated > 0) {
            ActivityDisplay display = getDisplay();
            final boolean singleTaskInstanceDisplay = display.isSingleTaskInstance();
            if (singleTaskInstanceDisplay) {
                display = mRootActivityContainer.getDefaultDisplay();
            }

            if (singleTaskInstanceDisplay || display.alwaysCreateStack(getWindowingMode(),
                    getActivityType())) {
                for (int index = numTasksCreated - 1; index >= 0; index--) {
                    final Task targetTask = getChildAt(index);
                    final ActivityStack targetStack = display.getOrCreateStack(getWindowingMode(),
                            getActivityType(), false /* onTop */);
                    targetTask.reparent(targetStack, false /* toTop */,
                            REPARENT_LEAVE_STACK_IN_PLACE, false /* animate */,
                            true /* deferResume */, "resetTargetTask");
                }
            }
        }

        return topOptions;
    }

    /**
     * Helper method for {@link #resetTaskIfNeededLocked(ActivityRecord, ActivityRecord)}.
     * Processes all of the activities in a given Task looking for an affinity with the task
     * of resetTaskIfNeededLocked.taskTop.
     * @param affinityTask The task we are looking for an affinity to.
     * @param task Task that resetTaskIfNeededLocked.taskTop belongs to.
     * @param topTaskIsHigher True if #task has already been processed by resetTaskIfNeededLocked.
     * @param forceReset Flag indicating if clear task was requested
     */
    // TODO: Consider merging with #resetTargetTaskIfNeededLocked() above
    private int resetAffinityTaskIfNeededLocked(Task affinityTask, Task task,
            boolean topTaskIsHigher, boolean forceReset, int taskInsertionPoint) {
        // Tracker of the end of currently handled reply chain (sublist) of activities. What happens
        // to activities in the same chain will depend on what the end activity of the chain needs.
        int replyChainEnd = -1;
        final String taskAffinity = task.affinity;

        final int numActivities = task.getChildCount();

        // Do not operate on or below the effective root Activity.
        int lastActivityNdx = affinityTask.findRootIndex(true /* effectiveRoot */);
        if (lastActivityNdx == -1) {
            lastActivityNdx = 0;
        }
        for (int i = numActivities - 1; i > lastActivityNdx; --i) {
            ActivityRecord target = task.getChildAt(i);
            // TODO: Why is this needed? Looks like we're breaking the loop before we reach the root
            if (target.isRootOfTask()) break;

            final int flags = target.info.flags;
            boolean finishOnTaskLaunch = (flags & ActivityInfo.FLAG_FINISH_ON_TASK_LAUNCH) != 0;
            boolean allowTaskReparenting = (flags & ActivityInfo.FLAG_ALLOW_TASK_REPARENTING) != 0;

            if (target.resultTo != null) {
                // If this activity is sending a reply to a previous
                // activity, we can't do anything with it now until
                // we reach the start of the reply chain.
                // XXX note that we are assuming the result is always
                // to the previous activity, which is almost always
                // the case but we really shouldn't count on.
                if (replyChainEnd < 0) {
                    replyChainEnd = i;
                }
            } else if (topTaskIsHigher
                    && allowTaskReparenting
                    && taskAffinity != null
                    && taskAffinity.equals(target.taskAffinity)) {
                // This activity has an affinity for our task. Either remove it if we are
                // clearing or move it over to our task.  Note that
                // we currently punt on the case where we are resetting a
                // task that is not at the top but who has activities above
                // with an affinity to it...  this is really not a normal
                // case, and we will need to later pull that task to the front
                // and usually at that point we will do the reset and pick
                // up those remaining activities.  (This only happens if
                // someone starts an activity in a new task from an activity
                // in a task that is not currently on top.)
                if (forceReset || finishOnTaskLaunch) {
                    final int start = replyChainEnd >= 0 ? replyChainEnd : i;
                    if (DEBUG_TASKS) Slog.v(TAG_TASKS,
                            "Finishing task at index " + start + " to " + i);
                    for (int srcPos = start; srcPos >= i; --srcPos) {
                        final ActivityRecord p = task.getChildAt(srcPos);
                        if (p.finishing) {
                            continue;
                        }
                        p.finishIfPossible("move-affinity", false /* oomAdj */);
                    }
                } else {
                    if (taskInsertionPoint < 0) {
                        taskInsertionPoint = task.getChildCount();

                    }

                    final int start = replyChainEnd >= 0 ? replyChainEnd : i;
                    if (DEBUG_TASKS) Slog.v(TAG_TASKS,
                            "Reparenting from task=" + affinityTask + ":" + start + "-" + i
                            + " to task=" + task + ":" + taskInsertionPoint);
                    for (int srcPos = start; srcPos >= i; --srcPos) {
                        final ActivityRecord p = task.getChildAt(srcPos);
                        p.reparent(task, taskInsertionPoint, "resetAffinityTaskIfNeededLocked");

                        if (DEBUG_ADD_REMOVE) Slog.i(TAG_ADD_REMOVE,
                                "Removing and adding activity " + p + " to stack at " + task
                                + " callers=" + Debug.getCallers(3));
                        if (DEBUG_TASKS) Slog.v(TAG_TASKS, "Pulling activity " + p
                                + " from " + srcPos + " in to resetting task " + task);
                    }
                    positionChildAtTop(task);

                    // Now we've moved it in to place...  but what if this is
                    // a singleTop activity and we have put it on top of another
                    // instance of the same activity?  Then we drop the instance
                    // below so it remains singleTop.
                    if (target.info.launchMode == ActivityInfo.LAUNCH_SINGLE_TOP) {
                        final ArrayList<ActivityRecord> taskActivities = task.mChildren;
                        final int targetNdx = taskActivities.indexOf(target);
                        if (targetNdx > 0) {
                            final ActivityRecord p = taskActivities.get(targetNdx - 1);
                            if (p.intent.getComponent().equals(target.intent.getComponent())) {
                                p.finishIfPossible("replace", false /* oomAdj */);
                            }
                        }
                    }
                }

                replyChainEnd = -1;
            }
        }
        return taskInsertionPoint;
    }

    /**
     * Reset the task by reparenting the activities that have same affinity to the task or
     * reparenting the activities that have different affinityies out of the task, while these
     * activities allow task reparenting.
     *
     * @param taskTop     Top activity of the task might be reset.
     * @param newActivity The activity that going to be started.
     * @return The non-finishing top activity of the task after reset or the original task top
     *         activity if all activities within the task are finishing.
     */
    final ActivityRecord resetTaskIfNeededLocked(ActivityRecord taskTop,
            ActivityRecord newActivity) {
        final boolean forceReset =
                (newActivity.info.flags & ActivityInfo.FLAG_CLEAR_TASK_ON_LAUNCH) != 0;
        final Task task = taskTop.getTask();

        // False until we evaluate the Task associated with taskTop. Switches to true
        // for remaining tasks. Used for later tasks to reparent to task.
        boolean taskFound = false;

        // If ActivityOptions are moved out and need to be aborted or moved to taskTop.
        ActivityOptions topOptions = null;

        // Preserve the location for reparenting in the new task.
        int reparentInsertionPoint = -1;

        for (int i = getChildCount() - 1; i >= 0; --i) {
            final Task targetTask = getChildAt(i);

            if (targetTask == task) {
                topOptions = resetTargetTaskIfNeededLocked(task, forceReset);
                taskFound = true;
            } else {
                reparentInsertionPoint = resetAffinityTaskIfNeededLocked(targetTask, task,
                        taskFound, forceReset, reparentInsertionPoint);
            }
        }

        int taskNdx = mChildren.indexOf(task);
        if (taskNdx >= 0) {
            ActivityRecord newTop = getChildAt(taskNdx).getTopActivity();
            if (newTop != null) {
                taskTop = newTop;
            }
        }

        if (topOptions != null) {
            // If we got some ActivityOptions from an activity on top that
            // was removed from the task, propagate them to the new real top.
            if (taskTop != null) {
                taskTop.updateOptionsLocked(topOptions);
            } else {
                topOptions.abort();
            }
        }

        return taskTop;
    }

    /**
     * Find next proper focusable stack and make it focused.
     * @return The stack that now got the focus, {@code null} if none found.
     */
    ActivityStack adjustFocusToNextFocusableStack(String reason) {
        return adjustFocusToNextFocusableStack(reason, false /* allowFocusSelf */);
    }

    /**
     * Find next proper focusable stack and make it focused.
     * @param allowFocusSelf Is the focus allowed to remain on the same stack.
     * @return The stack that now got the focus, {@code null} if none found.
     */
    private ActivityStack adjustFocusToNextFocusableStack(String reason, boolean allowFocusSelf) {
        final ActivityStack stack =
                mRootActivityContainer.getNextFocusableStack(this, !allowFocusSelf);
        final String myReason = reason + " adjustFocusToNextFocusableStack";
        if (stack == null) {
            return null;
        }

        final ActivityRecord top = stack.topRunningActivityLocked();

        if (stack.isActivityTypeHome() && (top == null || !top.mVisibleRequested)) {
            // If we will be focusing on the home stack next and its current top activity isn't
            // visible, then use the move the home stack task to top to make the activity visible.
            stack.getDisplay().moveHomeActivityToTop(reason);
            return stack;
        }

        stack.moveToFront(myReason);
        // Top display focused stack is changed, update top resumed activity if needed.
        if (stack.mResumedActivity != null) {
            mStackSupervisor.updateTopResumedActivityIfNeeded();
            // Set focused app directly because if the next focused activity is already resumed
            // (e.g. the next top activity is on a different display), there won't have activity
            // state change to update it.
            mService.setResumedActivityUncheckLocked(stack.mResumedActivity, reason);
        }
        return stack;
    }

    /** Finish all activities that were started for result from the specified activity. */
    final void finishSubActivityLocked(ActivityRecord self, String resultWho, int requestCode) {
        for (int taskNdx = getChildCount() - 1; taskNdx >= 0; --taskNdx) {
            final Task task = getChildAt(taskNdx);
            for (int activityNdx = task.getChildCount() - 1; activityNdx >= 0; --activityNdx) {
                final ActivityRecord r = task.getChildAt(activityNdx);
                if (r.resultTo == self && r.requestCode == requestCode) {
                    if ((r.resultWho == null && resultWho == null) ||
                        (r.resultWho != null && r.resultWho.equals(resultWho))) {
                        r.finishIfPossible("request-sub", false /* oomAdj */);
                    }
                }
            }
        }
        mService.updateOomAdj();
    }

    /**
     * Finish the topmost activity that belongs to the crashed app. We may also finish the activity
     * that requested launch of the crashed one to prevent launch-crash loop.
     * @param app The app that crashed.
     * @param reason Reason to perform this action.
     * @return The task that was finished in this stack, {@code null} if top running activity does
     *         not belong to the crashed app.
     */
    final Task finishTopCrashedActivityLocked(WindowProcessController app, String reason) {
        ActivityRecord r = topRunningActivityLocked();
        Task finishedTask = null;
        if (r == null || r.app != app) {
            return null;
        }
        Slog.w(TAG, "  Force finishing activity "
                + r.intent.getComponent().flattenToShortString());
        finishedTask = r.getTask();
        int taskNdx = mChildren.indexOf(finishedTask);
        final Task task = finishedTask;
        int activityNdx = task.mChildren.indexOf(r);
        getDisplay().mDisplayContent.prepareAppTransition(
                TRANSIT_CRASHING_ACTIVITY_CLOSE, false /* alwaysKeepCurrent */);
        r.finishIfPossible(reason, false /* oomAdj */);
        finishedTask = task;
        // Also terminate any activities below it that aren't yet
        // stopped, to avoid a situation where one will get
        // re-start our crashing activity once it gets resumed again.
        --activityNdx;
        if (activityNdx < 0) {
            do {
                --taskNdx;
                if (taskNdx < 0) {
                    break;
                }
                activityNdx = getChildAt(taskNdx).getChildCount() - 1;
            } while (activityNdx < 0);
        }
        if (activityNdx >= 0) {
            r = getChildAt(taskNdx).getChildAt(activityNdx);
            if (r.isState(STARTED, RESUMED, PAUSING, PAUSED)) {
                if (!r.isActivityTypeHome() || mService.mHomeProcess != r.app) {
                    Slog.w(TAG, "  Force finishing activity "
                            + r.intent.getComponent().flattenToShortString());
                    r.finishIfPossible(reason, false /* oomAdj */);
                }
            }
        }
        return finishedTask;
    }

    final void finishVoiceTask(IVoiceInteractionSession session) {
        IBinder sessionBinder = session.asBinder();
        boolean didOne = false;
        for (int taskNdx = getChildCount() - 1; taskNdx >= 0; --taskNdx) {
            Task tr = getChildAt(taskNdx);
            if (tr.voiceSession != null && tr.voiceSession.asBinder() == sessionBinder) {
                for (int activityNdx = tr.getChildCount() - 1; activityNdx >= 0; --activityNdx) {
                    ActivityRecord r = tr.getChildAt(activityNdx);
                    if (!r.finishing) {
                        r.finishIfPossible("finish-voice", false /* oomAdj */);
                        didOne = true;
                    }
                }
            } else {
                // Check if any of the activities are using voice
                for (int activityNdx = tr.getChildCount() - 1; activityNdx >= 0; --activityNdx) {
                    ActivityRecord r = tr.getChildAt(activityNdx);
                    if (r.voiceSession != null && r.voiceSession.asBinder() == sessionBinder) {
                        // Inform of cancellation
                        r.clearVoiceSessionLocked();
                        try {
                            r.app.getThread().scheduleLocalVoiceInteractionStarted(
                                    r.appToken, null);
                        } catch (RemoteException re) {
                            // Ok
                        }
                        mService.finishRunningVoiceLocked();
                        break;
                    }
                }
            }
        }

        if (didOne) {
            mService.updateOomAdj();
        }
    }

    /** Finish all activities in the stack without waiting. */
    void finishAllActivitiesImmediately() {
        boolean noActivitiesInStack = true;
        for (int taskNdx = getChildCount() - 1; taskNdx >= 0; --taskNdx) {
            final Task task = getChildAt(taskNdx);
            for (int activityNdx = task.getChildCount() - 1; activityNdx >= 0; --activityNdx) {
                final ActivityRecord r = task.getChildAt(activityNdx);
                noActivitiesInStack = false;
                Slog.d(TAG, "finishAllActivitiesImmediatelyLocked: finishing " + r);
                r.destroyIfPossible("finishAllActivitiesImmediatelyLocked");
            }
        }
        if (noActivitiesInStack) {
            removeIfPossible();
        }
    }

    /** @return true if the stack behind this one is a standard activity type. */
    boolean inFrontOfStandardStack() {
        final ActivityDisplay display = getDisplay();
        if (display == null) {
            return false;
        }
        final int index = display.getIndexOf(this);
        if (index == 0) {
            return false;
        }
        final ActivityStack stackBehind = display.getChildAt(index - 1);
        return stackBehind.isActivityTypeStandard();
    }

    boolean shouldUpRecreateTaskLocked(ActivityRecord srec, String destAffinity) {
        // Basic case: for simple app-centric recents, we need to recreate
        // the task if the affinity has changed.
        if (srec == null || srec.getTask().affinity == null
                || !srec.getTask().affinity.equals(destAffinity)) {
            return true;
        }
        // Document-centric case: an app may be split in to multiple documents;
        // they need to re-create their task if this current activity is the root
        // of a document, unless simply finishing it will return them to the the
        // correct app behind.
        final Task task = srec.getTask();
        if (srec.isRootOfTask() && task.getBaseIntent() != null
                && task.getBaseIntent().isDocument()) {
            // Okay, this activity is at the root of its task.  What to do, what to do...
            if (!inFrontOfStandardStack()) {
                // Finishing won't return to an application, so we need to recreate.
                return true;
            }
            // We now need to get the task below it to determine what to do.
            int taskIdx = mChildren.indexOf(task);
            if (taskIdx <= 0) {
                Slog.w(TAG, "shouldUpRecreateTask: task not in history for " + srec);
                return false;
            }
            final Task prevTask = getChildAt(taskIdx);
            if (!task.affinity.equals(prevTask.affinity)) {
                // These are different apps, so need to recreate.
                return true;
            }
        }
        return false;
    }

    final boolean navigateUpToLocked(ActivityRecord srec, Intent destIntent, int resultCode,
            Intent resultData) {
        final Task task = srec.getTask();
        final ArrayList<ActivityRecord> activities = task.mChildren;
        final int start = activities.indexOf(srec);
        if (!mChildren.contains(task) || (start < 0)) {
            return false;
        }
        int finishTo = start - 1;
        ActivityRecord parent = finishTo < 0 ? null : task.getChildAt(finishTo);
        boolean foundParentInTask = false;
        final ComponentName dest = destIntent.getComponent();
        if (start > 0 && dest != null) {
            for (int i = finishTo; i >= 0; i--) {
                ActivityRecord r = task.getChildAt(i);
                if (r.info.packageName.equals(dest.getPackageName()) &&
                        r.info.name.equals(dest.getClassName())) {
                    finishTo = i;
                    parent = r;
                    foundParentInTask = true;
                    break;
                }
            }
        }

        // TODO: There is a dup. of this block of code in ActivityTaskManagerService.finishActivity
        // We should consolidate.
        IActivityController controller = mService.mController;
        if (controller != null) {
            ActivityRecord next = topRunningActivityLocked(srec.appToken, 0);
            if (next != null) {
                // ask watcher if this is allowed
                boolean resumeOK = true;
                try {
                    resumeOK = controller.activityResuming(next.packageName);
                } catch (RemoteException e) {
                    mService.mController = null;
                    Watchdog.getInstance().setActivityController(null);
                }

                if (!resumeOK) {
                    return false;
                }
            }
        }
        final long origId = Binder.clearCallingIdentity();
        for (int i = start; i > finishTo; i--) {
            final ActivityRecord r = activities.get(i);
            r.finishIfPossible(resultCode, resultData, "navigate-up", true /* oomAdj */);
            // Only return the supplied result for the first activity finished
            resultCode = Activity.RESULT_CANCELED;
            resultData = null;
        }

        if (parent != null && foundParentInTask) {
            final int parentLaunchMode = parent.info.launchMode;
            final int destIntentFlags = destIntent.getFlags();
            if (parentLaunchMode == ActivityInfo.LAUNCH_SINGLE_INSTANCE ||
                    parentLaunchMode == ActivityInfo.LAUNCH_SINGLE_TASK ||
                    parentLaunchMode == ActivityInfo.LAUNCH_SINGLE_TOP ||
                    (destIntentFlags & Intent.FLAG_ACTIVITY_CLEAR_TOP) != 0) {
                parent.deliverNewIntentLocked(srec.info.applicationInfo.uid, destIntent,
                        srec.packageName);
            } else {
                try {
                    ActivityInfo aInfo = AppGlobals.getPackageManager().getActivityInfo(
                            destIntent.getComponent(), ActivityManagerService.STOCK_PM_FLAGS,
                            srec.mUserId);
                    // TODO(b/64750076): Check if calling pid should really be -1.
                    final int res = mService.getActivityStartController()
                            .obtainStarter(destIntent, "navigateUpTo")
                            .setCaller(srec.app.getThread())
                            .setActivityInfo(aInfo)
                            .setResultTo(parent.appToken)
                            .setCallingPid(-1)
                            .setCallingUid(parent.launchedFromUid)
                            .setCallingPackage(parent.launchedFromPackage)
                            .setRealCallingPid(-1)
                            .setRealCallingUid(parent.launchedFromUid)
                            .setComponentSpecified(true)
                            .execute();
                    foundParentInTask = res == ActivityManager.START_SUCCESS;
                } catch (RemoteException e) {
                    foundParentInTask = false;
                }
                parent.finishIfPossible(resultCode, resultData, "navigate-top", true /* oomAdj */);
            }
        }
        Binder.restoreCallingIdentity(origId);
        return foundParentInTask;
    }

    /**
     * Remove any state associated with the {@link ActivityRecord}. This should be called whenever
     * an activity moves away from the stack.
     */
    void onActivityRemovedFromStack(ActivityRecord r) {
        removeTimeoutsForActivity(r);

        mExitingActivities.remove(r);
        mLruActivities.remove(r);

        if (mResumedActivity != null && mResumedActivity == r) {
            setResumedActivity(null, "onActivityRemovedFromStack");
        }
        if (mPausingActivity != null && mPausingActivity == r) {
            mPausingActivity = null;
        }
    }

    void onActivityAddedToStack(ActivityRecord r) {
        if (r.isState(RESUMED)) {
            setResumedActivity(r, "onActivityAddedToStack");
        }
        if (r.hasProcess()) {
            updateLruList(r);
        }
    }

    /// HANDLER INTERFACE BEGIN
    void removeTimeoutsForActivity(ActivityRecord r) {
        mStackSupervisor.removeTimeoutsForActivityLocked(r);
        removePauseTimeoutForActivity(r);
        removeStopTimeoutForActivity(r);
        removeDestroyTimeoutForActivity(r);
        r.finishLaunchTickingLocked();
    }

    void scheduleDestroyActivities(WindowProcessController owner, String reason) {
        final Message msg = mHandler.obtainMessage(DESTROY_ACTIVITIES_MSG);
        msg.obj = new ScheduleDestroyArgs(owner, reason);
        mHandler.sendMessage(msg);
    }

    void scheduleDestroyTimeoutForActivity(ActivityRecord r) {
        final Message msg = mHandler.obtainMessage(DESTROY_TIMEOUT_MSG, r);
        mHandler.sendMessageDelayed(msg, DESTROY_TIMEOUT);
    }

    void removeDestroyTimeoutForActivity(ActivityRecord r) {
        mHandler.removeMessages(DESTROY_TIMEOUT_MSG, r);
    }

    void scheduleStopTimeoutForActivity(ActivityRecord r) {
        final Message msg = mHandler.obtainMessage(STOP_TIMEOUT_MSG, r);
        mHandler.sendMessageDelayed(msg, STOP_TIMEOUT);
    }

    void removeStopTimeoutForActivity(ActivityRecord r) {
        mHandler.removeMessages(STOP_TIMEOUT_MSG, r);
    }

    /**
     * Schedule a pause timeout in case the app doesn't respond. We don't give it much time because
     * this directly impacts the responsiveness seen by the user.
     */
    private void schedulePauseTimeoutForActivity(ActivityRecord r) {
        final Message msg = mHandler.obtainMessage(PAUSE_TIMEOUT_MSG, r);
        r.pauseTime = SystemClock.uptimeMillis();
        mHandler.sendMessageDelayed(msg, PAUSE_TIMEOUT);
        if (DEBUG_PAUSE) Slog.v(TAG_PAUSE, "Waiting for pause to complete...");
    }

    void removePauseTimeoutForActivity(ActivityRecord r) {
        mHandler.removeMessages(PAUSE_TIMEOUT_MSG, r);
    }

    void scheduleLaunchTickForActivity(ActivityRecord r) {
        final Message msg = mHandler.obtainMessage(LAUNCH_TICK_MSG, r);
        mHandler.sendMessageDelayed(msg, LAUNCH_TICK);
    }

    void removeLaunchTickMessages() {
        mHandler.removeMessages(LAUNCH_TICK_MSG);
    }
    /// HANDLER INTERFACE END

    private void destroyActivitiesLocked(WindowProcessController owner, String reason) {
        boolean lastIsOpaque = false;
        boolean activityRemoved = false;
        for (int taskNdx = getChildCount() - 1; taskNdx >= 0; --taskNdx) {
            final Task task = getChildAt(taskNdx);
            for (int activityNdx = task.getChildCount() - 1; activityNdx >= 0; --activityNdx) {
                final ActivityRecord r = task.getChildAt(activityNdx);
                if (r.finishing) {
                    continue;
                }
                if (r.occludesParent()) {
                    lastIsOpaque = true;
                }
                if (owner != null && r.app != owner) {
                    continue;
                }
                if (!lastIsOpaque) {
                    continue;
                }
                if (r.isDestroyable()) {
                    if (DEBUG_SWITCH) Slog.v(TAG_SWITCH, "Destroying " + r
                            + " in state " + r.getState()
                            + " resumed=" + mResumedActivity
                            + " pausing=" + mPausingActivity + " for reason " + reason);
                    if (r.destroyImmediately(true /* removeFromTask */, reason)) {
                        activityRemoved = true;
                    }
                }
            }
        }
        if (activityRemoved) {
            mRootActivityContainer.resumeFocusedStacksTopActivities();
        }
    }

    final int releaseSomeActivitiesLocked(WindowProcessController app, ArraySet<Task> tasks,
            String reason) {
        // Iterate over tasks starting at the back (oldest) first.
        if (DEBUG_RELEASE) Slog.d(TAG_RELEASE, "Trying to release some activities in " + app);
        int maxTasks = tasks.size() / 4;
        if (maxTasks < 1) {
            maxTasks = 1;
        }
        int numReleased = 0;
        for (int taskNdx = 0; taskNdx < getChildCount() && maxTasks > 0; taskNdx++) {
            final Task task = getChildAt(taskNdx);
            if (!tasks.contains(task)) {
                continue;
            }
            if (DEBUG_RELEASE) Slog.d(TAG_RELEASE, "Looking for activities to release in " + task);
            int curNum = 0;
            for (int actNdx = 0; actNdx < task.getChildCount(); actNdx++) {
                final ActivityRecord activity = task.getChildAt(actNdx);
                if (activity.app == app && activity.isDestroyable()) {
                    if (DEBUG_RELEASE) Slog.v(TAG_RELEASE, "Destroying " + activity
                            + " in state " + activity.getState() + " resumed=" + mResumedActivity
                            + " pausing=" + mPausingActivity + " for reason " + reason);
                    activity.destroyImmediately(true /* removeFromApp */, reason);
                    if (task.getChildAt(actNdx) != activity) {
                        // Was removed from list, back up so we don't miss the next one.
                        actNdx--;
                    }
                    curNum++;
                }
            }
            if (curNum > 0) {
                numReleased += curNum;
                maxTasks--;
                if (getChildAt(taskNdx) != task) {
                    // The entire task got removed, back up so we don't miss the next one.
                    taskNdx--;
                }
            }
        }
        if (DEBUG_RELEASE) Slog.d(TAG_RELEASE,
                "Done releasing: did " + numReleased + " activities");
        return numReleased;
    }

    private void removeHistoryRecordsForAppLocked(ArrayList<ActivityRecord> list,
            WindowProcessController app, String listName) {
        int i = list.size();
        if (DEBUG_CLEANUP) Slog.v(TAG_CLEANUP,
            "Removing app " + app + " from list " + listName + " with " + i + " entries");
        while (i > 0) {
            i--;
            ActivityRecord r = list.get(i);
            if (DEBUG_CLEANUP) Slog.v(TAG_CLEANUP, "Record #" + i + " " + r);
            if (r.app == app) {
                if (DEBUG_CLEANUP) Slog.v(TAG_CLEANUP, "---> REMOVING this entry!");
                list.remove(i);
                removeTimeoutsForActivity(r);
            }
        }
    }

    private boolean removeHistoryRecordsForAppLocked(WindowProcessController app) {
        removeHistoryRecordsForAppLocked(mLruActivities, app, "mLruActivities");
        removeHistoryRecordsForAppLocked(mStackSupervisor.mStoppingActivities, app,
                "mStoppingActivities");
        removeHistoryRecordsForAppLocked(mStackSupervisor.mGoingToSleepActivities, app,
                "mGoingToSleepActivities");
        removeHistoryRecordsForAppLocked(mStackSupervisor.mFinishingActivities, app,
                "mFinishingActivities");

        final boolean isProcessRemoved = app.isRemoved();
        if (isProcessRemoved) {
            // The package of the died process should be force-stopped, so make its activities as
            // finishing to prevent the process from being started again if the next top (or being
            // visible) activity also resides in the same process.
            app.makeFinishingForProcessRemoved();
        }

        boolean hasVisibleActivities = false;

        // Clean out the history list.
        int i = numActivities();
        if (DEBUG_CLEANUP) Slog.v(TAG_CLEANUP,
                "Removing app " + app + " from history with " + i + " entries");
        for (int taskNdx = getChildCount() - 1; taskNdx >= 0; --taskNdx) {
            final ArrayList<ActivityRecord> activities = getChildAt(taskNdx).mChildren;
            mTmpActivities.clear();
            mTmpActivities.addAll(activities);

            while (!mTmpActivities.isEmpty()) {
                final int targetIndex = mTmpActivities.size() - 1;
                final ActivityRecord r = mTmpActivities.remove(targetIndex);
                if (DEBUG_CLEANUP) Slog.v(TAG_CLEANUP,
                        "Record #" + targetIndex + " " + r + ": app=" + r.app);

                if (r.app == app) {
                    if (r.mVisibleRequested) {
                        hasVisibleActivities = true;
                    }
                    final boolean remove;
                    if ((r.mRelaunchReason == RELAUNCH_REASON_WINDOWING_MODE_RESIZE
                            || r.mRelaunchReason == RELAUNCH_REASON_FREE_RESIZE)
                            && r.launchCount < 3 && !r.finishing) {
                        // If the process crashed during a resize, always try to relaunch it, unless
                        // it has failed more than twice. Skip activities that's already finishing
                        // cleanly by itself.
                        remove = false;
                    } else if ((!r.hasSavedState() && !r.stateNotNeeded
                            && !r.isState(ActivityState.RESTARTING_PROCESS)) || r.finishing) {
                        // Don't currently have state for the activity, or
                        // it is finishing -- always remove it.
                        remove = true;
                    } else if (!r.mVisibleRequested && r.launchCount > 2
                            && r.lastLaunchTime > (SystemClock.uptimeMillis() - 60000)) {
                        // We have launched this activity too many times since it was
                        // able to run, so give up and remove it.
                        // (Note if the activity is visible, we don't remove the record.
                        // We leave the dead window on the screen but the process will
                        // not be restarted unless user explicitly tap on it.)
                        remove = true;
                    } else {
                        // The process may be gone, but the activity lives on!
                        remove = false;
                    }
                    if (remove) {
                        if (DEBUG_ADD_REMOVE || DEBUG_CLEANUP) Slog.i(TAG_ADD_REMOVE,
                                "Removing activity " + r + " from stack at " + i
                                + ": hasSavedState=" + r.hasSavedState()
                                + " stateNotNeeded=" + r.stateNotNeeded
                                + " finishing=" + r.finishing
                                + " state=" + r.getState() + " callers=" + Debug.getCallers(5));
                        if (!r.finishing || isProcessRemoved) {
                            Slog.w(TAG, "Force removing " + r + ": app died, no saved state");
                            EventLog.writeEvent(EventLogTags.AM_FINISH_ACTIVITY,
                                    r.mUserId, System.identityHashCode(r),
                                    r.getTask().mTaskId, r.shortComponentName,
                                    "proc died without state saved");
                        }
                    } else {
                        // We have the current state for this activity, so
                        // it can be restarted later when needed.
                        if (DEBUG_ALL) Slog.v(TAG, "Keeping entry, setting app to null");
                        if (DEBUG_APP) Slog.v(TAG_APP,
                                "Clearing app during removeHistory for activity " + r);
                        r.app = null;
                        // Set nowVisible to previous visible state. If the app was visible while
                        // it died, we leave the dead window on screen so it's basically visible.
                        // This is needed when user later tap on the dead window, we need to stop
                        // other apps when user transfers focus to the restarted activity.
                        r.nowVisible = r.mVisibleRequested;
                    }
                    r.cleanUp(true /* cleanServices */, true /* setState */);
                    if (remove) {
                        r.removeFromHistory("appDied");
                    }
                }
            }
        }

        return hasVisibleActivities;
    }

    private void updateTransitLocked(int transit, ActivityOptions options) {
        if (options != null) {
            ActivityRecord r = topRunningActivityLocked();
            if (r != null && !r.isState(RESUMED)) {
                r.updateOptionsLocked(options);
            } else {
                ActivityOptions.abort(options);
            }
        }
        getDisplay().mDisplayContent.prepareAppTransition(transit, false);
    }

    final void moveTaskToFrontLocked(Task tr, boolean noAnimation, ActivityOptions options,
            AppTimeTracker timeTracker, String reason) {
        if (DEBUG_SWITCH) Slog.v(TAG_SWITCH, "moveTaskToFront: " + tr);

        final ActivityStack topStack = getDisplay().getTopStack();
        final ActivityRecord topActivity = topStack != null ? topStack.getTopActivity() : null;
        final int numTasks = getChildCount();
        final int index = mChildren.indexOf(tr);
        if (numTasks == 0 || index < 0)  {
            // nothing to do!
            if (noAnimation) {
                ActivityOptions.abort(options);
            } else {
                updateTransitLocked(TRANSIT_TASK_TO_FRONT, options);
            }
            return;
        }

        if (timeTracker != null) {
            // The caller wants a time tracker associated with this task.
            for (int i = tr.getChildCount() - 1; i >= 0; i--) {
                tr.getChildAt(i).appTimeTracker = timeTracker;
            }
        }

        try {
            // Defer updating the IME target since the new IME target will try to get computed
            // before updating all closing and opening apps, which can cause the ime target to
            // get calculated incorrectly.
            getDisplay().deferUpdateImeTarget();

            // Shift all activities with this task up to the top
            // of the stack, keeping them in the same internal order.
            positionChildAtTop(tr);

            // Don't refocus if invisible to current user
            final ActivityRecord top = tr.getTopActivity();
            if (top == null || !top.okToShowLocked()) {
                if (top != null) {
                    mStackSupervisor.mRecentTasks.add(top.getTask());
                }
                ActivityOptions.abort(options);
                return;
            }

            // Set focus to the top running activity of this stack.
            final ActivityRecord r = topRunningActivityLocked();
            if (r != null) {
                r.moveFocusableActivityToTop(reason);
            }

            if (DEBUG_TRANSITION) Slog.v(TAG_TRANSITION, "Prepare to front transition: task=" + tr);
            if (noAnimation) {
                getDisplay().mDisplayContent.prepareAppTransition(TRANSIT_NONE, false);
                if (r != null) {
                    mStackSupervisor.mNoAnimActivities.add(r);
                }
                ActivityOptions.abort(options);
            } else {
                updateTransitLocked(TRANSIT_TASK_TO_FRONT, options);
            }
            // If a new task is moved to the front, then mark the existing top activity as
            // supporting

            // picture-in-picture while paused only if the task would not be considered an oerlay
            // on top
            // of the current activity (eg. not fullscreen, or the assistant)
            if (canEnterPipOnTaskSwitch(topActivity, tr, null /* toFrontActivity */,
                    options)) {
                topActivity.supportsEnterPipOnTaskSwitch = true;
            }

            mRootActivityContainer.resumeFocusedStacksTopActivities();
            EventLog.writeEvent(EventLogTags.AM_TASK_TO_FRONT, tr.mUserId, tr.mTaskId);
            mService.getTaskChangeNotificationController().notifyTaskMovedToFront(tr.getTaskInfo());
        } finally {
            getDisplay().continueUpdateImeTarget();
        }
    }

    /**
     * Worker method for rearranging history stack. Implements the function of moving all
     * activities for a specific task (gathering them if disjoint) into a single group at the
     * bottom of the stack.
     *
     * If a watcher is installed, the action is preflighted and the watcher has an opportunity
     * to premeptively cancel the move.
     *
     * @param taskId The taskId to collect and move to the bottom.
     * @return Returns true if the move completed, false if not.
     */
    final boolean moveTaskToBackLocked(int taskId) {
        final Task tr = taskForIdLocked(taskId);
        if (tr == null) {
            Slog.i(TAG, "moveTaskToBack: bad taskId=" + taskId);
            return false;
        }
        Slog.i(TAG, "moveTaskToBack: " + tr);

        // In LockTask mode, moving a locked task to the back of the stack may expose unlocked
        // ones. Therefore we need to check if this operation is allowed.
        if (!mService.getLockTaskController().canMoveTaskToBack(tr)) {
            return false;
        }

        // If we have a watcher, preflight the move before committing to it.  First check
        // for *other* available tasks, but if none are available, then try again allowing the
        // current task to be selected.
        if (isTopStackOnDisplay() && mService.mController != null) {
            ActivityRecord next = topRunningActivityLocked(null, taskId);
            if (next == null) {
                next = topRunningActivityLocked(null, 0);
            }
            if (next != null) {
                // ask watcher if this is allowed
                boolean moveOK = true;
                try {
                    moveOK = mService.mController.activityResuming(next.packageName);
                } catch (RemoteException e) {
                    mService.mController = null;
                    Watchdog.getInstance().setActivityController(null);
                }
                if (!moveOK) {
                    return false;
                }
            }
        }

        if (DEBUG_TRANSITION) Slog.v(TAG_TRANSITION, "Prepare to back transition: task=" + taskId);

        getDisplay().mDisplayContent.prepareAppTransition(TRANSIT_TASK_TO_BACK, false);
        moveToBack("moveTaskToBackLocked", tr);

        if (inPinnedWindowingMode()) {
            mStackSupervisor.removeStack(this);
            return true;
        }

        ActivityRecord topActivity = getDisplay().topRunningActivity();
        ActivityStack topStack = topActivity.getActivityStack();
        if (topStack != null && topStack != this && topActivity.isState(RESUMED)) {
            // The new top activity is already resumed, so there's a good chance that nothing will
            // get resumed below. So, update visibility now in case the transition is closed
            // prematurely.
            mRootActivityContainer.ensureVisibilityAndConfig(null /* starting */,
                    getDisplay().mDisplayId, false /* markFrozenIfConfigChanged */,
                    false /* deferResume */);
        }

        mRootActivityContainer.resumeFocusedStacksTopActivities();
        return true;
    }

    /**
     * Ensures all visible activities at or below the input activity have the right configuration.
     */
    void ensureVisibleActivitiesConfigurationLocked(ActivityRecord start, boolean preserveWindow) {
        if (start == null || !start.mVisibleRequested) {
            return;
        }

        final Task startTask = start.getTask();
        boolean behindFullscreen = false;
        boolean updatedConfig = false;

        for (int taskIndex = mChildren.indexOf(startTask); taskIndex >= 0; --taskIndex) {
            final Task task = getChildAt(taskIndex);
            final ArrayList<ActivityRecord> activities = task.mChildren;
            int activityIndex = (start.getTask() == task)
                    ? activities.indexOf(start) : activities.size() - 1;
            for (; activityIndex >= 0; --activityIndex) {
                final ActivityRecord r = activities.get(activityIndex);
                updatedConfig |= r.ensureActivityConfiguration(0 /* globalChanges */,
                        preserveWindow);
                if (r.occludesParent()) {
                    behindFullscreen = true;
                    break;
                }
            }
            if (behindFullscreen) {
                break;
            }
        }
        if (updatedConfig) {
            // Ensure the resumed state of the focus activity if we updated the configuration of
            // any activity.
            mRootActivityContainer.resumeFocusedStacksTopActivities();
        }
    }

    // TODO: Can only be called from special methods in ActivityStackSupervisor.
    // Need to consolidate those calls points into this resize method so anyone can call directly.
    void resize(Rect bounds, Rect tempTaskBounds, Rect tempTaskInsetBounds,
            boolean preserveWindows, boolean deferResume) {
        if (!updateBoundsAllowed(bounds)) {
            return;
        }

        Trace.traceBegin(TRACE_TAG_WINDOW_MANAGER, "stack.resize_" + mStackId);
        mService.deferWindowLayout();
        try {
            // Update override configurations of all tasks in the stack.
            final Rect taskBounds = tempTaskBounds != null ? tempTaskBounds : bounds;
            for (int i = getChildCount() - 1; i >= 0; i--) {
                final Task task = getChildAt(i);
                if (task.isResizeable()) {
                    if (tempTaskInsetBounds != null && !tempTaskInsetBounds.isEmpty()) {
                        task.setOverrideDisplayedBounds(taskBounds);
                        task.setBounds(tempTaskInsetBounds);
                    } else {
                        task.setOverrideDisplayedBounds(null);
                        task.setBounds(taskBounds);
                    }
                }
            }

            setBounds(bounds);

            if (!deferResume) {
                ensureVisibleActivitiesConfigurationLocked(
                        topRunningActivityLocked(), preserveWindows);
            }
        } finally {
            mService.continueWindowLayout();
            Trace.traceEnd(TRACE_TAG_WINDOW_MANAGER);
        }
    }

    /**
     * Until we can break this "set task bounds to same as stack bounds" behavior, this
     * basically resizes both stack and task bounds to the same bounds.
     */
    void setTaskBounds(Rect bounds) {
        if (!updateBoundsAllowed(bounds)) {
            return;
        }

        for (int i = getChildCount() - 1; i >= 0; i--) {
            final Task task = getChildAt(i);
            if (task.isResizeable()) {
                task.setBounds(bounds);
            } else {
                task.setBounds(null);
            }
        }
    }

    /** Helper to setDisplayedBounds on all child tasks */
    void setTaskDisplayedBounds(Rect bounds) {
        if (!updateDisplayedBoundsAllowed(bounds)) {
            return;
        }

        for (int i = getChildCount() - 1; i >= 0; i--) {
            final Task task = getChildAt(i);
            if (bounds == null || bounds.isEmpty()) {
                task.setOverrideDisplayedBounds(null);
            } else if (task.isResizeable()) {
                task.setOverrideDisplayedBounds(bounds);
            }
        }
    }

    boolean willActivityBeVisibleLocked(IBinder token) {
        for (int taskNdx = getChildCount() - 1; taskNdx >= 0; --taskNdx) {
            final Task task = getChildAt(taskNdx);
            for (int activityNdx = task.getChildCount() - 1; activityNdx >= 0; --activityNdx) {
                final ActivityRecord r = task.getChildAt(activityNdx);
                if (r.appToken == token) {
                    return true;
                }
                if (r.occludesParent() && !r.finishing) {
                    return false;
                }
            }
        }
        final ActivityRecord r = ActivityRecord.forTokenLocked(token);
        if (r == null) {
            return false;
        }
        if (r.finishing) Slog.e(TAG, "willActivityBeVisibleLocked: Returning false,"
                + " would have returned true for r=" + r);
        return !r.finishing;
    }

    void closeSystemDialogsLocked() {
        for (int taskNdx = getChildCount() - 1; taskNdx >= 0; --taskNdx) {
            final Task task = getChildAt(taskNdx);
            for (int activityNdx = task.getChildCount() - 1; activityNdx >= 0; --activityNdx) {
                final ActivityRecord r = task.getChildAt(activityNdx);
                if ((r.info.flags&ActivityInfo.FLAG_FINISH_ON_CLOSE_SYSTEM_DIALOGS) != 0) {
                    r.finishIfPossible("close-sys", true /* oomAdj */);
                }
            }
        }
    }

    boolean finishDisabledPackageActivitiesLocked(String packageName, Set<String> filterByClasses,
            boolean doit, boolean evenPersistent, int userId) {
        boolean didSomething = false;
        Task lastTask = null;
        ComponentName homeActivity = null;
        for (int taskNdx = getChildCount() - 1; taskNdx >= 0; --taskNdx) {
            final ArrayList<ActivityRecord> activities = getChildAt(taskNdx).mChildren;
            mTmpActivities.clear();
            mTmpActivities.addAll(activities);

            while (!mTmpActivities.isEmpty()) {
                ActivityRecord r = mTmpActivities.remove(0);
                final boolean sameComponent =
                        (r.packageName.equals(packageName) && (filterByClasses == null
                                || filterByClasses.contains(r.mActivityComponent.getClassName())))
                        || (packageName == null && r.mUserId == userId);
                if ((userId == UserHandle.USER_ALL || r.mUserId == userId)
                        && (sameComponent || r.getTask() == lastTask)
                        && (r.app == null || evenPersistent || !r.app.isPersistent())) {
                    if (!doit) {
                        if (r.finishing) {
                            // If this activity is just finishing, then it is not
                            // interesting as far as something to stop.
                            continue;
                        }
                        return true;
                    }
                    if (r.isActivityTypeHome()) {
                        if (homeActivity != null && homeActivity.equals(r.mActivityComponent)) {
                            Slog.i(TAG, "Skip force-stop again " + r);
                            continue;
                        } else {
                            homeActivity = r.mActivityComponent;
                        }
                    }
                    didSomething = true;
                    Slog.i(TAG, "  Force finishing activity " + r);
                    lastTask = r.getTask();
                    r.finishIfPossible("force-stop", true);
                }
            }
        }
        return didSomething;
    }

    /**
     * @return The set of running tasks through {@param tasksOut} that are available to the caller.
     *         If {@param ignoreActivityType} or {@param ignoreWindowingMode} are not undefined,
     *         then skip running tasks that match those types.
     */
    void getRunningTasks(List<Task> tasksOut, @ActivityType int ignoreActivityType,
            @WindowingMode int ignoreWindowingMode, int callingUid, boolean allowed,
            boolean crossUser, ArraySet<Integer> profileIds) {
        boolean focusedStack = mRootActivityContainer.getTopDisplayFocusedStack() == this;
        boolean topTask = true;
        int userId = UserHandle.getUserId(callingUid);
        for (int taskNdx = getChildCount() - 1; taskNdx >= 0; --taskNdx) {
            final Task task = getChildAt(taskNdx);
            if (task.getTopActivity() == null) {
                // Skip if there are no activities in the task
                continue;
            }
            if (task.effectiveUid != callingUid) {
                if (task.mUserId != userId && !crossUser && !profileIds.contains(task.mUserId)) {
                    // Skip if the caller does not have cross user permission or cannot access
                    // the task's profile
                    continue;
                }
                if (!allowed && !task.isActivityTypeHome()) {
                    // Skip if the caller isn't allowed to fetch this task, except for the home
                    // task which we always return.
                    continue;
                }
            }
            if (ignoreActivityType != ACTIVITY_TYPE_UNDEFINED
                    && task.getActivityType() == ignoreActivityType) {
                // Skip ignored activity type
                continue;
            }
            if (ignoreWindowingMode != WINDOWING_MODE_UNDEFINED
                    && task.getWindowingMode() == ignoreWindowingMode) {
                // Skip ignored windowing mode
                continue;
            }
            if (focusedStack && topTask) {
                // For the focused stack top task, update the last stack active time so that it can
                // be used to determine the order of the tasks (it may not be set for newly created
                // tasks)
                task.touchActiveTime();
                topTask = false;
            }
            tasksOut.add(task);
        }
    }

    void unhandledBackLocked() {
        final int top = getChildCount() - 1;
        if (DEBUG_SWITCH) Slog.d(TAG_SWITCH, "Performing unhandledBack(): top activity at " + top);
        if (top >= 0) {
            final Task task = getChildAt(top);
            int activityTop = task.getChildCount() - 1;
            if (activityTop >= 0) {
                task.getChildAt(activityTop).finishIfPossible("unhandled-back", true /* oomAdj */);
            }
        }
    }

    /**
     * Reset local parameters because an app's activity died.
     * @param app The app of the activity that died.
     * @return result from removeHistoryRecordsForAppLocked.
     */
    boolean handleAppDiedLocked(WindowProcessController app) {
        if (mPausingActivity != null && mPausingActivity.app == app) {
            if (DEBUG_PAUSE || DEBUG_CLEANUP) Slog.v(TAG_PAUSE,
                    "App died while pausing: " + mPausingActivity);
            mPausingActivity = null;
        }
        if (mLastPausedActivity != null && mLastPausedActivity.app == app) {
            mLastPausedActivity = null;
            mLastNoHistoryActivity = null;
        }

        return removeHistoryRecordsForAppLocked(app);
    }

    void handleAppCrash(WindowProcessController app) {
        for (int taskNdx = getChildCount() - 1; taskNdx >= 0; --taskNdx) {
            final Task task = getChildAt(taskNdx);
            for (int activityNdx = task.getChildCount() - 1; activityNdx >= 0; --activityNdx) {
                final ActivityRecord r = task.getChildAt(activityNdx);
                if (r.app == app) {
                    Slog.w(TAG, "  Force finishing activity "
                            + r.intent.getComponent().flattenToShortString());
                    // Force the destroy to skip right to removal.
                    r.app = null;
                    getDisplay().mDisplayContent.prepareAppTransition(
                            TRANSIT_CRASHING_ACTIVITY_CLOSE, false /* alwaysKeepCurrent */);
                    r.destroyIfPossible("handleAppCrashedLocked");
                }
            }
        }
    }

    boolean dump(FileDescriptor fd, PrintWriter pw, boolean dumpAll, boolean dumpClient,
            String dumpPackage, boolean needSep) {
        pw.println("  Stack #" + mStackId
                + ": type=" + activityTypeToString(getActivityType())
                + " mode=" + windowingModeToString(getWindowingMode()));
        pw.println("  isSleeping=" + shouldSleepActivities());
        pw.println("  mBounds=" + getRequestedOverrideBounds());

        boolean printed = dumpActivitiesLocked(fd, pw, dumpAll, dumpClient, dumpPackage,
                needSep);

        printed |= dumpHistoryList(fd, pw, mLruActivities, "    ", "Run", false,
                !dumpAll, false, dumpPackage, true,
                "    Running activities (most recent first):", null);

        needSep = printed;
        boolean pr = printThisActivity(pw, mPausingActivity, dumpPackage, needSep,
                "    mPausingActivity: ");
        if (pr) {
            printed = true;
            needSep = false;
        }
        pr = printThisActivity(pw, getResumedActivity(), dumpPackage, needSep,
                "    mResumedActivity: ");
        if (pr) {
            printed = true;
            needSep = false;
        }
        if (dumpAll) {
            pr = printThisActivity(pw, mLastPausedActivity, dumpPackage, needSep,
                    "    mLastPausedActivity: ");
            if (pr) {
                printed = true;
                needSep = true;
            }
            printed |= printThisActivity(pw, mLastNoHistoryActivity, dumpPackage,
                    needSep, "    mLastNoHistoryActivity: ");
        }
        return printed;
    }

    boolean dumpActivitiesLocked(FileDescriptor fd, PrintWriter pw, boolean dumpAll,
            boolean dumpClient, String dumpPackage, boolean needSep) {

        if (!hasChild()) {
            return false;
        }
        final String prefix = "    ";
        for (int taskNdx = getChildCount() - 1; taskNdx >= 0; --taskNdx) {
            final Task task = getChildAt(taskNdx);
            if (needSep) {
                pw.println("");
            }
            pw.println(prefix + "Task id #" + task.mTaskId);
            pw.println(prefix + "mBounds=" + task.getRequestedOverrideBounds());
            pw.println(prefix + "mMinWidth=" + task.mMinWidth);
            pw.println(prefix + "mMinHeight=" + task.mMinHeight);
            pw.println(prefix + "mLastNonFullscreenBounds=" + task.mLastNonFullscreenBounds);
            pw.println(prefix + "* " + task);
            task.dump(pw, prefix + "  ");
            dumpHistoryList(fd, pw, getChildAt(taskNdx).mChildren,
                    prefix, "Hist", true, !dumpAll, dumpClient, dumpPackage, false, null, task);
        }
        return true;
    }

    ArrayList<ActivityRecord> getDumpActivitiesLocked(String name) {
        ArrayList<ActivityRecord> activities = new ArrayList<>();

        if ("all".equals(name)) {
            for (int taskNdx = getChildCount() - 1; taskNdx >= 0; --taskNdx) {
                activities.addAll(getChildAt(taskNdx).mChildren);
            }
        } else if ("top".equals(name)) {
            final int top = getChildCount() - 1;
            if (top >= 0) {
                final Task task = getChildAt(top);
                int listTop = task.getChildCount() - 1;
                if (listTop >= 0) {
                    activities.add(task.getChildAt(listTop));
                }
            }
        } else {
            ItemMatcher matcher = new ItemMatcher();
            matcher.build(name);

            for (int taskNdx = getChildCount() - 1; taskNdx >= 0; --taskNdx) {
                final Task task = getChildAt(taskNdx);
                for (int activityNdx = task.getChildCount() - 1; activityNdx >= 0; --activityNdx) {
                    final ActivityRecord r1 = task.getChildAt(activityNdx);
                    if (matcher.match(r1, r1.intent.getComponent())) {
                        activities.add(r1);
                    }
                }
            }
        }

        return activities;
    }

    ActivityRecord restartPackage(String packageName) {
        ActivityRecord starting = topRunningActivityLocked();

        // All activities that came from the package must be
        // restarted as if there was a config change.
        for (int taskNdx = getChildCount() - 1; taskNdx >= 0; --taskNdx) {
            final Task task = getChildAt(taskNdx);
            for (int activityNdx = task.getChildCount() - 1; activityNdx >= 0; --activityNdx) {
                final ActivityRecord a = task.getChildAt(activityNdx);
                if (a.info.packageName.equals(packageName)) {
                    a.forceNewConfig = true;
                    if (starting != null && a == starting && a.mVisibleRequested) {
                        a.startFreezingScreenLocked(CONFIG_SCREEN_LAYOUT);
                    }
                }
            }
        }

        return starting;
    }

    /**
     * Removes the input task from this stack.
     *
     * @param child to remove.
     * @param reason for removal.
     */
    void removeChild(Task child, String reason) {
        if (!mChildren.contains(child)) {
            // Not really in this stack anymore...
            return;
        }

        final ActivityDisplay display = getDisplay();
        final boolean topFocused = mRootActivityContainer.isTopDisplayFocusedStack(this);
        if (DEBUG_TASK_MOVEMENT) Slog.d(TAG_WM, "removeChild: task=" + child);

        super.removeChild(child);

        EventLog.writeEvent(EventLogTags.AM_REMOVE_TASK, child.mTaskId, mStackId);

        if (display.isSingleTaskInstance()) {
            mService.notifySingleTaskDisplayEmpty(display.mDisplayId);
        }

        display.mDisplayContent.setLayoutNeeded();

        if (!hasChild()) {
            // Stack is now empty...
          removeIfPossible();
        }

        moveHomeStackToFrontIfNeeded(topFocused, display, reason);
    }

    @Override
    void removeChild(Task task) {
        removeChild(task, "removeChild");
    }

    void moveHomeStackToFrontIfNeeded(
            boolean wasTopFocusedStack, ActivityDisplay display, String reason) {
        if (!hasChild() && wasTopFocusedStack) {
            // We only need to adjust focused stack if this stack is in focus and we are not in the
            // process of moving the task to the top of the stack that will be focused.
            String myReason = reason + " leftTaskHistoryEmpty";
            if (!inMultiWindowMode() || adjustFocusToNextFocusableStack(myReason) == null) {
                display.moveHomeStackToFront(myReason);
            }
        }
    }

    Task createTask(int taskId, ActivityInfo info, Intent intent,
            IVoiceInteractionSession voiceSession, IVoiceInteractor voiceInteractor,
            boolean toTop) {
        return createTask(taskId, info, intent, voiceSession, voiceInteractor, toTop,
                null /*activity*/, null /*source*/, null /*options*/);
    }

    Task createTask(int taskId, ActivityInfo info, Intent intent,
            IVoiceInteractionSession voiceSession, IVoiceInteractor voiceInteractor,
            boolean toTop, ActivityRecord activity, ActivityRecord source,
            ActivityOptions options) {
        final Task task = Task.create(
                mService, taskId, info, intent, voiceSession, voiceInteractor, this);
        // add the task to stack first, mTaskPositioner might need the stack association
        addChild(task, toTop, (info.flags & FLAG_SHOW_FOR_ALL_USERS) != 0);
        final int displayId = mDisplayId != INVALID_DISPLAY ? mDisplayId : DEFAULT_DISPLAY;
        final boolean isLockscreenShown = mService.mStackSupervisor.getKeyguardController()
                .isKeyguardOrAodShowing(displayId);
        if (!mStackSupervisor.getLaunchParamsController()
                .layoutTask(task, info.windowLayout, activity, source, options)
                && !matchParentBounds() && task.isResizeable() && !isLockscreenShown) {
            task.setBounds(getRequestedOverrideBounds());
        }
        return task;
    }

    ArrayList<Task> getAllTasks() {
        return new ArrayList<>(mChildren);
    }

    void addChild(final Task task, final boolean toTop, boolean showForAllUsers) {
        if (isSingleTaskInstance() && hasChild()) {
            throw new IllegalStateException("Can only have one child on stack=" + this);
        }

        // We only want to move the parents to the parents if we are creating this task at the
        // top of its stack.
        addChild(task, toTop ? MAX_VALUE : 0, showForAllUsers, toTop /*moveParents*/);

        if (toTop) {
            // TODO(stack-merge): figure-out a way to remove this call.
            positionChildAtTop(task);
        }
    }

    void positionChildAt(Task task, int position) {
        if (task.getStack() != this) {
            throw new IllegalArgumentException("AS.positionChildAt: task=" + task
                    + " is not a child of stack=" + this + " current parent=" + task.getStack());
        }

        task.updateOverrideConfigurationForStack(this);

        final ActivityRecord topRunningActivity = task.topRunningActivityLocked();
        final boolean wasResumed = topRunningActivity == task.getStack().mResumedActivity;

        // TODO(stack-merge): Can all of these be consolidated to just making the super call in the
        //  else?
        if (position >= getChildCount()) {
            positionChildAtTop(task);
        } else if (position <= 0) {
            positionChildAtBottom(task);
        } else {
            super.positionChildAt(task, position);
        }

        // TODO: Investigate if this random code is really needed.
        if (task.voiceSession != null) {
            try {
                task.voiceSession.taskStarted(task.intent, task.mTaskId);
            } catch (RemoteException e) {
            }
        }

        if (wasResumed) {
            if (mResumedActivity != null) {
                Log.wtf(TAG, "mResumedActivity was already set when moving mResumedActivity from"
                        + " other stack to this stack mResumedActivity=" + mResumedActivity
                        + " other mResumedActivity=" + topRunningActivity);
            }
            topRunningActivity.setState(RESUMED, "positionChildAt");
        }

        // The task might have already been running and its visibility needs to be synchronized with
        // the visibility of the stack / windows.
        ensureActivitiesVisibleLocked(null, 0, !PRESERVE_WINDOWS);
        mRootActivityContainer.resumeFocusedStacksTopActivities();
    }

    public void setAlwaysOnTop(boolean alwaysOnTop) {
        if (isAlwaysOnTop() == alwaysOnTop) {
            return;
        }
        super.setAlwaysOnTop(alwaysOnTop);
        final ActivityDisplay display = getDisplay();
        // positionChildAtTop() must be called even when always on top gets turned off because we
        // need to make sure that the stack is moved from among always on top windows to below other
        // always on top windows. Since the position the stack should be inserted into is calculated
        // properly in {@link ActivityDisplay#getTopInsertPosition()} in both cases, we can just
        // request that the stack is put at top here.
        display.positionChildAtTop(this, false /* includingParents */);
    }

    /** NOTE: Should only be called from {@link Task#reparent}. */
    void moveToFrontAndResumeStateIfNeeded(ActivityRecord r, boolean moveToFront, boolean setResume,
            boolean setPause, String reason) {
        if (!moveToFront) {
            return;
        }

        final ActivityState origState = r.getState();
        // If the activity owns the last resumed activity, transfer that together,
        // so that we don't resume the same activity again in the new stack.
        // Apps may depend on onResume()/onPause() being called in pairs.
        if (setResume) {
            r.setState(RESUMED, "moveToFrontAndResumeStateIfNeeded");
            updateLruList(r);
        }
        // If the activity was previously pausing, then ensure we transfer that as well
        if (setPause) {
            mPausingActivity = r;
            schedulePauseTimeoutForActivity(r);
        }
        // Move the stack in which we are placing the activity to the front.
        moveToFront(reason);
        // If the original state is resumed, there is no state change to update focused app.
        // So here makes sure the activity focus is set if it is the top.
        if (origState == RESUMED && r == mRootActivityContainer.getTopResumedActivity()) {
            mService.setResumedActivityUncheckLocked(r, reason);
        }
    }

    void animateResizePinnedStack(Rect toBounds, Rect sourceHintBounds, int animationDuration,
            boolean fromFullscreen) {
        if (!inPinnedWindowingMode()) return;
        if (toBounds == null /* toFullscreen */) {
            final Configuration parentConfig = getParent().getConfiguration();
            final ActivityRecord top = topRunningNonOverlayTaskActivity();
            if (top != null && !top.isConfigurationCompatible(parentConfig)) {
                // The final orientation of this activity will change after moving to full screen.
                // Start freezing screen here to prevent showing a temporary full screen window.
                top.startFreezingScreenLocked(CONFIG_SCREEN_LAYOUT);
                dismissPip();
                return;
            }
        }
        super.animateResizePinnedStack(
                toBounds, sourceHintBounds, animationDuration, fromFullscreen);
    }

    void dismissPip() {
        if (!isActivityTypeStandardOrUndefined()) {
            throw new IllegalArgumentException(
                    "You can't move tasks from non-standard stacks.");
        }
        if (getWindowingMode() != WINDOWING_MODE_PINNED) {
            throw new IllegalArgumentException(
                    "Can't exit pinned mode if it's not pinned already.");
        }

        if (mChildren.size() != 1) {
            throw new RuntimeException("There should be only one task in a pinned stack.");
        }

        // give pinned stack a chance to save current bounds, this should happen before reparent.
        final ActivityRecord top = topRunningNonOverlayTaskActivity();
        if (top != null && top.isVisible()) {
            top.savePinnedStackBounds();
        }

        mWindowManager.inSurfaceTransaction(() -> {
            final Task task = mChildren.get(0);
            setWindowingMode(WINDOWING_MODE_UNDEFINED);

            getDisplay().positionChildAtTop(this, false /* includingParents */);

            mStackSupervisor.scheduleUpdatePictureInPictureModeIfNeeded(task, this);
            MetricsLoggerWrapper.logPictureInPictureFullScreen(mService.mContext,
                    task.effectiveUid, task.realActivity.flattenToString());
        });
    }

    void updatePictureInPictureModeForPinnedStackAnimation(Rect targetStackBounds,
            boolean forceUpdate) {
        // It is guaranteed that the activities requiring the update will be in the pinned stack at
        // this point (either reparented before the animation into PiP, or before reparenting after
        // the animation out of PiP)
        if (!isAttached()) {
            return;
        }
        ArrayList<Task> tasks = getAllTasks();
        for (int i = 0; i < tasks.size(); i++) {
            mStackSupervisor.updatePictureInPictureMode(tasks.get(i), targetStackBounds,
                    forceUpdate);
        }
    }

    public int getStackId() {
        return mStackId;
    }

    @Override
    public String toString() {
        return "ActivityStack{" + Integer.toHexString(System.identityHashCode(this))
                + " stackId=" + mStackId + " type=" + activityTypeToString(getActivityType())
                + " mode=" + windowingModeToString(getWindowingMode())
                + " visible=" + shouldBeVisible(null /* starting */)
                + " translucent=" + isStackTranslucent(null /* starting */)
                + ", "
                + getChildCount() + " tasks}";
    }

    void onLockTaskPackagesUpdated() {
        for (int taskNdx = getChildCount() - 1; taskNdx >= 0; --taskNdx) {
            getChildAt(taskNdx).setLockTaskAuth();
        }
    }

    void executeAppTransition(ActivityOptions options) {
        getDisplay().mDisplayContent.executeAppTransition();
        ActivityOptions.abort(options);
    }

    boolean shouldSleepActivities() {
        final ActivityDisplay display = getDisplay();

        // Do not sleep activities in this stack if we're marked as focused and the keyguard
        // is in the process of going away.
        if (isFocusedStackOnDisplay()
                && mStackSupervisor.getKeyguardController().isKeyguardGoingAway()) {
            return false;
        }

        return display != null ? display.isSleeping() : mService.isSleepingLocked();
    }

    boolean shouldSleepOrShutDownActivities() {
        return shouldSleepActivities() || mService.mShuttingDown;
    }

    public void writeToProto(ProtoOutputStream proto, long fieldId,
            @WindowTraceLogLevel int logLevel) {
        final long token = proto.start(fieldId);
        writeToProtoInnerStackOnly(proto, STACK, logLevel);
        proto.write(ID, mStackId);
        for (int taskNdx = getChildCount() - 1; taskNdx >= 0; --taskNdx) {
            final Task task = getChildAt(taskNdx);
            task.writeToProto(proto, TASKS, logLevel);
        }
        if (mResumedActivity != null) {
            mResumedActivity.writeIdentifierToProto(proto, RESUMED_ACTIVITY);
        }
        proto.write(DISPLAY_ID, mDisplayId);
        if (!matchParentBounds()) {
            final Rect bounds = getRequestedOverrideBounds();
            bounds.writeToProto(proto, BOUNDS);
        }

        // TODO: Remove, no longer needed with windowingMode.
        proto.write(FULLSCREEN, matchParentBounds());
        proto.end(token);
    }
}<|MERGE_RESOLUTION|>--- conflicted
+++ resolved
@@ -170,11 +170,7 @@
 /**
  * State and management of a single stack of activities.
  */
-<<<<<<< HEAD
-public class ActivityStack extends ConfigurationContainer {
-=======
-class ActivityStack extends TaskStack {
->>>>>>> 1003ee8f
+public class ActivityStack extends TaskStack {
     private static final String TAG = TAG_WITH_CLASS_NAME ? "ActivityStack" : TAG_ATM;
     private static final String TAG_ADD_REMOVE = TAG + POSTFIX_ADD_REMOVE;
     private static final String TAG_APP = TAG + POSTFIX_APP;
@@ -916,16 +912,7 @@
         return false;
     }
 
-<<<<<<< HEAD
-    @Override
-    public int setBounds(Rect bounds) {
-        return super.setBounds(!inMultiWindowMode() ? null : bounds);
-    }
-
     public ActivityRecord topRunningActivityLocked() {
-=======
-    ActivityRecord topRunningActivityLocked() {
->>>>>>> 1003ee8f
         return topRunningActivityLocked(false /* focusableOnly */);
     }
 
@@ -2626,10 +2613,10 @@
                     anim = false;
                     dc.prepareAppTransition(TRANSIT_NONE, false);
                 } else {
-                    mWindowManager.prepareAppTransition(prev.getTaskRecord() == next.getTaskRecord()
+                    mWindowManager.prepareAppTransition(prev.getTask() == next.getTask()
                             ? TRANSIT_ACTIVITY_CLOSE
                             : TRANSIT_TASK_CLOSE, false);
-                    if(prev.getTaskRecord() != next.getTaskRecord() && mPerf != null) {
+                    if(prev.getTask() != next.getTask() && mPerf != null) {
                        mPerf.perfHint(BoostFramework.VENDOR_HINT_ANIM_BOOST, next.packageName);
                     }
                     dc.prepareAppTransition(
@@ -2644,12 +2631,12 @@
                     anim = false;
                     dc.prepareAppTransition(TRANSIT_NONE, false);
                 } else {
-                    mWindowManager.prepareAppTransition(prev.getTaskRecord() == next.getTaskRecord()
+                    mWindowManager.prepareAppTransition(prev.getTask() == next.getTask()
                             ? TRANSIT_ACTIVITY_OPEN
                             : next.mLaunchTaskBehind
                                     ? TRANSIT_TASK_OPEN_BEHIND
                                     : TRANSIT_TASK_OPEN, false);
-                    if(prev.getTaskRecord() != next.getTaskRecord() && mPerf != null) {
+                    if(prev.getTask() != next.getTask() && mPerf != null) {
                        mPerf.perfHint(BoostFramework.VENDOR_HINT_ANIM_BOOST, next.packageName);
                     }
                     dc.prepareAppTransition(
