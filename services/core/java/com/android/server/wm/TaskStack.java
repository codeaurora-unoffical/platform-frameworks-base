--- conflicted
+++ resolved
@@ -321,13 +321,9 @@
      */
     private void setAnimationFinalBounds(Rect sourceHintBounds, Rect destBounds,
             boolean toFullscreen) {
-<<<<<<< HEAD
-        mBoundsAnimatingRequested = true;
-=======
         if (mAnimationType == BoundsAnimationController.BOUNDS) {
             mBoundsAnimatingRequested = true;
         }
->>>>>>> dbf9e87c
         mBoundsAnimatingToFullscreen = toFullscreen;
         if (destBounds != null) {
             mBoundsAnimationTarget.set(destBounds);
@@ -808,16 +804,7 @@
         if (width == mLastSurfaceSize.x && height == mLastSurfaceSize.y) {
             return;
         }
-<<<<<<< HEAD
-        if (getWindowConfiguration().tasksAreFloating()) {
-            // Don't crop freeform windows to the stack.
-            transaction.setWindowCrop(mSurfaceControl, -1, -1);
-        } else {
-            transaction.setWindowCrop(mSurfaceControl, width, height);
-        }
-=======
         transaction.setWindowCrop(mSurfaceControl, width, height);
->>>>>>> dbf9e87c
         mLastSurfaceSize.set(width, height);
     }
 
@@ -1022,11 +1009,7 @@
         EventLog.writeEvent(EventLogTags.WM_STACK_REMOVED, mStackId);
 
         if (mAnimationBackgroundSurface != null) {
-<<<<<<< HEAD
-            mAnimationBackgroundSurface.remove();
-=======
             mWmService.mTransactionFactory.make().remove(mAnimationBackgroundSurface).apply();
->>>>>>> dbf9e87c
             mAnimationBackgroundSurface = null;
         }
 
@@ -1605,15 +1588,10 @@
                 return false;
             }
 
-<<<<<<< HEAD
-            mBoundsAnimatingRequested = false;
-            mBoundsAnimating = true;
-=======
             if (animationType == BoundsAnimationController.BOUNDS) {
                 mBoundsAnimatingRequested = false;
                 mBoundsAnimating = true;
             }
->>>>>>> dbf9e87c
             mAnimationType = animationType;
 
             // If we are changing UI mode, as in the PiP to fullscreen
@@ -1688,11 +1666,7 @@
      *         default bounds.
      */
     Rect getPictureInPictureBounds(float aspectRatio, Rect stackBounds) {
-<<<<<<< HEAD
-        if (!mWmService.mSupportsPictureInPicture) {
-=======
         if (!mWmService.mAtmService.mSupportsPictureInPicture) {
->>>>>>> dbf9e87c
             return null;
         }
 
@@ -1788,11 +1762,7 @@
      * Sets the current picture-in-picture aspect ratio.
      */
     void setPictureInPictureAspectRatio(float aspectRatio) {
-<<<<<<< HEAD
-        if (!mWmService.mSupportsPictureInPicture) {
-=======
         if (!mWmService.mAtmService.mSupportsPictureInPicture) {
->>>>>>> dbf9e87c
             return;
         }
 
@@ -1822,11 +1792,7 @@
      * Sets the current picture-in-picture actions.
      */
     void setPictureInPictureActions(List<RemoteAction> actions) {
-<<<<<<< HEAD
-        if (!mWmService.mSupportsPictureInPicture) {
-=======
         if (!mWmService.mAtmService.mSupportsPictureInPicture) {
->>>>>>> dbf9e87c
             return;
         }
 
