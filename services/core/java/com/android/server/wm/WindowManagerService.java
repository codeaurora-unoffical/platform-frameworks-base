--- conflicted
+++ resolved
@@ -65,10 +65,7 @@
 import static android.view.WindowManager.LayoutParams.TYPE_INPUT_METHOD;
 import static android.view.WindowManager.LayoutParams.TYPE_INPUT_METHOD_DIALOG;
 import static android.view.WindowManager.LayoutParams.TYPE_NAVIGATION_BAR;
-<<<<<<< HEAD
-=======
 import static android.view.WindowManager.LayoutParams.TYPE_NOTIFICATION_SHADE;
->>>>>>> d2d3a206
 import static android.view.WindowManager.LayoutParams.TYPE_PRESENTATION;
 import static android.view.WindowManager.LayoutParams.TYPE_PRIVATE_PRESENTATION;
 import static android.view.WindowManager.LayoutParams.TYPE_QS_DIALOG;
@@ -1442,19 +1439,12 @@
             }
 
             if (type == TYPE_PRESENTATION && !displayContent.getDisplay().isPublicPresentation()) {
-<<<<<<< HEAD
-                Slog.w(TAG_WM,
-=======
                 ProtoLog.w(WM_ERROR,
->>>>>>> d2d3a206
                         "Attempted to add presentation window to a non-suitable display.  "
                                 + "Aborting.");
                 return WindowManagerGlobal.ADD_INVALID_DISPLAY;
             }
 
-<<<<<<< HEAD
-            AppWindowToken atoken = null;
-=======
             int userId = UserHandle.getUserId(session.mUid);
             if (requestUserId != userId) {
                 try {
@@ -1470,7 +1460,6 @@
             }
 
             ActivityRecord activity = null;
->>>>>>> d2d3a206
             final boolean hasParent = parentWindow != null;
             // Use existing parent window token for child windows since they go in the same token
             // as there parent window so we can apply the same policy on them.
