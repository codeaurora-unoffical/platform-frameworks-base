/*
 * Copyright (C) 2007 The Android Open Source Project
 *
 * Licensed under the Apache License, Version 2.0 (the "License");
 * you may not use this file except in compliance with the License.
 * You may obtain a copy of the License at
 *
 *      http://www.apache.org/licenses/LICENSE-2.0
 *
 * Unless required by applicable law or agreed to in writing, software
 * distributed under the License is distributed on an "AS IS" BASIS,
 * WITHOUT WARRANTIES OR CONDITIONS OF ANY KIND, either express or implied.
 * See the License for the specific language governing permissions and
 * limitations under the License.
 */

package com.android.server.wm;

import static android.Manifest.permission.CONTROL_REMOTE_APP_TRANSITION_ANIMATIONS;
import static android.Manifest.permission.INTERNAL_SYSTEM_WINDOW;
import static android.Manifest.permission.MANAGE_APP_TOKENS;
import static android.Manifest.permission.READ_FRAME_BUFFER;
import static android.Manifest.permission.REGISTER_WINDOW_MANAGER_LISTENERS;
import static android.Manifest.permission.RESTRICTED_VR_ACCESS;
import static android.Manifest.permission.WRITE_SECURE_SETTINGS;
import static android.app.ActivityManagerInternal.ALLOW_FULL_ONLY;
import static android.app.ActivityTaskManager.SPLIT_SCREEN_CREATE_MODE_TOP_OR_LEFT;
import static android.app.AppOpsManager.OP_SYSTEM_ALERT_WINDOW;
import static android.app.StatusBarManager.DISABLE_MASK;
import static android.app.admin.DevicePolicyManager.ACTION_DEVICE_POLICY_MANAGER_STATE_CHANGED;
import static android.content.pm.PackageManager.FEATURE_FREEFORM_WINDOW_MANAGEMENT;
import static android.content.pm.PackageManager.FEATURE_PC;
import static android.content.pm.PackageManager.PERMISSION_GRANTED;
import static android.os.Process.SYSTEM_UID;
import static android.os.Process.myPid;
import static android.os.Trace.TRACE_TAG_WINDOW_MANAGER;
import static android.provider.DeviceConfig.WindowManager.KEY_SYSTEM_GESTURES_EXCLUDED_BY_PRE_Q_STICKY_IMMERSIVE;
import static android.provider.DeviceConfig.WindowManager.KEY_SYSTEM_GESTURE_EXCLUSION_LIMIT_DP;
import static android.provider.DeviceConfig.WindowManager.KEY_SYSTEM_GESTURE_EXCLUSION_LOG_DEBOUNCE_MILLIS;
import static android.provider.Settings.Global.DEVELOPMENT_ENABLE_FREEFORM_WINDOWS_SUPPORT;
import static android.provider.Settings.Global.DEVELOPMENT_FORCE_DESKTOP_MODE_ON_EXTERNAL_DISPLAYS;
import static android.provider.Settings.Global.DEVELOPMENT_FORCE_RESIZABLE_ACTIVITIES;
import static android.view.Display.DEFAULT_DISPLAY;
import static android.view.Display.INVALID_DISPLAY;
import static android.view.WindowManager.DOCKED_INVALID;
import static android.view.WindowManager.LayoutParams.FIRST_APPLICATION_WINDOW;
import static android.view.WindowManager.LayoutParams.FIRST_SUB_WINDOW;
import static android.view.WindowManager.LayoutParams.FLAG_ALT_FOCUSABLE_IM;
import static android.view.WindowManager.LayoutParams.FLAG_DISMISS_KEYGUARD;
import static android.view.WindowManager.LayoutParams.FLAG_KEEP_SCREEN_ON;
import static android.view.WindowManager.LayoutParams.FLAG_NOT_FOCUSABLE;
import static android.view.WindowManager.LayoutParams.FLAG_SECURE;
import static android.view.WindowManager.LayoutParams.FLAG_SHOW_WALLPAPER;
import static android.view.WindowManager.LayoutParams.FLAG_SHOW_WHEN_LOCKED;
import static android.view.WindowManager.LayoutParams.INPUT_FEATURE_NO_INPUT_CHANNEL;
import static android.view.WindowManager.LayoutParams.LAST_APPLICATION_WINDOW;
import static android.view.WindowManager.LayoutParams.LAST_SUB_WINDOW;
import static android.view.WindowManager.LayoutParams.PRIVATE_FLAG_IS_ROUNDED_CORNERS_OVERLAY;
import static android.view.WindowManager.LayoutParams.SYSTEM_FLAG_HIDE_NON_SYSTEM_OVERLAY_WINDOWS;
import static android.view.WindowManager.LayoutParams.TYPE_ACCESSIBILITY_OVERLAY;
import static android.view.WindowManager.LayoutParams.TYPE_APPLICATION_STARTING;
import static android.view.WindowManager.LayoutParams.TYPE_DOCK_DIVIDER;
import static android.view.WindowManager.LayoutParams.TYPE_DRAG;
import static android.view.WindowManager.LayoutParams.TYPE_DREAM;
import static android.view.WindowManager.LayoutParams.TYPE_INPUT_METHOD;
import static android.view.WindowManager.LayoutParams.TYPE_INPUT_METHOD_DIALOG;
import static android.view.WindowManager.LayoutParams.TYPE_NAVIGATION_BAR;
import static android.view.WindowManager.LayoutParams.TYPE_PRIVATE_PRESENTATION;
import static android.view.WindowManager.LayoutParams.TYPE_QS_DIALOG;
import static android.view.WindowManager.LayoutParams.TYPE_STATUS_BAR;
import static android.view.WindowManager.LayoutParams.TYPE_TOAST;
import static android.view.WindowManager.LayoutParams.TYPE_VOICE_INTERACTION;
import static android.view.WindowManager.LayoutParams.TYPE_WALLPAPER;
import static android.view.WindowManager.REMOVE_CONTENT_MODE_UNDEFINED;
import static android.view.WindowManagerGlobal.RELAYOUT_DEFER_SURFACE_DESTROY;
import static android.view.WindowManagerGlobal.RELAYOUT_RES_SURFACE_CHANGED;
import static android.view.WindowManagerPolicyConstants.NAV_BAR_INVALID;

import static com.android.internal.util.LatencyTracker.ACTION_ROTATE_SCREEN;
import static com.android.server.LockGuard.INDEX_WINDOW;
import static com.android.server.LockGuard.installLock;
import static com.android.server.policy.WindowManagerPolicy.FINISH_LAYOUT_REDO_WALLPAPER;
import static com.android.server.wm.ActivityStackSupervisor.PRESERVE_WINDOWS;
import static com.android.server.wm.WindowManagerDebugConfig.DEBUG;
import static com.android.server.wm.WindowManagerDebugConfig.DEBUG_ADD_REMOVE;
import static com.android.server.wm.WindowManagerDebugConfig.DEBUG_BOOT;
import static com.android.server.wm.WindowManagerDebugConfig.DEBUG_DISPLAY;
import static com.android.server.wm.WindowManagerDebugConfig.DEBUG_FOCUS;
import static com.android.server.wm.WindowManagerDebugConfig.DEBUG_FOCUS_LIGHT;
import static com.android.server.wm.WindowManagerDebugConfig.DEBUG_INPUT_METHOD;
import static com.android.server.wm.WindowManagerDebugConfig.DEBUG_KEEP_SCREEN_ON;
import static com.android.server.wm.WindowManagerDebugConfig.DEBUG_LAYOUT;
import static com.android.server.wm.WindowManagerDebugConfig.DEBUG_ORIENTATION;
import static com.android.server.wm.WindowManagerDebugConfig.DEBUG_SCREENSHOT;
import static com.android.server.wm.WindowManagerDebugConfig.DEBUG_SCREEN_ON;
import static com.android.server.wm.WindowManagerDebugConfig.DEBUG_STARTING_WINDOW;
import static com.android.server.wm.WindowManagerDebugConfig.DEBUG_VISIBILITY;
import static com.android.server.wm.WindowManagerDebugConfig.DEBUG_WINDOW_MOVEMENT;
import static com.android.server.wm.WindowManagerDebugConfig.DEBUG_WINDOW_TRACE;
import static com.android.server.wm.WindowManagerDebugConfig.SHOW_LIGHT_TRANSACTIONS;
import static com.android.server.wm.WindowManagerDebugConfig.SHOW_STACK_CRAWLS;
import static com.android.server.wm.WindowManagerDebugConfig.SHOW_TRANSACTIONS;
import static com.android.server.wm.WindowManagerDebugConfig.SHOW_VERBOSE_TRANSACTIONS;
import static com.android.server.wm.WindowManagerDebugConfig.TAG_KEEP_SCREEN_ON;
import static com.android.server.wm.WindowManagerDebugConfig.TAG_WITH_CLASS_NAME;
import static com.android.server.wm.WindowManagerDebugConfig.TAG_WM;
import static com.android.server.wm.WindowManagerServiceDumpProto.DISPLAY_FROZEN;
import static com.android.server.wm.WindowManagerServiceDumpProto.FOCUSED_APP;
import static com.android.server.wm.WindowManagerServiceDumpProto.FOCUSED_DISPLAY_ID;
import static com.android.server.wm.WindowManagerServiceDumpProto.FOCUSED_WINDOW;
import static com.android.server.wm.WindowManagerServiceDumpProto.INPUT_METHOD_WINDOW;
import static com.android.server.wm.WindowManagerServiceDumpProto.LAST_ORIENTATION;
import static com.android.server.wm.WindowManagerServiceDumpProto.POLICY;
import static com.android.server.wm.WindowManagerServiceDumpProto.ROOT_WINDOW_CONTAINER;
import static com.android.server.wm.WindowManagerServiceDumpProto.ROTATION;

import android.Manifest;
import android.Manifest.permission;
import android.animation.ValueAnimator;
import android.annotation.IntDef;
import android.annotation.NonNull;
import android.annotation.Nullable;
import android.app.ActivityManager;
import android.app.ActivityManager.TaskSnapshot;
import android.app.ActivityManagerInternal;
import android.app.ActivityTaskManager;
import android.app.ActivityThread;
import android.app.AppOpsManager;
import android.app.IActivityManager;
import android.app.IActivityTaskManager;
import android.app.IAssistDataReceiver;
import android.app.WindowConfiguration;
import android.app.admin.DevicePolicyCache;
import android.content.BroadcastReceiver;
import android.content.ContentResolver;
import android.content.Context;
import android.content.Intent;
import android.content.IntentFilter;
import android.content.pm.ApplicationInfo;
import android.content.pm.PackageManager;
import android.content.pm.PackageManagerInternal;
import android.content.res.Configuration;
import android.database.ContentObserver;
import android.graphics.Bitmap;
import android.graphics.Insets;
import android.graphics.Matrix;
import android.graphics.Point;
import android.graphics.Rect;
import android.graphics.RectF;
import android.graphics.Region;
import android.hardware.configstore.V1_0.ISurfaceFlingerConfigs;
import android.hardware.configstore.V1_0.OptionalBool;
import android.hardware.display.DisplayManager;
import android.hardware.display.DisplayManagerInternal;
import android.hardware.input.InputManager;
import android.hardware.input.InputManagerInternal;
import android.net.Uri;
import android.os.Binder;
import android.os.Build;
import android.os.Bundle;
import android.os.Debug;
import android.os.Handler;
import android.os.HandlerExecutor;
import android.os.IBinder;
import android.os.IRemoteCallback;
import android.os.Looper;
import android.os.Message;
import android.os.Parcel;
import android.os.ParcelFileDescriptor;
import android.os.PowerManager;
import android.os.PowerManager.ServiceType;
import android.os.PowerManagerInternal;
import android.os.PowerSaveState;
import android.os.RemoteException;
import android.os.ResultReceiver;
import android.os.ServiceManager;
import android.os.ShellCallback;
import android.os.StrictMode;
import android.os.SystemClock;
import android.os.SystemProperties;
import android.os.SystemService;
import android.os.Trace;
import android.os.UserHandle;
import android.os.WorkSource;
import android.provider.DeviceConfig;
import android.provider.Settings;
import android.service.vr.IVrManager;
import android.service.vr.IVrStateCallbacks;
import android.text.format.DateUtils;
import android.util.ArrayMap;
import android.util.ArraySet;
import android.util.BoostFramework;
import android.util.DisplayMetrics;
import android.util.EventLog;
import android.util.Log;
import android.util.MergedConfiguration;
import android.util.Slog;
import android.util.SparseArray;
import android.util.SparseBooleanArray;
import android.util.TimeUtils;
import android.util.TypedValue;
import android.util.proto.ProtoOutputStream;
import android.view.Choreographer;
import android.view.Display;
import android.view.DisplayCutout;
import android.view.DisplayInfo;
import android.view.Gravity;
import android.view.IAppTransitionAnimationSpecsFuture;
import android.view.IDisplayFoldListener;
import android.view.IDockedStackListener;
import android.view.IInputFilter;
import android.view.IOnKeyguardExitResult;
import android.view.IPinnedStackListener;
import android.view.IRecentsAnimationRunner;
import android.view.IRotationWatcher;
import android.view.ISystemGestureExclusionListener;
import android.view.IWallpaperVisibilityListener;
import android.view.IWindow;
import android.view.IWindowId;
import android.view.IWindowManager;
import android.view.IWindowSession;
import android.view.IWindowSessionCallback;
import android.view.InputChannel;
import android.view.InputDevice;
import android.view.InputEvent;
import android.view.InputEventReceiver;
import android.view.InputWindowHandle;
import android.view.InsetsState;
import android.view.KeyEvent;
import android.view.MagnificationSpec;
import android.view.MotionEvent;
import android.view.PointerIcon;
import android.view.RemoteAnimationAdapter;
import android.view.Surface;
import android.view.SurfaceControl;
import android.view.SurfaceSession;
import android.view.View;
import android.view.WindowContentFrameStats;
import android.view.WindowManager;
import android.view.WindowManager.LayoutParams;
import android.view.WindowManager.RemoveContentMode;
import android.view.WindowManager.TransitionType;
import android.view.WindowManagerGlobal;
import android.view.WindowManagerPolicyConstants.PointerEventListener;

import com.android.internal.R;
import com.android.internal.annotations.VisibleForTesting;
import com.android.internal.os.BackgroundThread;
import com.android.internal.os.IResultReceiver;
import com.android.internal.policy.IKeyguardDismissCallback;
import com.android.internal.policy.IShortcutService;
import com.android.internal.util.DumpUtils;
import com.android.internal.util.FastPrintWriter;
import com.android.internal.util.LatencyTracker;
import com.android.internal.util.Preconditions;
import com.android.internal.util.function.pooled.PooledLambda;
import com.android.internal.view.WindowManagerPolicyThread;
import com.android.server.AnimationThread;
import com.android.server.DisplayThread;
import com.android.server.EventLogTags;
import com.android.server.FgThread;
import com.android.server.LocalServices;
import com.android.server.UiThread;
import com.android.server.Watchdog;
import com.android.server.input.InputManagerService;
import com.android.server.policy.WindowManagerPolicy;
import com.android.server.policy.WindowManagerPolicy.ScreenOffListener;
import com.android.server.power.ShutdownThread;
import com.android.server.utils.PriorityDump;

import java.io.BufferedWriter;
import java.io.DataInputStream;
import java.io.File;
import java.io.FileDescriptor;
import java.io.FileInputStream;
import java.io.FileNotFoundException;
import java.io.IOException;
import java.io.OutputStream;
import java.io.OutputStreamWriter;
import java.io.PrintWriter;
import java.io.StringWriter;
import java.lang.annotation.Retention;
import java.lang.annotation.RetentionPolicy;
import java.net.Socket;
import java.text.DateFormat;
import java.util.ArrayList;
import java.util.Arrays;
import java.util.Date;
import java.util.List;
import java.util.function.Function;
import java.util.function.Supplier;

/** {@hide} */
public class WindowManagerService extends IWindowManager.Stub
        implements Watchdog.Monitor, WindowManagerPolicy.WindowManagerFuncs {
    private static final String TAG = TAG_WITH_CLASS_NAME ? "WindowManagerService" : TAG_WM;

    static final int LAYOUT_REPEAT_THRESHOLD = 4;

    static final boolean PROFILE_ORIENTATION = false;
<<<<<<< HEAD
    static final boolean localLOGV = DEBUG;
    static WindowState mFocusingWindow;
    String mFocusingActivity;
=======

>>>>>>> 20e2c774
    /** How much to multiply the policy's type layer, to reserve room
     * for multiple windows of the same type and Z-ordering adjustment
     * with TYPE_LAYER_OFFSET. */
    static final int TYPE_LAYER_MULTIPLIER = 10000;

    /** Offset from TYPE_LAYER_MULTIPLIER for moving a group of windows above
     * or below others in the same layer. */
    static final int TYPE_LAYER_OFFSET = 1000;

    /** How much to increment the layer for each window, to reserve room
     * for effect surfaces between them.
     */
    static final int WINDOW_LAYER_MULTIPLIER = 5;

    /**
     * Animation thumbnail is as far as possible below the window above
     * the thumbnail (or in other words as far as possible above the window
     * below it).
     */
    static final int LAYER_OFFSET_THUMBNAIL = WINDOW_LAYER_MULTIPLIER - 1;

    /** The maximum length we will accept for a loaded animation duration:
     * this is 10 seconds.
     */
    static final int MAX_ANIMATION_DURATION = 10 * 1000;

    /** Amount of time (in milliseconds) to delay before declaring a window freeze timeout. */
    static final int WINDOW_FREEZE_TIMEOUT_DURATION = 2000;

    /** Amount of time (in milliseconds) to delay before declaring a seamless rotation timeout. */
    static final int SEAMLESS_ROTATION_TIMEOUT_DURATION = 2000;

    /** Amount of time (in milliseconds) to delay before declaring a window replacement timeout. */
    static final int WINDOW_REPLACEMENT_TIMEOUT_DURATION = 2000;

    /** Amount of time to allow a last ANR message to exist before freeing the memory. */
    static final int LAST_ANR_LIFETIME_DURATION_MSECS = 2 * 60 * 60 * 1000; // Two hours

    // Maximum number of milliseconds to wait for input devices to be enumerated before
    // proceding with safe mode detection.
    private static final int INPUT_DEVICES_READY_FOR_SAFE_MODE_DETECTION_TIMEOUT_MILLIS = 1000;

    // Default input dispatching timeout in nanoseconds.
    static final long DEFAULT_INPUT_DISPATCHING_TIMEOUT_NANOS = 5000 * 1000000L;

    // Poll interval in milliseconds for watching boot animation finished.
    private static final int BOOT_ANIMATION_POLL_INTERVAL = 200;

    // The name of the boot animation service in init.rc.
    private static final String BOOT_ANIMATION_SERVICE = "bootanim";

    static final int UPDATE_FOCUS_NORMAL = 0;
    static final int UPDATE_FOCUS_WILL_ASSIGN_LAYERS = 1;
    static final int UPDATE_FOCUS_PLACING_SURFACES = 2;
    static final int UPDATE_FOCUS_WILL_PLACE_SURFACES = 3;
    /** Indicates we are removing the focused window when updating the focus. */
    static final int UPDATE_FOCUS_REMOVING_FOCUS = 4;

    private static final String SYSTEM_SECURE = "ro.secure";
    private static final String SYSTEM_DEBUGGABLE = "ro.debuggable";

    private static final String DENSITY_OVERRIDE = "ro.config.density_override";
    private static final String SIZE_OVERRIDE = "ro.config.size_override";

    private static final String PROPERTY_EMULATOR_CIRCULAR = "ro.emulator.circular";

    // Used to indicate that if there is already a transition set, it should be preserved when
    // trying to apply a new one.
    private static final boolean ALWAYS_KEEP_CURRENT = true;

    /**
     * If set, new app transition framework which supports setting animation on any element
     * in a surface is used.
     * <p>
     * Only set this to non-zero once the new app transition framework is productionalized.
     * </p>
     */
    private static final String HIERARCHICAL_ANIMATIONS_PROPERTY =
            "persist.wm.hierarchical_animations";

    /**
     * @see #HIERARCHICAL_ANIMATIONS_PROPERTY
     */
    static boolean sHierarchicalAnimations =
            SystemProperties.getBoolean(HIERARCHICAL_ANIMATIONS_PROPERTY, false);

    // Enums for animation scale update types.
    @Retention(RetentionPolicy.SOURCE)
    @IntDef({WINDOW_ANIMATION_SCALE, TRANSITION_ANIMATION_SCALE, ANIMATION_DURATION_SCALE})
    private @interface UpdateAnimationScaleMode {};
    private static final int WINDOW_ANIMATION_SCALE = 0;
    private static final int TRANSITION_ANIMATION_SCALE = 1;
    private static final int ANIMATION_DURATION_SCALE = 2;

    private static final int ANIMATION_COMPLETED_TIMEOUT_MS = 5000;

    private static final int MIN_GESTURE_EXCLUSION_LIMIT_DP = 200;

    final WindowTracing mWindowTracing;

    private BoostFramework mPerf = null;

    final private KeyguardDisableHandler mKeyguardDisableHandler;
    // TODO: eventually unify all keyguard state in a common place instead of having it spread over
    // AM's KeyguardController and the policy's KeyguardServiceDelegate.
    boolean mKeyguardGoingAway;
    boolean mKeyguardOrAodShowingOnDefaultDisplay;
    // VR Vr2d Display Id.
    int mVr2dDisplayId = INVALID_DISPLAY;
    boolean mVrModeEnabled = false;

    private final IVrStateCallbacks mVrStateCallbacks = new IVrStateCallbacks.Stub() {
        @Override
        public void onVrStateChanged(boolean enabled) {
            synchronized (mGlobalLock) {
                mVrModeEnabled = enabled;
                mRoot.forAllDisplayPolicies(PooledLambda.obtainConsumer(
                        DisplayPolicy::onVrStateChangedLw, PooledLambda.__(), enabled));
            }
        }
    };

    private final BroadcastReceiver mBroadcastReceiver = new BroadcastReceiver() {
        @Override
        public void onReceive(Context context, Intent intent) {
            switch (intent.getAction()) {
                case ACTION_DEVICE_POLICY_MANAGER_STATE_CHANGED:
                    mKeyguardDisableHandler.updateKeyguardEnabled(getSendingUserId());
                    break;
            }
        }
    };
    final WindowSurfacePlacer mWindowPlacerLocked;

    private final PriorityDump.PriorityDumper mPriorityDumper = new PriorityDump.PriorityDumper() {
        @Override
        public void dumpCritical(FileDescriptor fd, PrintWriter pw, String[] args,
                boolean asProto) {
            // Bugreport dumps the trace 2x, 1x as proto and 1x as text. Save file to disk only 1x.
            if (asProto && mWindowTracing.isEnabled()) {
                mWindowTracing.stopTrace(null, false /* writeToFile */);
                BackgroundThread.getHandler().post(() -> {
                    mWindowTracing.writeTraceToFile();
                    mWindowTracing.startTrace(null);
                });
            }
            doDump(fd, pw, new String[] {"-a"}, asProto);
        }

        @Override
        public void dump(FileDescriptor fd, PrintWriter pw, String[] args, boolean asProto) {
            doDump(fd, pw, args, asProto);
        }
    };

    /**
     * Current user when multi-user is enabled. Don't show windows of
     * non-current user. Also see mCurrentProfileIds.
     */
    int mCurrentUserId;
    /**
     * Users that are profiles of the current user. These are also allowed to show windows
     * on the current user.
     */
    int[] mCurrentProfileIds = new int[] {};

    final Context mContext;

    final boolean mHasPermanentDpad;
    final long mDrawLockTimeoutMillis;
    final boolean mAllowAnimationsInLowPowerMode;

    // TODO(b/122671846) Remove the flag below in favor of isLowRam once feature is stable
    /**
     * Use very low resolution task snapshots. Replaces task snapshot starting windows with
     * splashscreen starting windows. Used on low RAM devices to save memory.
     */
    final boolean mLowRamTaskSnapshotsAndRecents;

    final boolean mAllowBootMessages;

    final boolean mLimitedAlphaCompositing;
    final int mMaxUiWidth;

    @VisibleForTesting
    WindowManagerPolicy mPolicy;

    final IActivityManager mActivityManager;
    // TODO: Probably not needed once activities are fully in WM.
    final IActivityTaskManager mActivityTaskManager;
    final ActivityManagerInternal mAmInternal;
    final ActivityTaskManagerInternal mAtmInternal;

    final AppOpsManager mAppOps;
    final PackageManagerInternal mPmInternal;

    final DisplayWindowSettings mDisplayWindowSettings;

    /** If the system should display notifications for apps displaying an alert window. */
    boolean mShowAlertWindowNotifications = true;

    /**
     * All currently active sessions with clients.
     */
    final ArraySet<Session> mSessions = new ArraySet<>();

    /** Mapping from an IWindow IBinder to the server's Window object. */
    final WindowHashMap mWindowMap = new WindowHashMap();

    /** Global service lock used by the package the owns this service. */
    final WindowManagerGlobalLock mGlobalLock;

    /**
     * List of app window tokens that are waiting for replacing windows. If the
     * replacement doesn't come in time the stale windows needs to be disposed of.
     */
    final ArrayList<AppWindowToken> mWindowReplacementTimeouts = new ArrayList<>();

    /**
     * Windows that are being resized.  Used so we can tell the client about
     * the resize after closing the transaction in which we resized the
     * underlying surface.
     */
    final ArrayList<WindowState> mResizingWindows = new ArrayList<>();

    /**
     * Windows whose animations have ended and now must be removed.
     */
    final ArrayList<WindowState> mPendingRemove = new ArrayList<>();

    /**
     * Used when processing mPendingRemove to avoid working on the original array.
     */
    WindowState[] mPendingRemoveTmp = new WindowState[20];

    // TODO: use WindowProcessController once go/wm-unified is done.
    /** Mapping of process pids to configurations */
    final SparseArray<Configuration> mProcessConfigurations = new SparseArray<>();

    /**
     * Windows whose surface should be destroyed.
     */
    final ArrayList<WindowState> mDestroySurface = new ArrayList<>();

    /**
     * Windows with a preserved surface waiting to be destroyed. These windows
     * are going through a surface change. We keep the old surface around until
     * the first frame on the new surface finishes drawing.
     */
    final ArrayList<WindowState> mDestroyPreservedSurface = new ArrayList<>();

    /**
     * This is set when we have run out of memory, and will either be an empty
     * list or contain windows that need to be force removed.
     */
    final ArrayList<WindowState> mForceRemoves = new ArrayList<>();

    /**
     * Windows that clients are waiting to have drawn.
     */
    ArrayList<WindowState> mWaitingForDrawn = new ArrayList<>();
    /**
     * And the callback to make when they've all been drawn.
     */
    Runnable mWaitingForDrawnCallback;

    /** List of window currently causing non-system overlay windows to be hidden. */
    private ArrayList<WindowState> mHidingNonSystemOverlayWindows = new ArrayList<>();

    AccessibilityController mAccessibilityController;
    private RecentsAnimationController mRecentsAnimationController;

    Watermark mWatermark;
    StrictModeFlash mStrictModeFlash;
    CircularDisplayMask mCircularDisplayMask;
    EmulatorDisplayOverlay mEmulatorDisplayOverlay;

    final float[] mTmpFloats = new float[9];
    final Rect mTmpRect = new Rect();
    final Rect mTmpRect2 = new Rect();
    final Rect mTmpRect3 = new Rect();
    final RectF mTmpRectF = new RectF();

    final Matrix mTmpTransform = new Matrix();

    boolean mDisplayReady;
    boolean mSafeMode;
    boolean mDisplayEnabled = false;
    boolean mSystemBooted = false;
    boolean mForceDisplayEnabled = false;
    boolean mShowingBootMessages = false;
    boolean mBootAnimationStopped = false;
    boolean mSystemReady = false;

    // Following variables are for debugging screen wakelock only.
    WindowState mLastWakeLockHoldingWindow = null;
    WindowState mLastWakeLockObscuringWindow = null;

    /** Dump of the windows and app tokens at the time of the last ANR. Cleared after
     * LAST_ANR_LIFETIME_DURATION_MSECS */
    String mLastANRState;

    // The root of the device window hierarchy.
    RootWindowContainer mRoot;

    int mDockedStackCreateMode = SPLIT_SCREEN_CREATE_MODE_TOP_OR_LEFT;
    Rect mDockedStackCreateBounds;

    boolean mIsPc;
    /**
     * Flag that indicates that desktop mode is forced for public secondary screens.
     *
     * This includes several settings:
     * - Set freeform windowing mode on external screen if it's supported and enabled.
     * - Enable system decorations and IME on external screen.
     * - TODO: Show mouse pointer on external screen.
     */
    boolean mForceDesktopModeOnExternalDisplays;

    boolean mDisableTransitionAnimation;

    int getDragLayerLocked() {
        return mPolicy.getWindowLayerFromTypeLw(TYPE_DRAG) * TYPE_LAYER_MULTIPLIER + TYPE_LAYER_OFFSET;
    }

    class RotationWatcher {
        final IRotationWatcher mWatcher;
        final IBinder.DeathRecipient mDeathRecipient;
        final int mDisplayId;
        RotationWatcher(IRotationWatcher watcher, IBinder.DeathRecipient deathRecipient,
                int displayId) {
            mWatcher = watcher;
            mDeathRecipient = deathRecipient;
            mDisplayId = displayId;
        }
    }

    ArrayList<RotationWatcher> mRotationWatchers = new ArrayList<>();
    final WallpaperVisibilityListeners mWallpaperVisibilityListeners =
            new WallpaperVisibilityListeners();

    boolean mDisplayFrozen = false;
    long mDisplayFreezeTime = 0;
    int mLastDisplayFreezeDuration = 0;
    Object mLastFinishedFreezeSource = null;
    boolean mSwitchingUser = false;

    final static int WINDOWS_FREEZING_SCREENS_NONE = 0;
    final static int WINDOWS_FREEZING_SCREENS_ACTIVE = 1;
    final static int WINDOWS_FREEZING_SCREENS_TIMEOUT = 2;
    int mWindowsFreezingScreen = WINDOWS_FREEZING_SCREENS_NONE;

    boolean mClientFreezingScreen = false;
    int mAppsFreezingScreen = 0;

    @VisibleForTesting
    boolean mPerDisplayFocusEnabled;

    // State while inside of layoutAndPlaceSurfacesLocked().
    boolean mFocusMayChange;

    // This is held as long as we have the screen frozen, to give us time to
    // perform a rotation animation when turning off shows the lock screen which
    // changes the orientation.
    private final PowerManager.WakeLock mScreenFrozenLock;

    final TaskSnapshotController mTaskSnapshotController;

    boolean mIsTouchDevice;

    final H mH = new H();

    /**
     * Handler for things to run that have direct impact on an animation, i.e. animation tick,
     * layout, starting window creation, whereas {@link H} runs things that are still important, but
     * not as critical.
     */
    final Handler mAnimationHandler = new Handler(AnimationThread.getHandler().getLooper());

    boolean mHardKeyboardAvailable;
    WindowManagerInternal.OnHardKeyboardStatusChangeListener mHardKeyboardStatusChangeListener;
    SettingsObserver mSettingsObserver;

    @VisibleForTesting
    final class SettingsObserver extends ContentObserver {
        private final Uri mDisplayInversionEnabledUri =
                Settings.Secure.getUriFor(Settings.Secure.ACCESSIBILITY_DISPLAY_INVERSION_ENABLED);
        private final Uri mWindowAnimationScaleUri =
                Settings.Global.getUriFor(Settings.Global.WINDOW_ANIMATION_SCALE);
        private final Uri mTransitionAnimationScaleUri =
                Settings.Global.getUriFor(Settings.Global.TRANSITION_ANIMATION_SCALE);
        private final Uri mAnimationDurationScaleUri =
                Settings.Global.getUriFor(Settings.Global.ANIMATOR_DURATION_SCALE);
        private final Uri mImmersiveModeConfirmationsUri =
                Settings.Secure.getUriFor(Settings.Secure.IMMERSIVE_MODE_CONFIRMATIONS);
        private final Uri mPolicyControlUri =
                Settings.Global.getUriFor(Settings.Global.POLICY_CONTROL);
        private final Uri mPointerLocationUri =
                Settings.System.getUriFor(Settings.System.POINTER_LOCATION);
        private final Uri mForceDesktopModeOnExternalDisplaysUri = Settings.Global.getUriFor(
                        Settings.Global.DEVELOPMENT_FORCE_DESKTOP_MODE_ON_EXTERNAL_DISPLAYS);
        private final Uri mFreeformWindowUri = Settings.Global.getUriFor(
                Settings.Global.DEVELOPMENT_ENABLE_FREEFORM_WINDOWS_SUPPORT);
        private final Uri mForceResizableUri = Settings.Global.getUriFor(
                DEVELOPMENT_FORCE_RESIZABLE_ACTIVITIES);

        public SettingsObserver() {
            super(new Handler());
            ContentResolver resolver = mContext.getContentResolver();
            resolver.registerContentObserver(mDisplayInversionEnabledUri, false, this,
                    UserHandle.USER_ALL);
            resolver.registerContentObserver(mWindowAnimationScaleUri, false, this,
                    UserHandle.USER_ALL);
            resolver.registerContentObserver(mTransitionAnimationScaleUri, false, this,
                    UserHandle.USER_ALL);
            resolver.registerContentObserver(mAnimationDurationScaleUri, false, this,
                    UserHandle.USER_ALL);
            resolver.registerContentObserver(mImmersiveModeConfirmationsUri, false, this,
                    UserHandle.USER_ALL);
            resolver.registerContentObserver(mPolicyControlUri, false, this, UserHandle.USER_ALL);
            resolver.registerContentObserver(mPointerLocationUri, false, this, UserHandle.USER_ALL);
            resolver.registerContentObserver(mForceDesktopModeOnExternalDisplaysUri, false, this,
                    UserHandle.USER_ALL);
            resolver.registerContentObserver(mFreeformWindowUri, false, this, UserHandle.USER_ALL);
            resolver.registerContentObserver(mForceResizableUri, false, this, UserHandle.USER_ALL);
        }

        @Override
        public void onChange(boolean selfChange, Uri uri) {
            if (uri == null) {
                return;
            }

            if (mImmersiveModeConfirmationsUri.equals(uri) || mPolicyControlUri.equals(uri)) {
                updateSystemUiSettings();
                return;
            }

            if (mDisplayInversionEnabledUri.equals(uri)) {
                updateCircularDisplayMaskIfNeeded();
                return;
            }

            if (mPointerLocationUri.equals(uri)) {
                updatePointerLocation();
                return;
            }

            if (mForceDesktopModeOnExternalDisplaysUri.equals(uri)) {
                updateForceDesktopModeOnExternalDisplays();
                return;
            }

            if (mFreeformWindowUri.equals(uri)) {
                updateFreeformWindowManagement();
                return;
            }

            if (mForceResizableUri.equals(uri)) {
                updateForceResizableTasks();
                return;
            }

            @UpdateAnimationScaleMode
            final int mode;
            if (mWindowAnimationScaleUri.equals(uri)) {
                mode = WINDOW_ANIMATION_SCALE;
            } else if (mTransitionAnimationScaleUri.equals(uri)) {
                mode = TRANSITION_ANIMATION_SCALE;
            } else if (mAnimationDurationScaleUri.equals(uri)) {
                mode = ANIMATION_DURATION_SCALE;
            } else {
                // Ignoring unrecognized content changes
                return;
            }
            Message m = mH.obtainMessage(H.UPDATE_ANIMATION_SCALE, mode, 0);
            mH.sendMessage(m);
        }

        void updateSystemUiSettings() {
            boolean changed;
            synchronized (mGlobalLock) {
                changed = ImmersiveModeConfirmation.loadSetting(mCurrentUserId, mContext)
                        || PolicyControl.reloadFromSetting(mContext);
            }
            if (changed) {
                updateRotation(false /* alwaysSendConfiguration */, false /* forceRelayout */);
            }
        }

        void updatePointerLocation() {
            ContentResolver resolver = mContext.getContentResolver();
            final boolean enablePointerLocation = Settings.System.getIntForUser(resolver,
                    Settings.System.POINTER_LOCATION, 0, UserHandle.USER_CURRENT) != 0;

            if (mPointerLocationEnabled == enablePointerLocation) {
                return;
            }
            mPointerLocationEnabled = enablePointerLocation;
            synchronized (mGlobalLock) {
                mRoot.forAllDisplayPolicies(PooledLambda.obtainConsumer(
                        DisplayPolicy::setPointerLocationEnabled, PooledLambda.__(),
                        mPointerLocationEnabled));
            }
        }

        void updateForceDesktopModeOnExternalDisplays() {
            ContentResolver resolver = mContext.getContentResolver();
            final boolean enableForceDesktopMode = Settings.Global.getInt(resolver,
                    DEVELOPMENT_FORCE_DESKTOP_MODE_ON_EXTERNAL_DISPLAYS, 0) != 0;
            if (mForceDesktopModeOnExternalDisplays == enableForceDesktopMode) {
                return;
            }
            setForceDesktopModeOnExternalDisplays(enableForceDesktopMode);
        }

        void updateFreeformWindowManagement() {
            ContentResolver resolver = mContext.getContentResolver();
            final boolean freeformWindowManagement = mContext.getPackageManager().hasSystemFeature(
                    FEATURE_FREEFORM_WINDOW_MANAGEMENT) || Settings.Global.getInt(
                    resolver, DEVELOPMENT_ENABLE_FREEFORM_WINDOWS_SUPPORT, 0) != 0;

            mAtmService.mSupportsFreeformWindowManagement = freeformWindowManagement;
        }

        void updateForceResizableTasks() {
            ContentResolver resolver = mContext.getContentResolver();
            final boolean forceResizable = Settings.Global.getInt(resolver,
                    DEVELOPMENT_FORCE_RESIZABLE_ACTIVITIES, 0) != 0;

            mAtmService.mForceResizableActivities = forceResizable;
        }
    }

    PowerManager mPowerManager;
    PowerManagerInternal mPowerManagerInternal;

    private float mWindowAnimationScaleSetting = 1.0f;
    private float mTransitionAnimationScaleSetting = 1.0f;
    private float mAnimatorDurationScaleSetting = 1.0f;
    private boolean mAnimationsDisabled = false;
    boolean mPointerLocationEnabled = false;

    final InputManagerService mInputManager;
    final DisplayManagerInternal mDisplayManagerInternal;
    final DisplayManager mDisplayManager;
    final ActivityTaskManagerService mAtmService;

    /** Indicates whether this device supports wide color gamut / HDR rendering */
    private boolean mHasWideColorGamutSupport;
    private boolean mHasHdrSupport;

    /** Who is holding the screen on. */
    private Session mHoldingScreenOn;
    private PowerManager.WakeLock mHoldingScreenWakeLock;

    /** Whether or not a layout can cause a wake up when theater mode is enabled. */
    boolean mAllowTheaterModeWakeFromLayout;

    final TaskPositioningController mTaskPositioningController;
    final DragDropController mDragDropController;

    /** For frozen screen animations. */
    private int mExitAnimId, mEnterAnimId;

    /** The display that the rotation animation is applying to. */
    private int mFrozenDisplayId;

    /** Skip repeated AppWindowTokens initialization. Note that AppWindowsToken's version of this
     * is a long initialized to Long.MIN_VALUE so that it doesn't match this value on startup. */
    int mTransactionSequence;

    final WindowAnimator mAnimator;
    SurfaceAnimationRunner mSurfaceAnimationRunner;

    /**
     * Keeps track of which animations got transferred to which animators. Entries will get cleaned
     * up when the animation finishes.
     */
    final ArrayMap<AnimationAdapter, SurfaceAnimator> mAnimationTransferMap = new ArrayMap<>();

    private WindowContentFrameStats mTempWindowRenderStats;

    private final LatencyTracker mLatencyTracker;

    /**
     * Whether the UI is currently running in touch mode (not showing
     * navigational focus because the user is directly pressing the screen).
     */
    boolean mInTouchMode;

    private ViewServer mViewServer;
    final ArrayList<WindowChangeListener> mWindowChangeListeners = new ArrayList<>();
    boolean mWindowsChanged = false;

    int mSystemGestureExclusionLimitDp;
    boolean mSystemGestureExcludedByPreQStickyImmersive;

    /**
     * The minimum duration between gesture exclusion logging for a given window in
     * milliseconds.
     *
     * Events that happen in-between will be silently dropped.
     *
     * A non-positive value disables logging.
     */
    public long mSystemGestureExclusionLogDebounceTimeoutMillis;

    public interface WindowChangeListener {
        public void windowsChanged();
        public void focusChanged();
    }

    final Configuration mTempConfiguration = new Configuration();

    final HighRefreshRateBlacklist mHighRefreshRateBlacklist;

    // If true, only the core apps and services are being launched because the device
    // is in a special boot mode, such as being encrypted or waiting for a decryption password.
    // For example, when this flag is true, there will be no wallpaper service.
    final boolean mOnlyCore;

    static WindowManagerThreadPriorityBooster sThreadPriorityBooster =
            new WindowManagerThreadPriorityBooster();

    Function<SurfaceSession, SurfaceControl.Builder> mSurfaceControlFactory;
    Supplier<SurfaceControl.Transaction> mTransactionFactory;
    final Supplier<Surface> mSurfaceFactory;

    private final SurfaceControl.Transaction mTransaction;

    static void boostPriorityForLockedSection() {
        sThreadPriorityBooster.boost();
    }

    static void resetPriorityAfterLockedSection() {
        sThreadPriorityBooster.reset();
    }

    void openSurfaceTransaction() {
        try {
            Trace.traceBegin(TRACE_TAG_WINDOW_MANAGER, "openSurfaceTransaction");
            synchronized (mGlobalLock) {
                SurfaceControl.openTransaction();
            }
        } finally {
            Trace.traceEnd(TRACE_TAG_WINDOW_MANAGER);
        }
    }

    /**
     * Closes a surface transaction.
     * @param where debug string indicating where the transaction originated
     */
    void closeSurfaceTransaction(String where) {
        try {
            Trace.traceBegin(TRACE_TAG_WINDOW_MANAGER, "closeSurfaceTransaction");
            synchronized (mGlobalLock) {
                SurfaceControl.closeTransaction();
                mWindowTracing.logState(where);
            }
        } finally {
            Trace.traceEnd(TRACE_TAG_WINDOW_MANAGER);
        }
    }
    /** Listener to notify activity manager about app transitions. */
    final WindowManagerInternal.AppTransitionListener mActivityManagerAppTransitionNotifier
            = new WindowManagerInternal.AppTransitionListener() {

        @Override
        public void onAppTransitionCancelledLocked(int transit) {
            mAtmInternal.notifyAppTransitionCancelled();
        }

        @Override
        public void onAppTransitionFinishedLocked(IBinder token) {
            mAtmInternal.notifyAppTransitionFinished();
            final AppWindowToken atoken = mRoot.getAppWindowToken(token);
            if (atoken == null) {
                return;
            }
            if (atoken.mLaunchTaskBehind) {
                try {
                    mActivityTaskManager.notifyLaunchTaskBehindComplete(atoken.token);
                } catch (RemoteException e) {
                }
                atoken.mLaunchTaskBehind = false;
            } else {
                atoken.updateReportedVisibilityLocked();
                if (atoken.mEnteringAnimation) {
                    if (getRecentsAnimationController() != null
                            && getRecentsAnimationController().isTargetApp(atoken)) {
                        // Currently running a recents animation, this will get called early because
                        // we show the recents animation target activity immediately when the
                        // animation starts. In this case, we should defer sending the finished
                        // callback until the animation successfully finishes
                        return;
                    } else {
                        atoken.mEnteringAnimation = false;
                        try {
                            mActivityTaskManager.notifyEnterAnimationComplete(atoken.token);
                        } catch (RemoteException e) {
                        }
                    }
                }
            }
        }
    };

    final ArrayList<AppFreezeListener> mAppFreezeListeners = new ArrayList<>();

    @VisibleForTesting
    final DeviceConfig.OnPropertiesChangedListener mPropertiesChangedListener;

    interface AppFreezeListener {
        void onAppFreezeTimeout();
    }

    private static WindowManagerService sInstance;
    static WindowManagerService getInstance() {
        return sInstance;
    }

    public static WindowManagerService main(final Context context, final InputManagerService im,
            final boolean showBootMsgs, final boolean onlyCore, WindowManagerPolicy policy,
            ActivityTaskManagerService atm) {
        return main(context, im, showBootMsgs, onlyCore, policy, atm,
                SurfaceControl.Transaction::new, Surface::new, SurfaceControl.Builder::new);
    }

    /**
     * Creates and returns an instance of the WindowManagerService. This call allows the caller
     * to override factories that can be used to stub native calls during test.
     */
    @VisibleForTesting
    public static WindowManagerService main(final Context context, final InputManagerService im,
            final boolean showBootMsgs, final boolean onlyCore, WindowManagerPolicy policy,
            ActivityTaskManagerService atm, Supplier<SurfaceControl.Transaction> transactionFactory,
            Supplier<Surface> surfaceFactory,
            Function<SurfaceSession, SurfaceControl.Builder> surfaceControlFactory) {
        DisplayThread.getHandler().runWithScissors(() ->
                sInstance = new WindowManagerService(context, im, showBootMsgs, onlyCore, policy,
                        atm, transactionFactory, surfaceFactory, surfaceControlFactory), 0);
        return sInstance;
    }

    private void initPolicy() {
        UiThread.getHandler().runWithScissors(new Runnable() {
            @Override
            public void run() {
                WindowManagerPolicyThread.set(Thread.currentThread(), Looper.myLooper());
                mPolicy.init(mContext, WindowManagerService.this, WindowManagerService.this);
            }
        }, 0);
    }

    @Override
    public void onShellCommand(FileDescriptor in, FileDescriptor out, FileDescriptor err,
            String[] args, ShellCallback callback, ResultReceiver result) {
        new WindowManagerShellCommand(this).exec(this, in, out, err, args, callback, result);
    }

    private WindowManagerService(Context context, InputManagerService inputManager,
            boolean showBootMsgs, boolean onlyCore, WindowManagerPolicy policy,
            ActivityTaskManagerService atm, Supplier<SurfaceControl.Transaction> transactionFactory,
            Supplier<Surface> surfaceFactory,
            Function<SurfaceSession, SurfaceControl.Builder> surfaceControlFactory) {
        installLock(this, INDEX_WINDOW);
        mGlobalLock = atm.getGlobalLock();
        mAtmService = atm;
        mContext = context;
        mIsPc = mContext.getPackageManager().hasSystemFeature(FEATURE_PC);
        mAllowBootMessages = showBootMsgs;
        mOnlyCore = onlyCore;
        mLimitedAlphaCompositing = context.getResources().getBoolean(
                com.android.internal.R.bool.config_sf_limitedAlpha);
        mHasPermanentDpad = context.getResources().getBoolean(
                com.android.internal.R.bool.config_hasPermanentDpad);
        mInTouchMode = context.getResources().getBoolean(
                com.android.internal.R.bool.config_defaultInTouchMode);
        mDrawLockTimeoutMillis = context.getResources().getInteger(
                com.android.internal.R.integer.config_drawLockTimeoutMillis);
        mAllowAnimationsInLowPowerMode = context.getResources().getBoolean(
                com.android.internal.R.bool.config_allowAnimationsInLowPowerMode);
        mMaxUiWidth = context.getResources().getInteger(
                com.android.internal.R.integer.config_maxUiWidth);
        mDisableTransitionAnimation = context.getResources().getBoolean(
                com.android.internal.R.bool.config_disableTransitionAnimation);
        mPerDisplayFocusEnabled = context.getResources().getBoolean(
                com.android.internal.R.bool.config_perDisplayFocusEnabled);
        mLowRamTaskSnapshotsAndRecents = context.getResources().getBoolean(
                com.android.internal.R.bool.config_lowRamTaskSnapshotsAndRecents);
        mInputManager = inputManager; // Must be before createDisplayContentLocked.
        mDisplayManagerInternal = LocalServices.getService(DisplayManagerInternal.class);

        mSurfaceControlFactory = surfaceControlFactory;
        mTransactionFactory = transactionFactory;
        mSurfaceFactory = surfaceFactory;
        mTransaction = mTransactionFactory.get();

        mDisplayWindowSettings = new DisplayWindowSettings(this);
        mPolicy = policy;
        mAnimator = new WindowAnimator(this);
        mRoot = new RootWindowContainer(this);

        mWindowPlacerLocked = new WindowSurfacePlacer(this);
        mTaskSnapshotController = new TaskSnapshotController(this);

        mWindowTracing = WindowTracing.createDefaultAndStartLooper(this,
                Choreographer.getInstance());

        LocalServices.addService(WindowManagerPolicy.class, mPolicy);

        mDisplayManager = (DisplayManager)context.getSystemService(Context.DISPLAY_SERVICE);

        mKeyguardDisableHandler = KeyguardDisableHandler.create(mContext, mPolicy, mH);

        mPowerManager = (PowerManager)context.getSystemService(Context.POWER_SERVICE);
        mPowerManagerInternal = LocalServices.getService(PowerManagerInternal.class);

        if (mPowerManagerInternal != null) {
            mPowerManagerInternal.registerLowPowerModeObserver(
                    new PowerManagerInternal.LowPowerModeListener() {
                @Override
                public int getServiceType() {
                    return ServiceType.ANIMATION;
                }

                @Override
                public void onLowPowerModeChanged(PowerSaveState result) {
                    synchronized (mGlobalLock) {
                        final boolean enabled = result.batterySaverEnabled;
                        if (mAnimationsDisabled != enabled && !mAllowAnimationsInLowPowerMode) {
                            mAnimationsDisabled = enabled;
                            dispatchNewAnimatorScaleLocked(null);
                        }
                    }
                }
            });
            mAnimationsDisabled = mPowerManagerInternal
                    .getLowPowerState(ServiceType.ANIMATION).batterySaverEnabled;
        }
        mScreenFrozenLock = mPowerManager.newWakeLock(
                PowerManager.PARTIAL_WAKE_LOCK, "SCREEN_FROZEN");
        mScreenFrozenLock.setReferenceCounted(false);

        mActivityManager = ActivityManager.getService();
        mActivityTaskManager = ActivityTaskManager.getService();
        mAmInternal = LocalServices.getService(ActivityManagerInternal.class);
        mAtmInternal = LocalServices.getService(ActivityTaskManagerInternal.class);
        mAppOps = (AppOpsManager)context.getSystemService(Context.APP_OPS_SERVICE);
        AppOpsManager.OnOpChangedInternalListener opListener =
                new AppOpsManager.OnOpChangedInternalListener() {
                    @Override public void onOpChanged(int op, String packageName) {
                        updateAppOpsState();
                    }
                };
        mAppOps.startWatchingMode(OP_SYSTEM_ALERT_WINDOW, null, opListener);
        mAppOps.startWatchingMode(AppOpsManager.OP_TOAST_WINDOW, null, opListener);

        mPmInternal = LocalServices.getService(PackageManagerInternal.class);
        final IntentFilter suspendPackagesFilter = new IntentFilter();
        suspendPackagesFilter.addAction(Intent.ACTION_PACKAGES_SUSPENDED);
        suspendPackagesFilter.addAction(Intent.ACTION_PACKAGES_UNSUSPENDED);
        context.registerReceiverAsUser(new BroadcastReceiver() {
            @Override
            public void onReceive(Context context, Intent intent) {
                final String[] affectedPackages =
                        intent.getStringArrayExtra(Intent.EXTRA_CHANGED_PACKAGE_LIST);
                final boolean suspended =
                        Intent.ACTION_PACKAGES_SUSPENDED.equals(intent.getAction());
                updateHiddenWhileSuspendedState(new ArraySet<>(Arrays.asList(affectedPackages)),
                        suspended);
            }
        }, UserHandle.ALL, suspendPackagesFilter, null, null);

        final ContentResolver resolver = context.getContentResolver();
        // Get persisted window scale setting
        mWindowAnimationScaleSetting = Settings.Global.getFloat(resolver,
                Settings.Global.WINDOW_ANIMATION_SCALE, mWindowAnimationScaleSetting);
        mTransitionAnimationScaleSetting = Settings.Global.getFloat(resolver,
                Settings.Global.TRANSITION_ANIMATION_SCALE,
                context.getResources().getFloat(
                        R.dimen.config_appTransitionAnimationDurationScaleDefault));

        setAnimatorDurationScale(Settings.Global.getFloat(resolver,
                Settings.Global.ANIMATOR_DURATION_SCALE, mAnimatorDurationScaleSetting));

        mForceDesktopModeOnExternalDisplays = Settings.Global.getInt(resolver,
                DEVELOPMENT_FORCE_DESKTOP_MODE_ON_EXTERNAL_DISPLAYS, 0) != 0;

        IntentFilter filter = new IntentFilter();
        // Track changes to DevicePolicyManager state so we can enable/disable keyguard.
        filter.addAction(ACTION_DEVICE_POLICY_MANAGER_STATE_CHANGED);
        mContext.registerReceiverAsUser(mBroadcastReceiver, UserHandle.ALL, filter, null, null);

        mLatencyTracker = LatencyTracker.getInstance(context);

        mSettingsObserver = new SettingsObserver();

        mHoldingScreenWakeLock = mPowerManager.newWakeLock(
                PowerManager.SCREEN_BRIGHT_WAKE_LOCK | PowerManager.ON_AFTER_RELEASE, TAG_WM);
        mHoldingScreenWakeLock.setReferenceCounted(false);

        mSurfaceAnimationRunner = new SurfaceAnimationRunner(mTransactionFactory,
                mPowerManagerInternal);

        mAllowTheaterModeWakeFromLayout = context.getResources().getBoolean(
                com.android.internal.R.bool.config_allowTheaterModeWakeFromWindowLayout);

        mTaskPositioningController = new TaskPositioningController(
                this, mInputManager, mActivityTaskManager, mH.getLooper());
        mDragDropController = new DragDropController(this, mH.getLooper());

        mHighRefreshRateBlacklist = HighRefreshRateBlacklist.create(context.getResources());

        mSystemGestureExclusionLimitDp = Math.max(MIN_GESTURE_EXCLUSION_LIMIT_DP,
                DeviceConfig.getInt(DeviceConfig.NAMESPACE_WINDOW_MANAGER,
                        KEY_SYSTEM_GESTURE_EXCLUSION_LIMIT_DP, 0));
        mSystemGestureExclusionLogDebounceTimeoutMillis =
                DeviceConfig.getInt(DeviceConfig.NAMESPACE_WINDOW_MANAGER,
                        KEY_SYSTEM_GESTURE_EXCLUSION_LOG_DEBOUNCE_MILLIS, 0);
        mSystemGestureExcludedByPreQStickyImmersive =
                DeviceConfig.getBoolean(DeviceConfig.NAMESPACE_WINDOW_MANAGER,
                        KEY_SYSTEM_GESTURES_EXCLUDED_BY_PRE_Q_STICKY_IMMERSIVE, false);

        mPropertiesChangedListener = properties -> {
            synchronized (mGlobalLock) {
                final int exclusionLimitDp = Math.max(MIN_GESTURE_EXCLUSION_LIMIT_DP,
                        DeviceConfig.getInt(DeviceConfig.NAMESPACE_WINDOW_MANAGER,
                                KEY_SYSTEM_GESTURE_EXCLUSION_LIMIT_DP, 0));
                final boolean excludedByPreQSticky = DeviceConfig.getBoolean(
                        DeviceConfig.NAMESPACE_WINDOW_MANAGER,
                        KEY_SYSTEM_GESTURES_EXCLUDED_BY_PRE_Q_STICKY_IMMERSIVE, false);
                if (mSystemGestureExcludedByPreQStickyImmersive != excludedByPreQSticky
                        || mSystemGestureExclusionLimitDp != exclusionLimitDp) {
                    mSystemGestureExclusionLimitDp = exclusionLimitDp;
                    mSystemGestureExcludedByPreQStickyImmersive = excludedByPreQSticky;
                    mRoot.forAllDisplays(DisplayContent::updateSystemGestureExclusionLimit);
                }

                mSystemGestureExclusionLogDebounceTimeoutMillis =
                        DeviceConfig.getInt(DeviceConfig.NAMESPACE_WINDOW_MANAGER,
                                KEY_SYSTEM_GESTURE_EXCLUSION_LOG_DEBOUNCE_MILLIS, 0);
            }
        };
        DeviceConfig.addOnPropertiesChangedListener(DeviceConfig.NAMESPACE_WINDOW_MANAGER,
                new HandlerExecutor(mH), mPropertiesChangedListener);

        LocalServices.addService(WindowManagerInternal.class, new LocalService());
    }

    /**
     * Called after all entities (such as the {@link ActivityManagerService}) have been set up and
     * associated with the {@link WindowManagerService}.
     */
    public void onInitReady() {
        initPolicy();

        // Add ourself to the Watchdog monitors.
        Watchdog.getInstance().addMonitor(this);

        openSurfaceTransaction();
        try {
            createWatermarkInTransaction();
        } finally {
            closeSurfaceTransaction("createWatermarkInTransaction");
        }

        showEmulatorDisplayOverlayIfNeeded();
    }

    public InputManagerCallback getInputManagerCallback() {
        return mInputManagerCallback;
    }

    @Override
    public boolean onTransact(int code, Parcel data, Parcel reply, int flags)
            throws RemoteException {
        try {
            return super.onTransact(code, data, reply, flags);
        } catch (RuntimeException e) {
            // The window manager only throws security exceptions, so let's
            // log all others.
            if (!(e instanceof SecurityException)) {
                Slog.wtf(TAG_WM, "Window Manager Crash", e);
            }
            throw e;
        }
    }

    static boolean excludeWindowTypeFromTapOutTask(int windowType) {
        switch (windowType) {
            case TYPE_STATUS_BAR:
            case TYPE_NAVIGATION_BAR:
            case TYPE_INPUT_METHOD_DIALOG:
                return true;
        }
        return false;
    }

    public int addWindow(Session session, IWindow client, int seq,
            LayoutParams attrs, int viewVisibility, int displayId, Rect outFrame,
            Rect outContentInsets, Rect outStableInsets, Rect outOutsets,
            DisplayCutout.ParcelableWrapper outDisplayCutout, InputChannel outInputChannel,
            InsetsState outInsetsState) {
        int[] appOp = new int[1];
        int res = mPolicy.checkAddPermission(attrs, appOp);
        if (res != WindowManagerGlobal.ADD_OKAY) {
            return res;
        }

        WindowState parentWindow = null;
        long origId;
        final int callingUid = Binder.getCallingUid();
        final int type = attrs.type;

        synchronized (mGlobalLock) {
            if (!mDisplayReady) {
                throw new IllegalStateException("Display has not been initialialized");
            }

            final DisplayContent displayContent = getDisplayContentOrCreate(displayId, attrs.token);

            if (displayContent == null) {
                Slog.w(TAG_WM, "Attempted to add window to a display that does not exist: "
                        + displayId + ".  Aborting.");
                return WindowManagerGlobal.ADD_INVALID_DISPLAY;
            }
            if (!displayContent.hasAccess(session.mUid)) {
                Slog.w(TAG_WM, "Attempted to add window to a display for which the application "
                        + "does not have access: " + displayId + ".  Aborting.");
                return WindowManagerGlobal.ADD_INVALID_DISPLAY;
            }

            if (mWindowMap.containsKey(client.asBinder())) {
                Slog.w(TAG_WM, "Window " + client + " is already added");
                return WindowManagerGlobal.ADD_DUPLICATE_ADD;
            }

            if (type >= FIRST_SUB_WINDOW && type <= LAST_SUB_WINDOW) {
                parentWindow = windowForClientLocked(null, attrs.token, false);
                if (parentWindow == null) {
                    Slog.w(TAG_WM, "Attempted to add window with token that is not a window: "
                          + attrs.token + ".  Aborting.");
                    return WindowManagerGlobal.ADD_BAD_SUBWINDOW_TOKEN;
                }
                if (parentWindow.mAttrs.type >= FIRST_SUB_WINDOW
                        && parentWindow.mAttrs.type <= LAST_SUB_WINDOW) {
                    Slog.w(TAG_WM, "Attempted to add window with token that is a sub-window: "
                            + attrs.token + ".  Aborting.");
                    return WindowManagerGlobal.ADD_BAD_SUBWINDOW_TOKEN;
                }
            }

            if (type == TYPE_PRIVATE_PRESENTATION && !displayContent.isPrivate()) {
                Slog.w(TAG_WM, "Attempted to add private presentation window to a non-private display.  Aborting.");
                return WindowManagerGlobal.ADD_PERMISSION_DENIED;
            }

            AppWindowToken atoken = null;
            final boolean hasParent = parentWindow != null;
            // Use existing parent window token for child windows since they go in the same token
            // as there parent window so we can apply the same policy on them.
            WindowToken token = displayContent.getWindowToken(
                    hasParent ? parentWindow.mAttrs.token : attrs.token);
            // If this is a child window, we want to apply the same type checking rules as the
            // parent window type.
            final int rootType = hasParent ? parentWindow.mAttrs.type : type;

            boolean addToastWindowRequiresToken = false;

            if (token == null) {
                if (rootType >= FIRST_APPLICATION_WINDOW && rootType <= LAST_APPLICATION_WINDOW) {
                    Slog.w(TAG_WM, "Attempted to add application window with unknown token "
                          + attrs.token + ".  Aborting.");
                    return WindowManagerGlobal.ADD_BAD_APP_TOKEN;
                }
                if (rootType == TYPE_INPUT_METHOD) {
                    Slog.w(TAG_WM, "Attempted to add input method window with unknown token "
                          + attrs.token + ".  Aborting.");
                    return WindowManagerGlobal.ADD_BAD_APP_TOKEN;
                }
                if (rootType == TYPE_VOICE_INTERACTION) {
                    Slog.w(TAG_WM, "Attempted to add voice interaction window with unknown token "
                          + attrs.token + ".  Aborting.");
                    return WindowManagerGlobal.ADD_BAD_APP_TOKEN;
                }
                if (rootType == TYPE_WALLPAPER) {
                    Slog.w(TAG_WM, "Attempted to add wallpaper window with unknown token "
                          + attrs.token + ".  Aborting.");
                    return WindowManagerGlobal.ADD_BAD_APP_TOKEN;
                }
                if (rootType == TYPE_DREAM) {
                    Slog.w(TAG_WM, "Attempted to add Dream window with unknown token "
                          + attrs.token + ".  Aborting.");
                    return WindowManagerGlobal.ADD_BAD_APP_TOKEN;
                }
                if (rootType == TYPE_QS_DIALOG) {
                    Slog.w(TAG_WM, "Attempted to add QS dialog window with unknown token "
                          + attrs.token + ".  Aborting.");
                    return WindowManagerGlobal.ADD_BAD_APP_TOKEN;
                }
                if (rootType == TYPE_ACCESSIBILITY_OVERLAY) {
                    Slog.w(TAG_WM, "Attempted to add Accessibility overlay window with unknown token "
                            + attrs.token + ".  Aborting.");
                    return WindowManagerGlobal.ADD_BAD_APP_TOKEN;
                }
                if (type == TYPE_TOAST) {
                    // Apps targeting SDK above N MR1 cannot arbitrary add toast windows.
                    if (doesAddToastWindowRequireToken(attrs.packageName, callingUid,
                            parentWindow)) {
                        Slog.w(TAG_WM, "Attempted to add a toast window with unknown token "
                                + attrs.token + ".  Aborting.");
                        return WindowManagerGlobal.ADD_BAD_APP_TOKEN;
                    }
                }
                final IBinder binder = attrs.token != null ? attrs.token : client.asBinder();
                final boolean isRoundedCornerOverlay =
                        (attrs.privateFlags & PRIVATE_FLAG_IS_ROUNDED_CORNERS_OVERLAY) != 0;
                token = new WindowToken(this, binder, type, false, displayContent,
                        session.mCanAddInternalSystemWindow, isRoundedCornerOverlay);
            } else if (rootType >= FIRST_APPLICATION_WINDOW && rootType <= LAST_APPLICATION_WINDOW) {
                atoken = token.asAppWindowToken();
                if (atoken == null) {
                    Slog.w(TAG_WM, "Attempted to add window with non-application token "
                          + token + ".  Aborting.");
                    return WindowManagerGlobal.ADD_NOT_APP_TOKEN;
                } else if (atoken.removed) {
                    Slog.w(TAG_WM, "Attempted to add window with exiting application token "
                          + token + ".  Aborting.");
                    return WindowManagerGlobal.ADD_APP_EXITING;
                } else if (type == TYPE_APPLICATION_STARTING && atoken.startingWindow != null) {
                    Slog.w(TAG_WM, "Attempted to add starting window to token with already existing"
                            + " starting window");
                    return WindowManagerGlobal.ADD_DUPLICATE_ADD;
                }
            } else if (rootType == TYPE_INPUT_METHOD) {
                if (token.windowType != TYPE_INPUT_METHOD) {
                    Slog.w(TAG_WM, "Attempted to add input method window with bad token "
                            + attrs.token + ".  Aborting.");
                      return WindowManagerGlobal.ADD_BAD_APP_TOKEN;
                }
            } else if (rootType == TYPE_VOICE_INTERACTION) {
                if (token.windowType != TYPE_VOICE_INTERACTION) {
                    Slog.w(TAG_WM, "Attempted to add voice interaction window with bad token "
                            + attrs.token + ".  Aborting.");
                      return WindowManagerGlobal.ADD_BAD_APP_TOKEN;
                }
            } else if (rootType == TYPE_WALLPAPER) {
                if (token.windowType != TYPE_WALLPAPER) {
                    Slog.w(TAG_WM, "Attempted to add wallpaper window with bad token "
                            + attrs.token + ".  Aborting.");
                      return WindowManagerGlobal.ADD_BAD_APP_TOKEN;
                }
            } else if (rootType == TYPE_DREAM) {
                if (token.windowType != TYPE_DREAM) {
                    Slog.w(TAG_WM, "Attempted to add Dream window with bad token "
                            + attrs.token + ".  Aborting.");
                      return WindowManagerGlobal.ADD_BAD_APP_TOKEN;
                }
            } else if (rootType == TYPE_ACCESSIBILITY_OVERLAY) {
                if (token.windowType != TYPE_ACCESSIBILITY_OVERLAY) {
                    Slog.w(TAG_WM, "Attempted to add Accessibility overlay window with bad token "
                            + attrs.token + ".  Aborting.");
                    return WindowManagerGlobal.ADD_BAD_APP_TOKEN;
                }
            } else if (type == TYPE_TOAST) {
                // Apps targeting SDK above N MR1 cannot arbitrary add toast windows.
                addToastWindowRequiresToken = doesAddToastWindowRequireToken(attrs.packageName,
                        callingUid, parentWindow);
                if (addToastWindowRequiresToken && token.windowType != TYPE_TOAST) {
                    Slog.w(TAG_WM, "Attempted to add a toast window with bad token "
                            + attrs.token + ".  Aborting.");
                    return WindowManagerGlobal.ADD_BAD_APP_TOKEN;
                }
            } else if (type == TYPE_QS_DIALOG) {
                if (token.windowType != TYPE_QS_DIALOG) {
                    Slog.w(TAG_WM, "Attempted to add QS dialog window with bad token "
                            + attrs.token + ".  Aborting.");
                    return WindowManagerGlobal.ADD_BAD_APP_TOKEN;
                }
            } else if (token.asAppWindowToken() != null) {
                Slog.w(TAG_WM, "Non-null appWindowToken for system window of rootType=" + rootType);
                // It is not valid to use an app token with other system types; we will
                // instead make a new token for it (as if null had been passed in for the token).
                attrs.token = null;
                token = new WindowToken(this, client.asBinder(), type, false, displayContent,
                        session.mCanAddInternalSystemWindow);
            }

            final WindowState win = new WindowState(this, session, client, token, parentWindow,
                    appOp[0], seq, attrs, viewVisibility, session.mUid,
                    session.mCanAddInternalSystemWindow);
            if (win.mDeathRecipient == null) {
                // Client has apparently died, so there is no reason to
                // continue.
                Slog.w(TAG_WM, "Adding window client " + client.asBinder()
                        + " that is dead, aborting.");
                return WindowManagerGlobal.ADD_APP_EXITING;
            }

            if (win.getDisplayContent() == null) {
                Slog.w(TAG_WM, "Adding window to Display that has been removed.");
                return WindowManagerGlobal.ADD_INVALID_DISPLAY;
            }

            final DisplayPolicy displayPolicy = displayContent.getDisplayPolicy();
            displayPolicy.adjustWindowParamsLw(win, win.mAttrs, Binder.getCallingPid(),
                    Binder.getCallingUid());
            win.setShowToOwnerOnlyLocked(mPolicy.checkShowToOwnerOnly(attrs));

            res = displayPolicy.validateAddingWindowLw(attrs);
            if (res != WindowManagerGlobal.ADD_OKAY) {
                return res;
            }

            final boolean openInputChannels = (outInputChannel != null
                    && (attrs.inputFeatures & INPUT_FEATURE_NO_INPUT_CHANNEL) == 0);
            if  (openInputChannels) {
                win.openInputChannel(outInputChannel);
            }

            // If adding a toast requires a token for this app we always schedule hiding
            // toast windows to make sure they don't stick around longer then necessary.
            // We hide instead of remove such windows as apps aren't prepared to handle
            // windows being removed under them.
            //
            // If the app is older it can add toasts without a token and hence overlay
            // other apps. To be maximally compatible with these apps we will hide the
            // window after the toast timeout only if the focused window is from another
            // UID, otherwise we allow unlimited duration. When a UID looses focus we
            // schedule hiding all of its toast windows.
            if (type == TYPE_TOAST) {
                if (!displayContent.canAddToastWindowForUid(callingUid)) {
                    Slog.w(TAG_WM, "Adding more than one toast window for UID at a time.");
                    return WindowManagerGlobal.ADD_DUPLICATE_ADD;
                }
                // Make sure this happens before we moved focus as one can make the
                // toast focusable to force it not being hidden after the timeout.
                // Focusable toasts are always timed out to prevent a focused app to
                // show a focusable toasts while it has focus which will be kept on
                // the screen after the activity goes away.
                if (addToastWindowRequiresToken
                        || (attrs.flags & LayoutParams.FLAG_NOT_FOCUSABLE) == 0
                        || displayContent.mCurrentFocus == null
                        || displayContent.mCurrentFocus.mOwnerUid != callingUid) {
                    mH.sendMessageDelayed(
                            mH.obtainMessage(H.WINDOW_HIDE_TIMEOUT, win),
                            win.mAttrs.hideTimeoutMilliseconds);
                }
            }

            // From now on, no exceptions or errors allowed!

            res = WindowManagerGlobal.ADD_OKAY;
            if (displayContent.mCurrentFocus == null) {
                displayContent.mWinAddedSinceNullFocus.add(win);
            }

            if (excludeWindowTypeFromTapOutTask(type)) {
                displayContent.mTapExcludedWindows.add(win);
            }

            origId = Binder.clearCallingIdentity();

            win.attach();
            mWindowMap.put(client.asBinder(), win);

            win.initAppOpsState();

            final boolean suspended = mPmInternal.isPackageSuspended(win.getOwningPackage(),
                    UserHandle.getUserId(win.getOwningUid()));
            win.setHiddenWhileSuspended(suspended);

            final boolean hideSystemAlertWindows = !mHidingNonSystemOverlayWindows.isEmpty();
            win.setForceHideNonSystemOverlayWindowIfNeeded(hideSystemAlertWindows);

            final AppWindowToken aToken = token.asAppWindowToken();
            if (type == TYPE_APPLICATION_STARTING && aToken != null) {
                aToken.startingWindow = win;
                if (DEBUG_STARTING_WINDOW) Slog.v (TAG_WM, "addWindow: " + aToken
                        + " startingWindow=" + win);
            }

            boolean imMayMove = true;

            win.mToken.addWindow(win);
            displayPolicy.addWindowLw(win, attrs);
            if (type == TYPE_INPUT_METHOD) {
                displayContent.setInputMethodWindowLocked(win);
                imMayMove = false;
            } else if (type == TYPE_INPUT_METHOD_DIALOG) {
                displayContent.computeImeTarget(true /* updateImeTarget */);
                imMayMove = false;
            } else {
                if (type == TYPE_WALLPAPER) {
                    displayContent.mWallpaperController.clearLastWallpaperTimeoutTime();
                    displayContent.pendingLayoutChanges |= FINISH_LAYOUT_REDO_WALLPAPER;
                } else if ((attrs.flags&FLAG_SHOW_WALLPAPER) != 0) {
                    displayContent.pendingLayoutChanges |= FINISH_LAYOUT_REDO_WALLPAPER;
                } else if (displayContent.mWallpaperController.isBelowWallpaperTarget(win)) {
                    // If there is currently a wallpaper being shown, and
                    // the base layer of the new window is below the current
                    // layer of the target window, then adjust the wallpaper.
                    // This is to avoid a new window being placed between the
                    // wallpaper and its target.
                    displayContent.pendingLayoutChanges |= FINISH_LAYOUT_REDO_WALLPAPER;
                }
            }

            // If the window is being added to a stack that's currently adjusted for IME,
            // make sure to apply the same adjust to this new window.
            win.applyAdjustForImeIfNeeded();

            if (type == TYPE_DOCK_DIVIDER) {
                mRoot.getDisplayContent(displayId).getDockedDividerController().setWindow(win);
            }

            final WindowStateAnimator winAnimator = win.mWinAnimator;
            winAnimator.mEnterAnimationPending = true;
            winAnimator.mEnteringAnimation = true;
            // Check if we need to prepare a transition for replacing window first.
            if (atoken != null && atoken.isVisible()
                    && !prepareWindowReplacementTransition(atoken)) {
                // If not, check if need to set up a dummy transition during display freeze
                // so that the unfreeze wait for the apps to draw. This might be needed if
                // the app is relaunching.
                prepareNoneTransitionForRelaunching(atoken);
            }

            final DisplayFrames displayFrames = displayContent.mDisplayFrames;
            // TODO: Not sure if onDisplayInfoUpdated() call is needed.
            final DisplayInfo displayInfo = displayContent.getDisplayInfo();
            displayFrames.onDisplayInfoUpdated(displayInfo,
                    displayContent.calculateDisplayCutoutForRotation(displayInfo.rotation));
            final Rect taskBounds;
            final boolean floatingStack;
            if (atoken != null && atoken.getTask() != null) {
                taskBounds = mTmpRect;
                atoken.getTask().getBounds(mTmpRect);
                floatingStack = atoken.getTask().isFloating();
            } else {
                taskBounds = null;
                floatingStack = false;
            }
            if (displayPolicy.getLayoutHintLw(win.mAttrs, taskBounds, displayFrames, floatingStack,
                    outFrame, outContentInsets, outStableInsets, outOutsets, outDisplayCutout)) {
                res |= WindowManagerGlobal.ADD_FLAG_ALWAYS_CONSUME_SYSTEM_BARS;
            }
            outInsetsState.set(displayContent.getInsetsStateController().getInsetsForDispatch(win));

            if (mInTouchMode) {
                res |= WindowManagerGlobal.ADD_FLAG_IN_TOUCH_MODE;
            }
            if (win.mAppToken == null || !win.mAppToken.isClientHidden()) {
                res |= WindowManagerGlobal.ADD_FLAG_APP_VISIBLE;
            }

            displayContent.getInputMonitor().setUpdateInputWindowsNeededLw();

            boolean focusChanged = false;
            if (win.canReceiveKeys()) {
                focusChanged = updateFocusedWindowLocked(UPDATE_FOCUS_WILL_ASSIGN_LAYERS,
                        false /*updateInputWindows*/);
                if (focusChanged) {
                    imMayMove = false;
                }
            }

            if (imMayMove) {
                displayContent.computeImeTarget(true /* updateImeTarget */);
            }

            // Don't do layout here, the window must call
            // relayout to be displayed, so we'll do it there.
            win.getParent().assignChildLayers();

            if (focusChanged) {
                displayContent.getInputMonitor().setInputFocusLw(displayContent.mCurrentFocus,
                        false /*updateInputWindows*/);
            }
            displayContent.getInputMonitor().updateInputWindowsLw(false /*force*/);

            if (DEBUG || DEBUG_ADD_REMOVE) {
                Slog.v(TAG_WM, "addWindow: New client " + client.asBinder()
                        + ": window=" + win + " Callers=" + Debug.getCallers(5));
            }

            if (win.isVisibleOrAdding() && displayContent.updateOrientation()) {
                displayContent.sendNewConfiguration();
            }
        }

        Binder.restoreCallingIdentity(origId);

        return res;
    }

    /**
     * Get existing {@link DisplayContent} or create a new one if the display is registered in
     * DisplayManager.
     *
     * NOTE: This should only be used in cases when there is a chance that a {@link DisplayContent}
     * that corresponds to a display just added to DisplayManager has not yet been created. This
     * usually means that the call of this method was initiated from outside of Activity or Window
     * Manager. In most cases the regular getter should be used.
     * @param displayId The preferred display Id.
     * @param token The window token associated with the window we are trying to get display for.
     *              if not null then the display of the window token will be returned. Set to null
     *              is there isn't an a token associated with the request.
     * @see RootWindowContainer#getDisplayContent(int)
     */
    private DisplayContent getDisplayContentOrCreate(int displayId, IBinder token) {
        if (token != null) {
            final WindowToken wToken = mRoot.getWindowToken(token);
            if (wToken != null) {
                return wToken.getDisplayContent();
            }
        }

        DisplayContent displayContent = mRoot.getDisplayContent(displayId);

        // Create an instance if possible instead of waiting for the ActivityManagerService to drive
        // the creation.
        if (displayContent == null) {
            final Display display = mDisplayManager.getDisplay(displayId);

            if (display != null) {
                displayContent = mRoot.createDisplayContent(display, null /* activityDisplay */);
                displayContent.reconfigureDisplayLocked();
            }
        }

        return displayContent;
    }

    private boolean doesAddToastWindowRequireToken(String packageName, int callingUid,
            WindowState attachedWindow) {
        // Try using the target SDK of the root window
        if (attachedWindow != null) {
            return attachedWindow.mAppToken != null
                    && attachedWindow.mAppToken.mTargetSdk >= Build.VERSION_CODES.O;
        } else {
            // Otherwise, look at the package
            try {
                ApplicationInfo appInfo = mContext.getPackageManager()
                        .getApplicationInfoAsUser(packageName, 0,
                                UserHandle.getUserId(callingUid));
                if (appInfo.uid != callingUid) {
                    throw new SecurityException("Package " + packageName + " not in UID "
                            + callingUid);
                }
                if (appInfo.targetSdkVersion >= Build.VERSION_CODES.O) {
                    return true;
                }
            } catch (PackageManager.NameNotFoundException e) {
                /* ignore */
            }
        }
        return false;
    }

    /**
     * Returns true if we're done setting up any transitions.
     */
    private boolean prepareWindowReplacementTransition(AppWindowToken atoken) {
        atoken.clearAllDrawn();
        final WindowState replacedWindow = atoken.getReplacingWindow();
        if (replacedWindow == null) {
            // We expect to already receive a request to remove the old window. If it did not
            // happen, let's just simply add a window.
            return false;
        }
        // We use the visible frame, because we want the animation to morph the window from what
        // was visible to the user to the final destination of the new window.
        Rect frame = replacedWindow.getVisibleFrameLw();
        // We treat this as if this activity was opening, so we can trigger the app transition
        // animation and piggy-back on existing transition animation infrastructure.
        final DisplayContent dc = atoken.getDisplayContent();
        dc.mOpeningApps.add(atoken);
        dc.prepareAppTransition(WindowManager.TRANSIT_ACTIVITY_RELAUNCH, ALWAYS_KEEP_CURRENT,
                0 /* flags */, false /* forceOverride */);
        dc.mAppTransition.overridePendingAppTransitionClipReveal(frame.left, frame.top,
                frame.width(), frame.height());
        dc.executeAppTransition();
        return true;
    }

    private void prepareNoneTransitionForRelaunching(AppWindowToken atoken) {
        // Set up a none-transition and add the app to opening apps, so that the display
        // unfreeze wait for the apps to be drawn.
        // Note that if the display unfroze already because app unfreeze timed out,
        // we don't set up the transition anymore and just let it go.
        final DisplayContent dc = atoken.getDisplayContent();
        if (mDisplayFrozen && !dc.mOpeningApps.contains(atoken) && atoken.isRelaunching()) {
            dc.mOpeningApps.add(atoken);
            dc.prepareAppTransition(WindowManager.TRANSIT_NONE, !ALWAYS_KEEP_CURRENT, 0 /* flags */,
                    false /* forceOverride */);
            dc.executeAppTransition();
        }
    }

    boolean isSecureLocked(WindowState w) {
        if ((w.mAttrs.flags&WindowManager.LayoutParams.FLAG_SECURE) != 0) {
            return true;
        }
        if (DevicePolicyCache.getInstance().getScreenCaptureDisabled(
                UserHandle.getUserId(w.mOwnerUid))) {
            return true;
        }
        return false;
    }

    /**
     * Set whether screen capture is disabled for all windows of a specific user from
     * the device policy cache.
     */
    @Override
    public void refreshScreenCaptureDisabled(int userId) {
        int callingUid = Binder.getCallingUid();
        if (callingUid != SYSTEM_UID) {
            throw new SecurityException("Only system can call refreshScreenCaptureDisabled.");
        }

        synchronized (mGlobalLock) {
            // Update secure surface for all windows belonging to this user.
            mRoot.setSecureSurfaceState(userId,
                    DevicePolicyCache.getInstance().getScreenCaptureDisabled(userId));
        }
    }

    void removeWindow(Session session, IWindow client) {
        synchronized (mGlobalLock) {
            WindowState win = windowForClientLocked(session, client, false);
            if (win == null) {
                return;
            }
            win.removeIfPossible();
        }
    }

    /**
     * Performs some centralized bookkeeping clean-up on the window that is being removed.
     * NOTE: Should only be called from {@link WindowState#removeImmediately()}
     * TODO: Maybe better handled with a method {@link WindowContainer#removeChild} if we can
     * figure-out a good way to have all parents of a WindowState doing the same thing without
     * forgetting to add the wiring when a new parent of WindowState is added.
     */
    void postWindowRemoveCleanupLocked(WindowState win) {
        if (DEBUG_ADD_REMOVE) Slog.v(TAG_WM, "postWindowRemoveCleanupLocked: " + win);
        mWindowMap.remove(win.mClient.asBinder());

        final DisplayContent dc = win.getDisplayContent();
        dc.getDisplayRotation().markForSeamlessRotation(win, false /* seamlesslyRotated */);

        win.resetAppOpsState();

        if (dc.mCurrentFocus == null) {
            dc.mWinRemovedSinceNullFocus.add(win);
        }
        mPendingRemove.remove(win);
        mResizingWindows.remove(win);
        updateNonSystemOverlayWindowsVisibilityIfNeeded(win, false /* surfaceShown */);
        mWindowsChanged = true;
        if (DEBUG_WINDOW_MOVEMENT) Slog.v(TAG_WM, "Final remove of window: " + win);

        final DisplayContent displayContent = win.getDisplayContent();
        if (displayContent.mInputMethodWindow == win) {
            displayContent.setInputMethodWindowLocked(null);
        }

        final WindowToken token = win.mToken;
        final AppWindowToken atoken = win.mAppToken;
        if (DEBUG_ADD_REMOVE) Slog.v(TAG_WM, "Removing " + win + " from " + token);
        // Window will already be removed from token before this post clean-up method is called.
        if (token.isEmpty()) {
            if (!token.mPersistOnEmpty) {
                token.removeImmediately();
            } else if (atoken != null) {
                // TODO: Should this be moved into AppWindowToken.removeWindow? Might go away after
                // re-factor.
                atoken.firstWindowDrawn = false;
                atoken.clearAllDrawn();
                final TaskStack stack = atoken.getStack();
                if (stack != null) {
                    stack.mExitingAppTokens.remove(atoken);
                }
            }
        }

        if (atoken != null) {
            atoken.postWindowRemoveStartingWindowCleanup(win);
        }

        if (win.mAttrs.type == TYPE_WALLPAPER) {
            dc.mWallpaperController.clearLastWallpaperTimeoutTime();
            dc.pendingLayoutChanges |= FINISH_LAYOUT_REDO_WALLPAPER;
        } else if ((win.mAttrs.flags & FLAG_SHOW_WALLPAPER) != 0) {
            dc.pendingLayoutChanges |= FINISH_LAYOUT_REDO_WALLPAPER;
        }

        if (dc != null && !mWindowPlacerLocked.isInLayout()) {
            dc.assignWindowLayers(true /* setLayoutNeeded */);
            mWindowPlacerLocked.performSurfacePlacement();
            if (win.mAppToken != null) {
                win.mAppToken.updateReportedVisibilityLocked();
            }
        }

        dc.getInputMonitor().updateInputWindowsLw(true /*force*/);
    }

    private void updateHiddenWhileSuspendedState(ArraySet<String> packages, boolean suspended) {
        synchronized (mGlobalLock) {
            mRoot.updateHiddenWhileSuspendedState(packages, suspended);
        }
    }

    private void updateAppOpsState() {
        synchronized (mGlobalLock) {
            mRoot.updateAppOpsState();
        }
    }

    static void logSurface(WindowState w, String msg, boolean withStackTrace) {
        String str = "  SURFACE " + msg + ": " + w;
        if (withStackTrace) {
            logWithStack(TAG, str);
        } else {
            Slog.i(TAG_WM, str);
        }
    }

    static void logSurface(SurfaceControl s, String title, String msg) {
        String str = "  SURFACE " + s + ": " + msg + " / " + title;
        Slog.i(TAG_WM, str);
    }

    static void logWithStack(String tag, String s) {
        RuntimeException e = null;
        if (SHOW_STACK_CRAWLS) {
            e = new RuntimeException();
            e.fillInStackTrace();
        }
        Slog.i(tag, s, e);
    }

    void setTransparentRegionWindow(Session session, IWindow client, Region region) {
        long origId = Binder.clearCallingIdentity();
        try {
            synchronized (mGlobalLock) {
                WindowState w = windowForClientLocked(session, client, false);
                if (SHOW_TRANSACTIONS) WindowManagerService.logSurface(w,
                        "transparentRegionHint=" + region, false);

                if ((w != null) && w.mHasSurface) {
                    w.mWinAnimator.setTransparentRegionHintLocked(region);
                }
            }
        } finally {
            Binder.restoreCallingIdentity(origId);
        }
    }

    void setInsetsWindow(Session session, IWindow client, int touchableInsets, Rect contentInsets,
            Rect visibleInsets, Region touchableRegion) {
        long origId = Binder.clearCallingIdentity();
        try {
            synchronized (mGlobalLock) {
                WindowState w = windowForClientLocked(session, client, false);
                if (DEBUG_LAYOUT) Slog.d(TAG, "setInsetsWindow " + w
                        + ", contentInsets=" + w.mGivenContentInsets + " -> " + contentInsets
                        + ", visibleInsets=" + w.mGivenVisibleInsets + " -> " + visibleInsets
                        + ", touchableRegion=" + w.mGivenTouchableRegion + " -> " + touchableRegion
                        + ", touchableInsets " + w.mTouchableInsets + " -> " + touchableInsets);
                if (w != null) {
                    w.mGivenInsetsPending = false;
                    w.mGivenContentInsets.set(contentInsets);
                    w.mGivenVisibleInsets.set(visibleInsets);
                    w.mGivenTouchableRegion.set(touchableRegion);
                    w.mTouchableInsets = touchableInsets;
                    if (w.mGlobalScale != 1) {
                        w.mGivenContentInsets.scale(w.mGlobalScale);
                        w.mGivenVisibleInsets.scale(w.mGlobalScale);
                        w.mGivenTouchableRegion.scale(w.mGlobalScale);
                    }
                    w.setDisplayLayoutNeeded();
                    mWindowPlacerLocked.performSurfacePlacement();

                    // We need to report touchable region changes to accessibility.
                    if (mAccessibilityController != null) {
                        mAccessibilityController.onSomeWindowResizedOrMovedLocked(
                                w.getDisplayContent().getDisplayId());
                    }
                }
            }
        } finally {
            Binder.restoreCallingIdentity(origId);
        }
    }

    public void getWindowDisplayFrame(Session session, IWindow client,
            Rect outDisplayFrame) {
        synchronized (mGlobalLock) {
            WindowState win = windowForClientLocked(session, client, false);
            if (win == null) {
                outDisplayFrame.setEmpty();
                return;
            }
            outDisplayFrame.set(win.getDisplayFrameLw());
            if (win.inSizeCompatMode()) {
                outDisplayFrame.scale(win.mInvGlobalScale);
            }
        }
    }

    public void onRectangleOnScreenRequested(IBinder token, Rect rectangle) {
        synchronized (mGlobalLock) {
            if (mAccessibilityController != null) {
                WindowState window = mWindowMap.get(token);
                if (window != null) {
                    mAccessibilityController.onRectangleOnScreenRequestedLocked(
                            window.getDisplayId(), rectangle);
                }
            }
        }
    }

    public IWindowId getWindowId(IBinder token) {
        synchronized (mGlobalLock) {
            WindowState window = mWindowMap.get(token);
            return window != null ? window.mWindowId : null;
        }
    }

    public void pokeDrawLock(Session session, IBinder token) {
        synchronized (mGlobalLock) {
            WindowState window = windowForClientLocked(session, token, false);
            if (window != null) {
                window.pokeDrawLockLw(mDrawLockTimeoutMillis);
            }
        }
    }

    private boolean hasStatusBarPermission(int pid, int uid) {
        return mContext.checkPermission(permission.STATUS_BAR, pid, uid)
                        == PackageManager.PERMISSION_GRANTED;
    }

    public int relayoutWindow(Session session, IWindow client, int seq, LayoutParams attrs,
            int requestedWidth, int requestedHeight, int viewVisibility, int flags,
            long frameNumber, Rect outFrame, Rect outOverscanInsets, Rect outContentInsets,
            Rect outVisibleInsets, Rect outStableInsets, Rect outOutsets, Rect outBackdropFrame,
            DisplayCutout.ParcelableWrapper outCutout, MergedConfiguration mergedConfiguration,
            SurfaceControl outSurfaceControl, InsetsState outInsetsState) {
        int result = 0;
        boolean configChanged;
        final int pid = Binder.getCallingPid();
        final int uid = Binder.getCallingUid();
        long origId = Binder.clearCallingIdentity();
        synchronized (mGlobalLock) {
            final WindowState win = windowForClientLocked(session, client, false);
            if (win == null) {
                return 0;
            }
            final DisplayContent displayContent = win.getDisplayContent();
            final DisplayPolicy displayPolicy = displayContent.getDisplayPolicy();

            WindowStateAnimator winAnimator = win.mWinAnimator;
            if (viewVisibility != View.GONE) {
                win.setRequestedSize(requestedWidth, requestedHeight);
            }

            win.setFrameNumber(frameNumber);

            final DisplayContent dc = win.getDisplayContent();
            if (!dc.mWaitingForConfig) {
                win.finishSeamlessRotation(false /* timeout */);
            }

            int attrChanges = 0;
            int flagChanges = 0;
            int privateFlagChanges = 0;
            if (attrs != null) {
                displayPolicy.adjustWindowParamsLw(win, attrs, pid, uid);
                // if they don't have the permission, mask out the status bar bits
                if (seq == win.mSeq) {
                    int systemUiVisibility = attrs.systemUiVisibility
                            | attrs.subtreeSystemUiVisibility;
                    if ((systemUiVisibility & DISABLE_MASK) != 0) {
                        if (!hasStatusBarPermission(pid, uid)) {
                            systemUiVisibility &= ~DISABLE_MASK;
                        }
                    }
                    win.mSystemUiVisibility = systemUiVisibility;
                }
                if (win.mAttrs.type != attrs.type) {
                    throw new IllegalArgumentException(
                            "Window type can not be changed after the window is added.");
                }

                // Odd choice but less odd than embedding in copyFrom()
                if ((attrs.privateFlags & WindowManager.LayoutParams.PRIVATE_FLAG_PRESERVE_GEOMETRY)
                        != 0) {
                    attrs.x = win.mAttrs.x;
                    attrs.y = win.mAttrs.y;
                    attrs.width = win.mAttrs.width;
                    attrs.height = win.mAttrs.height;
                }

                flagChanges = win.mAttrs.flags ^ attrs.flags;
                privateFlagChanges = win.mAttrs.privateFlags ^ attrs.privateFlags;
                attrChanges = win.mAttrs.copyFrom(attrs);
                if ((attrChanges & (WindowManager.LayoutParams.LAYOUT_CHANGED
                        | WindowManager.LayoutParams.SYSTEM_UI_VISIBILITY_CHANGED)) != 0) {
                    win.mLayoutNeeded = true;
                }
                if (win.mAppToken != null && ((flagChanges & FLAG_SHOW_WHEN_LOCKED) != 0
                        || (flagChanges & FLAG_DISMISS_KEYGUARD) != 0)) {
                    win.mAppToken.checkKeyguardFlagsChanged();
                }
                if (((attrChanges & LayoutParams.ACCESSIBILITY_TITLE_CHANGED) != 0)
                        && (mAccessibilityController != null)) {
                    // No move or resize, but the controller checks for title changes as well
                    mAccessibilityController.onSomeWindowResizedOrMovedLocked(
                            win.getDisplayContent().getDisplayId());
                }

                if ((privateFlagChanges & SYSTEM_FLAG_HIDE_NON_SYSTEM_OVERLAY_WINDOWS) != 0) {
                    updateNonSystemOverlayWindowsVisibilityIfNeeded(
                            win, win.mWinAnimator.getShown());
                }
                if ((attrChanges & (WindowManager.LayoutParams.PRIVATE_FLAGS_CHANGED)) != 0) {
                    winAnimator.setColorSpaceAgnosticLocked((win.mAttrs.privateFlags
                            & WindowManager.LayoutParams.PRIVATE_FLAG_COLOR_SPACE_AGNOSTIC) != 0);
                }
            }

            if (DEBUG_LAYOUT) Slog.v(TAG_WM, "Relayout " + win + ": viewVisibility=" + viewVisibility
                    + " req=" + requestedWidth + "x" + requestedHeight + " " + win.mAttrs);
            winAnimator.mSurfaceDestroyDeferred = (flags & RELAYOUT_DEFER_SURFACE_DESTROY) != 0;
            if ((attrChanges & WindowManager.LayoutParams.ALPHA_CHANGED) != 0) {
                winAnimator.mAlpha = attrs.alpha;
            }
            win.setWindowScale(win.mRequestedWidth, win.mRequestedHeight);

            if (win.mAttrs.surfaceInsets.left != 0
                    || win.mAttrs.surfaceInsets.top != 0
                    || win.mAttrs.surfaceInsets.right != 0
                    || win.mAttrs.surfaceInsets.bottom != 0) {
                winAnimator.setOpaqueLocked(false);
            }

            final int oldVisibility = win.mViewVisibility;

            // If the window is becoming visible, visibleOrAdding may change which may in turn
            // change the IME target.
            final boolean becameVisible =
                    (oldVisibility == View.INVISIBLE || oldVisibility == View.GONE)
                            && viewVisibility == View.VISIBLE;
            boolean imMayMove = (flagChanges & (FLAG_ALT_FOCUSABLE_IM | FLAG_NOT_FOCUSABLE)) != 0
                    || becameVisible;
            boolean focusMayChange = win.mViewVisibility != viewVisibility
                    || ((flagChanges & FLAG_NOT_FOCUSABLE) != 0)
                    || (!win.mRelayoutCalled);

            boolean wallpaperMayMove = win.mViewVisibility != viewVisibility
                    && (win.mAttrs.flags & FLAG_SHOW_WALLPAPER) != 0;
            wallpaperMayMove |= (flagChanges & FLAG_SHOW_WALLPAPER) != 0;
            if ((flagChanges & FLAG_SECURE) != 0 && winAnimator.mSurfaceController != null) {
                winAnimator.mSurfaceController.setSecure(isSecureLocked(win));
            }

            win.mRelayoutCalled = true;
            win.mInRelayout = true;

            win.mViewVisibility = viewVisibility;
            if (DEBUG_SCREEN_ON) {
                RuntimeException stack = new RuntimeException();
                stack.fillInStackTrace();
                Slog.i(TAG_WM, "Relayout " + win + ": oldVis=" + oldVisibility
                        + " newVis=" + viewVisibility, stack);
            }

            win.setDisplayLayoutNeeded();
            win.mGivenInsetsPending = (flags & WindowManagerGlobal.RELAYOUT_INSETS_PENDING) != 0;

            // We should only relayout if the view is visible, it is a starting window, or the
            // associated appToken is not hidden.
            final boolean shouldRelayout = viewVisibility == View.VISIBLE &&
                    (win.mAppToken == null || win.mAttrs.type == TYPE_APPLICATION_STARTING
                            || !win.mAppToken.isClientHidden());

            // If we are not currently running the exit animation, we need to see about starting
            // one.
            // We don't want to animate visibility of windows which are pending replacement.
            // In the case of activity relaunch child windows could request visibility changes as
            // they are detached from the main application window during the tear down process.
            // If we satisfied these visibility changes though, we would cause a visual glitch
            // hiding the window before it's replacement was available. So we just do nothing on
            // our side.
            // This must be called before the call to performSurfacePlacement.
            if (!shouldRelayout && winAnimator.hasSurface() && !win.mAnimatingExit) {
                if (DEBUG_VISIBILITY) {
                    Slog.i(TAG_WM,
                            "Relayout invis " + win + ": mAnimatingExit=" + win.mAnimatingExit);
                }
                result |= RELAYOUT_RES_SURFACE_CHANGED;
                if (!win.mWillReplaceWindow) {
                    focusMayChange = tryStartExitingAnimation(win, winAnimator, focusMayChange);
                }
            }

            // We may be deferring layout passes at the moment, but since the client is interested
            // in the new out values right now we need to force a layout.
            mWindowPlacerLocked.performSurfacePlacement(true /* force */);

            if (shouldRelayout) {
                Trace.traceBegin(TRACE_TAG_WINDOW_MANAGER, "relayoutWindow: viewVisibility_1");

                result = win.relayoutVisibleWindow(result, attrChanges);

                try {
                    result = createSurfaceControl(outSurfaceControl, result, win, winAnimator);
                } catch (Exception e) {
                    displayContent.getInputMonitor().updateInputWindowsLw(true /*force*/);

                    Slog.w(TAG_WM, "Exception thrown when creating surface for client "
                             + client + " (" + win.mAttrs.getTitle() + ")",
                             e);
                    Binder.restoreCallingIdentity(origId);
                    return 0;
                }
                if ((result & WindowManagerGlobal.RELAYOUT_RES_FIRST_TIME) != 0) {
                    focusMayChange = true;
                }
                if (win.mAttrs.type == TYPE_INPUT_METHOD
                        && displayContent.mInputMethodWindow == null) {
                    displayContent.setInputMethodWindowLocked(win);
                    imMayMove = true;
                }
                win.adjustStartingWindowFlags();
                Trace.traceEnd(TRACE_TAG_WINDOW_MANAGER);
            } else {
                Trace.traceBegin(TRACE_TAG_WINDOW_MANAGER, "relayoutWindow: viewVisibility_2");

                winAnimator.mEnterAnimationPending = false;
                winAnimator.mEnteringAnimation = false;

                if (viewVisibility == View.VISIBLE && winAnimator.hasSurface()) {
                    // We already told the client to go invisible, but the message may not be
                    // handled yet, or it might want to draw a last frame. If we already have a
                    // surface, let the client use that, but don't create new surface at this point.
                    Trace.traceBegin(TRACE_TAG_WINDOW_MANAGER, "relayoutWindow: getSurface");
                    winAnimator.mSurfaceController.getSurfaceControl(outSurfaceControl);
                    Trace.traceEnd(TRACE_TAG_WINDOW_MANAGER);
                } else {
                    if (DEBUG_VISIBILITY) Slog.i(TAG_WM, "Releasing surface in: " + win);

                    try {
                        Trace.traceBegin(TRACE_TAG_WINDOW_MANAGER, "wmReleaseOutSurface_"
                                + win.mAttrs.getTitle());
                        outSurfaceControl.release();
                    } finally {
                        Trace.traceEnd(TRACE_TAG_WINDOW_MANAGER);
                    }
                }

                Trace.traceEnd(TRACE_TAG_WINDOW_MANAGER);
            }

            if (focusMayChange) {
                if (updateFocusedWindowLocked(UPDATE_FOCUS_NORMAL, true /*updateInputWindows*/)) {
                    imMayMove = false;
                }
            }

            // updateFocusedWindowLocked() already assigned layers so we only need to
            // reassign them at this point if the IM window state gets shuffled
            boolean toBeDisplayed = (result & WindowManagerGlobal.RELAYOUT_RES_FIRST_TIME) != 0;
            if (imMayMove) {
                displayContent.computeImeTarget(true /* updateImeTarget */);
                if (toBeDisplayed) {
                    // Little hack here -- we -should- be able to rely on the function to return
                    // true if the IME has moved and needs its layer recomputed. However, if the IME
                    // was hidden and isn't actually moved in the list, its layer may be out of data
                    // so we make sure to recompute it.
                    displayContent.assignWindowLayers(false /* setLayoutNeeded */);
                }
            }

            if (wallpaperMayMove) {
                displayContent.pendingLayoutChanges |=
                        WindowManagerPolicy.FINISH_LAYOUT_REDO_WALLPAPER;
            }

            if (win.mAppToken != null) {
                displayContent.mUnknownAppVisibilityController.notifyRelayouted(win.mAppToken);
            }

            Trace.traceBegin(TRACE_TAG_WINDOW_MANAGER, "relayoutWindow: updateOrientation");
            configChanged = displayContent.updateOrientation();
            Trace.traceEnd(TRACE_TAG_WINDOW_MANAGER);

            if (toBeDisplayed && win.mIsWallpaper) {
                DisplayInfo displayInfo = displayContent.getDisplayInfo();
                displayContent.mWallpaperController.updateWallpaperOffset(
                        win, displayInfo.logicalWidth, displayInfo.logicalHeight, false);
            }
            if (win.mAppToken != null) {
                win.mAppToken.updateReportedVisibilityLocked();
            }
            if (winAnimator.mReportSurfaceResized) {
                winAnimator.mReportSurfaceResized = false;
                result |= WindowManagerGlobal.RELAYOUT_RES_SURFACE_RESIZED;
            }
            if (displayPolicy.areSystemBarsForcedShownLw(win)) {
                result |= WindowManagerGlobal.RELAYOUT_RES_CONSUME_ALWAYS_SYSTEM_BARS;
            }
            if (!win.isGoneForLayoutLw()) {
                win.mResizedWhileGone = false;
            }

            // We must always send the latest {@link MergedConfiguration}, regardless of whether we
            // have already reported it. The client might not have processed the previous value yet
            // and needs process it before handling the corresponding window frame. the variable
            // {@code mergedConfiguration} is an out parameter that will be passed back to the
            // client over IPC and checked there.
            // Note: in the cases where the window is tied to an activity, we should not send a
            // configuration update when the window has requested to be hidden. Doing so can lead
            // to the client erroneously accepting a configuration that would have otherwise caused
            // an activity restart. We instead hand back the last reported
            // {@link MergedConfiguration}.
            if (shouldRelayout) {
                win.getMergedConfiguration(mergedConfiguration);
            } else {
                win.getLastReportedMergedConfiguration(mergedConfiguration);
            }

            win.setLastReportedMergedConfiguration(mergedConfiguration);

            // Update the last inset values here because the values are sent back to the client.
            // The last inset values represent the last client state.
            win.updateLastInsetValues();

            win.getCompatFrame(outFrame);
            win.getInsetsForRelayout(outOverscanInsets, outContentInsets, outVisibleInsets,
                    outStableInsets, outOutsets);
            outCutout.set(win.getWmDisplayCutout().getDisplayCutout());
            outBackdropFrame.set(win.getBackdropFrame(win.getFrameLw()));
            outInsetsState.set(displayContent.getInsetsStateController().getInsetsForDispatch(win));
            if (DEBUG) {
                Slog.v(TAG_WM, "Relayout given client " + client.asBinder()
                                + ", requestedWidth=" + requestedWidth
                                + ", requestedHeight=" + requestedHeight
                                + ", viewVisibility=" + viewVisibility
                                + "\nRelayout returning frame=" + outFrame
                                + ", surface=" + outSurfaceControl);
            }

            if (DEBUG || DEBUG_FOCUS) {
                Slog.v(TAG_WM, "Relayout of " + win + ": focusMayChange=" + focusMayChange);
            }

            result |= mInTouchMode ? WindowManagerGlobal.RELAYOUT_RES_IN_TOUCH_MODE : 0;

            if (DEBUG_LAYOUT) {
                Slog.v(TAG_WM, "Relayout complete " + win + ": outFrame=" + outFrame.toShortString());
            }
            win.mInRelayout = false;

            if (configChanged) {
                Trace.traceBegin(TRACE_TAG_WINDOW_MANAGER,
                        "relayoutWindow: postNewConfigurationToHandler");
                displayContent.sendNewConfiguration();
                Trace.traceEnd(TRACE_TAG_WINDOW_MANAGER);
            }
        }

        Binder.restoreCallingIdentity(origId);
        return result;
    }

    private boolean tryStartExitingAnimation(WindowState win, WindowStateAnimator winAnimator,
            boolean focusMayChange) {
        // Try starting an animation; if there isn't one, we
        // can destroy the surface right away.
        int transit = WindowManagerPolicy.TRANSIT_EXIT;
        if (win.mAttrs.type == TYPE_APPLICATION_STARTING) {
            transit = WindowManagerPolicy.TRANSIT_PREVIEW_DONE;
        }
        if (win.isWinVisibleLw() && winAnimator.applyAnimationLocked(transit, false)) {
            focusMayChange = true;
            win.mAnimatingExit = true;
        } else if (win.isAnimating()) {
            // Currently in a hide animation... turn this into
            // an exit.
            win.mAnimatingExit = true;
        } else if (win.getDisplayContent().mWallpaperController.isWallpaperTarget(win)) {
            // If the wallpaper is currently behind this
            // window, we need to change both of them inside
            // of a transaction to avoid artifacts.
            win.mAnimatingExit = true;
        } else {
            final DisplayContent displayContent = win.getDisplayContent();
            if (displayContent.mInputMethodWindow == win) {
                displayContent.setInputMethodWindowLocked(null);
            }
            boolean stopped = win.mAppToken != null ? win.mAppToken.mAppStopped : true;
            // We set mDestroying=true so AppWindowToken#notifyAppStopped in-to destroy surfaces
            // will later actually destroy the surface if we do not do so here. Normally we leave
            // this to the exit animation.
            win.mDestroying = true;
            win.destroySurface(false, stopped);
        }
        if (mAccessibilityController != null) {
            mAccessibilityController.onWindowTransitionLocked(win, transit);
        }

        // When we start the exit animation we take the Surface from the client
        // so it will stop perturbing it. We need to likewise takeaway the SurfaceFlinger
        // side child surfaces, so they will remain preserved in their current state
        // (rather than be cleaned up immediately by the app code).
        SurfaceControl.openTransaction();
        winAnimator.detachChildren();
        SurfaceControl.closeTransaction();

        return focusMayChange;
    }

    private int createSurfaceControl(SurfaceControl outSurfaceControl, int result, WindowState win,
            WindowStateAnimator winAnimator) {
        if (!win.mHasSurface) {
            result |= RELAYOUT_RES_SURFACE_CHANGED;
        }

        WindowSurfaceController surfaceController;
        try {
            Trace.traceBegin(TRACE_TAG_WINDOW_MANAGER, "createSurfaceControl");
            surfaceController = winAnimator.createSurfaceLocked(win.mAttrs.type, win.mOwnerUid);
        } finally {
            Trace.traceEnd(TRACE_TAG_WINDOW_MANAGER);
        }
        if (surfaceController != null) {
            surfaceController.getSurfaceControl(outSurfaceControl);
            if (SHOW_TRANSACTIONS) Slog.i(TAG_WM, "  OUT SURFACE " + outSurfaceControl + ": copied");
        } else {
            // For some reason there isn't a surface.  Clear the
            // caller's object so they see the same state.
            Slog.w(TAG_WM, "Failed to create surface control for " + win);
            outSurfaceControl.release();
        }

        return result;
    }

    public boolean outOfMemoryWindow(Session session, IWindow client) {
        final long origId = Binder.clearCallingIdentity();

        try {
            synchronized (mGlobalLock) {
                WindowState win = windowForClientLocked(session, client, false);
                if (win == null) {
                    return false;
                }
                return mRoot.reclaimSomeSurfaceMemory(win.mWinAnimator, "from-client", false);
            }
        } finally {
            Binder.restoreCallingIdentity(origId);
        }
    }

    void finishDrawingWindow(Session session, IWindow client,
            @Nullable SurfaceControl.Transaction postDrawTransaction) {
        final long origId = Binder.clearCallingIdentity();
        try {
            synchronized (mGlobalLock) {
                WindowState win = windowForClientLocked(session, client, false);
                if (DEBUG_ADD_REMOVE) Slog.d(TAG_WM, "finishDrawingWindow: " + win + " mDrawState="
                        + (win != null ? win.mWinAnimator.drawStateToString() : "null"));
                if (win != null && win.mWinAnimator.finishDrawingLocked(postDrawTransaction)) {
                    if ((win.mAttrs.flags & FLAG_SHOW_WALLPAPER) != 0) {
                        win.getDisplayContent().pendingLayoutChanges |=
                                WindowManagerPolicy.FINISH_LAYOUT_REDO_WALLPAPER;
                    }
                    win.setDisplayLayoutNeeded();
                    mWindowPlacerLocked.requestTraversal();
                }
            }
        } finally {
            Binder.restoreCallingIdentity(origId);
        }
    }

    boolean checkCallingPermission(String permission, String func) {
        // Quick check: if the calling permission is me, it's all okay.
        if (Binder.getCallingPid() == myPid()) {
            return true;
        }

        if (mContext.checkCallingPermission(permission)
                == PackageManager.PERMISSION_GRANTED) {
            return true;
        }
        final String msg = "Permission Denial: " + func + " from pid=" + Binder.getCallingPid()
                + ", uid=" + Binder.getCallingUid() + " requires " + permission;
        Slog.w(TAG_WM, msg);
        return false;
    }

    @Override
    public void addWindowToken(IBinder binder, int type, int displayId) {
        if (!checkCallingPermission(MANAGE_APP_TOKENS, "addWindowToken()")) {
            throw new SecurityException("Requires MANAGE_APP_TOKENS permission");
        }

        synchronized (mGlobalLock) {
            final DisplayContent dc = getDisplayContentOrCreate(displayId, null /* token */);
            if (dc == null) {
                Slog.w(TAG_WM, "addWindowToken: Attempted to add token: " + binder
                        + " for non-exiting displayId=" + displayId);
                return;
            }

            WindowToken token = dc.getWindowToken(binder);
            if (token != null) {
                Slog.w(TAG_WM, "addWindowToken: Attempted to add binder token: " + binder
                        + " for already created window token: " + token
                        + " displayId=" + displayId);
                return;
            }
            if (type == TYPE_WALLPAPER) {
                new WallpaperWindowToken(this, binder, true, dc,
                        true /* ownerCanManageAppTokens */);
            } else {
                new WindowToken(this, binder, type, true, dc, true /* ownerCanManageAppTokens */);
            }
        }
    }

    @Override
    public void removeWindowToken(IBinder binder, int displayId) {
        if (!checkCallingPermission(MANAGE_APP_TOKENS, "removeWindowToken()")) {
            throw new SecurityException("Requires MANAGE_APP_TOKENS permission");
        }

        final long origId = Binder.clearCallingIdentity();
        try {
            synchronized (mGlobalLock) {
                final DisplayContent dc = mRoot.getDisplayContent(displayId);
                if (dc == null) {
                    Slog.w(TAG_WM, "removeWindowToken: Attempted to remove token: " + binder
                            + " for non-exiting displayId=" + displayId);
                    return;
                }

                final WindowToken token = dc.removeWindowToken(binder);
                if (token == null) {
                    Slog.w(TAG_WM,
                            "removeWindowToken: Attempted to remove non-existing token: " + binder);
                    return;
                }

                dc.getInputMonitor().updateInputWindowsLw(true /*force*/);
            }
        } finally {
            Binder.restoreCallingIdentity(origId);
        }
    }

    void setNewDisplayOverrideConfiguration(Configuration overrideConfig,
            @NonNull DisplayContent dc) {
        if (dc.mWaitingForConfig) {
            dc.mWaitingForConfig = false;
            mLastFinishedFreezeSource = "new-config";
        }

        mRoot.setDisplayOverrideConfigurationIfNeeded(overrideConfig, dc);
    }

    // TODO(multi-display): remove when no default display use case.
    // (i.e. KeyguardController / RecentsAnimation)
    @Override
    public void prepareAppTransition(@TransitionType int transit, boolean alwaysKeepCurrent) {
        if (!checkCallingPermission(MANAGE_APP_TOKENS, "prepareAppTransition()")) {
            throw new SecurityException("Requires MANAGE_APP_TOKENS permission");
        }
        getDefaultDisplayContentLocked().prepareAppTransition(transit,
                alwaysKeepCurrent, 0 /* flags */, false /* forceOverride */);
    }

    @Override
    public void overridePendingAppTransitionMultiThumbFuture(
            IAppTransitionAnimationSpecsFuture specsFuture, IRemoteCallback callback,
            boolean scaleUp, int displayId) {
        synchronized (mGlobalLock) {
            final DisplayContent displayContent = mRoot.getDisplayContent(displayId);
            if (displayContent == null) {
                Slog.w(TAG, "Attempted to call overridePendingAppTransitionMultiThumbFuture"
                        + " for the display " + displayId + " that does not exist.");
                return;
            }
            displayContent.mAppTransition.overridePendingAppTransitionMultiThumbFuture(specsFuture,
                    callback, scaleUp);
        }
    }

    @Override
    public void overridePendingAppTransitionRemote(RemoteAnimationAdapter remoteAnimationAdapter,
            int displayId) {
        if (!checkCallingPermission(CONTROL_REMOTE_APP_TRANSITION_ANIMATIONS,
                "overridePendingAppTransitionRemote()")) {
            throw new SecurityException(
                    "Requires CONTROL_REMOTE_APP_TRANSITION_ANIMATIONS permission");
        }
        synchronized (mGlobalLock) {
            final DisplayContent displayContent = mRoot.getDisplayContent(displayId);
            if (displayContent == null) {
                Slog.w(TAG, "Attempted to call overridePendingAppTransitionRemote"
                        + " for the display " + displayId + " that does not exist.");
                return;
            }
            displayContent.mAppTransition.overridePendingAppTransitionRemote(
                    remoteAnimationAdapter);
        }
    }

    @Override
    public void endProlongedAnimations() {
        // TODO: Remove once clients are updated.
    }

    // TODO(multi-display): remove when no default display use case.
    // (i.e. KeyguardController / RecentsAnimation)
    @Override
    public void executeAppTransition() {
        if (!checkCallingPermission(MANAGE_APP_TOKENS, "executeAppTransition()")) {
            throw new SecurityException("Requires MANAGE_APP_TOKENS permission");
        }
        getDefaultDisplayContentLocked().executeAppTransition();
    }

    void initializeRecentsAnimation(int targetActivityType,
            IRecentsAnimationRunner recentsAnimationRunner,
            RecentsAnimationController.RecentsAnimationCallbacks callbacks, int displayId,
            SparseBooleanArray recentTaskIds) {
        mRecentsAnimationController = new RecentsAnimationController(this, recentsAnimationRunner,
                callbacks, displayId);
        mRoot.getDisplayContent(displayId).mAppTransition.updateBooster();
        mRecentsAnimationController.initialize(targetActivityType, recentTaskIds);
    }

    @VisibleForTesting
    void setRecentsAnimationController(RecentsAnimationController controller) {
        mRecentsAnimationController = controller;
    }

    RecentsAnimationController getRecentsAnimationController() {
        return mRecentsAnimationController;
    }

    /**
     * @return Whether the next recents animation can continue to start. Called from
     *         {@link RecentsAnimation#startRecentsActivity}.
     */
    boolean canStartRecentsAnimation() {
        // TODO(multi-display): currently only default display support recent activity
        if (getDefaultDisplayContentLocked().mAppTransition.isTransitionSet()) {
            return false;
        }
        return true;
    }

    void cancelRecentsAnimation(
            @RecentsAnimationController.ReorderMode int reorderMode, String reason) {
        if (mRecentsAnimationController != null) {
            // This call will call through to cleanupAnimation() below after the animation is
            // canceled
            mRecentsAnimationController.cancelAnimation(reorderMode, reason);
        }
    }

    void cleanupRecentsAnimation(@RecentsAnimationController.ReorderMode int reorderMode) {
        if (mRecentsAnimationController != null) {
            final RecentsAnimationController controller = mRecentsAnimationController;
            mRecentsAnimationController = null;
            controller.cleanupAnimation(reorderMode);
            // TODO(mult-display): currently only default display support recents animation.
            getDefaultDisplayContentLocked().mAppTransition.updateBooster();
        }
    }

    void setWindowOpaqueLocked(IBinder token, boolean isOpaque) {
        final AppWindowToken wtoken = mRoot.getAppWindowToken(token);
        if (wtoken != null) {
            wtoken.setMainWindowOpaque(isOpaque);
        }
    }

    void setDockedStackCreateStateLocked(int mode, Rect bounds) {
        mDockedStackCreateMode = mode;
        mDockedStackCreateBounds = bounds;
    }

    void checkSplitScreenMinimizedChanged(boolean animate) {
        final DisplayContent displayContent = getDefaultDisplayContentLocked();
        displayContent.getDockedDividerController().checkMinimizeChanged(animate);
    }

    boolean isValidPictureInPictureAspectRatio(int displayId, float aspectRatio) {
        final DisplayContent displayContent = mRoot.getDisplayContent(displayId);
        return displayContent.getPinnedStackController().isValidPictureInPictureAspectRatio(
                aspectRatio);
    }

    @Override
    public void getStackBounds(int windowingMode, int activityType, Rect bounds) {
        synchronized (mGlobalLock) {
            final TaskStack stack = mRoot.getStack(windowingMode, activityType);
            if (stack != null) {
                stack.getBounds(bounds);
                return;
            }
            bounds.setEmpty();
        }
    }

    /**
     * Notifies window manager that {@link DisplayPolicy#isShowingDreamLw} has changed.
     */
    public void notifyShowingDreamChanged() {
        // TODO(multi-display): support show dream in multi-display.
        notifyKeyguardFlagsChanged(null /* callback */, DEFAULT_DISPLAY);
    }

    @Override
    public WindowManagerPolicy.WindowState getInputMethodWindowLw() {
        return mRoot.getCurrentInputMethodWindow();
    }

    @Override
    public void notifyKeyguardTrustedChanged() {
        mAtmInternal.notifyKeyguardTrustedChanged();
    }

    @Override
    public void screenTurningOff(ScreenOffListener listener) {
        mTaskSnapshotController.screenTurningOff(listener);
    }

    @Override
    public void triggerAnimationFailsafe() {
        mH.sendEmptyMessage(H.ANIMATION_FAILSAFE);
    }

    @Override
    public void onKeyguardShowingAndNotOccludedChanged() {
        mH.sendEmptyMessage(H.RECOMPUTE_FOCUS);
    }

    @Override
    public void onPowerKeyDown(boolean isScreenOn) {
        mRoot.forAllDisplayPolicies(PooledLambda.obtainConsumer(
                DisplayPolicy::onPowerKeyDown, PooledLambda.__(), isScreenOn));
    }

    @Override
    public void onUserSwitched() {
        mSettingsObserver.updateSystemUiSettings();
        synchronized (mGlobalLock) {
            // force a re-application of focused window sysui visibility on each display.
            mRoot.forAllDisplayPolicies(DisplayPolicy::resetSystemUiVisibilityLw);
        }
    }

    @Override
    public void moveDisplayToTop(int displayId) {
        synchronized (mGlobalLock) {
            final DisplayContent displayContent = mRoot.getDisplayContent(displayId);
            if (displayContent != null && mRoot.getTopChild() != displayContent) {
                mRoot.positionChildAt(WindowContainer.POSITION_TOP, displayContent,
                        true /* includingParents */);
            }
        }
    }

    /**
     * Notifies activity manager that some Keyguard flags have changed and that it needs to
     * reevaluate the visibilities of the activities.
     * @param callback Runnable to be called when activity manager is done reevaluating visibilities
     */
    void notifyKeyguardFlagsChanged(@Nullable Runnable callback, int displayId) {
        mAtmInternal.notifyKeyguardFlagsChanged(callback, displayId);
    }

    public void setKeyguardGoingAway(boolean keyguardGoingAway) {
        synchronized (mGlobalLock) {
            mKeyguardGoingAway = keyguardGoingAway;
        }
    }

    public void setKeyguardOrAodShowingOnDefaultDisplay(boolean showing) {
        synchronized (mGlobalLock) {
            mKeyguardOrAodShowingOnDefaultDisplay = showing;
        }
    }

    // -------------------------------------------------------------
    // Misc IWindowSession methods
    // -------------------------------------------------------------

    @Override
    public void startFreezingScreen(int exitAnim, int enterAnim) {
        if (!checkCallingPermission(android.Manifest.permission.FREEZE_SCREEN,
                "startFreezingScreen()")) {
            throw new SecurityException("Requires FREEZE_SCREEN permission");
        }

        synchronized (mGlobalLock) {
            if (!mClientFreezingScreen) {
                mClientFreezingScreen = true;
                final long origId = Binder.clearCallingIdentity();
                try {
                    startFreezingDisplayLocked(exitAnim, enterAnim);
                    mH.removeMessages(H.CLIENT_FREEZE_TIMEOUT);
                    mH.sendEmptyMessageDelayed(H.CLIENT_FREEZE_TIMEOUT, 5000);
                } finally {
                    Binder.restoreCallingIdentity(origId);
                }
            }
        }
    }

    @Override
    public void stopFreezingScreen() {
        if (!checkCallingPermission(android.Manifest.permission.FREEZE_SCREEN,
                "stopFreezingScreen()")) {
            throw new SecurityException("Requires FREEZE_SCREEN permission");
        }

        synchronized (mGlobalLock) {
            if (mClientFreezingScreen) {
                mClientFreezingScreen = false;
                mLastFinishedFreezeSource = "client";
                final long origId = Binder.clearCallingIdentity();
                try {
                    stopFreezingDisplayLocked();
                } finally {
                    Binder.restoreCallingIdentity(origId);
                }
            }
        }
    }

    @Override
    public void disableKeyguard(IBinder token, String tag, int userId) {
        userId = mAmInternal.handleIncomingUser(Binder.getCallingPid(), Binder.getCallingUid(),
                userId, false /* allowAll */, ALLOW_FULL_ONLY, "disableKeyguard", null);
        if (mContext.checkCallingOrSelfPermission(android.Manifest.permission.DISABLE_KEYGUARD)
            != PackageManager.PERMISSION_GRANTED) {
            throw new SecurityException("Requires DISABLE_KEYGUARD permission");
        }
        final int callingUid = Binder.getCallingUid();
        final long origIdentity = Binder.clearCallingIdentity();
        try {
            mKeyguardDisableHandler.disableKeyguard(token, tag, callingUid, userId);
        } finally {
            Binder.restoreCallingIdentity(origIdentity);
        }
    }

    @Override
    public void reenableKeyguard(IBinder token, int userId) {
        userId = mAmInternal.handleIncomingUser(Binder.getCallingPid(), Binder.getCallingUid(),
                userId, false /* allowAll */, ALLOW_FULL_ONLY, "reenableKeyguard", null);
        if (mContext.checkCallingOrSelfPermission(android.Manifest.permission.DISABLE_KEYGUARD)
            != PackageManager.PERMISSION_GRANTED) {
            throw new SecurityException("Requires DISABLE_KEYGUARD permission");
        }
        Preconditions.checkNotNull(token, "token is null");
        final int callingUid = Binder.getCallingUid();
        final long origIdentity = Binder.clearCallingIdentity();
        try {
            mKeyguardDisableHandler.reenableKeyguard(token, callingUid, userId);
        } finally {
            Binder.restoreCallingIdentity(origIdentity);
        }
    }

    /**
     * @see android.app.KeyguardManager#exitKeyguardSecurely
     */
    @Override
    public void exitKeyguardSecurely(final IOnKeyguardExitResult callback) {
        if (mContext.checkCallingOrSelfPermission(android.Manifest.permission.DISABLE_KEYGUARD)
            != PackageManager.PERMISSION_GRANTED) {
            throw new SecurityException("Requires DISABLE_KEYGUARD permission");
        }

        if (callback == null) {
            throw new IllegalArgumentException("callback == null");
        }

        mPolicy.exitKeyguardSecurely(new WindowManagerPolicy.OnKeyguardExitResult() {
            @Override
            public void onKeyguardExitResult(boolean success) {
                try {
                    callback.onKeyguardExitResult(success);
                } catch (RemoteException e) {
                    // Client has died, we don't care.
                }
            }
        });
    }

    @Override
    public boolean isKeyguardLocked() {
        return mPolicy.isKeyguardLocked();
    }

    public boolean isKeyguardShowingAndNotOccluded() {
        return mPolicy.isKeyguardShowingAndNotOccluded();
    }

    @Override
    public boolean isKeyguardSecure(int userId) {
        if (userId != UserHandle.getCallingUserId()
                && !checkCallingPermission(Manifest.permission.INTERACT_ACROSS_USERS,
                "isKeyguardSecure")) {
            throw new SecurityException("Requires INTERACT_ACROSS_USERS permission");
        }

        long origId = Binder.clearCallingIdentity();
        try {
            return mPolicy.isKeyguardSecure(userId);
        } finally {
            Binder.restoreCallingIdentity(origId);
        }
    }

    @Override
    public void dismissKeyguard(IKeyguardDismissCallback callback, CharSequence message) {
        if (!checkCallingPermission(permission.CONTROL_KEYGUARD, "dismissKeyguard")) {
            throw new SecurityException("Requires CONTROL_KEYGUARD permission");
        }
        synchronized (mGlobalLock) {
            mPolicy.dismissKeyguardLw(callback, message);
        }
    }

    @Override
    public void setSwitchingUser(boolean switching) {
        if (!checkCallingPermission(Manifest.permission.INTERACT_ACROSS_USERS_FULL,
                "setSwitchingUser()")) {
            throw new SecurityException("Requires INTERACT_ACROSS_USERS_FULL permission");
        }
        mPolicy.setSwitchingUser(switching);
        synchronized (mGlobalLock) {
            mSwitchingUser = switching;
        }
    }

    void showGlobalActions() {
        mPolicy.showGlobalActions();
    }

    @Override
    public void closeSystemDialogs(String reason) {
        synchronized (mGlobalLock) {
            mRoot.closeSystemDialogs(reason);
        }
    }

    static float fixScale(float scale) {
        if (scale < 0) scale = 0;
        else if (scale > 20) scale = 20;
        return Math.abs(scale);
    }

    @Override
    public void setAnimationScale(int which, float scale) {
        if (!checkCallingPermission(android.Manifest.permission.SET_ANIMATION_SCALE,
                "setAnimationScale()")) {
            throw new SecurityException("Requires SET_ANIMATION_SCALE permission");
        }

        scale = fixScale(scale);
        switch (which) {
            case 0: mWindowAnimationScaleSetting = scale; break;
            case 1: mTransitionAnimationScaleSetting = scale; break;
            case 2: mAnimatorDurationScaleSetting = scale; break;
        }

        // Persist setting
        mH.sendEmptyMessage(H.PERSIST_ANIMATION_SCALE);
    }

    @Override
    public void setAnimationScales(float[] scales) {
        if (!checkCallingPermission(android.Manifest.permission.SET_ANIMATION_SCALE,
                "setAnimationScale()")) {
            throw new SecurityException("Requires SET_ANIMATION_SCALE permission");
        }

        if (scales != null) {
            if (scales.length >= 1) {
                mWindowAnimationScaleSetting = fixScale(scales[0]);
            }
            if (scales.length >= 2) {
                mTransitionAnimationScaleSetting = fixScale(scales[1]);
            }
            if (scales.length >= 3) {
                mAnimatorDurationScaleSetting = fixScale(scales[2]);
                dispatchNewAnimatorScaleLocked(null);
            }
        }

        // Persist setting
        mH.sendEmptyMessage(H.PERSIST_ANIMATION_SCALE);
    }

    private void setAnimatorDurationScale(float scale) {
        mAnimatorDurationScaleSetting = scale;
        ValueAnimator.setDurationScale(scale);
    }

    private float animationScalesCheck (int which) {
        float value = -1.0f;
        if (!mAnimationsDisabled) {
            if (value == -1.0f) {
                switch (which) {
                    case WINDOW_ANIMATION_SCALE: value = mWindowAnimationScaleSetting; break;
                    case TRANSITION_ANIMATION_SCALE: value = mTransitionAnimationScaleSetting; break;
                    case ANIMATION_DURATION_SCALE: value = mAnimatorDurationScaleSetting; break;
                }
            }
        } else {
            value = 0;
        }
        return value;
    }

    public float getWindowAnimationScaleLocked() {
        return animationScalesCheck(WINDOW_ANIMATION_SCALE);
    }

    public float getTransitionAnimationScaleLocked() {
        return animationScalesCheck(TRANSITION_ANIMATION_SCALE);
    }

    @Override
    public float getAnimationScale(int which) {
        switch (which) {
            case 0: return mWindowAnimationScaleSetting;
            case 1: return mTransitionAnimationScaleSetting;
            case 2: return mAnimatorDurationScaleSetting;
        }
        return 0;
    }

    @Override
    public float[] getAnimationScales() {
        return new float[] { mWindowAnimationScaleSetting, mTransitionAnimationScaleSetting,
                mAnimatorDurationScaleSetting };
    }

    @Override
    public float getCurrentAnimatorScale() {
        synchronized (mGlobalLock) {
            return mAnimationsDisabled ? 0 : mAnimatorDurationScaleSetting;
        }
    }

    void dispatchNewAnimatorScaleLocked(Session session) {
        mH.obtainMessage(H.NEW_ANIMATOR_SCALE, session).sendToTarget();
    }

    @Override
    public void registerPointerEventListener(PointerEventListener listener, int displayId) {
        synchronized (mGlobalLock) {
            final DisplayContent displayContent = mRoot.getDisplayContent(displayId);
            if (displayContent != null) {
                displayContent.registerPointerEventListener(listener);
            }
        }
    }

    @Override
    public void unregisterPointerEventListener(PointerEventListener listener, int displayId) {
        synchronized (mGlobalLock) {
            final DisplayContent displayContent = mRoot.getDisplayContent(displayId);
            if (displayContent != null) {
                displayContent.unregisterPointerEventListener(listener);
            }
        }
    }

    // Called by window manager policy. Not exposed externally.
    @Override
    public int getLidState() {
        int sw = mInputManager.getSwitchState(-1, InputDevice.SOURCE_ANY,
                InputManagerService.SW_LID);
        if (sw > 0) {
            // Switch state: AKEY_STATE_DOWN or AKEY_STATE_VIRTUAL.
            return LID_CLOSED;
        } else if (sw == 0) {
            // Switch state: AKEY_STATE_UP.
            return LID_OPEN;
        } else {
            // Switch state: AKEY_STATE_UNKNOWN.
            return LID_ABSENT;
        }
    }

    // Called by window manager policy. Not exposed externally.
    @Override
    public void lockDeviceNow() {
        lockNow(null);
    }

    // Called by window manager policy. Not exposed externally.
    @Override
    public int getCameraLensCoverState() {
        int sw = mInputManager.getSwitchState(-1, InputDevice.SOURCE_ANY,
                InputManagerService.SW_CAMERA_LENS_COVER);
        if (sw > 0) {
            // Switch state: AKEY_STATE_DOWN or AKEY_STATE_VIRTUAL.
            return CAMERA_LENS_COVERED;
        } else if (sw == 0) {
            // Switch state: AKEY_STATE_UP.
            return CAMERA_LENS_UNCOVERED;
        } else {
            // Switch state: AKEY_STATE_UNKNOWN.
            return CAMERA_LENS_COVER_ABSENT;
        }
    }

    // Called by window manager policy.  Not exposed externally.
    @Override
    public void switchKeyboardLayout(int deviceId, int direction) {
        mInputManager.switchKeyboardLayout(deviceId, direction);
    }

    // Called by window manager policy.  Not exposed externally.
    @Override
    public void shutdown(boolean confirm) {
        // Pass in the UI context, since ShutdownThread requires it (to show UI).
        ShutdownThread.shutdown(ActivityThread.currentActivityThread().getSystemUiContext(),
                PowerManager.SHUTDOWN_USER_REQUESTED, confirm);
    }

    // Called by window manager policy.  Not exposed externally.
    @Override
    public void reboot(boolean confirm) {
        // Pass in the UI context, since ShutdownThread requires it (to show UI).
        ShutdownThread.reboot(ActivityThread.currentActivityThread().getSystemUiContext(),
                PowerManager.SHUTDOWN_USER_REQUESTED, confirm);
    }

    // Called by window manager policy.  Not exposed externally.
    @Override
    public void rebootSafeMode(boolean confirm) {
        // Pass in the UI context, since ShutdownThread requires it (to show UI).
        ShutdownThread.rebootSafeMode(ActivityThread.currentActivityThread().getSystemUiContext(),
                confirm);
    }

    public void setCurrentProfileIds(final int[] currentProfileIds) {
        synchronized (mGlobalLock) {
            mCurrentProfileIds = currentProfileIds;
        }
    }

    public void setCurrentUser(final int newUserId, final int[] currentProfileIds) {
        synchronized (mGlobalLock) {
            mCurrentUserId = newUserId;
            mCurrentProfileIds = currentProfileIds;
            mPolicy.setCurrentUserLw(newUserId);
            mKeyguardDisableHandler.setCurrentUser(newUserId);

            // Hide windows that should not be seen by the new user.
            mRoot.switchUser();
            mWindowPlacerLocked.performSurfacePlacement();

            // Notify whether the docked stack exists for the current user
            final DisplayContent displayContent = getDefaultDisplayContentLocked();
            final TaskStack stack =
                    displayContent.getSplitScreenPrimaryStackIgnoringVisibility();
            displayContent.mDividerControllerLocked.notifyDockedStackExistsChanged(
                    stack != null && stack.hasTaskForUser(newUserId));

            mRoot.forAllDisplays(dc -> dc.mAppTransition.setCurrentUser(newUserId));

            // If the display is already prepared, update the density.
            // Otherwise, we'll update it when it's prepared.
            if (mDisplayReady) {
                final int forcedDensity = getForcedDisplayDensityForUserLocked(newUserId);
                final int targetDensity = forcedDensity != 0 ? forcedDensity
                        : displayContent.mInitialDisplayDensity;
                displayContent.setForcedDensity(targetDensity, UserHandle.USER_CURRENT);
            }
        }
    }

    /* Called by WindowState */
    boolean isCurrentProfileLocked(int userId) {
        if (userId == mCurrentUserId) return true;
        for (int i = 0; i < mCurrentProfileIds.length; i++) {
            if (mCurrentProfileIds[i] == userId) return true;
        }
        return false;
    }

    public void enableScreenAfterBoot() {
        synchronized (mGlobalLock) {
            if (DEBUG_BOOT) {
                RuntimeException here = new RuntimeException("here");
                here.fillInStackTrace();
                Slog.i(TAG_WM, "enableScreenAfterBoot: mDisplayEnabled=" + mDisplayEnabled
                        + " mForceDisplayEnabled=" + mForceDisplayEnabled
                        + " mShowingBootMessages=" + mShowingBootMessages
                        + " mSystemBooted=" + mSystemBooted, here);
            }
            if (mSystemBooted) {
                return;
            }
            mSystemBooted = true;
            hideBootMessagesLocked();
            // If the screen still doesn't come up after 30 seconds, give
            // up and turn it on.
            mH.sendEmptyMessageDelayed(H.BOOT_TIMEOUT, 30 * 1000);
        }

        mPolicy.systemBooted();

        performEnableScreen();
    }

    @Override
    public void enableScreenIfNeeded() {
        synchronized (mGlobalLock) {
            enableScreenIfNeededLocked();
        }
    }

    void enableScreenIfNeededLocked() {
        if (DEBUG_BOOT) {
            RuntimeException here = new RuntimeException("here");
            here.fillInStackTrace();
            Slog.i(TAG_WM, "enableScreenIfNeededLocked: mDisplayEnabled=" + mDisplayEnabled
                    + " mForceDisplayEnabled=" + mForceDisplayEnabled
                    + " mShowingBootMessages=" + mShowingBootMessages
                    + " mSystemBooted=" + mSystemBooted, here);
        }
        if (mDisplayEnabled) {
            return;
        }
        if (!mSystemBooted && !mShowingBootMessages) {
            return;
        }
        mH.sendEmptyMessage(H.ENABLE_SCREEN);
    }

    public void performBootTimeout() {
        synchronized (mGlobalLock) {
            if (mDisplayEnabled) {
                return;
            }
            Slog.w(TAG_WM, "***** BOOT TIMEOUT: forcing display enabled");
            mForceDisplayEnabled = true;
        }
        performEnableScreen();
    }

    /**
     * Called when System UI has been started.
     */
    public void onSystemUiStarted() {
        mPolicy.onSystemUiStarted();
    }

    private void performEnableScreen() {
        synchronized (mGlobalLock) {
            if (DEBUG_BOOT) Slog.i(TAG_WM, "performEnableScreen: mDisplayEnabled=" + mDisplayEnabled
                    + " mForceDisplayEnabled=" + mForceDisplayEnabled
                    + " mShowingBootMessages=" + mShowingBootMessages
                    + " mSystemBooted=" + mSystemBooted
                    + " mOnlyCore=" + mOnlyCore,
                    new RuntimeException("here").fillInStackTrace());
            if (mDisplayEnabled) {
                return;
            }
            if (!mSystemBooted && !mShowingBootMessages) {
                return;
            }

            if (!mShowingBootMessages && !mPolicy.canDismissBootAnimation()) {
                return;
            }

            // Don't enable the screen until all existing windows have been drawn.
            if (!mForceDisplayEnabled
                    // TODO(multidisplay): Expand to all displays?
                    && getDefaultDisplayContentLocked().checkWaitingForWindows()) {
                return;
            }

            if (!mBootAnimationStopped) {
                Trace.asyncTraceBegin(TRACE_TAG_WINDOW_MANAGER, "Stop bootanim", 0);
                // stop boot animation
                // formerly we would just kill the process, but we now ask it to exit so it
                // can choose where to stop the animation.
                SystemProperties.set("service.bootanim.exit", "1");
                mBootAnimationStopped = true;
            }

            if (!mForceDisplayEnabled && !checkBootAnimationCompleteLocked()) {
                if (DEBUG_BOOT) Slog.i(TAG_WM, "performEnableScreen: Waiting for anim complete");
                return;
            }

            try {
                IBinder surfaceFlinger = ServiceManager.getService("SurfaceFlinger");
                if (surfaceFlinger != null) {
                    Slog.i(TAG_WM, "******* TELLING SURFACE FLINGER WE ARE BOOTED!");
                    Parcel data = Parcel.obtain();
                    data.writeInterfaceToken("android.ui.ISurfaceComposer");
                    surfaceFlinger.transact(IBinder.FIRST_CALL_TRANSACTION, // BOOT_FINISHED
                            data, null, 0);
                    data.recycle();
                }
            } catch (RemoteException ex) {
                Slog.e(TAG_WM, "Boot completed: SurfaceFlinger is dead!");
            }

            EventLog.writeEvent(EventLogTags.WM_BOOT_ANIMATION_DONE, SystemClock.uptimeMillis());
            Trace.asyncTraceEnd(TRACE_TAG_WINDOW_MANAGER, "Stop bootanim", 0);
            mDisplayEnabled = true;
            if (DEBUG_SCREEN_ON || DEBUG_BOOT) Slog.i(TAG_WM, "******************** ENABLING SCREEN!");

            // Enable input dispatch.
            mInputManagerCallback.setEventDispatchingLw(mEventDispatchingEnabled);
        }

        try {
            mActivityManager.bootAnimationComplete();
        } catch (RemoteException e) {
        }

        mPolicy.enableScreenAfterBoot();

        // Make sure the last requested orientation has been applied.
        updateRotationUnchecked(false, false);
    }

    private boolean checkBootAnimationCompleteLocked() {
        if (SystemService.isRunning(BOOT_ANIMATION_SERVICE)) {
            mH.removeMessages(H.CHECK_IF_BOOT_ANIMATION_FINISHED);
            mH.sendEmptyMessageDelayed(H.CHECK_IF_BOOT_ANIMATION_FINISHED,
                    BOOT_ANIMATION_POLL_INTERVAL);
            if (DEBUG_BOOT) Slog.i(TAG_WM, "checkBootAnimationComplete: Waiting for anim complete");
            return false;
        }
        if (DEBUG_BOOT) Slog.i(TAG_WM, "checkBootAnimationComplete: Animation complete!");
        return true;
    }

    public void showBootMessage(final CharSequence msg, final boolean always) {
        boolean first = false;
        synchronized (mGlobalLock) {
            if (DEBUG_BOOT) {
                RuntimeException here = new RuntimeException("here");
                here.fillInStackTrace();
                Slog.i(TAG_WM, "showBootMessage: msg=" + msg + " always=" + always
                        + " mAllowBootMessages=" + mAllowBootMessages
                        + " mShowingBootMessages=" + mShowingBootMessages
                        + " mSystemBooted=" + mSystemBooted, here);
            }
            if (!mAllowBootMessages) {
                return;
            }
            if (!mShowingBootMessages) {
                if (!always) {
                    return;
                }
                first = true;
            }
            if (mSystemBooted) {
                return;
            }
            mShowingBootMessages = true;
            mPolicy.showBootMessage(msg, always);
        }
        if (first) {
            performEnableScreen();
        }
    }

    public void hideBootMessagesLocked() {
        if (DEBUG_BOOT) {
            RuntimeException here = new RuntimeException("here");
            here.fillInStackTrace();
            Slog.i(TAG_WM, "hideBootMessagesLocked: mDisplayEnabled=" + mDisplayEnabled
                    + " mForceDisplayEnabled=" + mForceDisplayEnabled
                    + " mShowingBootMessages=" + mShowingBootMessages
                    + " mSystemBooted=" + mSystemBooted, here);
        }
        if (mShowingBootMessages) {
            mShowingBootMessages = false;
            mPolicy.hideBootMessages();
        }
    }

    @Override
    public void setInTouchMode(boolean mode) {
        synchronized (mGlobalLock) {
            mInTouchMode = mode;
        }
    }

    private void updateCircularDisplayMaskIfNeeded() {
        if (mContext.getResources().getConfiguration().isScreenRound()
                && mContext.getResources().getBoolean(
                com.android.internal.R.bool.config_windowShowCircularMask)) {
            final int currentUserId;
            synchronized (mGlobalLock) {
                currentUserId = mCurrentUserId;
            }
            // Device configuration calls for a circular display mask, but we only enable the mask
            // if the accessibility color inversion feature is disabled, as the inverted mask
            // causes artifacts.
            int inversionState = Settings.Secure.getIntForUser(mContext.getContentResolver(),
                    Settings.Secure.ACCESSIBILITY_DISPLAY_INVERSION_ENABLED, 0, currentUserId);
            int showMask = (inversionState == 1) ? 0 : 1;
            Message m = mH.obtainMessage(H.SHOW_CIRCULAR_DISPLAY_MASK);
            m.arg1 = showMask;
            mH.sendMessage(m);
        }
    }

    public void showEmulatorDisplayOverlayIfNeeded() {
        if (mContext.getResources().getBoolean(
                com.android.internal.R.bool.config_windowEnableCircularEmulatorDisplayOverlay)
                && SystemProperties.getBoolean(PROPERTY_EMULATOR_CIRCULAR, false)
                && Build.IS_EMULATOR) {
            mH.sendMessage(mH.obtainMessage(H.SHOW_EMULATOR_DISPLAY_OVERLAY));
        }
    }

    public void showCircularMask(boolean visible) {
        synchronized (mGlobalLock) {

            if (SHOW_LIGHT_TRANSACTIONS) Slog.i(TAG_WM,
                    ">>> OPEN TRANSACTION showCircularMask(visible=" + visible + ")");
            openSurfaceTransaction();
            try {
                if (visible) {
                    // TODO(multi-display): support multiple displays
                    if (mCircularDisplayMask == null) {
                        int screenOffset = mContext.getResources().getInteger(
                                com.android.internal.R.integer.config_windowOutsetBottom);
                        int maskThickness = mContext.getResources().getDimensionPixelSize(
                                com.android.internal.R.dimen.circular_display_mask_thickness);

                        mCircularDisplayMask = new CircularDisplayMask(mSurfaceFactory,
                                getDefaultDisplayContentLocked(),
                                mPolicy.getWindowLayerFromTypeLw(
                                        WindowManager.LayoutParams.TYPE_POINTER)
                                        * TYPE_LAYER_MULTIPLIER + 10, screenOffset, maskThickness);
                    }
                    mCircularDisplayMask.setVisibility(true);
                } else if (mCircularDisplayMask != null) {
                    mCircularDisplayMask.setVisibility(false);
                    mCircularDisplayMask = null;
                }
            } finally {
                closeSurfaceTransaction("showCircularMask");
                if (SHOW_LIGHT_TRANSACTIONS) Slog.i(TAG_WM,
                        "<<< CLOSE TRANSACTION showCircularMask(visible=" + visible + ")");
            }
        }
    }

    public void showEmulatorDisplayOverlay() {
        synchronized (mGlobalLock) {

            if (SHOW_LIGHT_TRANSACTIONS) Slog.i(TAG_WM,
                    ">>> OPEN TRANSACTION showEmulatorDisplayOverlay");
            openSurfaceTransaction();
            try {
                if (mEmulatorDisplayOverlay == null) {
                    mEmulatorDisplayOverlay = new EmulatorDisplayOverlay(
                            mSurfaceFactory,
                            mContext,
                            getDefaultDisplayContentLocked(),
                            mPolicy.getWindowLayerFromTypeLw(
                                    WindowManager.LayoutParams.TYPE_POINTER)
                                    * TYPE_LAYER_MULTIPLIER + 10);
                }
                mEmulatorDisplayOverlay.setVisibility(true);
            } finally {
                closeSurfaceTransaction("showEmulatorDisplayOverlay");
                if (SHOW_LIGHT_TRANSACTIONS) Slog.i(TAG_WM,
                        "<<< CLOSE TRANSACTION showEmulatorDisplayOverlay");
            }
        }
    }

    // TODO: more accounting of which pid(s) turned it on, keep count,
    // only allow disables from pids which have count on, etc.
    @Override
    public void showStrictModeViolation(boolean on) {
        final int pid = Binder.getCallingPid();
        if (on) {
            // Show the visualization, and enqueue a second message to tear it
            // down if we don't hear back from the app.
            mH.sendMessage(mH.obtainMessage(H.SHOW_STRICT_MODE_VIOLATION, 1, pid));
            mH.sendMessageDelayed(mH.obtainMessage(H.SHOW_STRICT_MODE_VIOLATION, 0, pid),
                    DateUtils.SECOND_IN_MILLIS);
        } else {
            mH.sendMessage(mH.obtainMessage(H.SHOW_STRICT_MODE_VIOLATION, 0, pid));
        }
    }

    private void showStrictModeViolation(int arg, int pid) {
        final boolean on = arg != 0;
        synchronized (mGlobalLock) {
            // Ignoring requests to enable the red border from clients which aren't on screen.
            // (e.g. Broadcast Receivers in the background..)
            if (on && !mRoot.canShowStrictModeViolation(pid)) {
                return;
            }

            if (SHOW_VERBOSE_TRANSACTIONS) Slog.i(TAG_WM,
                    ">>> OPEN TRANSACTION showStrictModeViolation");
            // TODO: Modify this to use the surface trace once it is not going crazy.
            // b/31532461
            SurfaceControl.openTransaction();
            try {
                // TODO(multi-display): support multiple displays
                if (mStrictModeFlash == null) {
                    mStrictModeFlash = new StrictModeFlash(mSurfaceFactory,
                            getDefaultDisplayContentLocked());
                }
                mStrictModeFlash.setVisibility(on);
            } finally {
                SurfaceControl.closeTransaction();
                if (SHOW_VERBOSE_TRANSACTIONS) Slog.i(TAG_WM,
                        "<<< CLOSE TRANSACTION showStrictModeViolation");
            }
        }
    }

    @Override
    public void setStrictModeVisualIndicatorPreference(String value) {
        SystemProperties.set(StrictMode.VISUAL_PROPERTY, value);
    }

    @Override
    public Bitmap screenshotWallpaper() {
        if (!checkCallingPermission(READ_FRAME_BUFFER, "screenshotWallpaper()")) {
            throw new SecurityException("Requires READ_FRAME_BUFFER permission");
        }
        try {
            Trace.traceBegin(TRACE_TAG_WINDOW_MANAGER, "screenshotWallpaper");
            synchronized (mGlobalLock) {
                // TODO(b/115486823) Screenshot at secondary displays if needed.
                final DisplayContent dc = mRoot.getDisplayContent(DEFAULT_DISPLAY);
                return dc.mWallpaperController.screenshotWallpaperLocked();
            }
        } finally {
            Trace.traceEnd(TRACE_TAG_WINDOW_MANAGER);
        }
    }

    /**
     * Takes a snapshot of the screen.  In landscape mode this grabs the whole screen.
     * In portrait mode, it grabs the upper region of the screen based on the vertical dimension
     * of the target image.
     */
    @Override
    public boolean requestAssistScreenshot(final IAssistDataReceiver receiver) {
        if (!checkCallingPermission(READ_FRAME_BUFFER, "requestAssistScreenshot()")) {
            throw new SecurityException("Requires READ_FRAME_BUFFER permission");
        }

        final Bitmap bm;
        synchronized (mGlobalLock) {
            final DisplayContent displayContent = mRoot.getDisplayContent(DEFAULT_DISPLAY);
            if (displayContent == null) {
                if (DEBUG_SCREENSHOT) {
                    Slog.i(TAG_WM, "Screenshot returning null. No Display for displayId="
                            + DEFAULT_DISPLAY);
                }
                bm = null;
            } else {
                bm = displayContent.screenshotDisplayLocked(Bitmap.Config.ARGB_8888);
            }
        }

        FgThread.getHandler().post(() -> {
            try {
                receiver.onHandleAssistScreenshot(bm);
            } catch (RemoteException e) {
            }
        });

        return true;
    }

    public TaskSnapshot getTaskSnapshot(int taskId, int userId, boolean reducedResolution,
            boolean restoreFromDisk) {
        return mTaskSnapshotController.getSnapshot(taskId, userId, restoreFromDisk,
                reducedResolution);
    }

    /**
     * In case a task write/delete operation was lost because the system crashed, this makes sure to
     * clean up the directory to remove obsolete files.
     *
     * @param persistentTaskIds A set of task ids that exist in our in-memory model.
     * @param runningUserIds The ids of the list of users that have tasks loaded in our in-memory
     *                       model.
     */
    public void removeObsoleteTaskFiles(ArraySet<Integer> persistentTaskIds, int[] runningUserIds) {
        synchronized (mGlobalLock) {
            mTaskSnapshotController.removeObsoleteTaskFiles(persistentTaskIds, runningUserIds);
        }
    }

    void setRotateForApp(int displayId,
            @DisplayRotation.FixedToUserRotation int fixedToUserRotation) {
        synchronized (mGlobalLock) {
            final DisplayContent display = mRoot.getDisplayContent(displayId);
            if (display == null) {
                Slog.w(TAG, "Trying to set rotate for app for a missing display.");
                return;
            }
            display.getDisplayRotation().setFixedToUserRotation(fixedToUserRotation);
        }
    }

    @Override
    public void freezeRotation(int rotation) {
        freezeDisplayRotation(Display.DEFAULT_DISPLAY, rotation);
    }

    /**
     * Freeze rotation changes.  (Enable "rotation lock".)
     * Persists across reboots.
     * @param displayId The ID of the display to freeze.
     * @param rotation The desired rotation to freeze to, or -1 to use the current rotation.
     */
    @Override
    public void freezeDisplayRotation(int displayId, int rotation) {
        // TODO(multi-display): Track which display is rotated.
        if (!checkCallingPermission(android.Manifest.permission.SET_ORIENTATION,
                "freezeRotation()")) {
            throw new SecurityException("Requires SET_ORIENTATION permission");
        }
        if (rotation < -1 || rotation > Surface.ROTATION_270) {
            throw new IllegalArgumentException("Rotation argument must be -1 or a valid "
                    + "rotation constant.");
        }

        long origId = Binder.clearCallingIdentity();
        try {
            synchronized (mGlobalLock) {
                final DisplayContent display = mRoot.getDisplayContent(displayId);
                if (display == null) {
                    Slog.w(TAG, "Trying to freeze rotation for a missing display.");
                    return;
                }
                display.getDisplayRotation().freezeRotation(rotation);
            }
        } finally {
            Binder.restoreCallingIdentity(origId);
        }

        updateRotationUnchecked(false, false);
    }

    @Override
    public void thawRotation() {
        thawDisplayRotation(Display.DEFAULT_DISPLAY);
    }

    /**
     * Thaw rotation changes.  (Disable "rotation lock".)
     * Persists across reboots.
     */
    @Override
    public void thawDisplayRotation(int displayId) {
        if (!checkCallingPermission(android.Manifest.permission.SET_ORIENTATION,
                "thawRotation()")) {
            throw new SecurityException("Requires SET_ORIENTATION permission");
        }

        if (DEBUG_ORIENTATION) Slog.v(TAG_WM, "thawRotation: mRotation="
                + getDefaultDisplayRotation());

        long origId = Binder.clearCallingIdentity();
        try {
            synchronized (mGlobalLock) {
                final DisplayContent display = mRoot.getDisplayContent(displayId);
                if (display == null) {
                    Slog.w(TAG, "Trying to thaw rotation for a missing display.");
                    return;
                }
                display.getDisplayRotation().thawRotation();
            }
        } finally {
            Binder.restoreCallingIdentity(origId);
        }

        updateRotationUnchecked(false, false);
    }

    @Override
    public boolean isRotationFrozen() {
        return isDisplayRotationFrozen(Display.DEFAULT_DISPLAY);
    }

    @Override
    public boolean isDisplayRotationFrozen(int displayId) {
        synchronized (mGlobalLock) {
            final DisplayContent display = mRoot.getDisplayContent(displayId);
            if (display == null) {
                Slog.w(TAG, "Trying to thaw rotation for a missing display.");
                return false;
            }
            return display.getDisplayRotation().isRotationFrozen();
        }
    }

    /**
     * Recalculate the current rotation.
     *
     * Called by the window manager policy whenever the state of the system changes
     * such that the current rotation might need to be updated, such as when the
     * device is docked or rotated into a new posture.
     */
    @Override
    public void updateRotation(boolean alwaysSendConfiguration, boolean forceRelayout) {
        updateRotationUnchecked(alwaysSendConfiguration, forceRelayout);
    }

    private void updateRotationUnchecked(boolean alwaysSendConfiguration, boolean forceRelayout) {
        if(DEBUG_ORIENTATION) Slog.v(TAG_WM, "updateRotationUnchecked:"
                + " alwaysSendConfiguration=" + alwaysSendConfiguration
                + " forceRelayout=" + forceRelayout);

        Trace.traceBegin(TRACE_TAG_WINDOW_MANAGER, "updateRotation");

        long origId = Binder.clearCallingIdentity();

        try {
            synchronized (mGlobalLock) {
                boolean layoutNeeded = false;
                final int displayCount = mRoot.mChildren.size();
                for (int i = 0; i < displayCount; ++i) {
                    final DisplayContent displayContent = mRoot.mChildren.get(i);
                    Trace.traceBegin(TRACE_TAG_WINDOW_MANAGER, "updateRotation: display");
                    final boolean rotationChanged = displayContent.updateRotationUnchecked();
                    Trace.traceEnd(TRACE_TAG_WINDOW_MANAGER);

                    if (!rotationChanged || forceRelayout) {
                        displayContent.setLayoutNeeded();
                        layoutNeeded = true;
                    }
                    if (rotationChanged || alwaysSendConfiguration) {
                        displayContent.sendNewConfiguration();
                    }
                }

                if (layoutNeeded) {
                    Trace.traceBegin(TRACE_TAG_WINDOW_MANAGER,
                            "updateRotation: performSurfacePlacement");
                    mWindowPlacerLocked.performSurfacePlacement();
                    Trace.traceEnd(TRACE_TAG_WINDOW_MANAGER);
                }
            }
        } finally {
            Binder.restoreCallingIdentity(origId);
            Trace.traceEnd(TRACE_TAG_WINDOW_MANAGER);
        }
    }

    @Override
    public int getDefaultDisplayRotation() {
        synchronized (mGlobalLock) {
            return getDefaultDisplayContentLocked().getRotation();
        }
    }

    @Override
    public int watchRotation(IRotationWatcher watcher, int displayId) {
        final DisplayContent displayContent;
        synchronized (mGlobalLock) {
            displayContent = mRoot.getDisplayContent(displayId);
        }
        if (displayContent == null) {
            throw new IllegalArgumentException("Trying to register rotation event "
                    + "for invalid display: " + displayId);
        }

        final IBinder watcherBinder = watcher.asBinder();
        IBinder.DeathRecipient dr = new IBinder.DeathRecipient() {
            @Override
            public void binderDied() {
                synchronized (mGlobalLock) {
                    for (int i=0; i<mRotationWatchers.size(); i++) {
                        if (watcherBinder == mRotationWatchers.get(i).mWatcher.asBinder()) {
                            RotationWatcher removed = mRotationWatchers.remove(i);
                            IBinder binder = removed.mWatcher.asBinder();
                            if (binder != null) {
                                binder.unlinkToDeath(this, 0);
                            }
                            i--;
                        }
                    }
                }
            }
        };

        synchronized (mGlobalLock) {
            try {
                watcher.asBinder().linkToDeath(dr, 0);
                mRotationWatchers.add(new RotationWatcher(watcher, dr, displayId));
            } catch (RemoteException e) {
                // Client died, no cleanup needed.
            }

            return displayContent.getRotation();
        }
    }

    @Override
    public void removeRotationWatcher(IRotationWatcher watcher) {
        final IBinder watcherBinder = watcher.asBinder();
        synchronized (mGlobalLock) {
            for (int i=0; i<mRotationWatchers.size(); i++) {
                RotationWatcher rotationWatcher = mRotationWatchers.get(i);
                if (watcherBinder == rotationWatcher.mWatcher.asBinder()) {
                    RotationWatcher removed = mRotationWatchers.remove(i);
                    IBinder binder = removed.mWatcher.asBinder();
                    if (binder != null) {
                        binder.unlinkToDeath(removed.mDeathRecipient, 0);
                    }
                    i--;
                }
            }
        }
    }

    @Override
    public boolean registerWallpaperVisibilityListener(IWallpaperVisibilityListener listener,
            int displayId) {
        synchronized (mGlobalLock) {
            final DisplayContent displayContent = mRoot.getDisplayContent(displayId);
            if (displayContent == null) {
                throw new IllegalArgumentException("Trying to register visibility event "
                        + "for invalid display: " + displayId);
            }
            mWallpaperVisibilityListeners.registerWallpaperVisibilityListener(listener, displayId);
            return displayContent.mWallpaperController.isWallpaperVisible();
        }
    }

    @Override
    public void unregisterWallpaperVisibilityListener(IWallpaperVisibilityListener listener,
            int displayId) {
        synchronized (mGlobalLock) {
            mWallpaperVisibilityListeners
                    .unregisterWallpaperVisibilityListener(listener, displayId);
        }
    }

    @Override
    public void registerSystemGestureExclusionListener(ISystemGestureExclusionListener listener,
            int displayId) {
        synchronized (mGlobalLock) {
            final DisplayContent displayContent = mRoot.getDisplayContent(displayId);
            if (displayContent == null) {
                throw new IllegalArgumentException("Trying to register visibility event "
                        + "for invalid display: " + displayId);
            }
            displayContent.registerSystemGestureExclusionListener(listener);
        }
    }

    @Override
    public void unregisterSystemGestureExclusionListener(ISystemGestureExclusionListener listener,
            int displayId) {
        synchronized (mGlobalLock) {
            final DisplayContent displayContent = mRoot.getDisplayContent(displayId);
            if (displayContent == null) {
                throw new IllegalArgumentException("Trying to register visibility event "
                        + "for invalid display: " + displayId);
            }
            displayContent.unregisterSystemGestureExclusionListener(listener);
        }
    }

    void reportSystemGestureExclusionChanged(Session session, IWindow window,
            List<Rect> exclusionRects) {
        synchronized (mGlobalLock) {
            final WindowState win = windowForClientLocked(session, window, true);
            if (win.setSystemGestureExclusion(exclusionRects)) {
                win.getDisplayContent().updateSystemGestureExclusion();
            }
        }
    }

    @Override
    public void registerDisplayFoldListener(IDisplayFoldListener listener) {
        mPolicy.registerDisplayFoldListener(listener);
    }

    @Override
    public void unregisterDisplayFoldListener(IDisplayFoldListener listener) {
        mPolicy.unregisterDisplayFoldListener(listener);
    }

    /**
     * Overrides the folded area.
     *
     * @param area the overriding folded area or an empty {@code Rect} to clear the override.
     */
    void setOverrideFoldedArea(@NonNull Rect area) {
        if (mContext.checkCallingOrSelfPermission(WRITE_SECURE_SETTINGS)
                != PackageManager.PERMISSION_GRANTED) {
            throw new SecurityException("Must hold permission " + WRITE_SECURE_SETTINGS);
        }

        long origId = Binder.clearCallingIdentity();
        try {
            synchronized (mGlobalLock) {
                mPolicy.setOverrideFoldedArea(area);
            }
        } finally {
            Binder.restoreCallingIdentity(origId);
        }
    }

    /**
     * Get the display folded area.
     */
    @NonNull Rect getFoldedArea() {
        long origId = Binder.clearCallingIdentity();
        try {
            synchronized (mGlobalLock) {
                return mPolicy.getFoldedArea();
            }
        } finally {
            Binder.restoreCallingIdentity(origId);
        }
    }

    @Override
    public int getPreferredOptionsPanelGravity(int displayId) {
        synchronized (mGlobalLock) {
            final DisplayContent displayContent = mRoot.getDisplayContent(displayId);
            if (displayContent == null) {
                return Gravity.CENTER | Gravity.BOTTOM;
            }
            return displayContent.getPreferredOptionsPanelGravity();
        }
    }

    /**
     * Starts the view server on the specified port.
     *
     * @param port The port to listener to.
     *
     * @return True if the server was successfully started, false otherwise.
     *
     * @see com.android.server.wm.ViewServer
     * @see com.android.server.wm.ViewServer#VIEW_SERVER_DEFAULT_PORT
     */
    @Override
    public boolean startViewServer(int port) {
        if (isSystemSecure()) {
            return false;
        }

        if (!checkCallingPermission(Manifest.permission.DUMP, "startViewServer")) {
            return false;
        }

        if (port < 1024) {
            return false;
        }

        if (mViewServer != null) {
            if (!mViewServer.isRunning()) {
                try {
                    return mViewServer.start();
                } catch (IOException e) {
                    Slog.w(TAG_WM, "View server did not start");
                }
            }
            return false;
        }

        try {
            mViewServer = new ViewServer(this, port);
            return mViewServer.start();
        } catch (IOException e) {
            Slog.w(TAG_WM, "View server did not start");
        }
        return false;
    }

    private boolean isSystemSecure() {
        return "1".equals(SystemProperties.get(SYSTEM_SECURE, "1")) &&
                "0".equals(SystemProperties.get(SYSTEM_DEBUGGABLE, "0"));
    }

    /**
     * Stops the view server if it exists.
     *
     * @return True if the server stopped, false if it wasn't started or
     *         couldn't be stopped.
     *
     * @see com.android.server.wm.ViewServer
     */
    @Override
    public boolean stopViewServer() {
        if (isSystemSecure()) {
            return false;
        }

        if (!checkCallingPermission(Manifest.permission.DUMP, "stopViewServer")) {
            return false;
        }

        if (mViewServer != null) {
            return mViewServer.stop();
        }
        return false;
    }

    /**
     * Indicates whether the view server is running.
     *
     * @return True if the server is running, false otherwise.
     *
     * @see com.android.server.wm.ViewServer
     */
    @Override
    public boolean isViewServerRunning() {
        if (isSystemSecure()) {
            return false;
        }

        if (!checkCallingPermission(Manifest.permission.DUMP, "isViewServerRunning")) {
            return false;
        }

        return mViewServer != null && mViewServer.isRunning();
    }

    /**
     * Lists all available windows in the system. The listing is written in the specified Socket's
     * output stream with the following syntax: windowHashCodeInHexadecimal windowName
     * Each line of the output represents a different window.
     *
     * @param client The remote client to send the listing to.
     * @return false if an error occurred, true otherwise.
     */
    boolean viewServerListWindows(Socket client) {
        if (isSystemSecure()) {
            return false;
        }

        boolean result = true;

        final ArrayList<WindowState> windows = new ArrayList();
        synchronized (mGlobalLock) {
            mRoot.forAllWindows(w -> {
                windows.add(w);
            }, false /* traverseTopToBottom */);
        }

        BufferedWriter out = null;

        // Any uncaught exception will crash the system process
        try {
            OutputStream clientStream = client.getOutputStream();
            out = new BufferedWriter(new OutputStreamWriter(clientStream), 8 * 1024);

            final int count = windows.size();
            for (int i = 0; i < count; i++) {
                final WindowState w = windows.get(i);
                out.write(Integer.toHexString(System.identityHashCode(w)));
                out.write(' ');
                out.append(w.mAttrs.getTitle());
                out.write('\n');
            }

            out.write("DONE.\n");
            out.flush();
        } catch (Exception e) {
            result = false;
        } finally {
            if (out != null) {
                try {
                    out.close();
                } catch (IOException e) {
                    result = false;
                }
            }
        }

        return result;
    }

    // TODO(multidisplay): Extend to multiple displays.
    /**
     * Returns the focused window in the following format:
     * windowHashCodeInHexadecimal windowName
     *
     * @param client The remote client to send the listing to.
     * @return False if an error occurred, true otherwise.
     */
    boolean viewServerGetFocusedWindow(Socket client) {
        if (isSystemSecure()) {
            return false;
        }

        boolean result = true;

        WindowState focusedWindow = getFocusedWindow();

        BufferedWriter out = null;

        // Any uncaught exception will crash the system process
        try {
            OutputStream clientStream = client.getOutputStream();
            out = new BufferedWriter(new OutputStreamWriter(clientStream), 8 * 1024);

            if(focusedWindow != null) {
                out.write(Integer.toHexString(System.identityHashCode(focusedWindow)));
                out.write(' ');
                out.append(focusedWindow.mAttrs.getTitle());
            }
            out.write('\n');
            out.flush();
        } catch (Exception e) {
            result = false;
        } finally {
            if (out != null) {
                try {
                    out.close();
                } catch (IOException e) {
                    result = false;
                }
            }
        }

        return result;
    }

    /**
     * Sends a command to a target window. The result of the command, if any, will be
     * written in the output stream of the specified socket.
     *
     * The parameters must follow this syntax:
     * windowHashcode extra
     *
     * Where XX is the length in characeters of the windowTitle.
     *
     * The first parameter is the target window. The window with the specified hashcode
     * will be the target. If no target can be found, nothing happens. The extra parameters
     * will be delivered to the target window and as parameters to the command itself.
     *
     * @param client The remote client to sent the result, if any, to.
     * @param command The command to execute.
     * @param parameters The command parameters.
     *
     * @return True if the command was successfully delivered, false otherwise. This does
     *         not indicate whether the command itself was successful.
     */
    boolean viewServerWindowCommand(Socket client, String command, String parameters) {
        if (isSystemSecure()) {
            return false;
        }

        boolean success = true;
        Parcel data = null;
        Parcel reply = null;

        BufferedWriter out = null;

        // Any uncaught exception will crash the system process
        try {
            // Find the hashcode of the window
            int index = parameters.indexOf(' ');
            if (index == -1) {
                index = parameters.length();
            }
            final String code = parameters.substring(0, index);
            int hashCode = (int) Long.parseLong(code, 16);

            // Extract the command's parameter after the window description
            if (index < parameters.length()) {
                parameters = parameters.substring(index + 1);
            } else {
                parameters = "";
            }

            final WindowState window = findWindow(hashCode);
            if (window == null) {
                return false;
            }

            data = Parcel.obtain();
            data.writeInterfaceToken("android.view.IWindow");
            data.writeString(command);
            data.writeString(parameters);
            data.writeInt(1);
            ParcelFileDescriptor.fromSocket(client).writeToParcel(data, 0);

            reply = Parcel.obtain();

            final IBinder binder = window.mClient.asBinder();
            // TODO: GET THE TRANSACTION CODE IN A SAFER MANNER
            binder.transact(IBinder.FIRST_CALL_TRANSACTION, data, reply, 0);

            reply.readException();

            if (!client.isOutputShutdown()) {
                out = new BufferedWriter(new OutputStreamWriter(client.getOutputStream()));
                out.write("DONE\n");
                out.flush();
            }

        } catch (Exception e) {
            Slog.w(TAG_WM, "Could not send command " + command + " with parameters " + parameters, e);
            success = false;
        } finally {
            if (data != null) {
                data.recycle();
            }
            if (reply != null) {
                reply.recycle();
            }
            if (out != null) {
                try {
                    out.close();
                } catch (IOException e) {

                }
            }
        }

        return success;
    }

    public void addWindowChangeListener(WindowChangeListener listener) {
        synchronized (mGlobalLock) {
            mWindowChangeListeners.add(listener);
        }
    }

    public void removeWindowChangeListener(WindowChangeListener listener) {
        synchronized (mGlobalLock) {
            mWindowChangeListeners.remove(listener);
        }
    }

    private void notifyWindowsChanged() {
        WindowChangeListener[] windowChangeListeners;
        synchronized (mGlobalLock) {
            if(mWindowChangeListeners.isEmpty()) {
                return;
            }
            windowChangeListeners = new WindowChangeListener[mWindowChangeListeners.size()];
            windowChangeListeners = mWindowChangeListeners.toArray(windowChangeListeners);
        }
        int N = windowChangeListeners.length;
        for(int i = 0; i < N; i++) {
            windowChangeListeners[i].windowsChanged();
        }
    }

    private void notifyFocusChanged() {
        WindowChangeListener[] windowChangeListeners;
        synchronized (mGlobalLock) {
            if(mWindowChangeListeners.isEmpty()) {
                return;
            }
            windowChangeListeners = new WindowChangeListener[mWindowChangeListeners.size()];
            windowChangeListeners = mWindowChangeListeners.toArray(windowChangeListeners);
        }
        int N = windowChangeListeners.length;
        for(int i = 0; i < N; i++) {
            windowChangeListeners[i].focusChanged();
        }
    }

    private WindowState findWindow(int hashCode) {
        if (hashCode == -1) {
            // TODO(multidisplay): Extend to multiple displays.
            return getFocusedWindow();
        }

        synchronized (mGlobalLock) {
            return mRoot.getWindow((w) -> System.identityHashCode(w) == hashCode);
        }
    }

    public Configuration computeNewConfiguration(int displayId) {
        synchronized (mGlobalLock) {
            return computeNewConfigurationLocked(displayId);
        }
    }

    private Configuration computeNewConfigurationLocked(int displayId) {
        if (!mDisplayReady) {
            return null;
        }
        final Configuration config = new Configuration();
        final DisplayContent displayContent = mRoot.getDisplayContent(displayId);
        displayContent.computeScreenConfiguration(config);
        return config;
    }

    void notifyHardKeyboardStatusChange() {
        final boolean available;
        final WindowManagerInternal.OnHardKeyboardStatusChangeListener listener;
        synchronized (mGlobalLock) {
            listener = mHardKeyboardStatusChangeListener;
            available = mHardKeyboardAvailable;
        }
        if (listener != null) {
            listener.onHardKeyboardStatusChange(available);
        }
    }

    // -------------------------------------------------------------
    // Input Events and Focus Management
    // -------------------------------------------------------------

    final InputManagerCallback mInputManagerCallback = new InputManagerCallback(this);
    private boolean mEventDispatchingEnabled;

    @Override
    public void setEventDispatching(boolean enabled) {
        if (!checkCallingPermission(MANAGE_APP_TOKENS, "setEventDispatching()")) {
            throw new SecurityException("Requires MANAGE_APP_TOKENS permission");
        }

        synchronized (mGlobalLock) {
            mEventDispatchingEnabled = enabled;
            if (mDisplayEnabled) {
                mInputManagerCallback.setEventDispatchingLw(enabled);
            }
        }
    }

    private WindowState getFocusedWindow() {
        synchronized (mGlobalLock) {
            return getFocusedWindowLocked();
        }
    }

    private WindowState getFocusedWindowLocked() {
        // Return the focused window in the focused display.
        return mRoot.getTopFocusedDisplayContent().mCurrentFocus;
    }

    TaskStack getImeFocusStackLocked() {
        // Don't use mCurrentFocus.getStack() because it returns home stack for system windows.
        // Also don't use mInputMethodTarget's stack, because some window with FLAG_NOT_FOCUSABLE
        // and FLAG_ALT_FOCUSABLE_IM flags both set might be set to IME target so they're moved
        // to make room for IME, but the window is not the focused window that's taking input.
        // TODO (b/111080190): Consider the case of multiple IMEs on multi-display.
        final DisplayContent topFocusedDisplay = mRoot.getTopFocusedDisplayContent();
        final AppWindowToken focusedApp = topFocusedDisplay.mFocusedApp;
        return (focusedApp != null && focusedApp.getTask() != null)
                ? focusedApp.getTask().mStack : null;
    }

    public boolean detectSafeMode() {
        if (!mInputManagerCallback.waitForInputDevicesReady(
                INPUT_DEVICES_READY_FOR_SAFE_MODE_DETECTION_TIMEOUT_MILLIS)) {
            Slog.w(TAG_WM, "Devices still not ready after waiting "
                   + INPUT_DEVICES_READY_FOR_SAFE_MODE_DETECTION_TIMEOUT_MILLIS
                   + " milliseconds before attempting to detect safe mode.");
        }

        if (Settings.Global.getInt(
                mContext.getContentResolver(), Settings.Global.SAFE_BOOT_DISALLOWED, 0) != 0) {
            return false;
        }

        int menuState = mInputManager.getKeyCodeState(-1, InputDevice.SOURCE_ANY,
                KeyEvent.KEYCODE_MENU);
        int sState = mInputManager.getKeyCodeState(-1, InputDevice.SOURCE_ANY, KeyEvent.KEYCODE_S);
        int dpadState = mInputManager.getKeyCodeState(-1, InputDevice.SOURCE_DPAD,
                KeyEvent.KEYCODE_DPAD_CENTER);
        int trackballState = mInputManager.getScanCodeState(-1, InputDevice.SOURCE_TRACKBALL,
                InputManagerService.BTN_MOUSE);
        int volumeDownState = mInputManager.getKeyCodeState(-1, InputDevice.SOURCE_ANY,
                KeyEvent.KEYCODE_VOLUME_DOWN);
        mSafeMode = menuState > 0 || sState > 0 || dpadState > 0 || trackballState > 0
                || volumeDownState > 0;
        try {
            if (SystemProperties.getInt(ShutdownThread.REBOOT_SAFEMODE_PROPERTY, 0) != 0
                    || SystemProperties.getInt(ShutdownThread.RO_SAFEMODE_PROPERTY, 0) != 0) {
                mSafeMode = true;
                SystemProperties.set(ShutdownThread.REBOOT_SAFEMODE_PROPERTY, "");
            }
        } catch (IllegalArgumentException e) {
        }
        if (mSafeMode) {
            Log.i(TAG_WM, "SAFE MODE ENABLED (menu=" + menuState + " s=" + sState
                    + " dpad=" + dpadState + " trackball=" + trackballState + ")");
            // May already be set if (for instance) this process has crashed
            if (SystemProperties.getInt(ShutdownThread.RO_SAFEMODE_PROPERTY, 0) == 0) {
                SystemProperties.set(ShutdownThread.RO_SAFEMODE_PROPERTY, "1");
            }
        } else {
            Log.i(TAG_WM, "SAFE MODE not enabled");
        }
        mPolicy.setSafeMode(mSafeMode);
        return mSafeMode;
    }

    public void displayReady() {
        synchronized (mGlobalLock) {
            if (mMaxUiWidth > 0) {
                mRoot.forAllDisplays(displayContent -> displayContent.setMaxUiWidth(mMaxUiWidth));
            }
            applyForcedPropertiesForDefaultDisplay();
            mAnimator.ready();
            mDisplayReady = true;
            // Reconfigure all displays to make sure that forced properties and
            // DisplayWindowSettings are applied.
            mRoot.forAllDisplays(DisplayContent::reconfigureDisplayLocked);
            mIsTouchDevice = mContext.getPackageManager().hasSystemFeature(
                    PackageManager.FEATURE_TOUCHSCREEN);
        }

        try {
            mActivityTaskManager.updateConfiguration(null);
        } catch (RemoteException e) {
        }

        updateCircularDisplayMaskIfNeeded();
    }

    public void systemReady() {
        mSystemReady = true;
        mPolicy.systemReady();
        mRoot.forAllDisplayPolicies(DisplayPolicy::systemReady);
        mTaskSnapshotController.systemReady();
        mHasWideColorGamutSupport = queryWideColorGamutSupport();
        mHasHdrSupport = queryHdrSupport();
        UiThread.getHandler().post(mSettingsObserver::updateSystemUiSettings);
        UiThread.getHandler().post(mSettingsObserver::updatePointerLocation);
        IVrManager vrManager = IVrManager.Stub.asInterface(
                ServiceManager.getService(Context.VR_SERVICE));
        if (vrManager != null) {
            try {
                final boolean vrModeEnabled = vrManager.getVrModeState();
                synchronized (mGlobalLock) {
                    vrManager.registerListener(mVrStateCallbacks);
                    if (vrModeEnabled) {
                        mVrModeEnabled = vrModeEnabled;
                        mVrStateCallbacks.onVrStateChanged(vrModeEnabled);
                    }
                }
            } catch (RemoteException e) {
                // Ignore, we cannot do anything if we failed to register VR mode listener
            }
        }
    }

    private static boolean queryWideColorGamutSupport() {
        try {
            ISurfaceFlingerConfigs surfaceFlinger = ISurfaceFlingerConfigs.getService();
            OptionalBool hasWideColor = surfaceFlinger.hasWideColorDisplay();
            if (hasWideColor != null) {
                return hasWideColor.value;
            }
        } catch (RemoteException e) {
            // Ignore, we're in big trouble if we can't talk to SurfaceFlinger's config store
        }
        return false;
    }

    private static boolean queryHdrSupport() {
        try {
            ISurfaceFlingerConfigs surfaceFlinger = ISurfaceFlingerConfigs.getService();
            OptionalBool hasHdr = surfaceFlinger.hasHDRDisplay();
            if (hasHdr != null) {
                return hasHdr.value;
            }
        } catch (RemoteException e) {
            // Ignore, we're in big trouble if we can't talk to SurfaceFlinger's config store
        }
        return false;
    }

    // -------------------------------------------------------------
    // Async Handler
    // -------------------------------------------------------------

    final class H extends android.os.Handler {
        public static final int REPORT_FOCUS_CHANGE = 2;
        public static final int REPORT_LOSING_FOCUS = 3;
        public static final int WINDOW_FREEZE_TIMEOUT = 11;

        public static final int PERSIST_ANIMATION_SCALE = 14;
        public static final int FORCE_GC = 15;
        public static final int ENABLE_SCREEN = 16;
        public static final int APP_FREEZE_TIMEOUT = 17;
        public static final int REPORT_WINDOWS_CHANGE = 19;

        public static final int REPORT_HARD_KEYBOARD_STATUS_CHANGE = 22;
        public static final int BOOT_TIMEOUT = 23;
        public static final int WAITING_FOR_DRAWN_TIMEOUT = 24;
        public static final int SHOW_STRICT_MODE_VIOLATION = 25;

        public static final int CLIENT_FREEZE_TIMEOUT = 30;
        public static final int NOTIFY_ACTIVITY_DRAWN = 32;

        public static final int ALL_WINDOWS_DRAWN = 33;

        public static final int NEW_ANIMATOR_SCALE = 34;

        public static final int SHOW_CIRCULAR_DISPLAY_MASK = 35;
        public static final int SHOW_EMULATOR_DISPLAY_OVERLAY = 36;

        public static final int CHECK_IF_BOOT_ANIMATION_FINISHED = 37;
        public static final int RESET_ANR_MESSAGE = 38;
        public static final int WALLPAPER_DRAW_PENDING_TIMEOUT = 39;

        public static final int UPDATE_DOCKED_STACK_DIVIDER = 41;

        public static final int WINDOW_REPLACEMENT_TIMEOUT = 46;

        public static final int UPDATE_ANIMATION_SCALE = 51;
        public static final int WINDOW_HIDE_TIMEOUT = 52;
        public static final int SEAMLESS_ROTATION_TIMEOUT = 54;
        public static final int RESTORE_POINTER_ICON = 55;
        public static final int SET_HAS_OVERLAY_UI = 58;
        public static final int ANIMATION_FAILSAFE = 60;
        public static final int RECOMPUTE_FOCUS = 61;
        public static final int ON_POINTER_DOWN_OUTSIDE_FOCUS = 62;

        /**
         * Used to denote that an integer field in a message will not be used.
         */
        public static final int UNUSED = 0;

        @Override
        public void handleMessage(Message msg) {
            if (DEBUG_WINDOW_TRACE) {
                Slog.v(TAG_WM, "handleMessage: entry what=" + msg.what);
            }
            switch (msg.what) {
                case REPORT_FOCUS_CHANGE: {
                    final DisplayContent displayContent = (DisplayContent) msg.obj;
                    WindowState lastFocus;
                    WindowState newFocus;

                    AccessibilityController accessibilityController = null;

                    synchronized (mGlobalLock) {
                        if (mAccessibilityController != null) {
                            accessibilityController = mAccessibilityController;
                        }

                        lastFocus = displayContent.mLastFocus;
                        newFocus = displayContent.mCurrentFocus;
                        if (lastFocus == newFocus) {
                            // Focus is not changing, so nothing to do.
                            return;
                        }
                        displayContent.mLastFocus = newFocus;
                        if (DEBUG_FOCUS_LIGHT) Slog.i(TAG_WM, "Focus moving from " + lastFocus +
                                " to " + newFocus + " displayId=" + displayContent.getDisplayId());
                        if (newFocus != null && lastFocus != null && !newFocus.isDisplayedLw()) {
                            if (DEBUG_FOCUS_LIGHT) Slog.i(TAG_WM, "Delaying loss of focus...");
                            displayContent.mLosingFocus.add(lastFocus);
                            lastFocus = null;
                        }
                    }

                    // First notify the accessibility manager for the change so it has
                    // the windows before the newly focused one starts firing eventgs.
                    if (accessibilityController != null) {
                        accessibilityController.onWindowFocusChangedNotLocked(
                                displayContent.getDisplayId());
                    }

                    if (newFocus != null) {
                        if (DEBUG_FOCUS_LIGHT) Slog.i(TAG_WM, "Gaining focus: " + newFocus);
                        newFocus.reportFocusChangedSerialized(true, mInTouchMode);
                        notifyFocusChanged();
                    }

                    if (lastFocus != null) {
                        if (DEBUG_FOCUS_LIGHT) Slog.i(TAG_WM, "Losing focus: " + lastFocus);
                        lastFocus.reportFocusChangedSerialized(false, mInTouchMode);
                    }
                    break;
                }

                case REPORT_LOSING_FOCUS: {
                    final DisplayContent displayContent = (DisplayContent) msg.obj;
                    ArrayList<WindowState> losers;

                    synchronized (mGlobalLock) {
                        losers = displayContent.mLosingFocus;
                        displayContent.mLosingFocus = new ArrayList<>();
                    }

                    final int N = losers.size();
                    for (int i = 0; i < N; i++) {
                        if (DEBUG_FOCUS_LIGHT) Slog.i(TAG_WM, "Losing delayed focus: " +
                                losers.get(i));
                        losers.get(i).reportFocusChangedSerialized(false, mInTouchMode);
                    }
                    break;
                }

                case WINDOW_FREEZE_TIMEOUT: {
                    final DisplayContent displayContent = (DisplayContent) msg.obj;
                    synchronized (mGlobalLock) {
                        displayContent.onWindowFreezeTimeout();
                    }
                    break;
                }

                case PERSIST_ANIMATION_SCALE: {
                    Settings.Global.putFloat(mContext.getContentResolver(),
                            Settings.Global.WINDOW_ANIMATION_SCALE, mWindowAnimationScaleSetting);
                    Settings.Global.putFloat(mContext.getContentResolver(),
                            Settings.Global.TRANSITION_ANIMATION_SCALE,
                            mTransitionAnimationScaleSetting);
                    Settings.Global.putFloat(mContext.getContentResolver(),
                            Settings.Global.ANIMATOR_DURATION_SCALE, mAnimatorDurationScaleSetting);
                    break;
                }

                case UPDATE_ANIMATION_SCALE: {
                    @UpdateAnimationScaleMode
                    final int mode = msg.arg1;
                    switch (mode) {
                        case WINDOW_ANIMATION_SCALE: {
                            mWindowAnimationScaleSetting = Settings.Global.getFloat(
                                    mContext.getContentResolver(),
                                    Settings.Global.WINDOW_ANIMATION_SCALE,
                                    mWindowAnimationScaleSetting);
                            break;
                        }
                        case TRANSITION_ANIMATION_SCALE: {
                            mTransitionAnimationScaleSetting = Settings.Global.getFloat(
                                    mContext.getContentResolver(),
                                    Settings.Global.TRANSITION_ANIMATION_SCALE,
                                    mTransitionAnimationScaleSetting);
                            break;
                        }
                        case ANIMATION_DURATION_SCALE: {
                            mAnimatorDurationScaleSetting = Settings.Global.getFloat(
                                    mContext.getContentResolver(),
                                    Settings.Global.ANIMATOR_DURATION_SCALE,
                                    mAnimatorDurationScaleSetting);
                            dispatchNewAnimatorScaleLocked(null);
                            break;
                        }
                    }
                    break;
                }

                case FORCE_GC: {
                    synchronized (mGlobalLock) {
                        // Since we're holding both mWindowMap and mAnimator we don't need to
                        // hold mAnimator.mLayoutToAnim.
                        if (mAnimator.isAnimating() || mAnimator.isAnimationScheduled()) {
                            // If we are animating, don't do the gc now but
                            // delay a bit so we don't interrupt the animation.
                            sendEmptyMessageDelayed(H.FORCE_GC, 2000);
                            return;
                        }
                        // If we are currently rotating the display, it will
                        // schedule a new message when done.
                        if (mDisplayFrozen) {
                            return;
                        }
                    }
                    Runtime.getRuntime().gc();
                    break;
                }

                case ENABLE_SCREEN: {
                    performEnableScreen();
                    break;
                }

                case APP_FREEZE_TIMEOUT: {
                    synchronized (mGlobalLock) {
                        Slog.w(TAG_WM, "App freeze timeout expired.");
                        mWindowsFreezingScreen = WINDOWS_FREEZING_SCREENS_TIMEOUT;
                        for (int i = mAppFreezeListeners.size() - 1; i >=0 ; --i) {
                            mAppFreezeListeners.get(i).onAppFreezeTimeout();
                        }
                    }
                    break;
                }

                case CLIENT_FREEZE_TIMEOUT: {
                    synchronized (mGlobalLock) {
                        if (mClientFreezingScreen) {
                            mClientFreezingScreen = false;
                            mLastFinishedFreezeSource = "client-timeout";
                            stopFreezingDisplayLocked();
                        }
                    }
                    break;
                }

                case REPORT_WINDOWS_CHANGE: {
                    if (mWindowsChanged) {
                        synchronized (mGlobalLock) {
                            mWindowsChanged = false;
                        }
                        notifyWindowsChanged();
                    }
                    break;
                }

                case REPORT_HARD_KEYBOARD_STATUS_CHANGE: {
                    notifyHardKeyboardStatusChange();
                    break;
                }

                case BOOT_TIMEOUT: {
                    performBootTimeout();
                    break;
                }

                case WAITING_FOR_DRAWN_TIMEOUT: {
                    Runnable callback = null;
                    synchronized (mGlobalLock) {
                        Slog.w(TAG_WM, "Timeout waiting for drawn: undrawn=" + mWaitingForDrawn);
                        mWaitingForDrawn.clear();
                        callback = mWaitingForDrawnCallback;
                        mWaitingForDrawnCallback = null;
                    }
                    if (callback != null) {
                        callback.run();
                    }
                    break;
                }

                case SHOW_STRICT_MODE_VIOLATION: {
                    showStrictModeViolation(msg.arg1, msg.arg2);
                    break;
                }

                case SHOW_CIRCULAR_DISPLAY_MASK: {
                    showCircularMask(msg.arg1 == 1);
                    break;
                }

                case SHOW_EMULATOR_DISPLAY_OVERLAY: {
                    showEmulatorDisplayOverlay();
                    break;
                }

                case NOTIFY_ACTIVITY_DRAWN: {
                    try {
                        mActivityTaskManager.notifyActivityDrawn((IBinder) msg.obj);
                    } catch (RemoteException e) {
                    }
                    break;
                }
                case ALL_WINDOWS_DRAWN: {
                    Runnable callback;
                    synchronized (mGlobalLock) {
                        callback = mWaitingForDrawnCallback;
                        mWaitingForDrawnCallback = null;
                    }
                    if (callback != null) {
                        callback.run();
                    }
                    break;
                }
                case NEW_ANIMATOR_SCALE: {
                    float scale = getCurrentAnimatorScale();
                    ValueAnimator.setDurationScale(scale);
                    Session session = (Session)msg.obj;
                    if (session != null) {
                        try {
                            session.mCallback.onAnimatorScaleChanged(scale);
                        } catch (RemoteException e) {
                        }
                    } else {
                        ArrayList<IWindowSessionCallback> callbacks
                                = new ArrayList<IWindowSessionCallback>();
                        synchronized (mGlobalLock) {
                            for (int i=0; i<mSessions.size(); i++) {
                                callbacks.add(mSessions.valueAt(i).mCallback);
                            }

                        }
                        for (int i=0; i<callbacks.size(); i++) {
                            try {
                                callbacks.get(i).onAnimatorScaleChanged(scale);
                            } catch (RemoteException e) {
                            }
                        }
                    }
                    break;
                }
                case CHECK_IF_BOOT_ANIMATION_FINISHED: {
                    final boolean bootAnimationComplete;
                    synchronized (mGlobalLock) {
                        if (DEBUG_BOOT) Slog.i(TAG_WM, "CHECK_IF_BOOT_ANIMATION_FINISHED:");
                        bootAnimationComplete = checkBootAnimationCompleteLocked();
                    }
                    if (bootAnimationComplete) {
                        performEnableScreen();
                    }
                    break;
                }
                case RESET_ANR_MESSAGE: {
                    synchronized (mGlobalLock) {
                        mLastANRState = null;
                    }
                    mAtmInternal.clearSavedANRState();
                    break;
                }
                case WALLPAPER_DRAW_PENDING_TIMEOUT: {
                    synchronized (mGlobalLock) {
                        final WallpaperController wallpaperController =
                                (WallpaperController) msg.obj;
                        if (wallpaperController != null
                                && wallpaperController.processWallpaperDrawPendingTimeout()) {
                            mWindowPlacerLocked.performSurfacePlacement();
                        }
                    }
                    break;
                }
                case UPDATE_DOCKED_STACK_DIVIDER: {
                    synchronized (mGlobalLock) {
                        final DisplayContent displayContent = getDefaultDisplayContentLocked();
                        if (displayContent != null) {
                            displayContent.getDockedDividerController().reevaluateVisibility(false);
                            displayContent.adjustForImeIfNeeded();
                        }
                    }
                    break;
                }
                case WINDOW_REPLACEMENT_TIMEOUT: {
                    synchronized (mGlobalLock) {
                        for (int i = mWindowReplacementTimeouts.size() - 1; i >= 0; i--) {
                            final AppWindowToken token = mWindowReplacementTimeouts.get(i);
                            token.onWindowReplacementTimeout();
                        }
                        mWindowReplacementTimeouts.clear();
                    }
                    break;
                }
                case WINDOW_HIDE_TIMEOUT: {
                    final WindowState window = (WindowState) msg.obj;
                    synchronized (mGlobalLock) {
                        // TODO: This is all about fixing b/21693547
                        // where partially initialized Toasts get stuck
                        // around and keep the screen on. We'd like
                        // to just remove the toast...but this can cause clients
                        // who miss the timeout due to normal circumstances (e.g.
                        // running under debugger) to crash (b/29105388). The windows will
                        // eventually be removed when the client process finishes.
                        // The best we can do for now is remove the FLAG_KEEP_SCREEN_ON
                        // and prevent the symptoms of b/21693547. Since apps don't
                        // support windows being removed under them we hide the window
                        // and it will be removed when the app dies.
                        window.mAttrs.flags &= ~FLAG_KEEP_SCREEN_ON;
                        window.hidePermanentlyLw();
                        window.setDisplayLayoutNeeded();
                        mWindowPlacerLocked.performSurfacePlacement();
                    }
                    break;
                }
                case RESTORE_POINTER_ICON: {
                    synchronized (mGlobalLock) {
                        restorePointerIconLocked((DisplayContent)msg.obj, msg.arg1, msg.arg2);
                    }
                    break;
                }
                case SEAMLESS_ROTATION_TIMEOUT: {
                    final DisplayContent displayContent = (DisplayContent) msg.obj;
                    synchronized (mGlobalLock) {
                        displayContent.getDisplayRotation().onSeamlessRotationTimeout();
                    }
                    break;
                }
                case SET_HAS_OVERLAY_UI: {
                    mAmInternal.setHasOverlayUi(msg.arg1, msg.arg2 == 1);
                    break;
                }
                case ANIMATION_FAILSAFE: {
                    synchronized (mGlobalLock) {
                        if (mRecentsAnimationController != null) {
                            mRecentsAnimationController.scheduleFailsafe();
                        }
                    }
                    break;
                }
                case RECOMPUTE_FOCUS: {
                    synchronized (mGlobalLock) {
                        updateFocusedWindowLocked(UPDATE_FOCUS_NORMAL,
                                true /* updateInputWindows */);
                    }
                    break;
                }
                case ON_POINTER_DOWN_OUTSIDE_FOCUS: {
                    synchronized (mGlobalLock) {
                        final IBinder touchedToken = (IBinder) msg.obj;
                        onPointerDownOutsideFocusLocked(touchedToken);
                    }
                    break;
                }
            }
            if (DEBUG_WINDOW_TRACE) {
                Slog.v(TAG_WM, "handleMessage: exit");
            }
        }

        /** Remove the previous messages with the same 'what' and 'obj' then send the new one. */
        void sendNewMessageDelayed(int what, Object obj, long delayMillis) {
            removeMessages(what, obj);
            sendMessageDelayed(obtainMessage(what, obj), delayMillis);
        }
    }

    void destroyPreservedSurfaceLocked() {
        for (int i = mDestroyPreservedSurface.size() - 1; i >= 0 ; i--) {
            final WindowState w = mDestroyPreservedSurface.get(i);
            w.mWinAnimator.destroyPreservedSurfaceLocked();
        }
        mDestroyPreservedSurface.clear();
    }

    // -------------------------------------------------------------
    // IWindowManager API
    // -------------------------------------------------------------

    @Override
    public IWindowSession openSession(IWindowSessionCallback callback) {
        return new Session(this, callback);
    }

    @Override
    public void getInitialDisplaySize(int displayId, Point size) {
        synchronized (mGlobalLock) {
            final DisplayContent displayContent = mRoot.getDisplayContent(displayId);
            if (displayContent != null && displayContent.hasAccess(Binder.getCallingUid())) {
                size.x = displayContent.mInitialDisplayWidth;
                size.y = displayContent.mInitialDisplayHeight;
            }
        }
    }

    @Override
    public void getBaseDisplaySize(int displayId, Point size) {
        synchronized (mGlobalLock) {
            final DisplayContent displayContent = mRoot.getDisplayContent(displayId);
            if (displayContent != null && displayContent.hasAccess(Binder.getCallingUid())) {
                size.x = displayContent.mBaseDisplayWidth;
                size.y = displayContent.mBaseDisplayHeight;
            }
        }
    }

    @Override
    public void setForcedDisplaySize(int displayId, int width, int height) {
        if (mContext.checkCallingOrSelfPermission(WRITE_SECURE_SETTINGS)
                != PackageManager.PERMISSION_GRANTED) {
            throw new SecurityException("Must hold permission " + WRITE_SECURE_SETTINGS);
        }

        final long ident = Binder.clearCallingIdentity();
        try {
            synchronized (mGlobalLock) {
                final DisplayContent displayContent = mRoot.getDisplayContent(displayId);
                if (displayContent != null) {
                    displayContent.setForcedSize(width, height);
                }
            }
        } finally {
            Binder.restoreCallingIdentity(ident);
        }
    }

    @Override
    public void setForcedDisplayScalingMode(int displayId, int mode) {
        if (mContext.checkCallingOrSelfPermission(WRITE_SECURE_SETTINGS)
                != PackageManager.PERMISSION_GRANTED) {
            throw new SecurityException("Must hold permission " + WRITE_SECURE_SETTINGS);
        }

        final long ident = Binder.clearCallingIdentity();
        try {
            synchronized (mGlobalLock) {
                final DisplayContent displayContent = mRoot.getDisplayContent(displayId);
                if (displayContent != null) {
                    displayContent.setForcedScalingMode(mode);
                }
            }
        } finally {
            Binder.restoreCallingIdentity(ident);
        }
    }

    /** The global settings only apply to default display. */
    private boolean applyForcedPropertiesForDefaultDisplay() {
        boolean changed = false;
        final DisplayContent displayContent = getDefaultDisplayContentLocked();
        // Display size.
        String sizeStr = Settings.Global.getString(mContext.getContentResolver(),
                Settings.Global.DISPLAY_SIZE_FORCED);
        if (sizeStr == null || sizeStr.length() == 0) {
            sizeStr = SystemProperties.get(SIZE_OVERRIDE, null);
        }
        if (sizeStr != null && sizeStr.length() > 0) {
            final int pos = sizeStr.indexOf(',');
            if (pos > 0 && sizeStr.lastIndexOf(',') == pos) {
                int width, height;
                try {
                    width = Integer.parseInt(sizeStr.substring(0, pos));
                    height = Integer.parseInt(sizeStr.substring(pos+1));
                    if (displayContent.mBaseDisplayWidth != width
                            || displayContent.mBaseDisplayHeight != height) {
                        Slog.i(TAG_WM, "FORCED DISPLAY SIZE: " + width + "x" + height);
                        displayContent.updateBaseDisplayMetrics(width, height,
                                displayContent.mBaseDisplayDensity);
                        changed = true;
                    }
                } catch (NumberFormatException ex) {
                }
            }
        }

        // Display density.
        final int density = getForcedDisplayDensityForUserLocked(mCurrentUserId);
        if (density != 0 && density != displayContent.mBaseDisplayDensity) {
            displayContent.mBaseDisplayDensity = density;
            changed = true;
        }

        // Display scaling mode.
        int mode = Settings.Global.getInt(mContext.getContentResolver(),
                Settings.Global.DISPLAY_SCALING_FORCE, 0);
        if (displayContent.mDisplayScalingDisabled != (mode != 0)) {
            Slog.i(TAG_WM, "FORCED DISPLAY SCALING DISABLED");
            displayContent.mDisplayScalingDisabled = true;
            changed = true;
        }
        return changed;
    }

    @Override
    public void clearForcedDisplaySize(int displayId) {
        if (mContext.checkCallingOrSelfPermission(WRITE_SECURE_SETTINGS)
                != PackageManager.PERMISSION_GRANTED) {
            throw new SecurityException("Must hold permission " + WRITE_SECURE_SETTINGS);
        }

        final long ident = Binder.clearCallingIdentity();
        try {
            synchronized (mGlobalLock) {
                final DisplayContent displayContent = mRoot.getDisplayContent(displayId);
                if (displayContent != null) {
                    displayContent.setForcedSize(displayContent.mInitialDisplayWidth,
                            displayContent.mInitialDisplayHeight);
                }
            }
        } finally {
            Binder.restoreCallingIdentity(ident);
        }
    }

    @Override
    public int getInitialDisplayDensity(int displayId) {
        synchronized (mGlobalLock) {
            final DisplayContent displayContent = mRoot.getDisplayContent(displayId);
            if (displayContent != null && displayContent.hasAccess(Binder.getCallingUid())) {
                return displayContent.mInitialDisplayDensity;
            }
        }
        return -1;
    }

    @Override
    public int getBaseDisplayDensity(int displayId) {
        synchronized (mGlobalLock) {
            final DisplayContent displayContent = mRoot.getDisplayContent(displayId);
            if (displayContent != null && displayContent.hasAccess(Binder.getCallingUid())) {
                return displayContent.mBaseDisplayDensity;
            }
        }
        return -1;
    }

    @Override
    public void setForcedDisplayDensityForUser(int displayId, int density, int userId) {
        if (mContext.checkCallingOrSelfPermission(WRITE_SECURE_SETTINGS)
                != PackageManager.PERMISSION_GRANTED) {
            throw new SecurityException("Must hold permission " + WRITE_SECURE_SETTINGS);
        }

        final int targetUserId = ActivityManager.handleIncomingUser(Binder.getCallingPid(),
                Binder.getCallingUid(), userId, false, true, "setForcedDisplayDensityForUser",
                null);
        final long ident = Binder.clearCallingIdentity();
        try {
            synchronized (mGlobalLock) {
                final DisplayContent displayContent = mRoot.getDisplayContent(displayId);
                if (displayContent != null) {
                    displayContent.setForcedDensity(density, targetUserId);
                }
            }
        } finally {
            Binder.restoreCallingIdentity(ident);
        }
    }

    @Override
    public void clearForcedDisplayDensityForUser(int displayId, int userId) {
        if (mContext.checkCallingOrSelfPermission(WRITE_SECURE_SETTINGS)
                != PackageManager.PERMISSION_GRANTED) {
            throw new SecurityException("Must hold permission " + WRITE_SECURE_SETTINGS);
        }

        final int callingUserId = ActivityManager.handleIncomingUser(Binder.getCallingPid(),
                Binder.getCallingUid(), userId, false, true, "clearForcedDisplayDensityForUser",
                null);
        final long ident = Binder.clearCallingIdentity();
        try {
            synchronized (mGlobalLock) {
                final DisplayContent displayContent = mRoot.getDisplayContent(displayId);
                if (displayContent != null) {
                    displayContent.setForcedDensity(displayContent.mInitialDisplayDensity,
                            callingUserId);
                }
            }
        } finally {
            Binder.restoreCallingIdentity(ident);
        }
    }

    /**
     * @param userId the ID of the user
     * @return the forced display density for the specified user, if set, or
     *         {@code 0} if not set
     */
    private int getForcedDisplayDensityForUserLocked(int userId) {
        String densityStr = Settings.Secure.getStringForUser(mContext.getContentResolver(),
                Settings.Secure.DISPLAY_DENSITY_FORCED, userId);
        if (densityStr == null || densityStr.length() == 0) {
            densityStr = SystemProperties.get(DENSITY_OVERRIDE, null);
        }
        if (densityStr != null && densityStr.length() > 0) {
            try {
                return Integer.parseInt(densityStr);
            } catch (NumberFormatException ex) {
            }
        }
        return 0;
    }

    @Override
    public void setOverscan(int displayId, int left, int top, int right, int bottom) {
        if (mContext.checkCallingOrSelfPermission(WRITE_SECURE_SETTINGS)
                != PackageManager.PERMISSION_GRANTED) {
            throw new SecurityException("Must hold permission " + WRITE_SECURE_SETTINGS);
        }
        final long ident = Binder.clearCallingIdentity();
        try {
            synchronized (mGlobalLock) {
                DisplayContent displayContent = mRoot.getDisplayContent(displayId);
                if (displayContent != null) {
                    setOverscanLocked(displayContent, left, top, right, bottom);
                }
            }
        } finally {
            Binder.restoreCallingIdentity(ident);
        }
    }

    private void setOverscanLocked(DisplayContent displayContent,
            int left, int top, int right, int bottom) {
        final DisplayInfo displayInfo = displayContent.getDisplayInfo();
        displayInfo.overscanLeft = left;
        displayInfo.overscanTop = top;
        displayInfo.overscanRight = right;
        displayInfo.overscanBottom = bottom;

        mDisplayWindowSettings.setOverscanLocked(displayInfo, left, top, right, bottom);

        displayContent.reconfigureDisplayLocked();
    }

    @Override
    public void startWindowTrace(){
        mWindowTracing.startTrace(null /* printwriter */);
    }

    @Override
    public void stopWindowTrace(){
        mWindowTracing.stopTrace(null /* printwriter */);
    }

    @Override
    public boolean isWindowTraceEnabled() {
        return mWindowTracing.isEnabled();
    }

    // -------------------------------------------------------------
    // Internals
    // -------------------------------------------------------------

    final WindowState windowForClientLocked(Session session, IWindow client, boolean throwOnError) {
        return windowForClientLocked(session, client.asBinder(), throwOnError);
    }

    final WindowState windowForClientLocked(Session session, IBinder client, boolean throwOnError) {
        WindowState win = mWindowMap.get(client);
        if (DEBUG) Slog.v(TAG_WM, "Looking up client " + client + ": " + win);
        if (win == null) {
            if (throwOnError) {
                throw new IllegalArgumentException(
                        "Requested window " + client + " does not exist");
            }
            Slog.w(TAG_WM, "Failed looking up window callers=" + Debug.getCallers(3));
            return null;
        }
        if (session != null && win.mSession != session) {
            if (throwOnError) {
                throw new IllegalArgumentException("Requested window " + client + " is in session "
                        + win.mSession + ", not " + session);
            }
            Slog.w(TAG_WM, "Failed looking up window callers=" + Debug.getCallers(3));
            return null;
        }

        return win;
    }

    void makeWindowFreezingScreenIfNeededLocked(WindowState w) {
        // If the screen is currently frozen or off, then keep
        // it frozen/off until this window draws at its new
        // orientation.
        if (!w.mToken.okToDisplay() && mWindowsFreezingScreen != WINDOWS_FREEZING_SCREENS_TIMEOUT) {
            if (DEBUG_ORIENTATION) Slog.v(TAG_WM, "Changing surface while display frozen: " + w);
            w.setOrientationChanging(true);
            w.mLastFreezeDuration = 0;
            mRoot.mOrientationChangeComplete = false;
            if (mWindowsFreezingScreen == WINDOWS_FREEZING_SCREENS_NONE) {
                mWindowsFreezingScreen = WINDOWS_FREEZING_SCREENS_ACTIVE;
                // XXX should probably keep timeout from
                // when we first froze the display.
                mH.sendNewMessageDelayed(H.WINDOW_FREEZE_TIMEOUT, w.getDisplayContent(),
                        WINDOW_FREEZE_TIMEOUT_DURATION);
            }
        }
    }

    void checkDrawnWindowsLocked() {
        if (mWaitingForDrawn.isEmpty() || mWaitingForDrawnCallback == null) {
            return;
        }
        for (int j = mWaitingForDrawn.size() - 1; j >= 0; j--) {
            WindowState win = mWaitingForDrawn.get(j);
            if (DEBUG_SCREEN_ON) Slog.i(TAG_WM, "Waiting for drawn " + win +
                    ": removed=" + win.mRemoved + " visible=" + win.isVisibleLw() +
                    " mHasSurface=" + win.mHasSurface +
                    " drawState=" + win.mWinAnimator.mDrawState);
            if (win.mRemoved || !win.mHasSurface || !win.isVisibleByPolicy()) {
                // Window has been removed or hidden; no draw will now happen, so stop waiting.
                if (DEBUG_SCREEN_ON) Slog.w(TAG_WM, "Aborted waiting for drawn: " + win);
                mWaitingForDrawn.remove(win);
            } else if (win.hasDrawnLw()) {
                // Window is now drawn (and shown).
                if (DEBUG_SCREEN_ON) Slog.d(TAG_WM, "Window drawn win=" + win);
                mWaitingForDrawn.remove(win);
            }
        }
        if (mWaitingForDrawn.isEmpty()) {
            if (DEBUG_SCREEN_ON) Slog.d(TAG_WM, "All windows drawn!");
            mH.removeMessages(H.WAITING_FOR_DRAWN_TIMEOUT);
            mH.sendEmptyMessage(H.ALL_WINDOWS_DRAWN);
        }
    }

    void setHoldScreenLocked(final Session newHoldScreen) {
        final boolean hold = newHoldScreen != null;

        if (hold && mHoldingScreenOn != newHoldScreen) {
            mHoldingScreenWakeLock.setWorkSource(new WorkSource(newHoldScreen.mUid));
        }
        mHoldingScreenOn = newHoldScreen;

        final boolean state = mHoldingScreenWakeLock.isHeld();
        if (hold != state) {
            if (hold) {
                if (DEBUG_KEEP_SCREEN_ON) {
                    Slog.d(TAG_KEEP_SCREEN_ON, "Acquiring screen wakelock due to "
                            + mRoot.mHoldScreenWindow);
                }
                mLastWakeLockHoldingWindow = mRoot.mHoldScreenWindow;
                mLastWakeLockObscuringWindow = null;
                mHoldingScreenWakeLock.acquire();
                mPolicy.keepScreenOnStartedLw();
            } else {
                if (DEBUG_KEEP_SCREEN_ON) {
                    Slog.d(TAG_KEEP_SCREEN_ON, "Releasing screen wakelock, obscured by "
                            + mRoot.mObscuringWindow);
                }
                mLastWakeLockHoldingWindow = null;
                mLastWakeLockObscuringWindow = mRoot.mObscuringWindow;
                mPolicy.keepScreenOnStoppedLw();
                mHoldingScreenWakeLock.release();
            }
        }
    }

    void requestTraversal() {
        mWindowPlacerLocked.requestTraversal();
    }

    /** Note that Locked in this case is on mLayoutToAnim */
    void scheduleAnimationLocked() {
        if (mAnimator != null) {
            mAnimator.scheduleAnimation();
        }
    }

    boolean updateFocusedWindowLocked(int mode, boolean updateInputWindows) {
        Trace.traceBegin(TRACE_TAG_WINDOW_MANAGER, "wmUpdateFocus");
        boolean changed = mRoot.updateFocusedWindowLocked(mode, updateInputWindows);
        Trace.traceEnd(TRACE_TAG_WINDOW_MANAGER);
        return changed;
    }

    void startFreezingDisplayLocked(int exitAnim, int enterAnim) {
        startFreezingDisplayLocked(exitAnim, enterAnim,
                getDefaultDisplayContentLocked());
    }

    void startFreezingDisplayLocked(int exitAnim, int enterAnim,
            DisplayContent displayContent) {
        if (mDisplayFrozen || displayContent.getDisplayRotation().isRotatingSeamlessly()) {
            return;
        }

        if (!displayContent.isReady() || !mPolicy.isScreenOn() || !displayContent.okToAnimate()) {
            // No need to freeze the screen before the display is ready,  if the screen is off,
            // or we can't currently animate.
            return;
        }

        if (DEBUG_ORIENTATION) Slog.d(TAG_WM,
                "startFreezingDisplayLocked: exitAnim="
                + exitAnim + " enterAnim=" + enterAnim
                + " called by " + Debug.getCallers(8));
        mScreenFrozenLock.acquire();

        mDisplayFrozen = true;
        mDisplayFreezeTime = SystemClock.elapsedRealtime();
        mLastFinishedFreezeSource = null;

        // {@link mDisplayFrozen} prevents us from freezing on multiple displays at the same time.
        // As a result, we only track the display that has initially froze the screen.
        mFrozenDisplayId = displayContent.getDisplayId();

        mInputManagerCallback.freezeInputDispatchingLw();

        if (displayContent.mAppTransition.isTransitionSet()) {
            displayContent.mAppTransition.freeze();
        }

        if (PROFILE_ORIENTATION) {
            File file = new File("/data/system/frozen");
            Debug.startMethodTracing(file.toString(), 8 * 1024 * 1024);
        }

        mLatencyTracker.onActionStart(ACTION_ROTATE_SCREEN);
        if (mPerf == null) {
            mPerf = new BoostFramework();
        }
        if (mPerf != null) {
            mPerf.perfHint(BoostFramework.VENDOR_HINT_ROTATION_LATENCY_BOOST, null);
        }
        mExitAnimId = exitAnim;
        mEnterAnimId = enterAnim;
        ScreenRotationAnimation screenRotationAnimation =
                mAnimator.getScreenRotationAnimationLocked(mFrozenDisplayId);
        if (screenRotationAnimation != null) {
            screenRotationAnimation.kill();
        }

        // Check whether the current screen contains any secure content.
        boolean isSecure = displayContent.hasSecureWindowOnScreen();

        displayContent.updateDisplayInfo();
        screenRotationAnimation = new ScreenRotationAnimation(mContext, displayContent,
                displayContent.getDisplayRotation().isFixedToUserRotation(), isSecure,
                this);
        mAnimator.setScreenRotationAnimationLocked(mFrozenDisplayId,
                screenRotationAnimation);
    }

    void stopFreezingDisplayLocked() {
        if (!mDisplayFrozen) {
            return;
        }

        final DisplayContent displayContent = mRoot.getDisplayContent(mFrozenDisplayId);
        final boolean waitingForConfig = displayContent != null && displayContent.mWaitingForConfig;
        final int numOpeningApps = displayContent != null ? displayContent.mOpeningApps.size() : 0;
        if (waitingForConfig || mAppsFreezingScreen > 0
                || mWindowsFreezingScreen == WINDOWS_FREEZING_SCREENS_ACTIVE
                || mClientFreezingScreen || numOpeningApps > 0) {
            if (DEBUG_ORIENTATION) Slog.d(TAG_WM,
                "stopFreezingDisplayLocked: Returning mWaitingForConfig=" + waitingForConfig
                + ", mAppsFreezingScreen=" + mAppsFreezingScreen
                + ", mWindowsFreezingScreen=" + mWindowsFreezingScreen
                + ", mClientFreezingScreen=" + mClientFreezingScreen
                + ", mOpeningApps.size()=" + numOpeningApps);
            return;
        }

        if (DEBUG_ORIENTATION) Slog.d(TAG_WM,
                "stopFreezingDisplayLocked: Unfreezing now");


        // We must make a local copy of the displayId as it can be potentially overwritten later on
        // in this method. For example, {@link startFreezingDisplayLocked} may be called as a result
        // of update rotation, but we reference the frozen display after that call in this method.
        final int displayId = mFrozenDisplayId;
        mFrozenDisplayId = INVALID_DISPLAY;
        mDisplayFrozen = false;
        mInputManagerCallback.thawInputDispatchingLw();
        mLastDisplayFreezeDuration = (int)(SystemClock.elapsedRealtime() - mDisplayFreezeTime);
        StringBuilder sb = new StringBuilder(128);
        sb.append("Screen frozen for ");
        TimeUtils.formatDuration(mLastDisplayFreezeDuration, sb);
        if (mLastFinishedFreezeSource != null) {
            sb.append(" due to ");
            sb.append(mLastFinishedFreezeSource);
        }
        Slog.i(TAG_WM, sb.toString());
        mH.removeMessages(H.APP_FREEZE_TIMEOUT);
        mH.removeMessages(H.CLIENT_FREEZE_TIMEOUT);
        if (PROFILE_ORIENTATION) {
            Debug.stopMethodTracing();
        }

        boolean updateRotation = false;

        ScreenRotationAnimation screenRotationAnimation =
                mAnimator.getScreenRotationAnimationLocked(displayId);
        if (screenRotationAnimation != null && screenRotationAnimation.hasScreenshot()) {
            if (DEBUG_ORIENTATION) Slog.i(TAG_WM, "**** Dismissing screen rotation animation");
            DisplayInfo displayInfo = displayContent.getDisplayInfo();
            // Get rotation animation again, with new top window
            if (!displayContent.getDisplayRotation().validateRotationAnimation(
                    mExitAnimId, mEnterAnimId, false /* forceDefault */)) {
                mExitAnimId = mEnterAnimId = 0;
            }
            if (screenRotationAnimation.dismiss(mTransaction, MAX_ANIMATION_DURATION,
                    getTransitionAnimationScaleLocked(), displayInfo.logicalWidth,
                        displayInfo.logicalHeight, mExitAnimId, mEnterAnimId)) {
                mTransaction.apply();
                scheduleAnimationLocked();
            } else {
                screenRotationAnimation.kill();
                mAnimator.setScreenRotationAnimationLocked(displayId, null);
                updateRotation = true;
            }
        } else {
            if (screenRotationAnimation != null) {
                screenRotationAnimation.kill();
                mAnimator.setScreenRotationAnimationLocked(displayId, null);
            }
            updateRotation = true;
        }

        boolean configChanged;

        // While the display is frozen we don't re-compute the orientation
        // to avoid inconsistent states.  However, something interesting
        // could have actually changed during that time so re-evaluate it
        // now to catch that.
        configChanged = displayContent != null && displayContent.updateOrientation();

        // A little kludge: a lot could have happened while the
        // display was frozen, so now that we are coming back we
        // do a gc so that any remote references the system
        // processes holds on others can be released if they are
        // no longer needed.
        mH.removeMessages(H.FORCE_GC);
        mH.sendEmptyMessageDelayed(H.FORCE_GC, 2000);

        mScreenFrozenLock.release();

        if (updateRotation && displayContent != null) {
            if (DEBUG_ORIENTATION) Slog.d(TAG_WM, "Performing post-rotate rotation");
            configChanged |= displayContent.updateRotationUnchecked();
        }

        if (configChanged) {
            displayContent.sendNewConfiguration();
        }
        mLatencyTracker.onActionEnd(ACTION_ROTATE_SCREEN);
        if (mPerf != null) {
            mPerf.perfLockRelease();
        }
    }

    static int getPropertyInt(String[] tokens, int index, int defUnits, int defDps,
            DisplayMetrics dm) {
        if (index < tokens.length) {
            String str = tokens[index];
            if (str != null && str.length() > 0) {
                try {
                    int val = Integer.parseInt(str);
                    return val;
                } catch (Exception e) {
                }
            }
        }
        if (defUnits == TypedValue.COMPLEX_UNIT_PX) {
            return defDps;
        }
        int val = (int)TypedValue.applyDimension(defUnits, defDps, dm);
        return val;
    }

    void createWatermarkInTransaction() {
        if (mWatermark != null) {
            return;
        }

        File file = new File("/system/etc/setup.conf");
        FileInputStream in = null;
        DataInputStream ind = null;
        try {
            in = new FileInputStream(file);
            ind = new DataInputStream(in);
            String line = ind.readLine();
            if (line != null) {
                String[] toks = line.split("%");
                if (toks != null && toks.length > 0) {
                    // TODO(multi-display): Show watermarks on secondary displays.
                    final DisplayContent displayContent = getDefaultDisplayContentLocked();
                    mWatermark = new Watermark(mSurfaceFactory, displayContent,
                            displayContent.mRealDisplayMetrics,
                            toks);
                }
            }
        } catch (FileNotFoundException e) {
        } catch (IOException e) {
        } finally {
            if (ind != null) {
                try {
                    ind.close();
                } catch (IOException e) {
                }
            } else if (in != null) {
                try {
                    in.close();
                } catch (IOException e) {
                }
            }
        }
    }

    @Override
    public void setRecentsVisibility(boolean visible) {
        mAtmInternal.enforceCallerIsRecentsOrHasPermission(android.Manifest.permission.STATUS_BAR,
                "setRecentsVisibility()");
        synchronized (mGlobalLock) {
            mPolicy.setRecentsVisibilityLw(visible);
        }
    }

    @Override
    public void setPipVisibility(boolean visible) {
        if (mContext.checkCallingOrSelfPermission(android.Manifest.permission.STATUS_BAR)
                != PackageManager.PERMISSION_GRANTED) {
            throw new SecurityException("Caller does not hold permission "
                    + android.Manifest.permission.STATUS_BAR);
        }

        synchronized (mGlobalLock) {
            mPolicy.setPipVisibilityLw(visible);
        }
    }

    @Override
    public void setShelfHeight(boolean visible, int shelfHeight) {
        mAtmInternal.enforceCallerIsRecentsOrHasPermission(android.Manifest.permission.STATUS_BAR,
                "setShelfHeight()");
        synchronized (mGlobalLock) {
            getDefaultDisplayContentLocked().getPinnedStackController().setAdjustedForShelf(visible,
                    shelfHeight);
        }
    }

    @Override
    public void statusBarVisibilityChanged(int displayId, int visibility) {
        if (mContext.checkCallingOrSelfPermission(android.Manifest.permission.STATUS_BAR)
                != PackageManager.PERMISSION_GRANTED) {
            throw new SecurityException("Caller does not hold permission "
                    + android.Manifest.permission.STATUS_BAR);
        }

        synchronized (mGlobalLock) {
            final DisplayContent displayContent = mRoot.getDisplayContent(displayId);
            if (displayContent != null) {
                displayContent.statusBarVisibilityChanged(visibility);
            } else {
                Slog.w(TAG, "statusBarVisibilityChanged with invalid displayId=" + displayId);
            }
        }
    }

    @Override
    public void setForceShowSystemBars(boolean show) {
        if (mContext.checkCallingOrSelfPermission(android.Manifest.permission.STATUS_BAR)
                != PackageManager.PERMISSION_GRANTED) {
            throw new SecurityException("Caller does not hold permission "
                    + android.Manifest.permission.STATUS_BAR);
        }
        synchronized (mGlobalLock) {
            mRoot.forAllDisplayPolicies(PooledLambda.obtainConsumer(
                    DisplayPolicy::setForceShowSystemBars, PooledLambda.__(), show));
        }
    }

    public void setNavBarVirtualKeyHapticFeedbackEnabled(boolean enabled) {
        if (mContext.checkCallingOrSelfPermission(android.Manifest.permission.STATUS_BAR)
                != PackageManager.PERMISSION_GRANTED) {
            throw new SecurityException("Caller does not hold permission "
                    + android.Manifest.permission.STATUS_BAR);
        }

        synchronized (mGlobalLock) {
            mPolicy.setNavBarVirtualKeyHapticFeedbackEnabledLw(enabled);
        }
    }

    /**
     * Used by ActivityManager to determine where to position an app with aspect ratio shorter then
     * the screen is.
     * @see DisplayPolicy#getNavBarPosition()
     */
    @Override
    @WindowManagerPolicy.NavigationBarPosition
    public int getNavBarPosition(int displayId) {
        synchronized (mGlobalLock) {
            // Perform layout if it was scheduled before to make sure that we get correct nav bar
            // position when doing rotations.
            final DisplayContent displayContent = mRoot.getDisplayContent(displayId);
            if (displayContent == null) {
                Slog.w(TAG, "getNavBarPosition with invalid displayId=" + displayId
                        + " callers=" + Debug.getCallers(3));
                return NAV_BAR_INVALID;
            }
            displayContent.performLayout(false /* initial */,
                    false /* updateInputWindows */);
            return displayContent.getDisplayPolicy().getNavBarPosition();
        }
    }

    @Override
    public WindowManagerPolicy.InputConsumer createInputConsumer(Looper looper, String name,
            InputEventReceiver.Factory inputEventReceiverFactory, int displayId) {
        synchronized (mGlobalLock) {
            DisplayContent displayContent = mRoot.getDisplayContent(displayId);
            if (displayContent != null) {
                return displayContent.getInputMonitor().createInputConsumer(looper, name,
                        inputEventReceiverFactory);
            } else {
                return null;
            }
        }
    }

    @Override
    public void createInputConsumer(IBinder token, String name, int displayId,
            InputChannel inputChannel) {
        synchronized (mGlobalLock) {
            DisplayContent display = mRoot.getDisplayContent(displayId);
            if (display != null) {
                display.getInputMonitor().createInputConsumer(token, name, inputChannel,
                        Binder.getCallingPid(), Binder.getCallingUserHandle());
            }
        }
    }

    @Override
    public boolean destroyInputConsumer(String name, int displayId) {
        synchronized (mGlobalLock) {
            DisplayContent display = mRoot.getDisplayContent(displayId);
            if (display != null) {
                return display.getInputMonitor().destroyInputConsumer(name);
            }
            return false;
        }
    }

    @Override
    public Region getCurrentImeTouchRegion() {
        if (mContext.checkCallingOrSelfPermission(RESTRICTED_VR_ACCESS) != PERMISSION_GRANTED) {
            throw new SecurityException("getCurrentImeTouchRegion is restricted to VR services");
        }
        synchronized (mGlobalLock) {
            final Region r = new Region();
            // TODO(b/111080190): this method is only return the recent focused IME touch region,
            // For Multi-Session IME, will need to add API for given display Id to
            // get the right IME touch region.
            for (int i = mRoot.mChildren.size() - 1; i >= 0; --i) {
                final DisplayContent displayContent = mRoot.mChildren.get(i);
                if (displayContent.mInputMethodWindow != null) {
                    displayContent.mInputMethodWindow.getTouchableRegion(r);
                    return r;
                }
            }
            return r;
        }
    }

    @Override
    public boolean hasNavigationBar(int displayId) {
        synchronized (mGlobalLock) {
            final DisplayContent dc = mRoot.getDisplayContent(displayId);
            if (dc == null) {
                return false;
            }
            return dc.getDisplayPolicy().hasNavigationBar();
        }
    }

    @Override
    public void lockNow(Bundle options) {
        mPolicy.lockNow(options);
    }

    public void showRecentApps() {
        mPolicy.showRecentApps();
    }

    @Override
    public boolean isSafeModeEnabled() {
        return mSafeMode;
    }

    @Override
    public boolean clearWindowContentFrameStats(IBinder token) {
        if (!checkCallingPermission(Manifest.permission.FRAME_STATS,
                "clearWindowContentFrameStats()")) {
            throw new SecurityException("Requires FRAME_STATS permission");
        }
        synchronized (mGlobalLock) {
            WindowState windowState = mWindowMap.get(token);
            if (windowState == null) {
                return false;
            }
            WindowSurfaceController surfaceController = windowState.mWinAnimator.mSurfaceController;
            if (surfaceController == null) {
                return false;
            }
            return surfaceController.clearWindowContentFrameStats();
        }
    }

    @Override
    public WindowContentFrameStats getWindowContentFrameStats(IBinder token) {
        if (!checkCallingPermission(Manifest.permission.FRAME_STATS,
                "getWindowContentFrameStats()")) {
            throw new SecurityException("Requires FRAME_STATS permission");
        }
        synchronized (mGlobalLock) {
            WindowState windowState = mWindowMap.get(token);
            if (windowState == null) {
                return null;
            }
            WindowSurfaceController surfaceController = windowState.mWinAnimator.mSurfaceController;
            if (surfaceController == null) {
                return null;
            }
            if (mTempWindowRenderStats == null) {
                mTempWindowRenderStats = new WindowContentFrameStats();
            }
            WindowContentFrameStats stats = mTempWindowRenderStats;
            if (!surfaceController.getWindowContentFrameStats(stats)) {
                return null;
            }
            return stats;
        }
    }

    private void dumpPolicyLocked(PrintWriter pw, String[] args, boolean dumpAll) {
        pw.println("WINDOW MANAGER POLICY STATE (dumpsys window policy)");
        mPolicy.dump("    ", pw, args);
    }

    private void dumpAnimatorLocked(PrintWriter pw, String[] args, boolean dumpAll) {
        pw.println("WINDOW MANAGER ANIMATOR STATE (dumpsys window animator)");
        mAnimator.dumpLocked(pw, "    ", dumpAll);
    }

    private void dumpTokensLocked(PrintWriter pw, boolean dumpAll) {
        pw.println("WINDOW MANAGER TOKENS (dumpsys window tokens)");
        mRoot.dumpTokens(pw, dumpAll);
    }


    private void dumpHighRefreshRateBlacklist(PrintWriter pw) {
        pw.println("WINDOW MANAGER HIGH REFRESH RATE BLACKLIST (dumpsys window refresh)");
        mHighRefreshRateBlacklist.dump(pw);
    }

    private void dumpTraceStatus(PrintWriter pw) {
        pw.println("WINDOW MANAGER TRACE (dumpsys window trace)");
        pw.print(mWindowTracing.getStatus() + "\n");
    }

    private void dumpSessionsLocked(PrintWriter pw, boolean dumpAll) {
        pw.println("WINDOW MANAGER SESSIONS (dumpsys window sessions)");
        for (int i=0; i<mSessions.size(); i++) {
            Session s = mSessions.valueAt(i);
            pw.print("  Session "); pw.print(s); pw.println(':');
            s.dump(pw, "    ");
        }
    }

    /**
     * Write to a protocol buffer output stream. Protocol buffer message definition is at
     * {@link com.android.server.wm.WindowManagerServiceDumpProto}.
     *
     * @param proto     Stream to write the WindowContainer object to.
     * @param logLevel  Determines the amount of data to be written to the Protobuf.
     */
    void writeToProtoLocked(ProtoOutputStream proto, @WindowTraceLogLevel int logLevel) {
        mPolicy.writeToProto(proto, POLICY);
        mRoot.writeToProto(proto, ROOT_WINDOW_CONTAINER, logLevel);
        final DisplayContent topFocusedDisplayContent = mRoot.getTopFocusedDisplayContent();
        if (topFocusedDisplayContent.mCurrentFocus != null) {
            topFocusedDisplayContent.mCurrentFocus.writeIdentifierToProto(proto, FOCUSED_WINDOW);
        }
        if (topFocusedDisplayContent.mFocusedApp != null) {
            topFocusedDisplayContent.mFocusedApp.writeNameToProto(proto, FOCUSED_APP);
        }
        final WindowState imeWindow = mRoot.getCurrentInputMethodWindow();
        if (imeWindow != null) {
            imeWindow.writeIdentifierToProto(proto, INPUT_METHOD_WINDOW);
        }
        proto.write(DISPLAY_FROZEN, mDisplayFrozen);
        final DisplayContent defaultDisplayContent = getDefaultDisplayContentLocked();
        proto.write(ROTATION, defaultDisplayContent.getRotation());
        proto.write(LAST_ORIENTATION, defaultDisplayContent.getLastOrientation());
        proto.write(FOCUSED_DISPLAY_ID, topFocusedDisplayContent.getDisplayId());
    }

    private void dumpWindowsLocked(PrintWriter pw, boolean dumpAll,
            ArrayList<WindowState> windows) {
        pw.println("WINDOW MANAGER WINDOWS (dumpsys window windows)");
        dumpWindowsNoHeaderLocked(pw, dumpAll, windows);
    }

    private void dumpWindowsNoHeaderLocked(PrintWriter pw, boolean dumpAll,
            ArrayList<WindowState> windows) {
        mRoot.dumpWindowsNoHeader(pw, dumpAll, windows);

        if (!mHidingNonSystemOverlayWindows.isEmpty()) {
            pw.println();
            pw.println("  Hiding System Alert Windows:");
            for (int i = mHidingNonSystemOverlayWindows.size() - 1; i >= 0; i--) {
                final WindowState w = mHidingNonSystemOverlayWindows.get(i);
                pw.print("  #"); pw.print(i); pw.print(' ');
                pw.print(w);
                if (dumpAll) {
                    pw.println(":");
                    w.dump(pw, "    ", true);
                } else {
                    pw.println();
                }
            }
        }
        if (mPendingRemove.size() > 0) {
            pw.println();
            pw.println("  Remove pending for:");
            for (int i=mPendingRemove.size()-1; i>=0; i--) {
                WindowState w = mPendingRemove.get(i);
                if (windows == null || windows.contains(w)) {
                    pw.print("  Remove #"); pw.print(i); pw.print(' ');
                            pw.print(w);
                    if (dumpAll) {
                        pw.println(":");
                        w.dump(pw, "    ", true);
                    } else {
                        pw.println();
                    }
                }
            }
        }
        if (mForceRemoves != null && mForceRemoves.size() > 0) {
            pw.println();
            pw.println("  Windows force removing:");
            for (int i=mForceRemoves.size()-1; i>=0; i--) {
                WindowState w = mForceRemoves.get(i);
                pw.print("  Removing #"); pw.print(i); pw.print(' ');
                        pw.print(w);
                if (dumpAll) {
                    pw.println(":");
                    w.dump(pw, "    ", true);
                } else {
                    pw.println();
                }
            }
        }
        if (mDestroySurface.size() > 0) {
            pw.println();
            pw.println("  Windows waiting to destroy their surface:");
            for (int i=mDestroySurface.size()-1; i>=0; i--) {
                WindowState w = mDestroySurface.get(i);
                if (windows == null || windows.contains(w)) {
                    pw.print("  Destroy #"); pw.print(i); pw.print(' ');
                            pw.print(w);
                    if (dumpAll) {
                        pw.println(":");
                        w.dump(pw, "    ", true);
                    } else {
                        pw.println();
                    }
                }
            }
        }
        if (mResizingWindows.size() > 0) {
            pw.println();
            pw.println("  Windows waiting to resize:");
            for (int i=mResizingWindows.size()-1; i>=0; i--) {
                WindowState w = mResizingWindows.get(i);
                if (windows == null || windows.contains(w)) {
                    pw.print("  Resizing #"); pw.print(i); pw.print(' ');
                            pw.print(w);
                    if (dumpAll) {
                        pw.println(":");
                        w.dump(pw, "    ", true);
                    } else {
                        pw.println();
                    }
                }
            }
        }
        if (mWaitingForDrawn.size() > 0) {
            pw.println();
            pw.println("  Clients waiting for these windows to be drawn:");
            for (int i=mWaitingForDrawn.size()-1; i>=0; i--) {
                WindowState win = mWaitingForDrawn.get(i);
                pw.print("  Waiting #"); pw.print(i); pw.print(' '); pw.print(win);
            }
        }
        pw.println();
        pw.print("  mGlobalConfiguration="); pw.println(mRoot.getConfiguration());
        pw.print("  mHasPermanentDpad="); pw.println(mHasPermanentDpad);
        mRoot.dumpTopFocusedDisplayId(pw);
        mRoot.forAllDisplays(dc -> {
            final WindowState inputMethodTarget = dc.mInputMethodTarget;
            if (inputMethodTarget != null) {
                pw.print("  mInputMethodTarget in display# "); pw.print(dc.getDisplayId());
                pw.print(' '); pw.println(inputMethodTarget);
            }
        });
        pw.print("  mInTouchMode="); pw.println(mInTouchMode);
        pw.print("  mLastDisplayFreezeDuration=");
                TimeUtils.formatDuration(mLastDisplayFreezeDuration, pw);
                if ( mLastFinishedFreezeSource != null) {
                    pw.print(" due to ");
                    pw.print(mLastFinishedFreezeSource);
                }
                pw.println();
        pw.print("  mLastWakeLockHoldingWindow=");pw.print(mLastWakeLockHoldingWindow);
                pw.print(" mLastWakeLockObscuringWindow="); pw.print(mLastWakeLockObscuringWindow);
                pw.println();

        mInputManagerCallback.dump(pw, "  ");
        mTaskSnapshotController.dump(pw, "  ");

        if (dumpAll) {
            final WindowState imeWindow = mRoot.getCurrentInputMethodWindow();
            if (imeWindow != null) {
                pw.print("  mInputMethodWindow="); pw.println(imeWindow);
            }
            mWindowPlacerLocked.dump(pw, "  ");
            pw.print("  mSystemBooted="); pw.print(mSystemBooted);
                    pw.print(" mDisplayEnabled="); pw.println(mDisplayEnabled);

            mRoot.dumpLayoutNeededDisplayIds(pw);

            pw.print("  mTransactionSequence="); pw.println(mTransactionSequence);
            pw.print("  mDisplayFrozen="); pw.print(mDisplayFrozen);
                    pw.print(" windows="); pw.print(mWindowsFreezingScreen);
                    pw.print(" client="); pw.print(mClientFreezingScreen);
                    pw.print(" apps="); pw.print(mAppsFreezingScreen);
            final DisplayContent defaultDisplayContent = getDefaultDisplayContentLocked();
            pw.print("  mRotation="); pw.print(defaultDisplayContent.getRotation());
            pw.print("  mLastWindowForcedOrientation=");
                    pw.print(defaultDisplayContent.getLastWindowForcedOrientation());
                    pw.print(" mLastOrientation=");
                            pw.println(defaultDisplayContent.getLastOrientation());
                    pw.print(" waitingForConfig=");
                            pw.println(defaultDisplayContent.mWaitingForConfig);

            pw.print("  Animation settings: disabled="); pw.print(mAnimationsDisabled);
                    pw.print(" window="); pw.print(mWindowAnimationScaleSetting);
                    pw.print(" transition="); pw.print(mTransitionAnimationScaleSetting);
                    pw.print(" animator="); pw.println(mAnimatorDurationScaleSetting);
            if (mRecentsAnimationController != null) {
                pw.print("  mRecentsAnimationController="); pw.println(mRecentsAnimationController);
                mRecentsAnimationController.dump(pw, "    ");
            }
            PolicyControl.dump("  ", pw);
        }
    }

    private boolean dumpWindows(PrintWriter pw, String name, String[] args, int opti,
            boolean dumpAll) {
        final ArrayList<WindowState> windows = new ArrayList();
        if ("apps".equals(name) || "visible".equals(name) || "visible-apps".equals(name)) {
            final boolean appsOnly = name.contains("apps");
            final boolean visibleOnly = name.contains("visible");
            synchronized (mGlobalLock) {
                if (appsOnly) {
                    mRoot.dumpDisplayContents(pw);
                }

                mRoot.forAllWindows((w) -> {
                    if ((!visibleOnly || w.mWinAnimator.getShown())
                            && (!appsOnly || w.mAppToken != null)) {
                        windows.add(w);
                    }
                }, true /* traverseTopToBottom */);
            }
        } else {
            synchronized (mGlobalLock) {
                mRoot.getWindowsByName(windows, name);
            }
        }

        if (windows.size() <= 0) {
            return false;
        }

        synchronized (mGlobalLock) {
            dumpWindowsLocked(pw, dumpAll, windows);
        }
        return true;
    }

    private void dumpLastANRLocked(PrintWriter pw) {
        pw.println("WINDOW MANAGER LAST ANR (dumpsys window lastanr)");
        if (mLastANRState == null) {
            pw.println("  <no ANR has occurred since boot>");
        } else {
            pw.println(mLastANRState);
        }
    }

    /**
     * Saves information about the state of the window manager at
     * the time an ANR occurred before anything else in the system changes
     * in response.
     *
     * @param appWindowToken The application that ANR'd, may be null.
     * @param windowState The window that ANR'd, may be null.
     * @param reason The reason for the ANR, may be null.
     */
    void saveANRStateLocked(AppWindowToken appWindowToken, WindowState windowState, String reason) {
        StringWriter sw = new StringWriter();
        PrintWriter pw = new FastPrintWriter(sw, false, 1024);
        pw.println("  ANR time: " + DateFormat.getDateTimeInstance().format(new Date()));
        if (appWindowToken != null) {
            pw.println("  Application at fault: " + appWindowToken.stringName);
        }
        if (windowState != null) {
            pw.println("  Window at fault: " + windowState.mAttrs.getTitle());
        }
        if (reason != null) {
            pw.println("  Reason: " + reason);
        }
        for (int i = mRoot.getChildCount() - 1; i >= 0; i--) {
            final DisplayContent dc = mRoot.getChildAt(i);
            final int displayId = dc.getDisplayId();
            if (!dc.mWinAddedSinceNullFocus.isEmpty()) {
                pw.println("  Windows added in display #" + displayId + " since null focus: "
                        + dc.mWinAddedSinceNullFocus);
            }
            if (!dc.mWinRemovedSinceNullFocus.isEmpty()) {
                pw.println("  Windows removed in display #" + displayId + " since null focus: "
                        + dc.mWinRemovedSinceNullFocus);
            }
        }
        pw.println();
        dumpWindowsNoHeaderLocked(pw, true, null);
        pw.println();
        pw.println("Last ANR continued");
        mRoot.dumpDisplayContents(pw);
        pw.close();
        mLastANRState = sw.toString();

        mH.removeMessages(H.RESET_ANR_MESSAGE);
        mH.sendEmptyMessageDelayed(H.RESET_ANR_MESSAGE, LAST_ANR_LIFETIME_DURATION_MSECS);
    }

    @Override
    public void dump(FileDescriptor fd, PrintWriter pw, String[] args) {
        PriorityDump.dump(mPriorityDumper, fd, pw, args);
    }

    private void doDump(FileDescriptor fd, PrintWriter pw, String[] args, boolean useProto) {
        if (!DumpUtils.checkDumpPermission(mContext, TAG, pw)) return;
        boolean dumpAll = false;

        int opti = 0;
        while (opti < args.length) {
            String opt = args[opti];
            if (opt == null || opt.length() <= 0 || opt.charAt(0) != '-') {
                break;
            }
            opti++;
            if ("-a".equals(opt)) {
                dumpAll = true;
            } else if ("-h".equals(opt)) {
                pw.println("Window manager dump options:");
                pw.println("  [-a] [-h] [cmd] ...");
                pw.println("  cmd may be one of:");
                pw.println("    l[astanr]: last ANR information");
                pw.println("    p[policy]: policy state");
                pw.println("    a[animator]: animator state");
                pw.println("    s[essions]: active sessions");
                pw.println("    surfaces: active surfaces (debugging enabled only)");
                pw.println("    d[isplays]: active display contents");
                pw.println("    t[okens]: token list");
                pw.println("    w[indows]: window list");
                pw.println("    trace: print trace status and write Winscope trace to file");
                pw.println("  cmd may also be a NAME to dump windows.  NAME may");
                pw.println("    be a partial substring in a window name, a");
                pw.println("    Window hex object identifier, or");
                pw.println("    \"all\" for all windows, or");
                pw.println("    \"visible\" for the visible windows.");
                pw.println("    \"visible-apps\" for the visible app windows.");
                pw.println("  -a: include all available server state.");
                pw.println("  --proto: output dump in protocol buffer format.");
                return;
            } else {
                pw.println("Unknown argument: " + opt + "; use -h for help");
            }
        }

        if (useProto) {
            final ProtoOutputStream proto = new ProtoOutputStream(fd);
            synchronized (mGlobalLock) {
                writeToProtoLocked(proto, WindowTraceLogLevel.ALL);
            }
            proto.flush();
            return;
        }
        // Is the caller requesting to dump a particular piece of data?
        if (opti < args.length) {
            String cmd = args[opti];
            opti++;
            if ("lastanr".equals(cmd) || "l".equals(cmd)) {
                synchronized (mGlobalLock) {
                    dumpLastANRLocked(pw);
                }
                return;
            } else if ("policy".equals(cmd) || "p".equals(cmd)) {
                synchronized (mGlobalLock) {
                    dumpPolicyLocked(pw, args, true);
                }
                return;
            } else if ("animator".equals(cmd) || "a".equals(cmd)) {
                synchronized (mGlobalLock) {
                    dumpAnimatorLocked(pw, args, true);
                }
                return;
            } else if ("sessions".equals(cmd) || "s".equals(cmd)) {
                synchronized (mGlobalLock) {
                    dumpSessionsLocked(pw, true);
                }
                return;
            } else if ("displays".equals(cmd) || "d".equals(cmd)) {
                synchronized (mGlobalLock) {
                    mRoot.dumpDisplayContents(pw);
                }
                return;
            } else if ("tokens".equals(cmd) || "t".equals(cmd)) {
                synchronized (mGlobalLock) {
                    dumpTokensLocked(pw, true);
                }
                return;
            } else if ("windows".equals(cmd) || "w".equals(cmd)) {
                synchronized (mGlobalLock) {
                    dumpWindowsLocked(pw, true, null);
                }
                return;
            } else if ("all".equals(cmd)) {
                synchronized (mGlobalLock) {
                    dumpWindowsLocked(pw, true, null);
                }
                return;
            } else if ("containers".equals(cmd)) {
                synchronized (mGlobalLock) {
                    mRoot.dumpChildrenNames(pw, " ");
                    pw.println(" ");
                    mRoot.forAllWindows(w -> {pw.println(w);}, true /* traverseTopToBottom */);
                }
                return;
            } else if ("trace".equals(cmd)) {
                dumpTraceStatus(pw);
                return;
            } else if ("refresh".equals(cmd)) {
                dumpHighRefreshRateBlacklist(pw);
                return;
            } else {
                // Dumping a single name?
                if (!dumpWindows(pw, cmd, args, opti, dumpAll)) {
                    pw.println("Bad window command, or no windows match: " + cmd);
                    pw.println("Use -h for help.");
                }
                return;
            }
        }

        synchronized (mGlobalLock) {
            pw.println();
            final String separator = "---------------------------------------------------------"
                    + "----------------------";
            if (dumpAll) {
                pw.println(separator);
            }
            dumpLastANRLocked(pw);
            pw.println();
            if (dumpAll) {
                pw.println(separator);
            }
            dumpPolicyLocked(pw, args, dumpAll);
            pw.println();
            if (dumpAll) {
                pw.println(separator);
            }
            dumpAnimatorLocked(pw, args, dumpAll);
            pw.println();
            if (dumpAll) {
                pw.println(separator);
            }
            dumpSessionsLocked(pw, dumpAll);
            pw.println();
            if (dumpAll) {
                pw.println(separator);
            }
            if (dumpAll) {
                pw.println(separator);
            }
            mRoot.dumpDisplayContents(pw);
            pw.println();
            if (dumpAll) {
                pw.println(separator);
            }
            dumpTokensLocked(pw, dumpAll);
            pw.println();
            if (dumpAll) {
                pw.println(separator);
            }
            dumpWindowsLocked(pw, dumpAll, null);
            if (dumpAll) {
                pw.println(separator);
            }
            dumpTraceStatus(pw);
            if (dumpAll) {
                pw.println(separator);
            }
            dumpHighRefreshRateBlacklist(pw);
        }
    }

    // Called by the heartbeat to ensure locks are not held indefnitely (for deadlock detection).
    @Override
    public void monitor() {
        synchronized (mGlobalLock) { }
    }

    // There is an inherent assumption that this will never return null.
    // TODO(multi-display): Inspect all the call-points of this method to see if they make sense to
    // support non-default display.
    DisplayContent getDefaultDisplayContentLocked() {
        return mRoot.getDisplayContent(DEFAULT_DISPLAY);
    }

    public void onOverlayChanged() {
        synchronized (mGlobalLock) {
            mRoot.forAllDisplays(displayContent -> {
                displayContent.getDisplayPolicy().onOverlayChangedLw();
                displayContent.updateDisplayInfo();
            });
            requestTraversal();
        }
    }

    @Override
    public Object getWindowManagerLock() {
        return mGlobalLock;
    }

    /**
     * Hint to a token that its activity will relaunch, which will trigger removal and addition of
     * a window.
     * @param token Application token for which the activity will be relaunched.
     */
    void setWillReplaceWindow(IBinder token, boolean animate) {
        final AppWindowToken appWindowToken = mRoot.getAppWindowToken(token);
        if (appWindowToken == null) {
            Slog.w(TAG_WM, "Attempted to set replacing window on non-existing app token " + token);
            return;
        }
        if (!appWindowToken.hasContentToDisplay()) {
            Slog.w(TAG_WM, "Attempted to set replacing window on app token with no content"
                    + token);
            return;
        }
        appWindowToken.setWillReplaceWindows(animate);
    }

    /**
     * Hint to a token that its windows will be replaced across activity relaunch.
     * The windows would otherwise be removed  shortly following this as the
     * activity is torn down.
     * @param token Application token for which the activity will be relaunched.
     * @param childrenOnly Whether to mark only child windows for replacement
     *                     (for the case where main windows are being preserved/
     *                     reused rather than replaced).
     *
     */
    // TODO: The s at the end of the method name is the only difference with the name of the method
    // above. We should combine them or find better names.
    void setWillReplaceWindows(IBinder token, boolean childrenOnly) {
        synchronized (mGlobalLock) {
            final AppWindowToken appWindowToken = mRoot.getAppWindowToken(token);
            if (appWindowToken == null) {
                Slog.w(TAG_WM, "Attempted to set replacing window on non-existing app token "
                        + token);
                return;
            }
            if (!appWindowToken.hasContentToDisplay()) {
                Slog.w(TAG_WM, "Attempted to set replacing window on app token with no content"
                        + token);
                return;
            }

            if (childrenOnly) {
                appWindowToken.setWillReplaceChildWindows();
            } else {
                appWindowToken.setWillReplaceWindows(false /* animate */);
            }

            scheduleClearWillReplaceWindows(token, true /* replacing */);
        }
    }

    /**
     * If we're replacing the window, schedule a timer to clear the replaced window
     * after a timeout, in case the replacing window is not coming.
     *
     * If we're not replacing the window, clear the replace window settings of the app.
     *
     * @param token Application token for the activity whose window might be replaced.
     * @param replacing Whether the window is being replaced or not.
     */
    void scheduleClearWillReplaceWindows(IBinder token, boolean replacing) {
        final AppWindowToken appWindowToken = mRoot.getAppWindowToken(token);
        if (appWindowToken == null) {
            Slog.w(TAG_WM, "Attempted to reset replacing window on non-existing app token "
                    + token);
            return;
        }
        if (replacing) {
            scheduleWindowReplacementTimeouts(appWindowToken);
        } else {
            appWindowToken.clearWillReplaceWindows();
        }
    }

    void scheduleWindowReplacementTimeouts(AppWindowToken appWindowToken) {
        if (!mWindowReplacementTimeouts.contains(appWindowToken)) {
            mWindowReplacementTimeouts.add(appWindowToken);
        }
        mH.removeMessages(H.WINDOW_REPLACEMENT_TIMEOUT);
        mH.sendEmptyMessageDelayed(
                H.WINDOW_REPLACEMENT_TIMEOUT, WINDOW_REPLACEMENT_TIMEOUT_DURATION);
    }

    @Override
    public int getDockedStackSide() {
        synchronized (mGlobalLock) {
            final TaskStack dockedStack = getDefaultDisplayContentLocked()
                    .getSplitScreenPrimaryStackIgnoringVisibility();
            return dockedStack == null ? DOCKED_INVALID : dockedStack.getDockSide();
        }
    }

    void setDockedStackResizing(boolean resizing) {
        getDefaultDisplayContentLocked().getDockedDividerController().setResizing(resizing);
        requestTraversal();
    }

    @Override
    public void setDockedStackDividerTouchRegion(Rect touchRegion) {
        synchronized (mGlobalLock) {
            final DisplayContent dc = getDefaultDisplayContentLocked();
            dc.getDockedDividerController().setTouchRegion(touchRegion);
            dc.updateTouchExcludeRegion();
        }
    }

    @Override
    public void setResizeDimLayer(boolean visible, int targetWindowingMode, float alpha) {
        synchronized (mGlobalLock) {
            getDefaultDisplayContentLocked().getDockedDividerController().setResizeDimLayer(
                    visible, targetWindowingMode, alpha);
        }
    }

    void setForceDesktopModeOnExternalDisplays(boolean forceDesktopModeOnExternalDisplays) {
        synchronized (mGlobalLock) {
            mForceDesktopModeOnExternalDisplays = forceDesktopModeOnExternalDisplays;
        }
    }

    @VisibleForTesting
    void setIsPc(boolean isPc) {
        synchronized (mGlobalLock) {
            mIsPc = isPc;
        }
    }

    static int dipToPixel(int dip, DisplayMetrics displayMetrics) {
        return (int)TypedValue.applyDimension(TypedValue.COMPLEX_UNIT_DIP, dip, displayMetrics);
    }

    @Override
    public void registerDockedStackListener(IDockedStackListener listener) {
        mAtmInternal.enforceCallerIsRecentsOrHasPermission(REGISTER_WINDOW_MANAGER_LISTENERS,
                "registerDockedStackListener()");
        synchronized (mGlobalLock) {
            // TODO(multi-display): The listener is registered on the default display only.
            getDefaultDisplayContentLocked().mDividerControllerLocked.registerDockedStackListener(
                    listener);
        }
    }

    @Override
    public void registerPinnedStackListener(int displayId, IPinnedStackListener listener) {
        if (!checkCallingPermission(REGISTER_WINDOW_MANAGER_LISTENERS,
                "registerPinnedStackListener()")) {
            return;
        }
        if (!mAtmService.mSupportsPictureInPicture) {
            return;
        }
        synchronized (mGlobalLock) {
            final DisplayContent displayContent = mRoot.getDisplayContent(displayId);
            displayContent.getPinnedStackController().registerPinnedStackListener(listener);
        }
    }

    @Override
    public void requestAppKeyboardShortcuts(IResultReceiver receiver, int deviceId) {
        try {
            WindowState focusedWindow = getFocusedWindow();
            if (focusedWindow != null && focusedWindow.mClient != null) {
                getFocusedWindow().mClient.requestAppKeyboardShortcuts(receiver, deviceId);
            }
        } catch (RemoteException e) {
        }
    }

    @Override
    public void getStableInsets(int displayId, Rect outInsets) throws RemoteException {
        synchronized (mGlobalLock) {
            getStableInsetsLocked(displayId, outInsets);
        }
    }

    void getStableInsetsLocked(int displayId, Rect outInsets) {
        outInsets.setEmpty();
        final DisplayContent dc = mRoot.getDisplayContent(displayId);
        if (dc != null) {
            final DisplayInfo di = dc.getDisplayInfo();
            dc.getDisplayPolicy().getStableInsetsLw(di.rotation, di.logicalWidth, di.logicalHeight,
                    di.displayCutout, outInsets);
        }
    }

    @Override
    public void setForwardedInsets(int displayId, Insets insets) throws RemoteException {
        synchronized (mGlobalLock) {
            final DisplayContent dc = mRoot.getDisplayContent(displayId);
            if (dc == null) {
                return;
            }
            final int callingUid = Binder.getCallingUid();
            final int displayOwnerUid = dc.getDisplay().getOwnerUid();
            if (callingUid != displayOwnerUid) {
                throw new SecurityException(
                        "Only owner of the display can set ForwardedInsets to it.");
            }
            dc.setForwardedInsets(insets);
        }
    }

    void intersectDisplayInsetBounds(Rect display, Rect insets, Rect inOutBounds) {
        mTmpRect3.set(display);
        mTmpRect3.inset(insets);
        inOutBounds.intersect(mTmpRect3);
    }

    MousePositionTracker mMousePositionTracker = new MousePositionTracker();

    private static class MousePositionTracker implements PointerEventListener {
        private boolean mLatestEventWasMouse;
        private float mLatestMouseX;
        private float mLatestMouseY;

        void updatePosition(float x, float y) {
            synchronized (this) {
                mLatestEventWasMouse = true;
                mLatestMouseX = x;
                mLatestMouseY = y;
            }
        }

        @Override
        public void onPointerEvent(MotionEvent motionEvent) {
            if (motionEvent.isFromSource(InputDevice.SOURCE_MOUSE)) {
                updatePosition(motionEvent.getRawX(), motionEvent.getRawY());
            } else {
                synchronized (this) {
                    mLatestEventWasMouse = false;
                }
            }
        }
    };

    void updatePointerIcon(IWindow client) {
        float mouseX, mouseY;

        synchronized(mMousePositionTracker) {
            if (!mMousePositionTracker.mLatestEventWasMouse) {
                return;
            }
            mouseX = mMousePositionTracker.mLatestMouseX;
            mouseY = mMousePositionTracker.mLatestMouseY;
        }

        synchronized (mGlobalLock) {
            if (mDragDropController.dragDropActiveLocked()) {
                // Drag cursor overrides the app cursor.
                return;
            }
            WindowState callingWin = windowForClientLocked(null, client, false);
            if (callingWin == null) {
                Slog.w(TAG_WM, "Bad requesting window " + client);
                return;
            }
            final DisplayContent displayContent = callingWin.getDisplayContent();
            if (displayContent == null) {
                return;
            }
            WindowState windowUnderPointer =
                    displayContent.getTouchableWinAtPointLocked(mouseX, mouseY);
            if (windowUnderPointer != callingWin) {
                return;
            }
            try {
                windowUnderPointer.mClient.updatePointerIcon(
                        windowUnderPointer.translateToWindowX(mouseX),
                        windowUnderPointer.translateToWindowY(mouseY));
            } catch (RemoteException e) {
                Slog.w(TAG_WM, "unable to update pointer icon");
            }
        }
    }

    void restorePointerIconLocked(DisplayContent displayContent, float latestX, float latestY) {
        // Mouse position tracker has not been getting updates while dragging, update it now.
        mMousePositionTracker.updatePosition(latestX, latestY);

        WindowState windowUnderPointer =
                displayContent.getTouchableWinAtPointLocked(latestX, latestY);
        if (windowUnderPointer != null) {
            try {
                windowUnderPointer.mClient.updatePointerIcon(
                        windowUnderPointer.translateToWindowX(latestX),
                        windowUnderPointer.translateToWindowY(latestY));
            } catch (RemoteException e) {
                Slog.w(TAG_WM, "unable to restore pointer icon");
            }
        } else {
            InputManager.getInstance().setPointerIconType(PointerIcon.TYPE_DEFAULT);
        }
    }

    private void checkCallerOwnsDisplay(int displayId) {
        final Display display = mDisplayManager.getDisplay(displayId);
        if (display == null) {
            throw new IllegalArgumentException(
                    "Cannot find display for non-existent displayId: " + displayId);
        }

        final int callingUid = Binder.getCallingUid();
        final int displayOwnerUid = display.getOwnerUid();
        if (callingUid != displayOwnerUid) {
            throw new SecurityException("The caller doesn't own the display.");
        }
    }

    /** @see Session#reparentDisplayContent(IWindow, SurfaceControl, int)  */
    void reparentDisplayContent(IWindow client, SurfaceControl sc, int displayId) {
        checkCallerOwnsDisplay(displayId);

        synchronized (mGlobalLock) {
            final long token = Binder.clearCallingIdentity();
            try {
                final WindowState win = windowForClientLocked(null, client, false);
                if (win == null) {
                    Slog.w(TAG_WM, "Bad requesting window " + client);
                    return;
                }
                getDisplayContentOrCreate(displayId, null).reparentDisplayContent(win, sc);
                // Notifies AccessibilityController to re-compute the window observer of
                // this embedded display
                if (mAccessibilityController != null) {
                    mAccessibilityController.handleWindowObserverOfEmbeddedDisplayLocked(displayId,
                            win);
                }
            } finally {
                Binder.restoreCallingIdentity(token);
            }
        }
    }

    /** @see Session#updateDisplayContentLocation(IWindow, int, int, int)  */
    void updateDisplayContentLocation(IWindow client, int x, int y, int displayId) {
        checkCallerOwnsDisplay(displayId);

        synchronized (mGlobalLock) {
            final long token = Binder.clearCallingIdentity();
            try {
                final WindowState win = windowForClientLocked(null, client, false);
                if (win == null) {
                    Slog.w(TAG_WM, "Bad requesting window " + client);
                    return;
                }
                final DisplayContent displayContent = mRoot.getDisplayContent(displayId);
                if (displayContent != null) {
                    displayContent.updateLocation(win, x, y);
                }
            } finally {
                Binder.restoreCallingIdentity(token);
            }
        }
    }

    /**
     * Update a tap exclude region in the window identified by the provided id. Touches down on this
     * region will not:
     * <ol>
     * <li>Switch focus to this window.</li>
     * <li>Move the display of this window to top.</li>
     * <li>Send the touch events to this window.</li>
     * </ol>
     * Passing an invalid region will remove the area from the exclude region of this window.
     */
    void updateTapExcludeRegion(IWindow client, int regionId, Region region) {
        synchronized (mGlobalLock) {
            final WindowState callingWin = windowForClientLocked(null, client, false);
            if (callingWin == null) {
                Slog.w(TAG_WM, "Bad requesting window " + client);
                return;
            }
            callingWin.updateTapExcludeRegion(regionId, region);
        }
    }

    @Override
    public void dontOverrideDisplayInfo(int displayId) {
        final long token = Binder.clearCallingIdentity();
        try {
            synchronized (mGlobalLock) {
                final DisplayContent dc = getDisplayContentOrCreate(displayId, null /* token */);
                if (dc == null) {
                    throw new IllegalArgumentException(
                            "Trying to configure a non existent display.");
                }
                // We usually set the override info in DisplayManager so that we get consistent
                // values when displays are changing. However, we don't do this for displays that
                // serve as containers for ActivityViews because we don't want letter-/pillar-boxing
                // during resize.
                dc.mShouldOverrideDisplayConfiguration = false;
                mDisplayManagerInternal.setDisplayInfoOverrideFromWindowManager(displayId,
                        null /* info */);
            }
        } finally {
            Binder.restoreCallingIdentity(token);
        }
    }

    @Override
    public int getWindowingMode(int displayId) {
        if (!checkCallingPermission(INTERNAL_SYSTEM_WINDOW, "getWindowingMode()")) {
            throw new SecurityException("Requires INTERNAL_SYSTEM_WINDOW permission");
        }

        synchronized (mGlobalLock) {
            final DisplayContent displayContent = mRoot.getDisplayContent(displayId);
            if (displayContent == null) {
                Slog.w(TAG_WM, "Attempted to get windowing mode of a display that does not exist: "
                        + displayId);
                return WindowConfiguration.WINDOWING_MODE_UNDEFINED;
            }
            return mDisplayWindowSettings.getWindowingModeLocked(displayContent);
        }
    }

    @Override
    public void setWindowingMode(int displayId, int mode) {
        if (!checkCallingPermission(INTERNAL_SYSTEM_WINDOW, "setWindowingMode()")) {
            throw new SecurityException("Requires INTERNAL_SYSTEM_WINDOW permission");
        }

        synchronized (mGlobalLock) {
            final DisplayContent displayContent = getDisplayContentOrCreate(displayId, null);
            if (displayContent == null) {
                Slog.w(TAG_WM, "Attempted to set windowing mode to a display that does not exist: "
                        + displayId);
                return;
            }

            int lastWindowingMode = displayContent.getWindowingMode();
            mDisplayWindowSettings.setWindowingModeLocked(displayContent, mode);

            displayContent.reconfigureDisplayLocked();

            if (lastWindowingMode != displayContent.getWindowingMode()) {
                // reconfigure won't detect this change in isolation because the windowing mode is
                // already set on the display, so fire off a new config now.

                final long origId = Binder.clearCallingIdentity();
                try {
                    // direct call since lock is shared.
                    displayContent.sendNewConfiguration();
                } finally {
                    Binder.restoreCallingIdentity(origId);
                }
                // Now that all configurations are updated, execute pending transitions
                displayContent.executeAppTransition();
            }
        }
    }

    @Override
    public @RemoveContentMode int getRemoveContentMode(int displayId) {
        if (!checkCallingPermission(INTERNAL_SYSTEM_WINDOW, "getRemoveContentMode()")) {
            throw new SecurityException("Requires INTERNAL_SYSTEM_WINDOW permission");
        }

        synchronized (mGlobalLock) {
            final DisplayContent displayContent = mRoot.getDisplayContent(displayId);
            if (displayContent == null) {
                Slog.w(TAG_WM, "Attempted to get remove mode of a display that does not exist: "
                        + displayId);
                return REMOVE_CONTENT_MODE_UNDEFINED;
            }
            return mDisplayWindowSettings.getRemoveContentModeLocked(displayContent);
        }
    }

    @Override
    public void setRemoveContentMode(int displayId, @RemoveContentMode int mode) {
        if (!checkCallingPermission(INTERNAL_SYSTEM_WINDOW, "setRemoveContentMode()")) {
            throw new SecurityException("Requires INTERNAL_SYSTEM_WINDOW permission");
        }

        synchronized (mGlobalLock) {
            final DisplayContent displayContent = getDisplayContentOrCreate(displayId, null);
            if (displayContent == null) {
                Slog.w(TAG_WM, "Attempted to set remove mode to a display that does not exist: "
                        + displayId);
                return;
            }

            mDisplayWindowSettings.setRemoveContentModeLocked(displayContent, mode);

            displayContent.reconfigureDisplayLocked();
        }
    }

    @Override
    public boolean shouldShowWithInsecureKeyguard(int displayId) {
        if (!checkCallingPermission(INTERNAL_SYSTEM_WINDOW, "shouldShowWithInsecureKeyguard()")) {
            throw new SecurityException("Requires INTERNAL_SYSTEM_WINDOW permission");
        }

        synchronized (mGlobalLock) {
            final DisplayContent displayContent = mRoot.getDisplayContent(displayId);
            if (displayContent == null) {
                Slog.w(TAG_WM, "Attempted to get flag of a display that does not exist: "
                        + displayId);
                return false;
            }
            return mDisplayWindowSettings.shouldShowWithInsecureKeyguardLocked(displayContent);
        }
    }

    @Override
    public void setShouldShowWithInsecureKeyguard(int displayId, boolean shouldShow) {
        if (!checkCallingPermission(INTERNAL_SYSTEM_WINDOW,
                "setShouldShowWithInsecureKeyguard()")) {
            throw new SecurityException("Requires INTERNAL_SYSTEM_WINDOW permission");
        }

        synchronized (mGlobalLock) {
            final DisplayContent displayContent = getDisplayContentOrCreate(displayId, null);
            if (displayContent == null) {
                Slog.w(TAG_WM, "Attempted to set flag to a display that does not exist: "
                        + displayId);
                return;
            }

            mDisplayWindowSettings.setShouldShowWithInsecureKeyguardLocked(displayContent,
                    shouldShow);

            displayContent.reconfigureDisplayLocked();
        }
    }

    @Override
    public boolean shouldShowSystemDecors(int displayId) {
        if (!checkCallingPermission(INTERNAL_SYSTEM_WINDOW, "shouldShowSystemDecors()")) {
            throw new SecurityException("Requires INTERNAL_SYSTEM_WINDOW permission");
        }

        synchronized (mGlobalLock) {
            final DisplayContent displayContent = mRoot.getDisplayContent(displayId);
            if (displayContent == null) {
                Slog.w(TAG_WM, "Attempted to get system decors flag of a display that does "
                        + "not exist: " + displayId);
                return false;
            }
            if (displayContent.isUntrustedVirtualDisplay()) {
                return false;
            }
            return displayContent.supportsSystemDecorations();
        }
    }

    @Override
    public void setShouldShowSystemDecors(int displayId, boolean shouldShow) {
        if (!checkCallingPermission(INTERNAL_SYSTEM_WINDOW, "setShouldShowSystemDecors()")) {
            throw new SecurityException("Requires INTERNAL_SYSTEM_WINDOW permission");
        }

        synchronized (mGlobalLock) {
            final DisplayContent displayContent = getDisplayContentOrCreate(displayId, null);
            if (displayContent == null) {
                Slog.w(TAG_WM, "Attempted to set system decors flag to a display that does "
                        + "not exist: " + displayId);
                return;
            }
            if (displayContent.isUntrustedVirtualDisplay()) {
                throw new SecurityException("Attempted to set system decors flag to an untrusted "
                        + "virtual display: " + displayId);
            }

            mDisplayWindowSettings.setShouldShowSystemDecorsLocked(displayContent, shouldShow);

            displayContent.reconfigureDisplayLocked();
        }
    }

    @Override
    public boolean shouldShowIme(int displayId) {
        if (!checkCallingPermission(INTERNAL_SYSTEM_WINDOW, "shouldShowIme()")) {
            throw new SecurityException("Requires INTERNAL_SYSTEM_WINDOW permission");
        }

        synchronized (mGlobalLock) {
            final DisplayContent displayContent = mRoot.getDisplayContent(displayId);
            if (displayContent == null) {
                Slog.w(TAG_WM, "Attempted to get IME flag of a display that does not exist: "
                        + displayId);
                return false;
            }
            if (displayContent.isUntrustedVirtualDisplay()) {
                return false;
            }
            return mDisplayWindowSettings.shouldShowImeLocked(displayContent)
                    || mForceDesktopModeOnExternalDisplays;
        }
    }

    @Override
    public void setShouldShowIme(int displayId, boolean shouldShow) {
        if (!checkCallingPermission(INTERNAL_SYSTEM_WINDOW, "setShouldShowIme()")) {
            throw new SecurityException("Requires INTERNAL_SYSTEM_WINDOW permission");
        }

        synchronized (mGlobalLock) {
            final DisplayContent displayContent = getDisplayContentOrCreate(displayId, null);
            if (displayContent == null) {
                Slog.w(TAG_WM, "Attempted to set IME flag to a display that does not exist: "
                        + displayId);
                return;
            }
            if (displayContent.isUntrustedVirtualDisplay()) {
                throw new SecurityException("Attempted to set IME flag to an untrusted "
                        + "virtual display: " + displayId);
            }

            mDisplayWindowSettings.setShouldShowImeLocked(displayContent, shouldShow);

            displayContent.reconfigureDisplayLocked();
        }
    }

    @Override
    public void registerShortcutKey(long shortcutCode, IShortcutService shortcutKeyReceiver)
            throws RemoteException {
        if (!checkCallingPermission(REGISTER_WINDOW_MANAGER_LISTENERS, "registerShortcutKey")) {
            throw new SecurityException(
                    "Requires REGISTER_WINDOW_MANAGER_LISTENERS permission");
        }
        mPolicy.registerShortcutKey(shortcutCode, shortcutKeyReceiver);
    }

    @Override
    public void requestUserActivityNotification() {
        if (!checkCallingPermission(android.Manifest.permission.USER_ACTIVITY,
                "requestUserActivityNotification()")) {
            throw new SecurityException("Requires USER_ACTIVITY permission");
        }
        mPolicy.requestUserActivityNotification();
    }

    private final class LocalService extends WindowManagerInternal {
        @Override
        public void requestTraversalFromDisplayManager() {
            synchronized (mGlobalLock) {
                requestTraversal();
            }
        }

        @Override
        public void setMagnificationSpec(int displayId, MagnificationSpec spec) {
            synchronized (mGlobalLock) {
                if (mAccessibilityController != null) {
                    mAccessibilityController.setMagnificationSpecLocked(displayId, spec);
                } else {
                    throw new IllegalStateException("Magnification callbacks not set!");
                }
            }
            if (Binder.getCallingPid() != myPid()) {
                spec.recycle();
            }
        }

        @Override
        public void setForceShowMagnifiableBounds(int displayId, boolean show) {
            synchronized (mGlobalLock) {
                if (mAccessibilityController != null) {
                    mAccessibilityController.setForceShowMagnifiableBoundsLocked(displayId, show);
                } else {
                    throw new IllegalStateException("Magnification callbacks not set!");
                }
            }
        }

        @Override
        public void getMagnificationRegion(int displayId, @NonNull Region magnificationRegion) {
            synchronized (mGlobalLock) {
                if (mAccessibilityController != null) {
                    mAccessibilityController.getMagnificationRegionLocked(displayId,
                            magnificationRegion);
                } else {
                    throw new IllegalStateException("Magnification callbacks not set!");
                }
            }
        }

        @Override
        public MagnificationSpec getCompatibleMagnificationSpecForWindow(IBinder windowToken) {
            synchronized (mGlobalLock) {
                WindowState windowState = mWindowMap.get(windowToken);
                if (windowState == null) {
                    return null;
                }
                MagnificationSpec spec = null;
                if (mAccessibilityController != null) {
                    spec = mAccessibilityController.getMagnificationSpecForWindowLocked(windowState);
                }
                if ((spec == null || spec.isNop()) && windowState.mGlobalScale == 1.0f) {
                    return null;
                }
                spec = (spec == null) ? MagnificationSpec.obtain() : MagnificationSpec.obtain(spec);
                spec.scale *= windowState.mGlobalScale;
                return spec;
            }
        }

        @Override
        public boolean setMagnificationCallbacks(int displayId,
                @Nullable MagnificationCallbacks callbacks) {
            synchronized (mGlobalLock) {
                if (mAccessibilityController == null) {
                    mAccessibilityController = new AccessibilityController(
                            WindowManagerService.this);
                }
                boolean result = mAccessibilityController.setMagnificationCallbacksLocked(
                        displayId, callbacks);
                if (!mAccessibilityController.hasCallbacksLocked()) {
                    mAccessibilityController = null;
                }
                return result;
            }
        }

        @Override
        public boolean setWindowsForAccessibilityCallback(int displayId,
                WindowsForAccessibilityCallback callback) {
            synchronized (mGlobalLock) {
                if (mAccessibilityController == null) {
                    mAccessibilityController = new AccessibilityController(
                            WindowManagerService.this);
                }
                final boolean result =
                        mAccessibilityController.setWindowsForAccessibilityCallbackLocked(
                        displayId, callback);
                if (!mAccessibilityController.hasCallbacksLocked()) {
                    mAccessibilityController = null;
                }
                return result;
            }
        }

        @Override
        public void setInputFilter(IInputFilter filter) {
            mInputManager.setInputFilter(filter);
        }

        @Override
        public IBinder getFocusedWindowToken() {
            synchronized (mGlobalLock) {
                WindowState windowState = getFocusedWindowLocked();
                if (windowState != null) {
                    return windowState.mClient.asBinder();
                }
                return null;
            }
        }

        @Override
        public boolean isKeyguardLocked() {
            return WindowManagerService.this.isKeyguardLocked();
        }

        @Override
        public boolean isKeyguardShowingAndNotOccluded() {
            return WindowManagerService.this.isKeyguardShowingAndNotOccluded();
        }

        @Override
        public void showGlobalActions() {
            WindowManagerService.this.showGlobalActions();
        }

        @Override
        public void getWindowFrame(IBinder token, Rect outBounds) {
            synchronized (mGlobalLock) {
                WindowState windowState = mWindowMap.get(token);
                if (windowState != null) {
                    outBounds.set(windowState.getFrameLw());
                } else {
                    outBounds.setEmpty();
                }
            }
        }

        @Override
        public void waitForAllWindowsDrawn(Runnable callback, long timeout) {
            boolean allWindowsDrawn = false;
            synchronized (mGlobalLock) {
                mWaitingForDrawnCallback = callback;
                getDefaultDisplayContentLocked().waitForAllWindowsDrawn();
                mWindowPlacerLocked.requestTraversal();
                mH.removeMessages(H.WAITING_FOR_DRAWN_TIMEOUT);
                if (mWaitingForDrawn.isEmpty()) {
                    allWindowsDrawn = true;
                } else {
                    mH.sendEmptyMessageDelayed(H.WAITING_FOR_DRAWN_TIMEOUT, timeout);
                    checkDrawnWindowsLocked();
                }
            }
            if (allWindowsDrawn) {
                callback.run();
            }
        }

        @Override
        public void setForcedDisplaySize(int displayId, int width, int height) {
            WindowManagerService.this.setForcedDisplaySize(displayId, width, height);
        }

        @Override
        public void clearForcedDisplaySize(int displayId) {
            WindowManagerService.this.clearForcedDisplaySize(displayId);
        }

        @Override
        public void addWindowToken(IBinder token, int type, int displayId) {
            WindowManagerService.this.addWindowToken(token, type, displayId);
        }

        @Override
        public void removeWindowToken(IBinder binder, boolean removeWindows, int displayId) {
            synchronized (mGlobalLock) {
                if (removeWindows) {
                    final DisplayContent dc = mRoot.getDisplayContent(displayId);
                    if (dc == null) {
                        Slog.w(TAG_WM, "removeWindowToken: Attempted to remove token: " + binder
                                + " for non-exiting displayId=" + displayId);
                        return;
                    }

                    final WindowToken token = dc.removeWindowToken(binder);
                    if (token == null) {
                        Slog.w(TAG_WM, "removeWindowToken: Attempted to remove non-existing token: "
                                + binder);
                        return;
                    }

                    token.removeAllWindowsIfPossible();
                }
                WindowManagerService.this.removeWindowToken(binder, displayId);
            }
        }

        // TODO(multi-display): currently only used by PWM to notify keyguard transitions as well
        // forwarding it to SystemUI for synchronizing status and navigation bar animations.
        @Override
        public void registerAppTransitionListener(AppTransitionListener listener) {
            synchronized (mGlobalLock) {
                getDefaultDisplayContentLocked().mAppTransition.registerListenerLocked(listener);
            }
        }

        @Override
        public void reportPasswordChanged(int userId) {
            mKeyguardDisableHandler.updateKeyguardEnabled(userId);
        }

        @Override
        public int getInputMethodWindowVisibleHeight(int displayId) {
            synchronized (mGlobalLock) {
                final DisplayContent dc = mRoot.getDisplayContent(displayId);
                return dc.mDisplayFrames.getInputMethodWindowVisibleHeight();
            }
        }

        @Override
        public void updateInputMethodWindowStatus(@NonNull IBinder imeToken,
                boolean imeWindowVisible, boolean dismissImeOnBackKeyPressed) {
            mPolicy.setDismissImeOnBackKeyPressed(dismissImeOnBackKeyPressed);
        }

        @Override
        public void updateInputMethodTargetWindow(@NonNull IBinder imeToken,
                @NonNull IBinder imeTargetWindowToken) {
            // TODO (b/34628091): Use this method to address the window animation issue.
            if (DEBUG_INPUT_METHOD) {
                Slog.w(TAG_WM, "updateInputMethodTargetWindow: imeToken=" + imeToken
                        + " imeTargetWindowToken=" + imeTargetWindowToken);
            }
        }

        @Override
        public boolean isHardKeyboardAvailable() {
            synchronized (mGlobalLock) {
                return mHardKeyboardAvailable;
            }
        }

        @Override
        public void setOnHardKeyboardStatusChangeListener(
                OnHardKeyboardStatusChangeListener listener) {
            synchronized (mGlobalLock) {
                mHardKeyboardStatusChangeListener = listener;
            }
        }

        @Override
        public boolean isStackVisibleLw(int windowingMode) {
            final DisplayContent dc = getDefaultDisplayContentLocked();
            return dc.isStackVisible(windowingMode);
        }

        @Override
        public void computeWindowsForAccessibility(int displayId) {
            final AccessibilityController accessibilityController;
            synchronized (mGlobalLock) {
                accessibilityController = mAccessibilityController;
            }
            if (accessibilityController != null) {
                accessibilityController.performComputeChangedWindowsNotLocked(displayId, true);
            }
        }

        @Override
        public void setVr2dDisplayId(int vr2dDisplayId) {
            if (DEBUG_DISPLAY) {
                Slog.d(TAG, "setVr2dDisplayId called for: " + vr2dDisplayId);
            }
            synchronized (mGlobalLock) {
                mVr2dDisplayId = vr2dDisplayId;
            }
        }

        @Override
        public void registerDragDropControllerCallback(IDragDropCallback callback) {
            mDragDropController.registerCallback(callback);
        }

        @Override
        public void lockNow() {
            WindowManagerService.this.lockNow(null);
        }

        @Override
        public int getWindowOwnerUserId(IBinder token) {
            synchronized (mGlobalLock) {
                WindowState window = mWindowMap.get(token);
                if (window != null) {
                    return UserHandle.getUserId(window.mOwnerUid);
                }
                return UserHandle.USER_NULL;
            }
        }

        @Override
        public boolean isUidFocused(int uid) {
            synchronized (mGlobalLock) {
                for (int i = mRoot.getChildCount() - 1; i >= 0; i--) {
                    final DisplayContent displayContent = mRoot.getChildAt(i);
                    if (displayContent.mCurrentFocus != null
                            && uid == displayContent.mCurrentFocus.getOwningUid()) {
                        return true;
                    }
                }
                return false;
            }
        }

        @Override
        public boolean isInputMethodClientFocus(int uid, int pid, int displayId) {
            if (displayId == Display.INVALID_DISPLAY) {
                return false;
            }
            synchronized (mGlobalLock) {
                final DisplayContent displayContent = mRoot.getTopFocusedDisplayContent();
                if (displayContent == null
                        || displayContent.getDisplayId() != displayId
                        || !displayContent.hasAccess(uid)) {
                    return false;
                }
                if (displayContent.isInputMethodClientFocus(uid, pid)) {
                    return true;
                }
                // Okay, how about this...  what is the current focus?
                // It seems in some cases we may not have moved the IM
                // target window, such as when it was in a pop-up window,
                // so let's also look at the current focus.  (An example:
                // go to Gmail, start searching so the keyboard goes up,
                // press home.  Sometimes the IME won't go down.)
                // Would be nice to fix this more correctly, but it's
                // way at the end of a release, and this should be good enough.
                final WindowState currentFocus = displayContent.mCurrentFocus;
                if (currentFocus != null && currentFocus.mSession.mUid == uid
                        && currentFocus.mSession.mPid == pid) {
                    return true;
                }
            }
            return false;
        }

        @Override
        public boolean isUidAllowedOnDisplay(int displayId, int uid) {
            if (displayId == Display.DEFAULT_DISPLAY) {
                return true;
            }
            if (displayId == Display.INVALID_DISPLAY) {
                return false;
            }
            synchronized (mGlobalLock) {
                final DisplayContent displayContent = mRoot.getDisplayContent(displayId);
                return displayContent != null && displayContent.hasAccess(uid);
            }
        }

        @Override
        public int getDisplayIdForWindow(IBinder windowToken) {
            synchronized (mGlobalLock) {
                final WindowState window = mWindowMap.get(windowToken);
                if (window != null) {
                    return window.getDisplayContent().getDisplayId();
                }
                return Display.INVALID_DISPLAY;
            }
        }

        @Override
        public int getTopFocusedDisplayId() {
            synchronized (mGlobalLock) {
                return mRoot.getTopFocusedDisplayContent().getDisplayId();
            }
        }

        @Override
        public boolean shouldShowSystemDecorOnDisplay(int displayId) {
            synchronized (mGlobalLock) {
                return WindowManagerService.this.shouldShowSystemDecors(displayId);
            }
        }

        @Override
        public boolean shouldShowIme(int displayId) {
            synchronized (mGlobalLock) {
                return WindowManagerService.this.shouldShowIme(displayId);
            }
        }

        @Override
        public void addNonHighRefreshRatePackage(@NonNull String packageName) {
            synchronized (mGlobalLock) {
                mRoot.forAllDisplays(dc -> dc.getDisplayPolicy().getRefreshRatePolicy()
                        .addNonHighRefreshRatePackage(packageName));
            }
        }

        @Override
        public void removeNonHighRefreshRatePackage(@NonNull String packageName) {
            synchronized (mGlobalLock) {
                mRoot.forAllDisplays(dc -> dc.getDisplayPolicy().getRefreshRatePolicy()
                        .removeNonHighRefreshRatePackage(packageName));
            }
        }

        @Override
        public boolean isTouchableDisplay(int displayId) {
            synchronized (mGlobalLock) {
                final DisplayContent displayContent = mRoot.getDisplayContent(displayId);
                final Configuration configuration =
                        displayContent != null ? displayContent.getConfiguration() : null;
                return configuration != null
                        && configuration.touchscreen == Configuration.TOUCHSCREEN_FINGER;
            }
        }
    }

    void registerAppFreezeListener(AppFreezeListener listener) {
        if (!mAppFreezeListeners.contains(listener)) {
            mAppFreezeListeners.add(listener);
        }
    }

    void unregisterAppFreezeListener(AppFreezeListener listener) {
        mAppFreezeListeners.remove(listener);
    }

    /**
     * WARNING: This interrupts surface updates, be careful! Don't
     * execute within the transaction for longer than you would
     * execute on an animation thread.
     * WARNING: This method contains locks known to the State of California
     * to cause Deadlocks and other conditions.
     *
     * Begins a surface transaction with which the AM can batch operations.
     * All Surface updates performed by the WindowManager following this
     * will not appear on screen until after the call to
     * closeSurfaceTransaction.
     *
     * ActivityManager can use this to ensure multiple 'commands' will all
     * be reflected in a single frame. For example when reparenting a window
     * which was previously hidden due to it's parent properties, we may
     * need to ensure it is hidden in the same frame that the properties
     * from the new parent are inherited, otherwise it could be revealed
     * mistakenly.
     *
     * TODO(b/36393204): We can investigate totally replacing #deferSurfaceLayout
     * with something like this but it seems that some existing cases of
     * deferSurfaceLayout may be a little too broad, in particular the total
     * enclosure of startActivityUnchecked which could run for quite some time.
     */
    void inSurfaceTransaction(Runnable exec) {
        SurfaceControl.openTransaction();
        try {
            exec.run();
        } finally {
            SurfaceControl.closeTransaction();
        }
    }

    /** Called to inform window manager if non-Vr UI shoul be disabled or not. */
    public void disableNonVrUi(boolean disable) {
        synchronized (mGlobalLock) {
            // Allow alert window notifications to be shown if non-vr UI is enabled.
            final boolean showAlertWindowNotifications = !disable;
            if (showAlertWindowNotifications == mShowAlertWindowNotifications) {
                return;
            }
            mShowAlertWindowNotifications = showAlertWindowNotifications;

            for (int i = mSessions.size() - 1; i >= 0; --i) {
                final Session s = mSessions.valueAt(i);
                s.setShowingAlertWindowNotificationAllowed(mShowAlertWindowNotifications);
            }
        }
    }

    boolean hasWideColorGamutSupport() {
        return mHasWideColorGamutSupport &&
                SystemProperties.getInt("persist.sys.sf.native_mode", 0) != 1;
    }

    boolean hasHdrSupport() {
        return mHasHdrSupport && hasWideColorGamutSupport();
    }

    void updateNonSystemOverlayWindowsVisibilityIfNeeded(WindowState win, boolean surfaceShown) {
        if (!win.hideNonSystemOverlayWindowsWhenVisible()
                && !mHidingNonSystemOverlayWindows.contains(win)) {
            return;
        }
        final boolean systemAlertWindowsHidden = !mHidingNonSystemOverlayWindows.isEmpty();
        if (surfaceShown && win.hideNonSystemOverlayWindowsWhenVisible()) {
            if (!mHidingNonSystemOverlayWindows.contains(win)) {
                mHidingNonSystemOverlayWindows.add(win);
            }
        } else {
            mHidingNonSystemOverlayWindows.remove(win);
        }

        final boolean hideSystemAlertWindows = !mHidingNonSystemOverlayWindows.isEmpty();

        if (systemAlertWindowsHidden == hideSystemAlertWindows) {
            return;
        }

        mRoot.forAllWindows((w) -> {
            w.setForceHideNonSystemOverlayWindowIfNeeded(hideSystemAlertWindows);
        }, false /* traverseTopToBottom */);
    }

    /** Called from Accessibility Controller to apply magnification spec */
    public void applyMagnificationSpecLocked(int displayId, MagnificationSpec spec) {
        final DisplayContent displayContent = mRoot.getDisplayContent(displayId);
        if (displayContent != null) {
            displayContent.applyMagnificationSpec(spec);
        }
    }

    SurfaceControl.Builder makeSurfaceBuilder(SurfaceSession s) {
        return mSurfaceControlFactory.apply(s);
    }

    /**
     * Called when the state of lock task mode changes. This should be used to disable immersive
     * mode confirmation.
     *
     * @param lockTaskState the new lock task mode state. One of
     *                      {@link ActivityManager#LOCK_TASK_MODE_NONE},
     *                      {@link ActivityManager#LOCK_TASK_MODE_LOCKED},
     *                      {@link ActivityManager#LOCK_TASK_MODE_PINNED}.
     */
    void onLockTaskStateChanged(int lockTaskState) {
        // TODO: pass in displayId to determine which display the lock task state changed
        synchronized (mGlobalLock) {
            mRoot.forAllDisplayPolicies(PooledLambda.obtainConsumer(
                    DisplayPolicy::onLockTaskStateChangedLw, PooledLambda.__(), lockTaskState));
        }
    }

    /**
     * Updates {@link WindowManagerPolicy} with new value about whether AOD  is showing. If AOD
     * has changed, this will trigger a {@link WindowSurfacePlacer#performSurfacePlacement} to
     * ensure the new value takes effect.
     */
    public void setAodShowing(boolean aodShowing) {
        synchronized (mGlobalLock) {
            if (mPolicy.setAodShowing(aodShowing)) {
                mWindowPlacerLocked.performSurfacePlacement();
            }
        }
    }

    @Override
    public boolean injectInputAfterTransactionsApplied(InputEvent ev, int mode) {
        boolean isDown;
        boolean isUp;

        if (ev instanceof KeyEvent) {
            KeyEvent keyEvent = (KeyEvent) ev;
            isDown = keyEvent.getAction() == KeyEvent.ACTION_DOWN;
            isUp = keyEvent.getAction() == KeyEvent.ACTION_UP;
        } else {
            MotionEvent motionEvent = (MotionEvent) ev;
            isDown = motionEvent.getAction() == MotionEvent.ACTION_DOWN;
            isUp = motionEvent.getAction() == MotionEvent.ACTION_UP;
        }
        final boolean isMouseEvent = ev.getSource() == InputDevice.SOURCE_MOUSE;

        // For ACTION_DOWN, syncInputTransactions before injecting input.
        // For all mouse events, also sync before injecting.
        // For ACTION_UP, sync after injecting.
        if (isDown || isMouseEvent) {
            syncInputTransactions();
        }
        final boolean result =
                LocalServices.getService(InputManagerInternal.class).injectInputEvent(ev, mode);
        if (isUp) {
            syncInputTransactions();
        }
        return result;
    }

    @Override
    public void syncInputTransactions() {
        waitForAnimationsToComplete();

        synchronized (mGlobalLock) {
            mWindowPlacerLocked.performSurfacePlacementIfScheduled();
            mRoot.forAllDisplays(displayContent ->
                    displayContent.getInputMonitor().updateInputWindowsImmediately());
        }

        mTransactionFactory.get().syncInputWindows().apply(true);
    }

    private void waitForAnimationsToComplete() {
        synchronized (mGlobalLock) {
            long timeoutRemaining = ANIMATION_COMPLETED_TIMEOUT_MS;
            while (mRoot.isSelfOrChildAnimating() && timeoutRemaining > 0) {
                long startTime = System.currentTimeMillis();
                try {
                    mGlobalLock.wait(timeoutRemaining);
                } catch (InterruptedException e) {
                }
                timeoutRemaining -= (System.currentTimeMillis() - startTime);
            }

            if (mRoot.isSelfOrChildAnimating()) {
                Log.w(TAG, "Timed out waiting for animations to complete.");
            }
        }
    }

    void onAnimationFinished() {
        synchronized (mGlobalLock) {
            mGlobalLock.notifyAll();
        }
    }

    private void onPointerDownOutsideFocusLocked(IBinder touchedToken) {
        final WindowState touchedWindow = windowForClientLocked(null, touchedToken, false);
        if (touchedWindow == null || !touchedWindow.canReceiveKeys()) {
            return;
        }

        handleTaskFocusChange(touchedWindow.getTask());
        handleDisplayFocusChange(touchedWindow);
    }

    private void handleTaskFocusChange(Task task) {
        if (task == null) {
            return;
        }

        final TaskStack stack = task.mStack;
        // We ignore home stack since we don't want home stack to move to front when touched.
        // Specifically, in freeform we don't want tapping on home to cause the freeform apps to go
        // behind home. See b/117376413
        if (stack.isActivityTypeHome()) {
            return;
        }

        try {
            mActivityTaskManager.setFocusedTask(task.mTaskId);
        } catch (RemoteException e) {
        }
    }

    private void handleDisplayFocusChange(WindowState window) {
        final DisplayContent displayContent = window.getDisplayContent();
        if (displayContent == null) {
            return;
        }

        if (!window.canReceiveKeys()) {
            // If the window that received the input event cannot receive keys, don't move the
            // display it's on to the top since that window won't be able to get focus anyway.
            return;
        }

        final WindowContainer parent = displayContent.getParent();
        if (parent != null && parent.getTopChild() != displayContent) {
            parent.positionChildAt(WindowContainer.POSITION_TOP, displayContent,
                    true /* includingParents */);
            // For compatibility, only the topmost activity is allowed to be resumed for pre-Q
            // app. Ensure the topmost activities are resumed whenever a display is moved to top.
            // TODO(b/123761773): Investigate whether we can move this into
            // RootActivityContainer#updateTopResumedActivityIfNeeded(). Currently, it is risky
            // to do so because it seems possible to resume activities as part of a larger
            // transaction and it's too early to resume based on current order when performing
            // updateTopResumedActivityIfNeeded().
            displayContent.mAcitvityDisplay.ensureActivitiesVisible(null /* starting */,
                    0 /* configChanges */, !PRESERVE_WINDOWS, true /* notifyClients */);
        }
    }

    /**
     * Assigns an InputChannel to a SurfaceControl and configures it to receive
     * touch input according to it's on-screen geometry.
     *
     * Used by WindowlessWindowManager to enable input on SurfaceControl embedded
     * views.
     */
    void blessInputSurface(int callingUid, int callingPid, int displayId, SurfaceControl surface,
            InputChannel outInputChannel) {
        String name = "Blessed Surface";
        InputChannel[] inputChannels = InputChannel.openInputChannelPair(name);
        InputChannel inputChannel = inputChannels[0];
        InputChannel clientChannel = inputChannels[1];

        clientChannel.transferTo(outInputChannel);
        clientChannel.dispose();

        mInputManager.registerInputChannel(inputChannel, null /* generate new token */);

        InputWindowHandle h = new InputWindowHandle(null, null, displayId);
        h.token = inputChannel.getToken();
        h.name = name;
        h.layoutParamsFlags = WindowManager.LayoutParams.FLAG_NOT_TOUCH_MODAL;
        h.layoutParamsType = 0;
        h.dispatchingTimeoutNanos = -1;
        h.canReceiveKeys = false;
        h.hasFocus = false;
        h.hasWallpaper = false;
        h.paused = false;

        h.ownerUid = callingUid;
        h.ownerPid = callingPid;

        h.inputFeatures = 0;

        h.replaceTouchableRegionWithCrop(null);

        SurfaceSession s = new SurfaceSession();
        SurfaceControl.Transaction t = mTransactionFactory.get();
        t.setInputWindowInfo(surface, h);
        t.apply();

        // Prevent the java finalizer from breaking the input channel. But we won't
        // do any further management so we just release the java ref and let the
        // InputDispatcher hold the last ref.
        inputChannel.release();
    }

    /** Return whether layer tracing is enabled */
    public boolean isLayerTracing() {
        mAtmInternal.enforceCallerIsRecentsOrHasPermission(android.Manifest.permission.DUMP,
                "isLayerTracing");
        long token = Binder.clearCallingIdentity();
        try {
            Parcel data = null;
            Parcel reply = null;
            try {
                IBinder sf = ServiceManager.getService("SurfaceFlinger");
                if (sf != null) {
                    reply = Parcel.obtain();
                    data = Parcel.obtain();
                    data.writeInterfaceToken("android.ui.ISurfaceComposer");
                    sf.transact(/* LAYER_TRACE_STATUS_CODE */ 1026, data, reply, 0 /* flags */);
                    return reply.readBoolean();
                }
            } catch (RemoteException e) {
                Slog.e(TAG, "Failed to get layer tracing");
            } finally {
                if (data != null) {
                    data.recycle();
                }
                if (reply != null) {
                    reply.recycle();
                }
            }
        } finally {
            Binder.restoreCallingIdentity(token);
        }
        return false;
    }

    /** Enable or disable layer tracing */
    public void setLayerTracing(boolean enabled) {
        mAtmInternal.enforceCallerIsRecentsOrHasPermission(android.Manifest.permission.DUMP,
                "setLayerTracing");
        long token = Binder.clearCallingIdentity();
        try {
            Parcel data = null;
            try {
                IBinder sf = ServiceManager.getService("SurfaceFlinger");
                if (sf != null) {
                    data = Parcel.obtain();
                    data.writeInterfaceToken("android.ui.ISurfaceComposer");
                    data.writeInt(enabled ? 1 : 0);
                    sf.transact(/* LAYER_TRACE_CONTROL_CODE */ 1025, data, null, 0 /* flags */);
                }
            } catch (RemoteException e) {
                Slog.e(TAG, "Failed to set layer tracing");
            } finally {
                if (data != null) {
                    data.recycle();
                }
            }
        } finally {
            Binder.restoreCallingIdentity(token);
        }
    }
}<|MERGE_RESOLUTION|>--- conflicted
+++ resolved
@@ -298,13 +298,8 @@
     static final int LAYOUT_REPEAT_THRESHOLD = 4;
 
     static final boolean PROFILE_ORIENTATION = false;
-<<<<<<< HEAD
-    static final boolean localLOGV = DEBUG;
     static WindowState mFocusingWindow;
     String mFocusingActivity;
-=======
-
->>>>>>> 20e2c774
     /** How much to multiply the policy's type layer, to reserve room
      * for multiple windows of the same type and Z-ordering adjustment
      * with TYPE_LAYER_OFFSET. */
