/*
 * Copyright (C) 2016 The Android Open Source Project
 *
 * Licensed under the Apache License, Version 2.0 (the "License");
 * you may not use this file except in compliance with the License.
 * You may obtain a copy of the License at
 *
 *      http://www.apache.org/licenses/LICENSE-2.0
 *
 * Unless required by applicable law or agreed to in writing, software
 * distributed under the License is distributed on an "AS IS" BASIS,
 * WITHOUT WARRANTIES OR CONDITIONS OF ANY KIND, either express or implied.
 * See the License for the specific language governing permissions and
 * limitations under the License.
 */

package com.android.server.wm;

import android.app.ActivityManager;
import android.app.ActivityManager.RunningTaskInfo;
import android.app.ActivityManager.TaskSnapshot;
import android.app.ITaskStackListener;
import android.app.TaskInfo;
import android.content.ComponentName;
import android.os.Binder;
import android.os.Handler;
import android.os.IBinder;
import android.os.Looper;
import android.os.Message;
import android.os.RemoteCallbackList;
import android.os.RemoteException;

import java.util.ArrayList;

class TaskChangeNotificationController {
    private static final int LOG_STACK_STATE_MSG = 1;
    private static final int NOTIFY_TASK_STACK_CHANGE_LISTENERS_MSG = 2;
    private static final int NOTIFY_ACTIVITY_PINNED_LISTENERS_MSG = 3;
    private static final int NOTIFY_PINNED_ACTIVITY_RESTART_ATTEMPT_LISTENERS_MSG = 4;
    private static final int NOTIFY_PINNED_STACK_ANIMATION_ENDED_LISTENERS_MSG = 5;
    private static final int NOTIFY_FORCED_RESIZABLE_MSG = 6;
    private static final int NOTIFY_ACTIVITY_DISMISSING_DOCKED_STACK_MSG = 7;
    private static final int NOTIFY_TASK_ADDED_LISTENERS_MSG = 8;
    private static final int NOTIFY_TASK_REMOVED_LISTENERS_MSG = 9;
    private static final int NOTIFY_TASK_MOVED_TO_FRONT_LISTENERS_MSG = 10;
    private static final int NOTIFY_TASK_DESCRIPTION_CHANGED_LISTENERS_MSG = 11;
    private static final int NOTIFY_ACTIVITY_REQUESTED_ORIENTATION_CHANGED_LISTENERS = 12;
    private static final int NOTIFY_TASK_REMOVAL_STARTED_LISTENERS = 13;
    private static final int NOTIFY_TASK_PROFILE_LOCKED_LISTENERS_MSG = 14;
    private static final int NOTIFY_TASK_SNAPSHOT_CHANGED_LISTENERS_MSG = 15;
    private static final int NOTIFY_PINNED_STACK_ANIMATION_STARTED_LISTENERS_MSG = 16;
    private static final int NOTIFY_ACTIVITY_UNPINNED_LISTENERS_MSG = 17;
    private static final int NOTIFY_ACTIVITY_LAUNCH_ON_SECONDARY_DISPLAY_FAILED_MSG = 18;
    private static final int NOTIFY_ACTIVITY_LAUNCH_ON_SECONDARY_DISPLAY_REROUTED_MSG = 19;
    private static final int NOTIFY_SIZE_COMPAT_MODE_ACTIVITY_CHANGED_MSG = 20;
    private static final int NOTIFY_BACK_PRESSED_ON_TASK_ROOT = 21;
<<<<<<< HEAD
    private static final int NOTIFY_TASK_DISPLAY_CHANGED_LISTENERS_MSG = 22;
=======
    private static final int NOTIFY_SINGLE_TASK_DISPLAY_DRAWN = 22;
>>>>>>> f185348b

    // Delay in notifying task stack change listeners (in millis)
    private static final int NOTIFY_TASK_STACK_CHANGE_LISTENERS_DELAY = 100;

    // Global lock used by the service the instantiate objects of this class.
    private final Object mServiceLock;
    private final ActivityStackSupervisor mStackSupervisor;
    private final Handler mHandler;

    // Task stack change listeners in a remote process.
    private final RemoteCallbackList<ITaskStackListener> mRemoteTaskStackListeners =
            new RemoteCallbackList<>();

    /*
     * Task stack change listeners in a local process. Tracked separately so that they can be
     * called on the same thread.
     */
    private final ArrayList<ITaskStackListener> mLocalTaskStackListeners = new ArrayList<>();

    private final TaskStackConsumer mNotifyTaskStackChanged = (l, m) -> {
        l.onTaskStackChanged();
    };

    private final TaskStackConsumer mNotifyTaskCreated = (l, m) -> {
        l.onTaskCreated(m.arg1, (ComponentName) m.obj);
    };

    private final TaskStackConsumer mNotifyTaskRemoved = (l, m) -> {
        l.onTaskRemoved(m.arg1);
    };

    private final TaskStackConsumer mNotifyTaskMovedToFront = (l, m) -> {
        l.onTaskMovedToFront((RunningTaskInfo) m.obj);
    };

    private final TaskStackConsumer mNotifyTaskDescriptionChanged = (l, m) -> {
        l.onTaskDescriptionChanged((RunningTaskInfo) m.obj);
    };

    private final TaskStackConsumer mNotifyBackPressedOnTaskRoot = (l, m) -> {
        l.onBackPressedOnTaskRoot((RunningTaskInfo) m.obj);
    };

    private final TaskStackConsumer mNotifyActivityRequestedOrientationChanged = (l, m) -> {
        l.onActivityRequestedOrientationChanged(m.arg1, m.arg2);
    };

    private final TaskStackConsumer mNotifyTaskRemovalStarted = (l, m) -> {
        l.onTaskRemovalStarted((RunningTaskInfo) m.obj);
    };

    private final TaskStackConsumer mNotifyActivityPinned = (l, m) -> {
        l.onActivityPinned((String) m.obj /* packageName */, m.sendingUid /* userId */,
                m.arg1 /* taskId */, m.arg2 /* stackId */);
    };

    private final TaskStackConsumer mNotifyActivityUnpinned = (l, m) -> {
        l.onActivityUnpinned();
    };

    private final TaskStackConsumer mNotifyPinnedActivityRestartAttempt = (l, m) -> {
        l.onPinnedActivityRestartAttempt(m.arg1 != 0);
    };

    private final TaskStackConsumer mNotifyPinnedStackAnimationStarted = (l, m) -> {
        l.onPinnedStackAnimationStarted();
    };

    private final TaskStackConsumer mNotifyPinnedStackAnimationEnded = (l, m) -> {
        l.onPinnedStackAnimationEnded();
    };

    private final TaskStackConsumer mNotifyActivityForcedResizable = (l, m) -> {
        l.onActivityForcedResizable((String) m.obj, m.arg1, m.arg2);
    };

    private final TaskStackConsumer mNotifyActivityDismissingDockedStack = (l, m) -> {
        l.onActivityDismissingDockedStack();
    };

    private final TaskStackConsumer mNotifyActivityLaunchOnSecondaryDisplayFailed = (l, m) -> {
        l.onActivityLaunchOnSecondaryDisplayFailed((RunningTaskInfo) m.obj, m.arg1);
    };

    private final TaskStackConsumer mNotifyActivityLaunchOnSecondaryDisplayRerouted = (l, m) -> {
        l.onActivityLaunchOnSecondaryDisplayRerouted((RunningTaskInfo) m.obj, m.arg1);
    };

    private final TaskStackConsumer mNotifyTaskProfileLocked = (l, m) -> {
        l.onTaskProfileLocked(m.arg1, m.arg2);
    };

    private final TaskStackConsumer mNotifyTaskSnapshotChanged = (l, m) -> {
        l.onTaskSnapshotChanged(m.arg1, (TaskSnapshot) m.obj);
    };

    private final TaskStackConsumer mOnSizeCompatModeActivityChanged = (l, m) -> {
        l.onSizeCompatModeActivityChanged(m.arg1, (IBinder) m.obj);
    };

<<<<<<< HEAD
    private final TaskStackConsumer mNotifyTaskDisplayChanged = (l, m) -> {
        l.onTaskDisplayChanged(m.arg1, m.arg2);
=======
    private final TaskStackConsumer mNotifySingleTaskDisplayDrawn = (l, m) -> {
        l.onSingleTaskDisplayDrawn(m.arg1);
>>>>>>> f185348b
    };

    @FunctionalInterface
    public interface TaskStackConsumer {
        void accept(ITaskStackListener t, Message m) throws RemoteException;
    }

    private class MainHandler extends Handler {
        public MainHandler(Looper looper) {
            super(looper);
        }

        @Override
        public void handleMessage(Message msg) {
            switch (msg.what) {
                case LOG_STACK_STATE_MSG: {
                    synchronized (mServiceLock) {
                        mStackSupervisor.logStackState();
                    }
                    break;
                }
                case NOTIFY_TASK_STACK_CHANGE_LISTENERS_MSG:
                    forAllRemoteListeners(mNotifyTaskStackChanged, msg);
                    break;
                case NOTIFY_TASK_ADDED_LISTENERS_MSG:
                    forAllRemoteListeners(mNotifyTaskCreated, msg);
                    break;
                case NOTIFY_TASK_REMOVED_LISTENERS_MSG:
                    forAllRemoteListeners(mNotifyTaskRemoved, msg);
                    break;
                case NOTIFY_TASK_MOVED_TO_FRONT_LISTENERS_MSG:
                    forAllRemoteListeners(mNotifyTaskMovedToFront, msg);
                    break;
                case NOTIFY_TASK_DESCRIPTION_CHANGED_LISTENERS_MSG:
                    forAllRemoteListeners(mNotifyTaskDescriptionChanged, msg);
                    break;
                case NOTIFY_ACTIVITY_REQUESTED_ORIENTATION_CHANGED_LISTENERS:
                    forAllRemoteListeners(mNotifyActivityRequestedOrientationChanged, msg);
                    break;
                case NOTIFY_TASK_REMOVAL_STARTED_LISTENERS:
                    forAllRemoteListeners(mNotifyTaskRemovalStarted, msg);
                    break;
                case NOTIFY_ACTIVITY_PINNED_LISTENERS_MSG:
                    forAllRemoteListeners(mNotifyActivityPinned, msg);
                    break;
                case NOTIFY_ACTIVITY_UNPINNED_LISTENERS_MSG:
                    forAllRemoteListeners(mNotifyActivityUnpinned, msg);
                    break;
                case NOTIFY_PINNED_ACTIVITY_RESTART_ATTEMPT_LISTENERS_MSG:
                    forAllRemoteListeners(mNotifyPinnedActivityRestartAttempt, msg);
                    break;
                case NOTIFY_PINNED_STACK_ANIMATION_STARTED_LISTENERS_MSG:
                    forAllRemoteListeners(mNotifyPinnedStackAnimationStarted, msg);
                    break;
                case NOTIFY_PINNED_STACK_ANIMATION_ENDED_LISTENERS_MSG:
                    forAllRemoteListeners(mNotifyPinnedStackAnimationEnded, msg);
                    break;
                case NOTIFY_FORCED_RESIZABLE_MSG:
                    forAllRemoteListeners(mNotifyActivityForcedResizable, msg);
                    break;
                case NOTIFY_ACTIVITY_DISMISSING_DOCKED_STACK_MSG:
                    forAllRemoteListeners(mNotifyActivityDismissingDockedStack, msg);
                    break;
                case NOTIFY_ACTIVITY_LAUNCH_ON_SECONDARY_DISPLAY_FAILED_MSG:
                    forAllRemoteListeners(mNotifyActivityLaunchOnSecondaryDisplayFailed, msg);
                    break;
                case NOTIFY_ACTIVITY_LAUNCH_ON_SECONDARY_DISPLAY_REROUTED_MSG:
                    forAllRemoteListeners(mNotifyActivityLaunchOnSecondaryDisplayRerouted, msg);
                    break;
                case NOTIFY_TASK_PROFILE_LOCKED_LISTENERS_MSG:
                    forAllRemoteListeners(mNotifyTaskProfileLocked, msg);
                    break;
                case NOTIFY_TASK_SNAPSHOT_CHANGED_LISTENERS_MSG:
                    forAllRemoteListeners(mNotifyTaskSnapshotChanged, msg);
                    break;
                case NOTIFY_SIZE_COMPAT_MODE_ACTIVITY_CHANGED_MSG:
                    forAllRemoteListeners(mOnSizeCompatModeActivityChanged, msg);
                    break;
                case NOTIFY_BACK_PRESSED_ON_TASK_ROOT:
                    forAllRemoteListeners(mNotifyBackPressedOnTaskRoot, msg);
                    break;
<<<<<<< HEAD
                case NOTIFY_TASK_DISPLAY_CHANGED_LISTENERS_MSG:
                    forAllRemoteListeners(mNotifyTaskDisplayChanged, msg);
=======
                case NOTIFY_SINGLE_TASK_DISPLAY_DRAWN:
                    forAllRemoteListeners(mNotifySingleTaskDisplayDrawn, msg);
>>>>>>> f185348b
                    break;
            }
        }
    }

    public TaskChangeNotificationController(Object serviceLock,
            ActivityStackSupervisor stackSupervisor, Handler handler) {
        mServiceLock = serviceLock;
        mStackSupervisor = stackSupervisor;
        mHandler = new MainHandler(handler.getLooper());
    }

    public void registerTaskStackListener(ITaskStackListener listener) {
        synchronized (mServiceLock) {
            if (listener != null) {
                if (Binder.getCallingPid() == android.os.Process.myPid()) {
                    if (!mLocalTaskStackListeners.contains(listener)) {
                        mLocalTaskStackListeners.add(listener);
                    }
                } else {
                    mRemoteTaskStackListeners.register(listener);
                }
            }
        }
    }

    public void unregisterTaskStackListener(ITaskStackListener listener) {
        synchronized (mServiceLock) {
            if (listener != null) {
                if (Binder.getCallingPid() == android.os.Process.myPid()) {
                    mLocalTaskStackListeners.remove(listener);
                } else {
                    mRemoteTaskStackListeners.unregister(listener);
                }
            }
        }
    }

    private void forAllRemoteListeners(TaskStackConsumer callback, Message message) {
        synchronized (mServiceLock) {
            for (int i = mRemoteTaskStackListeners.beginBroadcast() - 1; i >= 0; i--) {
                try {
                    // Make a one-way callback to the listener
                    callback.accept(mRemoteTaskStackListeners.getBroadcastItem(i), message);
                } catch (RemoteException e) {
                    // Handled by the RemoteCallbackList.
                }
            }
            mRemoteTaskStackListeners.finishBroadcast();
        }
    }

    private void forAllLocalListeners(TaskStackConsumer callback, Message message) {
        synchronized (mServiceLock) {
            for (int i = mLocalTaskStackListeners.size() - 1; i >= 0; i--) {
                try {
                    callback.accept(mLocalTaskStackListeners.get(i), message);
                } catch (RemoteException e) {
                    // Never thrown since this is called locally.
                }
            }
        }
    }

    /** Notifies all listeners when the task stack has changed. */
    void notifyTaskStackChanged() {
        mHandler.sendEmptyMessage(LOG_STACK_STATE_MSG);
        mHandler.removeMessages(NOTIFY_TASK_STACK_CHANGE_LISTENERS_MSG);
        final Message msg = mHandler.obtainMessage(NOTIFY_TASK_STACK_CHANGE_LISTENERS_MSG);
        forAllLocalListeners(mNotifyTaskStackChanged, msg);
        // Only the main task stack change notification requires a delay.
        mHandler.sendMessageDelayed(msg, NOTIFY_TASK_STACK_CHANGE_LISTENERS_DELAY);
    }

    /** Notifies all listeners when an Activity is pinned. */
    void notifyActivityPinned(ActivityRecord r) {
        mHandler.removeMessages(NOTIFY_ACTIVITY_PINNED_LISTENERS_MSG);
        final Message msg = mHandler.obtainMessage(NOTIFY_ACTIVITY_PINNED_LISTENERS_MSG,
                r.getTaskRecord().taskId, r.getStackId(), r.packageName);
        msg.sendingUid = r.mUserId;
        forAllLocalListeners(mNotifyActivityPinned, msg);
        msg.sendToTarget();
    }

    /** Notifies all listeners when an Activity is unpinned. */
    void notifyActivityUnpinned() {
        mHandler.removeMessages(NOTIFY_ACTIVITY_UNPINNED_LISTENERS_MSG);
        final Message msg = mHandler.obtainMessage(NOTIFY_ACTIVITY_UNPINNED_LISTENERS_MSG);
        forAllLocalListeners(mNotifyActivityUnpinned, msg);
        msg.sendToTarget();
    }

    /**
     * Notifies all listeners when an attempt was made to start an an activity that is already
     * running in the pinned stack and the activity was not actually started, but the task is
     * either brought to the front or a new Intent is delivered to it.
     */
    void notifyPinnedActivityRestartAttempt(boolean clearedTask) {
        mHandler.removeMessages(NOTIFY_PINNED_ACTIVITY_RESTART_ATTEMPT_LISTENERS_MSG);
        final Message msg =
                mHandler.obtainMessage(NOTIFY_PINNED_ACTIVITY_RESTART_ATTEMPT_LISTENERS_MSG,
                        clearedTask ? 1 : 0, 0);
        forAllLocalListeners(mNotifyPinnedActivityRestartAttempt, msg);
        msg.sendToTarget();
    }

    /** Notifies all listeners when the pinned stack animation starts. */
    void notifyPinnedStackAnimationStarted() {
        mHandler.removeMessages(NOTIFY_PINNED_STACK_ANIMATION_STARTED_LISTENERS_MSG);
        final Message msg =
                mHandler.obtainMessage(NOTIFY_PINNED_STACK_ANIMATION_STARTED_LISTENERS_MSG);
        forAllLocalListeners(mNotifyPinnedStackAnimationStarted, msg);
        msg.sendToTarget();
    }

    /** Notifies all listeners when the pinned stack animation ends. */
    void notifyPinnedStackAnimationEnded() {
        mHandler.removeMessages(NOTIFY_PINNED_STACK_ANIMATION_ENDED_LISTENERS_MSG);
        final Message msg =
                mHandler.obtainMessage(NOTIFY_PINNED_STACK_ANIMATION_ENDED_LISTENERS_MSG);
        forAllLocalListeners(mNotifyPinnedStackAnimationEnded, msg);
        msg.sendToTarget();
    }

    void notifyActivityDismissingDockedStack() {
        mHandler.removeMessages(NOTIFY_ACTIVITY_DISMISSING_DOCKED_STACK_MSG);
        final Message msg = mHandler.obtainMessage(NOTIFY_ACTIVITY_DISMISSING_DOCKED_STACK_MSG);
        forAllLocalListeners(mNotifyActivityDismissingDockedStack, msg);
        msg.sendToTarget();
    }

    void notifyActivityForcedResizable(int taskId, int reason, String packageName) {
        mHandler.removeMessages(NOTIFY_FORCED_RESIZABLE_MSG);
        final Message msg = mHandler.obtainMessage(NOTIFY_FORCED_RESIZABLE_MSG, taskId, reason,
                packageName);
        forAllLocalListeners(mNotifyActivityForcedResizable, msg);
        msg.sendToTarget();
    }

    void notifyActivityLaunchOnSecondaryDisplayFailed(TaskInfo ti, int requestedDisplayId) {
        mHandler.removeMessages(NOTIFY_ACTIVITY_LAUNCH_ON_SECONDARY_DISPLAY_FAILED_MSG);
        final Message msg = mHandler.obtainMessage(
                NOTIFY_ACTIVITY_LAUNCH_ON_SECONDARY_DISPLAY_FAILED_MSG, requestedDisplayId,
                0 /* unused */, ti);
        forAllLocalListeners(mNotifyActivityLaunchOnSecondaryDisplayFailed, msg);
        msg.sendToTarget();
    }

    void notifyActivityLaunchOnSecondaryDisplayRerouted(TaskInfo ti, int requestedDisplayId) {
        mHandler.removeMessages(NOTIFY_ACTIVITY_LAUNCH_ON_SECONDARY_DISPLAY_REROUTED_MSG);
        final Message msg = mHandler.obtainMessage(
                NOTIFY_ACTIVITY_LAUNCH_ON_SECONDARY_DISPLAY_REROUTED_MSG, requestedDisplayId,
                0 /* unused */, ti);
        forAllLocalListeners(mNotifyActivityLaunchOnSecondaryDisplayRerouted, msg);
        msg.sendToTarget();
    }

    void notifyTaskCreated(int taskId, ComponentName componentName) {
        final Message msg = mHandler.obtainMessage(NOTIFY_TASK_ADDED_LISTENERS_MSG,
                taskId, 0 /* unused */, componentName);
        forAllLocalListeners(mNotifyTaskCreated, msg);
        msg.sendToTarget();
    }

    void notifyTaskRemoved(int taskId) {
        final Message msg = mHandler.obtainMessage(NOTIFY_TASK_REMOVED_LISTENERS_MSG,
                taskId, 0 /* unused */);
        forAllLocalListeners(mNotifyTaskRemoved, msg);
        msg.sendToTarget();
    }

    void notifyTaskMovedToFront(TaskInfo ti) {
        final Message msg = mHandler.obtainMessage(NOTIFY_TASK_MOVED_TO_FRONT_LISTENERS_MSG, ti);
        forAllLocalListeners(mNotifyTaskMovedToFront, msg);
        msg.sendToTarget();
    }

    void notifyTaskDescriptionChanged(TaskInfo taskInfo) {
        final Message msg = mHandler.obtainMessage(NOTIFY_TASK_DESCRIPTION_CHANGED_LISTENERS_MSG,
                taskInfo);
        forAllLocalListeners(mNotifyTaskDescriptionChanged, msg);
        msg.sendToTarget();

    }

    void notifyActivityRequestedOrientationChanged(int taskId, int orientation) {
        final Message msg = mHandler.obtainMessage(
                NOTIFY_ACTIVITY_REQUESTED_ORIENTATION_CHANGED_LISTENERS, taskId, orientation);
        forAllLocalListeners(mNotifyActivityRequestedOrientationChanged, msg);
        msg.sendToTarget();
    }

    /**
     * Notify listeners that the task is about to be finished before its surfaces are removed from
     * the window manager. This allows interested parties to perform relevant animations before
     * the window disappears.
     */
    void notifyTaskRemovalStarted(ActivityManager.RunningTaskInfo taskInfo) {
        final Message msg = mHandler.obtainMessage(NOTIFY_TASK_REMOVAL_STARTED_LISTENERS, taskInfo);
        forAllLocalListeners(mNotifyTaskRemovalStarted, msg);
        msg.sendToTarget();
    }

    /**
     * Notify listeners that the task has been put in a locked state because one or more of the
     * activities inside it belong to a managed profile user that has been locked.
     */
    void notifyTaskProfileLocked(int taskId, int userId) {
        final Message msg = mHandler.obtainMessage(NOTIFY_TASK_PROFILE_LOCKED_LISTENERS_MSG, taskId,
                userId);
        forAllLocalListeners(mNotifyTaskProfileLocked, msg);
        msg.sendToTarget();
    }

    /**
     * Notify listeners that the snapshot of a task has changed.
     */
    void notifyTaskSnapshotChanged(int taskId, TaskSnapshot snapshot) {
        final Message msg = mHandler.obtainMessage(NOTIFY_TASK_SNAPSHOT_CHANGED_LISTENERS_MSG,
                taskId, 0, snapshot);
        forAllLocalListeners(mNotifyTaskSnapshotChanged, msg);
        msg.sendToTarget();
    }

    /**
     * Notify listeners that whether a size compatibility mode activity is using the override
     * bounds which is not fit its parent.
     */
    void notifySizeCompatModeActivityChanged(int displayId, IBinder activityToken) {
        final Message msg = mHandler.obtainMessage(NOTIFY_SIZE_COMPAT_MODE_ACTIVITY_CHANGED_MSG,
                displayId, 0 /* unused */, activityToken);
        forAllLocalListeners(mOnSizeCompatModeActivityChanged, msg);
        msg.sendToTarget();
    }

    /**
     * Notify listeners that an activity received a back press when there are no other activities
     * in the back stack.
     */
    void notifyBackPressedOnTaskRoot(TaskInfo taskInfo) {
        final Message msg = mHandler.obtainMessage(NOTIFY_BACK_PRESSED_ON_TASK_ROOT,
                taskInfo);
        forAllLocalListeners(mNotifyBackPressedOnTaskRoot, msg);
        msg.sendToTarget();
    }

    /**
<<<<<<< HEAD
     * Notify listeners that a task is reparented to another display.
     */
    void notifyTaskDisplayChanged(int taskId, int newDisplayId) {
        final Message msg = mHandler.obtainMessage(NOTIFY_TASK_DISPLAY_CHANGED_LISTENERS_MSG,
                taskId, newDisplayId);
        forAllLocalListeners(mNotifyTaskStackChanged, msg);
=======
     * Notify listeners that contents are drawn for the first time on a single task display.
     */
    void notifySingleTaskDisplayDrawn(int displayId) {
        final Message msg = mHandler.obtainMessage(NOTIFY_SINGLE_TASK_DISPLAY_DRAWN,
                displayId, 0 /* unused */);
        forAllLocalListeners(mNotifySingleTaskDisplayDrawn, msg);
>>>>>>> f185348b
        msg.sendToTarget();
    }
}<|MERGE_RESOLUTION|>--- conflicted
+++ resolved
@@ -54,11 +54,8 @@
     private static final int NOTIFY_ACTIVITY_LAUNCH_ON_SECONDARY_DISPLAY_REROUTED_MSG = 19;
     private static final int NOTIFY_SIZE_COMPAT_MODE_ACTIVITY_CHANGED_MSG = 20;
     private static final int NOTIFY_BACK_PRESSED_ON_TASK_ROOT = 21;
-<<<<<<< HEAD
-    private static final int NOTIFY_TASK_DISPLAY_CHANGED_LISTENERS_MSG = 22;
-=======
     private static final int NOTIFY_SINGLE_TASK_DISPLAY_DRAWN = 22;
->>>>>>> f185348b
+    private static final int NOTIFY_TASK_DISPLAY_CHANGED_LISTENERS_MSG = 23;
 
     // Delay in notifying task stack change listeners (in millis)
     private static final int NOTIFY_TASK_STACK_CHANGE_LISTENERS_DELAY = 100;
@@ -159,13 +156,12 @@
         l.onSizeCompatModeActivityChanged(m.arg1, (IBinder) m.obj);
     };
 
-<<<<<<< HEAD
+    private final TaskStackConsumer mNotifySingleTaskDisplayDrawn = (l, m) -> {
+        l.onSingleTaskDisplayDrawn(m.arg1);
+    };
+
     private final TaskStackConsumer mNotifyTaskDisplayChanged = (l, m) -> {
         l.onTaskDisplayChanged(m.arg1, m.arg2);
-=======
-    private final TaskStackConsumer mNotifySingleTaskDisplayDrawn = (l, m) -> {
-        l.onSingleTaskDisplayDrawn(m.arg1);
->>>>>>> f185348b
     };
 
     @FunctionalInterface
@@ -247,13 +243,11 @@
                 case NOTIFY_BACK_PRESSED_ON_TASK_ROOT:
                     forAllRemoteListeners(mNotifyBackPressedOnTaskRoot, msg);
                     break;
-<<<<<<< HEAD
+                case NOTIFY_SINGLE_TASK_DISPLAY_DRAWN:
+                    forAllRemoteListeners(mNotifySingleTaskDisplayDrawn, msg);
+                    break;
                 case NOTIFY_TASK_DISPLAY_CHANGED_LISTENERS_MSG:
                     forAllRemoteListeners(mNotifyTaskDisplayChanged, msg);
-=======
-                case NOTIFY_SINGLE_TASK_DISPLAY_DRAWN:
-                    forAllRemoteListeners(mNotifySingleTaskDisplayDrawn, msg);
->>>>>>> f185348b
                     break;
             }
         }
@@ -501,21 +495,22 @@
     }
 
     /**
-<<<<<<< HEAD
+     * Notify listeners that contents are drawn for the first time on a single task display.
+     */
+    void notifySingleTaskDisplayDrawn(int displayId) {
+        final Message msg = mHandler.obtainMessage(NOTIFY_SINGLE_TASK_DISPLAY_DRAWN,
+                displayId, 0 /* unused */);
+        forAllLocalListeners(mNotifySingleTaskDisplayDrawn, msg);
+        msg.sendToTarget();
+    }
+
+    /**
      * Notify listeners that a task is reparented to another display.
      */
     void notifyTaskDisplayChanged(int taskId, int newDisplayId) {
         final Message msg = mHandler.obtainMessage(NOTIFY_TASK_DISPLAY_CHANGED_LISTENERS_MSG,
                 taskId, newDisplayId);
         forAllLocalListeners(mNotifyTaskStackChanged, msg);
-=======
-     * Notify listeners that contents are drawn for the first time on a single task display.
-     */
-    void notifySingleTaskDisplayDrawn(int displayId) {
-        final Message msg = mHandler.obtainMessage(NOTIFY_SINGLE_TASK_DISPLAY_DRAWN,
-                displayId, 0 /* unused */);
-        forAllLocalListeners(mNotifySingleTaskDisplayDrawn, msg);
->>>>>>> f185348b
         msg.sendToTarget();
     }
 }