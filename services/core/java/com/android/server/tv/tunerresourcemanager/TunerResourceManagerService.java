/*
 * Copyright 2020 The Android Open Source Project
 *
 * Licensed under the Apache License, Version 2.0 (the "License");
 * you may not use this file except in compliance with the License.
 * You may obtain a copy of the License at
 *
 *      http://www.apache.org/licenses/LICENSE-2.0
 *
 * Unless required by applicable law or agreed to in writing, software
 * distributed under the License is distributed on an "AS IS" BASIS,
 * WITHOUT WARRANTIES OR CONDITIONS OF ANY KIND, either express or implied.
 * See the License for the specific language governing permissions and
 * limitations under the License.
 */

package com.android.server.tv.tunerresourcemanager;

import android.annotation.NonNull;
import android.annotation.Nullable;
import android.content.Context;
import android.media.tv.TvInputManager;
import android.media.tv.tunerresourcemanager.CasSessionRequest;
import android.media.tv.tunerresourcemanager.IResourcesReclaimListener;
import android.media.tv.tunerresourcemanager.ITunerResourceManager;
import android.media.tv.tunerresourcemanager.ResourceClientProfile;
import android.media.tv.tunerresourcemanager.TunerDemuxRequest;
import android.media.tv.tunerresourcemanager.TunerDescramblerRequest;
import android.media.tv.tunerresourcemanager.TunerFrontendInfo;
import android.media.tv.tunerresourcemanager.TunerFrontendRequest;
import android.media.tv.tunerresourcemanager.TunerLnbRequest;
import android.media.tv.tunerresourcemanager.TunerResourceManager;
import android.os.Binder;
import android.os.IBinder;
import android.os.RemoteException;
import android.util.Log;
import android.util.Slog;

import com.android.internal.annotations.GuardedBy;
import com.android.internal.annotations.VisibleForTesting;
import com.android.server.SystemService;

import java.util.HashMap;
import java.util.HashSet;
import java.util.Map;
import java.util.Set;

/**
 * This class provides a system service that manages the TV tuner resources.
 *
 * @hide
 */
public class TunerResourceManagerService extends SystemService {
    private static final String TAG = "TunerResourceManagerService";
    private static final boolean DEBUG = Log.isLoggable(TAG, Log.DEBUG);

    public static final int INVALID_CLIENT_ID = -1;
    private static final int MAX_CLIENT_PRIORITY = 1000;

    // Map of the registered client profiles
    private Map<Integer, ClientProfile> mClientProfiles = new HashMap<>();
    private int mNextUnusedClientId = 0;

    // Map of the current available frontend resources
    private Map<Integer, FrontendResource> mFrontendResources = new HashMap<>();

    @GuardedBy("mLock")
    private Map<Integer, ResourcesReclaimListenerRecord> mListeners = new HashMap<>();

    private TvInputManager mManager;
    private UseCasePriorityHints mPriorityCongfig = new UseCasePriorityHints();

    // An internal resource request count to help generate resource handle.
    private int mResourceRequestCount = 0;

    // Used to synchronize the access to the service.
    private final Object mLock = new Object();

    public TunerResourceManagerService(@Nullable Context context) {
        super(context);
    }

    @Override
    public void onStart() {
        onStart(false /*isForTesting*/);
    }

    @VisibleForTesting
    protected void onStart(boolean isForTesting) {
        if (!isForTesting) {
            publishBinderService(Context.TV_TUNER_RESOURCE_MGR_SERVICE, new BinderService());
        }
        mManager = (TvInputManager) getContext().getSystemService(Context.TV_INPUT_SERVICE);
        mPriorityCongfig.parse();
    }

    private final class BinderService extends ITunerResourceManager.Stub {
        @Override
        public void registerClientProfile(@NonNull ResourceClientProfile profile,
                @NonNull IResourcesReclaimListener listener, @NonNull int[] clientId)
                throws RemoteException {
            enforceTrmAccessPermission("registerClientProfile");
            enforceTunerAccessPermission("registerClientProfile");
            if (profile == null) {
                throw new RemoteException("ResourceClientProfile can't be null");
            }

            if (clientId == null) {
                throw new RemoteException("clientId can't be null!");
            }

            if (listener == null) {
                throw new RemoteException("IResourcesReclaimListener can't be null!");
            }

            if (!mPriorityCongfig.isDefinedUseCase(profile.getUseCase())) {
                throw new RemoteException("Use undefined client use case:" + profile.getUseCase());
            }

            synchronized (mLock) {
                registerClientProfileInternal(profile, listener, clientId);
            }
        }

        @Override
        public void unregisterClientProfile(int clientId) throws RemoteException {
            enforceTrmAccessPermission("unregisterClientProfile");
            synchronized (mLock) {
                if (!checkClientExists(clientId)) {
                    Slog.e(TAG, "Unregistering non exists client:" + clientId);
                    return;
                }
                unregisterClientProfileInternal(clientId);
            }
        }

        @Override
        public boolean updateClientPriority(int clientId, int priority, int niceValue) {
            enforceTrmAccessPermission("updateClientPriority");
            synchronized (mLock) {
                return updateClientPriorityInternal(clientId, priority, niceValue);
            }
        }

        @Override
        public void setFrontendInfoList(@NonNull TunerFrontendInfo[] infos) throws RemoteException {
            enforceTrmAccessPermission("setFrontendInfoList");
            if (infos == null) {
                throw new RemoteException("TunerFrontendInfo can't be null");
            }
            synchronized (mLock) {
                setFrontendInfoListInternal(infos);
            }
        }

        @Override
        public void updateCasInfo(int casSystemId, int maxSessionNum) {
            enforceTrmAccessPermission("updateCasInfo");
            if (DEBUG) {
                Slog.d(TAG,
                        "updateCasInfo(casSystemId=" + casSystemId
                                + ", maxSessionNum=" + maxSessionNum + ")");
            }
        }

        @Override
        public void setLnbInfoList(int[] lnbIds) {
            enforceTrmAccessPermission("setLnbInfoList");
            if (DEBUG) {
                for (int i = 0; i < lnbIds.length; i++) {
                    Slog.d(TAG, "updateLnbInfo(lnbId=" + lnbIds[i] + ")");
                }
            }
        }

        @Override
        public boolean requestFrontend(@NonNull TunerFrontendRequest request,
                @NonNull int[] frontendHandle) throws RemoteException {
            enforceTunerAccessPermission("requestFrontend");
            enforceTrmAccessPermission("requestFrontend");
            if (frontendHandle == null) {
                throw new RemoteException("frontendHandle can't be null");
            }
            synchronized (mLock) {
                try {
                    return requestFrontendInternal(request, frontendHandle);
                } catch (RemoteException e) {
                    throw e.rethrowFromSystemServer();
                }
            }
        }

        @Override
        public void shareFrontend(int selfClientId, int targetClientId) {
            enforceTunerAccessPermission("shareFrontend");
            enforceTrmAccessPermission("shareFrontend");
            if (DEBUG) {
                Slog.d(TAG, "shareFrontend from " + selfClientId + " with " + targetClientId);
            }
        }

        @Override
        public boolean requestDemux(@NonNull TunerDemuxRequest request,
                    @NonNull int[] demuxHandle)  throws RemoteException {
            enforceTunerAccessPermission("requestDemux");
            enforceTrmAccessPermission("requestDemux");
            if (demuxHandle == null) {
                throw new RemoteException("demuxHandle can't be null");
            }
            synchronized (mLock) {
                return requestDemuxInternal(request, demuxHandle);
            }
        }

        @Override
        public boolean requestDescrambler(@NonNull TunerDescramblerRequest request,
                    @NonNull int[] descrambleHandle) throws RemoteException {
            enforceDescramblerAccessPermission("requestDescrambler");
            enforceTrmAccessPermission("requestDescrambler");
            if (descrambleHandle == null) {
                throw new RemoteException("descrambleHandle can't be null");
            }
            synchronized (mLock) {
                return requestDescramblerInternal(request, descrambleHandle);
            }
        }

        @Override
        public boolean requestCasSession(
                @NonNull CasSessionRequest request, @NonNull int[] sessionResourceHandle) {
            enforceTrmAccessPermission("requestCasSession");
            if (DEBUG) {
                Slog.d(TAG, "requestCasSession(request=" + request + ")");
            }

            return true;
        }

        @Override
        public boolean requestLnb(@NonNull TunerLnbRequest request, @NonNull int[] lnbHandle) {
            enforceTunerAccessPermission("requestLnb");
            enforceTrmAccessPermission("requestLnb");
            if (DEBUG) {
                Slog.d(TAG, "requestLnb(request=" + request + ")");
            }

            return true;
        }

        @Override
<<<<<<< HEAD
        public void releaseFrontend(int frontendHandle) {
            enforceTunerAccessPermission("releaseFrontend");
            enforceTrmAccessPermission("releaseFrontend");
            int frontendId = getResourceId(
                    TunerResourceManager.TUNER_RESOURCE_TYPE_FRONTEND, frontendHandle);
            if (DEBUG) {
                Slog.d(TAG, "releaseFrontend(id=" + frontendId + ")");
=======
        public void releaseFrontend(int frontendHandle) throws RemoteException {
            enforceTunerAccessPermission("releaseFrontend");
            enforceTrmAccessPermission("releaseFrontend");
            if (!validateResourceHandle(TunerResourceManager.TUNER_RESOURCE_TYPE_FRONTEND,
                    frontendHandle)) {
                throw new RemoteException("frontendHandle can't be invalid");
            }
            synchronized (mLock) {
                releaseFrontendInternal(getResourceIdFromHandle(frontendHandle));
>>>>>>> 13646bb1
            }
            updateFrontendClientMappingOnRelease(frontendId);
        }

        @Override
        public void releaseDemux(int demuxHandle) {
            enforceTunerAccessPermission("releaseDemux");
            enforceTrmAccessPermission("releaseDemux");
            if (DEBUG) {
                Slog.d(TAG, "releaseDemux(demuxHandle=" + demuxHandle + ")");
            }
        }

        @Override
        public void releaseDescrambler(int descramblerHandle) {
            enforceTunerAccessPermission("releaseDescrambler");
            enforceTrmAccessPermission("releaseDescrambler");
            if (DEBUG) {
                Slog.d(TAG, "releaseDescrambler(descramblerHandle=" + descramblerHandle + ")");
            }
        }

        @Override
        public void releaseCasSession(int sessionResourceId) {
            enforceTrmAccessPermission("releaseCasSession");
            if (DEBUG) {
                Slog.d(TAG, "releaseCasSession(sessionResourceId=" + sessionResourceId + ")");
            }
        }

        @Override
        public void releaseLnb(int lnbId) {
            enforceTunerAccessPermission("releaseLnb");
            enforceTrmAccessPermission("releaseLnb");
            if (DEBUG) {
                Slog.d(TAG, "releaseLnb(lnbId=" + lnbId + ")");
            }
        }

        @Override
        public boolean isHigherPriority(
                ResourceClientProfile challengerProfile, ResourceClientProfile holderProfile) {
            enforceTrmAccessPermission("isHigherPriority");
            if (DEBUG) {
                Slog.d(TAG,
                        "isHigherPriority(challengerProfile=" + challengerProfile
                                + ", holderProfile=" + challengerProfile + ")");
            }
            return true;
        }
    }

    @VisibleForTesting
    protected void registerClientProfileInternal(ResourceClientProfile profile,
            IResourcesReclaimListener listener, int[] clientId) {
        if (DEBUG) {
            Slog.d(TAG, "registerClientProfile(clientProfile=" + profile + ")");
        }

        clientId[0] = INVALID_CLIENT_ID;
        if (mManager == null) {
            Slog.e(TAG, "TvInputManager is null. Can't register client profile.");
            return;
        }
        // TODO tell if the client already exists
        clientId[0] = mNextUnusedClientId++;

        int pid = profile.getTvInputSessionId() == null
                ? Binder.getCallingPid() /*callingPid*/
                : mManager.getClientPid(profile.getTvInputSessionId()); /*tvAppId*/

        ClientProfile clientProfile = new ClientProfile.Builder(clientId[0])
                                              .tvInputSessionId(profile.getTvInputSessionId())
                                              .useCase(profile.getUseCase())
                                              .processId(pid)
                                              .build();
        clientProfile.setPriority(getClientPriority(profile.getUseCase(), pid));

        addClientProfile(clientId[0], clientProfile, listener);
    }

    @VisibleForTesting
    protected void unregisterClientProfileInternal(int clientId) {
        if (DEBUG) {
            Slog.d(TAG, "unregisterClientProfile(clientId=" + clientId + ")");
        }
        removeClientProfile(clientId);
    }

    @VisibleForTesting
    protected boolean updateClientPriorityInternal(int clientId, int priority, int niceValue) {
        if (DEBUG) {
            Slog.d(TAG,
                    "updateClientPriority(clientId=" + clientId + ", priority=" + priority
                            + ", niceValue=" + niceValue + ")");
        }

        ClientProfile profile = getClientProfile(clientId);
        if (profile == null) {
            Slog.e(TAG,
                    "Can not find client profile with id " + clientId
                            + " when trying to update the client priority.");
            return false;
        }

        profile.setPriority(priority);
        profile.setNiceValue(niceValue);

        return true;
    }

    @VisibleForTesting
    protected void setFrontendInfoListInternal(TunerFrontendInfo[] infos) {
        if (DEBUG) {
            Slog.d(TAG, "updateFrontendInfo:");
            for (int i = 0; i < infos.length; i++) {
                Slog.d(TAG, infos[i].toString());
            }
        }

        // A set to record the frontends pending on updating. Ids will be removed
        // from this set once its updating finished. Any frontend left in this set when all
        // the updates are done will be removed from mFrontendResources.
        Set<Integer> updatingFrontendIds = new HashSet<>(getFrontendResources().keySet());

        // Update frontendResources map and other mappings accordingly
        for (int i = 0; i < infos.length; i++) {
            if (getFrontendResource(infos[i].getId()) != null) {
                if (DEBUG) {
                    Slog.d(TAG, "Frontend id=" + infos[i].getId() + "exists.");
                }
                updatingFrontendIds.remove(infos[i].getId());
            } else {
                // Add a new fe resource
                FrontendResource newFe = new FrontendResource.Builder(infos[i].getId())
                                                 .type(infos[i].getFrontendType())
                                                 .exclusiveGroupId(infos[i].getExclusiveGroupId())
                                                 .build();
                addFrontendResource(newFe);
            }
        }

        for (int removingId : updatingFrontendIds) {
            // update the exclusive group id member list
            removeFrontendResource(removingId);
        }
    }

    @VisibleForTesting
    protected boolean requestFrontendInternal(TunerFrontendRequest request, int[] frontendHandle)
            throws RemoteException {
        if (DEBUG) {
            Slog.d(TAG, "requestFrontend(request=" + request + ")");
        }

        frontendHandle[0] = TunerResourceManager.INVALID_RESOURCE_HANDLE;
        if (!checkClientExists(request.getClientId())) {
            Slog.e(TAG, "Request frontend from unregistered client:" + request.getClientId());
            return false;
        }
        ClientProfile requestClient = getClientProfile(request.getClientId());
        int grantingFrontendId = -1;
        int inUseLowestPriorityFrId = -1;
        // Priority max value is 1000
        int currentLowestPriority = MAX_CLIENT_PRIORITY + 1;
        for (FrontendResource fr : getFrontendResources().values()) {
            if (fr.getType() == request.getFrontendType()) {
                if (!fr.isInUse()) {
                    // Grant unused frontend with no exclusive group members first.
                    if (fr.getExclusiveGroupMemberFeIds().isEmpty()) {
                        grantingFrontendId = fr.getId();
                        break;
                    } else if (grantingFrontendId < 0) {
                        // Grant the unused frontend with lower id first if all the unused
                        // frontends have exclusive group members.
                        grantingFrontendId = fr.getId();
                    }
                } else if (grantingFrontendId < 0) {
                    // Record the frontend id with the lowest client priority among all the
                    // in use frontends when no available frontend has been found.
                    int priority = getOwnerClientPriority(fr);
                    if (currentLowestPriority > priority) {
                        inUseLowestPriorityFrId = fr.getId();
                        currentLowestPriority = priority;
                    }
                }
            }
        }

        // Grant frontend when there is unused resource.
        if (grantingFrontendId > -1) {
            frontendHandle[0] = generateResourceHandle(
                    TunerResourceManager.TUNER_RESOURCE_TYPE_FRONTEND, grantingFrontendId);
            updateFrontendClientMappingOnNewGrant(grantingFrontendId, request.getClientId());
            return true;
        }

        // When all the resources are occupied, grant the lowest priority resource if the
        // request client has higher priority.
        if (inUseLowestPriorityFrId > -1 && (requestClient.getPriority() > currentLowestPriority)) {
            frontendHandle[0] = generateResourceHandle(
                    TunerResourceManager.TUNER_RESOURCE_TYPE_FRONTEND, inUseLowestPriorityFrId);
            reclaimFrontendResource(getFrontendResource(
                    inUseLowestPriorityFrId).getOwnerClientId());
            updateFrontendClientMappingOnNewGrant(inUseLowestPriorityFrId, request.getClientId());
            return true;
        }

        return false;
    }

    @VisibleForTesting
    void releaseFrontendInternal(int frontendId) {
        if (DEBUG) {
            Slog.d(TAG, "releaseFrontend(id=" + frontendId + ")");
        }
        updateFrontendClientMappingOnRelease(frontendId);
    }

    @VisibleForTesting
    boolean requestDemuxInternal(TunerDemuxRequest request, int[] demuxHandle) {
        if (DEBUG) {
            Slog.d(TAG, "requestDemux(request=" + request + ")");
        }
        demuxHandle[0] = generateResourceHandle(TunerResourceManager.TUNER_RESOURCE_TYPE_DEMUX, 0);
        return true;
    }

    @VisibleForTesting
    boolean requestDescramblerInternal(TunerDescramblerRequest request, int[] descramblerHandle) {
        if (DEBUG) {
            Slog.d(TAG, "requestDescrambler(request=" + request + ")");
        }
        descramblerHandle[0] =
                generateResourceHandle(TunerResourceManager.TUNER_RESOURCE_TYPE_DESCRAMBLER, 0);
        return true;
    }

    @VisibleForTesting
    protected class ResourcesReclaimListenerRecord implements IBinder.DeathRecipient {
        private final IResourcesReclaimListener mListener;
        private final int mClientId;

        public ResourcesReclaimListenerRecord(IResourcesReclaimListener listener, int clientId) {
            mListener = listener;
            mClientId = clientId;
        }

        @Override
        public void binderDied() {
            synchronized (mLock) {
                removeClientProfile(mClientId);
            }
        }

        public int getId() {
            return mClientId;
        }

        public IResourcesReclaimListener getListener() {
            return mListener;
        }
    }

    private void addResourcesReclaimListener(int clientId, IResourcesReclaimListener listener) {
        if (listener == null) {
            if (DEBUG) {
                Slog.w(TAG, "Listener is null when client " + clientId + " registered!");
            }
            return;
        }

        ResourcesReclaimListenerRecord record =
                new ResourcesReclaimListenerRecord(listener, clientId);

        try {
            listener.asBinder().linkToDeath(record, 0);
        } catch (RemoteException e) {
            Slog.w(TAG, "Listener already died.");
            return;
        }

        mListeners.put(clientId, record);
    }

    @VisibleForTesting
    protected void reclaimFrontendResource(int reclaimingId) {
        try {
            mListeners.get(reclaimingId).getListener().onReclaimResources();
        } catch (RemoteException e) {
            Slog.e(TAG, "Failed to reclaim resources on client " + reclaimingId, e);
        }
    }

    @VisibleForTesting
    protected int getClientPriority(int useCase, int pid) {
        if (DEBUG) {
            Slog.d(TAG, "getClientPriority useCase=" + useCase
                    + ", pid=" + pid + ")");
        }

        if (isForeground(pid)) {
            return mPriorityCongfig.getForegroundPriority(useCase);
        }
        return mPriorityCongfig.getBackgroundPriority(useCase);
    }

    @VisibleForTesting
    protected boolean isForeground(int pid) {
        // TODO: how to get fg/bg information from pid
        return true;
    }

    private void updateFrontendClientMappingOnNewGrant(int grantingId, int ownerClientId) {
        FrontendResource grantingFrontend = getFrontendResource(grantingId);
        ClientProfile ownerProfile = getClientProfile(ownerClientId);
        grantingFrontend.setOwner(ownerClientId);
        ownerProfile.useFrontend(grantingId);
        for (int exclusiveGroupMember : grantingFrontend.getExclusiveGroupMemberFeIds()) {
            getFrontendResource(exclusiveGroupMember).setOwner(ownerClientId);
            ownerProfile.useFrontend(exclusiveGroupMember);
        }
    }

    private void updateFrontendClientMappingOnRelease(int frontendId) {
        FrontendResource releasingFrontend = getFrontendResource(frontendId);
        ClientProfile ownerProfile = getClientProfile(releasingFrontend.getOwnerClientId());
        releasingFrontend.removeOwner();
        ownerProfile.releaseFrontend(frontendId);
        for (int exclusiveGroupMember : releasingFrontend.getExclusiveGroupMemberFeIds()) {
            getFrontendResource(exclusiveGroupMember).removeOwner();
<<<<<<< HEAD
            ownerProfile.releaseFrontend(frontendId);
=======
            ownerProfile.releaseFrontend(exclusiveGroupMember);
>>>>>>> 13646bb1
        }
    }

    /**
     * Get the owner client's priority from the frontend id.
     *
     * @param frontend an in use frontend.
     * @return the priority of the owner client of the frontend.
     */
    private int getOwnerClientPriority(FrontendResource frontend) {
        return getClientProfile(frontend.getOwnerClientId()).getPriority();
    }

    @VisibleForTesting
    @Nullable
    protected FrontendResource getFrontendResource(int frontendId) {
        return mFrontendResources.get(frontendId);
    }

    @VisibleForTesting
    protected Map<Integer, FrontendResource> getFrontendResources() {
        return mFrontendResources;
    }

    private void addFrontendResource(FrontendResource newFe) {
        // Update the exclusive group member list in all the existing Frontend resource
        for (FrontendResource fe : getFrontendResources().values()) {
            if (fe.getExclusiveGroupId() == newFe.getExclusiveGroupId()) {
                newFe.addExclusiveGroupMemberFeId(fe.getId());
                newFe.addExclusiveGroupMemberFeIds(fe.getExclusiveGroupMemberFeIds());
                for (int excGroupmemberFeId : fe.getExclusiveGroupMemberFeIds()) {
                    getFrontendResource(excGroupmemberFeId)
                            .addExclusiveGroupMemberFeId(newFe.getId());
                }
                fe.addExclusiveGroupMemberFeId(newFe.getId());
                break;
            }
        }
        // Update resource list and available id list
        mFrontendResources.put(newFe.getId(), newFe);
    }

    private void removeFrontendResource(int removingId) {
        FrontendResource fe = getFrontendResource(removingId);
        if (fe.isInUse()) {
            releaseFrontendInternal(removingId);
        }
        for (int excGroupmemberFeId : fe.getExclusiveGroupMemberFeIds()) {
            getFrontendResource(excGroupmemberFeId)
                    .removeExclusiveGroupMemberFeId(fe.getId());
        }
        mFrontendResources.remove(removingId);
    }

    @VisibleForTesting
    @Nullable
    protected ClientProfile getClientProfile(int clientId) {
        return mClientProfiles.get(clientId);
    }

    private void addClientProfile(int clientId, ClientProfile profile,
            IResourcesReclaimListener listener) {
        mClientProfiles.put(clientId, profile);
        addResourcesReclaimListener(clientId, listener);
    }

    private void removeClientProfile(int clientId) {
        for (int id : getClientProfile(clientId).getInUseFrontendIds()) {
            getFrontendResource(id).removeOwner();
            for (int groupMemberId : getFrontendResource(id).getExclusiveGroupMemberFeIds()) {
                getFrontendResource(groupMemberId).removeOwner();
            }
        }
        mClientProfiles.remove(clientId);
        mListeners.remove(clientId);
    }

    @VisibleForTesting
    protected boolean checkClientExists(int clientId) {
        return mClientProfiles.keySet().contains(clientId);
    }

    private int generateResourceHandle(
            @TunerResourceManager.TunerResourceType int resourceType, int resourceId) {
        return (resourceType & 0x000000ff) << 24
                | (resourceId << 16)
                | (mResourceRequestCount++ & 0xffff);
    }

<<<<<<< HEAD
    private int getResourceId(
            @TunerResourceManager.TunerResourceType int resourceType, int resourceHandle) {
        return (resourceHandle & 0x00ff0000) >> 16;
    }

=======
    @VisibleForTesting
    protected int getResourceIdFromHandle(int resourceHandle) {
        if (resourceHandle == TunerResourceManager.INVALID_RESOURCE_HANDLE) {
            return resourceHandle;
        }
        return (resourceHandle & 0x00ff0000) >> 16;
    }

    private boolean validateResourceHandle(int resourceType, int resourceHandle) {
        if (resourceHandle == TunerResourceManager.INVALID_RESOURCE_HANDLE
                || ((resourceHandle & 0xff000000) >> 24) != resourceType) {
            return false;
        }
        return true;
    }

>>>>>>> 13646bb1
    private void enforceTrmAccessPermission(String apiName) {
        getContext().enforceCallingPermission("android.permission.TUNER_RESOURCE_ACCESS",
                TAG + ": " + apiName);
    }

    private void enforceTunerAccessPermission(String apiName) {
        getContext().enforceCallingPermission("android.permission.ACCESS_TV_TUNER",
                TAG + ": " + apiName);
    }

    private void enforceDescramblerAccessPermission(String apiName) {
        getContext().enforceCallingPermission("android.permission.ACCESS_TV_DESCRAMBLER",
                TAG + ": " + apiName);
    }
}<|MERGE_RESOLUTION|>--- conflicted
+++ resolved
@@ -248,15 +248,6 @@
         }
 
         @Override
-<<<<<<< HEAD
-        public void releaseFrontend(int frontendHandle) {
-            enforceTunerAccessPermission("releaseFrontend");
-            enforceTrmAccessPermission("releaseFrontend");
-            int frontendId = getResourceId(
-                    TunerResourceManager.TUNER_RESOURCE_TYPE_FRONTEND, frontendHandle);
-            if (DEBUG) {
-                Slog.d(TAG, "releaseFrontend(id=" + frontendId + ")");
-=======
         public void releaseFrontend(int frontendHandle) throws RemoteException {
             enforceTunerAccessPermission("releaseFrontend");
             enforceTrmAccessPermission("releaseFrontend");
@@ -266,9 +257,7 @@
             }
             synchronized (mLock) {
                 releaseFrontendInternal(getResourceIdFromHandle(frontendHandle));
->>>>>>> 13646bb1
-            }
-            updateFrontendClientMappingOnRelease(frontendId);
+            }
         }
 
         @Override
@@ -598,11 +587,7 @@
         ownerProfile.releaseFrontend(frontendId);
         for (int exclusiveGroupMember : releasingFrontend.getExclusiveGroupMemberFeIds()) {
             getFrontendResource(exclusiveGroupMember).removeOwner();
-<<<<<<< HEAD
-            ownerProfile.releaseFrontend(frontendId);
-=======
             ownerProfile.releaseFrontend(exclusiveGroupMember);
->>>>>>> 13646bb1
         }
     }
 
@@ -692,13 +677,6 @@
                 | (mResourceRequestCount++ & 0xffff);
     }
 
-<<<<<<< HEAD
-    private int getResourceId(
-            @TunerResourceManager.TunerResourceType int resourceType, int resourceHandle) {
-        return (resourceHandle & 0x00ff0000) >> 16;
-    }
-
-=======
     @VisibleForTesting
     protected int getResourceIdFromHandle(int resourceHandle) {
         if (resourceHandle == TunerResourceManager.INVALID_RESOURCE_HANDLE) {
@@ -715,7 +693,6 @@
         return true;
     }
 
->>>>>>> 13646bb1
     private void enforceTrmAccessPermission(String apiName) {
         getContext().enforceCallingPermission("android.permission.TUNER_RESOURCE_ACCESS",
                 TAG + ": " + apiName);
