/*
 * Copyright (C) 2008 The Android Open Source Project
 *
 * Licensed under the Apache License, Version 2.0 (the "License");
 * you may not use this file except in compliance with the License.
 * You may obtain a copy of the License at
 *
 *      http://www.apache.org/licenses/LICENSE-2.0
 *
 * Unless required by applicable law or agreed to in writing, software
 * distributed under the License is distributed on an "AS IS" BASIS,
 * WITHOUT WARRANTIES OR CONDITIONS OF ANY KIND, either express or implied.
 * See the License for the specific language governing permissions and
 * limitations under the License.
 */

package com.android.server;

import android.app.IActivityController;
import android.content.BroadcastReceiver;
import android.content.Context;
import android.content.Intent;
import android.content.IntentFilter;
import android.hidl.manager.V1_0.IServiceManager;
import android.os.Binder;
import android.os.Debug;
import android.os.Handler;
import android.os.IPowerManager;
import android.os.Looper;
import android.os.Process;
import android.os.RemoteException;
import android.os.ServiceManager;
import android.os.SystemClock;
import android.util.EventLog;
import android.util.Log;
import android.util.Slog;
import android.util.SparseArray;

import com.android.internal.os.ProcessCpuTracker;
import com.android.internal.os.ZygoteConnectionConstants;
import com.android.internal.util.FrameworkStatsLog;
import com.android.server.am.ActivityManagerService;
import com.android.server.wm.SurfaceAnimationThread;

import java.io.File;
import java.io.FileWriter;
import java.io.IOException;
<<<<<<< HEAD
=======
import java.io.StringWriter;
import java.nio.charset.StandardCharsets;
import java.nio.file.Files;
import java.nio.file.Path;
import java.nio.file.Paths;
>>>>>>> d2d3a206
import java.util.ArrayList;
import java.util.Arrays;
import java.util.HashSet;
import java.util.List;

/** This class calls its monitor every minute. Killing this process if they don't return **/
public class Watchdog extends Thread {
    static final String TAG = "Watchdog";

    /** Debug flag. */
    public static final boolean DEBUG = false;

    // Set this to true to use debug default values.
    private static final boolean DB = false;

    // Note 1: Do not lower this value below thirty seconds without tightening the invoke-with
    //         timeout in com.android.internal.os.ZygoteConnection, or wrapped applications
    //         can trigger the watchdog.
    // Note 2: The debug value is already below the wait time in ZygoteConnection. Wrapped
    //         applications may not work with a debug build. CTS will fail.
    private static final long DEFAULT_TIMEOUT = DB ? 10 * 1000 : 60 * 1000;
    private static final long CHECK_INTERVAL = DEFAULT_TIMEOUT / 2;

    // These are temporally ordered: larger values as lateness increases
    private static final int COMPLETED = 0;
    private static final int WAITING = 1;
    private static final int WAITED_HALF = 2;
    private static final int OVERDUE = 3;

    // Which native processes to dump into dropbox's stack traces
    public static final String[] NATIVE_STACKS_OF_INTEREST = new String[] {
        "/system/bin/audioserver",
        "/system/bin/cameraserver",
        "/system/bin/drmserver",
        "/system/bin/mediadrmserver",
        "/system/bin/mediaserver",
        "/system/bin/netd",
        "/system/bin/sdcard",
        "/system/bin/surfaceflinger",
        "/system/bin/vold",
        "media.extractor", // system/bin/mediaextractor
        "media.metrics", // system/bin/mediametrics
        "media.codec", // vendor/bin/hw/android.hardware.media.omx@1.0-service
        "media.swcodec", // /apex/com.android.media.swcodec/bin/mediaswcodec
        "com.android.bluetooth",  // Bluetooth service
        "/apex/com.android.os.statsd/bin/statsd",  // Stats daemon
    };

    public static final List<String> HAL_INTERFACES_OF_INTEREST = Arrays.asList(
            "android.hardware.audio@2.0::IDevicesFactory",
            "android.hardware.audio@4.0::IDevicesFactory",
            "android.hardware.audio@5.0::IDevicesFactory",
            "android.hardware.audio@6.0::IDevicesFactory",
            "android.hardware.biometrics.face@1.0::IBiometricsFace",
            "android.hardware.biometrics.fingerprint@2.1::IBiometricsFingerprint",
            "android.hardware.bluetooth@1.0::IBluetoothHci",
            "android.hardware.camera.provider@2.4::ICameraProvider",
            "android.hardware.gnss@1.0::IGnss",
            "android.hardware.graphics.allocator@2.0::IAllocator",
            "android.hardware.graphics.composer@2.1::IComposer",
            "android.hardware.health@2.0::IHealth",
            "android.hardware.light@2.0::ILight",
            "android.hardware.media.c2@1.0::IComponentStore",
            "android.hardware.media.omx@1.0::IOmx",
            "android.hardware.media.omx@1.0::IOmxStore",
            "android.hardware.neuralnetworks@1.0::IDevice",
            "android.hardware.power.stats@1.0::IPowerStats",
            "android.hardware.sensors@1.0::ISensors",
            "android.hardware.sensors@2.0::ISensors",
            "android.hardware.sensors@2.1::ISensors",
            "android.hardware.vr@1.0::IVr",
            "android.system.suspend@1.0::ISystemSuspend"
    );

    private static Watchdog sWatchdog;

    /* This handler will be used to post message back onto the main thread */
    private final ArrayList<HandlerChecker> mHandlerCheckers = new ArrayList<>();
    private final HandlerChecker mMonitorChecker;
    private ActivityManagerService mActivity;

<<<<<<< HEAD
    int mPhonePid;
    IActivityController mController;
    boolean mAllowRestart = true;
=======
    private IActivityController mController;
    private boolean mAllowRestart = true;
    private final OpenFdMonitor mOpenFdMonitor;
    private final List<Integer> mInterestingJavaPids = new ArrayList<>();
>>>>>>> d2d3a206

    /**
     * Used for checking status of handle threads and scheduling monitor callbacks.
     */
    public final class HandlerChecker implements Runnable {
        private final Handler mHandler;
        private final String mName;
        private final long mWaitMax;
        private final ArrayList<Monitor> mMonitors = new ArrayList<Monitor>();
        private final ArrayList<Monitor> mMonitorQueue = new ArrayList<Monitor>();
        private boolean mCompleted;
        private Monitor mCurrentMonitor;
        private long mStartTime;
        private int mPauseCount;

        HandlerChecker(Handler handler, String name, long waitMaxMillis) {
            mHandler = handler;
            mName = name;
            mWaitMax = waitMaxMillis;
            mCompleted = true;
        }

        void addMonitorLocked(Monitor monitor) {
            // We don't want to update mMonitors when the Handler is in the middle of checking
            // all monitors. We will update mMonitors on the next schedule if it is safe
            mMonitorQueue.add(monitor);
        }

        public void scheduleCheckLocked() {
            if (mCompleted) {
                // Safe to update monitors in queue, Handler is not in the middle of work
                mMonitors.addAll(mMonitorQueue);
                mMonitorQueue.clear();
            }
            if ((mMonitors.size() == 0 && mHandler.getLooper().getQueue().isPolling())
                    || (mPauseCount > 0)) {
                // Don't schedule until after resume OR
                // If the target looper has recently been polling, then
                // there is no reason to enqueue our checker on it since that
                // is as good as it not being deadlocked.  This avoid having
                // to do a context switch to check the thread. Note that we
                // only do this if we have no monitors since those would need to
                // be executed at this point.
                mCompleted = true;
                return;
            }
            if (!mCompleted) {
                // we already have a check in flight, so no need
                return;
            }

            mCompleted = false;
            mCurrentMonitor = null;
            mStartTime = SystemClock.uptimeMillis();
            mHandler.postAtFrontOfQueue(this);
        }

        boolean isOverdueLocked() {
            return (!mCompleted) && (SystemClock.uptimeMillis() > mStartTime + mWaitMax);
        }

        public int getCompletionStateLocked() {
            if (mCompleted) {
                return COMPLETED;
            } else {
                long latency = SystemClock.uptimeMillis() - mStartTime;
                if (latency < mWaitMax/2) {
                    return WAITING;
                } else if (latency < mWaitMax) {
                    return WAITED_HALF;
                }
            }
            return OVERDUE;
        }

        public Thread getThread() {
            return mHandler.getLooper().getThread();
        }

        public String getName() {
            return mName;
        }

        String describeBlockedStateLocked() {
            if (mCurrentMonitor == null) {
                return "Blocked in handler on " + mName + " (" + getThread().getName() + ")";
            } else {
                return "Blocked in monitor " + mCurrentMonitor.getClass().getName()
                        + " on " + mName + " (" + getThread().getName() + ")";
            }
        }

        @Override
        public void run() {
            // Once we get here, we ensure that mMonitors does not change even if we call
            // #addMonitorLocked because we first add the new monitors to mMonitorQueue and
            // move them to mMonitors on the next schedule when mCompleted is true, at which
            // point we have completed execution of this method.
            final int size = mMonitors.size();
            for (int i = 0 ; i < size ; i++) {
                synchronized (Watchdog.this) {
                    mCurrentMonitor = mMonitors.get(i);
                }
                mCurrentMonitor.monitor();
            }

            synchronized (Watchdog.this) {
                mCompleted = true;
                mCurrentMonitor = null;
            }
        }

        /** Pause the HandlerChecker. */
        public void pauseLocked(String reason) {
            mPauseCount++;
            // Mark as completed, because there's a chance we called this after the watchog
            // thread loop called Object#wait after 'WAITED_HALF'. In that case we want to ensure
            // the next call to #getCompletionStateLocked for this checker returns 'COMPLETED'
            mCompleted = true;
            Slog.i(TAG, "Pausing HandlerChecker: " + mName + " for reason: "
                    + reason + ". Pause count: " + mPauseCount);
        }

        /** Resume the HandlerChecker from the last {@link #pauseLocked}. */
        public void resumeLocked(String reason) {
            if (mPauseCount > 0) {
                mPauseCount--;
                Slog.i(TAG, "Resuming HandlerChecker: " + mName + " for reason: "
                        + reason + ". Pause count: " + mPauseCount);
            } else {
                Slog.wtf(TAG, "Already resumed HandlerChecker: " + mName);
            }
        }
    }

    final class RebootRequestReceiver extends BroadcastReceiver {
        @Override
        public void onReceive(Context c, Intent intent) {
            if (intent.getIntExtra("nowait", 0) != 0) {
                rebootSystem("Received ACTION_REBOOT broadcast");
                return;
            }
            Slog.w(TAG, "Unsupported ACTION_REBOOT broadcast: " + intent);
        }
    }

    /** Monitor for checking the availability of binder threads. The monitor will block until
     * there is a binder thread available to process in coming IPCs to make sure other processes
     * can still communicate with the service.
     */
    private static final class BinderThreadMonitor implements Watchdog.Monitor {
        @Override
        public void monitor() {
            Binder.blockUntilThreadAvailable();
        }
    }

    public interface Monitor {
        void monitor();
    }

    public static Watchdog getInstance() {
        if (sWatchdog == null) {
            sWatchdog = new Watchdog();
        }

        return sWatchdog;
    }

    private Watchdog() {
        super("watchdog");
        // Initialize handler checkers for each common thread we want to check.  Note
        // that we are not currently checking the background thread, since it can
        // potentially hold longer running operations with no guarantees about the timeliness
        // of operations there.

        // The shared foreground thread is the main checker.  It is where we
        // will also dispatch monitor checks and do other work.
        mMonitorChecker = new HandlerChecker(FgThread.getHandler(),
                "foreground thread", DEFAULT_TIMEOUT);
        mHandlerCheckers.add(mMonitorChecker);
        // Add checker for main thread.  We only do a quick check since there
        // can be UI running on the thread.
        mHandlerCheckers.add(new HandlerChecker(new Handler(Looper.getMainLooper()),
                "main thread", DEFAULT_TIMEOUT));
        // Add checker for shared UI thread.
        mHandlerCheckers.add(new HandlerChecker(UiThread.getHandler(),
                "ui thread", DEFAULT_TIMEOUT));
        // And also check IO thread.
        mHandlerCheckers.add(new HandlerChecker(IoThread.getHandler(),
                "i/o thread", DEFAULT_TIMEOUT));
        // And the display thread.
        mHandlerCheckers.add(new HandlerChecker(DisplayThread.getHandler(),
                "display thread", DEFAULT_TIMEOUT));
        // And the animation thread.
        mHandlerCheckers.add(new HandlerChecker(AnimationThread.getHandler(),
                "animation thread", DEFAULT_TIMEOUT));
        // And the surface animation thread.
        mHandlerCheckers.add(new HandlerChecker(SurfaceAnimationThread.getHandler(),
                "surface animation thread", DEFAULT_TIMEOUT));

        // Initialize monitor for Binder threads.
        addMonitor(new BinderThreadMonitor());

<<<<<<< HEAD
=======
        mOpenFdMonitor = OpenFdMonitor.create();

        mInterestingJavaPids.add(Process.myPid());

>>>>>>> d2d3a206
        // See the notes on DEFAULT_TIMEOUT.
        assert DB ||
                DEFAULT_TIMEOUT > ZygoteConnectionConstants.WRAPPED_PID_TIMEOUT_MILLIS;
    }

    /**
     * Registers a {@link BroadcastReceiver} to listen to reboot broadcasts and trigger reboot.
     * Should be called during boot after the ActivityManagerService is up and registered
     * as a system service so it can handle registration of a {@link BroadcastReceiver}.
     */
    public void init(Context context, ActivityManagerService activity) {
        mActivity = activity;
        context.registerReceiver(new RebootRequestReceiver(),
                new IntentFilter(Intent.ACTION_REBOOT),
                android.Manifest.permission.REBOOT, null);
    }

    private static boolean isInterestingJavaProcess(String processName) {
        return processName.equals(StorageManagerService.sMediaStoreAuthorityProcessName)
                || processName.equals("com.android.phone");
    }

    /**
     * Notifies the watchdog when a Java process with {@code pid} is started.
     * This process may have its stack trace dumped during an ANR.
     */
    public void processStarted(String processName, int pid) {
        if (isInterestingJavaProcess(processName)) {
            Slog.i(TAG, "Interesting Java process " + processName + " started. Pid " + pid);
            synchronized (this) {
                mInterestingJavaPids.add(pid);
            }
        }
    }

    /**
     * Notifies the watchdog when a Java process with {@code pid} dies.
     */
    public void processDied(String processName, int pid) {
        if (isInterestingJavaProcess(processName)) {
            Slog.i(TAG, "Interesting Java process " + processName + " died. Pid " + pid);
            synchronized (this) {
                mInterestingJavaPids.remove(Integer.valueOf(pid));
            }
        }
    }

    public void setActivityController(IActivityController controller) {
        synchronized (this) {
            mController = controller;
        }
    }

    public void setAllowRestart(boolean allowRestart) {
        synchronized (this) {
            mAllowRestart = allowRestart;
        }
    }

    public void addMonitor(Monitor monitor) {
        synchronized (this) {
            mMonitorChecker.addMonitorLocked(monitor);
        }
    }

    public void addThread(Handler thread) {
        addThread(thread, DEFAULT_TIMEOUT);
    }

    public void addThread(Handler thread, long timeoutMillis) {
        synchronized (this) {
            final String name = thread.getLooper().getThread().getName();
            mHandlerCheckers.add(new HandlerChecker(thread, name, timeoutMillis));
        }
    }

    /**
     * Pauses Watchdog action for the currently running thread. Useful before executing long running
     * operations that could falsely trigger the watchdog. Each call to this will require a matching
     * call to {@link #resumeWatchingCurrentThread}.
     *
     * <p>If the current thread has not been added to the Watchdog, this call is a no-op.
     *
     * <p>If the Watchdog is already paused for the current thread, this call adds
     * adds another pause and will require an additional {@link #resumeCurrentThread} to resume.
     *
     * <p>Note: Use with care, as any deadlocks on the current thread will be undetected until all
     * pauses have been resumed.
     */
    public void pauseWatchingCurrentThread(String reason) {
        synchronized (this) {
            for (HandlerChecker hc : mHandlerCheckers) {
                if (Thread.currentThread().equals(hc.getThread())) {
                    hc.pauseLocked(reason);
                }
            }
        }
    }

    /**
     * Resumes the last pause from {@link #pauseWatchingCurrentThread} for the currently running
     * thread.
     *
     * <p>If the current thread has not been added to the Watchdog, this call is a no-op.
     *
     * <p>If the Watchdog action for the current thread is already resumed, this call logs a wtf.
     *
     * <p>If all pauses have been resumed, the Watchdog action is finally resumed, otherwise,
     * the Watchdog action for the current thread remains paused until resume is called at least
     * as many times as the calls to pause.
     */
    public void resumeWatchingCurrentThread(String reason) {
        synchronized (this) {
            for (HandlerChecker hc : mHandlerCheckers) {
                if (Thread.currentThread().equals(hc.getThread())) {
                    hc.resumeLocked(reason);
                }
            }
        }
    }

    /**
     * Perform a full reboot of the system.
     */
    void rebootSystem(String reason) {
        Slog.i(TAG, "Rebooting system because: " + reason);
        IPowerManager pms = (IPowerManager)ServiceManager.getService(Context.POWER_SERVICE);
        try {
            pms.reboot(false, reason, false);
        } catch (RemoteException ex) {
        }
    }

    private int evaluateCheckerCompletionLocked() {
        int state = COMPLETED;
        for (int i=0; i<mHandlerCheckers.size(); i++) {
            HandlerChecker hc = mHandlerCheckers.get(i);
            state = Math.max(state, hc.getCompletionStateLocked());
        }
        return state;
    }

    private ArrayList<HandlerChecker> getBlockedCheckersLocked() {
        ArrayList<HandlerChecker> checkers = new ArrayList<HandlerChecker>();
        for (int i=0; i<mHandlerCheckers.size(); i++) {
            HandlerChecker hc = mHandlerCheckers.get(i);
            if (hc.isOverdueLocked()) {
                checkers.add(hc);
            }
        }
        return checkers;
    }

    private String describeCheckersLocked(List<HandlerChecker> checkers) {
        StringBuilder builder = new StringBuilder(128);
        for (int i=0; i<checkers.size(); i++) {
            if (builder.length() > 0) {
                builder.append(", ");
            }
            builder.append(checkers.get(i).describeBlockedStateLocked());
        }
        return builder.toString();
    }

    private static ArrayList<Integer> getInterestingHalPids() {
        try {
            IServiceManager serviceManager = IServiceManager.getService();
            ArrayList<IServiceManager.InstanceDebugInfo> dump =
                    serviceManager.debugDump();
            HashSet<Integer> pids = new HashSet<>();
            for (IServiceManager.InstanceDebugInfo info : dump) {
                if (info.pid == IServiceManager.PidConstant.NO_PID) {
                    continue;
                }

                if (!HAL_INTERFACES_OF_INTEREST.contains(info.interfaceName)) {
                    continue;
                }

                pids.add(info.pid);
            }
            return new ArrayList<Integer>(pids);
        } catch (RemoteException e) {
            return new ArrayList<Integer>();
        }
    }

    static ArrayList<Integer> getInterestingNativePids() {
        ArrayList<Integer> pids = getInterestingHalPids();

        int[] nativePids = Process.getPidsForCommands(NATIVE_STACKS_OF_INTEREST);
        if (nativePids != null) {
            pids.ensureCapacity(pids.size() + nativePids.length);
            for (int i : nativePids) {
                pids.add(i);
            }
        }

        return pids;
    }

    @Override
    public void run() {
        boolean waitedHalf = false;
        while (true) {
            final List<HandlerChecker> blockedCheckers;
            final String subject;
            final boolean allowRestart;
            int debuggerWasConnected = 0;
            synchronized (this) {
                long timeout = CHECK_INTERVAL;
                // Make sure we (re)spin the checkers that have become idle within
                // this wait-and-check interval
                for (int i=0; i<mHandlerCheckers.size(); i++) {
                    HandlerChecker hc = mHandlerCheckers.get(i);
                    hc.scheduleCheckLocked();
                }

                if (debuggerWasConnected > 0) {
                    debuggerWasConnected--;
                }

                // NOTE: We use uptimeMillis() here because we do not want to increment the time we
                // wait while asleep. If the device is asleep then the thing that we are waiting
                // to timeout on is asleep as well and won't have a chance to run, causing a false
                // positive on when to kill things.
                long start = SystemClock.uptimeMillis();
                while (timeout > 0) {
                    if (Debug.isDebuggerConnected()) {
                        debuggerWasConnected = 2;
                    }
                    try {
                        wait(timeout);
                        // Note: mHandlerCheckers and mMonitorChecker may have changed after waiting
                    } catch (InterruptedException e) {
                        Log.wtf(TAG, e);
                    }
                    if (Debug.isDebuggerConnected()) {
                        debuggerWasConnected = 2;
                    }
                    timeout = CHECK_INTERVAL - (SystemClock.uptimeMillis() - start);
                }

<<<<<<< HEAD
                final int waitState = evaluateCheckerCompletionLocked();
                if (waitState == COMPLETED) {
                    // The monitors have returned; reset
                    waitedHalf = false;
                    continue;
                } else if (waitState == WAITING) {
                    // still waiting but within their configured intervals; back off and recheck
                    continue;
                } else if (waitState == WAITED_HALF) {
                    if (!waitedHalf) {
                        Slog.i(TAG, "WAITED_HALF");
                        // We've waited half the deadlock-detection interval.  Pull a stack
                        // trace and wait another half.
                        ArrayList<Integer> pids = new ArrayList<Integer>();
                        pids.add(Process.myPid());
                        ActivityManagerService.dumpStackTraces(pids, null, null,
                                getInterestingNativePids());
                        waitedHalf = true;
=======
                boolean fdLimitTriggered = false;
                if (mOpenFdMonitor != null) {
                    fdLimitTriggered = mOpenFdMonitor.monitor();
                }

                if (!fdLimitTriggered) {
                    final int waitState = evaluateCheckerCompletionLocked();
                    if (waitState == COMPLETED) {
                        // The monitors have returned; reset
                        waitedHalf = false;
                        continue;
                    } else if (waitState == WAITING) {
                        // still waiting but within their configured intervals; back off and recheck
                        continue;
                    } else if (waitState == WAITED_HALF) {
                        if (!waitedHalf) {
                            Slog.i(TAG, "WAITED_HALF");
                            // We've waited half the deadlock-detection interval.  Pull a stack
                            // trace and wait another half.
                            ArrayList<Integer> pids = new ArrayList<>(mInterestingJavaPids);
                            ActivityManagerService.dumpStackTraces(pids, null, null,
                                    getInterestingNativePids(), null);
                            waitedHalf = true;
                        }
                        continue;
>>>>>>> d2d3a206
                    }
                    continue;
                }

                // something is overdue!
                blockedCheckers = getBlockedCheckersLocked();
                subject = describeCheckersLocked(blockedCheckers);
                allowRestart = mAllowRestart;
            }

            // If we got here, that means that the system is most likely hung.
            // First collect stack traces from all threads of the system process.
            // Then kill this process so that the system will restart.
            EventLog.writeEvent(EventLogTags.WATCHDOG, subject);

            ArrayList<Integer> pids = new ArrayList<>(mInterestingJavaPids);

            long anrTime = SystemClock.uptimeMillis();
            StringBuilder report = new StringBuilder();
            report.append(MemoryPressureUtil.currentPsiState());
            ProcessCpuTracker processCpuTracker = new ProcessCpuTracker(false);
            StringWriter tracesFileException = new StringWriter();
            final File stack = ActivityManagerService.dumpStackTraces(
                    pids, processCpuTracker, new SparseArray<>(), getInterestingNativePids(),
                    tracesFileException);

            // Give some extra time to make sure the stack traces get written.
            // The system's been hanging for a minute, another second or two won't hurt much.
            SystemClock.sleep(5000);

            processCpuTracker.update();
            report.append(processCpuTracker.printCurrentState(anrTime));
            report.append(tracesFileException.getBuffer());

            // Trigger the kernel to dump all blocked threads, and backtraces on all CPUs to the kernel log
            doSysRq('w');
            doSysRq('l');

            // Try to add the error to the dropbox, but assuming that the ActivityManager
            // itself may be deadlocked.  (which has happened, causing this statement to
            // deadlock and the watchdog as a whole to be ineffective)
            Thread dropboxThread = new Thread("watchdogWriteToDropbox") {
                    public void run() {
                        // If a watched thread hangs before init() is called, we don't have a
                        // valid mActivity. So we can't log the error to dropbox.
                        if (mActivity != null) {
                            mActivity.addErrorToDropBox(
                                    "watchdog", null, "system_server", null, null, null,
                                    subject, report.toString(), stack, null);
                        }
                        FrameworkStatsLog.write(FrameworkStatsLog.SYSTEM_SERVER_WATCHDOG_OCCURRED,
                                subject);
                    }
                };
            dropboxThread.start();
            try {
                dropboxThread.join(2000);  // wait up to 2 seconds for it to return.
            } catch (InterruptedException ignored) {}

            IActivityController controller;
            synchronized (this) {
                controller = mController;
            }
            if (controller != null) {
                Slog.i(TAG, "Reporting stuck state to activity controller");
                try {
                    Binder.setDumpDisabled("Service dumps disabled due to hung system process.");
                    // 1 = keep waiting, -1 = kill system
                    int res = controller.systemNotResponding(subject);
                    if (res >= 0) {
                        Slog.i(TAG, "Activity controller requested to coninue to wait");
                        waitedHalf = false;
                        continue;
                    }
                } catch (RemoteException e) {
                }
            }

            // Only kill the process if the debugger is not attached.
            if (Debug.isDebuggerConnected()) {
                debuggerWasConnected = 2;
            }
            if (debuggerWasConnected >= 2) {
                Slog.w(TAG, "Debugger connected: Watchdog is *not* killing the system process");
            } else if (debuggerWasConnected > 0) {
                Slog.w(TAG, "Debugger was connected: Watchdog is *not* killing the system process");
            } else if (!allowRestart) {
                Slog.w(TAG, "Restart not allowed: Watchdog is *not* killing the system process");
            } else {
                Slog.w(TAG, "*** WATCHDOG KILLING SYSTEM PROCESS: " + subject);
                WatchdogDiagnostics.diagnoseCheckers(blockedCheckers);
                Slog.w(TAG, "*** GOODBYE!");
                Process.killProcess(Process.myPid());
                System.exit(10);
            }

            waitedHalf = false;
        }
    }

    private void doSysRq(char c) {
        try {
            FileWriter sysrq_trigger = new FileWriter("/proc/sysrq-trigger");
            sysrq_trigger.write(c);
            sysrq_trigger.close();
        } catch (IOException e) {
            Slog.w(TAG, "Failed to write to /proc/sysrq-trigger", e);
        }
    }
}<|MERGE_RESOLUTION|>--- conflicted
+++ resolved
@@ -45,14 +45,7 @@
 import java.io.File;
 import java.io.FileWriter;
 import java.io.IOException;
-<<<<<<< HEAD
-=======
 import java.io.StringWriter;
-import java.nio.charset.StandardCharsets;
-import java.nio.file.Files;
-import java.nio.file.Path;
-import java.nio.file.Paths;
->>>>>>> d2d3a206
 import java.util.ArrayList;
 import java.util.Arrays;
 import java.util.HashSet;
@@ -134,16 +127,9 @@
     private final HandlerChecker mMonitorChecker;
     private ActivityManagerService mActivity;
 
-<<<<<<< HEAD
-    int mPhonePid;
-    IActivityController mController;
-    boolean mAllowRestart = true;
-=======
     private IActivityController mController;
     private boolean mAllowRestart = true;
-    private final OpenFdMonitor mOpenFdMonitor;
     private final List<Integer> mInterestingJavaPids = new ArrayList<>();
->>>>>>> d2d3a206
 
     /**
      * Used for checking status of handle threads and scheduling monitor callbacks.
@@ -348,13 +334,8 @@
         // Initialize monitor for Binder threads.
         addMonitor(new BinderThreadMonitor());
 
-<<<<<<< HEAD
-=======
-        mOpenFdMonitor = OpenFdMonitor.create();
-
         mInterestingJavaPids.add(Process.myPid());
 
->>>>>>> d2d3a206
         // See the notes on DEFAULT_TIMEOUT.
         assert DB ||
                 DEFAULT_TIMEOUT > ZygoteConnectionConstants.WRAPPED_PID_TIMEOUT_MILLIS;
@@ -598,7 +579,6 @@
                     timeout = CHECK_INTERVAL - (SystemClock.uptimeMillis() - start);
                 }
 
-<<<<<<< HEAD
                 final int waitState = evaluateCheckerCompletionLocked();
                 if (waitState == COMPLETED) {
                     // The monitors have returned; reset
@@ -612,38 +592,10 @@
                         Slog.i(TAG, "WAITED_HALF");
                         // We've waited half the deadlock-detection interval.  Pull a stack
                         // trace and wait another half.
-                        ArrayList<Integer> pids = new ArrayList<Integer>();
-                        pids.add(Process.myPid());
+                        ArrayList<Integer> pids = new ArrayList<>(mInterestingJavaPids);
                         ActivityManagerService.dumpStackTraces(pids, null, null,
-                                getInterestingNativePids());
+                                getInterestingNativePids(), null);
                         waitedHalf = true;
-=======
-                boolean fdLimitTriggered = false;
-                if (mOpenFdMonitor != null) {
-                    fdLimitTriggered = mOpenFdMonitor.monitor();
-                }
-
-                if (!fdLimitTriggered) {
-                    final int waitState = evaluateCheckerCompletionLocked();
-                    if (waitState == COMPLETED) {
-                        // The monitors have returned; reset
-                        waitedHalf = false;
-                        continue;
-                    } else if (waitState == WAITING) {
-                        // still waiting but within their configured intervals; back off and recheck
-                        continue;
-                    } else if (waitState == WAITED_HALF) {
-                        if (!waitedHalf) {
-                            Slog.i(TAG, "WAITED_HALF");
-                            // We've waited half the deadlock-detection interval.  Pull a stack
-                            // trace and wait another half.
-                            ArrayList<Integer> pids = new ArrayList<>(mInterestingJavaPids);
-                            ActivityManagerService.dumpStackTraces(pids, null, null,
-                                    getInterestingNativePids(), null);
-                            waitedHalf = true;
-                        }
-                        continue;
->>>>>>> d2d3a206
                     }
                     continue;
                 }
