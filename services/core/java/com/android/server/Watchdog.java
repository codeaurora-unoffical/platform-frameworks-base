/*
 * Copyright (C) 2008 The Android Open Source Project
 *
 * Licensed under the Apache License, Version 2.0 (the "License");
 * you may not use this file except in compliance with the License.
 * You may obtain a copy of the License at
 *
 *      http://www.apache.org/licenses/LICENSE-2.0
 *
 * Unless required by applicable law or agreed to in writing, software
 * distributed under the License is distributed on an "AS IS" BASIS,
 * WITHOUT WARRANTIES OR CONDITIONS OF ANY KIND, either express or implied.
 * See the License for the specific language governing permissions and
 * limitations under the License.
 */

package com.android.server;

import android.app.IActivityController;
import android.content.BroadcastReceiver;
import android.content.Context;
import android.content.Intent;
import android.content.IntentFilter;
import android.hidl.manager.V1_0.IServiceManager;
import android.os.Binder;
import android.os.Build;
import android.os.Debug;
import android.os.FileUtils;
import android.os.Handler;
import android.os.IPowerManager;
import android.os.Looper;
import android.os.Process;
import android.os.RemoteException;
import android.os.ServiceManager;
import android.os.SystemClock;
import android.os.SystemProperties;
import android.system.ErrnoException;
import android.system.Os;
import android.system.OsConstants;
import android.system.StructRlimit;
import android.util.EventLog;
import android.util.Log;
import android.util.Slog;
import android.util.SparseArray;

import com.android.internal.os.ProcessCpuTracker;
import com.android.internal.os.ZygoteConnectionConstants;
import com.android.internal.util.FrameworkStatsLog;
import com.android.server.am.ActivityManagerService;
import com.android.server.wm.SurfaceAnimationThread;

import java.io.File;
import java.io.FileWriter;
import java.io.FileReader;
import java.io.IOException;
<<<<<<< HEAD
import java.io.BufferedReader;
=======
import java.io.StringWriter;
>>>>>>> 96ad79a7
import java.nio.charset.StandardCharsets;
import java.nio.file.Files;
import java.nio.file.Path;
import java.nio.file.Paths;
import java.util.ArrayList;
import java.util.Arrays;
import java.util.Collections;
import java.util.HashSet;
import java.util.List;
import java.util.Date;
import java.text.SimpleDateFormat;

/** This class calls its monitor every minute. Killing this process if they don't return **/
public class Watchdog extends Thread {
    static final String TAG = "Watchdog";

    /** Debug flag. */
    public static final boolean DEBUG = false;

    // Set this to true to use debug default values.
    static final boolean DB = false;

    // Note 1: Do not lower this value below thirty seconds without tightening the invoke-with
    //         timeout in com.android.internal.os.ZygoteConnection, or wrapped applications
    //         can trigger the watchdog.
    // Note 2: The debug value is already below the wait time in ZygoteConnection. Wrapped
    //         applications may not work with a debug build. CTS will fail.
    static final long DEFAULT_TIMEOUT = DB ? 10*1000 : 60*1000;
    static final long CHECK_INTERVAL = DEFAULT_TIMEOUT / 2;

    // These are temporally ordered: larger values as lateness increases
    static final int COMPLETED = 0;
    static final int WAITING = 1;
    static final int WAITED_HALF = 2;
    static final int OVERDUE = 3;

    // Which native processes to dump into dropbox's stack traces
    public static final String[] NATIVE_STACKS_OF_INTEREST = new String[] {
        "/system/bin/audioserver",
        "/system/bin/cameraserver",
        "/system/bin/drmserver",
        "/system/bin/mediadrmserver",
        "/system/bin/mediaserver",
        "/system/bin/netd",
        "/system/bin/sdcard",
        "/system/bin/surfaceflinger",
        "/system/bin/vold",
        "media.extractor", // system/bin/mediaextractor
        "media.metrics", // system/bin/mediametrics
        "media.codec", // vendor/bin/hw/android.hardware.media.omx@1.0-service
        "media.swcodec", // /apex/com.android.media.swcodec/bin/mediaswcodec
        "com.android.bluetooth",  // Bluetooth service
        "/apex/com.android.os.statsd/bin/statsd",  // Stats daemon
    };

    public static final List<String> HAL_INTERFACES_OF_INTEREST = Arrays.asList(
            "android.hardware.audio@2.0::IDevicesFactory",
            "android.hardware.audio@4.0::IDevicesFactory",
            "android.hardware.audio@5.0::IDevicesFactory",
            "android.hardware.audio@6.0::IDevicesFactory",
            "android.hardware.biometrics.face@1.0::IBiometricsFace",
            "android.hardware.bluetooth@1.0::IBluetoothHci",
            "android.hardware.camera.provider@2.4::ICameraProvider",
            "android.hardware.graphics.allocator@2.0::IAllocator",
            "android.hardware.graphics.composer@2.1::IComposer",
            "android.hardware.health@2.0::IHealth",
            "android.hardware.media.c2@1.0::IComponentStore",
            "android.hardware.media.omx@1.0::IOmx",
            "android.hardware.media.omx@1.0::IOmxStore",
            "android.hardware.power.stats@1.0::IPowerStats",
            "android.hardware.sensors@1.0::ISensors",
            "android.hardware.vr@1.0::IVr",
            "android.system.suspend@1.0::ISystemSuspend"
    );

    static Watchdog sWatchdog;

    /* This handler will be used to post message back onto the main thread */
    final ArrayList<HandlerChecker> mHandlerCheckers = new ArrayList<>();
    final HandlerChecker mMonitorChecker;
    ActivityManagerService mActivity;

    int mPhonePid;
    IActivityController mController;
    boolean mAllowRestart = true;
    SimpleDateFormat mTraceDateFormat = new SimpleDateFormat("dd_MM_HH_mm_ss.SSS");
    final OpenFdMonitor mOpenFdMonitor;

    /**
     * Used for checking status of handle threads and scheduling monitor callbacks.
     */
    public final class HandlerChecker implements Runnable {
        private final Handler mHandler;
        private final String mName;
        private final long mWaitMax;
        private final ArrayList<Monitor> mMonitors = new ArrayList<Monitor>();
        private final ArrayList<Monitor> mMonitorQueue = new ArrayList<Monitor>();
        private boolean mCompleted;
        private Monitor mCurrentMonitor;
        private long mStartTime;
        private int mPauseCount;

        HandlerChecker(Handler handler, String name, long waitMaxMillis) {
            mHandler = handler;
            mName = name;
            mWaitMax = waitMaxMillis;
            mCompleted = true;
        }

        void addMonitorLocked(Monitor monitor) {
            // We don't want to update mMonitors when the Handler is in the middle of checking
            // all monitors. We will update mMonitors on the next schedule if it is safe
            mMonitorQueue.add(monitor);
        }

        public void scheduleCheckLocked() {
            if (mCompleted) {
                // Safe to update monitors in queue, Handler is not in the middle of work
                mMonitors.addAll(mMonitorQueue);
                mMonitorQueue.clear();
            }
            if ((mMonitors.size() == 0 && mHandler.getLooper().getQueue().isPolling())
                    || (mPauseCount > 0)) {
                // Don't schedule until after resume OR
                // If the target looper has recently been polling, then
                // there is no reason to enqueue our checker on it since that
                // is as good as it not being deadlocked.  This avoid having
                // to do a context switch to check the thread. Note that we
                // only do this if we have no monitors since those would need to
                // be executed at this point.
                mCompleted = true;
                return;
            }
            if (!mCompleted) {
                // we already have a check in flight, so no need
                return;
            }

            mCompleted = false;
            mCurrentMonitor = null;
            mStartTime = SystemClock.uptimeMillis();
            mHandler.postAtFrontOfQueue(this);
        }

        boolean isOverdueLocked() {
            return (!mCompleted) && (SystemClock.uptimeMillis() > mStartTime + mWaitMax);
        }

        public int getCompletionStateLocked() {
            if (mCompleted) {
                return COMPLETED;
            } else {
                long latency = SystemClock.uptimeMillis() - mStartTime;
                if (latency < mWaitMax/2) {
                    return WAITING;
                } else if (latency < mWaitMax) {
                    return WAITED_HALF;
                }
            }
            return OVERDUE;
        }

        public Thread getThread() {
            return mHandler.getLooper().getThread();
        }

        public String getName() {
            return mName;
        }

        String describeBlockedStateLocked() {
            if (mCurrentMonitor == null) {
                return "Blocked in handler on " + mName + " (" + getThread().getName() + ")";
            } else {
                return "Blocked in monitor " + mCurrentMonitor.getClass().getName()
                        + " on " + mName + " (" + getThread().getName() + ")";
            }
        }

        @Override
        public void run() {
            // Once we get here, we ensure that mMonitors does not change even if we call
            // #addMonitorLocked because we first add the new monitors to mMonitorQueue and
            // move them to mMonitors on the next schedule when mCompleted is true, at which
            // point we have completed execution of this method.
            final int size = mMonitors.size();
            for (int i = 0 ; i < size ; i++) {
                synchronized (Watchdog.this) {
                    mCurrentMonitor = mMonitors.get(i);
                }
                mCurrentMonitor.monitor();
            }

            synchronized (Watchdog.this) {
                mCompleted = true;
                mCurrentMonitor = null;
            }
        }

        /** Pause the HandlerChecker. */
        public void pauseLocked(String reason) {
            mPauseCount++;
            // Mark as completed, because there's a chance we called this after the watchog
            // thread loop called Object#wait after 'WAITED_HALF'. In that case we want to ensure
            // the next call to #getCompletionStateLocked for this checker returns 'COMPLETED'
            mCompleted = true;
            Slog.i(TAG, "Pausing HandlerChecker: " + mName + " for reason: "
                    + reason + ". Pause count: " + mPauseCount);
        }

        /** Resume the HandlerChecker from the last {@link #pauseLocked}. */
        public void resumeLocked(String reason) {
            if (mPauseCount > 0) {
                mPauseCount--;
                Slog.i(TAG, "Resuming HandlerChecker: " + mName + " for reason: "
                        + reason + ". Pause count: " + mPauseCount);
            } else {
                Slog.wtf(TAG, "Already resumed HandlerChecker: " + mName);
            }
        }
    }

    final class RebootRequestReceiver extends BroadcastReceiver {
        @Override
        public void onReceive(Context c, Intent intent) {
            if (intent.getIntExtra("nowait", 0) != 0) {
                rebootSystem("Received ACTION_REBOOT broadcast");
                return;
            }
            Slog.w(TAG, "Unsupported ACTION_REBOOT broadcast: " + intent);
        }
    }

    /** Monitor for checking the availability of binder threads. The monitor will block until
     * there is a binder thread available to process in coming IPCs to make sure other processes
     * can still communicate with the service.
     */
    private static final class BinderThreadMonitor implements Watchdog.Monitor {
        @Override
        public void monitor() {
            Binder.blockUntilThreadAvailable();
        }
    }

    public interface Monitor {
        void monitor();
    }

    public static Watchdog getInstance() {
        if (sWatchdog == null) {
            sWatchdog = new Watchdog();
        }

        return sWatchdog;
    }

    private Watchdog() {
        super("watchdog");
        // Initialize handler checkers for each common thread we want to check.  Note
        // that we are not currently checking the background thread, since it can
        // potentially hold longer running operations with no guarantees about the timeliness
        // of operations there.

        // The shared foreground thread is the main checker.  It is where we
        // will also dispatch monitor checks and do other work.
        mMonitorChecker = new HandlerChecker(FgThread.getHandler(),
                "foreground thread", DEFAULT_TIMEOUT);
        mHandlerCheckers.add(mMonitorChecker);
        // Add checker for main thread.  We only do a quick check since there
        // can be UI running on the thread.
        mHandlerCheckers.add(new HandlerChecker(new Handler(Looper.getMainLooper()),
                "main thread", DEFAULT_TIMEOUT));
        // Add checker for shared UI thread.
        mHandlerCheckers.add(new HandlerChecker(UiThread.getHandler(),
                "ui thread", DEFAULT_TIMEOUT));
        // And also check IO thread.
        mHandlerCheckers.add(new HandlerChecker(IoThread.getHandler(),
                "i/o thread", DEFAULT_TIMEOUT));
        // And the display thread.
        mHandlerCheckers.add(new HandlerChecker(DisplayThread.getHandler(),
                "display thread", DEFAULT_TIMEOUT));
        // And the animation thread.
        mHandlerCheckers.add(new HandlerChecker(AnimationThread.getHandler(),
                "animation thread", DEFAULT_TIMEOUT));
        // And the surface animation thread.
        mHandlerCheckers.add(new HandlerChecker(SurfaceAnimationThread.getHandler(),
                "surface animation thread", DEFAULT_TIMEOUT));

        // Initialize monitor for Binder threads.
        addMonitor(new BinderThreadMonitor());

        mOpenFdMonitor = OpenFdMonitor.create();

        // See the notes on DEFAULT_TIMEOUT.
        assert DB ||
                DEFAULT_TIMEOUT > ZygoteConnectionConstants.WRAPPED_PID_TIMEOUT_MILLIS;
    }

    /**
     * Registers a {@link BroadcastReceiver} to listen to reboot broadcasts and trigger reboot.
     * Should be called during boot after the ActivityManagerService is up and registered
     * as a system service so it can handle registration of a {@link BroadcastReceiver}.
     */
    public void init(Context context, ActivityManagerService activity) {
        mActivity = activity;
        context.registerReceiver(new RebootRequestReceiver(),
                new IntentFilter(Intent.ACTION_REBOOT),
                android.Manifest.permission.REBOOT, null);
    }

    public void processStarted(String name, int pid) {
        synchronized (this) {
            if ("com.android.phone".equals(name)) {
                mPhonePid = pid;
            }
        }
    }

    public void setActivityController(IActivityController controller) {
        synchronized (this) {
            mController = controller;
        }
    }

    public void setAllowRestart(boolean allowRestart) {
        synchronized (this) {
            mAllowRestart = allowRestart;
        }
    }

    public void addMonitor(Monitor monitor) {
        synchronized (this) {
            mMonitorChecker.addMonitorLocked(monitor);
        }
    }

    public void addThread(Handler thread) {
        addThread(thread, DEFAULT_TIMEOUT);
    }

    public void addThread(Handler thread, long timeoutMillis) {
        synchronized (this) {
            final String name = thread.getLooper().getThread().getName();
            mHandlerCheckers.add(new HandlerChecker(thread, name, timeoutMillis));
        }
    }

    /**
     * Pauses Watchdog action for the currently running thread. Useful before executing long running
     * operations that could falsely trigger the watchdog. Each call to this will require a matching
     * call to {@link #resumeWatchingCurrentThread}.
     *
     * <p>If the current thread has not been added to the Watchdog, this call is a no-op.
     *
     * <p>If the Watchdog is already paused for the current thread, this call adds
     * adds another pause and will require an additional {@link #resumeCurrentThread} to resume.
     *
     * <p>Note: Use with care, as any deadlocks on the current thread will be undetected until all
     * pauses have been resumed.
     */
    public void pauseWatchingCurrentThread(String reason) {
        synchronized (this) {
            for (HandlerChecker hc : mHandlerCheckers) {
                if (Thread.currentThread().equals(hc.getThread())) {
                    hc.pauseLocked(reason);
                }
            }
        }
    }

    /**
     * Resumes the last pause from {@link #pauseWatchingCurrentThread} for the currently running
     * thread.
     *
     * <p>If the current thread has not been added to the Watchdog, this call is a no-op.
     *
     * <p>If the Watchdog action for the current thread is already resumed, this call logs a wtf.
     *
     * <p>If all pauses have been resumed, the Watchdog action is finally resumed, otherwise,
     * the Watchdog action for the current thread remains paused until resume is called at least
     * as many times as the calls to pause.
     */
    public void resumeWatchingCurrentThread(String reason) {
        synchronized (this) {
            for (HandlerChecker hc : mHandlerCheckers) {
                if (Thread.currentThread().equals(hc.getThread())) {
                    hc.resumeLocked(reason);
                }
            }
        }
    }

    /**
     * Perform a full reboot of the system.
     */
    void rebootSystem(String reason) {
        Slog.i(TAG, "Rebooting system because: " + reason);
        IPowerManager pms = (IPowerManager)ServiceManager.getService(Context.POWER_SERVICE);
        try {
            pms.reboot(false, reason, false);
        } catch (RemoteException ex) {
        }
    }

    private int evaluateCheckerCompletionLocked() {
        int state = COMPLETED;
        for (int i=0; i<mHandlerCheckers.size(); i++) {
            HandlerChecker hc = mHandlerCheckers.get(i);
            state = Math.max(state, hc.getCompletionStateLocked());
        }
        return state;
    }

    private ArrayList<HandlerChecker> getBlockedCheckersLocked() {
        ArrayList<HandlerChecker> checkers = new ArrayList<HandlerChecker>();
        for (int i=0; i<mHandlerCheckers.size(); i++) {
            HandlerChecker hc = mHandlerCheckers.get(i);
            if (hc.isOverdueLocked()) {
                checkers.add(hc);
            }
        }
        return checkers;
    }

    private String describeCheckersLocked(List<HandlerChecker> checkers) {
        StringBuilder builder = new StringBuilder(128);
        for (int i=0; i<checkers.size(); i++) {
            if (builder.length() > 0) {
                builder.append(", ");
            }
            builder.append(checkers.get(i).describeBlockedStateLocked());
        }
        return builder.toString();
    }

    private static ArrayList<Integer> getInterestingHalPids() {
        try {
            IServiceManager serviceManager = IServiceManager.getService();
            ArrayList<IServiceManager.InstanceDebugInfo> dump =
                    serviceManager.debugDump();
            HashSet<Integer> pids = new HashSet<>();
            for (IServiceManager.InstanceDebugInfo info : dump) {
                if (info.pid == IServiceManager.PidConstant.NO_PID) {
                    continue;
                }

                if (!HAL_INTERFACES_OF_INTEREST.contains(info.interfaceName)) {
                    continue;
                }

                pids.add(info.pid);
            }
            return new ArrayList<Integer>(pids);
        } catch (RemoteException e) {
            return new ArrayList<Integer>();
        }
    }

    public static ArrayList<Integer> getInterestingNativePids() {
        ArrayList<Integer> pids = getInterestingHalPids();

        int[] nativePids = Process.getPidsForCommands(NATIVE_STACKS_OF_INTEREST);
        if (nativePids != null) {
            pids.ensureCapacity(pids.size() + nativePids.length);
            for (int i : nativePids) {
                pids.add(i);
            }
        }

        return pids;
    }

    @Override
    public void run() {
        boolean waitedHalf = false;
        File initialStack = null;
        while (true) {
            final List<HandlerChecker> blockedCheckers;
            final String subject;
            final boolean allowRestart;
            int debuggerWasConnected = 0;
            synchronized (this) {
                long timeout = CHECK_INTERVAL;
                // Make sure we (re)spin the checkers that have become idle within
                // this wait-and-check interval
                for (int i=0; i<mHandlerCheckers.size(); i++) {
                    HandlerChecker hc = mHandlerCheckers.get(i);
                    hc.scheduleCheckLocked();
                }

                if (debuggerWasConnected > 0) {
                    debuggerWasConnected--;
                }

                // NOTE: We use uptimeMillis() here because we do not want to increment the time we
                // wait while asleep. If the device is asleep then the thing that we are waiting
                // to timeout on is asleep as well and won't have a chance to run, causing a false
                // positive on when to kill things.
                long start = SystemClock.uptimeMillis();
                while (timeout > 0) {
                    if (Debug.isDebuggerConnected()) {
                        debuggerWasConnected = 2;
                    }
                    try {
                        wait(timeout);
                        // Note: mHandlerCheckers and mMonitorChecker may have changed after waiting
                    } catch (InterruptedException e) {
                        Log.wtf(TAG, e);
                    }
                    if (Debug.isDebuggerConnected()) {
                        debuggerWasConnected = 2;
                    }
                    timeout = CHECK_INTERVAL - (SystemClock.uptimeMillis() - start);
                }

                boolean fdLimitTriggered = false;
                if (mOpenFdMonitor != null) {
                    fdLimitTriggered = mOpenFdMonitor.monitor();
                }

                if (!fdLimitTriggered) {
                    final int waitState = evaluateCheckerCompletionLocked();
                    if (waitState == COMPLETED) {
                        // The monitors have returned; reset
                        waitedHalf = false;
                        continue;
                    } else if (waitState == WAITING) {
                        // still waiting but within their configured intervals; back off and recheck
                        continue;
                    } else if (waitState == WAITED_HALF) {
                        if (!waitedHalf) {
                            Slog.i(TAG, "WAITED_HALF");
                            // We've waited half the deadlock-detection interval.  Pull a stack
                            // trace and wait another half.
                            ArrayList<Integer> pids = new ArrayList<Integer>();
                            pids.add(Process.myPid());
<<<<<<< HEAD
                            initialStack = ActivityManagerService.dumpStackTraces(pids,
                                    null, null, getInterestingNativePids());
=======
                            ActivityManagerService.dumpStackTraces(pids, null, null,
                                    getInterestingNativePids(), null);
>>>>>>> 96ad79a7
                            waitedHalf = true;
                        }
                        continue;
                    }

                    // something is overdue!
                    blockedCheckers = getBlockedCheckersLocked();
                    subject = describeCheckersLocked(blockedCheckers);
                } else {
                    blockedCheckers = Collections.emptyList();
                    subject = "Open FD high water mark reached";
                }
                allowRestart = mAllowRestart;
            }

            // If we got here, that means that the system is most likely hung.
            // First collect stack traces from all threads of the system process.
            // Then kill this process so that the system will restart.
            EventLog.writeEvent(EventLogTags.WATCHDOG, subject);

            ArrayList<Integer> pids = new ArrayList<>();
            pids.add(Process.myPid());
            if (mPhonePid > 0) pids.add(mPhonePid);

            long anrTime = SystemClock.uptimeMillis();
            StringBuilder report = new StringBuilder();
            report.append(MemoryPressureUtil.currentPsiState());
            ProcessCpuTracker processCpuTracker = new ProcessCpuTracker(false);
<<<<<<< HEAD
            final File finalStack = ActivityManagerService.dumpStackTraces(
                    pids, processCpuTracker, new SparseArray<>(), getInterestingNativePids());
=======
            StringWriter tracesFileException = new StringWriter();
            final File stack = ActivityManagerService.dumpStackTraces(
                    pids, processCpuTracker, new SparseArray<>(), getInterestingNativePids(),
                    tracesFileException);
>>>>>>> 96ad79a7

            //Collect Binder State logs to get status of all the transactions
            if (Build.IS_DEBUGGABLE) {
                binderStateRead();
            }

            // Give some extra time to make sure the stack traces get written.
            // The system's been hanging for a minute, another second or two won't hurt much.
            SystemClock.sleep(5000);

            processCpuTracker.update();
            report.append(processCpuTracker.printCurrentState(anrTime));
            report.append(tracesFileException.getBuffer());

            File watchdogTraces;
            String newTracesPath = "traces_SystemServer_WDT"
                    + mTraceDateFormat.format(new Date()) + "_pid"
                    + String.valueOf(Process.myPid());
            File tracesDir = new File(ActivityManagerService.ANR_TRACE_DIR);
            watchdogTraces = new File(tracesDir, newTracesPath);
            try {
                if (watchdogTraces.createNewFile()) {
                    FileUtils.setPermissions(watchdogTraces.getAbsolutePath(),
                            0600, -1, -1); // -rw------- permissions

                    // Append both traces from the first and second half
                    // to a new file, making it easier to debug Watchdog timeouts
                    // dumpStackTraces() can return a null instance, so check the same
                    if (initialStack != null) {
                        // check the last-modified time of this file.
                        // we are interested in this only it was written to in the
                        // last 5 minutes or so
                        final long age = System.currentTimeMillis()
                                - initialStack.lastModified();
                        final long FIVE_MINUTES_IN_MILLIS = 1000 * 60 * 5;
                        if (age < FIVE_MINUTES_IN_MILLIS) {
                            Slog.e(TAG, "First set of traces taken from "
                                    + initialStack.getAbsolutePath());
                            appendFile(watchdogTraces, initialStack);
                        } else {
                            Slog.e(TAG, "First set of traces were collected more than "
                                    + "5 minutes ago, ignoring ...");
                        }
                    } else {
                        Slog.e(TAG, "First set of traces are empty!");
                    }

                    if (finalStack != null) {
                        Slog.e(TAG, "Second set of traces taken from "
                                + finalStack.getAbsolutePath());
                        appendFile(watchdogTraces, finalStack);
                    } else {
                        Slog.e(TAG, "Second set of traces are empty!");
                    }
                } else {
                    Slog.w(TAG, "Unable to create Watchdog dump file: createNewFile failed");
                }
            } catch (Exception e) {
                // catch any exception that happens here;
                // why kill the system when it is going to die anyways?
                Slog.e(TAG, "Exception creating Watchdog dump file:", e);
            }

            // Try to add the error to the dropbox, but assuming that the ActivityManager
            // itself may be deadlocked.  (which has happened, causing this statement to
            // deadlock and the watchdog as a whole to be ineffective)
            Thread dropboxThread = new Thread("watchdogWriteToDropbox") {
                    public void run() {
                        // If a watched thread hangs before init() is called, we don't have a
                        // valid mActivity. So we can't log the error to dropbox.
                        if (mActivity != null) {
                            mActivity.addErrorToDropBox(
                                    "watchdog", null, "system_server", null, null, null,
<<<<<<< HEAD
                                    subject, cpuInfo, finalStack, null);
=======
                                    subject, report.toString(), stack, null);
>>>>>>> 96ad79a7
                        }
                        FrameworkStatsLog.write(FrameworkStatsLog.SYSTEM_SERVER_WATCHDOG_OCCURRED,
                                subject);
                    }
            };
            dropboxThread.start();
            try {
                dropboxThread.join(2000);  // wait up to 2 seconds for it to return.
            } catch (InterruptedException ignored) {}

            // At times, when user space watchdog traces don't give an indication on
            // which component held a lock, because of which other threads are blocked,
            // (thereby causing Watchdog), trigger kernel panic
            boolean crashOnWatchdog = SystemProperties
                                        .getBoolean("persist.sys.crashOnWatchdog", false);
            if (crashOnWatchdog) {
                // Trigger the kernel to dump all blocked threads, and backtraces
                // on all CPUs to the kernel log
                Slog.e(TAG, "Triggering SysRq for system_server watchdog");
                doSysRq('w');
                doSysRq('l');

                // wait until the above blocked threads be dumped into kernel log
                SystemClock.sleep(3000);

                doSysRq('c');
            }

            IActivityController controller;
            synchronized (this) {
                controller = mController;
            }
            if (controller != null) {
                Slog.i(TAG, "Reporting stuck state to activity controller");
                try {
                    Binder.setDumpDisabled("Service dumps disabled due to hung system process.");
                    // 1 = keep waiting, -1 = kill system
                    int res = controller.systemNotResponding(subject);
                    if (res >= 0) {
                        Slog.i(TAG, "Activity controller requested to coninue to wait");
                        waitedHalf = false;
                        continue;
                    }
                } catch (RemoteException e) {
                }
            }

            // Only kill the process if the debugger is not attached.
            if (Debug.isDebuggerConnected()) {
                debuggerWasConnected = 2;
            }
            if (debuggerWasConnected >= 2) {
                Slog.w(TAG, "Debugger connected: Watchdog is *not* killing the system process");
            } else if (debuggerWasConnected > 0) {
                Slog.w(TAG, "Debugger was connected: Watchdog is *not* killing the system process");
            } else if (!allowRestart) {
                Slog.w(TAG, "Restart not allowed: Watchdog is *not* killing the system process");
            } else {
                Slog.w(TAG, "*** WATCHDOG KILLING SYSTEM PROCESS: " + subject);
                WatchdogDiagnostics.diagnoseCheckers(blockedCheckers);
                Slog.w(TAG, "*** GOODBYE!");
                Process.killProcess(Process.myPid());
                System.exit(10);
            }

            waitedHalf = false;
        }
    }

    private void doSysRq(char c) {
        try {
            FileWriter sysrq_trigger = new FileWriter("/proc/sysrq-trigger");
            sysrq_trigger.write(c);
            sysrq_trigger.close();
        } catch (IOException e) {
            Slog.w(TAG, "Failed to write to /proc/sysrq-trigger", e);
        }
    }

    private void appendFile (File writeTo, File copyFrom) {
        try {
            BufferedReader in = new BufferedReader(new FileReader(copyFrom));
            FileWriter out = new FileWriter(writeTo, true);
            String line = null;

            // Write line-by-line from "copyFrom" to "writeTo"
            while ((line = in.readLine()) != null) {
                out.write(line);
                out.write('\n');
            }
            in.close();
            out.close();
        } catch (IOException e) {
            Slog.e(TAG, "Exception while writing watchdog traces to new file!");
            e.printStackTrace();
        }
    }

    private void binderStateRead() {
        try {
            Slog.i(TAG,"Collecting Binder Transaction Status Information");
            BufferedReader in =
                    new BufferedReader(new FileReader("/sys/kernel/debug/binder/state"));
            FileWriter out = new FileWriter("/data/anr/BinderTraces_pid" +
                    String.valueOf(Process.myPid()) + ".txt");
            String line = null;

            // Write line-by-line
            while ((line = in.readLine()) != null) {
                out.write(line);
                out.write('\n');
            }
            in.close();
            out.close();
        } catch (IOException e) {
            Slog.w(TAG, "Failed to collect state file", e);
        }
    }

    public static final class OpenFdMonitor {
        /**
         * Number of FDs below the soft limit that we trigger a runtime restart at. This was
         * chosen arbitrarily, but will need to be at least 6 in order to have a sufficient number
         * of FDs in reserve to complete a dump.
         */
        private static final int FD_HIGH_WATER_MARK = 12;

        private final File mDumpDir;
        private final File mFdHighWaterMark;

        public static OpenFdMonitor create() {
            // Only run the FD monitor on debuggable builds (such as userdebug and eng builds).
            if (!Build.IS_DEBUGGABLE) {
                return null;
            }

            final StructRlimit rlimit;
            try {
                rlimit = android.system.Os.getrlimit(OsConstants.RLIMIT_NOFILE);
            } catch (ErrnoException errno) {
                Slog.w(TAG, "Error thrown from getrlimit(RLIMIT_NOFILE)", errno);
                return null;
            }

            // The assumption we're making here is that FD numbers are allocated (more or less)
            // sequentially, which is currently (and historically) true since open is currently
            // specified to always return the lowest-numbered non-open file descriptor for the
            // current process.
            //
            // We do this to avoid having to enumerate the contents of /proc/self/fd in order to
            // count the number of descriptors open in the process.
            final File fdThreshold = new File("/proc/self/fd/" + (rlimit.rlim_cur - FD_HIGH_WATER_MARK));
            return new OpenFdMonitor(new File("/data/anr"), fdThreshold);
        }

        OpenFdMonitor(File dumpDir, File fdThreshold) {
            mDumpDir = dumpDir;
            mFdHighWaterMark = fdThreshold;
        }

        /**
         * Dumps open file descriptors and their full paths to a temporary file in {@code mDumpDir}.
         */
        private void dumpOpenDescriptors() {
            // We cannot exec lsof to get more info about open file descriptors because a newly
            // forked process will not have the permissions to readlink. Instead list all open
            // descriptors from /proc/pid/fd and resolve them.
            List<String> dumpInfo = new ArrayList<>();
            String fdDirPath = String.format("/proc/%d/fd/", Process.myPid());
            File[] fds = new File(fdDirPath).listFiles();
            if (fds == null) {
                dumpInfo.add("Unable to list " + fdDirPath);
            } else {
                for (File f : fds) {
                    String fdSymLink = f.getAbsolutePath();
                    String resolvedPath = "";
                    try {
                        resolvedPath = Os.readlink(fdSymLink);
                    } catch (ErrnoException ex) {
                        resolvedPath = ex.getMessage();
                    }
                    dumpInfo.add(fdSymLink + "\t" + resolvedPath);
                }
            }

            // Dump the fds & paths to a temp file.
            try {
                File dumpFile = File.createTempFile("anr_fd_", "", mDumpDir);
                Path out = Paths.get(dumpFile.getAbsolutePath());
                Files.write(out, dumpInfo, StandardCharsets.UTF_8);
            } catch (IOException ex) {
                Slog.w(TAG, "Unable to write open descriptors to file: " + ex);
            }
        }

        /**
         * @return {@code true} if the high water mark was breached and a dump was written,
         *     {@code false} otherwise.
         */
        public boolean monitor() {
            if (mFdHighWaterMark.exists()) {
                dumpOpenDescriptors();
                return true;
            }

            return false;
        }
    }
}<|MERGE_RESOLUTION|>--- conflicted
+++ resolved
@@ -53,11 +53,8 @@
 import java.io.FileWriter;
 import java.io.FileReader;
 import java.io.IOException;
-<<<<<<< HEAD
 import java.io.BufferedReader;
-=======
 import java.io.StringWriter;
->>>>>>> 96ad79a7
 import java.nio.charset.StandardCharsets;
 import java.nio.file.Files;
 import java.nio.file.Path;
@@ -594,13 +591,8 @@
                             // trace and wait another half.
                             ArrayList<Integer> pids = new ArrayList<Integer>();
                             pids.add(Process.myPid());
-<<<<<<< HEAD
                             initialStack = ActivityManagerService.dumpStackTraces(pids,
-                                    null, null, getInterestingNativePids());
-=======
-                            ActivityManagerService.dumpStackTraces(pids, null, null,
-                                    getInterestingNativePids(), null);
->>>>>>> 96ad79a7
+                                    null, null, getInterestingNativePids(), null);
                             waitedHalf = true;
                         }
                         continue;
@@ -629,15 +621,10 @@
             StringBuilder report = new StringBuilder();
             report.append(MemoryPressureUtil.currentPsiState());
             ProcessCpuTracker processCpuTracker = new ProcessCpuTracker(false);
-<<<<<<< HEAD
+            StringWriter tracesFileException = new StringWriter();
             final File finalStack = ActivityManagerService.dumpStackTraces(
-                    pids, processCpuTracker, new SparseArray<>(), getInterestingNativePids());
-=======
-            StringWriter tracesFileException = new StringWriter();
-            final File stack = ActivityManagerService.dumpStackTraces(
                     pids, processCpuTracker, new SparseArray<>(), getInterestingNativePids(),
                     tracesFileException);
->>>>>>> 96ad79a7
 
             //Collect Binder State logs to get status of all the transactions
             if (Build.IS_DEBUGGABLE) {
@@ -711,11 +698,7 @@
                         if (mActivity != null) {
                             mActivity.addErrorToDropBox(
                                     "watchdog", null, "system_server", null, null, null,
-<<<<<<< HEAD
-                                    subject, cpuInfo, finalStack, null);
-=======
-                                    subject, report.toString(), stack, null);
->>>>>>> 96ad79a7
+                                    subject, report.toString(), finalStack, null);
                         }
                         FrameworkStatsLog.write(FrameworkStatsLog.SYSTEM_SERVER_WATCHDOG_OCCURRED,
                                 subject);
