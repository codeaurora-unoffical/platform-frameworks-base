/*
 * Copyright (C) 2007 The Android Open Source Project
 *
 * Licensed under the Apache License, Version 2.0 (the "License");
 * you may not use this file except in compliance with the License.
 * You may obtain a copy of the License at
 *
 *      http://www.apache.org/licenses/LICENSE-2.0
 *
 * Unless required by applicable law or agreed to in writing, software
 * distributed under the License is distributed on an "AS IS" BASIS,
 * WITHOUT WARRANTIES OR CONDITIONS OF ANY KIND, either express or implied.
 * See the License for the specific language governing permissions and
 * limitations under the License.
 */

package com.android.server;

import static android.Manifest.permission.INSTALL_PACKAGES;
import static android.Manifest.permission.WRITE_MEDIA_STORAGE;
import static android.app.AppOpsManager.MODE_ALLOWED;
import static android.app.AppOpsManager.OP_LEGACY_STORAGE;
import static android.app.AppOpsManager.OP_REQUEST_INSTALL_PACKAGES;
import static android.content.pm.PackageManager.MATCH_DIRECT_BOOT_AWARE;
import static android.content.pm.PackageManager.MATCH_DIRECT_BOOT_UNAWARE;
import static android.content.pm.PackageManager.MATCH_UNINSTALLED_PACKAGES;
import static android.content.pm.PackageManager.PERMISSION_GRANTED;
import static android.os.ParcelFileDescriptor.MODE_READ_WRITE;
import static android.os.storage.OnObbStateChangeListener.ERROR_ALREADY_MOUNTED;
import static android.os.storage.OnObbStateChangeListener.ERROR_COULD_NOT_MOUNT;
import static android.os.storage.OnObbStateChangeListener.ERROR_COULD_NOT_UNMOUNT;
import static android.os.storage.OnObbStateChangeListener.ERROR_INTERNAL;
import static android.os.storage.OnObbStateChangeListener.ERROR_NOT_MOUNTED;
import static android.os.storage.OnObbStateChangeListener.ERROR_PERMISSION_DENIED;
import static android.os.storage.OnObbStateChangeListener.MOUNTED;
import static android.os.storage.OnObbStateChangeListener.UNMOUNTED;

import static com.android.internal.util.XmlUtils.readBooleanAttribute;
import static com.android.internal.util.XmlUtils.readIntAttribute;
import static com.android.internal.util.XmlUtils.readLongAttribute;
import static com.android.internal.util.XmlUtils.readStringAttribute;
import static com.android.internal.util.XmlUtils.writeBooleanAttribute;
import static com.android.internal.util.XmlUtils.writeIntAttribute;
import static com.android.internal.util.XmlUtils.writeLongAttribute;
import static com.android.internal.util.XmlUtils.writeStringAttribute;

import static org.xmlpull.v1.XmlPullParser.END_DOCUMENT;
import static org.xmlpull.v1.XmlPullParser.START_TAG;

import android.Manifest;
import android.annotation.Nullable;
import android.app.ActivityManager;
import android.app.ActivityManagerInternal;
import android.app.AppOpsManager;
import android.app.IActivityManager;
import android.app.KeyguardManager;
import android.app.admin.SecurityLog;
import android.app.usage.StorageStatsManager;
import android.content.BroadcastReceiver;
<<<<<<< HEAD
=======
import android.content.ContentResolver;
>>>>>>> de843449
import android.content.Context;
import android.content.Intent;
import android.content.IntentFilter;
import android.content.pm.ApplicationInfo;
<<<<<<< HEAD
=======
import android.content.pm.IPackageManager;
>>>>>>> de843449
import android.content.pm.IPackageMoveObserver;
import android.content.pm.PackageInfo;
import android.content.pm.PackageManager;
import android.content.pm.PackageManagerInternal;
import android.content.pm.ProviderInfo;
import android.content.pm.UserInfo;
import android.content.res.Configuration;
import android.content.res.ObbInfo;
import android.database.ContentObserver;
import android.net.Uri;
import android.os.Binder;
import android.os.DropBoxManager;
import android.os.Environment;
import android.os.Environment.UserEnvironment;
import android.os.FileUtils;
import android.os.Handler;
import android.os.HandlerThread;
import android.os.IBinder;
import android.os.IStoraged;
import android.os.IVold;
import android.os.IVoldListener;
import android.os.IVoldTaskListener;
import android.os.Looper;
import android.os.Message;
import android.os.ParcelFileDescriptor;
import android.os.ParcelableException;
import android.os.PersistableBundle;
import android.os.PowerManager;
import android.os.Process;
import android.os.RemoteCallbackList;
import android.os.RemoteException;
import android.os.ServiceManager;
import android.os.ServiceSpecificException;
import android.os.SystemClock;
import android.os.SystemProperties;
import android.os.UserHandle;
import android.os.UserManager;
import android.os.UserManagerInternal;
import android.os.storage.DiskInfo;
import android.os.storage.IObbActionListener;
import android.os.storage.IStorageEventListener;
import android.os.storage.IStorageManager;
import android.os.storage.IStorageShutdownObserver;
import android.os.storage.OnObbStateChangeListener;
import android.os.storage.StorageManager;
import android.os.storage.StorageManagerInternal;
import android.os.storage.StorageVolume;
import android.os.storage.VolumeInfo;
import android.os.storage.VolumeRecord;
import android.provider.MediaStore;
import android.provider.Settings;
import android.sysprop.VoldProperties;
import android.text.TextUtils;
import android.text.format.DateUtils;
import android.util.ArrayMap;
import android.util.ArraySet;
import android.util.AtomicFile;
import android.util.DataUnit;
import android.util.Log;
import android.util.Pair;
import android.util.Slog;
import android.util.SparseArray;
import android.util.TimeUtils;
import android.util.Xml;

import com.android.internal.annotations.GuardedBy;
<<<<<<< HEAD
=======
import com.android.internal.app.IAppOpsCallback;
import com.android.internal.app.IAppOpsService;
>>>>>>> de843449
import com.android.internal.os.AppFuseMount;
import com.android.internal.os.BackgroundThread;
import com.android.internal.os.FuseUnavailableMountException;
import com.android.internal.os.SomeArgs;
import com.android.internal.os.Zygote;
import com.android.internal.util.ArrayUtils;
import com.android.internal.util.CollectionUtils;
import com.android.internal.util.DumpUtils;
import com.android.internal.util.FastXmlSerializer;
import com.android.internal.util.HexDump;
import com.android.internal.util.IndentingPrintWriter;
import com.android.internal.util.Preconditions;
import com.android.internal.widget.LockPatternUtils;
import com.android.server.storage.AppFuseBridge;
import com.android.server.wm.ActivityTaskManagerInternal;
import com.android.server.wm.ActivityTaskManagerInternal.ScreenObserver;
<<<<<<< HEAD
import com.android.internal.widget.ILockSettings;
=======
>>>>>>> de843449

import libcore.io.IoUtils;
import libcore.util.EmptyArray;

import org.xmlpull.v1.XmlPullParser;
import org.xmlpull.v1.XmlPullParserException;
import org.xmlpull.v1.XmlSerializer;

import java.io.File;
import java.io.FileDescriptor;
import java.io.FileInputStream;
import java.io.FileNotFoundException;
import java.io.FileOutputStream;
import java.io.IOException;
import java.io.PrintWriter;
import java.math.BigInteger;
import java.nio.charset.StandardCharsets;
import java.security.GeneralSecurityException;
import java.security.spec.KeySpec;
import java.util.ArrayList;
import java.util.Arrays;
import java.util.HashMap;
import java.util.Iterator;
import java.util.LinkedList;
import java.util.List;
import java.util.Locale;
import java.util.Map;
import java.util.Map.Entry;
import java.util.Objects;
import java.util.concurrent.CopyOnWriteArrayList;
import java.util.concurrent.CountDownLatch;
import java.util.concurrent.TimeUnit;
import java.util.concurrent.TimeoutException;
import java.util.regex.Matcher;
import java.util.regex.Pattern;

import javax.crypto.SecretKey;
import javax.crypto.SecretKeyFactory;
import javax.crypto.spec.PBEKeySpec;

/**
 * Service responsible for various storage media. Connects to {@code vold} to
 * watch for and manage dynamically added storage, such as SD cards and USB mass
 * storage. Also decides how storage should be presented to users on the device.
 */
class StorageManagerService extends IStorageManager.Stub
        implements Watchdog.Monitor, ScreenObserver {

    // Static direct instance pointer for the tightly-coupled idle service to use
    static StorageManagerService sSelf = null;

    /* Read during boot to decide whether to enable zram when available */
    private static final String ZRAM_ENABLED_PROPERTY =
            "persist.sys.zram_enabled";

    private static final boolean ENABLE_ISOLATED_STORAGE = StorageManager.hasIsolatedStorage();

    public static class Lifecycle extends SystemService {
        private StorageManagerService mStorageManagerService;

        public Lifecycle(Context context) {
            super(context);
        }

        @Override
        public void onStart() {
            mStorageManagerService = new StorageManagerService(getContext());
            publishBinderService("mount", mStorageManagerService);
            mStorageManagerService.start();
        }

        @Override
        public void onBootPhase(int phase) {
            if (phase == SystemService.PHASE_SYSTEM_SERVICES_READY) {
                mStorageManagerService.servicesReady();
            } else if (phase == SystemService.PHASE_ACTIVITY_MANAGER_READY) {
                mStorageManagerService.systemReady();
            } else if (phase == SystemService.PHASE_BOOT_COMPLETED) {
                mStorageManagerService.bootCompleted();
            }
        }

        @Override
        public void onSwitchUser(int userHandle) {
            mStorageManagerService.mCurrentUserId = userHandle;
        }

        @Override
        public void onUnlockUser(int userHandle) {
            mStorageManagerService.onUnlockUser(userHandle);
        }

        @Override
        public void onCleanupUser(int userHandle) {
            mStorageManagerService.onCleanupUser(userHandle);
        }
    }

    private static final boolean DEBUG_EVENTS = false;
    private static final boolean DEBUG_OBB = false;

    /**
     * We now talk to vold over Binder, and it has its own internal lock to
     * serialize certain calls. All long-running operations have been migrated
     * to be async with callbacks, so we want watchdog to fire if vold wedges.
     */
    private static final boolean WATCHDOG_ENABLE = true;

    /**
     * Our goal is for all Android devices to be usable as development devices,
     * which includes the new Direct Boot mode added in N. For devices that
     * don't have native FBE support, we offer an emulation mode for developer
     * testing purposes, but if it's prohibitively difficult to support this
     * mode, it can be disabled for specific products using this flag.
     */
    private static final boolean EMULATE_FBE_SUPPORTED = true;

    private static final String TAG = "StorageManagerService";

    private static final String TAG_STORAGE_BENCHMARK = "storage_benchmark";
    private static final String TAG_STORAGE_TRIM = "storage_trim";

    /** Magic value sent by MoveTask.cpp */
    private static final int MOVE_STATUS_COPY_FINISHED = 82;

    private static final int VERSION_INIT = 1;
    private static final int VERSION_ADD_PRIMARY = 2;
    private static final int VERSION_FIX_PRIMARY = 3;

    private static final String TAG_VOLUMES = "volumes";
    private static final String ATTR_VERSION = "version";
    private static final String ATTR_PRIMARY_STORAGE_UUID = "primaryStorageUuid";
    private static final String ATTR_ISOLATED_STORAGE = "isolatedStorage";
    private static final String TAG_VOLUME = "volume";
    private static final String ATTR_TYPE = "type";
    private static final String ATTR_FS_UUID = "fsUuid";
    private static final String ATTR_PART_GUID = "partGuid";
    private static final String ATTR_NICKNAME = "nickname";
    private static final String ATTR_USER_FLAGS = "userFlags";
    private static final String ATTR_CREATED_MILLIS = "createdMillis";
    private static final String ATTR_LAST_TRIM_MILLIS = "lastTrimMillis";
    private static final String ATTR_LAST_BENCH_MILLIS = "lastBenchMillis";

    private final AtomicFile mSettingsFile;

    /**
     * <em>Never</em> hold the lock while performing downcalls into vold, since
     * unsolicited events can suddenly appear to update data structures.
     */
    private final Object mLock = LockGuard.installNewLock(LockGuard.INDEX_STORAGE);

    /**
     * Similar to {@link #mLock}, never hold this lock while performing downcalls into vold.
     * Also, never hold this while calling into PackageManagerService since it is used in callbacks
     * from PackageManagerService.
     *
     * If both {@link #mLock} and this lock need to be held, {@link #mLock} should be acquired
     * before this.
     *
     * Use -PL suffix for methods that need to called with this lock held.
     */
    private final Object mPackagesLock = new Object();

    /** Set of users that we know are unlocked. */
    @GuardedBy("mLock")
    private int[] mLocalUnlockedUsers = EmptyArray.INT;
    /** Set of users that system knows are unlocked. */
    @GuardedBy("mLock")
    private int[] mSystemUnlockedUsers = EmptyArray.INT;

    /** Map from disk ID to disk */
    @GuardedBy("mLock")
    private ArrayMap<String, DiskInfo> mDisks = new ArrayMap<>();
    /** Map from volume ID to disk */
    @GuardedBy("mLock")
    private final ArrayMap<String, VolumeInfo> mVolumes = new ArrayMap<>();

    /** Map from UUID to record */
    @GuardedBy("mLock")
    private ArrayMap<String, VolumeRecord> mRecords = new ArrayMap<>();
    @GuardedBy("mLock")
    private String mPrimaryStorageUuid;

    /** Flag indicating isolated storage state of last boot */
    @GuardedBy("mLock")
    private boolean mLastIsolatedStorage = false;

    /** Map from disk ID to latches */
    @GuardedBy("mLock")
    private ArrayMap<String, CountDownLatch> mDiskScanLatches = new ArrayMap<>();

    @GuardedBy("mLock")
    private IPackageMoveObserver mMoveCallback;
    @GuardedBy("mLock")
    private String mMoveTargetUuid;

    @GuardedBy("mPackagesLock")
    private final SparseArray<ArraySet<String>> mPackages = new SparseArray<>();

    /**
     * List of volumes visible to any user.
     * TODO: may be have a map of userId -> volumes?
     */
    private final CopyOnWriteArrayList<VolumeInfo> mVisibleVols = new CopyOnWriteArrayList<>();

    private volatile int mCurrentUserId = UserHandle.USER_SYSTEM;

    /** Holding lock for AppFuse business */
    private final Object mAppFuseLock = new Object();

    @GuardedBy("mAppFuseLock")
    private int mNextAppFuseName = 0;

    @GuardedBy("mAppFuseLock")
    private AppFuseBridge mAppFuseBridge = null;

    private VolumeInfo findVolumeByIdOrThrow(String id) {
        synchronized (mLock) {
            final VolumeInfo vol = mVolumes.get(id);
            if (vol != null) {
                return vol;
            }
        }
        throw new IllegalArgumentException("No volume found for ID " + id);
    }

    private String findVolumeIdForPathOrThrow(String path) {
        synchronized (mLock) {
            for (int i = 0; i < mVolumes.size(); i++) {
                final VolumeInfo vol = mVolumes.valueAt(i);
                if (vol.path != null && path.startsWith(vol.path)) {
                    return vol.id;
                }
            }
        }
        throw new IllegalArgumentException("No volume found for path " + path);
    }

    private VolumeRecord findRecordForPath(String path) {
        synchronized (mLock) {
            for (int i = 0; i < mVolumes.size(); i++) {
                final VolumeInfo vol = mVolumes.valueAt(i);
                if (vol.path != null && path.startsWith(vol.path)) {
                    return mRecords.get(vol.fsUuid);
                }
            }
        }
        return null;
    }

    private String scrubPath(String path) {
        if (path.startsWith(Environment.getDataDirectory().getAbsolutePath())) {
            return "internal";
        }
        final VolumeRecord rec = findRecordForPath(path);
        if (rec == null || rec.createdMillis == 0) {
            return "unknown";
        } else {
            return "ext:" + (int) ((System.currentTimeMillis() - rec.createdMillis)
                    / DateUtils.WEEK_IN_MILLIS) + "w";
        }
    }

    private @Nullable VolumeInfo findStorageForUuid(String volumeUuid) {
        final StorageManager storage = mContext.getSystemService(StorageManager.class);
        if (Objects.equals(StorageManager.UUID_PRIVATE_INTERNAL, volumeUuid)) {
            return storage.findVolumeById(VolumeInfo.ID_EMULATED_INTERNAL);
        } else if (Objects.equals(StorageManager.UUID_PRIMARY_PHYSICAL, volumeUuid)) {
            return storage.getPrimaryPhysicalVolume();
        } else {
            return storage.findEmulatedForPrivate(storage.findVolumeByUuid(volumeUuid));
        }
    }

    private boolean shouldBenchmark() {
        final long benchInterval = Settings.Global.getLong(mContext.getContentResolver(),
                Settings.Global.STORAGE_BENCHMARK_INTERVAL, DateUtils.WEEK_IN_MILLIS);
        if (benchInterval == -1) {
            return false;
        } else if (benchInterval == 0) {
            return true;
        }

        synchronized (mLock) {
            for (int i = 0; i < mVolumes.size(); i++) {
                final VolumeInfo vol = mVolumes.valueAt(i);
                final VolumeRecord rec = mRecords.get(vol.fsUuid);
                if (vol.isMountedWritable() && rec != null) {
                    final long benchAge = System.currentTimeMillis() - rec.lastBenchMillis;
                    if (benchAge >= benchInterval) {
                        return true;
                    }
                }
            }
            return false;
        }
    }

    private CountDownLatch findOrCreateDiskScanLatch(String diskId) {
        synchronized (mLock) {
            CountDownLatch latch = mDiskScanLatches.get(diskId);
            if (latch == null) {
                latch = new CountDownLatch(1);
                mDiskScanLatches.put(diskId, latch);
            }
            return latch;
        }
    }

    /** List of crypto types.
      * These must match CRYPT_TYPE_XXX in cryptfs.h AND their
      * corresponding commands in CommandListener.cpp */
    public static final String[] CRYPTO_TYPES
        = { "password", "default", "pattern", "pin" };

    private final Context mContext;

    private volatile IVold mVold;
    private volatile IStoraged mStoraged;

    private volatile boolean mSystemReady = false;
    private volatile boolean mBootCompleted = false;
    private volatile boolean mDaemonConnected = false;
    private volatile boolean mSecureKeyguardShowing = true;

    private PackageManagerInternal mPmInternal;
    private UserManagerInternal mUmInternal;
    private ActivityManagerInternal mAmInternal;
<<<<<<< HEAD
=======

    private IPackageManager mIPackageManager;
    private IAppOpsService mIAppOpsService;
>>>>>>> de843449

    private final Callbacks mCallbacks;
    private final LockPatternUtils mLockPatternUtils;

    /**
     * The size of the crypto algorithm key in bits for OBB files. Currently
     * Twofish is used which takes 128-bit keys.
     */
    private static final int CRYPTO_ALGORITHM_KEY_SIZE = 128;

    /**
     * The number of times to run SHA1 in the PBKDF2 function for OBB files.
     * 1024 is reasonably secure and not too slow.
     */
    private static final int PBKDF2_HASH_ROUNDS = 1024;

    /**
     * Mounted OBB tracking information. Used to track the current state of all
     * OBBs.
     */
    final private Map<IBinder, List<ObbState>> mObbMounts = new HashMap<IBinder, List<ObbState>>();

    /** Map from raw paths to {@link ObbState}. */
    final private Map<String, ObbState> mObbPathToStateMap = new HashMap<String, ObbState>();

    // Not guarded by a lock.
    private final StorageManagerInternalImpl mStorageManagerInternal
            = new StorageManagerInternalImpl();

    class ObbState implements IBinder.DeathRecipient {
        public ObbState(String rawPath, String canonicalPath, int callingUid,
                IObbActionListener token, int nonce, String volId) {
            this.rawPath = rawPath;
            this.canonicalPath = canonicalPath;
            this.ownerGid = UserHandle.getSharedAppGid(callingUid);
            this.token = token;
            this.nonce = nonce;
            this.volId = volId;
        }

        final String rawPath;
        final String canonicalPath;

        final int ownerGid;

        // Token of remote Binder caller
        final IObbActionListener token;

        // Identifier to pass back to the token
        final int nonce;

        String volId;

        public IBinder getBinder() {
            return token.asBinder();
        }

        @Override
        public void binderDied() {
            ObbAction action = new UnmountObbAction(this, true);
            mObbActionHandler.sendMessage(mObbActionHandler.obtainMessage(OBB_RUN_ACTION, action));
        }

        public void link() throws RemoteException {
            getBinder().linkToDeath(this, 0);
        }

        public void unlink() {
            getBinder().unlinkToDeath(this, 0);
        }

        @Override
        public String toString() {
            StringBuilder sb = new StringBuilder("ObbState{");
            sb.append("rawPath=").append(rawPath);
            sb.append(",canonicalPath=").append(canonicalPath);
            sb.append(",ownerGid=").append(ownerGid);
            sb.append(",token=").append(token);
            sb.append(",binder=").append(getBinder());
            sb.append(",volId=").append(volId);
            sb.append('}');
            return sb.toString();
        }
    }

    // OBB Action Handler
    final private ObbActionHandler mObbActionHandler;

    // OBB action handler messages
    private static final int OBB_RUN_ACTION = 1;
    private static final int OBB_FLUSH_MOUNT_STATE = 2;

    // Last fstrim operation tracking
    private static final String LAST_FSTRIM_FILE = "last-fstrim";
    private final File mLastMaintenanceFile;
    private long mLastMaintenance;

    // Handler messages
    private static final int H_SYSTEM_READY = 1;
    private static final int H_DAEMON_CONNECTED = 2;
    private static final int H_SHUTDOWN = 3;
    private static final int H_FSTRIM = 4;
    private static final int H_VOLUME_MOUNT = 5;
    private static final int H_VOLUME_BROADCAST = 6;
    private static final int H_INTERNAL_BROADCAST = 7;
    private static final int H_VOLUME_UNMOUNT = 8;
    private static final int H_PARTITION_FORGET = 9;
    private static final int H_RESET = 10;
    private static final int H_RUN_IDLE_MAINT = 11;
    private static final int H_ABORT_IDLE_MAINT = 12;

    class StorageManagerServiceHandler extends Handler {
        public StorageManagerServiceHandler(Looper looper) {
            super(looper);
        }

        @Override
        public void handleMessage(Message msg) {
            switch (msg.what) {
                case H_SYSTEM_READY: {
                    handleSystemReady();
                    break;
                }
                case H_DAEMON_CONNECTED: {
                    handleDaemonConnected();
                    break;
                }
                case H_FSTRIM: {
                    Slog.i(TAG, "Running fstrim idle maintenance");

                    // Remember when we kicked it off
                    try {
                        mLastMaintenance = System.currentTimeMillis();
                        mLastMaintenanceFile.setLastModified(mLastMaintenance);
                    } catch (Exception e) {
                        Slog.e(TAG, "Unable to record last fstrim!");
                    }

                    // TODO: Reintroduce shouldBenchmark() test
                    fstrim(0, null);

                    // invoke the completion callback, if any
                    // TODO: fstrim is non-blocking, so remove this useless callback
                    Runnable callback = (Runnable) msg.obj;
                    if (callback != null) {
                        callback.run();
                    }
                    break;
                }
                case H_SHUTDOWN: {
                    final IStorageShutdownObserver obs = (IStorageShutdownObserver) msg.obj;
                    boolean success = false;
                    try {
                        mVold.shutdown();
                        success = true;
                    } catch (Exception e) {
                        Slog.wtf(TAG, e);
                    }
                    if (obs != null) {
                        try {
                            obs.onShutDownComplete(success ? 0 : -1);
                        } catch (Exception ignored) {
                        }
                    }
                    break;
                }
                case H_VOLUME_MOUNT: {
                    final VolumeInfo vol = (VolumeInfo) msg.obj;
                    if (isMountDisallowed(vol)) {
                        Slog.i(TAG, "Ignoring mount " + vol.getId() + " due to policy");
                        break;
                    }
                    mount(vol);
                    break;
                }
                case H_VOLUME_UNMOUNT: {
                    final VolumeInfo vol = (VolumeInfo) msg.obj;
                    unmount(vol);
                    break;
                }
                case H_VOLUME_BROADCAST: {
                    final StorageVolume userVol = (StorageVolume) msg.obj;
                    final String envState = userVol.getState();
                    Slog.d(TAG, "Volume " + userVol.getId() + " broadcasting " + envState + " to "
                            + userVol.getOwner());

                    final String action = VolumeInfo.getBroadcastForEnvironment(envState);
                    if (action != null) {
                        final Intent intent = new Intent(action,
                                Uri.fromFile(userVol.getPathFile()));
                        intent.putExtra(StorageVolume.EXTRA_STORAGE_VOLUME, userVol);
                        intent.addFlags(Intent.FLAG_RECEIVER_REGISTERED_ONLY_BEFORE_BOOT
                                | Intent.FLAG_RECEIVER_INCLUDE_BACKGROUND);
                        mContext.sendBroadcastAsUser(intent, userVol.getOwner());
                    }
                    break;
                }
                case H_INTERNAL_BROADCAST: {
                    // Internal broadcasts aimed at system components, not for
                    // third-party apps.
                    final Intent intent = (Intent) msg.obj;
                    mContext.sendBroadcastAsUser(intent, UserHandle.ALL,
                            android.Manifest.permission.WRITE_MEDIA_STORAGE);
                    break;
                }
                case H_PARTITION_FORGET: {
                    final VolumeRecord rec = (VolumeRecord) msg.obj;
                    forgetPartition(rec.partGuid, rec.fsUuid);
                    break;
                }
                case H_RESET: {
                    resetIfReadyAndConnected();
                    break;
                }
                case H_RUN_IDLE_MAINT: {
                    Slog.i(TAG, "Running idle maintenance");
                    runIdleMaint((Runnable)msg.obj);
                    break;
                }
                case H_ABORT_IDLE_MAINT: {
                    Slog.i(TAG, "Aborting idle maintenance");
                    abortIdleMaint((Runnable)msg.obj);
                    break;
                }

            }
        }
    }

    private final Handler mHandler;

    private BroadcastReceiver mUserReceiver = new BroadcastReceiver() {
        @Override
        public void onReceive(Context context, Intent intent) {
            final String action = intent.getAction();
            final int userId = intent.getIntExtra(Intent.EXTRA_USER_HANDLE, -1);
            Preconditions.checkArgument(userId >= 0);

            try {
                if (Intent.ACTION_USER_ADDED.equals(action)) {
                    final UserManager um = mContext.getSystemService(UserManager.class);
                    final int userSerialNumber = um.getUserSerialNumber(userId);
                    mVold.onUserAdded(userId, userSerialNumber);
                } else if (Intent.ACTION_USER_REMOVED.equals(action)) {
                    synchronized (mVolumes) {
                        final int size = mVolumes.size();
                        for (int i = 0; i < size; i++) {
                            final VolumeInfo vol = mVolumes.valueAt(i);
                            if (vol.mountUserId == userId) {
                                vol.mountUserId = UserHandle.USER_NULL;
                                mHandler.obtainMessage(H_VOLUME_UNMOUNT, vol).sendToTarget();
                            }
                        }
                    }
                    mVold.onUserRemoved(userId);
                }
            } catch (Exception e) {
                Slog.wtf(TAG, e);
            }
        }
    };

    private void waitForLatch(CountDownLatch latch, String condition, long timeoutMillis)
            throws TimeoutException {
        final long startMillis = SystemClock.elapsedRealtime();
        while (true) {
            try {
                if (latch.await(5000, TimeUnit.MILLISECONDS)) {
                    return;
                } else {
                    Slog.w(TAG, "Thread " + Thread.currentThread().getName()
                            + " still waiting for " + condition + "...");
                }
            } catch (InterruptedException e) {
                Slog.w(TAG, "Interrupt while waiting for " + condition);
            }
            if (timeoutMillis > 0 && SystemClock.elapsedRealtime() > startMillis + timeoutMillis) {
                throw new TimeoutException("Thread " + Thread.currentThread().getName()
                        + " gave up waiting for " + condition + " after " + timeoutMillis + "ms");
            }
        }
    }

    private void handleSystemReady() {
        initIfReadyAndConnected();
        resetIfReadyAndConnected();

        // Start scheduling nominally-daily fstrim operations
        MountServiceIdler.scheduleIdlePass(mContext);

        // Toggle zram-enable system property in response to settings
        mContext.getContentResolver().registerContentObserver(
            Settings.Global.getUriFor(Settings.Global.ZRAM_ENABLED),
            false /*notifyForDescendants*/,
            new ContentObserver(null /* current thread */) {
                @Override
                public void onChange(boolean selfChange) {
                    refreshZramSettings();
                }
            });
        refreshZramSettings();

        // Toggle isolated-enable system property in response to settings
        mContext.getContentResolver().registerContentObserver(
            Settings.Global.getUriFor(Settings.Global.ISOLATED_STORAGE_REMOTE),
            false /*notifyForDescendants*/,
            new ContentObserver(null /* current thread */) {
                @Override
                public void onChange(boolean selfChange) {
                    refreshIsolatedStorageSettings();
                }
            });
        refreshIsolatedStorageSettings();
    }

    /**
     * Update the zram_enabled system property (which init reads to
     * decide whether to enable zram) to reflect the zram_enabled
     * preference (which we can change for experimentation purposes).
     */
    private void refreshZramSettings() {
        String propertyValue = SystemProperties.get(ZRAM_ENABLED_PROPERTY);
        if ("".equals(propertyValue)) {
            return;  // System doesn't have zram toggling support
        }
        String desiredPropertyValue =
            Settings.Global.getInt(mContext.getContentResolver(),
                                   Settings.Global.ZRAM_ENABLED,
                                   1) != 0
            ? "1" : "0";
        if (!desiredPropertyValue.equals(propertyValue)) {
            // Avoid redundant disk writes by setting only if we're
            // changing the property value. There's no race: we're the
            // sole writer.
            SystemProperties.set(ZRAM_ENABLED_PROPERTY, desiredPropertyValue);
        }
    }

    private void refreshIsolatedStorageSettings() {
        final int local = Settings.Global.getInt(mContext.getContentResolver(),
                Settings.Global.ISOLATED_STORAGE_LOCAL, 0);
        final int remote = Settings.Global.getInt(mContext.getContentResolver(),
                Settings.Global.ISOLATED_STORAGE_REMOTE, 0);

        // Walk down precedence chain; we prefer local settings first, then
        // remote settings, before finally falling back to hard-coded default.
        final boolean res;
        if (local == -1) {
            res = false;
        } else if (local == 1) {
            res = true;
        } else if (remote == -1) {
            res = false;
        } else if (remote == 1) {
            res = true;
        } else {
            res = false;
        }

        Slog.d(TAG, "Isolated storage local flag " + local + " and remote flag "
                + remote + " resolved to " + res);
        SystemProperties.set(StorageManager.PROP_ISOLATED_STORAGE, Boolean.toString(res));
    }

    /**
     * MediaProvider has a ton of code that makes assumptions about storage
     * paths never changing, so we outright kill them to pick up new state.
     */
    @Deprecated
    private void killMediaProvider(List<UserInfo> users) {
        if (users == null) return;

        final long token = Binder.clearCallingIdentity();
        try {
            for (UserInfo user : users) {
                // System user does not have media provider, so skip.
                if (user.isSystemOnly()) continue;

                final ProviderInfo provider = mPmInternal.resolveContentProvider(
                        MediaStore.AUTHORITY, PackageManager.MATCH_DIRECT_BOOT_AWARE
                                | PackageManager.MATCH_DIRECT_BOOT_UNAWARE,
                        user.id);
                if (provider != null) {
                    final IActivityManager am = ActivityManager.getService();
                    try {
                        am.killApplication(provider.applicationInfo.packageName,
                                UserHandle.getAppId(provider.applicationInfo.uid),
                                UserHandle.USER_ALL, "vold reset");
                        // We only need to run this once. It will kill all users' media processes.
                        break;
                    } catch (RemoteException e) {
                    }
                }
            }
        } finally {
            Binder.restoreCallingIdentity(token);
        }
    }

    @GuardedBy("mLock")
    private void addInternalVolumeLocked() {
        // Create a stub volume that represents internal storage
        final VolumeInfo internal = new VolumeInfo(VolumeInfo.ID_PRIVATE_INTERNAL,
                VolumeInfo.TYPE_PRIVATE, null, null);
        internal.state = VolumeInfo.STATE_MOUNTED;
        internal.path = Environment.getDataDirectory().getAbsolutePath();
        mVolumes.put(internal.id, internal);
    }

    private void initIfReadyAndConnected() {
        Slog.d(TAG, "Thinking about init, mSystemReady=" + mSystemReady
                + ", mDaemonConnected=" + mDaemonConnected);
        if (mSystemReady && mDaemonConnected
                && !StorageManager.isFileEncryptedNativeOnly()) {
            // When booting a device without native support, make sure that our
            // user directories are locked or unlocked based on the current
            // emulation status.
            final boolean initLocked = StorageManager.isFileEncryptedEmulatedOnly();
            Slog.d(TAG, "Setting up emulation state, initlocked=" + initLocked);
            final List<UserInfo> users = mContext.getSystemService(UserManager.class).getUsers();
            for (UserInfo user : users) {
                try {
                    if (initLocked) {
                        mVold.lockUserKey(user.id);
                    } else {
                        mVold.unlockUserKey(user.id, user.serialNumber, encodeBytes(null),
                                encodeBytes(null));
                    }
                } catch (Exception e) {
                    Slog.wtf(TAG, e);
                }
            }
        }
    }

    private void resetIfReadyAndConnected() {
        Slog.d(TAG, "Thinking about reset, mSystemReady=" + mSystemReady
                + ", mDaemonConnected=" + mDaemonConnected);
        if (mSystemReady && mDaemonConnected) {
            final List<UserInfo> users = mContext.getSystemService(UserManager.class).getUsers();
            killMediaProvider(users);

            final int[] systemUnlockedUsers;
            synchronized (mLock) {
                systemUnlockedUsers = mSystemUnlockedUsers;

                mDisks.clear();
                mVolumes.clear();

                addInternalVolumeLocked();
            }

            mVisibleVols.clear();

            try {
                mVold.reset();

                // Tell vold about all existing and started users
                for (UserInfo user : users) {
                    mVold.onUserAdded(user.id, user.serialNumber);
                }
                for (int userId : systemUnlockedUsers) {
                    sendUserStartedCallback(userId);
                    mStoraged.onUserStarted(userId);
                }
                mVold.onSecureKeyguardStateChanged(mSecureKeyguardShowing);
                mStorageManagerInternal.onReset(mVold);
            } catch (Exception e) {
                Slog.wtf(TAG, e);
            }
        }
    }

    private void onUnlockUser(int userId) {
        Slog.d(TAG, "onUnlockUser " + userId);

        // We purposefully block here to make sure that user-specific
        // staging area is ready so it's ready for zygote-forked apps to
        // bind mount against.
        try {
            sendUserStartedCallback(userId);
            mStoraged.onUserStarted(userId);
        } catch (Exception e) {
            Slog.wtf(TAG, e);
        }

        // Record user as started so newly mounted volumes kick off events
        // correctly, then synthesize events for any already-mounted volumes.
        synchronized (mLock) {
            for (int i = 0; i < mVolumes.size(); i++) {
                final VolumeInfo vol = mVolumes.valueAt(i);
                if (vol.isVisibleForRead(userId) && vol.isMountedReadable()) {
                    final StorageVolume userVol = vol.buildStorageVolume(mContext, userId, false);
                    mHandler.obtainMessage(H_VOLUME_BROADCAST, userVol).sendToTarget();

                    final String envState = VolumeInfo.getEnvironmentForState(vol.getState());
                    mCallbacks.notifyStorageStateChanged(userVol.getPath(), envState, envState);
                }
            }
            mSystemUnlockedUsers = ArrayUtils.appendInt(mSystemUnlockedUsers, userId);
        }
    }

    private void onCleanupUser(int userId) {
        Slog.d(TAG, "onCleanupUser " + userId);

        try {
            mVold.onUserStopped(userId);
            mStoraged.onUserStopped(userId);
        } catch (Exception e) {
            Slog.wtf(TAG, e);
        }

        synchronized (mPackagesLock) {
            mPackages.delete(userId);
        }

        synchronized (mLock) {
            mSystemUnlockedUsers = ArrayUtils.removeInt(mSystemUnlockedUsers, userId);
        }
    }

    private void sendUserStartedCallback(int userId) throws Exception {
        if (!ENABLE_ISOLATED_STORAGE) {
            mVold.onUserStarted(userId, EmptyArray.STRING, EmptyArray.INT, EmptyArray.STRING);
        }

        final String[] packages;
        final int[] appIds;
        final String[] sandboxIds;
        final SparseArray<String> sharedUserIds = mPmInternal.getAppsWithSharedUserIds();
        final List<ApplicationInfo> appInfos =
                mContext.getPackageManager().getInstalledApplicationsAsUser(
                        PackageManager.MATCH_UNINSTALLED_PACKAGES, userId);
        synchronized (mPackagesLock) {
            final ArraySet<String> userPackages = new ArraySet<>();
            final ArrayMap<String, Integer> packageToAppId = new ArrayMap<>();
            for (int i = appInfos.size() - 1; i >= 0; --i) {
                final ApplicationInfo appInfo = appInfos.get(i);
                if (appInfo.isInstantApp()) {
                    continue;
                }
                userPackages.add(appInfo.packageName);
                packageToAppId.put(appInfo.packageName, UserHandle.getAppId(appInfo.uid));
            }
            mPackages.put(userId, userPackages);

            packages = new String[userPackages.size()];
            appIds = new int[userPackages.size()];
            sandboxIds = new String[userPackages.size()];
            for (int i = userPackages.size() - 1; i >= 0; --i) {
                packages[i] = userPackages.valueAt(i);
                appIds[i] = packageToAppId.get(packages[i]);
                sandboxIds[i] = getSandboxId(packages[i], sharedUserIds.get(appIds[i]));
            }
        }
        mVold.onUserStarted(userId, packages, appIds, sandboxIds);
    }

    @Override
    public void onAwakeStateChanged(boolean isAwake) {
        // Ignored
    }

    @Override
    public void onKeyguardStateChanged(boolean isShowing) {
        // Push down current secure keyguard status so that we ignore malicious
        // USB devices while locked.
        mSecureKeyguardShowing = isShowing
                && mContext.getSystemService(KeyguardManager.class).isDeviceSecure();
        try {
            mVold.onSecureKeyguardStateChanged(mSecureKeyguardShowing);
        } catch (Exception e) {
            Slog.wtf(TAG, e);
        }
    }

    void runIdleMaintenance(Runnable callback) {
        mHandler.sendMessage(mHandler.obtainMessage(H_FSTRIM, callback));
    }

    // Binder entry point for kicking off an immediate fstrim
    @Override
    public void runMaintenance() {
        enforcePermission(android.Manifest.permission.MOUNT_UNMOUNT_FILESYSTEMS);
        runIdleMaintenance(null);
    }

    @Override
    public long lastMaintenance() {
        return mLastMaintenance;
    }

    public void onDaemonConnected() {
        mDaemonConnected = true;
        mHandler.obtainMessage(H_DAEMON_CONNECTED).sendToTarget();
    }

    private void handleDaemonConnected() {
        initIfReadyAndConnected();
        resetIfReadyAndConnected();

        // On an encrypted device we can't see system properties yet, so pull
        // the system locale out of the mount service.
        if ("".equals(VoldProperties.encrypt_progress().orElse(""))) {
            copyLocaleFromMountService();
        }
    }

    private void copyLocaleFromMountService() {
        String systemLocale;
        try {
            systemLocale = getField(StorageManager.SYSTEM_LOCALE_KEY);
        } catch (RemoteException e) {
            return;
        }
        if (TextUtils.isEmpty(systemLocale)) {
            return;
        }

        Slog.d(TAG, "Got locale " + systemLocale + " from mount service");
        Locale locale = Locale.forLanguageTag(systemLocale);
        Configuration config = new Configuration();
        config.setLocale(locale);
        try {
            ActivityManager.getService().updatePersistentConfiguration(config);
        } catch (RemoteException e) {
            Slog.e(TAG, "Error setting system locale from mount service", e);
        }

        // Temporary workaround for http://b/17945169.
        Slog.d(TAG, "Setting system properties to " + systemLocale + " from mount service");
        SystemProperties.set("persist.sys.locale", locale.toLanguageTag());
    }

    private final IVoldListener mListener = new IVoldListener.Stub() {
        @Override
        public void onDiskCreated(String diskId, int flags) {
            synchronized (mLock) {
                final String value = SystemProperties.get(StorageManager.PROP_ADOPTABLE);
                switch (value) {
                    case "force_on":
                        flags |= DiskInfo.FLAG_ADOPTABLE;
                        break;
                    case "force_off":
                        flags &= ~DiskInfo.FLAG_ADOPTABLE;
                        break;
                }
                mDisks.put(diskId, new DiskInfo(diskId, flags));
            }
        }

        @Override
        public void onDiskScanned(String diskId) {
            synchronized (mLock) {
                final DiskInfo disk = mDisks.get(diskId);
                if (disk != null) {
                    onDiskScannedLocked(disk);
                }
            }
        }

        @Override
        public void onDiskMetadataChanged(String diskId, long sizeBytes, String label,
                String sysPath) {
            synchronized (mLock) {
                final DiskInfo disk = mDisks.get(diskId);
                if (disk != null) {
                    disk.size = sizeBytes;
                    disk.label = label;
                    disk.sysPath = sysPath;
                }
            }
        }

        @Override
        public void onDiskDestroyed(String diskId) {
            synchronized (mLock) {
                final DiskInfo disk = mDisks.remove(diskId);
                if (disk != null) {
                    mCallbacks.notifyDiskDestroyed(disk);
                }
            }
        }

        @Override
        public void onVolumeCreated(String volId, int type, String diskId, String partGuid) {
            synchronized (mLock) {
                final DiskInfo disk = mDisks.get(diskId);
                final VolumeInfo vol = new VolumeInfo(volId, type, disk, partGuid);
                mVolumes.put(volId, vol);
                onVolumeCreatedLocked(vol);
            }
        }

        @Override
        public void onVolumeStateChanged(String volId, int state) {
            synchronized (mLock) {
                final VolumeInfo vol = mVolumes.get(volId);
                if (vol != null) {
                    final int oldState = vol.state;
                    final int newState = state;
                    vol.state = newState;
                    onVolumeStateChangedLocked(vol, oldState, newState);
                }
            }
        }

        @Override
        public void onVolumeMetadataChanged(String volId, String fsType, String fsUuid,
                String fsLabel) {
            synchronized (mLock) {
                final VolumeInfo vol = mVolumes.get(volId);
                if (vol != null) {
                    vol.fsType = fsType;
                    vol.fsUuid = fsUuid;
                    vol.fsLabel = fsLabel;
                }
            }
        }

        @Override
        public void onVolumePathChanged(String volId, String path) {
            synchronized (mLock) {
                final VolumeInfo vol = mVolumes.get(volId);
                if (vol != null) {
                    vol.path = path;
                }
            }
        }

        @Override
        public void onVolumeInternalPathChanged(String volId, String internalPath) {
            synchronized (mLock) {
                final VolumeInfo vol = mVolumes.get(volId);
                if (vol != null) {
                    vol.internalPath = internalPath;
                }
            }
        }

        @Override
        public void onVolumeDestroyed(String volId) {
            synchronized (mLock) {
                mVolumes.remove(volId);
            }
        }
    };

    @GuardedBy("mLock")
    private void onDiskScannedLocked(DiskInfo disk) {
        int volumeCount = 0;
        for (int i = 0; i < mVolumes.size(); i++) {
            final VolumeInfo vol = mVolumes.valueAt(i);
            if (Objects.equals(disk.id, vol.getDiskId())) {
                volumeCount++;
            }
        }

        final Intent intent = new Intent(DiskInfo.ACTION_DISK_SCANNED);
        intent.addFlags(Intent.FLAG_RECEIVER_REGISTERED_ONLY_BEFORE_BOOT
                | Intent.FLAG_RECEIVER_INCLUDE_BACKGROUND);
        intent.putExtra(DiskInfo.EXTRA_DISK_ID, disk.id);
        intent.putExtra(DiskInfo.EXTRA_VOLUME_COUNT, volumeCount);
        mHandler.obtainMessage(H_INTERNAL_BROADCAST, intent).sendToTarget();

        final CountDownLatch latch = mDiskScanLatches.remove(disk.id);
        if (latch != null) {
            latch.countDown();
        }

        disk.volumeCount = volumeCount;
        mCallbacks.notifyDiskScanned(disk, volumeCount);
    }

    @GuardedBy("mLock")
    private void onVolumeCreatedLocked(VolumeInfo vol) {
        if (mPmInternal.isOnlyCoreApps()) {
            Slog.d(TAG, "System booted in core-only mode; ignoring volume " + vol.getId());
            return;
        }

        if (vol.type == VolumeInfo.TYPE_EMULATED) {
            final StorageManager storage = mContext.getSystemService(StorageManager.class);
            final VolumeInfo privateVol = storage.findPrivateForEmulated(vol);

            if (Objects.equals(StorageManager.UUID_PRIVATE_INTERNAL, mPrimaryStorageUuid)
                    && VolumeInfo.ID_PRIVATE_INTERNAL.equals(privateVol.id)) {
                Slog.v(TAG, "Found primary storage at " + vol);
                vol.mountFlags |= VolumeInfo.MOUNT_FLAG_PRIMARY;
                vol.mountFlags |= VolumeInfo.MOUNT_FLAG_VISIBLE;
                mHandler.obtainMessage(H_VOLUME_MOUNT, vol).sendToTarget();

            } else if (Objects.equals(privateVol.fsUuid, mPrimaryStorageUuid)) {
                Slog.v(TAG, "Found primary storage at " + vol);
                vol.mountFlags |= VolumeInfo.MOUNT_FLAG_PRIMARY;
                vol.mountFlags |= VolumeInfo.MOUNT_FLAG_VISIBLE;
                mHandler.obtainMessage(H_VOLUME_MOUNT, vol).sendToTarget();
            }

        } else if (vol.type == VolumeInfo.TYPE_PUBLIC) {
            // TODO: only look at first public partition
            if (Objects.equals(StorageManager.UUID_PRIMARY_PHYSICAL, mPrimaryStorageUuid)
                    && vol.disk.isDefaultPrimary()) {
                Slog.v(TAG, "Found primary storage at " + vol);
                vol.mountFlags |= VolumeInfo.MOUNT_FLAG_PRIMARY;
                vol.mountFlags |= VolumeInfo.MOUNT_FLAG_VISIBLE;
            }

            // Adoptable public disks are visible to apps, since they meet
            // public API requirement of being in a stable location.
            if (vol.disk.isAdoptable()) {
                vol.mountFlags |= VolumeInfo.MOUNT_FLAG_VISIBLE;
            }

            vol.mountUserId = mCurrentUserId;
            mHandler.obtainMessage(H_VOLUME_MOUNT, vol).sendToTarget();

        } else if (vol.type == VolumeInfo.TYPE_PRIVATE) {
            mHandler.obtainMessage(H_VOLUME_MOUNT, vol).sendToTarget();

        } else if (vol.type == VolumeInfo.TYPE_STUB) {
            vol.mountUserId = mCurrentUserId;
            mHandler.obtainMessage(H_VOLUME_MOUNT, vol).sendToTarget();
        } else {
            Slog.d(TAG, "Skipping automatic mounting of " + vol);
        }
    }

    private boolean isBroadcastWorthy(VolumeInfo vol) {
        switch (vol.getType()) {
            case VolumeInfo.TYPE_PRIVATE:
            case VolumeInfo.TYPE_PUBLIC:
            case VolumeInfo.TYPE_EMULATED:
            case VolumeInfo.TYPE_STUB:
                break;
            default:
                return false;
        }

        switch (vol.getState()) {
            case VolumeInfo.STATE_MOUNTED:
            case VolumeInfo.STATE_MOUNTED_READ_ONLY:
            case VolumeInfo.STATE_EJECTING:
            case VolumeInfo.STATE_UNMOUNTED:
            case VolumeInfo.STATE_UNMOUNTABLE:
            case VolumeInfo.STATE_BAD_REMOVAL:
                break;
            default:
                return false;
        }

        return true;
    }

    @GuardedBy("mLock")
    private void onVolumeStateChangedLocked(VolumeInfo vol, int oldState, int newState) {
        // Remember that we saw this volume so we're ready to accept user
        // metadata, or so we can annoy them when a private volume is ejected
        if (vol.isMountedReadable() && !TextUtils.isEmpty(vol.fsUuid)) {
            VolumeRecord rec = mRecords.get(vol.fsUuid);
            if (rec == null) {
                rec = new VolumeRecord(vol.type, vol.fsUuid);
                rec.partGuid = vol.partGuid;
                rec.createdMillis = System.currentTimeMillis();
                if (vol.type == VolumeInfo.TYPE_PRIVATE) {
                    rec.nickname = vol.disk.getDescription();
                }
                mRecords.put(rec.fsUuid, rec);
                writeSettingsLocked();
            } else {
                // Handle upgrade case where we didn't store partition GUID
                if (TextUtils.isEmpty(rec.partGuid)) {
                    rec.partGuid = vol.partGuid;
                    writeSettingsLocked();
                }
            }
        }

        mCallbacks.notifyVolumeStateChanged(vol, oldState, newState);

        // Do not broadcast before boot has completed to avoid launching the
        // processes that receive the intent unnecessarily.
        if (mBootCompleted && isBroadcastWorthy(vol)) {
            final Intent intent = new Intent(VolumeInfo.ACTION_VOLUME_STATE_CHANGED);
            intent.putExtra(VolumeInfo.EXTRA_VOLUME_ID, vol.id);
            intent.putExtra(VolumeInfo.EXTRA_VOLUME_STATE, newState);
            intent.putExtra(VolumeRecord.EXTRA_FS_UUID, vol.fsUuid);
            intent.addFlags(Intent.FLAG_RECEIVER_REGISTERED_ONLY_BEFORE_BOOT
                    | Intent.FLAG_RECEIVER_INCLUDE_BACKGROUND);
            mHandler.obtainMessage(H_INTERNAL_BROADCAST, intent).sendToTarget();
        }

        final String oldStateEnv = VolumeInfo.getEnvironmentForState(oldState);
        final String newStateEnv = VolumeInfo.getEnvironmentForState(newState);

        if (!Objects.equals(oldStateEnv, newStateEnv)) {
            // Kick state changed event towards all started users. Any users
            // started after this point will trigger additional
            // user-specific broadcasts.
            for (int userId : mSystemUnlockedUsers) {
                if (vol.isVisibleForRead(userId)) {
                    final StorageVolume userVol = vol.buildStorageVolume(mContext, userId, false);
                    mHandler.obtainMessage(H_VOLUME_BROADCAST, userVol).sendToTarget();

                    mCallbacks.notifyStorageStateChanged(userVol.getPath(), oldStateEnv,
                            newStateEnv);
                }
            }
        }

        if ((vol.type == VolumeInfo.TYPE_PUBLIC || vol.type == VolumeInfo.TYPE_STUB)
                    && vol.state == VolumeInfo.STATE_EJECTING) {
            // TODO: this should eventually be handled by new ObbVolume state changes
            /*
             * Some OBBs might have been unmounted when this volume was
             * unmounted, so send a message to the handler to let it know to
             * remove those from the list of mounted OBBS.
             */
            mObbActionHandler.sendMessage(mObbActionHandler.obtainMessage(
                    OBB_FLUSH_MOUNT_STATE, vol.path));
        }
        maybeLogMediaMount(vol, newState);
    }

    private void maybeLogMediaMount(VolumeInfo vol, int newState) {
        if (!SecurityLog.isLoggingEnabled()) {
            return;
        }

        final DiskInfo disk = vol.getDisk();
        if (disk == null || (disk.flags & (DiskInfo.FLAG_SD | DiskInfo.FLAG_USB)) == 0) {
            return;
        }

        // Sometimes there is a newline character.
        final String label = disk.label != null ? disk.label.trim() : "";

        if (newState == VolumeInfo.STATE_MOUNTED
                || newState == VolumeInfo.STATE_MOUNTED_READ_ONLY) {
            SecurityLog.writeEvent(SecurityLog.TAG_MEDIA_MOUNT, vol.path, label);
        } else if (newState == VolumeInfo.STATE_UNMOUNTED
                || newState == VolumeInfo.STATE_BAD_REMOVAL) {
            SecurityLog.writeEvent(SecurityLog.TAG_MEDIA_UNMOUNT, vol.path, label);
        }
    }

    @GuardedBy("mLock")
    private void onMoveStatusLocked(int status) {
        if (mMoveCallback == null) {
            Slog.w(TAG, "Odd, status but no move requested");
            return;
        }

        // TODO: estimate remaining time
        try {
            mMoveCallback.onStatusChanged(-1, status, -1);
        } catch (RemoteException ignored) {
        }

        // We've finished copying and we're about to clean up old data, so
        // remember that move was successful if we get rebooted
        if (status == MOVE_STATUS_COPY_FINISHED) {
            Slog.d(TAG, "Move to " + mMoveTargetUuid + " copy phase finshed; persisting");

            mPrimaryStorageUuid = mMoveTargetUuid;
            writeSettingsLocked();
        }

        if (PackageManager.isMoveStatusFinished(status)) {
            Slog.d(TAG, "Move to " + mMoveTargetUuid + " finished with status " + status);

            mMoveCallback = null;
            mMoveTargetUuid = null;
        }
    }

    private void enforcePermission(String perm) {
        mContext.enforceCallingOrSelfPermission(perm, perm);
    }

    /**
     * Decide if volume is mountable per device policies.
     */
    private boolean isMountDisallowed(VolumeInfo vol) {
        UserManager userManager = mContext.getSystemService(UserManager.class);

        boolean isUsbRestricted = false;
        if (vol.disk != null && vol.disk.isUsb()) {
            isUsbRestricted = userManager.hasUserRestriction(UserManager.DISALLOW_USB_FILE_TRANSFER,
                    Binder.getCallingUserHandle());
        }

        boolean isTypeRestricted = false;
        if (vol.type == VolumeInfo.TYPE_PUBLIC || vol.type == VolumeInfo.TYPE_PRIVATE
                || vol.type == VolumeInfo.TYPE_STUB) {
            isTypeRestricted = userManager
                    .hasUserRestriction(UserManager.DISALLOW_MOUNT_PHYSICAL_MEDIA,
                    Binder.getCallingUserHandle());
        }

        return isUsbRestricted || isTypeRestricted;
    }

    private void enforceAdminUser() {
        UserManager um = (UserManager) mContext.getSystemService(Context.USER_SERVICE);
        final int callingUserId = UserHandle.getCallingUserId();
        boolean isAdmin;
        long token = Binder.clearCallingIdentity();
        try {
            isAdmin = um.getUserInfo(callingUserId).isAdmin();
        } finally {
            Binder.restoreCallingIdentity(token);
        }
        if (!isAdmin) {
            throw new SecurityException("Only admin users can adopt sd cards");
        }
    }

    /**
     * Constructs a new StorageManagerService instance
     *
     * @param context  Binder context for this service
     */
    public StorageManagerService(Context context) {
        sSelf = this;

        // Snapshot feature flag used for this boot
        SystemProperties.set(StorageManager.PROP_ISOLATED_STORAGE_SNAPSHOT, Boolean.toString(
                SystemProperties.getBoolean(StorageManager.PROP_ISOLATED_STORAGE, false)));

        mContext = context;
        mCallbacks = new Callbacks(FgThread.get().getLooper());
        mLockPatternUtils = new LockPatternUtils(mContext);

        mPmInternal = LocalServices.getService(PackageManagerInternal.class);
        mUmInternal = LocalServices.getService(UserManagerInternal.class);
        mAmInternal = LocalServices.getService(ActivityManagerInternal.class);

        HandlerThread hthread = new HandlerThread(TAG);
        hthread.start();
        mHandler = new StorageManagerServiceHandler(hthread.getLooper());

        // Add OBB Action Handler to StorageManagerService thread.
        mObbActionHandler = new ObbActionHandler(IoThread.get().getLooper());

        // Initialize the last-fstrim tracking if necessary
        File dataDir = Environment.getDataDirectory();
        File systemDir = new File(dataDir, "system");
        mLastMaintenanceFile = new File(systemDir, LAST_FSTRIM_FILE);
        if (!mLastMaintenanceFile.exists()) {
            // Not setting mLastMaintenance here means that we will force an
            // fstrim during reboot following the OTA that installs this code.
            try {
                (new FileOutputStream(mLastMaintenanceFile)).close();
            } catch (IOException e) {
                Slog.e(TAG, "Unable to create fstrim record " + mLastMaintenanceFile.getPath());
            }
        } else {
            mLastMaintenance = mLastMaintenanceFile.lastModified();
        }

        mSettingsFile = new AtomicFile(
                new File(Environment.getDataSystemDirectory(), "storage.xml"), "storage-settings");

        synchronized (mLock) {
            readSettingsLocked();
        }

        LocalServices.addService(StorageManagerInternal.class, mStorageManagerInternal);

        final IntentFilter userFilter = new IntentFilter();
        userFilter.addAction(Intent.ACTION_USER_ADDED);
        userFilter.addAction(Intent.ACTION_USER_REMOVED);
        mContext.registerReceiver(mUserReceiver, userFilter, null, mHandler);

        synchronized (mLock) {
            addInternalVolumeLocked();
        }

        // Add ourself to the Watchdog monitors if enabled.
        if (WATCHDOG_ENABLE) {
            Watchdog.getInstance().addMonitor(this);
        }
    }

    private void start() {
        connect();
    }

    private static String getSandboxId(String packageName, String sharedUserId) {
        return sharedUserId == null
                ? packageName : StorageManager.SHARED_SANDBOX_PREFIX + sharedUserId;
    }

    private void connect() {
        IBinder binder = ServiceManager.getService("storaged");
        if (binder != null) {
            try {
                binder.linkToDeath(new DeathRecipient() {
                    @Override
                    public void binderDied() {
                        Slog.w(TAG, "storaged died; reconnecting");
                        mStoraged = null;
                        connect();
                    }
                }, 0);
            } catch (RemoteException e) {
                binder = null;
            }
        }

        if (binder != null) {
            mStoraged = IStoraged.Stub.asInterface(binder);
        } else {
            Slog.w(TAG, "storaged not found; trying again");
        }

        binder = ServiceManager.getService("vold");
        if (binder != null) {
            try {
                binder.linkToDeath(new DeathRecipient() {
                    @Override
                    public void binderDied() {
                        Slog.w(TAG, "vold died; reconnecting");
                        mVold = null;
                        connect();
                    }
                }, 0);
            } catch (RemoteException e) {
                binder = null;
            }
        }

        if (binder != null) {
            mVold = IVold.Stub.asInterface(binder);
            try {
                mVold.setListener(mListener);
            } catch (RemoteException e) {
                mVold = null;
                Slog.w(TAG, "vold listener rejected; trying again", e);
            }
        } else {
            Slog.w(TAG, "vold not found; trying again");
        }

        if (mStoraged == null || mVold == null) {
            BackgroundThread.getHandler().postDelayed(() -> {
                connect();
            }, DateUtils.SECOND_IN_MILLIS);
        } else {
            onDaemonConnected();
        }
    }

    private void servicesReady() {
        synchronized (mLock) {
            final boolean thisIsolatedStorage = StorageManager.hasIsolatedStorage();
            if (mLastIsolatedStorage == thisIsolatedStorage) {
                // Nothing changed since last boot; keep rolling forward
                return;
            } else if (thisIsolatedStorage) {
                // This boot enables isolated storage; apply legacy behavior
                applyLegacyStorage();
            }

            // Always remember the new state we just booted with
            writeSettingsLocked();
        }
    }

    /**
     * If we're enabling isolated storage, we need to remember which existing
     * apps have already been using shared storage, and grant them legacy access
     * to keep them running smoothly.
     */
    private void applyLegacyStorage() {
        final AppOpsManager appOps = mContext.getSystemService(AppOpsManager.class);
        final UserManagerInternal um = LocalServices.getService(UserManagerInternal.class);
        for (int userId : um.getUserIds()) {
            final PackageManager pm;
            try {
                pm = mContext.createPackageContextAsUser(mContext.getPackageName(),
                        0, UserHandle.of(userId)).getPackageManager();
            } catch (PackageManager.NameNotFoundException e) {
                throw new RuntimeException(e);
            }

            final List<PackageInfo> pkgs = pm.getPackagesHoldingPermissions(new String[] {
                    android.Manifest.permission.READ_EXTERNAL_STORAGE,
                    android.Manifest.permission.WRITE_EXTERNAL_STORAGE
            }, MATCH_UNINSTALLED_PACKAGES | MATCH_DIRECT_BOOT_AWARE | MATCH_DIRECT_BOOT_UNAWARE);
            for (PackageInfo pkg : pkgs) {
                final int uid = pkg.applicationInfo.uid;
                final String packageName = pkg.applicationInfo.packageName;

                final long lastAccess = getLastAccessTime(appOps, uid, packageName, new int[] {
                        AppOpsManager.OP_READ_EXTERNAL_STORAGE,
                        AppOpsManager.OP_WRITE_EXTERNAL_STORAGE,
                });

                Log.d(TAG, "Found " + uid + " " + packageName
                        + " with granted storage access, last accessed " + lastAccess);
                if (lastAccess > 0) {
                    appOps.setMode(AppOpsManager.OP_LEGACY_STORAGE,
                            uid, packageName, AppOpsManager.MODE_ALLOWED);
                }
            }
        }
    }

    private static long getLastAccessTime(AppOpsManager manager,
            int uid, String packageName, int[] ops) {
        long maxTime = 0;
        final List<AppOpsManager.PackageOps> pkgs = manager.getOpsForPackage(uid, packageName, ops);
        for (AppOpsManager.PackageOps pkg : CollectionUtils.defeatNullable(pkgs)) {
            for (AppOpsManager.OpEntry op : CollectionUtils.defeatNullable(pkg.getOps())) {
                maxTime = Math.max(maxTime, op.getLastAccessTime());
            }
        }
        return maxTime;
    }

    private void systemReady() {
        LocalServices.getService(ActivityTaskManagerInternal.class)
                .registerScreenObserver(this);

        mSystemReady = true;
        mIPackageManager = IPackageManager.Stub.asInterface(
                ServiceManager.getService("package"));
        mIAppOpsService = IAppOpsService.Stub.asInterface(
                ServiceManager.getService(Context.APP_OPS_SERVICE));
        try {
            mIAppOpsService.startWatchingMode(OP_REQUEST_INSTALL_PACKAGES, null, mAppOpsCallback);
        } catch (RemoteException e) {
        }
        mHandler.obtainMessage(H_SYSTEM_READY).sendToTarget();
    }

    private void bootCompleted() {
        mBootCompleted = true;
    }

    private String getDefaultPrimaryStorageUuid() {
        if (SystemProperties.getBoolean(StorageManager.PROP_PRIMARY_PHYSICAL, false)) {
            return StorageManager.UUID_PRIMARY_PHYSICAL;
        } else {
            return StorageManager.UUID_PRIVATE_INTERNAL;
        }
    }

    @GuardedBy("mLock")
    private void readSettingsLocked() {
        mRecords.clear();
        mPrimaryStorageUuid = getDefaultPrimaryStorageUuid();
        mLastIsolatedStorage = false;

        FileInputStream fis = null;
        try {
            fis = mSettingsFile.openRead();
            final XmlPullParser in = Xml.newPullParser();
            in.setInput(fis, StandardCharsets.UTF_8.name());

            int type;
            while ((type = in.next()) != END_DOCUMENT) {
                if (type == START_TAG) {
                    final String tag = in.getName();
                    if (TAG_VOLUMES.equals(tag)) {
                        final int version = readIntAttribute(in, ATTR_VERSION, VERSION_INIT);
                        final boolean primaryPhysical = SystemProperties.getBoolean(
                                StorageManager.PROP_PRIMARY_PHYSICAL, false);
                        final boolean validAttr = (version >= VERSION_FIX_PRIMARY)
                                || (version >= VERSION_ADD_PRIMARY && !primaryPhysical);
                        if (validAttr) {
                            mPrimaryStorageUuid = readStringAttribute(in,
                                    ATTR_PRIMARY_STORAGE_UUID);
                        }
                        mLastIsolatedStorage = readBooleanAttribute(in,
                                ATTR_ISOLATED_STORAGE, false);

                    } else if (TAG_VOLUME.equals(tag)) {
                        final VolumeRecord rec = readVolumeRecord(in);
                        mRecords.put(rec.fsUuid, rec);
                    }
                }
            }
        } catch (FileNotFoundException e) {
            // Missing metadata is okay, probably first boot
        } catch (IOException e) {
            Slog.wtf(TAG, "Failed reading metadata", e);
        } catch (XmlPullParserException e) {
            Slog.wtf(TAG, "Failed reading metadata", e);
        } finally {
            IoUtils.closeQuietly(fis);
        }
    }

    @GuardedBy("mLock")
    private void writeSettingsLocked() {
        FileOutputStream fos = null;
        try {
            fos = mSettingsFile.startWrite();

            XmlSerializer out = new FastXmlSerializer();
            out.setOutput(fos, StandardCharsets.UTF_8.name());
            out.startDocument(null, true);
            out.startTag(null, TAG_VOLUMES);
            writeIntAttribute(out, ATTR_VERSION, VERSION_FIX_PRIMARY);
            writeStringAttribute(out, ATTR_PRIMARY_STORAGE_UUID, mPrimaryStorageUuid);
            writeBooleanAttribute(out, ATTR_ISOLATED_STORAGE, StorageManager.hasIsolatedStorage());
            final int size = mRecords.size();
            for (int i = 0; i < size; i++) {
                final VolumeRecord rec = mRecords.valueAt(i);
                writeVolumeRecord(out, rec);
            }
            out.endTag(null, TAG_VOLUMES);
            out.endDocument();

            mSettingsFile.finishWrite(fos);
        } catch (IOException e) {
            if (fos != null) {
                mSettingsFile.failWrite(fos);
            }
        }
    }

    public static VolumeRecord readVolumeRecord(XmlPullParser in) throws IOException {
        final int type = readIntAttribute(in, ATTR_TYPE);
        final String fsUuid = readStringAttribute(in, ATTR_FS_UUID);
        final VolumeRecord meta = new VolumeRecord(type, fsUuid);
        meta.partGuid = readStringAttribute(in, ATTR_PART_GUID);
        meta.nickname = readStringAttribute(in, ATTR_NICKNAME);
        meta.userFlags = readIntAttribute(in, ATTR_USER_FLAGS);
        meta.createdMillis = readLongAttribute(in, ATTR_CREATED_MILLIS);
        meta.lastTrimMillis = readLongAttribute(in, ATTR_LAST_TRIM_MILLIS);
        meta.lastBenchMillis = readLongAttribute(in, ATTR_LAST_BENCH_MILLIS);
        return meta;
    }

    public static void writeVolumeRecord(XmlSerializer out, VolumeRecord rec) throws IOException {
        out.startTag(null, TAG_VOLUME);
        writeIntAttribute(out, ATTR_TYPE, rec.type);
        writeStringAttribute(out, ATTR_FS_UUID, rec.fsUuid);
        writeStringAttribute(out, ATTR_PART_GUID, rec.partGuid);
        writeStringAttribute(out, ATTR_NICKNAME, rec.nickname);
        writeIntAttribute(out, ATTR_USER_FLAGS, rec.userFlags);
        writeLongAttribute(out, ATTR_CREATED_MILLIS, rec.createdMillis);
        writeLongAttribute(out, ATTR_LAST_TRIM_MILLIS, rec.lastTrimMillis);
        writeLongAttribute(out, ATTR_LAST_BENCH_MILLIS, rec.lastBenchMillis);
        out.endTag(null, TAG_VOLUME);
    }

    /**
     * Exposed API calls below here
     */

    @Override
    public void registerListener(IStorageEventListener listener) {
        mCallbacks.register(listener);
    }

    @Override
    public void unregisterListener(IStorageEventListener listener) {
        mCallbacks.unregister(listener);
    }

    @Override
    public void shutdown(final IStorageShutdownObserver observer) {
        enforcePermission(android.Manifest.permission.SHUTDOWN);

        Slog.i(TAG, "Shutting down");
        mHandler.obtainMessage(H_SHUTDOWN, observer).sendToTarget();
    }

    @Override
    public void mount(String volId) {
        enforcePermission(android.Manifest.permission.MOUNT_UNMOUNT_FILESYSTEMS);

        final VolumeInfo vol = findVolumeByIdOrThrow(volId);
        if (isMountDisallowed(vol)) {
            throw new SecurityException("Mounting " + volId + " restricted by policy");
        }
        mount(vol);
    }

    private void mount(VolumeInfo vol) {
        try {
            mVold.mount(vol.id, vol.mountFlags, vol.mountUserId);
            if ((vol.mountFlags & VolumeInfo.MOUNT_FLAG_VISIBLE) != 0) {
                mVisibleVols.add(vol);
            }
        } catch (Exception e) {
            Slog.wtf(TAG, e);
        }
    }

    @Override
    public void unmount(String volId) {
        enforcePermission(android.Manifest.permission.MOUNT_UNMOUNT_FILESYSTEMS);

        final VolumeInfo vol = findVolumeByIdOrThrow(volId);
        unmount(vol);
    }

    private void unmount(VolumeInfo vol) {
        try {
            mVold.unmount(vol.id);
            if ((vol.mountFlags & VolumeInfo.MOUNT_FLAG_VISIBLE) != 0) {
                mVisibleVols.remove(vol);
            }
        } catch (Exception e) {
            Slog.wtf(TAG, e);
        }
    }

    @Override
    public void format(String volId) {
        enforcePermission(android.Manifest.permission.MOUNT_FORMAT_FILESYSTEMS);

        final VolumeInfo vol = findVolumeByIdOrThrow(volId);
        try {
            mVold.format(vol.id, "auto");
        } catch (Exception e) {
            Slog.wtf(TAG, e);
        }
    }

    @Override
    public void benchmark(String volId, IVoldTaskListener listener) {
        enforcePermission(android.Manifest.permission.MOUNT_FORMAT_FILESYSTEMS);

        try {
            mVold.benchmark(volId, new IVoldTaskListener.Stub() {
                @Override
                public void onStatus(int status, PersistableBundle extras) {
                    dispatchOnStatus(listener, status, extras);
                }

                @Override
                public void onFinished(int status, PersistableBundle extras) {
                    dispatchOnFinished(listener, status, extras);

                    final String path = extras.getString("path");
                    final String ident = extras.getString("ident");
                    final long create = extras.getLong("create");
                    final long run = extras.getLong("run");
                    final long destroy = extras.getLong("destroy");

                    final DropBoxManager dropBox = mContext.getSystemService(DropBoxManager.class);
                    dropBox.addText(TAG_STORAGE_BENCHMARK, scrubPath(path)
                            + " " + ident + " " + create + " " + run + " " + destroy);

                    synchronized (mLock) {
                        final VolumeRecord rec = findRecordForPath(path);
                        if (rec != null) {
                            rec.lastBenchMillis = System.currentTimeMillis();
                            writeSettingsLocked();
                        }
                    }
                }
            });
        } catch (RemoteException e) {
            throw e.rethrowAsRuntimeException();
        }
    }

    @Override
    public void partitionPublic(String diskId) {
        enforcePermission(android.Manifest.permission.MOUNT_FORMAT_FILESYSTEMS);

        final CountDownLatch latch = findOrCreateDiskScanLatch(diskId);
        try {
            mVold.partition(diskId, IVold.PARTITION_TYPE_PUBLIC, -1);
            waitForLatch(latch, "partitionPublic", 3 * DateUtils.MINUTE_IN_MILLIS);
        } catch (Exception e) {
            Slog.wtf(TAG, e);
        }
    }

    @Override
    public void partitionPrivate(String diskId) {
        enforcePermission(android.Manifest.permission.MOUNT_FORMAT_FILESYSTEMS);
        enforceAdminUser();

        final CountDownLatch latch = findOrCreateDiskScanLatch(diskId);
        try {
            mVold.partition(diskId, IVold.PARTITION_TYPE_PRIVATE, -1);
            waitForLatch(latch, "partitionPrivate", 3 * DateUtils.MINUTE_IN_MILLIS);
        } catch (Exception e) {
            Slog.wtf(TAG, e);
        }
    }

    @Override
    public void partitionMixed(String diskId, int ratio) {
        enforcePermission(android.Manifest.permission.MOUNT_FORMAT_FILESYSTEMS);
        enforceAdminUser();

        final CountDownLatch latch = findOrCreateDiskScanLatch(diskId);
        try {
            mVold.partition(diskId, IVold.PARTITION_TYPE_MIXED, ratio);
            waitForLatch(latch, "partitionMixed", 3 * DateUtils.MINUTE_IN_MILLIS);
        } catch (Exception e) {
            Slog.wtf(TAG, e);
        }
    }

    @Override
    public void setVolumeNickname(String fsUuid, String nickname) {
        enforcePermission(android.Manifest.permission.MOUNT_UNMOUNT_FILESYSTEMS);

        Preconditions.checkNotNull(fsUuid);
        synchronized (mLock) {
            final VolumeRecord rec = mRecords.get(fsUuid);
            rec.nickname = nickname;
            mCallbacks.notifyVolumeRecordChanged(rec);
            writeSettingsLocked();
        }
    }

    @Override
    public void setVolumeUserFlags(String fsUuid, int flags, int mask) {
        enforcePermission(android.Manifest.permission.MOUNT_UNMOUNT_FILESYSTEMS);

        Preconditions.checkNotNull(fsUuid);
        synchronized (mLock) {
            final VolumeRecord rec = mRecords.get(fsUuid);
            rec.userFlags = (rec.userFlags & ~mask) | (flags & mask);
            mCallbacks.notifyVolumeRecordChanged(rec);
            writeSettingsLocked();
        }
    }

    @Override
    public void forgetVolume(String fsUuid) {
        enforcePermission(android.Manifest.permission.MOUNT_UNMOUNT_FILESYSTEMS);

        Preconditions.checkNotNull(fsUuid);

        synchronized (mLock) {
            final VolumeRecord rec = mRecords.remove(fsUuid);
            if (rec != null && !TextUtils.isEmpty(rec.partGuid)) {
                mHandler.obtainMessage(H_PARTITION_FORGET, rec).sendToTarget();
            }
            mCallbacks.notifyVolumeForgotten(fsUuid);

            // If this had been primary storage, revert back to internal and
            // reset vold so we bind into new volume into place.
            if (Objects.equals(mPrimaryStorageUuid, fsUuid)) {
                mPrimaryStorageUuid = getDefaultPrimaryStorageUuid();
                mHandler.obtainMessage(H_RESET).sendToTarget();
            }

            writeSettingsLocked();
        }
    }

    @Override
    public void forgetAllVolumes() {
        enforcePermission(android.Manifest.permission.MOUNT_UNMOUNT_FILESYSTEMS);

        synchronized (mLock) {
            for (int i = 0; i < mRecords.size(); i++) {
                final String fsUuid = mRecords.keyAt(i);
                final VolumeRecord rec = mRecords.valueAt(i);
                if (!TextUtils.isEmpty(rec.partGuid)) {
                    mHandler.obtainMessage(H_PARTITION_FORGET, rec).sendToTarget();
                }
                mCallbacks.notifyVolumeForgotten(fsUuid);
            }
            mRecords.clear();

            if (!Objects.equals(StorageManager.UUID_PRIVATE_INTERNAL, mPrimaryStorageUuid)) {
                mPrimaryStorageUuid = getDefaultPrimaryStorageUuid();
            }

            writeSettingsLocked();
            mHandler.obtainMessage(H_RESET).sendToTarget();
        }
    }

    private void forgetPartition(String partGuid, String fsUuid) {
        try {
            mVold.forgetPartition(partGuid, fsUuid);
        } catch (Exception e) {
            Slog.wtf(TAG, e);
        }
    }

    @Override
    public void fstrim(int flags, IVoldTaskListener listener) {
        enforcePermission(android.Manifest.permission.MOUNT_FORMAT_FILESYSTEMS);

        try {
            mVold.fstrim(flags, new IVoldTaskListener.Stub() {
                @Override
                public void onStatus(int status, PersistableBundle extras) {
                    dispatchOnStatus(listener, status, extras);

                    // Ignore trim failures
                    if (status != 0) return;

                    final String path = extras.getString("path");
                    final long bytes = extras.getLong("bytes");
                    final long time = extras.getLong("time");

                    final DropBoxManager dropBox = mContext.getSystemService(DropBoxManager.class);
                    dropBox.addText(TAG_STORAGE_TRIM, scrubPath(path) + " " + bytes + " " + time);

                    synchronized (mLock) {
                        final VolumeRecord rec = findRecordForPath(path);
                        if (rec != null) {
                            rec.lastTrimMillis = System.currentTimeMillis();
                            writeSettingsLocked();
                        }
                    }
                }

                @Override
                public void onFinished(int status, PersistableBundle extras) {
                    dispatchOnFinished(listener, status, extras);

                    // TODO: benchmark when desired
                }
            });
        } catch (RemoteException e) {
            throw e.rethrowAsRuntimeException();
        }
    }

    void runIdleMaint(Runnable callback) {
        enforcePermission(android.Manifest.permission.MOUNT_FORMAT_FILESYSTEMS);

        try {
            mVold.runIdleMaint(new IVoldTaskListener.Stub() {
                @Override
                public void onStatus(int status, PersistableBundle extras) {
                    // Not currently used
                }
                @Override
                public void onFinished(int status, PersistableBundle extras) {
                    if (callback != null) {
                        BackgroundThread.getHandler().post(callback);
                    }
                }
            });
        } catch (Exception e) {
            Slog.wtf(TAG, e);
        }
    }

    @Override
    public void runIdleMaintenance() {
        runIdleMaint(null);
    }

    void abortIdleMaint(Runnable callback) {
        enforcePermission(android.Manifest.permission.MOUNT_FORMAT_FILESYSTEMS);

        try {
            mVold.abortIdleMaint(new IVoldTaskListener.Stub() {
                @Override
                public void onStatus(int status, PersistableBundle extras) {
                    // Not currently used
                }
                @Override
                public void onFinished(int status, PersistableBundle extras) {
                    if (callback != null) {
                        BackgroundThread.getHandler().post(callback);
                    }
                }
            });
        } catch (Exception e) {
            Slog.wtf(TAG, e);
        }
    }

    @Override
    public void abortIdleMaintenance() {
        abortIdleMaint(null);
    }

    private void remountUidExternalStorage(int uid, int mode) {
        try {
            mVold.remountUid(uid, mode);
        } catch (Exception e) {
            Slog.wtf(TAG, e);
        }
    }

    @Override
    public void setDebugFlags(int flags, int mask) {
        enforcePermission(android.Manifest.permission.MOUNT_UNMOUNT_FILESYSTEMS);

        if ((mask & StorageManager.DEBUG_EMULATE_FBE) != 0) {
            if (!EMULATE_FBE_SUPPORTED) {
                throw new IllegalStateException(
                        "Emulation not supported on this device");
            }
            if (StorageManager.isFileEncryptedNativeOnly()) {
                throw new IllegalStateException(
                        "Emulation not supported on device with native FBE");
            }
            if (mLockPatternUtils.isCredentialRequiredToDecrypt(false)) {
                throw new IllegalStateException(
                        "Emulation requires disabling 'Secure start-up' in Settings > Security");
            }

            final long token = Binder.clearCallingIdentity();
            try {
                final boolean emulateFbe = (flags & StorageManager.DEBUG_EMULATE_FBE) != 0;
                SystemProperties.set(StorageManager.PROP_EMULATE_FBE, Boolean.toString(emulateFbe));

                // Perform hard reboot to kick policy into place
                mContext.getSystemService(PowerManager.class).reboot(null);
            } finally {
                Binder.restoreCallingIdentity(token);
            }
        }

        if ((mask & (StorageManager.DEBUG_ADOPTABLE_FORCE_ON
                | StorageManager.DEBUG_ADOPTABLE_FORCE_OFF)) != 0) {
            final String value;
            if ((flags & StorageManager.DEBUG_ADOPTABLE_FORCE_ON) != 0) {
                value = "force_on";
            } else if ((flags & StorageManager.DEBUG_ADOPTABLE_FORCE_OFF) != 0) {
                value = "force_off";
            } else {
                value = "";
            }

            final long token = Binder.clearCallingIdentity();
            try {
                SystemProperties.set(StorageManager.PROP_ADOPTABLE, value);

                // Reset storage to kick new setting into place
                mHandler.obtainMessage(H_RESET).sendToTarget();
            } finally {
                Binder.restoreCallingIdentity(token);
            }
        }

        if ((mask & (StorageManager.DEBUG_SDCARDFS_FORCE_ON
                | StorageManager.DEBUG_SDCARDFS_FORCE_OFF)) != 0) {
            final String value;
            if ((flags & StorageManager.DEBUG_SDCARDFS_FORCE_ON) != 0) {
                value = "force_on";
            } else if ((flags & StorageManager.DEBUG_SDCARDFS_FORCE_OFF) != 0) {
                value = "force_off";
            } else {
                value = "";
            }

            final long token = Binder.clearCallingIdentity();
            try {
                SystemProperties.set(StorageManager.PROP_SDCARDFS, value);

                // Reset storage to kick new setting into place
                mHandler.obtainMessage(H_RESET).sendToTarget();
            } finally {
                Binder.restoreCallingIdentity(token);
            }
        }

        if ((mask & StorageManager.DEBUG_VIRTUAL_DISK) != 0) {
            final boolean enabled = (flags & StorageManager.DEBUG_VIRTUAL_DISK) != 0;

            final long token = Binder.clearCallingIdentity();
            try {
                SystemProperties.set(StorageManager.PROP_VIRTUAL_DISK, Boolean.toString(enabled));

                // Reset storage to kick new setting into place
                mHandler.obtainMessage(H_RESET).sendToTarget();
            } finally {
                Binder.restoreCallingIdentity(token);
            }
        }

<<<<<<< HEAD
        if ((mask & StorageManager.DEBUG_ISOLATED_STORAGE) != 0) {
            final boolean enabled = (flags & StorageManager.DEBUG_ISOLATED_STORAGE) != 0;

            final long token = Binder.clearCallingIdentity();
            try {
                SystemProperties.set(StorageManager.PROP_ISOLATED_STORAGE,
                        Boolean.toString(enabled));

                // Some of the storage related permissions get fiddled with during
                // package scanning. So, delete the package cache to force PackageManagerService
                // to do package scanning.
                FileUtils.deleteContents(Environment.getPackageCacheDirectory());
=======
        if ((mask & (StorageManager.DEBUG_ISOLATED_STORAGE_FORCE_ON
                | StorageManager.DEBUG_ISOLATED_STORAGE_FORCE_OFF)) != 0) {
            final int value;
            if ((flags & StorageManager.DEBUG_ISOLATED_STORAGE_FORCE_ON) != 0) {
                value = 1;
            } else if ((flags & StorageManager.DEBUG_ISOLATED_STORAGE_FORCE_OFF) != 0) {
                value = -1;
            } else {
                value = 0;
            }

            final long token = Binder.clearCallingIdentity();
            try {
                Settings.Global.putInt(mContext.getContentResolver(),
                        Settings.Global.ISOLATED_STORAGE_LOCAL, value);
                refreshIsolatedStorageSettings();
>>>>>>> de843449

                // Perform hard reboot to kick policy into place
                mContext.getSystemService(PowerManager.class).reboot(null);
            } finally {
                Binder.restoreCallingIdentity(token);
            }
        }
    }

    @Override
    public String getPrimaryStorageUuid() {
        synchronized (mLock) {
            return mPrimaryStorageUuid;
        }
    }

    @Override
    public void setPrimaryStorageUuid(String volumeUuid, IPackageMoveObserver callback) {
        enforcePermission(android.Manifest.permission.MOUNT_UNMOUNT_FILESYSTEMS);

        final VolumeInfo from;
        final VolumeInfo to;

        synchronized (mLock) {
            if (Objects.equals(mPrimaryStorageUuid, volumeUuid)) {
                throw new IllegalArgumentException("Primary storage already at " + volumeUuid);
            }

            if (mMoveCallback != null) {
                throw new IllegalStateException("Move already in progress");
            }
            mMoveCallback = callback;
            mMoveTargetUuid = volumeUuid;

            // We need all the users unlocked to move their primary storage
            final List<UserInfo> users = mContext.getSystemService(UserManager.class).getUsers();
            for (UserInfo user : users) {
                if (StorageManager.isFileEncryptedNativeOrEmulated()
                        && !isUserKeyUnlocked(user.id)) {
                    Slog.w(TAG, "Failing move due to locked user " + user.id);
                    onMoveStatusLocked(PackageManager.MOVE_FAILED_LOCKED_USER);
                    return;
                }
            }

            // When moving to/from primary physical volume, we probably just nuked
            // the current storage location, so we have nothing to move.
            if (Objects.equals(StorageManager.UUID_PRIMARY_PHYSICAL, mPrimaryStorageUuid)
                    || Objects.equals(StorageManager.UUID_PRIMARY_PHYSICAL, volumeUuid)) {
                Slog.d(TAG, "Skipping move to/from primary physical");
                onMoveStatusLocked(MOVE_STATUS_COPY_FINISHED);
                onMoveStatusLocked(PackageManager.MOVE_SUCCEEDED);
                mHandler.obtainMessage(H_RESET).sendToTarget();
                return;

            } else {
                from = findStorageForUuid(mPrimaryStorageUuid);
                to = findStorageForUuid(volumeUuid);

                if (from == null) {
                    Slog.w(TAG, "Failing move due to missing from volume " + mPrimaryStorageUuid);
                    onMoveStatusLocked(PackageManager.MOVE_FAILED_INTERNAL_ERROR);
                    return;
                } else if (to == null) {
                    Slog.w(TAG, "Failing move due to missing to volume " + volumeUuid);
                    onMoveStatusLocked(PackageManager.MOVE_FAILED_INTERNAL_ERROR);
                    return;
                }
            }
        }

        try {
            mVold.moveStorage(from.id, to.id, new IVoldTaskListener.Stub() {
                @Override
                public void onStatus(int status, PersistableBundle extras) {
                    synchronized (mLock) {
                        onMoveStatusLocked(status);
                    }
                }

                @Override
                public void onFinished(int status, PersistableBundle extras) {
                    // Not currently used
                }
            });
        } catch (Exception e) {
            Slog.wtf(TAG, e);
        }
    }

    private void warnOnNotMounted() {
        synchronized (mLock) {
            for (int i = 0; i < mVolumes.size(); i++) {
                final VolumeInfo vol = mVolumes.valueAt(i);
                if (vol.isPrimary() && vol.isMountedWritable()) {
                    // Cool beans, we have a mounted primary volume
                    return;
                }
            }
        }

        Slog.w(TAG, "No primary storage mounted!");
    }

    private boolean isUidOwnerOfPackageOrSystem(String packageName, int callerUid) {
        if (callerUid == android.os.Process.SYSTEM_UID) {
            return true;
        }

        if (packageName == null) {
            return false;
        }

        final int packageUid = mPmInternal.getPackageUid(packageName,
                PackageManager.MATCH_DEBUG_TRIAGED_MISSING, UserHandle.getUserId(callerUid));

        if (DEBUG_OBB) {
            Slog.d(TAG, "packageName = " + packageName + ", packageUid = " +
                    packageUid + ", callerUid = " + callerUid);
        }

        return callerUid == packageUid;
    }

    @Override
    public String getMountedObbPath(String rawPath) {
        Preconditions.checkNotNull(rawPath, "rawPath cannot be null");

        warnOnNotMounted();

        final ObbState state;
        synchronized (mObbMounts) {
            state = mObbPathToStateMap.get(rawPath);
        }
        if (state == null) {
            Slog.w(TAG, "Failed to find OBB mounted at " + rawPath);
            return null;
        }

        return findVolumeByIdOrThrow(state.volId).getPath().getAbsolutePath();
    }

    @Override
    public boolean isObbMounted(String rawPath) {
        Preconditions.checkNotNull(rawPath, "rawPath cannot be null");
        synchronized (mObbMounts) {
            return mObbPathToStateMap.containsKey(rawPath);
        }
    }

    @Override
    public void mountObb(String rawPath, String canonicalPath, String key,
            IObbActionListener token, int nonce, ObbInfo obbInfo) {
        Preconditions.checkNotNull(rawPath, "rawPath cannot be null");
        Preconditions.checkNotNull(canonicalPath, "canonicalPath cannot be null");
        Preconditions.checkNotNull(token, "token cannot be null");
        Preconditions.checkNotNull(obbInfo, "obbIfno cannot be null");

        final int callingUid = Binder.getCallingUid();
        final ObbState obbState = new ObbState(rawPath, canonicalPath,
                callingUid, token, nonce, null);
        final ObbAction action = new MountObbAction(obbState, key, callingUid, obbInfo);
        mObbActionHandler.sendMessage(mObbActionHandler.obtainMessage(OBB_RUN_ACTION, action));

        if (DEBUG_OBB)
            Slog.i(TAG, "Send to OBB handler: " + action.toString());
    }

    @Override
    public void unmountObb(String rawPath, boolean force, IObbActionListener token, int nonce) {
        Preconditions.checkNotNull(rawPath, "rawPath cannot be null");

        final ObbState existingState;
        synchronized (mObbMounts) {
            existingState = mObbPathToStateMap.get(rawPath);
        }

        if (existingState != null) {
            // TODO: separate state object from request data
            final int callingUid = Binder.getCallingUid();
            final ObbState newState = new ObbState(rawPath, existingState.canonicalPath,
                    callingUid, token, nonce, existingState.volId);
            final ObbAction action = new UnmountObbAction(newState, force);
            mObbActionHandler.sendMessage(mObbActionHandler.obtainMessage(OBB_RUN_ACTION, action));

            if (DEBUG_OBB)
                Slog.i(TAG, "Send to OBB handler: " + action.toString());
        } else {
            Slog.w(TAG, "Unknown OBB mount at " + rawPath);
        }
    }

    @Override
    public int getEncryptionState() {
        mContext.enforceCallingOrSelfPermission(Manifest.permission.CRYPT_KEEPER,
                "no permission to access the crypt keeper");

        try {
            return mVold.fdeComplete();
        } catch (Exception e) {
            Slog.wtf(TAG, e);
            return StorageManager.ENCRYPTION_STATE_ERROR_UNKNOWN;
        }
    }

    @Override
    public int decryptStorage(String password) {
        mContext.enforceCallingOrSelfPermission(Manifest.permission.CRYPT_KEEPER,
                "no permission to access the crypt keeper");

        if (TextUtils.isEmpty(password)) {
            throw new IllegalArgumentException("password cannot be empty");
        }

        if (DEBUG_EVENTS) {
            Slog.i(TAG, "decrypting storage...");
        }

        try {
            mVold.fdeCheckPassword(password);
            mHandler.postDelayed(() -> {
                try {
                    mVold.fdeRestart();
                } catch (Exception e) {
                    Slog.wtf(TAG, e);
                }
            }, DateUtils.SECOND_IN_MILLIS);
            return 0;
        } catch (ServiceSpecificException e) {
            Slog.e(TAG, "fdeCheckPassword failed", e);
            return e.errorCode;
        } catch (Exception e) {
            Slog.wtf(TAG, e);
            return StorageManager.ENCRYPTION_STATE_ERROR_UNKNOWN;
        }
    }

    @Override
    public int encryptStorage(int type, String password) {
        mContext.enforceCallingOrSelfPermission(Manifest.permission.CRYPT_KEEPER,
            "no permission to access the crypt keeper");

        if (type == StorageManager.CRYPT_TYPE_DEFAULT) {
            password = "";
        } else if (TextUtils.isEmpty(password)) {
            throw new IllegalArgumentException("password cannot be empty");
        }

        if (DEBUG_EVENTS) {
            Slog.i(TAG, "encrypting storage...");
        }

        try {
            mVold.fdeEnable(type, password, 0);
        } catch (Exception e) {
            Slog.wtf(TAG, e);
            return -1;
        }

        return 0;
    }

    /** Set the password for encrypting the master key.
     *  @param type One of the CRYPTO_TYPE_XXX consts defined in StorageManager.
     *  @param password The password to set.
     */
    @Override
    public int changeEncryptionPassword(int type, String password) {
        mContext.enforceCallingOrSelfPermission(Manifest.permission.CRYPT_KEEPER,
            "no permission to access the crypt keeper");

        if (StorageManager.isFileEncryptedNativeOnly()) {
            // Not supported on FBE devices
            return -1;
        }

        if (type == StorageManager.CRYPT_TYPE_DEFAULT) {
            password = "";
        } else if (TextUtils.isEmpty(password)) {
            throw new IllegalArgumentException("password cannot be empty");
        }

        if (DEBUG_EVENTS) {
            Slog.i(TAG, "changing encryption password...");
        }

        ILockSettings lockSettings = ILockSettings.Stub.asInterface(
                        ServiceManager.getService("lock_settings"));
        String currentPassword="default_password";
        try {
            currentPassword = lockSettings.getPassword();
        } catch (Exception e) {
            Slog.wtf(TAG, "Couldn't get password" + e);
        }

        try {
            mVold.fdeChangePassword(type, currentPassword, password);
            try {
                lockSettings.sanitizePassword();
            } catch (Exception e) {
                Slog.wtf(TAG, "Couldn't sanitize password" + e);
            }
            return 0;
        } catch (Exception e) {
            Slog.wtf(TAG, e);
            return -1;
        }
    }

    /**
     * Validate a user-supplied password string with cryptfs
     */
    @Override
    public int verifyEncryptionPassword(String password) throws RemoteException {
        // Only the system process is permitted to validate passwords
        if (Binder.getCallingUid() != android.os.Process.SYSTEM_UID) {
            throw new SecurityException("no permission to access the crypt keeper");
        }

        mContext.enforceCallingOrSelfPermission(Manifest.permission.CRYPT_KEEPER,
            "no permission to access the crypt keeper");

        if (TextUtils.isEmpty(password)) {
            throw new IllegalArgumentException("password cannot be empty");
        }

        if (DEBUG_EVENTS) {
            Slog.i(TAG, "validating encryption password...");
        }

        try {
            mVold.fdeVerifyPassword(password);
            return 0;
        } catch (Exception e) {
            Slog.wtf(TAG, e);
            return -1;
        }
    }

    /**
     * Get the type of encryption used to encrypt the master key.
     * @return The type, one of the CRYPT_TYPE_XXX consts from StorageManager.
     */
    @Override
    public int getPasswordType() {
        mContext.enforceCallingOrSelfPermission(Manifest.permission.CRYPT_KEEPER,
            "no permission to access the crypt keeper");

        try {
            return mVold.fdeGetPasswordType();
        } catch (Exception e) {
            Slog.wtf(TAG, e);
            return -1;
        }
    }

    /**
     * Set a field in the crypto header.
     * @param field field to set
     * @param contents contents to set in field
     */
    @Override
    public void setField(String field, String contents) throws RemoteException {
        mContext.enforceCallingOrSelfPermission(Manifest.permission.CRYPT_KEEPER,
            "no permission to access the crypt keeper");

        if (StorageManager.isFileEncryptedNativeOnly()) {
            // Not supported on FBE devices
            return;
        }

        try {
            mVold.fdeSetField(field, contents);
            return;
        } catch (Exception e) {
            Slog.wtf(TAG, e);
            return;
        }
    }

    /**
     * Gets a field from the crypto header.
     * @param field field to get
     * @return contents of field
     */
    @Override
    public String getField(String field) throws RemoteException {
        mContext.enforceCallingOrSelfPermission(Manifest.permission.CRYPT_KEEPER,
            "no permission to access the crypt keeper");

        if (StorageManager.isFileEncryptedNativeOnly()) {
            // Not supported on FBE devices
            return null;
        }

        try {
            return mVold.fdeGetField(field);
        } catch (Exception e) {
            Slog.wtf(TAG, e);
            return null;
        }
    }

    /**
     * Is userdata convertible to file based encryption?
     * @return non zero for convertible
     */
    @Override
    public boolean isConvertibleToFBE() throws RemoteException {
        mContext.enforceCallingOrSelfPermission(Manifest.permission.CRYPT_KEEPER,
            "no permission to access the crypt keeper");

        try {
            return mVold.isConvertibleToFbe();
        } catch (Exception e) {
            Slog.wtf(TAG, e);
            return false;
        }
    }

    /**
     * Signal that checkpointing partitions should commit changes
     */
    @Override
    public void commitChanges() throws RemoteException {
        // Only the system process is permitted to commit checkpoints
        if (Binder.getCallingUid() != android.os.Process.SYSTEM_UID) {
            throw new SecurityException("no permission to commit checkpoint changes");
        }

        mVold.commitChanges();
    }

    @Override
    public String getPassword() throws RemoteException {
        mContext.enforceCallingOrSelfPermission(Manifest.permission.CRYPT_KEEPER,
                "only keyguard can retrieve password");

        try {
            return mVold.fdeGetPassword();
        } catch (Exception e) {
            Slog.wtf(TAG, e);
            return null;
        }
    }

    @Override
    public void clearPassword() throws RemoteException {
        mContext.enforceCallingOrSelfPermission(Manifest.permission.CRYPT_KEEPER,
                "only keyguard can clear password");

        try {
            mVold.fdeClearPassword();
            return;
        } catch (Exception e) {
            Slog.wtf(TAG, e);
            return;
        }
    }

    @Override
    public void createUserKey(int userId, int serialNumber, boolean ephemeral) {
        enforcePermission(android.Manifest.permission.STORAGE_INTERNAL);

        try {
            mVold.createUserKey(userId, serialNumber, ephemeral);
        } catch (Exception e) {
            Slog.wtf(TAG, e);
        }
    }

    @Override
    public void destroyUserKey(int userId) {
        enforcePermission(android.Manifest.permission.STORAGE_INTERNAL);

        try {
            mVold.destroyUserKey(userId);
        } catch (Exception e) {
            Slog.wtf(TAG, e);
        }
    }

    private String encodeBytes(byte[] bytes) {
        if (ArrayUtils.isEmpty(bytes)) {
            return "!";
        } else {
            return HexDump.toHexString(bytes);
        }
    }

    /*
     * Add this token/secret pair to the set of ways we can recover a disk encryption key.
     * Changing the token/secret for a disk encryption key is done in two phases: first, adding
     * a new token/secret pair with this call, then delting all other pairs with
     * fixateNewestUserKeyAuth. This allows other places where a credential is used, such as
     * Gatekeeper, to be updated between the two calls.
     */
    @Override
    public void addUserKeyAuth(int userId, int serialNumber, byte[] token, byte[] secret) {
        enforcePermission(android.Manifest.permission.STORAGE_INTERNAL);

        try {
            mVold.addUserKeyAuth(userId, serialNumber, encodeBytes(token), encodeBytes(secret));
        } catch (Exception e) {
            Slog.wtf(TAG, e);
        }
    }

    /*
     * Clear disk encryption key bound to the associated token / secret pair. Removing the user
     * binding of the Disk encryption key is done in two phases: first, this call will retrieve
     * the disk encryption key using the provided token / secret pair and store it by
     * encrypting it with a keymaster key not bound to the user, then fixateNewestUserKeyAuth
     * is called to delete all other bindings of the disk encryption key.
     */
    @Override
    public void clearUserKeyAuth(int userId, int serialNumber, byte[] token, byte[] secret) {
        enforcePermission(android.Manifest.permission.STORAGE_INTERNAL);

        try {
            mVold.clearUserKeyAuth(userId, serialNumber, encodeBytes(token), encodeBytes(secret));
        } catch (Exception e) {
            Slog.wtf(TAG, e);
        }
    }

    /*
     * Delete all disk encryption token/secret pairs except the most recently added one
     */
    @Override
    public void fixateNewestUserKeyAuth(int userId) {
        enforcePermission(android.Manifest.permission.STORAGE_INTERNAL);

        try {
            mVold.fixateNewestUserKeyAuth(userId);
        } catch (Exception e) {
            Slog.wtf(TAG, e);
        }
    }

    @Override
    public void unlockUserKey(int userId, int serialNumber, byte[] token, byte[] secret) {
        enforcePermission(android.Manifest.permission.STORAGE_INTERNAL);

        if (StorageManager.isFileEncryptedNativeOrEmulated()) {
            // When a user has secure lock screen, require secret to actually unlock.
            // This check is mostly in place for emulation mode.
            if (mLockPatternUtils.isSecure(userId) && ArrayUtils.isEmpty(secret)) {
                throw new IllegalStateException("Secret required to unlock secure user " + userId);
            }

            try {
                mVold.unlockUserKey(userId, serialNumber, encodeBytes(token),
                        encodeBytes(secret));
            } catch (Exception e) {
                Slog.wtf(TAG, e);
                return;
            }
        }

        synchronized (mLock) {
            mLocalUnlockedUsers = ArrayUtils.appendInt(mLocalUnlockedUsers, userId);
        }
    }

    @Override
    public void lockUserKey(int userId) {
        enforcePermission(android.Manifest.permission.STORAGE_INTERNAL);

        try {
            mVold.lockUserKey(userId);
        } catch (Exception e) {
            Slog.wtf(TAG, e);
            return;
        }

        synchronized (mLock) {
            mLocalUnlockedUsers = ArrayUtils.removeInt(mLocalUnlockedUsers, userId);
        }
    }

    @Override
    public boolean isUserKeyUnlocked(int userId) {
        synchronized (mLock) {
            return ArrayUtils.contains(mLocalUnlockedUsers, userId);
        }
    }

    @Override
    public void prepareUserStorage(String volumeUuid, int userId, int serialNumber, int flags) {
        enforcePermission(android.Manifest.permission.STORAGE_INTERNAL);

        try {
            mVold.prepareUserStorage(volumeUuid, userId, serialNumber, flags);
        } catch (Exception e) {
            Slog.wtf(TAG, e);
        }
    }

    @Override
    public void destroyUserStorage(String volumeUuid, int userId, int flags) {
        enforcePermission(android.Manifest.permission.STORAGE_INTERNAL);

        try {
            mVold.destroyUserStorage(volumeUuid, userId, flags);
        } catch (Exception e) {
            Slog.wtf(TAG, e);
        }
    }

    class AppFuseMountScope extends AppFuseBridge.MountScope {
        boolean opened = false;

        public AppFuseMountScope(int uid, int mountId) {
            super(uid, mountId);
        }

        @Override
        public ParcelFileDescriptor open() throws NativeDaemonConnectorException {
            try {
                return new ParcelFileDescriptor(
                        mVold.mountAppFuse(uid, mountId));
            } catch (Exception e) {
                throw new NativeDaemonConnectorException("Failed to mount", e);
            }
        }

        @Override
        public ParcelFileDescriptor openFile(int mountId, int fileId, int flags)
                throws NativeDaemonConnectorException {
            try {
                return new ParcelFileDescriptor(
                        mVold.openAppFuseFile(uid, mountId, fileId, flags));
            } catch (Exception e) {
                throw new NativeDaemonConnectorException("Failed to open", e);
            }
        }

        @Override
        public void close() throws Exception {
            if (opened) {
                mVold.unmountAppFuse(uid, mountId);
                opened = false;
            }
        }
    }

    @Override
    public @Nullable AppFuseMount mountProxyFileDescriptorBridge() {
        Slog.v(TAG, "mountProxyFileDescriptorBridge");
        final int uid = Binder.getCallingUid();

        while (true) {
            synchronized (mAppFuseLock) {
                boolean newlyCreated = false;
                if (mAppFuseBridge == null) {
                    mAppFuseBridge = new AppFuseBridge();
                    new Thread(mAppFuseBridge, AppFuseBridge.TAG).start();
                    newlyCreated = true;
                }
                try {
                    final int name = mNextAppFuseName++;
                    try {
                        return new AppFuseMount(
                            name, mAppFuseBridge.addBridge(new AppFuseMountScope(uid, name)));
                    } catch (FuseUnavailableMountException e) {
                        if (newlyCreated) {
                            // If newly created bridge fails, it's a real error.
                            Slog.e(TAG, "", e);
                            return null;
                        }
                        // It seems the thread of mAppFuseBridge has already been terminated.
                        mAppFuseBridge = null;
                    }
                } catch (NativeDaemonConnectorException e) {
                    throw e.rethrowAsParcelableException();
                }
            }
        }
    }

    @Override
    public @Nullable ParcelFileDescriptor openProxyFileDescriptor(
            int mountId, int fileId, int mode) {
        Slog.v(TAG, "mountProxyFileDescriptor");
<<<<<<< HEAD
=======

        // We only support a narrow set of incoming mode flags
        mode &= MODE_READ_WRITE;

>>>>>>> de843449
        try {
            synchronized (mAppFuseLock) {
                if (mAppFuseBridge == null) {
                    Slog.e(TAG, "FuseBridge has not been created");
                    return null;
                }
                return mAppFuseBridge.openFile(mountId, fileId, mode);
            }
        } catch (FuseUnavailableMountException | InterruptedException error) {
            Slog.v(TAG, "The mount point has already been invalid", error);
            return null;
        }
    }

    @Override
    public void mkdirs(String callingPkg, String appPath) {
        final int userId = UserHandle.getUserId(Binder.getCallingUid());
        final UserEnvironment userEnv = new UserEnvironment(userId);
        final String propertyName = "sys.user." + userId + ".ce_available";

        // Ignore requests to create directories while storage is locked
        if (!isUserKeyUnlocked(userId)) {
            throw new IllegalStateException("Failed to prepare " + appPath);
        }

        // Ignore requests to create directories if CE storage is not available
        if ((userId == UserHandle.USER_SYSTEM)
                && !SystemProperties.getBoolean(propertyName, false)) {
            throw new IllegalStateException("Failed to prepare " + appPath);
        }

        // Validate that reported package name belongs to caller
        final AppOpsManager appOps = (AppOpsManager) mContext.getSystemService(
                Context.APP_OPS_SERVICE);
        appOps.checkPackage(Binder.getCallingUid(), callingPkg);

        File appFile = null;
        try {
            appFile = new File(appPath).getCanonicalFile();
        } catch (IOException e) {
            throw new IllegalStateException("Failed to resolve " + appPath + ": " + e);
        }

        // Try translating the app path into a vold path, but require that it
        // belong to the calling package.
        if (FileUtils.contains(userEnv.buildExternalStorageAppDataDirs(callingPkg), appFile) ||
                FileUtils.contains(userEnv.buildExternalStorageAppObbDirs(callingPkg), appFile) ||
                FileUtils.contains(userEnv.buildExternalStorageAppMediaDirs(callingPkg), appFile)) {
            appPath = appFile.getAbsolutePath();
            if (!appPath.endsWith("/")) {
                appPath = appPath + "/";
            }

            try {
                mVold.mkdirs(appPath);
                return;
            } catch (Exception e) {
                throw new IllegalStateException("Failed to prepare " + appPath + ": " + e);
            }
        }

        throw new SecurityException("Invalid mkdirs path: " + appFile);
    }

    @Override
    public StorageVolume[] getVolumeList(int uid, String packageName, int flags) {
        final int userId = UserHandle.getUserId(uid);

        final boolean forWrite = (flags & StorageManager.FLAG_FOR_WRITE) != 0;
        final boolean realState = (flags & StorageManager.FLAG_REAL_STATE) != 0;
        final boolean includeInvisible = (flags & StorageManager.FLAG_INCLUDE_INVISIBLE) != 0;

        final boolean userKeyUnlocked;
        final boolean storagePermission;
        final long token = Binder.clearCallingIdentity();
        try {
            userKeyUnlocked = isUserKeyUnlocked(userId);
            storagePermission = mStorageManagerInternal.hasExternalStorage(uid, packageName);
        } finally {
            Binder.restoreCallingIdentity(token);
        }

        boolean foundPrimary = false;

        final ArrayList<StorageVolume> res = new ArrayList<>();
        synchronized (mLock) {
            for (int i = 0; i < mVolumes.size(); i++) {
                final VolumeInfo vol = mVolumes.valueAt(i);
                switch (vol.getType()) {
                    case VolumeInfo.TYPE_PUBLIC:
                    case VolumeInfo.TYPE_STUB:
                    case VolumeInfo.TYPE_EMULATED:
                        break;
                    default:
                        continue;
                }

                boolean match = false;
                if (forWrite) {
                    match = vol.isVisibleForWrite(userId);
                } else {
                    match = vol.isVisibleForRead(userId)
                            || (includeInvisible && vol.getPath() != null);
                }
                if (!match) continue;

                boolean reportUnmounted = false;
                if ((vol.getType() == VolumeInfo.TYPE_EMULATED) && !userKeyUnlocked) {
                    reportUnmounted = true;
                } else if (!storagePermission && !realState) {
                    reportUnmounted = true;
                }

                final StorageVolume userVol = vol.buildStorageVolume(mContext, userId,
                        reportUnmounted);
                if (vol.isPrimary()) {
                    res.add(0, userVol);
                    foundPrimary = true;
                } else {
                    res.add(userVol);
                }
            }
        }

        if (!foundPrimary) {
            Slog.w(TAG, "No primary storage defined yet; hacking together a stub");

            final boolean primaryPhysical = SystemProperties.getBoolean(
                    StorageManager.PROP_PRIMARY_PHYSICAL, false);

            final String id = "stub_primary";
            final File path = Environment.getLegacyExternalStorageDirectory();
            final String description = mContext.getString(android.R.string.unknownName);
            final boolean primary = true;
            final boolean removable = primaryPhysical;
            final boolean emulated = !primaryPhysical;
            final boolean allowMassStorage = false;
            final long maxFileSize = 0L;
            final UserHandle owner = new UserHandle(userId);
            final String uuid = null;
            final String state = Environment.MEDIA_REMOVED;

            res.add(0, new StorageVolume(id, path, path,
                    description, primary, removable, emulated,
                    allowMassStorage, maxFileSize, owner, uuid, state));
        }

        return res.toArray(new StorageVolume[res.size()]);
    }

    @Override
    public DiskInfo[] getDisks() {
        synchronized (mLock) {
            final DiskInfo[] res = new DiskInfo[mDisks.size()];
            for (int i = 0; i < mDisks.size(); i++) {
                res[i] = mDisks.valueAt(i);
            }
            return res;
        }
    }

    @Override
    public VolumeInfo[] getVolumes(int flags) {
        synchronized (mLock) {
            final VolumeInfo[] res = new VolumeInfo[mVolumes.size()];
            for (int i = 0; i < mVolumes.size(); i++) {
                res[i] = mVolumes.valueAt(i);
            }
            return res;
        }
    }

    @Override
    public VolumeRecord[] getVolumeRecords(int flags) {
        synchronized (mLock) {
            final VolumeRecord[] res = new VolumeRecord[mRecords.size()];
            for (int i = 0; i < mRecords.size(); i++) {
                res[i] = mRecords.valueAt(i);
            }
            return res;
        }
    }

    @Override
    public long getCacheQuotaBytes(String volumeUuid, int uid) {
        if (uid != Binder.getCallingUid()) {
            mContext.enforceCallingPermission(android.Manifest.permission.STORAGE_INTERNAL, TAG);
        }
        final long token = Binder.clearCallingIdentity();
        final StorageStatsManager stats = mContext.getSystemService(StorageStatsManager.class);
        try {
            return stats.getCacheQuotaBytes(volumeUuid, uid);
        } finally {
            Binder.restoreCallingIdentity(token);
        }
    }

    @Override
    public long getCacheSizeBytes(String volumeUuid, int uid) {
        if (uid != Binder.getCallingUid()) {
            mContext.enforceCallingPermission(android.Manifest.permission.STORAGE_INTERNAL, TAG);
        }
        final long token = Binder.clearCallingIdentity();
        try {
            return mContext.getSystemService(StorageStatsManager.class)
                    .queryStatsForUid(volumeUuid, uid).getCacheBytes();
        } catch (IOException e) {
            throw new ParcelableException(e);
        } finally {
            Binder.restoreCallingIdentity(token);
        }
    }

    private int adjustAllocateFlags(int flags, int callingUid, String callingPackage) {
        // Require permission to allocate aggressively
        if ((flags & StorageManager.FLAG_ALLOCATE_AGGRESSIVE) != 0) {
            mContext.enforceCallingOrSelfPermission(
                    android.Manifest.permission.ALLOCATE_AGGRESSIVE, TAG);
        }

        // Apps normally can't directly defy reserved space
        flags &= ~StorageManager.FLAG_ALLOCATE_DEFY_ALL_RESERVED;
        flags &= ~StorageManager.FLAG_ALLOCATE_DEFY_HALF_RESERVED;

        // However, if app is actively using the camera, then we're willing to
        // clear up to half of the reserved cache space, since the user might be
        // trying to capture an important memory.
        final AppOpsManager appOps = mContext.getSystemService(AppOpsManager.class);
        final long token = Binder.clearCallingIdentity();
        try {
            if (appOps.isOperationActive(AppOpsManager.OP_CAMERA, callingUid, callingPackage)) {
                Slog.d(TAG, "UID " + callingUid + " is actively using camera;"
                        + " letting them defy reserved cached data");
                flags |= StorageManager.FLAG_ALLOCATE_DEFY_HALF_RESERVED;
            }
        } finally {
            Binder.restoreCallingIdentity(token);
        }

        return flags;
    }

    @Override
    public long getAllocatableBytes(String volumeUuid, int flags, String callingPackage) {
        flags = adjustAllocateFlags(flags, Binder.getCallingUid(), callingPackage);

        final StorageManager storage = mContext.getSystemService(StorageManager.class);
        final StorageStatsManager stats = mContext.getSystemService(StorageStatsManager.class);
        final long token = Binder.clearCallingIdentity();
        try {
            // In general, apps can allocate as much space as they want, except
            // we never let them eat into either the minimum cache space or into
            // the low disk warning space. To avoid user confusion, this logic
            // should be kept in sync with getFreeBytes().
            final File path = storage.findPathForUuid(volumeUuid);

            final long usable = path.getUsableSpace();
            final long lowReserved = storage.getStorageLowBytes(path);
            final long fullReserved = storage.getStorageFullBytes(path);

            if (stats.isQuotaSupported(volumeUuid)) {
                final long cacheTotal = stats.getCacheBytes(volumeUuid);
                final long cacheReserved = storage.getStorageCacheBytes(path, flags);
                final long cacheClearable = Math.max(0, cacheTotal - cacheReserved);

                if ((flags & StorageManager.FLAG_ALLOCATE_AGGRESSIVE) != 0) {
                    return Math.max(0, (usable + cacheClearable) - fullReserved);
                } else {
                    return Math.max(0, (usable + cacheClearable) - lowReserved);
                }
            } else {
                // When we don't have fast quota information, we ignore cached
                // data and only consider unused bytes.
                if ((flags & StorageManager.FLAG_ALLOCATE_AGGRESSIVE) != 0) {
                    return Math.max(0, usable - fullReserved);
                } else {
                    return Math.max(0, usable - lowReserved);
                }
            }
        } catch (IOException e) {
            throw new ParcelableException(e);
        } finally {
            Binder.restoreCallingIdentity(token);
        }
    }

    @Override
    public void allocateBytes(String volumeUuid, long bytes, int flags, String callingPackage) {
        flags = adjustAllocateFlags(flags, Binder.getCallingUid(), callingPackage);

        final long allocatableBytes = getAllocatableBytes(volumeUuid, flags, callingPackage);
        if (bytes > allocatableBytes) {
            throw new ParcelableException(new IOException("Failed to allocate " + bytes
                    + " because only " + allocatableBytes + " allocatable"));
        }

        final StorageManager storage = mContext.getSystemService(StorageManager.class);
        final long token = Binder.clearCallingIdentity();
        try {
            // Free up enough disk space to satisfy both the requested allocation
            // and our low disk warning space.
            final File path = storage.findPathForUuid(volumeUuid);
            if ((flags & StorageManager.FLAG_ALLOCATE_AGGRESSIVE) != 0) {
                bytes += storage.getStorageFullBytes(path);
            } else {
                bytes += storage.getStorageLowBytes(path);
            }

            mPmInternal.freeStorage(volumeUuid, bytes, flags);
        } catch (IOException e) {
            throw new ParcelableException(e);
        } finally {
            Binder.restoreCallingIdentity(token);
        }
    }

<<<<<<< HEAD
=======
    private IAppOpsCallback.Stub mAppOpsCallback = new IAppOpsCallback.Stub() {
        @Override
        public void opChanged(int op, int uid, String packageName) throws RemoteException {
            if (!ENABLE_ISOLATED_STORAGE) return;

            remountUidExternalStorage(uid, getMountMode(uid, packageName));
        }
    };

>>>>>>> de843449
    private static final Pattern PATTERN_TRANSLATE = Pattern.compile(
            "(?i)^(/storage/[^/]+/(?:[0-9]+/)?)(.*)");

    @Override
    public String translateAppToSystem(String path, int pid, int uid) {
        return translateInternal(path, pid, uid, true);
    }

    @Override
    public String translateSystemToApp(String path, int pid, int uid) {
        return translateInternal(path, pid, uid, false);
    }

    private String translateInternal(String path, int pid, int uid, boolean toSystem) {
        if (!ENABLE_ISOLATED_STORAGE) return path;

        if (path.contains("/../")) {
            throw new SecurityException("Shady looking path " + path);
        }

<<<<<<< HEAD
        if (!mAmInternal.isAppStorageSandboxed(pid, uid)) {
=======
        final int mountMode = mAmInternal.getStorageMountMode(pid, uid);
        if (mountMode == Zygote.MOUNT_EXTERNAL_FULL) {
>>>>>>> de843449
            return path;
        }

        final Matcher m = PATTERN_TRANSLATE.matcher(path);
        if (m.matches()) {
            final String device = m.group(1);
            final String devicePath = m.group(2);

<<<<<<< HEAD
=======
            if (mountMode == Zygote.MOUNT_EXTERNAL_INSTALLER
                    && devicePath.startsWith("Android/obb/")) {
                return path;
            }

>>>>>>> de843449
            // Does path belong to any packages belonging to this UID? If so,
            // they get to go straight through to legacy paths.
            final String[] pkgs = mContext.getPackageManager().getPackagesForUid(uid);
            for (String pkg : pkgs) {
                if (devicePath.startsWith("Android/data/" + pkg + "/") ||
                        devicePath.startsWith("Android/media/" + pkg + "/") ||
                        devicePath.startsWith("Android/obb/" + pkg + "/")) {
                    return path;
                }
            }

            final String sharedUserId = mPmInternal.getSharedUserIdForPackage(pkgs[0]);
            final String sandboxId = getSandboxId(pkgs[0], sharedUserId);

            if (toSystem) {
                // Everything else goes into sandbox.
                return device + "Android/sandbox/" + sandboxId + "/" + devicePath;
            } else {
                // Does path belong to this sandbox? If so, leave sandbox.
                final String sandboxPrefix = "Android/sandbox/" + sandboxId + "/";
                if (devicePath.startsWith(sandboxPrefix)) {
                    return device + devicePath.substring(sandboxPrefix.length());
                }

                // Path isn't valid inside sandbox!
                throw new SecurityException(
                        "Path " + path + " isn't valid inside sandbox " + sandboxId);
            }
        }

        return path;
    }

    private void addObbStateLocked(ObbState obbState) throws RemoteException {
        final IBinder binder = obbState.getBinder();
        List<ObbState> obbStates = mObbMounts.get(binder);

        if (obbStates == null) {
            obbStates = new ArrayList<ObbState>();
            mObbMounts.put(binder, obbStates);
        } else {
            for (final ObbState o : obbStates) {
                if (o.rawPath.equals(obbState.rawPath)) {
                    throw new IllegalStateException("Attempt to add ObbState twice. "
                            + "This indicates an error in the StorageManagerService logic.");
                }
            }
        }

        obbStates.add(obbState);
        try {
            obbState.link();
        } catch (RemoteException e) {
            /*
             * The binder died before we could link it, so clean up our state
             * and return failure.
             */
            obbStates.remove(obbState);
            if (obbStates.isEmpty()) {
                mObbMounts.remove(binder);
            }

            // Rethrow the error so mountObb can get it
            throw e;
        }

        mObbPathToStateMap.put(obbState.rawPath, obbState);
    }

    private void removeObbStateLocked(ObbState obbState) {
        final IBinder binder = obbState.getBinder();
        final List<ObbState> obbStates = mObbMounts.get(binder);
        if (obbStates != null) {
            if (obbStates.remove(obbState)) {
                obbState.unlink();
            }
            if (obbStates.isEmpty()) {
                mObbMounts.remove(binder);
            }
        }

        mObbPathToStateMap.remove(obbState.rawPath);
    }

    private class ObbActionHandler extends Handler {

        ObbActionHandler(Looper l) {
            super(l);
        }

        @Override
        public void handleMessage(Message msg) {
            switch (msg.what) {
                case OBB_RUN_ACTION: {
                    final ObbAction action = (ObbAction) msg.obj;

                    if (DEBUG_OBB)
                        Slog.i(TAG, "OBB_RUN_ACTION: " + action.toString());

                    action.execute(this);
                    break;
                }
                case OBB_FLUSH_MOUNT_STATE: {
                    final String path = (String) msg.obj;

                    if (DEBUG_OBB)
                        Slog.i(TAG, "Flushing all OBB state for path " + path);

                    synchronized (mObbMounts) {
                        final List<ObbState> obbStatesToRemove = new LinkedList<ObbState>();

                        final Iterator<ObbState> i = mObbPathToStateMap.values().iterator();
                        while (i.hasNext()) {
                            final ObbState state = i.next();

                            /*
                             * If this entry's source file is in the volume path
                             * that got unmounted, remove it because it's no
                             * longer valid.
                             */
                            if (state.canonicalPath.startsWith(path)) {
                                obbStatesToRemove.add(state);
                            }
                        }

                        for (final ObbState obbState : obbStatesToRemove) {
                            if (DEBUG_OBB)
                                Slog.i(TAG, "Removing state for " + obbState.rawPath);

                            removeObbStateLocked(obbState);

                            try {
                                obbState.token.onObbResult(obbState.rawPath, obbState.nonce,
                                        OnObbStateChangeListener.UNMOUNTED);
                            } catch (RemoteException e) {
                                Slog.i(TAG, "Couldn't send unmount notification for  OBB: "
                                        + obbState.rawPath);
                            }
                        }
                    }
                    break;
                }
            }
        }
    }

    private static class ObbException extends Exception {
        public final int status;

        public ObbException(int status, String message) {
            super(message);
            this.status = status;
        }

        public ObbException(int status, Throwable cause) {
            super(cause.getMessage(), cause);
            this.status = status;
        }
    }

    abstract class ObbAction {

        ObbState mObbState;

        ObbAction(ObbState obbState) {
            mObbState = obbState;
        }

        public void execute(ObbActionHandler handler) {
            try {
                if (DEBUG_OBB)
                    Slog.i(TAG, "Starting to execute action: " + toString());
                handleExecute();
            } catch (ObbException e) {
                notifyObbStateChange(e);
            }
        }

        abstract void handleExecute() throws ObbException;

        protected void notifyObbStateChange(ObbException e) {
            Slog.w(TAG, e);
            notifyObbStateChange(e.status);
        }

        protected void notifyObbStateChange(int status) {
            if (mObbState == null || mObbState.token == null) {
                return;
            }

            try {
                mObbState.token.onObbResult(mObbState.rawPath, mObbState.nonce, status);
            } catch (RemoteException e) {
                Slog.w(TAG, "StorageEventListener went away while calling onObbStateChanged");
            }
        }
    }

    class MountObbAction extends ObbAction {
        private final String mKey;
        private final int mCallingUid;
        private ObbInfo mObbInfo;

        MountObbAction(ObbState obbState, String key, int callingUid, ObbInfo obbInfo) {
            super(obbState);
            mKey = key;
            mCallingUid = callingUid;
            mObbInfo = obbInfo;
        }

        @Override
        public void handleExecute() throws ObbException {
            warnOnNotMounted();

            if (!isUidOwnerOfPackageOrSystem(mObbInfo.packageName, mCallingUid)) {
                throw new ObbException(ERROR_PERMISSION_DENIED, "Denied attempt to mount OBB "
                        + mObbInfo.filename + " which is owned by " + mObbInfo.packageName);
            }

            final boolean isMounted;
            synchronized (mObbMounts) {
                isMounted = mObbPathToStateMap.containsKey(mObbState.rawPath);
            }
            if (isMounted) {
                throw new ObbException(ERROR_ALREADY_MOUNTED,
                        "Attempt to mount OBB which is already mounted: " + mObbInfo.filename);
            }

            final String hashedKey;
            final String binderKey;
            if (mKey == null) {
                hashedKey = "none";
                binderKey = "";
            } else {
                try {
                    SecretKeyFactory factory = SecretKeyFactory.getInstance("PBKDF2WithHmacSHA1");

                    KeySpec ks = new PBEKeySpec(mKey.toCharArray(), mObbInfo.salt,
                            PBKDF2_HASH_ROUNDS, CRYPTO_ALGORITHM_KEY_SIZE);
                    SecretKey key = factory.generateSecret(ks);
                    BigInteger bi = new BigInteger(key.getEncoded());
                    hashedKey = bi.toString(16);
                    binderKey = hashedKey;
                } catch (GeneralSecurityException e) {
                    throw new ObbException(ERROR_INTERNAL, e);
                }
            }

            try {
                mObbState.volId = mVold.createObb(mObbState.canonicalPath, binderKey,
                        mObbState.ownerGid);
                mVold.mount(mObbState.volId, 0, -1);

                if (DEBUG_OBB)
                    Slog.d(TAG, "Successfully mounted OBB " + mObbState.canonicalPath);

                synchronized (mObbMounts) {
                    addObbStateLocked(mObbState);
                }

                notifyObbStateChange(MOUNTED);
            } catch (Exception e) {
                throw new ObbException(ERROR_COULD_NOT_MOUNT, e);
            }
        }

        @Override
        public String toString() {
            StringBuilder sb = new StringBuilder();
            sb.append("MountObbAction{");
            sb.append(mObbState);
            sb.append('}');
            return sb.toString();
        }
    }

    class UnmountObbAction extends ObbAction {
        private final boolean mForceUnmount;

        UnmountObbAction(ObbState obbState, boolean force) {
            super(obbState);
            mForceUnmount = force;
        }

        @Override
        public void handleExecute() throws ObbException {
            warnOnNotMounted();

            final ObbState existingState;
            synchronized (mObbMounts) {
                existingState = mObbPathToStateMap.get(mObbState.rawPath);
            }

            if (existingState == null) {
                throw new ObbException(ERROR_NOT_MOUNTED, "Missing existingState");
            }

            if (existingState.ownerGid != mObbState.ownerGid) {
                notifyObbStateChange(new ObbException(ERROR_PERMISSION_DENIED,
                        "Permission denied to unmount OBB " + existingState.rawPath
                                + " (owned by GID " + existingState.ownerGid + ")"));
                return;
            }

            try {
                mVold.unmount(mObbState.volId);
                mVold.destroyObb(mObbState.volId);
                mObbState.volId = null;

                synchronized (mObbMounts) {
                    removeObbStateLocked(existingState);
                }

                notifyObbStateChange(UNMOUNTED);
            } catch (Exception e) {
                throw new ObbException(ERROR_COULD_NOT_UNMOUNT, e);
            }
        }

        @Override
        public String toString() {
            StringBuilder sb = new StringBuilder();
            sb.append("UnmountObbAction{");
            sb.append(mObbState);
            sb.append(",force=");
            sb.append(mForceUnmount);
            sb.append('}');
            return sb.toString();
        }
    }

    private void dispatchOnStatus(IVoldTaskListener listener, int status,
            PersistableBundle extras) {
        if (listener != null) {
            try {
                listener.onStatus(status, extras);
            } catch (RemoteException ignored) {
            }
        }
    }

    private void dispatchOnFinished(IVoldTaskListener listener, int status,
            PersistableBundle extras) {
        if (listener != null) {
            try {
                listener.onFinished(status, extras);
            } catch (RemoteException ignored) {
            }
        }
    }

    private int getMountMode(int uid, String packageName) {
        try {
            if (Process.isIsolated(uid)) {
                return Zygote.MOUNT_EXTERNAL_NONE;
            }
            if (mIPackageManager.checkUidPermission(WRITE_MEDIA_STORAGE, uid)
                    == PERMISSION_GRANTED) {
                return Zygote.MOUNT_EXTERNAL_FULL;
            } else if (mIAppOpsService.checkOperation(OP_LEGACY_STORAGE, uid,
                    packageName) == MODE_ALLOWED) {
                // TODO: define a specific "legacy" mount mode
                return Zygote.MOUNT_EXTERNAL_FULL;
            } else if (mIPackageManager.checkUidPermission(INSTALL_PACKAGES, uid)
                    == PERMISSION_GRANTED || mIAppOpsService.checkOperation(
                            OP_REQUEST_INSTALL_PACKAGES, uid, packageName) == MODE_ALLOWED) {
                return Zygote.MOUNT_EXTERNAL_INSTALLER;
            } else {
                return Zygote.MOUNT_EXTERNAL_WRITE;
            }
        } catch (RemoteException e) {
            // Should not happen
        }
        return Zygote.MOUNT_EXTERNAL_NONE;
    }

    private static class Callbacks extends Handler {
        private static final int MSG_STORAGE_STATE_CHANGED = 1;
        private static final int MSG_VOLUME_STATE_CHANGED = 2;
        private static final int MSG_VOLUME_RECORD_CHANGED = 3;
        private static final int MSG_VOLUME_FORGOTTEN = 4;
        private static final int MSG_DISK_SCANNED = 5;
        private static final int MSG_DISK_DESTROYED = 6;

        private final RemoteCallbackList<IStorageEventListener>
                mCallbacks = new RemoteCallbackList<>();

        public Callbacks(Looper looper) {
            super(looper);
        }

        public void register(IStorageEventListener callback) {
            mCallbacks.register(callback);
        }

        public void unregister(IStorageEventListener callback) {
            mCallbacks.unregister(callback);
        }

        @Override
        public void handleMessage(Message msg) {
            final SomeArgs args = (SomeArgs) msg.obj;
            final int n = mCallbacks.beginBroadcast();
            for (int i = 0; i < n; i++) {
                final IStorageEventListener callback = mCallbacks.getBroadcastItem(i);
                try {
                    invokeCallback(callback, msg.what, args);
                } catch (RemoteException ignored) {
                }
            }
            mCallbacks.finishBroadcast();
            args.recycle();
        }

        private void invokeCallback(IStorageEventListener callback, int what, SomeArgs args)
                throws RemoteException {
            switch (what) {
                case MSG_STORAGE_STATE_CHANGED: {
                    callback.onStorageStateChanged((String) args.arg1, (String) args.arg2,
                            (String) args.arg3);
                    break;
                }
                case MSG_VOLUME_STATE_CHANGED: {
                    callback.onVolumeStateChanged((VolumeInfo) args.arg1, args.argi2, args.argi3);
                    break;
                }
                case MSG_VOLUME_RECORD_CHANGED: {
                    callback.onVolumeRecordChanged((VolumeRecord) args.arg1);
                    break;
                }
                case MSG_VOLUME_FORGOTTEN: {
                    callback.onVolumeForgotten((String) args.arg1);
                    break;
                }
                case MSG_DISK_SCANNED: {
                    callback.onDiskScanned((DiskInfo) args.arg1, args.argi2);
                    break;
                }
                case MSG_DISK_DESTROYED: {
                    callback.onDiskDestroyed((DiskInfo) args.arg1);
                    break;
                }
            }
        }

        private void notifyStorageStateChanged(String path, String oldState, String newState) {
            final SomeArgs args = SomeArgs.obtain();
            args.arg1 = path;
            args.arg2 = oldState;
            args.arg3 = newState;
            obtainMessage(MSG_STORAGE_STATE_CHANGED, args).sendToTarget();
        }

        private void notifyVolumeStateChanged(VolumeInfo vol, int oldState, int newState) {
            final SomeArgs args = SomeArgs.obtain();
            args.arg1 = vol.clone();
            args.argi2 = oldState;
            args.argi3 = newState;
            obtainMessage(MSG_VOLUME_STATE_CHANGED, args).sendToTarget();
        }

        private void notifyVolumeRecordChanged(VolumeRecord rec) {
            final SomeArgs args = SomeArgs.obtain();
            args.arg1 = rec.clone();
            obtainMessage(MSG_VOLUME_RECORD_CHANGED, args).sendToTarget();
        }

        private void notifyVolumeForgotten(String fsUuid) {
            final SomeArgs args = SomeArgs.obtain();
            args.arg1 = fsUuid;
            obtainMessage(MSG_VOLUME_FORGOTTEN, args).sendToTarget();
        }

        private void notifyDiskScanned(DiskInfo disk, int volumeCount) {
            final SomeArgs args = SomeArgs.obtain();
            args.arg1 = disk.clone();
            args.argi2 = volumeCount;
            obtainMessage(MSG_DISK_SCANNED, args).sendToTarget();
        }

        private void notifyDiskDestroyed(DiskInfo disk) {
            final SomeArgs args = SomeArgs.obtain();
            args.arg1 = disk.clone();
            obtainMessage(MSG_DISK_DESTROYED, args).sendToTarget();
        }
    }

    @Override
    protected void dump(FileDescriptor fd, PrintWriter writer, String[] args) {
        if (!DumpUtils.checkDumpPermission(mContext, TAG, writer)) return;

        final IndentingPrintWriter pw = new IndentingPrintWriter(writer, "  ", 160);
        synchronized (mLock) {
            pw.println("Disks:");
            pw.increaseIndent();
            for (int i = 0; i < mDisks.size(); i++) {
                final DiskInfo disk = mDisks.valueAt(i);
                disk.dump(pw);
            }
            pw.decreaseIndent();

            pw.println();
            pw.println("Volumes:");
            pw.increaseIndent();
            for (int i = 0; i < mVolumes.size(); i++) {
                final VolumeInfo vol = mVolumes.valueAt(i);
                if (VolumeInfo.ID_PRIVATE_INTERNAL.equals(vol.id)) continue;
                vol.dump(pw);
            }
            pw.decreaseIndent();

            pw.println();
            pw.println("Records:");
            pw.increaseIndent();
            for (int i = 0; i < mRecords.size(); i++) {
                final VolumeRecord note = mRecords.valueAt(i);
                note.dump(pw);
            }
            pw.decreaseIndent();

            pw.println();
            pw.println("mVisibleVols:");
            pw.increaseIndent();
            for (int i = 0; i < mVisibleVols.size(); i++) {
                mVisibleVols.get(i).dump(pw);
            }
            pw.decreaseIndent();

            pw.println();
            pw.println("Primary storage UUID: " + mPrimaryStorageUuid);

            pw.println();
            final Pair<String, Long> pair = StorageManager.getPrimaryStoragePathAndSize();
            if (pair == null) {
                pw.println("Internal storage total size: N/A");
            } else {
                pw.print("Internal storage (");
                pw.print(pair.first);
                pw.print(") total size: ");
                pw.print(pair.second);
                pw.print(" (");
                pw.print(DataUnit.MEBIBYTES.toBytes(pair.second));
                pw.println(" MiB)");
            }

            pw.println();
            pw.println("Local unlocked users: " + Arrays.toString(mLocalUnlockedUsers));
            pw.println("System unlocked users: " + Arrays.toString(mSystemUnlockedUsers));

            final ContentResolver cr = mContext.getContentResolver();
            pw.println();
            pw.println("Isolated storage, local feature flag: "
                    + Settings.Global.getInt(cr, Settings.Global.ISOLATED_STORAGE_LOCAL, 0));
            pw.println("Isolated storage, remote feature flag: "
                    + Settings.Global.getInt(cr, Settings.Global.ISOLATED_STORAGE_REMOTE, 0));
            pw.println("Isolated storage, resolved: " + StorageManager.hasIsolatedStorage());
        }

        synchronized (mObbMounts) {
            pw.println();
            pw.println("mObbMounts:");
            pw.increaseIndent();
            final Iterator<Entry<IBinder, List<ObbState>>> binders = mObbMounts.entrySet()
                    .iterator();
            while (binders.hasNext()) {
                Entry<IBinder, List<ObbState>> e = binders.next();
                pw.println(e.getKey() + ":");
                pw.increaseIndent();
                final List<ObbState> obbStates = e.getValue();
                for (final ObbState obbState : obbStates) {
                    pw.println(obbState);
                }
                pw.decreaseIndent();
            }
            pw.decreaseIndent();

            pw.println();
            pw.println("mObbPathToStateMap:");
            pw.increaseIndent();
            final Iterator<Entry<String, ObbState>> maps = mObbPathToStateMap.entrySet().iterator();
            while (maps.hasNext()) {
                final Entry<String, ObbState> e = maps.next();
                pw.print(e.getKey());
                pw.print(" -> ");
                pw.println(e.getValue());
            }
            pw.decreaseIndent();
        }

        pw.println();
        pw.print("Last maintenance: ");
        pw.println(TimeUtils.formatForLogging(mLastMaintenance));
    }

    /** {@inheritDoc} */
    @Override
    public void monitor() {
        try {
            mVold.monitor();
        } catch (Exception e) {
            Slog.wtf(TAG, e);
        }
    }

    private final class StorageManagerInternalImpl extends StorageManagerInternal {
        // Not guarded by a lock.
        private final CopyOnWriteArrayList<ExternalStorageMountPolicy> mPolicies =
                new CopyOnWriteArrayList<>();

        @GuardedBy("mResetListeners")
        private final List<StorageManagerInternal.ResetListener> mResetListeners =
                new ArrayList<>();

        @Override
        public void addExternalStoragePolicy(ExternalStorageMountPolicy policy) {
            // No locking - CopyOnWriteArrayList
            mPolicies.add(policy);
        }

        @Override
        public void onExternalStoragePolicyChanged(int uid, String packageName) {
            // No runtime storage permissions in isolated storage world, so nothing to do here.
            if (ENABLE_ISOLATED_STORAGE) return;
            final int mountMode = getExternalStorageMountMode(uid, packageName);
            remountUidExternalStorage(uid, mountMode);
        }

        @Override
        public int getExternalStorageMountMode(int uid, String packageName) {
            if (ENABLE_ISOLATED_STORAGE) {
                return getMountMode(uid, packageName);
            }
            // No locking - CopyOnWriteArrayList
            int mountMode = Integer.MAX_VALUE;
            for (ExternalStorageMountPolicy policy : mPolicies) {
                final int policyMode = policy.getMountMode(uid, packageName);
                if (policyMode == Zygote.MOUNT_EXTERNAL_NONE) {
                    return Zygote.MOUNT_EXTERNAL_NONE;
                }
                mountMode = Math.min(mountMode, policyMode);
            }
            if (mountMode == Integer.MAX_VALUE) {
                return Zygote.MOUNT_EXTERNAL_NONE;
            }
            return mountMode;
        }

        @Override
        public void addResetListener(StorageManagerInternal.ResetListener listener) {
            synchronized (mResetListeners) {
                mResetListeners.add(listener);
            }
        }

        public void onReset(IVold vold) {
            synchronized (mResetListeners) {
                for (StorageManagerInternal.ResetListener listener : mResetListeners) {
                    listener.onReset(vold);
                }
            }
        }

        public boolean hasExternalStorage(int uid, String packageName) {
            // No need to check for system uid. This avoids a deadlock between
            // PackageManagerService and AppOpsService.
            if (uid == Process.SYSTEM_UID) {
                return true;
            }
            if (ENABLE_ISOLATED_STORAGE) {
                return getMountMode(uid, packageName) != Zygote.MOUNT_EXTERNAL_NONE;
            }
            // No locking - CopyOnWriteArrayList
            for (ExternalStorageMountPolicy policy : mPolicies) {
                final boolean policyHasStorage = policy.hasExternalStorage(uid, packageName);
                if (!policyHasStorage) {
                    return false;
                }
            }
            return true;
        }

        @Override
        public void prepareSandboxForApp(String packageName, int appId, String sharedUserId,
                int userId) {
            final String sandboxId;
            synchronized (mPackagesLock) {
                final ArraySet<String> userPackages = mPackages.get(userId);
                // If userPackages is empty, it means the user is not started yet, so no need to
                // do anything now.
                if (userPackages == null || userPackages.contains(packageName)) {
                    return;
                }
                userPackages.add(packageName);
                sandboxId = getSandboxId(packageName, sharedUserId);
            }

            try {
                mVold.prepareSandboxForApp(packageName, appId, sandboxId, userId);
            } catch (Exception e) {
                Slog.wtf(TAG, e);
            }
        }

        @Override
        public void destroySandboxForApp(String packageName, String sharedUserId, int userId) {
            if (!ENABLE_ISOLATED_STORAGE) {
                return;
            }
            final String sandboxId = getSandboxId(packageName, sharedUserId);
            synchronized (mPackagesLock) {
                final ArraySet<String> userPackages = mPackages.get(userId);
                // If the userPackages is null, it means the user is not started but we still
                // need to delete the sandbox data though.
                if (userPackages != null) {
                    userPackages.remove(packageName);
                }
            }
            try {
                mVold.destroySandboxForApp(packageName, sandboxId, userId);
            } catch (Exception e) {
                Slog.wtf(TAG, e);
            }
        }

        @Override
        public String[] getVisibleVolumesForUser(int userId) {
            final ArrayList<String> visibleVolsForUser = new ArrayList<>();
            for (int i = mVisibleVols.size() - 1; i >= 0; --i) {
                final VolumeInfo vol = mVisibleVols.get(i);
                if (vol.isVisibleForUser(userId)) {
                    visibleVolsForUser.add(getVolumeLabel(vol));
                }
            }
            return visibleVolsForUser.toArray(new String[visibleVolsForUser.size()]);
        }

        private String getVolumeLabel(VolumeInfo vol) {
            // STOPSHIP: Label needs to part of VolumeInfo and need to be passed on from vold
            switch (vol.getType()) {
                case VolumeInfo.TYPE_EMULATED:
                    return "emulated";
                case VolumeInfo.TYPE_PUBLIC:
                    return vol.fsUuid == null ? vol.id : vol.fsUuid;
                default:
                    return null;
            }
        }
    }
}<|MERGE_RESOLUTION|>--- conflicted
+++ resolved
@@ -57,18 +57,12 @@
 import android.app.admin.SecurityLog;
 import android.app.usage.StorageStatsManager;
 import android.content.BroadcastReceiver;
-<<<<<<< HEAD
-=======
 import android.content.ContentResolver;
->>>>>>> de843449
 import android.content.Context;
 import android.content.Intent;
 import android.content.IntentFilter;
 import android.content.pm.ApplicationInfo;
-<<<<<<< HEAD
-=======
 import android.content.pm.IPackageManager;
->>>>>>> de843449
 import android.content.pm.IPackageMoveObserver;
 import android.content.pm.PackageInfo;
 import android.content.pm.PackageManager;
@@ -135,11 +129,8 @@
 import android.util.Xml;
 
 import com.android.internal.annotations.GuardedBy;
-<<<<<<< HEAD
-=======
 import com.android.internal.app.IAppOpsCallback;
 import com.android.internal.app.IAppOpsService;
->>>>>>> de843449
 import com.android.internal.os.AppFuseMount;
 import com.android.internal.os.BackgroundThread;
 import com.android.internal.os.FuseUnavailableMountException;
@@ -156,10 +147,7 @@
 import com.android.server.storage.AppFuseBridge;
 import com.android.server.wm.ActivityTaskManagerInternal;
 import com.android.server.wm.ActivityTaskManagerInternal.ScreenObserver;
-<<<<<<< HEAD
 import com.android.internal.widget.ILockSettings;
-=======
->>>>>>> de843449
 
 import libcore.io.IoUtils;
 import libcore.util.EmptyArray;
@@ -488,12 +476,9 @@
     private PackageManagerInternal mPmInternal;
     private UserManagerInternal mUmInternal;
     private ActivityManagerInternal mAmInternal;
-<<<<<<< HEAD
-=======
 
     private IPackageManager mIPackageManager;
     private IAppOpsService mIAppOpsService;
->>>>>>> de843449
 
     private final Callbacks mCallbacks;
     private final LockPatternUtils mLockPatternUtils;
@@ -2272,20 +2257,6 @@
             }
         }
 
-<<<<<<< HEAD
-        if ((mask & StorageManager.DEBUG_ISOLATED_STORAGE) != 0) {
-            final boolean enabled = (flags & StorageManager.DEBUG_ISOLATED_STORAGE) != 0;
-
-            final long token = Binder.clearCallingIdentity();
-            try {
-                SystemProperties.set(StorageManager.PROP_ISOLATED_STORAGE,
-                        Boolean.toString(enabled));
-
-                // Some of the storage related permissions get fiddled with during
-                // package scanning. So, delete the package cache to force PackageManagerService
-                // to do package scanning.
-                FileUtils.deleteContents(Environment.getPackageCacheDirectory());
-=======
         if ((mask & (StorageManager.DEBUG_ISOLATED_STORAGE_FORCE_ON
                 | StorageManager.DEBUG_ISOLATED_STORAGE_FORCE_OFF)) != 0) {
             final int value;
@@ -2302,7 +2273,6 @@
                 Settings.Global.putInt(mContext.getContentResolver(),
                         Settings.Global.ISOLATED_STORAGE_LOCAL, value);
                 refreshIsolatedStorageSettings();
->>>>>>> de843449
 
                 // Perform hard reboot to kick policy into place
                 mContext.getSystemService(PowerManager.class).reboot(null);
@@ -2988,13 +2958,10 @@
     public @Nullable ParcelFileDescriptor openProxyFileDescriptor(
             int mountId, int fileId, int mode) {
         Slog.v(TAG, "mountProxyFileDescriptor");
-<<<<<<< HEAD
-=======
 
         // We only support a narrow set of incoming mode flags
         mode &= MODE_READ_WRITE;
 
->>>>>>> de843449
         try {
             synchronized (mAppFuseLock) {
                 if (mAppFuseBridge == null) {
@@ -3311,8 +3278,6 @@
         }
     }
 
-<<<<<<< HEAD
-=======
     private IAppOpsCallback.Stub mAppOpsCallback = new IAppOpsCallback.Stub() {
         @Override
         public void opChanged(int op, int uid, String packageName) throws RemoteException {
@@ -3322,7 +3287,6 @@
         }
     };
 
->>>>>>> de843449
     private static final Pattern PATTERN_TRANSLATE = Pattern.compile(
             "(?i)^(/storage/[^/]+/(?:[0-9]+/)?)(.*)");
 
@@ -3343,12 +3307,8 @@
             throw new SecurityException("Shady looking path " + path);
         }
 
-<<<<<<< HEAD
-        if (!mAmInternal.isAppStorageSandboxed(pid, uid)) {
-=======
         final int mountMode = mAmInternal.getStorageMountMode(pid, uid);
         if (mountMode == Zygote.MOUNT_EXTERNAL_FULL) {
->>>>>>> de843449
             return path;
         }
 
@@ -3357,14 +3317,11 @@
             final String device = m.group(1);
             final String devicePath = m.group(2);
 
-<<<<<<< HEAD
-=======
             if (mountMode == Zygote.MOUNT_EXTERNAL_INSTALLER
                     && devicePath.startsWith("Android/obb/")) {
                 return path;
             }
 
->>>>>>> de843449
             // Does path belong to any packages belonging to this UID? If so,
             // they get to go straight through to legacy paths.
             final String[] pkgs = mContext.getPackageManager().getPackagesForUid(uid);
