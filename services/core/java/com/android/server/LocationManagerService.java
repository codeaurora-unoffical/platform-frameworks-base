--- conflicted
+++ resolved
@@ -773,13 +773,13 @@
             Slog.d(TAG, "Unable to bind FLP Geofence proxy.");
         }
 
-<<<<<<< HEAD
         mComboNlpPackageName = resources.getString(
             com.android.internal.R.string.config_comboNetworkLocationProvider);
         if (mComboNlpPackageName != null) {
             mComboNlpReadyMarker = mComboNlpPackageName + ".nlp:ready";
             mComboNlpScreenMarker = mComboNlpPackageName + ".nlp:screen";
-=======
+        }
+
         // bind to hardware activity recognition
         boolean activityRecognitionHardwareIsSupported = ActivityRecognitionHardware.isSupported();
         ActivityRecognitionHardware activityRecognitionHardware = null;
@@ -797,7 +797,6 @@
                 com.android.internal.R.array.config_locationProviderPackageNames);
         if (proxy == null) {
             Slog.d(TAG, "Unable to bind ActivityRecognitionProxy.");
->>>>>>> 0932a16c
         }
 
         String[] testProviderStrings = resources.getStringArray(
