--- conflicted
+++ resolved
@@ -47,10 +47,7 @@
 import android.telephony.SignalStrength;
 import android.telephony.SubscriptionManager;
 import android.telephony.TelephonyManager;
-<<<<<<< HEAD
-=======
 import android.telephony.emergency.EmergencyNumber;
->>>>>>> de843449
 import android.util.LocalLog;
 import android.util.StatsLog;
 
@@ -201,11 +198,8 @@
 
     private ArrayList<List<PhysicalChannelConfig>> mPhysicalChannelConfigs;
 
-<<<<<<< HEAD
-=======
     private Map<Integer, List<EmergencyNumber>> mEmergencyNumberList;
 
->>>>>>> de843449
     private int[] mSrvccState;
 
     private int mDefaultSubId = SubscriptionManager.INVALID_SUBSCRIPTION_ID;
@@ -243,14 +237,9 @@
                     | PhoneStateListener.LISTEN_CELL_INFO;
 
     static final int ENFORCE_PHONE_STATE_PERMISSION_MASK =
-<<<<<<< HEAD
-                PhoneStateListener.LISTEN_CALL_FORWARDING_INDICATOR |
-                PhoneStateListener.LISTEN_MESSAGE_WAITING_INDICATOR;
-=======
                 PhoneStateListener.LISTEN_CALL_FORWARDING_INDICATOR
                         | PhoneStateListener.LISTEN_MESSAGE_WAITING_INDICATOR
                         | PhoneStateListener.LISTEN_EMERGENCY_NUMBER_LIST;
->>>>>>> de843449
 
     static final int PRECISE_PHONE_STATE_PERMISSION_MASK =
                 PhoneStateListener.LISTEN_PRECISE_CALL_STATE |
@@ -781,8 +770,6 @@
                             remove(r.binder);
                         }
                     }
-<<<<<<< HEAD
-=======
                     if ((events & PhoneStateListener.LISTEN_EMERGENCY_NUMBER_LIST) != 0) {
                         try {
                             r.callback.onEmergencyNumberListChanged(mEmergencyNumberList);
@@ -790,7 +777,6 @@
                             remove(r.binder);
                         }
                     }
->>>>>>> de843449
                     if ((events & PhoneStateListener.LISTEN_PHONE_CAPABILITY_CHANGE) != 0) {
                         try {
                             r.callback.onPhoneCapabilityChanged(mPhoneCapability);
@@ -1700,8 +1686,6 @@
         }
     }
 
-<<<<<<< HEAD
-=======
     @Override
     public void notifyEmergencyNumberList() {
         if (!checkNotifyPermission("notifyEmergencyNumberList()")) {
@@ -1732,7 +1716,6 @@
     }
 
 
->>>>>>> de843449
     @Override
     public void dump(FileDescriptor fd, PrintWriter writer, String[] args) {
         final IndentingPrintWriter pw = new IndentingPrintWriter(writer, "  ");
@@ -1773,10 +1756,7 @@
             pw.println("mPhoneCapability=" + mPhoneCapability);
             pw.println("mPreferredDataSubId=" + mPreferredDataSubId);
             pw.println("mRadioPowerState=" + mRadioPowerState);
-<<<<<<< HEAD
-=======
             pw.println("mEmergencyNumberList=" + mEmergencyNumberList);
->>>>>>> de843449
 
             pw.decreaseIndent();
 
@@ -2022,8 +2002,6 @@
                     android.Manifest.permission.READ_PRIVILEGED_PHONE_STATE, null);
         }
 
-<<<<<<< HEAD
-=======
         if ((events & PhoneStateListener.LISTEN_PREFERRED_DATA_SUBID_CHANGE) != 0) {
             // It can have either READ_PHONE_STATE or READ_PRIVILEGED_PHONE_STATE.
             TelephonyPermissions.checkReadPhoneState(mContext,
@@ -2036,7 +2014,6 @@
             mContext.enforceCallingOrSelfPermission(
                     android.Manifest.permission.READ_PRECISE_PHONE_STATE, null);
         }
->>>>>>> de843449
 
         return true;
     }
