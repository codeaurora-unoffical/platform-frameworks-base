/*
 * Copyright (C) 2007 The Android Open Source Project
 *
 * Licensed under the Apache License, Version 2.0 (the "License");
 * you may not use this file except in compliance with the License.
 * You may obtain a copy of the License at
 *
 *      http://www.apache.org/licenses/LICENSE-2.0
 *
 * Unless required by applicable law or agreed to in writing, software
 * distributed under the License is distributed on an "AS IS" BASIS,
 * WITHOUT WARRANTIES OR CONDITIONS OF ANY KIND, either express or implied.
 * See the License for the specific language governing permissions and
 * limitations under the License.
 */

package com.android.server;

import static android.telephony.SubscriptionManager.INVALID_SIM_SLOT_INDEX;
import static android.telephony.TelephonyManager.ACTION_MULTI_SIM_CONFIG_CHANGED;
import static android.telephony.TelephonyRegistryManager.SIM_ACTIVATION_TYPE_DATA;
import static android.telephony.TelephonyRegistryManager.SIM_ACTIVATION_TYPE_VOICE;

import static java.util.Arrays.copyOf;

import android.annotation.NonNull;
import android.annotation.Nullable;
import android.app.ActivityManager;
import android.app.AppOpsManager;
import android.app.compat.CompatChanges;
import android.content.BroadcastReceiver;
import android.content.Context;
import android.content.Intent;
import android.content.IntentFilter;
import android.content.pm.PackageManager;
import android.net.LinkProperties;
import android.os.Binder;
import android.os.Build;
import android.os.Bundle;
import android.os.Handler;
import android.os.IBinder;
import android.os.Message;
import android.os.Process;
import android.os.RemoteException;
import android.os.UserHandle;
import android.provider.DeviceConfig;
import android.telephony.Annotation;
import android.telephony.Annotation.DataFailureCause;
import android.telephony.Annotation.RadioPowerState;
import android.telephony.Annotation.SrvccState;
import android.telephony.BarringInfo;
import android.telephony.CallAttributes;
import android.telephony.CallQuality;
import android.telephony.CellIdentity;
import android.telephony.CellInfo;
import android.telephony.CellLocation;
import android.telephony.CellSignalStrength;
import android.telephony.CellSignalStrengthCdma;
import android.telephony.CellSignalStrengthGsm;
import android.telephony.CellSignalStrengthLte;
import android.telephony.CellSignalStrengthNr;
import android.telephony.CellSignalStrengthTdscdma;
import android.telephony.CellSignalStrengthWcdma;
import android.telephony.DataFailCause;
import android.telephony.DisconnectCause;
import android.telephony.DisplayInfo;
import android.telephony.LocationAccessPolicy;
import android.telephony.PhoneCapability;
import android.telephony.PhoneStateListener;
import android.telephony.PreciseCallState;
import android.telephony.PreciseDataConnectionState;
import android.telephony.PreciseDisconnectCause;
import android.telephony.Rlog;
import android.telephony.ServiceState;
import android.telephony.SignalStrength;
import android.telephony.SubscriptionInfo;
import android.telephony.SubscriptionManager;
import android.telephony.TelephonyManager;
import android.telephony.data.ApnSetting;
import android.telephony.emergency.EmergencyNumber;
import android.telephony.ims.ImsReasonInfo;
import android.util.LocalLog;
import android.util.StatsLog;

import com.android.internal.annotations.VisibleForTesting;
import com.android.internal.app.IBatteryStats;
import com.android.internal.telephony.IOnSubscriptionsChangedListener;
import com.android.internal.telephony.IPhoneStateListener;
import com.android.internal.telephony.ITelephonyRegistry;
import com.android.internal.telephony.PhoneConstants;
import com.android.internal.telephony.TelephonyIntents;
import com.android.internal.telephony.TelephonyPermissions;
import com.android.internal.util.ArrayUtils;
import com.android.internal.util.DumpUtils;
import com.android.internal.util.IndentingPrintWriter;
import com.android.server.am.BatteryStatsService;

import java.io.FileDescriptor;
import java.io.PrintWriter;
import java.util.ArrayList;
import java.util.Arrays;
import java.util.HashMap;
import java.util.List;
import java.util.Map;
import java.util.NoSuchElementException;

/**
 * Since phone process can be restarted, this class provides a centralized place
 * that applications can register and be called back from.
 *
 * Change-Id: I450c968bda93767554b5188ee63e10c9f43c5aa4 fixes bugs 16148026
 * and 15973975 by saving the phoneId of the registrant and then using the
 * phoneId when deciding to to make a callback. This is necessary because
 * a subId changes from to a dummy value when a SIM is removed and thus won't
 * compare properly. Because getPhoneIdFromSubId(int subId) handles
 * the dummy value conversion we properly do the callbacks.
 *
 * Eventually we may want to remove the notion of dummy value but for now this
 * looks like the best approach.
 */
@VisibleForTesting(visibility = VisibleForTesting.Visibility.PACKAGE)
public class TelephonyRegistry extends ITelephonyRegistry.Stub {
    private static final String TAG = "TelephonyRegistry";
    private static final boolean DBG = false; // STOPSHIP if true
    private static final boolean DBG_LOC = false; // STOPSHIP if true
    private static final boolean VDBG = false; // STOPSHIP if true

    private static class Record {
        Context context;

        String callingPackage;
        String callingFeatureId;

        IBinder binder;

        TelephonyRegistryDeathRecipient deathRecipient;

        IPhoneStateListener callback;
        IOnSubscriptionsChangedListener onSubscriptionsChangedListenerCallback;
        IOnSubscriptionsChangedListener onOpportunisticSubscriptionsChangedListenerCallback;

        int callerUid;
        int callerPid;

        int events;

        int subId = SubscriptionManager.INVALID_SUBSCRIPTION_ID;

        int phoneId = SubscriptionManager.INVALID_SIM_SLOT_INDEX;

        boolean matchPhoneStateListenerEvent(int events) {
            return (callback != null) && ((events & this.events) != 0);
        }

        boolean matchOnSubscriptionsChangedListener() {
            return (onSubscriptionsChangedListenerCallback != null);
        }

        boolean matchOnOpportunisticSubscriptionsChangedListener() {
            return (onOpportunisticSubscriptionsChangedListenerCallback != null);
        }

        boolean canReadCallLog() {
            try {
                return TelephonyPermissions.checkReadCallLog(
                        context, subId, callerPid, callerUid, callingPackage, callingFeatureId);
            } catch (SecurityException e) {
                return false;
            }
        }

        @Override
        public String toString() {
            return "{callingPackage=" + pii(callingPackage) + " callerUid=" + callerUid + " binder="
                    + binder + " callback=" + callback
                    + " onSubscriptionsChangedListenererCallback="
                    + onSubscriptionsChangedListenerCallback
                    + " onOpportunisticSubscriptionsChangedListenererCallback="
                    + onOpportunisticSubscriptionsChangedListenerCallback + " subId=" + subId
                    + " phoneId=" + phoneId + " events=" + Integer.toHexString(events) + "}";
        }
    }

    /**
     * Wrapper class to facilitate testing -- encapsulates bits of configuration that are
     * normally fetched from static methods with many dependencies.
     */
    public static class ConfigurationProvider {
        /**
         * @return The per-pid registration limit for PhoneStateListeners, as set from DeviceConfig
         * @noinspection ConstantConditions
         */
        public int getRegistrationLimit() {
            return Binder.withCleanCallingIdentity(() ->
                    DeviceConfig.getInt(DeviceConfig.NAMESPACE_TELEPHONY,
                            PhoneStateListener.FLAG_PER_PID_REGISTRATION_LIMIT,
                            PhoneStateListener.DEFAULT_PER_PID_REGISTRATION_LIMIT));
        }

        /**
         * @param uid uid to check
         * @return Whether enforcement of the per-pid registation limit for PhoneStateListeners is
         *         enabled in PlatformCompat for the given uid.
         * @noinspection ConstantConditions
         */
        public boolean isRegistrationLimitEnabledInPlatformCompat(int uid) {
            return Binder.withCleanCallingIdentity(() -> CompatChanges.isChangeEnabled(
                    PhoneStateListener.PHONE_STATE_LISTENER_LIMIT_CHANGE_ID, uid));
        }
    }

    private final Context mContext;

    private ConfigurationProvider mConfigurationProvider;

    // access should be inside synchronized (mRecords) for these two fields
    private final ArrayList<IBinder> mRemoveList = new ArrayList<IBinder>();
    private final ArrayList<Record> mRecords = new ArrayList<Record>();

    private final IBatteryStats mBatteryStats;

    private final AppOpsManager mAppOps;

    private boolean mHasNotifySubscriptionInfoChangedOccurred = false;

    private boolean mHasNotifyOpportunisticSubscriptionInfoChangedOccurred = false;

    private int mNumPhones;

    private int[] mCallState;

    private String[] mCallIncomingNumber;

    private ServiceState[] mServiceState;

    private int[] mVoiceActivationState;

    private int[] mDataActivationState;

    private boolean[] mUserMobileDataState;

    private DisplayInfo[] mDisplayInfos;

    private SignalStrength[] mSignalStrength;

    private boolean[] mMessageWaiting;

    private boolean[] mCallForwarding;

    private int[] mDataActivity;

    // Connection state of default APN type data (i.e. internet) of phones
    private int[] mDataConnectionState;

    private CellIdentity[] mCellIdentity;

    private int[] mDataConnectionNetworkType;

    private ArrayList<List<CellInfo>> mCellInfo = null;

    private Map<Integer, List<EmergencyNumber>> mEmergencyNumberList;

    private EmergencyNumber[] mOutgoingSmsEmergencyNumber;

    private EmergencyNumber[] mOutgoingCallEmergencyNumber;

    private CallQuality[] mCallQuality;

    private CallAttributes[] mCallAttributes;

    // network type of the call associated with the mCallAttributes and mCallQuality
    private int[] mCallNetworkType;

    private int[] mSrvccState;

    private int mDefaultSubId = SubscriptionManager.INVALID_SUBSCRIPTION_ID;

    private int mDefaultPhoneId = SubscriptionManager.INVALID_SIM_SLOT_INDEX;

    private int[] mRingingCallState;

    private int[] mForegroundCallState;

    private int[] mBackgroundCallState;

    private PreciseCallState[] mPreciseCallState;

    private int[] mCallDisconnectCause;

    private List<ImsReasonInfo> mImsReasonInfo = null;

    private int[] mCallPreciseDisconnectCause;

    private List<BarringInfo> mBarringInfo = null;

    private boolean mCarrierNetworkChangeState = false;

    private PhoneCapability mPhoneCapability = null;

    private int mActiveDataSubId = SubscriptionManager.INVALID_SUBSCRIPTION_ID;

    @RadioPowerState
    private int mRadioPowerState = TelephonyManager.RADIO_POWER_UNAVAILABLE;

    private final LocalLog mLocalLog = new LocalLog(100);

    private final LocalLog mListenLog = new LocalLog(100);

    // Per-phoneMap of APN Type to DataConnectionState
    private List<Map<String, PreciseDataConnectionState>> mPreciseDataConnectionStates =
            new ArrayList<Map<String, PreciseDataConnectionState>>();

    // Nothing here yet, but putting it here in case we want to add more in the future.
    static final int ENFORCE_COARSE_LOCATION_PERMISSION_MASK = 0;

    static final int ENFORCE_FINE_LOCATION_PERMISSION_MASK =
            PhoneStateListener.LISTEN_CELL_LOCATION
                    | PhoneStateListener.LISTEN_CELL_INFO;

    static final int ENFORCE_PHONE_STATE_PERMISSION_MASK =
                PhoneStateListener.LISTEN_CALL_FORWARDING_INDICATOR
                        | PhoneStateListener.LISTEN_MESSAGE_WAITING_INDICATOR
                        | PhoneStateListener.LISTEN_EMERGENCY_NUMBER_LIST
                        | PhoneStateListener.LISTEN_REGISTRATION_FAILURE
                        | PhoneStateListener.LISTEN_DISPLAY_INFO_CHANGED;

    static final int PRECISE_PHONE_STATE_PERMISSION_MASK =
                PhoneStateListener.LISTEN_PRECISE_CALL_STATE
                | PhoneStateListener.LISTEN_PRECISE_DATA_CONNECTION_STATE
                | PhoneStateListener.LISTEN_CALL_DISCONNECT_CAUSES
                | PhoneStateListener.LISTEN_CALL_ATTRIBUTES_CHANGED
                | PhoneStateListener.LISTEN_IMS_CALL_DISCONNECT_CAUSES;

    static final int READ_ACTIVE_EMERGENCY_SESSION_PERMISSION_MASK =
            PhoneStateListener.LISTEN_OUTGOING_EMERGENCY_CALL
                    | PhoneStateListener.LISTEN_OUTGOING_EMERGENCY_SMS;

    static final int READ_PRIVILEGED_PHONE_STATE_PERMISSION_MASK =
            PhoneStateListener.LISTEN_OEM_HOOK_RAW_EVENT
                | PhoneStateListener.LISTEN_SRVCC_STATE_CHANGED
                | PhoneStateListener.LISTEN_RADIO_POWER_STATE_CHANGED
                | PhoneStateListener.LISTEN_VOICE_ACTIVATION_STATE;

    private static final int MSG_USER_SWITCHED = 1;
    private static final int MSG_UPDATE_DEFAULT_SUB = 2;

    private final Handler mHandler = new Handler() {
        @Override
        public void handleMessage(Message msg) {
            switch (msg.what) {
                case MSG_USER_SWITCHED: {
                    if (VDBG) log("MSG_USER_SWITCHED userId=" + msg.arg1);
                    int numPhones = getTelephonyManager().getPhoneCount();
                    for (int sub = 0; sub < numPhones; sub++) {
                        TelephonyRegistry.this.notifyCellLocationForSubscriber(sub,
                                mCellIdentity[sub]);
                    }
                    break;
                }
                case MSG_UPDATE_DEFAULT_SUB: {
                    int newDefaultPhoneId = msg.arg1;
                    int newDefaultSubId = msg.arg2;
                    if (VDBG) {
                        log("MSG_UPDATE_DEFAULT_SUB:current mDefaultSubId=" + mDefaultSubId
                                + " current mDefaultPhoneId=" + mDefaultPhoneId
                                + " newDefaultSubId=" + newDefaultSubId
                                + " newDefaultPhoneId=" + newDefaultPhoneId);
                    }

                    //Due to possible risk condition,(notify call back using the new
                    //defaultSubId comes before new defaultSubId update) we need to recall all
                    //possible missed notify callback
                    synchronized (mRecords) {
                        for (Record r : mRecords) {
                            if(r.subId == SubscriptionManager.DEFAULT_SUBSCRIPTION_ID) {
                                checkPossibleMissNotify(r, newDefaultPhoneId);
                            }
                        }
                        handleRemoveListLocked();
                    }
                    mDefaultSubId = newDefaultSubId;
                    mDefaultPhoneId = newDefaultPhoneId;
                    mLocalLog.log("Default subscription updated: mDefaultPhoneId="
                            + mDefaultPhoneId + ", mDefaultSubId=" + mDefaultSubId);
                }
            }
        }
    };

    private class TelephonyRegistryDeathRecipient implements IBinder.DeathRecipient {

        private final IBinder binder;

        TelephonyRegistryDeathRecipient(IBinder binder) {
            this.binder = binder;
        }

        @Override
        public void binderDied() {
            if (DBG) log("binderDied " + binder);
            remove(binder);
        }
    }

    private final BroadcastReceiver mBroadcastReceiver = new BroadcastReceiver() {
        @Override
        public void onReceive(Context context, Intent intent) {
            String action = intent.getAction();
            if (VDBG) log("mBroadcastReceiver: action=" + action);
            if (Intent.ACTION_USER_SWITCHED.equals(action)) {
                int userHandle = intent.getIntExtra(Intent.EXTRA_USER_HANDLE, 0);
                if (DBG) log("onReceive: userHandle=" + userHandle);
                mHandler.sendMessage(mHandler.obtainMessage(MSG_USER_SWITCHED, userHandle, 0));
            } else if (action.equals(SubscriptionManager.ACTION_DEFAULT_SUBSCRIPTION_CHANGED)) {
                int newDefaultSubId = intent.getIntExtra(
                        SubscriptionManager.EXTRA_SUBSCRIPTION_INDEX,
                        SubscriptionManager.getDefaultSubscriptionId());
                int newDefaultPhoneId = intent.getIntExtra(
                        SubscriptionManager.EXTRA_SLOT_INDEX,
                        getPhoneIdFromSubId(newDefaultSubId));
                if (DBG) {
                    log("onReceive:current mDefaultSubId=" + mDefaultSubId
                            + " current mDefaultPhoneId=" + mDefaultPhoneId
                            + " newDefaultSubId=" + newDefaultSubId
                            + " newDefaultPhoneId=" + newDefaultPhoneId);
                }

                if (validatePhoneId(newDefaultPhoneId)
                        && (newDefaultSubId != mDefaultSubId
                                || newDefaultPhoneId != mDefaultPhoneId)) {
                    mHandler.sendMessage(mHandler.obtainMessage(MSG_UPDATE_DEFAULT_SUB,
                            newDefaultPhoneId, newDefaultSubId));
                }
            } else if (action.equals(ACTION_MULTI_SIM_CONFIG_CHANGED)) {
                onMultiSimConfigChanged();
            }
        }
    };

    private TelephonyManager getTelephonyManager() {
        return (TelephonyManager) mContext.getSystemService(Context.TELEPHONY_SERVICE);
    }

    private void onMultiSimConfigChanged() {
        int oldNumPhones = mNumPhones;
        mNumPhones = getTelephonyManager().getActiveModemCount();
        if (oldNumPhones == mNumPhones) return;

        if (DBG) {
            log("TelephonyRegistry: activeModemCount changed from " + oldNumPhones
                    + " to " + mNumPhones);
        }
        mCallState = copyOf(mCallState, mNumPhones);
        mDataActivity = copyOf(mCallState, mNumPhones);
        mDataConnectionState = copyOf(mCallState, mNumPhones);
        mDataConnectionNetworkType = copyOf(mCallState, mNumPhones);
        mCallIncomingNumber = copyOf(mCallIncomingNumber, mNumPhones);
        mServiceState = copyOf(mServiceState, mNumPhones);
        mVoiceActivationState = copyOf(mVoiceActivationState, mNumPhones);
        mDataActivationState = copyOf(mDataActivationState, mNumPhones);
        mUserMobileDataState = copyOf(mUserMobileDataState, mNumPhones);
        if (mSignalStrength != null) {
            mSignalStrength = copyOf(mSignalStrength, mNumPhones);
        } else {
            mSignalStrength = new SignalStrength[mNumPhones];
        }
        mMessageWaiting = copyOf(mMessageWaiting, mNumPhones);
        mCallForwarding = copyOf(mCallForwarding, mNumPhones);
        mCellIdentity = copyOf(mCellIdentity, mNumPhones);
        mSrvccState = copyOf(mSrvccState, mNumPhones);
        mPreciseCallState = copyOf(mPreciseCallState, mNumPhones);
        mForegroundCallState = copyOf(mForegroundCallState, mNumPhones);
        mBackgroundCallState = copyOf(mBackgroundCallState, mNumPhones);
        mRingingCallState = copyOf(mRingingCallState, mNumPhones);
        mCallDisconnectCause = copyOf(mCallDisconnectCause, mNumPhones);
        mCallPreciseDisconnectCause = copyOf(mCallPreciseDisconnectCause, mNumPhones);
        mCallQuality = copyOf(mCallQuality, mNumPhones);
        mCallNetworkType = copyOf(mCallNetworkType, mNumPhones);
        mCallAttributes = copyOf(mCallAttributes, mNumPhones);
        mOutgoingCallEmergencyNumber = copyOf(mOutgoingCallEmergencyNumber, mNumPhones);
        mOutgoingSmsEmergencyNumber = copyOf(mOutgoingSmsEmergencyNumber, mNumPhones);
        mDisplayInfos = copyOf(mDisplayInfos, mNumPhones);

        // ds -> ss switch.
        if (mNumPhones < oldNumPhones) {
            cutListToSize(mCellInfo, mNumPhones);
            cutListToSize(mImsReasonInfo, mNumPhones);
            cutListToSize(mPreciseDataConnectionStates, mNumPhones);
            cutListToSize(mBarringInfo, mNumPhones);
            return;
        }

        // mNumPhones > oldNumPhones: ss -> ds switch
        for (int i = oldNumPhones; i < mNumPhones; i++) {
            mCallState[i] =  TelephonyManager.CALL_STATE_IDLE;
            mDataActivity[i] = TelephonyManager.DATA_ACTIVITY_NONE;
            mDataConnectionState[i] = TelephonyManager.DATA_UNKNOWN;
            mVoiceActivationState[i] = TelephonyManager.SIM_ACTIVATION_STATE_UNKNOWN;
            mDataActivationState[i] = TelephonyManager.SIM_ACTIVATION_STATE_UNKNOWN;
            mCallIncomingNumber[i] =  "";
            mServiceState[i] =  new ServiceState();
            mSignalStrength[i] =  null;
            mUserMobileDataState[i] = false;
            mMessageWaiting[i] =  false;
            mCallForwarding[i] =  false;
            mCellIdentity[i] = null;
            mCellInfo.add(i, null);
            mImsReasonInfo.add(i, null);
            mSrvccState[i] = TelephonyManager.SRVCC_STATE_HANDOVER_NONE;
            mCallDisconnectCause[i] = DisconnectCause.NOT_VALID;
            mCallPreciseDisconnectCause[i] = PreciseDisconnectCause.NOT_VALID;
            mCallQuality[i] = createCallQuality();
            mCallAttributes[i] = new CallAttributes(createPreciseCallState(),
                    TelephonyManager.NETWORK_TYPE_UNKNOWN, createCallQuality());
            mCallNetworkType[i] = TelephonyManager.NETWORK_TYPE_UNKNOWN;
            mPreciseCallState[i] = createPreciseCallState();
            mRingingCallState[i] = PreciseCallState.PRECISE_CALL_STATE_IDLE;
            mForegroundCallState[i] = PreciseCallState.PRECISE_CALL_STATE_IDLE;
            mBackgroundCallState[i] = PreciseCallState.PRECISE_CALL_STATE_IDLE;
            mPreciseDataConnectionStates.add(new HashMap<String, PreciseDataConnectionState>());
            mDisplayInfos[i] = null;
            mBarringInfo.add(i, new BarringInfo());
        }
    }

    private void cutListToSize(List list, int size) {
        if (list == null) return;

        while (list.size() > size) {
            list.remove(list.size() - 1);
        }
    }

    // we keep a copy of all of the state so we can send it out when folks
    // register for it
    //
    // In these calls we call with the lock held. This is safe becasuse remote
    // calls go through a oneway interface and local calls going through a
    // handler before they get to app code.

    @VisibleForTesting(visibility = VisibleForTesting.Visibility.PACKAGE)
    public TelephonyRegistry(Context context, ConfigurationProvider configurationProvider) {
        CellLocation  location = CellLocation.getEmpty();

        mContext = context;
        mConfigurationProvider = configurationProvider;
        mBatteryStats = BatteryStatsService.getService();

        int numPhones = getTelephonyManager().getActiveModemCount();
        if (DBG) log("TelephonyRegistry: ctor numPhones=" + numPhones);
        mNumPhones = numPhones;
        mCallState = new int[numPhones];
        mDataActivity = new int[numPhones];
        mDataConnectionState = new int[numPhones];
        mDataConnectionNetworkType = new int[numPhones];
        mCallIncomingNumber = new String[numPhones];
        mServiceState = new ServiceState[numPhones];
        mVoiceActivationState = new int[numPhones];
        mDataActivationState = new int[numPhones];
        mUserMobileDataState = new boolean[numPhones];
        mSignalStrength = new SignalStrength[numPhones];
        mMessageWaiting = new boolean[numPhones];
        mCallForwarding = new boolean[numPhones];
        mCellIdentity = new CellIdentity[numPhones];
        mSrvccState = new int[numPhones];
        mPreciseCallState = new PreciseCallState[numPhones];
        mForegroundCallState = new int[numPhones];
        mBackgroundCallState = new int[numPhones];
        mRingingCallState = new int[numPhones];
        mCallDisconnectCause = new int[numPhones];
        mCallPreciseDisconnectCause = new int[numPhones];
        mCallQuality = new CallQuality[numPhones];
        mCallNetworkType = new int[numPhones];
        mCallAttributes = new CallAttributes[numPhones];
        mPreciseDataConnectionStates = new ArrayList<>();
        mCellInfo = new ArrayList<>();
        mImsReasonInfo = new ArrayList<>();
        mEmergencyNumberList = new HashMap<>();
        mOutgoingCallEmergencyNumber = new EmergencyNumber[numPhones];
        mOutgoingSmsEmergencyNumber = new EmergencyNumber[numPhones];
        mDisplayInfos = new DisplayInfo[numPhones];
        mBarringInfo = new ArrayList<>();
        for (int i = 0; i < numPhones; i++) {
            mCallState[i] =  TelephonyManager.CALL_STATE_IDLE;
            mDataActivity[i] = TelephonyManager.DATA_ACTIVITY_NONE;
            mDataConnectionState[i] = TelephonyManager.DATA_UNKNOWN;
            mVoiceActivationState[i] = TelephonyManager.SIM_ACTIVATION_STATE_UNKNOWN;
            mDataActivationState[i] = TelephonyManager.SIM_ACTIVATION_STATE_UNKNOWN;
            mCallIncomingNumber[i] =  "";
            mServiceState[i] =  new ServiceState();
            mSignalStrength[i] =  null;
            mUserMobileDataState[i] = false;
            mMessageWaiting[i] =  false;
            mCallForwarding[i] =  false;
            mCellIdentity[i] = null;
            mCellInfo.add(i, null);
            mImsReasonInfo.add(i, null);
            mSrvccState[i] = TelephonyManager.SRVCC_STATE_HANDOVER_NONE;
            mCallDisconnectCause[i] = DisconnectCause.NOT_VALID;
            mCallPreciseDisconnectCause[i] = PreciseDisconnectCause.NOT_VALID;
            mCallQuality[i] = createCallQuality();
            mCallAttributes[i] = new CallAttributes(createPreciseCallState(),
                    TelephonyManager.NETWORK_TYPE_UNKNOWN, createCallQuality());
            mCallNetworkType[i] = TelephonyManager.NETWORK_TYPE_UNKNOWN;
            mPreciseCallState[i] = createPreciseCallState();
            mRingingCallState[i] = PreciseCallState.PRECISE_CALL_STATE_IDLE;
            mForegroundCallState[i] = PreciseCallState.PRECISE_CALL_STATE_IDLE;
            mBackgroundCallState[i] = PreciseCallState.PRECISE_CALL_STATE_IDLE;
            mPreciseDataConnectionStates.add(new HashMap<String, PreciseDataConnectionState>());
            mDisplayInfos[i] = null;
            mBarringInfo.add(i, new BarringInfo());
        }

        mAppOps = mContext.getSystemService(AppOpsManager.class);
    }

    public void systemRunning() {
        // Watch for interesting updates
        final IntentFilter filter = new IntentFilter();
        filter.addAction(Intent.ACTION_USER_SWITCHED);
        filter.addAction(Intent.ACTION_USER_REMOVED);
        filter.addAction(SubscriptionManager.ACTION_DEFAULT_SUBSCRIPTION_CHANGED);
        filter.addAction(ACTION_MULTI_SIM_CONFIG_CHANGED);
        log("systemRunning register for intents");
        mContext.registerReceiver(mBroadcastReceiver, filter);
    }

    @Override
    public void addOnSubscriptionsChangedListener(String callingPackage, String callingFeatureId,
            IOnSubscriptionsChangedListener callback) {
        int callerUserId = UserHandle.getCallingUserId();
        mAppOps.checkPackage(Binder.getCallingUid(), callingPackage);
        if (VDBG) {
            log("listen oscl: E pkg=" + pii(callingPackage) + " uid=" + Binder.getCallingUid()
                    + " myUserId=" + UserHandle.myUserId() + " callerUserId=" + callerUserId
                    + " callback=" + callback + " callback.asBinder=" + callback.asBinder());
        }

        synchronized (mRecords) {
            // register
            IBinder b = callback.asBinder();
<<<<<<< HEAD
            Record r = add(b, Binder.getCallingPid(), false);
=======
            Record r = add(b, Binder.getCallingUid(), Binder.getCallingPid(), false);
>>>>>>> cc8b84c2

            if (r == null) {
                return;
            }

            r.context = mContext;
            r.onSubscriptionsChangedListenerCallback = callback;
            r.callingPackage = callingPackage;
            r.callingFeatureId = callingFeatureId;
            r.callerUid = Binder.getCallingUid();
            r.callerPid = Binder.getCallingPid();
            r.events = 0;
            if (DBG) {
                log("listen oscl:  Register r=" + r);
            }
            // Always notify when registration occurs if there has been a notification.
            if (mHasNotifySubscriptionInfoChangedOccurred) {
                try {
                    if (VDBG) log("listen oscl: send to r=" + r);
                    r.onSubscriptionsChangedListenerCallback.onSubscriptionsChanged();
                    if (VDBG) log("listen oscl: sent to r=" + r);
                } catch (RemoteException e) {
                    if (VDBG) log("listen oscl: remote exception sending to r=" + r + " e=" + e);
                    remove(r.binder);
                }
            } else {
                log("listen oscl: mHasNotifySubscriptionInfoChangedOccurred==false no callback");
            }
        }
    }

    @Override
    public void removeOnSubscriptionsChangedListener(String pkgForDebug,
            IOnSubscriptionsChangedListener callback) {
        if (DBG) log("listen oscl: Unregister");
        remove(callback.asBinder());
    }


    @Override
    public void addOnOpportunisticSubscriptionsChangedListener(String callingPackage,
            String callingFeatureId, IOnSubscriptionsChangedListener callback) {
        int callerUserId = UserHandle.getCallingUserId();
        mAppOps.checkPackage(Binder.getCallingUid(), callingPackage);
        if (VDBG) {
            log("listen ooscl: E pkg=" + pii(callingPackage) + " uid=" + Binder.getCallingUid()
                    + " myUserId=" + UserHandle.myUserId() + " callerUserId=" + callerUserId
                    + " callback=" + callback + " callback.asBinder=" + callback.asBinder());
        }

        synchronized (mRecords) {
            // register
            IBinder b = callback.asBinder();
<<<<<<< HEAD
            Record r = add(b, Binder.getCallingPid(), false);
=======
            Record r = add(b, Binder.getCallingUid(), Binder.getCallingPid(), false);
>>>>>>> cc8b84c2

            if (r == null) {
                return;
            }

            r.context = mContext;
            r.onOpportunisticSubscriptionsChangedListenerCallback = callback;
            r.callingPackage = callingPackage;
            r.callingFeatureId = callingFeatureId;
            r.callerUid = Binder.getCallingUid();
            r.callerPid = Binder.getCallingPid();
            r.events = 0;
            if (DBG) {
                log("listen ooscl:  Register r=" + r);
            }
            // Always notify when registration occurs if there has been a notification.
            if (mHasNotifyOpportunisticSubscriptionInfoChangedOccurred) {
                try {
                    if (VDBG) log("listen ooscl: send to r=" + r);
                    r.onOpportunisticSubscriptionsChangedListenerCallback.onSubscriptionsChanged();
                    if (VDBG) log("listen ooscl: sent to r=" + r);
                } catch (RemoteException e) {
                    if (VDBG) log("listen ooscl: remote exception sending to r=" + r + " e=" + e);
                    remove(r.binder);
                }
            } else {
                log("listen ooscl: hasNotifyOpptSubInfoChangedOccurred==false no callback");
            }
        }
    }

    @Override
    public void notifySubscriptionInfoChanged() {
        if (VDBG) log("notifySubscriptionInfoChanged:");
        synchronized (mRecords) {
            if (!mHasNotifySubscriptionInfoChangedOccurred) {
                log("notifySubscriptionInfoChanged: first invocation mRecords.size="
                        + mRecords.size());
            }
            mHasNotifySubscriptionInfoChangedOccurred = true;
            mRemoveList.clear();
            for (Record r : mRecords) {
                if (r.matchOnSubscriptionsChangedListener()) {
                    try {
                        if (VDBG) log("notifySubscriptionInfoChanged: call osc to r=" + r);
                        r.onSubscriptionsChangedListenerCallback.onSubscriptionsChanged();
                        if (VDBG) log("notifySubscriptionInfoChanged: done osc to r=" + r);
                    } catch (RemoteException ex) {
                        if (VDBG) log("notifySubscriptionInfoChanged: RemoteException r=" + r);
                        mRemoveList.add(r.binder);
                    }
                }
            }
            handleRemoveListLocked();
        }
    }

    @Override
    public void notifyOpportunisticSubscriptionInfoChanged() {
        if (VDBG) log("notifyOpptSubscriptionInfoChanged:");
        synchronized (mRecords) {
            if (!mHasNotifyOpportunisticSubscriptionInfoChangedOccurred) {
                log("notifyOpptSubscriptionInfoChanged: first invocation mRecords.size="
                        + mRecords.size());
            }
            mHasNotifyOpportunisticSubscriptionInfoChangedOccurred = true;
            mRemoveList.clear();
            for (Record r : mRecords) {
                if (r.matchOnOpportunisticSubscriptionsChangedListener()) {
                    try {
                        if (VDBG) log("notifyOpptSubChanged: call oosc to r=" + r);
                        r.onOpportunisticSubscriptionsChangedListenerCallback
                                .onSubscriptionsChanged();
                        if (VDBG) log("notifyOpptSubChanged: done oosc to r=" + r);
                    } catch (RemoteException ex) {
                        if (VDBG) log("notifyOpptSubChanged: RemoteException r=" + r);
                        mRemoveList.add(r.binder);
                    }
                }
            }
            handleRemoveListLocked();
        }
    }

    @Deprecated
    @Override
    public void listen(String callingPackage, IPhoneStateListener callback, int events,
            boolean notifyNow) {
        listenWithFeature(callingPackage, null, callback, events, notifyNow);
    }

    @Override
    public void listenWithFeature(String callingPackage, String callingFeatureId,
            IPhoneStateListener callback, int events, boolean notifyNow) {
        listenForSubscriber(SubscriptionManager.DEFAULT_SUBSCRIPTION_ID, callingPackage,
                callingFeatureId, callback, events, notifyNow);
    }

    @Override
    public void listenForSubscriber(int subId, String callingPackage, String callingFeatureId,
            IPhoneStateListener callback, int events, boolean notifyNow) {
        listen(callingPackage, callingFeatureId, callback, events, notifyNow, subId);
    }

    private void listen(String callingPackage, @Nullable String callingFeatureId,
            IPhoneStateListener callback, int events, boolean notifyNow, int subId) {
        int callerUserId = UserHandle.getCallingUserId();
        mAppOps.checkPackage(Binder.getCallingUid(), callingPackage);
        String str = "listen: E pkg=" + pii(callingPackage) + " uid=" + Binder.getCallingUid()
                + " events=0x" + Integer.toHexString(events) + " notifyNow=" + notifyNow + " subId="
                + subId + " myUserId=" + UserHandle.myUserId() + " callerUserId=" + callerUserId;
        mListenLog.log(str);
        if (VDBG) {
            log(str);
        }

        if (events != PhoneStateListener.LISTEN_NONE) {
            // Checks permission and throws SecurityException for disallowed operations. For pre-M
            // apps whose runtime permission has been revoked, we return immediately to skip sending
            // events to the app without crashing it.
            if (!checkListenerPermission(events, subId, callingPackage, callingFeatureId,
                    "listen")) {
                return;
            }

            int phoneId = getPhoneIdFromSubId(subId);
            synchronized (mRecords) {
                // register
                IBinder b = callback.asBinder();
<<<<<<< HEAD
                boolean shouldEnforceListenerLimit =
                        Binder.getCallingUid() != Process.SYSTEM_UID
                        && Binder.getCallingUid() != Process.PHONE_UID
                        && Binder.getCallingUid() != Process.myUid();
                Record r = add(b, Binder.getCallingPid(), shouldEnforceListenerLimit);
=======
                boolean doesLimitApply =
                        Binder.getCallingUid() != Process.SYSTEM_UID
                        && Binder.getCallingUid() != Process.PHONE_UID
                        && Binder.getCallingUid() != Process.myUid();
                Record r = add(b, Binder.getCallingUid(), Binder.getCallingPid(), doesLimitApply);
>>>>>>> cc8b84c2

                if (r == null) {
                    return;
                }

                r.context = mContext;
                r.callback = callback;
                r.callingPackage = callingPackage;
                r.callingFeatureId = callingFeatureId;
                r.callerUid = Binder.getCallingUid();
                r.callerPid = Binder.getCallingPid();
                // Legacy applications pass SubscriptionManager.DEFAULT_SUB_ID,
                // force all illegal subId to SubscriptionManager.DEFAULT_SUB_ID
                if (!SubscriptionManager.isValidSubscriptionId(subId)) {
                    r.subId = SubscriptionManager.DEFAULT_SUBSCRIPTION_ID;
                 } else {//APP specify subID
                    r.subId = subId;
                }
                r.phoneId = phoneId;
                r.events = events;
                if (DBG) {
                    log("listen:  Register r=" + r + " r.subId=" + r.subId + " phoneId=" + phoneId);
                }
                if (notifyNow && validatePhoneId(phoneId)) {
                    if ((events & PhoneStateListener.LISTEN_SERVICE_STATE) != 0) {
                        try {
                            if (VDBG) log("listen: call onSSC state=" + mServiceState[phoneId]);
                            ServiceState rawSs = new ServiceState(mServiceState[phoneId]);
                            if (checkFineLocationAccess(r, Build.VERSION_CODES.Q)) {
                                r.callback.onServiceStateChanged(rawSs);
                            } else if (checkCoarseLocationAccess(r, Build.VERSION_CODES.Q)) {
                                r.callback.onServiceStateChanged(
                                        rawSs.createLocationInfoSanitizedCopy(false));
                            } else {
                                r.callback.onServiceStateChanged(
                                        rawSs.createLocationInfoSanitizedCopy(true));
                            }
                        } catch (RemoteException ex) {
                            remove(r.binder);
                        }
                    }
                    if ((events & PhoneStateListener.LISTEN_SIGNAL_STRENGTH) != 0) {
                        try {
                            if (mSignalStrength[phoneId] != null) {
                                int gsmSignalStrength = mSignalStrength[phoneId]
                                        .getGsmSignalStrength();
                                r.callback.onSignalStrengthChanged((gsmSignalStrength == 99 ? -1
                                        : gsmSignalStrength));
                            }
                        } catch (RemoteException ex) {
                            remove(r.binder);
                        }
                    }
                    if ((events & PhoneStateListener.LISTEN_MESSAGE_WAITING_INDICATOR) != 0) {
                        try {
                            r.callback.onMessageWaitingIndicatorChanged(
                                    mMessageWaiting[phoneId]);
                        } catch (RemoteException ex) {
                            remove(r.binder);
                        }
                    }
                    if ((events & PhoneStateListener.LISTEN_CALL_FORWARDING_INDICATOR) != 0) {
                        try {
                            r.callback.onCallForwardingIndicatorChanged(
                                    mCallForwarding[phoneId]);
                        } catch (RemoteException ex) {
                            remove(r.binder);
                        }
                    }
                    if (validateEventsAndUserLocked(r, PhoneStateListener.LISTEN_CELL_LOCATION)) {
                        try {
                            if (DBG_LOC) log("listen: mCellIdentity = " + mCellIdentity[phoneId]);
                            if (checkFineLocationAccess(r, Build.VERSION_CODES.Q)) {
                                // null will be translated to empty CellLocation object in client.
                                r.callback.onCellLocationChanged(mCellIdentity[phoneId]);
                            }
                        } catch (RemoteException ex) {
                            remove(r.binder);
                        }
                    }
                    if ((events & PhoneStateListener.LISTEN_CALL_STATE) != 0) {
                        try {
                            r.callback.onCallStateChanged(mCallState[phoneId],
                                     getCallIncomingNumber(r, phoneId));
                        } catch (RemoteException ex) {
                            remove(r.binder);
                        }
                    }
                    if ((events & PhoneStateListener.LISTEN_DATA_CONNECTION_STATE) != 0) {
                        try {
                            r.callback.onDataConnectionStateChanged(mDataConnectionState[phoneId],
                                mDataConnectionNetworkType[phoneId]);
                        } catch (RemoteException ex) {
                            remove(r.binder);
                        }
                    }
                    if ((events & PhoneStateListener.LISTEN_DATA_ACTIVITY) != 0) {
                        try {
                            r.callback.onDataActivity(mDataActivity[phoneId]);
                        } catch (RemoteException ex) {
                            remove(r.binder);
                        }
                    }
                    if ((events & PhoneStateListener.LISTEN_SIGNAL_STRENGTHS) != 0) {
                        try {
                            if (mSignalStrength[phoneId] != null) {
                                r.callback.onSignalStrengthsChanged(mSignalStrength[phoneId]);
                            }
                        } catch (RemoteException ex) {
                            remove(r.binder);
                        }
                    }
                    if ((events & PhoneStateListener.LISTEN_ALWAYS_REPORTED_SIGNAL_STRENGTH)
                            != 0) {
                        updateReportSignalStrengthDecision(r.subId);
                        try {
                            if (mSignalStrength[phoneId] != null) {
                                r.callback.onSignalStrengthsChanged(mSignalStrength[phoneId]);
                            }
                        } catch (RemoteException ex) {
                            remove(r.binder);
                        }
                    }
                    if (validateEventsAndUserLocked(r, PhoneStateListener.LISTEN_CELL_INFO)) {
                        try {
                            if (DBG_LOC) log("listen: mCellInfo[" + phoneId + "] = "
                                    + mCellInfo.get(phoneId));
                            if (checkFineLocationAccess(r, Build.VERSION_CODES.Q)) {
                                r.callback.onCellInfoChanged(mCellInfo.get(phoneId));
                            }
                        } catch (RemoteException ex) {
                            remove(r.binder);
                        }
                    }
                    if ((events & PhoneStateListener.LISTEN_PRECISE_CALL_STATE) != 0) {
                        try {
                            r.callback.onPreciseCallStateChanged(mPreciseCallState[phoneId]);
                        } catch (RemoteException ex) {
                            remove(r.binder);
                        }
                    }
                    if ((events & PhoneStateListener.LISTEN_CALL_DISCONNECT_CAUSES) != 0) {
                        try {
                            r.callback.onCallDisconnectCauseChanged(mCallDisconnectCause[phoneId],
                                    mCallPreciseDisconnectCause[phoneId]);
                        } catch (RemoteException ex) {
                            remove(r.binder);
                        }
                    }
                    if ((events & PhoneStateListener.LISTEN_IMS_CALL_DISCONNECT_CAUSES) != 0) {
                        try {
                            r.callback.onImsCallDisconnectCauseChanged(mImsReasonInfo.get(phoneId));
                        } catch (RemoteException ex) {
                            remove(r.binder);
                        }
                    }
                    if ((events & PhoneStateListener.LISTEN_PRECISE_DATA_CONNECTION_STATE) != 0) {
                        try {
                            for (PreciseDataConnectionState pdcs
                                    : mPreciseDataConnectionStates.get(phoneId).values()) {
                                r.callback.onPreciseDataConnectionStateChanged(pdcs);
                            }
                        } catch (RemoteException ex) {
                            remove(r.binder);
                        }
                    }
                    if ((events & PhoneStateListener.LISTEN_CARRIER_NETWORK_CHANGE) != 0) {
                        try {
                            r.callback.onCarrierNetworkChange(mCarrierNetworkChangeState);
                        } catch (RemoteException ex) {
                            remove(r.binder);
                        }
                    }
                    if ((events & PhoneStateListener.LISTEN_VOICE_ACTIVATION_STATE) !=0) {
                        try {
                            r.callback.onVoiceActivationStateChanged(
                                    mVoiceActivationState[phoneId]);
                        } catch (RemoteException ex) {
                            remove(r.binder);
                        }
                    }
                    if ((events & PhoneStateListener.LISTEN_DATA_ACTIVATION_STATE) !=0) {
                        try {
                            r.callback.onDataActivationStateChanged(mDataActivationState[phoneId]);
                        } catch (RemoteException ex) {
                            remove(r.binder);
                        }
                    }
                    if ((events & PhoneStateListener.LISTEN_USER_MOBILE_DATA_STATE) != 0) {
                        try {
                            r.callback.onUserMobileDataStateChanged(mUserMobileDataState[phoneId]);
                        } catch (RemoteException ex) {
                            remove(r.binder);
                        }
                    }
                    if ((events & PhoneStateListener.LISTEN_DISPLAY_INFO_CHANGED) != 0) {
                        try {
                            if (mDisplayInfos[phoneId] != null) {
                                r.callback.onDisplayInfoChanged(mDisplayInfos[phoneId]);
                            }
                        } catch (RemoteException ex) {
                            remove(r.binder);
                        }
                    }
                    if ((events & PhoneStateListener.LISTEN_EMERGENCY_NUMBER_LIST) != 0) {
                        try {
                            r.callback.onEmergencyNumberListChanged(mEmergencyNumberList);
                        } catch (RemoteException ex) {
                            remove(r.binder);
                        }
                    }
                    if ((events & PhoneStateListener.LISTEN_PHONE_CAPABILITY_CHANGE) != 0) {
                        try {
                            r.callback.onPhoneCapabilityChanged(mPhoneCapability);
                        } catch (RemoteException ex) {
                            remove(r.binder);
                        }
                    }
                    if ((events & PhoneStateListener
                            .LISTEN_ACTIVE_DATA_SUBSCRIPTION_ID_CHANGE) != 0) {
                        try {
                            r.callback.onActiveDataSubIdChanged(mActiveDataSubId);
                        } catch (RemoteException ex) {
                            remove(r.binder);
                        }
                    }
                    if ((events & PhoneStateListener.LISTEN_RADIO_POWER_STATE_CHANGED) != 0) {
                        try {
                            r.callback.onRadioPowerStateChanged(mRadioPowerState);
                        } catch (RemoteException ex) {
                            remove(r.binder);
                        }
                    }
                    if ((events & PhoneStateListener.LISTEN_SRVCC_STATE_CHANGED) != 0) {
                        try {
                            r.callback.onSrvccStateChanged(mSrvccState[phoneId]);
                        } catch (RemoteException ex) {
                            remove(r.binder);
                        }
                    }
                    if ((events & PhoneStateListener.LISTEN_CALL_ATTRIBUTES_CHANGED) != 0) {
                        try {
                            r.callback.onCallAttributesChanged(mCallAttributes[phoneId]);
                        } catch (RemoteException ex) {
                            remove(r.binder);
                        }
                    }
                    if ((events & PhoneStateListener.LISTEN_BARRING_INFO) != 0) {
                        BarringInfo barringInfo = mBarringInfo.get(phoneId);
                        BarringInfo biNoLocation = barringInfo != null
                                ? barringInfo.createLocationInfoSanitizedCopy() : null;
                        if (VDBG) log("listen: call onBarringInfoChanged=" + barringInfo);
                        try {
                            r.callback.onBarringInfoChanged(
                                    checkFineLocationAccess(r, Build.VERSION_CODES.R)
                                            ? barringInfo : biNoLocation);
                        } catch (RemoteException ex) {
                            remove(r.binder);
                        }
                    }
                }
            }
        } else {
            if(DBG) log("listen: Unregister");
            remove(callback.asBinder());
        }
    }

    private void updateReportSignalStrengthDecision(int subscriptionId) {
        synchronized (mRecords) {
            TelephonyManager telephonyManager = (TelephonyManager) mContext
                    .getSystemService(Context.TELEPHONY_SERVICE);
            for (Record r : mRecords) {
                // If any of the system clients wants to always listen to signal strength,
                // we need to set it on.
                if (r.matchPhoneStateListenerEvent(
                        PhoneStateListener.LISTEN_ALWAYS_REPORTED_SIGNAL_STRENGTH)) {
                    telephonyManager.createForSubscriptionId(subscriptionId)
                            .setAlwaysReportSignalStrength(true);
                    return;
                }
            }
            // If none of the system clients wants to always listen to signal strength,
            // we need to set it off.
            telephonyManager.createForSubscriptionId(subscriptionId)
                    .setAlwaysReportSignalStrength(false);
        }
    }

    private String getCallIncomingNumber(Record record, int phoneId) {
        // Only reveal the incoming number if the record has read call log permission.
        return record.canReadCallLog() ? mCallIncomingNumber[phoneId] : "";
    }

<<<<<<< HEAD
    private Record add(IBinder binder, int callingPid, boolean enforceLimit) {
=======
    private Record add(IBinder binder, int callingUid, int callingPid, boolean doesLimitApply) {
>>>>>>> cc8b84c2
        Record r;

        synchronized (mRecords) {
            final int N = mRecords.size();
            // While iterating through the records, keep track of how many we have from this pid.
            int numRecordsForPid = 0;
            for (int i = 0; i < N; i++) {
                r = mRecords.get(i);
                if (binder == r.binder) {
                    // Already existed.
                    return r;
                }
                if (r.callerPid == callingPid) {
                    numRecordsForPid++;
                }
<<<<<<< HEAD
            }
            // If we've exceeded the limit for registrations, log a warning and quit.
            if (enforceLimit && numRecordsForPid >= PhoneStateListener.PER_PID_REGISTRATION_LIMIT) {
                String errorMsg = "Pid " + callingPid + " has exceeded the number of permissible"
                        + "registered listeners. Ignoring request to add.";
                loge(errorMsg);
                throw new IllegalStateException(errorMsg);
            } else if (enforceLimit
                    && numRecordsForPid >= PhoneStateListener.PER_PID_REGISTRATION_LIMIT / 2) {
                Rlog.w(TAG, "Pid " + callingPid + " has exceeded half the number of permissible"
                        + "registered listeners. Now at " + numRecordsForPid);
            }
=======
            }
            // If we've exceeded the limit for registrations, log an error and quit.
            int registrationLimit = mConfigurationProvider.getRegistrationLimit();

            if (doesLimitApply
                    && registrationLimit >= 1
                    && numRecordsForPid >= registrationLimit) {
                String errorMsg = "Pid " + callingPid + " has exceeded the number of permissible"
                        + "registered listeners. Ignoring request to add.";
                loge(errorMsg);
                if (mConfigurationProvider
                        .isRegistrationLimitEnabledInPlatformCompat(callingUid)) {
                    throw new IllegalStateException(errorMsg);
                }
            } else if (doesLimitApply && numRecordsForPid
                    >= PhoneStateListener.DEFAULT_PER_PID_REGISTRATION_LIMIT / 2) {
                // Log the warning independently of the dynamically set limit -- apps shouldn't be
                // doing this regardless of whether we're throwing them an exception for it.
                Rlog.w(TAG, "Pid " + callingPid + " has exceeded half the number of permissible"
                        + "registered listeners. Now at " + numRecordsForPid);
            }
>>>>>>> cc8b84c2

            r = new Record();
            r.binder = binder;
            r.deathRecipient = new TelephonyRegistryDeathRecipient(binder);

            try {
                binder.linkToDeath(r.deathRecipient, 0);
            } catch (RemoteException e) {
                if (VDBG) log("LinkToDeath remote exception sending to r=" + r + " e=" + e);
                // Binder already died. Return null.
                return null;
            }

            mRecords.add(r);
            if (DBG) log("add new record");
        }

        return r;
    }

    private void remove(IBinder binder) {
        synchronized (mRecords) {
            final int recordCount = mRecords.size();
            for (int i = 0; i < recordCount; i++) {
                Record r = mRecords.get(i);
                if (r.binder == binder) {
                    if (DBG) {
                        log("remove: binder=" + binder + " r.callingPackage " + r.callingPackage
                                + " r.callback " + r.callback);
                    }

                    if (r.deathRecipient != null) {
                        try {
                            binder.unlinkToDeath(r.deathRecipient, 0);
                        } catch (NoSuchElementException e) {
                            if (VDBG) log("UnlinkToDeath NoSuchElementException sending to r="
                                    + r + " e=" + e);
                        }
                    }

                    mRecords.remove(i);

                    // Every time a client that is registrating to always receive the signal
                    // strength is removed from registry records, we need to check if
                    // the signal strength decision needs to update on its slot.
                    if (r.matchPhoneStateListenerEvent(
                            PhoneStateListener.LISTEN_ALWAYS_REPORTED_SIGNAL_STRENGTH)) {
                        updateReportSignalStrengthDecision(r.subId);
                    }
                    return;
                }
            }
        }
    }

    public void notifyCallStateForAllSubs(int state, String phoneNumber) {
        if (!checkNotifyPermission("notifyCallState()")) {
            return;
        }

        if (VDBG) {
            log("notifyCallStateForAllSubs: state=" + state + " phoneNumber=" + phoneNumber);
        }

        synchronized (mRecords) {
            for (Record r : mRecords) {
                if (r.matchPhoneStateListenerEvent(PhoneStateListener.LISTEN_CALL_STATE) &&
                        (r.subId == SubscriptionManager.DEFAULT_SUBSCRIPTION_ID)) {
                    try {
                        // Ensure the listener has read call log permission; if they do not return
                        // an empty phone number.
                        String phoneNumberOrEmpty = r.canReadCallLog() ? phoneNumber : "";
                        r.callback.onCallStateChanged(state, phoneNumberOrEmpty);
                    } catch (RemoteException ex) {
                        mRemoveList.add(r.binder);
                    }
                }
            }
            handleRemoveListLocked();
        }

        // Called only by Telecomm to communicate call state across different phone accounts. So
        // there is no need to add a valid subId or slotId.
        broadcastCallStateChanged(state, phoneNumber,
                SubscriptionManager.INVALID_SIM_SLOT_INDEX,
                SubscriptionManager.INVALID_SUBSCRIPTION_ID);
    }

    public void notifyCallState(int phoneId, int subId, int state, String incomingNumber) {
        if (!checkNotifyPermission("notifyCallState()")) {
            return;
        }
        if (VDBG) {
            log("notifyCallState: subId=" + subId
                + " state=" + state + " incomingNumber=" + incomingNumber);
        }
        synchronized (mRecords) {
            if (validatePhoneId(phoneId)) {
                mCallState[phoneId] = state;
                mCallIncomingNumber[phoneId] = incomingNumber;
                for (Record r : mRecords) {
                    if (r.matchPhoneStateListenerEvent(PhoneStateListener.LISTEN_CALL_STATE) &&
                            (r.subId == subId) &&
                            (r.subId != SubscriptionManager.DEFAULT_SUBSCRIPTION_ID)) {
                        try {
                            String incomingNumberOrEmpty = getCallIncomingNumber(r, phoneId);
                            r.callback.onCallStateChanged(state, incomingNumberOrEmpty);
                        } catch (RemoteException ex) {
                            mRemoveList.add(r.binder);
                        }
                    }
                }
            }
            handleRemoveListLocked();
        }
        broadcastCallStateChanged(state, incomingNumber, phoneId, subId);
    }

    public void notifyServiceStateForPhoneId(int phoneId, int subId, ServiceState state) {
        if (!checkNotifyPermission("notifyServiceState()")){
            return;
        }

        synchronized (mRecords) {
            String str = "notifyServiceStateForSubscriber: subId=" + subId + " phoneId=" + phoneId
                    + " state=" + state;
            if (VDBG) {
                log(str);
            }
            mLocalLog.log(str);
            // for service state updates, don't notify clients when subId is invalid. This prevents
            // us from sending incorrect notifications like b/133140128
            // In the future, we can remove this logic for every notification here and add a
            // callback so listeners know when their PhoneStateListener's subId becomes invalid, but
            // for now we use the simplest fix.
            if (validatePhoneId(phoneId) && SubscriptionManager.isValidSubscriptionId(subId)) {
                mServiceState[phoneId] = state;

                for (Record r : mRecords) {
                    if (VDBG) {
                        log("notifyServiceStateForSubscriber: r=" + r + " subId=" + subId
                                + " phoneId=" + phoneId + " state=" + state);
                    }
                    if (r.matchPhoneStateListenerEvent(PhoneStateListener.LISTEN_SERVICE_STATE) &&
                            idMatch(r.subId, subId, phoneId)) {

                        try {
                            ServiceState stateToSend;
                            if (checkFineLocationAccess(r, Build.VERSION_CODES.Q)) {
                                stateToSend = new ServiceState(state);
                            } else if (checkCoarseLocationAccess(r, Build.VERSION_CODES.Q)) {
                                stateToSend = state.createLocationInfoSanitizedCopy(false);
                            } else {
                                stateToSend = state.createLocationInfoSanitizedCopy(true);
                            }
                            if (DBG) {
                                log("notifyServiceStateForSubscriber: callback.onSSC r=" + r
                                        + " subId=" + subId + " phoneId=" + phoneId
                                        + " state=" + state);
                            }
                            r.callback.onServiceStateChanged(stateToSend);
                        } catch (RemoteException ex) {
                            mRemoveList.add(r.binder);
                        }
                    }
                }
            } else {
                log("notifyServiceStateForSubscriber: INVALID phoneId=" + phoneId
                        + " or subId=" + subId);
            }
            handleRemoveListLocked();
        }
        broadcastServiceStateChanged(state, phoneId, subId);
    }

    public void notifySimActivationStateChangedForPhoneId(int phoneId, int subId,
            int activationType, int activationState) {
        if (!checkNotifyPermission("notifySimActivationState()")){
            return;
        }
        if (VDBG) {
            log("notifySimActivationStateForPhoneId: subId=" + subId + " phoneId=" + phoneId
                    + "type=" + activationType + " state=" + activationState);
        }
        synchronized (mRecords) {
            if (validatePhoneId(phoneId)) {
                switch (activationType) {
                    case SIM_ACTIVATION_TYPE_VOICE:
                        mVoiceActivationState[phoneId] = activationState;
                        break;
                    case SIM_ACTIVATION_TYPE_DATA:
                        mDataActivationState[phoneId] = activationState;
                        break;
                    default:
                        return;
                }
                for (Record r : mRecords) {
                    if (VDBG) {
                        log("notifySimActivationStateForPhoneId: r=" + r + " subId=" + subId
                                + " phoneId=" + phoneId + "type=" + activationType
                                + " state=" + activationState);
                    }
                    try {
                        if ((activationType == SIM_ACTIVATION_TYPE_VOICE)
                                && r.matchPhoneStateListenerEvent(
                                        PhoneStateListener.LISTEN_VOICE_ACTIVATION_STATE)
                                && idMatch(r.subId, subId, phoneId)) {
                            if (DBG) {
                                log("notifyVoiceActivationStateForPhoneId: callback.onVASC r=" + r
                                        + " subId=" + subId + " phoneId=" + phoneId
                                        + " state=" + activationState);
                            }
                            r.callback.onVoiceActivationStateChanged(activationState);
                        }
                        if ((activationType == SIM_ACTIVATION_TYPE_DATA)
                                && r.matchPhoneStateListenerEvent(
                                        PhoneStateListener.LISTEN_DATA_ACTIVATION_STATE)
                                && idMatch(r.subId, subId, phoneId)) {
                            if (DBG) {
                                log("notifyDataActivationStateForPhoneId: callback.onDASC r=" + r
                                        + " subId=" + subId + " phoneId=" + phoneId
                                        + " state=" + activationState);
                            }
                            r.callback.onDataActivationStateChanged(activationState);
                        }
                    }  catch (RemoteException ex) {
                        mRemoveList.add(r.binder);
                    }
                }
            } else {
                log("notifySimActivationStateForPhoneId: INVALID phoneId=" + phoneId);
            }
            handleRemoveListLocked();
        }
    }

    public void notifySignalStrengthForPhoneId(int phoneId, int subId,
                SignalStrength signalStrength) {
        if (!checkNotifyPermission("notifySignalStrength()")) {
            return;
        }
        if (VDBG) {
            log("notifySignalStrengthForPhoneId: subId=" + subId
                +" phoneId=" + phoneId + " signalStrength=" + signalStrength);
        }

        synchronized (mRecords) {
            if (validatePhoneId(phoneId)) {
                if (VDBG) log("notifySignalStrengthForPhoneId: valid phoneId=" + phoneId);
                mSignalStrength[phoneId] = signalStrength;
                for (Record r : mRecords) {
                    if (VDBG) {
                        log("notifySignalStrengthForPhoneId: r=" + r + " subId=" + subId
                                + " phoneId=" + phoneId + " ss=" + signalStrength);
                    }
                    if ((r.matchPhoneStateListenerEvent(PhoneStateListener.LISTEN_SIGNAL_STRENGTHS)
                            || r.matchPhoneStateListenerEvent(
                                    PhoneStateListener.LISTEN_ALWAYS_REPORTED_SIGNAL_STRENGTH))
                            && idMatch(r.subId, subId, phoneId)) {
                        try {
                            if (DBG) {
                                log("notifySignalStrengthForPhoneId: callback.onSsS r=" + r
                                        + " subId=" + subId + " phoneId=" + phoneId
                                        + " ss=" + signalStrength);
                            }
                            r.callback.onSignalStrengthsChanged(new SignalStrength(signalStrength));
                        } catch (RemoteException ex) {
                            mRemoveList.add(r.binder);
                        }
                    }
                    if (r.matchPhoneStateListenerEvent(PhoneStateListener.LISTEN_SIGNAL_STRENGTH) &&
                            idMatch(r.subId, subId, phoneId)) {
                        try {
                            int gsmSignalStrength = signalStrength.getGsmSignalStrength();
                            int ss = (gsmSignalStrength == 99 ? -1 : gsmSignalStrength);
                            if (DBG) {
                                log("notifySignalStrengthForPhoneId: callback.onSS r=" + r
                                        + " subId=" + subId + " phoneId=" + phoneId
                                        + " gsmSS=" + gsmSignalStrength + " ss=" + ss);
                            }
                            r.callback.onSignalStrengthChanged(ss);
                        } catch (RemoteException ex) {
                            mRemoveList.add(r.binder);
                        }
                    }
                }
            } else {
                log("notifySignalStrengthForPhoneId: invalid phoneId=" + phoneId);
            }
            handleRemoveListLocked();
        }
        broadcastSignalStrengthChanged(signalStrength, phoneId, subId);
    }

    @Override
    public void notifyCarrierNetworkChange(boolean active) {
        // only CarrierService with carrier privilege rule should have the permission
        int[] subIds = Arrays.stream(SubscriptionManager.from(mContext)
                    .getActiveAndHiddenSubscriptionIdList())
                    .filter(i -> TelephonyPermissions.checkCarrierPrivilegeForSubId(mContext,
                            i)).toArray();
        if (ArrayUtils.isEmpty(subIds)) {
            loge("notifyCarrierNetworkChange without carrier privilege");
            // the active subId does not have carrier privilege.
            throw new SecurityException("notifyCarrierNetworkChange without carrier privilege");
        }

        synchronized (mRecords) {
            mCarrierNetworkChangeState = active;
            for (int subId : subIds) {
                int phoneId = getPhoneIdFromSubId(subId);

                if (VDBG) {
                    log("notifyCarrierNetworkChange: active=" + active + "subId: " + subId);
                }
                for (Record r : mRecords) {
                    if (r.matchPhoneStateListenerEvent(
                            PhoneStateListener.LISTEN_CARRIER_NETWORK_CHANGE) &&
                            idMatch(r.subId, subId, phoneId)) {
                        try {
                            r.callback.onCarrierNetworkChange(active);
                        } catch (RemoteException ex) {
                            mRemoveList.add(r.binder);
                        }
                    }
                }
            }
            handleRemoveListLocked();
        }
    }

    public void notifyCellInfo(List<CellInfo> cellInfo) {
         notifyCellInfoForSubscriber(SubscriptionManager.DEFAULT_SUBSCRIPTION_ID, cellInfo);
    }

    public void notifyCellInfoForSubscriber(int subId, List<CellInfo> cellInfo) {
        if (!checkNotifyPermission("notifyCellInfoForSubscriber()")) {
            return;
        }
        if (VDBG) {
            log("notifyCellInfoForSubscriber: subId=" + subId
                + " cellInfo=" + cellInfo);
        }
        int phoneId = getPhoneIdFromSubId(subId);
        synchronized (mRecords) {
            if (validatePhoneId(phoneId)) {
                mCellInfo.set(phoneId, cellInfo);
                for (Record r : mRecords) {
                    if (validateEventsAndUserLocked(r, PhoneStateListener.LISTEN_CELL_INFO) &&
                            idMatch(r.subId, subId, phoneId) &&
                            checkFineLocationAccess(r, Build.VERSION_CODES.Q)) {
                        try {
                            if (DBG_LOC) {
                                log("notifyCellInfoForSubscriber: mCellInfo=" + cellInfo
                                    + " r=" + r);
                            }
                            r.callback.onCellInfoChanged(cellInfo);
                        } catch (RemoteException ex) {
                            mRemoveList.add(r.binder);
                        }
                    }
                }
            }
            handleRemoveListLocked();
        }
    }

    @Override
    public void notifyMessageWaitingChangedForPhoneId(int phoneId, int subId, boolean mwi) {
        if (!checkNotifyPermission("notifyMessageWaitingChanged()")) {
            return;
        }
        if (VDBG) {
            log("notifyMessageWaitingChangedForSubscriberPhoneID: subId=" + phoneId
                + " mwi=" + mwi);
        }
        synchronized (mRecords) {
            if (validatePhoneId(phoneId)) {
                mMessageWaiting[phoneId] = mwi;
                for (Record r : mRecords) {
                    if (r.matchPhoneStateListenerEvent(
                            PhoneStateListener.LISTEN_MESSAGE_WAITING_INDICATOR) &&
                            idMatch(r.subId, subId, phoneId)) {
                        try {
                            r.callback.onMessageWaitingIndicatorChanged(mwi);
                        } catch (RemoteException ex) {
                            mRemoveList.add(r.binder);
                        }
                    }
                }
            }
            handleRemoveListLocked();
        }
    }

    public void notifyUserMobileDataStateChangedForPhoneId(int phoneId, int subId, boolean state) {
        if (!checkNotifyPermission("notifyUserMobileDataStateChanged()")) {
            return;
        }
        if (VDBG) {
            log("notifyUserMobileDataStateChangedForSubscriberPhoneID: PhoneId=" + phoneId
                    + " subId=" + subId + " state=" + state);
        }
        synchronized (mRecords) {
            if (validatePhoneId(phoneId)) {
                mUserMobileDataState[phoneId] = state;
                for (Record r : mRecords) {
                    if (r.matchPhoneStateListenerEvent(
                            PhoneStateListener.LISTEN_USER_MOBILE_DATA_STATE) &&
                            idMatch(r.subId, subId, phoneId)) {
                        try {
                            r.callback.onUserMobileDataStateChanged(state);
                        } catch (RemoteException ex) {
                            mRemoveList.add(r.binder);
                        }
                    }
                }
            }
            handleRemoveListLocked();
        }
    }

    /**
     * Notify display network info changed.
     *
     * @param phoneId Phone id
     * @param subId Subscription id
     * @param displayInfo Display network info
     *
     * @see PhoneStateListener#onDisplayInfoChanged(DisplayInfo)
     */
    public void notifyDisplayInfoChanged(int phoneId, int subId,
                                         @NonNull DisplayInfo displayInfo) {
        if (!checkNotifyPermission("notifyDisplayInfoChanged()")) {
            return;
        }
        if (VDBG) {
            log("notifyDisplayInfoChanged: PhoneId=" + phoneId
                    + " subId=" + subId + " displayInfo=" + displayInfo);
        }
        synchronized (mRecords) {
            if (validatePhoneId(phoneId)) {
                mDisplayInfos[phoneId] = displayInfo;
                for (Record r : mRecords) {
                    if (r.matchPhoneStateListenerEvent(
                            PhoneStateListener.LISTEN_DISPLAY_INFO_CHANGED)
                            && idMatch(r.subId, subId, phoneId)) {
                        try {
                            r.callback.onDisplayInfoChanged(displayInfo);
                        } catch (RemoteException ex) {
                            mRemoveList.add(r.binder);
                        }
                    }
                }
            }
            handleRemoveListLocked();
        }
    }

    public void notifyCallForwardingChanged(boolean cfi) {
        notifyCallForwardingChangedForSubscriber(SubscriptionManager.DEFAULT_SUBSCRIPTION_ID, cfi);
    }

    public void notifyCallForwardingChangedForSubscriber(int subId, boolean cfi) {
        if (!checkNotifyPermission("notifyCallForwardingChanged()")) {
            return;
        }
        if (VDBG) {
            log("notifyCallForwardingChangedForSubscriber: subId=" + subId
                + " cfi=" + cfi);
        }
        int phoneId = getPhoneIdFromSubId(subId);
        synchronized (mRecords) {
            if (validatePhoneId(phoneId)) {
                mCallForwarding[phoneId] = cfi;
                for (Record r : mRecords) {
                    if (r.matchPhoneStateListenerEvent(
                            PhoneStateListener.LISTEN_CALL_FORWARDING_INDICATOR) &&
                            idMatch(r.subId, subId, phoneId)) {
                        try {
                            r.callback.onCallForwardingIndicatorChanged(cfi);
                        } catch (RemoteException ex) {
                            mRemoveList.add(r.binder);
                        }
                    }
                }
            }
            handleRemoveListLocked();
        }
    }

    public void notifyDataActivity(int state) {
        notifyDataActivityForSubscriber(SubscriptionManager.DEFAULT_SUBSCRIPTION_ID, state);
    }

    public void notifyDataActivityForSubscriber(int subId, int state) {
        if (!checkNotifyPermission("notifyDataActivity()" )) {
            return;
        }
        int phoneId = getPhoneIdFromSubId(subId);
        synchronized (mRecords) {
            if (validatePhoneId(phoneId)) {
                mDataActivity[phoneId] = state;
                for (Record r : mRecords) {
                    // Notify by correct subId.
                    if (r.matchPhoneStateListenerEvent(PhoneStateListener.LISTEN_DATA_ACTIVITY) &&
                            idMatch(r.subId, subId, phoneId)) {
                        try {
                            r.callback.onDataActivity(state);
                        } catch (RemoteException ex) {
                            mRemoveList.add(r.binder);
                        }
                    }
                }
            }
            handleRemoveListLocked();
        }
    }

    /**
     * Send a notification to registrants that the data connection state has changed.
     *
     * @param phoneId the phoneId carrying the data connection
     * @param subId the subscriptionId for the data connection
     * @param apnType the APN type that triggered a change in the data connection
     * @param preciseState a PreciseDataConnectionState that has info about the data connection
     */
    public void notifyDataConnectionForSubscriber(
            int phoneId, int subId, String apnType, PreciseDataConnectionState preciseState) {
        if (!checkNotifyPermission("notifyDataConnection()" )) {
            return;
        }

        String apn = "";
        int state = TelephonyManager.DATA_UNKNOWN;
        int networkType = TelephonyManager.NETWORK_TYPE_UNKNOWN;
        LinkProperties linkProps = null;

        if (preciseState != null) {
            apn = preciseState.getDataConnectionApn();
            state = preciseState.getState();
            networkType = preciseState.getNetworkType();
            linkProps = preciseState.getDataConnectionLinkProperties();
        }
        if (VDBG) {
            log("notifyDataConnectionForSubscriber: subId=" + subId
                    + " state=" + state + "' apn='" + apn
                    + "' apnType=" + apnType + " networkType=" + networkType
                    + "' preciseState=" + preciseState);
        }

        synchronized (mRecords) {
            if (validatePhoneId(phoneId)) {
                // We only call the callback when the change is for default APN type.
                if (PhoneConstants.APN_TYPE_DEFAULT.equals(apnType)
                        && (mDataConnectionState[phoneId] != state
                        || mDataConnectionNetworkType[phoneId] != networkType)) {
                    String str = "onDataConnectionStateChanged("
                            + dataStateToString(state)
                            + ", " + getNetworkTypeName(networkType)
                            + ") subId=" + subId + ", phoneId=" + phoneId;
                    log(str);
                    mLocalLog.log(str);
                    for (Record r : mRecords) {
                        if (r.matchPhoneStateListenerEvent(
                                PhoneStateListener.LISTEN_DATA_CONNECTION_STATE)
                                && idMatch(r.subId, subId, phoneId)) {
                            try {
                                if (DBG) {
                                    log("Notify data connection state changed on sub: " + subId);
                                }
                                r.callback.onDataConnectionStateChanged(state, networkType);
                            } catch (RemoteException ex) {
                                mRemoveList.add(r.binder);
                            }
                        }
                    }
                    handleRemoveListLocked();

                    mDataConnectionState[phoneId] = state;
                    mDataConnectionNetworkType[phoneId] = networkType;
                }

                boolean needsNotify = false;
                // State has been cleared for this APN Type
                if (preciseState == null) {
                    // We try clear the state and check if the state was previously not cleared
                    needsNotify = mPreciseDataConnectionStates.get(phoneId).remove(apnType) != null;
                } else {
                    // We need to check to see if the state actually changed
                    PreciseDataConnectionState oldPreciseState =
                            mPreciseDataConnectionStates.get(phoneId).put(apnType, preciseState);
                    needsNotify = !preciseState.equals(oldPreciseState);
                }

                if (needsNotify) {
                    for (Record r : mRecords) {
                        if (r.matchPhoneStateListenerEvent(
                                PhoneStateListener.LISTEN_PRECISE_DATA_CONNECTION_STATE)
                                && idMatch(r.subId, subId, phoneId)) {
                            try {
                                r.callback.onPreciseDataConnectionStateChanged(preciseState);
                            } catch (RemoteException ex) {
                                mRemoveList.add(r.binder);
                            }
                        }
                    }
                }
            }
            handleRemoveListLocked();
        }

        broadcastDataConnectionStateChanged(state, apn, apnType, subId);
    }

    /**
     * Stub to satisfy the ITelephonyRegistry aidl interface; do not use this function.
     * @see #notifyDataConnectionFailedForSubscriber
     */
    public void notifyDataConnectionFailed(String apnType) {
        loge("This function should not be invoked");
    }

    public void notifyDataConnectionFailedForSubscriber(int phoneId, int subId, String apnType) {
        if (!checkNotifyPermission("notifyDataConnectionFailed()")) {
            return;
        }
        if (VDBG) {
            log("notifyDataConnectionFailedForSubscriber: subId=" + subId
                    + " apnType=" + apnType);
        }
        synchronized (mRecords) {
            if (validatePhoneId(phoneId)) {
                mPreciseDataConnectionStates.get(phoneId).put(
                        apnType,
                        new PreciseDataConnectionState(
                                TelephonyManager.DATA_UNKNOWN,
                                TelephonyManager.NETWORK_TYPE_UNKNOWN,
                                ApnSetting.getApnTypesBitmaskFromString(apnType), null, null,
                                DataFailCause.NONE, null));
                for (Record r : mRecords) {
                    if (r.matchPhoneStateListenerEvent(
                            PhoneStateListener.LISTEN_PRECISE_DATA_CONNECTION_STATE)
                            && idMatch(r.subId, subId, phoneId)) {
                        try {
                            r.callback.onPreciseDataConnectionStateChanged(
                                    mPreciseDataConnectionStates.get(phoneId).get(apnType));
                        } catch (RemoteException ex) {
                            mRemoveList.add(r.binder);
                        }
                    }
                }
            }

            handleRemoveListLocked();
        }
    }

    @Override
    public void notifyCellLocation(CellIdentity cellLocation) {
        notifyCellLocationForSubscriber(SubscriptionManager.DEFAULT_SUBSCRIPTION_ID, cellLocation);
    }

    @Override
    public void notifyCellLocationForSubscriber(int subId, CellIdentity cellLocation) {
        log("notifyCellLocationForSubscriber: subId=" + subId
                + " cellLocation=" + cellLocation);
        if (!checkNotifyPermission("notifyCellLocation()")) {
            return;
        }
        if (VDBG) {
            log("notifyCellLocationForSubscriber: subId=" + subId
                + " cellLocation=" + cellLocation);
        }
        int phoneId = getPhoneIdFromSubId(subId);
        synchronized (mRecords) {
            if (validatePhoneId(phoneId)) {
                mCellIdentity[phoneId] = cellLocation;
                for (Record r : mRecords) {
                    if (validateEventsAndUserLocked(r, PhoneStateListener.LISTEN_CELL_LOCATION) &&
                            idMatch(r.subId, subId, phoneId) &&
                            checkFineLocationAccess(r, Build.VERSION_CODES.Q)) {
                        try {
                            if (DBG_LOC) {
                                log("notifyCellLocation: cellLocation=" + cellLocation
                                        + " r=" + r);
                            }
                            r.callback.onCellLocationChanged(cellLocation);
                        } catch (RemoteException ex) {
                            mRemoveList.add(r.binder);
                        }
                    }
                }
            }
            handleRemoveListLocked();
        }
    }

    public void notifyPreciseCallState(int phoneId, int subId, int ringingCallState,
                                       int foregroundCallState, int backgroundCallState) {
        if (!checkNotifyPermission("notifyPreciseCallState()")) {
            return;
        }
        synchronized (mRecords) {
            if (validatePhoneId(phoneId)) {
                mRingingCallState[phoneId] = ringingCallState;
                mForegroundCallState[phoneId] = foregroundCallState;
                mBackgroundCallState[phoneId] = backgroundCallState;
                mPreciseCallState[phoneId] = new PreciseCallState(
                        ringingCallState, foregroundCallState,
                        backgroundCallState,
                        DisconnectCause.NOT_VALID,
                        PreciseDisconnectCause.NOT_VALID);
                boolean notifyCallAttributes = true;
                if (mCallQuality == null) {
                    log("notifyPreciseCallState: mCallQuality is null, "
                            + "skipping call attributes");
                    notifyCallAttributes = false;
                } else {
                    // If the precise call state is no longer active, reset the call network type
                    // and call quality.
                    if (mPreciseCallState[phoneId].getForegroundCallState()
                            != PreciseCallState.PRECISE_CALL_STATE_ACTIVE) {
                        mCallNetworkType[phoneId] = TelephonyManager.NETWORK_TYPE_UNKNOWN;
                        mCallQuality[phoneId] = createCallQuality();
                    }
                    mCallAttributes[phoneId] = new CallAttributes(mPreciseCallState[phoneId],
                            mCallNetworkType[phoneId], mCallQuality[phoneId]);
                }

                for (Record r : mRecords) {
                    if (r.matchPhoneStateListenerEvent(PhoneStateListener.LISTEN_PRECISE_CALL_STATE)
                            && idMatch(r.subId, subId, phoneId)) {
                        try {
                            r.callback.onPreciseCallStateChanged(mPreciseCallState[phoneId]);
                        } catch (RemoteException ex) {
                            mRemoveList.add(r.binder);
                        }
                    }
                    if (notifyCallAttributes && r.matchPhoneStateListenerEvent(
                            PhoneStateListener.LISTEN_CALL_ATTRIBUTES_CHANGED)
                            && idMatch(r.subId, subId, phoneId)) {
                        try {
                            r.callback.onCallAttributesChanged(mCallAttributes[phoneId]);
                        } catch (RemoteException ex) {
                            mRemoveList.add(r.binder);
                        }
                    }
                }
            }
            handleRemoveListLocked();
        }
    }

    public void notifyDisconnectCause(int phoneId, int subId, int disconnectCause,
                                      int preciseDisconnectCause) {
        if (!checkNotifyPermission("notifyDisconnectCause()")) {
            return;
        }
        synchronized (mRecords) {
            if (validatePhoneId(phoneId)) {
                mCallDisconnectCause[phoneId] = disconnectCause;
                mCallPreciseDisconnectCause[phoneId] = preciseDisconnectCause;
                for (Record r : mRecords) {
                    if (r.matchPhoneStateListenerEvent(PhoneStateListener
                            .LISTEN_CALL_DISCONNECT_CAUSES) && idMatch(r.subId, subId, phoneId)) {
                        try {
                            r.callback.onCallDisconnectCauseChanged(mCallDisconnectCause[phoneId],
                                    mCallPreciseDisconnectCause[phoneId]);
                        } catch (RemoteException ex) {
                            mRemoveList.add(r.binder);
                        }
                    }
                }
            }
            handleRemoveListLocked();
        }
    }

    public void notifyImsDisconnectCause(int subId, ImsReasonInfo imsReasonInfo) {
        if (!checkNotifyPermission("notifyImsCallDisconnectCause()")) {
            return;
        }
        int phoneId = getPhoneIdFromSubId(subId);
        synchronized (mRecords) {
            if (validatePhoneId(phoneId)) {
                mImsReasonInfo.set(phoneId, imsReasonInfo);
                for (Record r : mRecords) {
                    if (r.matchPhoneStateListenerEvent(
                            PhoneStateListener.LISTEN_IMS_CALL_DISCONNECT_CAUSES)
                            && idMatch(r.subId, subId, phoneId)) {
                        try {
                            if (DBG_LOC) {
                                log("notifyImsCallDisconnectCause: mImsReasonInfo="
                                        + imsReasonInfo + " r=" + r);
                            }
                            r.callback.onImsCallDisconnectCauseChanged(mImsReasonInfo.get(phoneId));
                        } catch (RemoteException ex) {
                            mRemoveList.add(r.binder);
                        }
                    }
                }
            }
            handleRemoveListLocked();
        }
    }

    public void notifyPreciseDataConnectionFailed(int phoneId, int subId, String apnType,
            String apn, @DataFailureCause int failCause) {
        if (!checkNotifyPermission("notifyPreciseDataConnectionFailed()")) {
            return;
        }

        // precise notify invokes imprecise notify
        notifyDataConnectionFailedForSubscriber(phoneId, subId, apnType);

        synchronized (mRecords) {
            if (validatePhoneId(phoneId)) {
                mPreciseDataConnectionStates.get(phoneId).put(
                        apnType,
                        new PreciseDataConnectionState(
                                TelephonyManager.DATA_UNKNOWN,
                                TelephonyManager.NETWORK_TYPE_UNKNOWN,
                                ApnSetting.getApnTypesBitmaskFromString(apnType), null, null,
                                failCause, null));
                for (Record r : mRecords) {
                    if (r.matchPhoneStateListenerEvent(
                            PhoneStateListener.LISTEN_PRECISE_DATA_CONNECTION_STATE)
                            && idMatch(r.subId, subId, phoneId)) {
                        try {
                            r.callback.onPreciseDataConnectionStateChanged(
                                    mPreciseDataConnectionStates.get(phoneId).get(apnType));
                        } catch (RemoteException ex) {
                            mRemoveList.add(r.binder);
                        }
                    }
                }
            }
            handleRemoveListLocked();
        }
    }

    @Override
    public void notifySrvccStateChanged(int subId, @SrvccState int state) {
        if (!checkNotifyPermission("notifySrvccStateChanged()")) {
            return;
        }
        if (VDBG) {
            log("notifySrvccStateChanged: subId=" + subId + " srvccState=" + state);
        }
        int phoneId = getPhoneIdFromSubId(subId);
        synchronized (mRecords) {
            if (validatePhoneId(phoneId)) {
                mSrvccState[phoneId] = state;
                for (Record r : mRecords) {
                    if (r.matchPhoneStateListenerEvent(
                            PhoneStateListener.LISTEN_SRVCC_STATE_CHANGED) &&
                            idMatch(r.subId, subId, phoneId)) {
                        try {
                            if (DBG_LOC) {
                                log("notifySrvccStateChanged: mSrvccState=" + state + " r=" + r);
                            }
                            r.callback.onSrvccStateChanged(state);
                        } catch (RemoteException ex) {
                            mRemoveList.add(r.binder);
                        }
                    }
                }
            }
            handleRemoveListLocked();
        }
    }

    public void notifyOemHookRawEventForSubscriber(int phoneId, int subId, byte[] rawData) {
        if (!checkNotifyPermission("notifyOemHookRawEventForSubscriber")) {
            return;
        }

        synchronized (mRecords) {
            if (validatePhoneId(phoneId)) {
                for (Record r : mRecords) {
                    if (VDBG) {
                        log("notifyOemHookRawEventForSubscriber:  r=" + r + " subId=" + subId);
                    }
                    if ((r.matchPhoneStateListenerEvent(
                            PhoneStateListener.LISTEN_OEM_HOOK_RAW_EVENT))
                            && idMatch(r.subId, subId, phoneId)) {
                        try {
                            r.callback.onOemHookRawEvent(rawData);
                        } catch (RemoteException ex) {
                            mRemoveList.add(r.binder);
                        }
                    }
                }
            }
            handleRemoveListLocked();
        }
    }

    public void notifyPhoneCapabilityChanged(PhoneCapability capability) {
        if (!checkNotifyPermission("notifyPhoneCapabilityChanged()")) {
            return;
        }

        if (VDBG) {
            log("notifyPhoneCapabilityChanged: capability=" + capability);
        }

        synchronized (mRecords) {
            mPhoneCapability = capability;

            for (Record r : mRecords) {
                if (r.matchPhoneStateListenerEvent(
                        PhoneStateListener.LISTEN_PHONE_CAPABILITY_CHANGE)) {
                    try {
                        r.callback.onPhoneCapabilityChanged(capability);
                    } catch (RemoteException ex) {
                        mRemoveList.add(r.binder);
                    }
                }
            }
            handleRemoveListLocked();
        }
    }

    public void notifyActiveDataSubIdChanged(int activeDataSubId) {
        if (!checkNotifyPermission("notifyActiveDataSubIdChanged()")) {
            return;
        }

        if (VDBG) {
            log("notifyActiveDataSubIdChanged: activeDataSubId=" + activeDataSubId);
        }

        mActiveDataSubId = activeDataSubId;
        synchronized (mRecords) {
            for (Record r : mRecords) {
                if (r.matchPhoneStateListenerEvent(
                        PhoneStateListener.LISTEN_ACTIVE_DATA_SUBSCRIPTION_ID_CHANGE)) {
                    try {
                        r.callback.onActiveDataSubIdChanged(activeDataSubId);
                    } catch (RemoteException ex) {
                        mRemoveList.add(r.binder);
                    }
                }
            }
            handleRemoveListLocked();
        }
    }

    public void notifyRadioPowerStateChanged(int phoneId, int subId, @RadioPowerState int state) {
        if (!checkNotifyPermission("notifyRadioPowerStateChanged()")) {
            return;
        }

        if (VDBG) {
            log("notifyRadioPowerStateChanged: state= " + state + " subId=" + subId);
        }

        synchronized (mRecords) {
            if (validatePhoneId(phoneId)) {
                mRadioPowerState = state;

                for (Record r : mRecords) {
                    if (r.matchPhoneStateListenerEvent(
                            PhoneStateListener.LISTEN_RADIO_POWER_STATE_CHANGED)
                            && idMatch(r.subId, subId, phoneId)) {
                        try {
                            r.callback.onRadioPowerStateChanged(state);
                        } catch (RemoteException ex) {
                            mRemoveList.add(r.binder);
                        }
                    }
                }

            }
            handleRemoveListLocked();
        }
    }

    @Override
    public void notifyEmergencyNumberList(int phoneId, int subId) {
        if (!checkNotifyPermission("notifyEmergencyNumberList()")) {
            return;
        }

        synchronized (mRecords) {
            if (validatePhoneId(phoneId)) {
                TelephonyManager tm = (TelephonyManager) mContext.getSystemService(
                        Context.TELEPHONY_SERVICE);
                mEmergencyNumberList = tm.getEmergencyNumberList();

                for (Record r : mRecords) {
                    if (r.matchPhoneStateListenerEvent(
                            PhoneStateListener.LISTEN_EMERGENCY_NUMBER_LIST)
                            && idMatch(r.subId, subId, phoneId)) {
                        try {
                            r.callback.onEmergencyNumberListChanged(mEmergencyNumberList);
                            if (VDBG) {
                                log("notifyEmergencyNumberList: emergencyNumberList= "
                                        + mEmergencyNumberList);
                            }
                        } catch (RemoteException ex) {
                            mRemoveList.add(r.binder);
                        }
                    }
                }
            }

            handleRemoveListLocked();
        }
    }

    @Override
    public void notifyOutgoingEmergencyCall(int phoneId, int subId,
            EmergencyNumber emergencyNumber) {
        if (!checkNotifyPermission("notifyOutgoingEmergencyCall()")) {
            return;
        }
        synchronized (mRecords) {
            if (validatePhoneId(phoneId)) {
                mOutgoingCallEmergencyNumber[phoneId] = emergencyNumber;
                for (Record r : mRecords) {
                    if (r.matchPhoneStateListenerEvent(
                            PhoneStateListener.LISTEN_OUTGOING_EMERGENCY_CALL)
                                    && idMatch(r.subId, subId, phoneId)) {
                        try {
                            r.callback.onOutgoingEmergencyCall(emergencyNumber);
                        } catch (RemoteException ex) {
                            mRemoveList.add(r.binder);
                        }
                    }
                }
            }
            handleRemoveListLocked();
        }
    }

    @Override
    public void notifyOutgoingEmergencySms(int phoneId, int subId,
            EmergencyNumber emergencyNumber) {
        if (!checkNotifyPermission("notifyOutgoingEmergencySms()")) {
            return;
        }
        synchronized (mRecords) {
            if (validatePhoneId(phoneId)) {
                mOutgoingSmsEmergencyNumber[phoneId] = emergencyNumber;
                for (Record r : mRecords) {
                    if (r.matchPhoneStateListenerEvent(
                            PhoneStateListener.LISTEN_OUTGOING_EMERGENCY_SMS)
                                    && idMatch(r.subId, subId, phoneId)) {
                        try {
                            r.callback.onOutgoingEmergencySms(emergencyNumber);
                        } catch (RemoteException ex) {
                            mRemoveList.add(r.binder);
                        }
                    }
                }
            }
            handleRemoveListLocked();
        }
    }

    @Override
    public void notifyCallQualityChanged(CallQuality callQuality, int phoneId, int subId,
            int callNetworkType) {
        if (!checkNotifyPermission("notifyCallQualityChanged()")) {
            return;
        }

        synchronized (mRecords) {
            if (validatePhoneId(phoneId)) {
                // merge CallQuality with PreciseCallState and network type
                mCallQuality[phoneId] = callQuality;
                mCallNetworkType[phoneId] = callNetworkType;
                mCallAttributes[phoneId] = new CallAttributes(mPreciseCallState[phoneId],
                        callNetworkType, callQuality);

                for (Record r : mRecords) {
                    if (r.matchPhoneStateListenerEvent(
                            PhoneStateListener.LISTEN_CALL_ATTRIBUTES_CHANGED)
                            && idMatch(r.subId, subId, phoneId)) {
                        try {
                            r.callback.onCallAttributesChanged(mCallAttributes[phoneId]);
                        } catch (RemoteException ex) {
                            mRemoveList.add(r.binder);
                        }
                    }
                }
            }

            handleRemoveListLocked();
        }
    }

    @Override
    public void notifyRegistrationFailed(int phoneId, int subId, @NonNull CellIdentity cellIdentity,
            @NonNull String chosenPlmn, int domain, int causeCode, int additionalCauseCode) {
        if (!checkNotifyPermission("notifyRegistrationFailed()")) {
            return;
        }

        // In case callers don't have fine location access, pre-construct a location-free version
        // of the CellIdentity. This will still have the PLMN ID, which should be sufficient for
        // most purposes.
        final CellIdentity noLocationCi = cellIdentity.sanitizeLocationInfo();

        synchronized (mRecords) {
            if (validatePhoneId(phoneId)) {
                for (Record r : mRecords) {
                    if (r.matchPhoneStateListenerEvent(
                            PhoneStateListener.LISTEN_REGISTRATION_FAILURE)
                            && idMatch(r.subId, subId, phoneId)) {
                        try {
                            r.callback.onRegistrationFailed(
                                    checkFineLocationAccess(r, Build.VERSION_CODES.R)
                                            ? cellIdentity : noLocationCi,
                                    chosenPlmn, domain, causeCode,
                                    additionalCauseCode);
                        } catch (RemoteException ex) {
                            mRemoveList.add(r.binder);
                        }
                    }
                }
            }
            handleRemoveListLocked();
        }
    }

    /**
     * Send a notification of changes to barring status to PhoneStateListener registrants.
     *
     * @param phoneId the phoneId
     * @param subId the subId
     * @param barringInfo a structure containing the complete updated barring info.
     */
    public void notifyBarringInfoChanged(int phoneId, int subId, @NonNull BarringInfo barringInfo) {
        if (!checkNotifyPermission("notifyBarringInfo()")) {
            return;
        }
        if (barringInfo == null) {
            log("Received null BarringInfo for subId=" + subId + ", phoneId=" + phoneId);
            mBarringInfo.set(phoneId, new BarringInfo());
            return;
        }

        synchronized (mRecords) {
            if (validatePhoneId(phoneId)) {
                mBarringInfo.set(phoneId, barringInfo);
                // Barring info is non-null
                BarringInfo biNoLocation = barringInfo.createLocationInfoSanitizedCopy();
                if (VDBG) log("listen: call onBarringInfoChanged=" + barringInfo);
                for (Record r : mRecords) {
                    if (r.matchPhoneStateListenerEvent(
                            PhoneStateListener.LISTEN_BARRING_INFO)
                            && idMatch(r.subId, subId, phoneId)) {
                        try {
                            if (DBG_LOC) {
                                log("notifyBarringInfo: mBarringInfo="
                                        + barringInfo + " r=" + r);
                            }
                            r.callback.onBarringInfoChanged(
                                    checkFineLocationAccess(r, Build.VERSION_CODES.R)
                                        ? barringInfo : biNoLocation);
                        } catch (RemoteException ex) {
                            mRemoveList.add(r.binder);
                        }
                    }
                }
            }
            handleRemoveListLocked();
        }
    }


    @Override
    public void dump(FileDescriptor fd, PrintWriter writer, String[] args) {
        final IndentingPrintWriter pw = new IndentingPrintWriter(writer, "  ");

        if (!DumpUtils.checkDumpPermission(mContext, TAG, pw)) return;

        synchronized (mRecords) {
            final int recordCount = mRecords.size();
            pw.println("last known state:");
            pw.increaseIndent();
            for (int i = 0; i < getTelephonyManager().getPhoneCount(); i++) {
                pw.println("Phone Id=" + i);
                pw.increaseIndent();
                pw.println("mCallState=" + mCallState[i]);
                pw.println("mRingingCallState=" + mRingingCallState[i]);
                pw.println("mForegroundCallState=" + mForegroundCallState[i]);
                pw.println("mBackgroundCallState=" + mBackgroundCallState[i]);
                pw.println("mPreciseCallState=" + mPreciseCallState[i]);
                pw.println("mCallDisconnectCause=" + mCallDisconnectCause[i]);
                pw.println("mCallIncomingNumber=" + mCallIncomingNumber[i]);
                pw.println("mServiceState=" + mServiceState[i]);
                pw.println("mVoiceActivationState= " + mVoiceActivationState[i]);
                pw.println("mDataActivationState= " + mDataActivationState[i]);
                pw.println("mUserMobileDataState= " + mUserMobileDataState[i]);
                pw.println("mSignalStrength=" + mSignalStrength[i]);
                pw.println("mMessageWaiting=" + mMessageWaiting[i]);
                pw.println("mCallForwarding=" + mCallForwarding[i]);
                pw.println("mDataActivity=" + mDataActivity[i]);
                pw.println("mDataConnectionState=" + mDataConnectionState[i]);
                pw.println("mCellIdentity=" + mCellIdentity[i]);
                pw.println("mCellInfo=" + mCellInfo.get(i));
                pw.println("mImsCallDisconnectCause=" + mImsReasonInfo.get(i));
                pw.println("mSrvccState=" + mSrvccState[i]);
                pw.println("mCallPreciseDisconnectCause=" + mCallPreciseDisconnectCause[i]);
                pw.println("mCallQuality=" + mCallQuality[i]);
                pw.println("mCallAttributes=" + mCallAttributes[i]);
                pw.println("mCallNetworkType=" + mCallNetworkType[i]);
                pw.println("mPreciseDataConnectionStates=" + mPreciseDataConnectionStates.get(i));
                pw.println("mOutgoingCallEmergencyNumber=" + mOutgoingCallEmergencyNumber[i]);
                pw.println("mOutgoingSmsEmergencyNumber=" + mOutgoingSmsEmergencyNumber[i]);
                pw.println("mBarringInfo=" + mBarringInfo.get(i));
                pw.decreaseIndent();
            }
            pw.println("mCarrierNetworkChangeState=" + mCarrierNetworkChangeState);

            pw.println("mPhoneCapability=" + mPhoneCapability);
            pw.println("mActiveDataSubId=" + mActiveDataSubId);
            pw.println("mRadioPowerState=" + mRadioPowerState);
            pw.println("mEmergencyNumberList=" + mEmergencyNumberList);
            pw.println("mDefaultPhoneId=" + mDefaultPhoneId);
            pw.println("mDefaultSubId=" + mDefaultSubId);

            pw.decreaseIndent();

            pw.println("local logs:");
            pw.increaseIndent();
            mLocalLog.dump(fd, pw, args);
            pw.println("listen logs:");
            mListenLog.dump(fd, pw, args);
            pw.decreaseIndent();
            pw.println("registrations: count=" + recordCount);
            pw.increaseIndent();
            for (Record r : mRecords) {
                pw.println(r);
            }
            pw.decreaseIndent();
        }
    }

    //
    // the legacy intent broadcasting
    //

    // Legacy intent action.
    /** Fired when a subscription's phone state changes. */
    private static final String ACTION_SUBSCRIPTION_PHONE_STATE_CHANGED =
            "android.intent.action.SUBSCRIPTION_PHONE_STATE";

    // Legacy intent extra keys, copied from PhoneConstants.
    // Used in legacy intents sent here, for backward compatibility.
    private static final String PHONE_CONSTANTS_SLOT_KEY = "slot";
    private static final String PHONE_CONSTANTS_SUBSCRIPTION_KEY = "subscription";

    private void broadcastServiceStateChanged(ServiceState state, int phoneId, int subId) {
        long ident = Binder.clearCallingIdentity();
        try {
            mBatteryStats.notePhoneState(state.getState());
        } catch (RemoteException re) {
            // Can't do much
        } finally {
            Binder.restoreCallingIdentity(ident);
        }

        Intent intent = new Intent(TelephonyIntents.ACTION_SERVICE_STATE_CHANGED);
        intent.addFlags(Intent.FLAG_RECEIVER_INCLUDE_BACKGROUND);
        Bundle data = new Bundle();
        state.fillInNotifierBundle(data);
        intent.putExtras(data);
        // Pass the subscription along with the intent.
        intent.putExtra(PHONE_CONSTANTS_SUBSCRIPTION_KEY, subId);
        intent.putExtra(SubscriptionManager.EXTRA_SUBSCRIPTION_INDEX, subId);
        intent.putExtra(PHONE_CONSTANTS_SLOT_KEY, phoneId);
        intent.putExtra(SubscriptionManager.EXTRA_SLOT_INDEX, phoneId);
        mContext.sendStickyBroadcastAsUser(intent, UserHandle.ALL);
    }

    private void broadcastSignalStrengthChanged(SignalStrength signalStrength, int phoneId,
            int subId) {
        long ident = Binder.clearCallingIdentity();
        try {
            mBatteryStats.notePhoneSignalStrength(signalStrength);
        } catch (RemoteException e) {
            /* The remote entity disappeared, we can safely ignore the exception. */
        } finally {
            Binder.restoreCallingIdentity(ident);
        }

        Intent intent = new Intent(TelephonyIntents.ACTION_SIGNAL_STRENGTH_CHANGED);
        Bundle data = new Bundle();
        fillInSignalStrengthNotifierBundle(signalStrength, data);
        intent.putExtras(data);
        intent.putExtra(PHONE_CONSTANTS_SUBSCRIPTION_KEY, subId);
        intent.putExtra(PHONE_CONSTANTS_SLOT_KEY, phoneId);
        mContext.sendStickyBroadcastAsUser(intent, UserHandle.ALL);
    }

    private void fillInSignalStrengthNotifierBundle(SignalStrength signalStrength, Bundle bundle) {
        List<CellSignalStrength> cellSignalStrengths = signalStrength.getCellSignalStrengths();
        for (CellSignalStrength cellSignalStrength : cellSignalStrengths) {
            if (cellSignalStrength instanceof CellSignalStrengthLte) {
                bundle.putParcelable("Lte", (CellSignalStrengthLte) cellSignalStrength);
            } else if (cellSignalStrength instanceof CellSignalStrengthCdma) {
                bundle.putParcelable("Cdma", (CellSignalStrengthCdma) cellSignalStrength);
            } else if (cellSignalStrength instanceof CellSignalStrengthGsm) {
                bundle.putParcelable("Gsm", (CellSignalStrengthGsm) cellSignalStrength);
            } else if (cellSignalStrength instanceof CellSignalStrengthWcdma) {
                bundle.putParcelable("Wcdma", (CellSignalStrengthWcdma) cellSignalStrength);
            } else if (cellSignalStrength instanceof CellSignalStrengthTdscdma) {
                bundle.putParcelable("Tdscdma", (CellSignalStrengthTdscdma) cellSignalStrength);
            } else if (cellSignalStrength instanceof CellSignalStrengthNr) {
                bundle.putParcelable("Nr", (CellSignalStrengthNr) cellSignalStrength);
            }
        }
    }

    /**
     * Broadcasts an intent notifying apps of a phone state change. {@code subId} can be
     * a valid subId, in which case this function fires a subId-specific intent, or it
     * can be {@code SubscriptionManager.INVALID_SUBSCRIPTION_ID}, in which case we send
     * a global state change broadcast ({@code TelephonyManager.ACTION_PHONE_STATE_CHANGED}).
     */
    private void broadcastCallStateChanged(int state, String incomingNumber, int phoneId,
                int subId) {
        long ident = Binder.clearCallingIdentity();
        try {
            if (state == TelephonyManager.CALL_STATE_IDLE) {
                mBatteryStats.notePhoneOff();
                StatsLog.write(StatsLog.PHONE_STATE_CHANGED,
                        StatsLog.PHONE_STATE_CHANGED__STATE__OFF);
            } else {
                mBatteryStats.notePhoneOn();
                StatsLog.write(StatsLog.PHONE_STATE_CHANGED,
                        StatsLog.PHONE_STATE_CHANGED__STATE__ON);
            }
        } catch (RemoteException e) {
            /* The remote entity disappeared, we can safely ignore the exception. */
        } finally {
            Binder.restoreCallingIdentity(ident);
        }

        Intent intent = new Intent(TelephonyManager.ACTION_PHONE_STATE_CHANGED);
        intent.putExtra(TelephonyManager.EXTRA_STATE, callStateToString(state));

        // If a valid subId was specified, we should fire off a subId-specific state
        // change intent and include the subId.
        if (subId != SubscriptionManager.INVALID_SUBSCRIPTION_ID) {
            intent.setAction(ACTION_SUBSCRIPTION_PHONE_STATE_CHANGED);
            intent.putExtra(PHONE_CONSTANTS_SUBSCRIPTION_KEY, subId);
            intent.putExtra(SubscriptionManager.EXTRA_SUBSCRIPTION_INDEX, subId);
        }
        // If the phoneId is invalid, the broadcast is for overall call state.
        if (phoneId != SubscriptionManager.INVALID_SIM_SLOT_INDEX) {
            intent.putExtra(PHONE_CONSTANTS_SLOT_KEY, phoneId);
            intent.putExtra(SubscriptionManager.EXTRA_SLOT_INDEX, phoneId);
        }

        // Wakeup apps for the (SUBSCRIPTION_)PHONE_STATE broadcast.
        intent.addFlags(Intent.FLAG_RECEIVER_INCLUDE_BACKGROUND);

        // Create a version of the intent with the number always populated.
        Intent intentWithPhoneNumber = new Intent(intent);
        intentWithPhoneNumber.putExtra(TelephonyManager.EXTRA_INCOMING_NUMBER, incomingNumber);

        // Send broadcast twice, once for apps that have PRIVILEGED permission and once for those
        // that have the runtime one
        mContext.sendBroadcastAsUser(intentWithPhoneNumber, UserHandle.ALL,
                android.Manifest.permission.READ_PRIVILEGED_PHONE_STATE);
        mContext.sendBroadcastAsUser(intent, UserHandle.ALL,
                android.Manifest.permission.READ_PHONE_STATE,
                AppOpsManager.OP_READ_PHONE_STATE);
        mContext.sendBroadcastAsUserMultiplePermissions(intentWithPhoneNumber, UserHandle.ALL,
                new String[] { android.Manifest.permission.READ_PHONE_STATE,
                        android.Manifest.permission.READ_CALL_LOG});
    }

    /** Converts TelephonyManager#CALL_STATE_* to TelephonyManager#EXTRA_STATE_*. */
    private static String callStateToString(int callState) {
        switch (callState) {
            case TelephonyManager.CALL_STATE_RINGING:
                return TelephonyManager.EXTRA_STATE_RINGING;
            case TelephonyManager.CALL_STATE_OFFHOOK:
                return TelephonyManager.EXTRA_STATE_OFFHOOK;
            default:
                return TelephonyManager.EXTRA_STATE_IDLE;
        }
    }

    private void broadcastDataConnectionStateChanged(int state, String apn,
                                                     String apnType, int subId) {
        // Note: not reporting to the battery stats service here, because the
        // status bar takes care of that after taking into account all of the
        // required info.
        Intent intent = new Intent(TelephonyIntents.ACTION_ANY_DATA_CONNECTION_STATE_CHANGED);
        intent.putExtra(TelephonyManager.EXTRA_STATE, dataStateToString(state));

        intent.putExtra(PhoneConstants.DATA_APN_KEY, apn);
        intent.putExtra(PhoneConstants.DATA_APN_TYPE_KEY, apnType);
        intent.putExtra(PHONE_CONSTANTS_SUBSCRIPTION_KEY, subId);
        mContext.sendStickyBroadcastAsUser(intent, UserHandle.ALL);
    }

    private void enforceNotifyPermissionOrCarrierPrivilege(String method) {
        if (checkNotifyPermission()) {
            return;
        }

        TelephonyPermissions.enforceCallingOrSelfCarrierPrivilege(mContext,
                SubscriptionManager.getDefaultSubscriptionId(), method);
    }

    private boolean checkNotifyPermission(String method) {
        if (checkNotifyPermission()) {
            return true;
        }
        String msg = "Modify Phone State Permission Denial: " + method + " from pid="
                + Binder.getCallingPid() + ", uid=" + Binder.getCallingUid();
        if (DBG) log(msg);
        return false;
    }

    private boolean checkNotifyPermission() {
        return mContext.checkCallingOrSelfPermission(android.Manifest.permission.MODIFY_PHONE_STATE)
                == PackageManager.PERMISSION_GRANTED;
    }

    private boolean checkListenerPermission(int events, int subId, String callingPackage,
            @Nullable String callingFeatureId, String message) {
        LocationAccessPolicy.LocationPermissionQuery.Builder locationQueryBuilder =
                new LocationAccessPolicy.LocationPermissionQuery.Builder()
                .setCallingPackage(callingPackage)
                .setMethod(message + " events: " + events)
                .setCallingPid(Binder.getCallingPid())
                .setCallingUid(Binder.getCallingUid());

        boolean shouldCheckLocationPermissions = false;
        if ((events & ENFORCE_COARSE_LOCATION_PERMISSION_MASK) != 0) {
            locationQueryBuilder.setMinSdkVersionForCoarse(0);
            shouldCheckLocationPermissions = true;
        }

        if ((events & ENFORCE_FINE_LOCATION_PERMISSION_MASK) != 0) {
            // Everything that requires fine location started in Q. So far...
            locationQueryBuilder.setMinSdkVersionForFine(Build.VERSION_CODES.Q);
            shouldCheckLocationPermissions = true;
        }

        if (shouldCheckLocationPermissions) {
            LocationAccessPolicy.LocationPermissionResult result =
                    LocationAccessPolicy.checkLocationPermission(
                            mContext, locationQueryBuilder.build());
            switch (result) {
                case DENIED_HARD:
                    throw new SecurityException("Unable to listen for events " + events + " due to "
                            + "insufficient location permissions.");
                case DENIED_SOFT:
                    return false;
            }
        }

        if ((events & ENFORCE_PHONE_STATE_PERMISSION_MASK) != 0) {
            if (!TelephonyPermissions.checkCallingOrSelfReadPhoneState(
                    mContext, subId, callingPackage, callingFeatureId, message)) {
                return false;
            }
        }

        if ((events & PRECISE_PHONE_STATE_PERMISSION_MASK) != 0) {
            // check if calling app has either permission READ_PRECISE_PHONE_STATE
            // or with carrier privileges
            try {
                mContext.enforceCallingOrSelfPermission(
                        android.Manifest.permission.READ_PRECISE_PHONE_STATE, null);
            } catch (SecurityException se) {
                TelephonyPermissions.enforceCallingOrSelfCarrierPrivilege(mContext, subId, message);
            }
        }

        if ((events & READ_ACTIVE_EMERGENCY_SESSION_PERMISSION_MASK) != 0) {
            mContext.enforceCallingOrSelfPermission(
                    android.Manifest.permission.READ_ACTIVE_EMERGENCY_SESSION, null);
        }

        if ((events & PhoneStateListener.LISTEN_ALWAYS_REPORTED_SIGNAL_STRENGTH) != 0) {
            mContext.enforceCallingOrSelfPermission(
                    android.Manifest.permission.LISTEN_ALWAYS_REPORTED_SIGNAL_STRENGTH, null);
        }

        if ((events & READ_PRIVILEGED_PHONE_STATE_PERMISSION_MASK) != 0) {
            mContext.enforceCallingOrSelfPermission(
                    android.Manifest.permission.READ_PRIVILEGED_PHONE_STATE, null);
        }

        return true;
    }

    private void handleRemoveListLocked() {
        int size = mRemoveList.size();
        if (VDBG) log("handleRemoveListLocked: mRemoveList.size()=" + size);
        if (size > 0) {
            for (IBinder b: mRemoveList) {
                remove(b);
            }
            mRemoveList.clear();
        }
    }

    private boolean validateEventsAndUserLocked(Record r, int events) {
        int foregroundUser;
        long callingIdentity = Binder.clearCallingIdentity();
        boolean valid = false;
        try {
            foregroundUser = ActivityManager.getCurrentUser();
            valid = UserHandle.getUserId(r.callerUid) == foregroundUser
                    && r.matchPhoneStateListenerEvent(events);
            if (DBG | DBG_LOC) {
                log("validateEventsAndUserLocked: valid=" + valid
                        + " r.callerUid=" + r.callerUid + " foregroundUser=" + foregroundUser
                        + " r.events=" + r.events + " events=" + events);
            }
        } finally {
            Binder.restoreCallingIdentity(callingIdentity);
        }
        return valid;
    }

    private boolean validatePhoneId(int phoneId) {
        boolean valid = (phoneId >= 0) && (phoneId < mNumPhones);
        if (VDBG) log("validatePhoneId: " + valid);
        return valid;
    }

    private static void log(String s) {
        Rlog.d(TAG, s);
    }

    private static void loge(String s) {
        Rlog.e(TAG, s);
    }

    boolean idMatch(int rSubId, int subId, int phoneId) {

        if(subId < 0) {
            // Invalid case, we need compare phoneId with default one.
            return (mDefaultPhoneId == phoneId);
        }
        if(rSubId == SubscriptionManager.DEFAULT_SUBSCRIPTION_ID) {
            return (subId == mDefaultSubId);
        } else {
            return (rSubId == subId);
        }
    }

    private boolean checkFineLocationAccess(Record r, int minSdk) {
        LocationAccessPolicy.LocationPermissionQuery query =
                new LocationAccessPolicy.LocationPermissionQuery.Builder()
                        .setCallingPackage(r.callingPackage)
                        .setCallingPid(r.callerPid)
                        .setCallingUid(r.callerUid)
                        .setMethod("TelephonyRegistry push")
                        .setLogAsInfo(true) // we don't need to log an error every time we push
                        .setMinSdkVersionForFine(minSdk)
                        .build();

        return Binder.withCleanCallingIdentity(() -> {
            LocationAccessPolicy.LocationPermissionResult locationResult =
                    LocationAccessPolicy.checkLocationPermission(mContext, query);
            return locationResult == LocationAccessPolicy.LocationPermissionResult.ALLOWED;
        });
    }

    private boolean checkCoarseLocationAccess(Record r, int minSdk) {
        LocationAccessPolicy.LocationPermissionQuery query =
                new LocationAccessPolicy.LocationPermissionQuery.Builder()
                        .setCallingPackage(r.callingPackage)
                        .setCallingPid(r.callerPid)
                        .setCallingUid(r.callerUid)
                        .setMethod("TelephonyRegistry push")
                        .setLogAsInfo(true) // we don't need to log an error every time we push
                        .setMinSdkVersionForCoarse(minSdk)
                        .build();

        return Binder.withCleanCallingIdentity(() -> {
            LocationAccessPolicy.LocationPermissionResult locationResult =
                    LocationAccessPolicy.checkLocationPermission(mContext, query);
            return locationResult == LocationAccessPolicy.LocationPermissionResult.ALLOWED;
        });
    }

    private void checkPossibleMissNotify(Record r, int phoneId) {
        int events = r.events;

        if ((events & PhoneStateListener.LISTEN_SERVICE_STATE) != 0) {
            try {
                if (VDBG) log("checkPossibleMissNotify: onServiceStateChanged state=" +
                        mServiceState[phoneId]);
                r.callback.onServiceStateChanged(
                        new ServiceState(mServiceState[phoneId]));
            } catch (RemoteException ex) {
                mRemoveList.add(r.binder);
            }
        }

        if ((events & PhoneStateListener.LISTEN_SIGNAL_STRENGTHS) != 0
                || (events & PhoneStateListener.LISTEN_ALWAYS_REPORTED_SIGNAL_STRENGTH) != 0) {
            try {
                if (mSignalStrength[phoneId] != null) {
                    SignalStrength signalStrength = mSignalStrength[phoneId];
                    if (DBG) {
                        log("checkPossibleMissNotify: onSignalStrengthsChanged SS="
                                + signalStrength);
                    }
                    r.callback.onSignalStrengthsChanged(new SignalStrength(signalStrength));
                }
            } catch (RemoteException ex) {
                mRemoveList.add(r.binder);
            }
        }

        if ((events & PhoneStateListener.LISTEN_SIGNAL_STRENGTH) != 0) {
            try {
                if (mSignalStrength[phoneId] != null) {
                    int gsmSignalStrength = mSignalStrength[phoneId]
                            .getGsmSignalStrength();
                    if (DBG) {
                        log("checkPossibleMissNotify: onSignalStrengthChanged SS="
                                + gsmSignalStrength);
                    }
                    r.callback.onSignalStrengthChanged((gsmSignalStrength == 99 ? -1
                            : gsmSignalStrength));
                }
            } catch (RemoteException ex) {
                mRemoveList.add(r.binder);
            }
        }

        if (validateEventsAndUserLocked(r, PhoneStateListener.LISTEN_CELL_INFO)) {
            try {
                if (DBG_LOC) {
                    log("checkPossibleMissNotify: onCellInfoChanged[" + phoneId + "] = "
                            + mCellInfo.get(phoneId));
                }
                if (checkFineLocationAccess(r, Build.VERSION_CODES.Q)) {
                    r.callback.onCellInfoChanged(mCellInfo.get(phoneId));
                }
            } catch (RemoteException ex) {
                mRemoveList.add(r.binder);
            }
        }

        if ((events & PhoneStateListener.LISTEN_USER_MOBILE_DATA_STATE) != 0) {
            try {
                if (VDBG) {
                    log("checkPossibleMissNotify: onUserMobileDataStateChanged phoneId="
                            + phoneId + " umds=" + mUserMobileDataState[phoneId]);
                }
                r.callback.onUserMobileDataStateChanged(mUserMobileDataState[phoneId]);
            } catch (RemoteException ex) {
                mRemoveList.add(r.binder);
            }
        }

        if ((events & PhoneStateListener.LISTEN_DISPLAY_INFO_CHANGED) != 0) {
            try {
                if (VDBG) {
                    log("checkPossibleMissNotify: onDisplayInfoChanged phoneId="
                            + phoneId + " dpi=" + mDisplayInfos[phoneId]);
                }
                if (mDisplayInfos[phoneId] != null) {
                    r.callback.onDisplayInfoChanged(mDisplayInfos[phoneId]);
                }
            } catch (RemoteException ex) {
                mRemoveList.add(r.binder);
            }
        }

        if ((events & PhoneStateListener.LISTEN_MESSAGE_WAITING_INDICATOR) != 0) {
            try {
                if (VDBG) {
                    log("checkPossibleMissNotify: onMessageWaitingIndicatorChanged phoneId="
                            + phoneId + " mwi=" + mMessageWaiting[phoneId]);
                }
                r.callback.onMessageWaitingIndicatorChanged(
                        mMessageWaiting[phoneId]);
            } catch (RemoteException ex) {
                mRemoveList.add(r.binder);
            }
        }

        if ((events & PhoneStateListener.LISTEN_CALL_FORWARDING_INDICATOR) != 0) {
            try {
                if (VDBG) {
                    log("checkPossibleMissNotify: onCallForwardingIndicatorChanged phoneId="
                        + phoneId + " cfi=" + mCallForwarding[phoneId]);
                }
                r.callback.onCallForwardingIndicatorChanged(
                        mCallForwarding[phoneId]);
            } catch (RemoteException ex) {
                mRemoveList.add(r.binder);
            }
        }

        if (validateEventsAndUserLocked(r, PhoneStateListener.LISTEN_CELL_LOCATION)) {
            try {
                if (DBG_LOC) {
                    log("checkPossibleMissNotify: onCellLocationChanged mCellIdentity = "
                            + mCellIdentity[phoneId]);
                }
                if (checkFineLocationAccess(r, Build.VERSION_CODES.Q)) {
                    // null will be translated to empty CellLocation object in client.
                    r.callback.onCellLocationChanged(mCellIdentity[phoneId]);
                }
            } catch (RemoteException ex) {
                mRemoveList.add(r.binder);
            }
        }

        if ((events & PhoneStateListener.LISTEN_DATA_CONNECTION_STATE) != 0) {
            try {
                if (DBG) {
                    log("checkPossibleMissNotify: onDataConnectionStateChanged(mDataConnectionState"
                            + "=" + mDataConnectionState[phoneId]
                            + ", mDataConnectionNetworkType=" + mDataConnectionNetworkType[phoneId]
                            + ")");
                }
                r.callback.onDataConnectionStateChanged(mDataConnectionState[phoneId],
                        mDataConnectionNetworkType[phoneId]);
            } catch (RemoteException ex) {
                mRemoveList.add(r.binder);
            }
        }
    }

    /**
     * Convert TelephonyManager.DATA_* to string.
     *
     * @return The data state in string format.
     */
    private static String dataStateToString(int state) {
        switch (state) {
            case TelephonyManager.DATA_DISCONNECTED: return "DISCONNECTED";
            case TelephonyManager.DATA_CONNECTING: return "CONNECTING";
            case TelephonyManager.DATA_CONNECTED: return "CONNECTED";
            case TelephonyManager.DATA_SUSPENDED: return "SUSPENDED";
        }
        return "UNKNOWN(" + state + ")";
    }

    /**
     * Returns a string representation of the radio technology (network type)
     * currently in use on the device.
     * @param subId for which network type is returned
     * @return the name of the radio technology
     *
     */
    private String getNetworkTypeName(@Annotation.NetworkType int type) {
        switch (type) {
            case TelephonyManager.NETWORK_TYPE_GPRS:
                return "GPRS";
            case TelephonyManager.NETWORK_TYPE_EDGE:
                return "EDGE";
            case TelephonyManager.NETWORK_TYPE_UMTS:
                return "UMTS";
            case TelephonyManager.NETWORK_TYPE_HSDPA:
                return "HSDPA";
            case TelephonyManager.NETWORK_TYPE_HSUPA:
                return "HSUPA";
            case TelephonyManager.NETWORK_TYPE_HSPA:
                return "HSPA";
            case TelephonyManager.NETWORK_TYPE_CDMA:
                return "CDMA";
            case TelephonyManager.NETWORK_TYPE_EVDO_0:
                return "CDMA - EvDo rev. 0";
            case TelephonyManager.NETWORK_TYPE_EVDO_A:
                return "CDMA - EvDo rev. A";
            case TelephonyManager.NETWORK_TYPE_EVDO_B:
                return "CDMA - EvDo rev. B";
            case TelephonyManager.NETWORK_TYPE_1xRTT:
                return "CDMA - 1xRTT";
            case TelephonyManager.NETWORK_TYPE_LTE:
                return "LTE";
            case TelephonyManager.NETWORK_TYPE_EHRPD:
                return "CDMA - eHRPD";
            case TelephonyManager.NETWORK_TYPE_IDEN:
                return "iDEN";
            case TelephonyManager.NETWORK_TYPE_HSPAP:
                return "HSPA+";
            case TelephonyManager.NETWORK_TYPE_GSM:
                return "GSM";
            case TelephonyManager.NETWORK_TYPE_TD_SCDMA:
                return "TD_SCDMA";
            case TelephonyManager.NETWORK_TYPE_IWLAN:
                return "IWLAN";

            //TODO: This network type is marked as hidden because it is not a
            // true network type and we are looking to remove it completely from the available list
            // of network types.  Since this method is only used for logging, in the event that this
            // network type is selected, the log will read as "Unknown."
            //case TelephonyManager.NETWORK_TYPE_LTE_CA:
            //    return "LTE_CA";

            case TelephonyManager.NETWORK_TYPE_NR:
                return "NR";
            default:
                return "UNKNOWN";
        }
    }

    /** Returns a new PreciseCallState object with default values. */
    private static PreciseCallState createPreciseCallState() {
        return new PreciseCallState(PreciseCallState.PRECISE_CALL_STATE_NOT_VALID,
            PreciseCallState.PRECISE_CALL_STATE_NOT_VALID,
            PreciseCallState.PRECISE_CALL_STATE_NOT_VALID,
            DisconnectCause.NOT_VALID,
            PreciseDisconnectCause.NOT_VALID);
    }

    /** Returns a new CallQuality object with default values. */
    private static CallQuality createCallQuality() {
        return new CallQuality(0, 0, 0, 0, 0, 0, 0, 0, 0, 0, 0);
    }

    private int getPhoneIdFromSubId(int subId) {
        SubscriptionManager subManager = (SubscriptionManager)
                mContext.getSystemService(Context.TELEPHONY_SUBSCRIPTION_SERVICE);
        if (subManager == null) return INVALID_SIM_SLOT_INDEX;

        if (subId == SubscriptionManager.DEFAULT_SUBSCRIPTION_ID) {
            subId = SubscriptionManager.getDefaultSubscriptionId();
        }

        SubscriptionInfo info = subManager.getActiveSubscriptionInfo(subId);
        if (info == null) return INVALID_SIM_SLOT_INDEX;
        return info.getSimSlotIndex();
    }

    /**
     * On certain build types, we should redact information by default. UID information will be
     * preserved in the same log line, so no debugging capability is lost in full bug reports.
     * However, privacy-constrained bug report types (e.g. connectivity) cannot display raw
     * package names on user builds as it's considered an information leak.
     */
    private static String pii(String packageName) {
        return Build.IS_DEBUGGABLE ? packageName : "***";
    }
}<|MERGE_RESOLUTION|>--- conflicted
+++ resolved
@@ -639,11 +639,7 @@
         synchronized (mRecords) {
             // register
             IBinder b = callback.asBinder();
-<<<<<<< HEAD
-            Record r = add(b, Binder.getCallingPid(), false);
-=======
             Record r = add(b, Binder.getCallingUid(), Binder.getCallingPid(), false);
->>>>>>> cc8b84c2
 
             if (r == null) {
                 return;
@@ -697,11 +693,7 @@
         synchronized (mRecords) {
             // register
             IBinder b = callback.asBinder();
-<<<<<<< HEAD
-            Record r = add(b, Binder.getCallingPid(), false);
-=======
             Record r = add(b, Binder.getCallingUid(), Binder.getCallingPid(), false);
->>>>>>> cc8b84c2
 
             if (r == null) {
                 return;
@@ -831,19 +823,11 @@
             synchronized (mRecords) {
                 // register
                 IBinder b = callback.asBinder();
-<<<<<<< HEAD
-                boolean shouldEnforceListenerLimit =
-                        Binder.getCallingUid() != Process.SYSTEM_UID
-                        && Binder.getCallingUid() != Process.PHONE_UID
-                        && Binder.getCallingUid() != Process.myUid();
-                Record r = add(b, Binder.getCallingPid(), shouldEnforceListenerLimit);
-=======
                 boolean doesLimitApply =
                         Binder.getCallingUid() != Process.SYSTEM_UID
                         && Binder.getCallingUid() != Process.PHONE_UID
                         && Binder.getCallingUid() != Process.myUid();
                 Record r = add(b, Binder.getCallingUid(), Binder.getCallingPid(), doesLimitApply);
->>>>>>> cc8b84c2
 
                 if (r == null) {
                     return;
@@ -1138,11 +1122,7 @@
         return record.canReadCallLog() ? mCallIncomingNumber[phoneId] : "";
     }
 
-<<<<<<< HEAD
-    private Record add(IBinder binder, int callingPid, boolean enforceLimit) {
-=======
     private Record add(IBinder binder, int callingUid, int callingPid, boolean doesLimitApply) {
->>>>>>> cc8b84c2
         Record r;
 
         synchronized (mRecords) {
@@ -1158,20 +1138,6 @@
                 if (r.callerPid == callingPid) {
                     numRecordsForPid++;
                 }
-<<<<<<< HEAD
-            }
-            // If we've exceeded the limit for registrations, log a warning and quit.
-            if (enforceLimit && numRecordsForPid >= PhoneStateListener.PER_PID_REGISTRATION_LIMIT) {
-                String errorMsg = "Pid " + callingPid + " has exceeded the number of permissible"
-                        + "registered listeners. Ignoring request to add.";
-                loge(errorMsg);
-                throw new IllegalStateException(errorMsg);
-            } else if (enforceLimit
-                    && numRecordsForPid >= PhoneStateListener.PER_PID_REGISTRATION_LIMIT / 2) {
-                Rlog.w(TAG, "Pid " + callingPid + " has exceeded half the number of permissible"
-                        + "registered listeners. Now at " + numRecordsForPid);
-            }
-=======
             }
             // If we've exceeded the limit for registrations, log an error and quit.
             int registrationLimit = mConfigurationProvider.getRegistrationLimit();
@@ -1193,7 +1159,6 @@
                 Rlog.w(TAG, "Pid " + callingPid + " has exceeded half the number of permissible"
                         + "registered listeners. Now at " + numRecordsForPid);
             }
->>>>>>> cc8b84c2
 
             r = new Record();
             r.binder = binder;
