--- conflicted
+++ resolved
@@ -972,25 +972,6 @@
         }
         synchronized (mRecords) {
             int phoneId = SubscriptionManager.getPhoneId(subId);
-<<<<<<< HEAD
-            boolean modified = false;
-            if (state == TelephonyManager.DATA_CONNECTED) {
-                if (!mConnectedApns[phoneId].contains(apnType)) {
-                    mConnectedApns[phoneId].add(apnType);
-                    if (mDataConnectionState[phoneId] != state) {
-                        mDataConnectionState[phoneId] = state;
-                        modified = true;
-                    }
-                }
-            } else {
-                if (mConnectedApns[phoneId].remove(apnType)) {
-                    if (mConnectedApns[phoneId].isEmpty()) {
-                        mDataConnectionState[phoneId] = state;
-                        modified = true;
-                    } else {
-                        // leave mDataConnectionState as is and
-                        // send out the new status for the APN in question.
-=======
             if (validatePhoneId(phoneId)) {
                 boolean modified = false;
                 if (state == TelephonyManager.DATA_CONNECTED) {
@@ -1010,7 +991,6 @@
                             // leave mDataConnectionState as is and
                             // send out the new status for the APN in question.
                         }
->>>>>>> 23a90283
                     }
                 }
                 mDataConnectionPossible[phoneId] = isDataConnectivityPossible;
