/*
 * Copyright (C) 2007 The Android Open Source Project
 *
 * Licensed under the Apache License, Version 2.0 (the "License");
 * you may not use this file except in compliance with the License.
 * You may obtain a copy of the License at
 *
 *      http://www.apache.org/licenses/LICENSE-2.0
 *
 * Unless required by applicable law or agreed to in writing, software
 * distributed under the License is distributed on an "AS IS" BASIS,
 * WITHOUT WARRANTIES OR CONDITIONS OF ANY KIND, either express or implied.
 * See the License for the specific language governing permissions and
 * limitations under the License.
 */

package com.android.server.notification;

import static android.app.ActivityManager.RunningAppProcessInfo.IMPORTANCE_FOREGROUND;
import static android.app.Notification.CATEGORY_CALL;
import static android.app.Notification.FLAG_AUTOGROUP_SUMMARY;
import static android.app.Notification.FLAG_BUBBLE;
import static android.app.Notification.FLAG_FOREGROUND_SERVICE;
import static android.app.Notification.FLAG_NO_CLEAR;
import static android.app.Notification.FLAG_ONGOING_EVENT;
import static android.app.Notification.FLAG_ONLY_ALERT_ONCE;
import static android.app.NotificationManager.ACTION_APP_BLOCK_STATE_CHANGED;
import static android.app.NotificationManager.ACTION_AUTOMATIC_ZEN_RULE_STATUS_CHANGED;
import static android.app.NotificationManager.ACTION_NOTIFICATION_CHANNEL_BLOCK_STATE_CHANGED;
import static android.app.NotificationManager.ACTION_NOTIFICATION_CHANNEL_GROUP_BLOCK_STATE_CHANGED;
import static android.app.NotificationManager.ACTION_NOTIFICATION_POLICY_ACCESS_GRANTED_CHANGED;
<<<<<<< HEAD
=======
import static android.app.NotificationManager.EXTRA_AUTOMATIC_ZEN_RULE_ID;
import static android.app.NotificationManager.EXTRA_AUTOMATIC_ZEN_RULE_STATUS;
>>>>>>> dbf9e87c
import static android.app.NotificationManager.IMPORTANCE_LOW;
import static android.app.NotificationManager.IMPORTANCE_MIN;
import static android.app.NotificationManager.IMPORTANCE_NONE;
import static android.app.NotificationManager.INTERRUPTION_FILTER_PRIORITY;
import static android.app.NotificationManager.Policy.SUPPRESSED_EFFECTS_UNSET;
import static android.app.NotificationManager.Policy.SUPPRESSED_EFFECT_AMBIENT;
import static android.app.NotificationManager.Policy.SUPPRESSED_EFFECT_BADGE;
import static android.app.NotificationManager.Policy.SUPPRESSED_EFFECT_FULL_SCREEN_INTENT;
import static android.app.NotificationManager.Policy.SUPPRESSED_EFFECT_LIGHTS;
import static android.app.NotificationManager.Policy.SUPPRESSED_EFFECT_NOTIFICATION_LIST;
import static android.app.NotificationManager.Policy.SUPPRESSED_EFFECT_PEEK;
import static android.app.NotificationManager.Policy.SUPPRESSED_EFFECT_SCREEN_OFF;
import static android.app.NotificationManager.Policy.SUPPRESSED_EFFECT_SCREEN_ON;
import static android.app.NotificationManager.Policy.SUPPRESSED_EFFECT_STATUS_BAR;
import static android.content.Context.BIND_ALLOW_WHITELIST_MANAGEMENT;
import static android.content.Context.BIND_AUTO_CREATE;
import static android.content.Context.BIND_FOREGROUND_SERVICE;
import static android.content.Context.BIND_NOT_PERCEPTIBLE;
import static android.content.pm.ActivityInfo.DOCUMENT_LAUNCH_ALWAYS;
import static android.content.pm.PackageManager.FEATURE_LEANBACK;
import static android.content.pm.PackageManager.FEATURE_TELEVISION;
import static android.content.pm.PackageManager.MATCH_ALL;
import static android.content.pm.PackageManager.MATCH_DIRECT_BOOT_AWARE;
import static android.content.pm.PackageManager.MATCH_DIRECT_BOOT_UNAWARE;
import static android.content.pm.PackageManager.PERMISSION_GRANTED;
import static android.os.IServiceManager.DUMP_FLAG_PRIORITY_CRITICAL;
import static android.os.IServiceManager.DUMP_FLAG_PRIORITY_NORMAL;
import static android.os.UserHandle.USER_NULL;
import static android.os.UserHandle.USER_SYSTEM;
import static android.service.notification.NotificationListenerService.HINT_HOST_DISABLE_CALL_EFFECTS;
import static android.service.notification.NotificationListenerService.HINT_HOST_DISABLE_EFFECTS;
import static android.service.notification.NotificationListenerService.HINT_HOST_DISABLE_NOTIFICATION_EFFECTS;
import static android.service.notification.NotificationListenerService.NOTIFICATION_CHANNEL_OR_GROUP_ADDED;
import static android.service.notification.NotificationListenerService.NOTIFICATION_CHANNEL_OR_GROUP_DELETED;
import static android.service.notification.NotificationListenerService.NOTIFICATION_CHANNEL_OR_GROUP_UPDATED;
import static android.service.notification.NotificationListenerService.REASON_APP_CANCEL;
import static android.service.notification.NotificationListenerService.REASON_APP_CANCEL_ALL;
import static android.service.notification.NotificationListenerService.REASON_CANCEL;
import static android.service.notification.NotificationListenerService.REASON_CANCEL_ALL;
import static android.service.notification.NotificationListenerService.REASON_CHANNEL_BANNED;
import static android.service.notification.NotificationListenerService.REASON_CLICK;
import static android.service.notification.NotificationListenerService.REASON_ERROR;
import static android.service.notification.NotificationListenerService.REASON_GROUP_SUMMARY_CANCELED;
import static android.service.notification.NotificationListenerService.REASON_LISTENER_CANCEL;
import static android.service.notification.NotificationListenerService.REASON_LISTENER_CANCEL_ALL;
import static android.service.notification.NotificationListenerService.REASON_PACKAGE_BANNED;
import static android.service.notification.NotificationListenerService.REASON_PACKAGE_CHANGED;
import static android.service.notification.NotificationListenerService.REASON_PACKAGE_SUSPENDED;
import static android.service.notification.NotificationListenerService.REASON_PROFILE_TURNED_OFF;
import static android.service.notification.NotificationListenerService.REASON_SNOOZED;
import static android.service.notification.NotificationListenerService.REASON_TIMEOUT;
import static android.service.notification.NotificationListenerService.REASON_UNAUTOBUNDLED;
import static android.service.notification.NotificationListenerService.REASON_USER_STOPPED;
import static android.service.notification.NotificationListenerService.TRIM_FULL;
import static android.service.notification.NotificationListenerService.TRIM_LIGHT;
import static android.util.StatsLogInternal.BUBBLE_DEVELOPER_ERROR_REPORTED__ERROR__ACTIVITY_INFO_MISSING;
import static android.util.StatsLogInternal.BUBBLE_DEVELOPER_ERROR_REPORTED__ERROR__ACTIVITY_INFO_NOT_RESIZABLE;
import static android.util.StatsLogInternal.BUBBLE_DEVELOPER_ERROR_REPORTED__ERROR__DOCUMENT_LAUNCH_NOT_ALWAYS;
import static android.view.WindowManager.LayoutParams.TYPE_TOAST;

import static com.android.server.am.PendingIntentRecord.FLAG_ACTIVITY_SENDER;
import static com.android.server.am.PendingIntentRecord.FLAG_BROADCAST_SENDER;
import static com.android.server.am.PendingIntentRecord.FLAG_SERVICE_SENDER;
import static com.android.server.utils.PriorityDump.PRIORITY_ARG;
import static com.android.server.utils.PriorityDump.PRIORITY_ARG_CRITICAL;
import static com.android.server.utils.PriorityDump.PRIORITY_ARG_NORMAL;

import android.Manifest;
import android.Manifest.permission;
import android.annotation.CallbackExecutor;
import android.annotation.NonNull;
import android.annotation.Nullable;
import android.app.ActivityManager;
import android.app.ActivityManagerInternal;
import android.app.AlarmManager;
import android.app.AppGlobals;
import android.app.AppOpsManager;
import android.app.AutomaticZenRule;
import android.app.IActivityManager;
import android.app.INotificationManager;
import android.app.ITransientNotification;
import android.app.IUriGrantsManager;
import android.app.Notification;
import android.app.NotificationChannel;
import android.app.NotificationChannelGroup;
import android.app.NotificationManager;
import android.app.NotificationManager.Policy;
import android.app.PendingIntent;
import android.app.Person;
import android.app.RemoteInput;
import android.app.StatusBarManager;
import android.app.UriGrantsManager;
import android.app.admin.DeviceAdminInfo;
import android.app.admin.DevicePolicyManagerInternal;
import android.app.backup.BackupManager;
import android.app.role.OnRoleHoldersChangedListener;
import android.app.role.RoleManager;
import android.app.usage.UsageEvents;
import android.app.usage.UsageStatsManagerInternal;
import android.companion.ICompanionDeviceManager;
import android.content.BroadcastReceiver;
import android.content.ComponentName;
import android.content.ContentProvider;
import android.content.ContentResolver;
import android.content.Context;
import android.content.Intent;
import android.content.IntentFilter;
import android.content.pm.ActivityInfo;
import android.content.pm.ApplicationInfo;
import android.content.pm.IPackageManager;
import android.content.pm.PackageManager;
import android.content.pm.PackageManager.NameNotFoundException;
import android.content.pm.PackageManagerInternal;
import android.content.pm.ParceledListSlice;
import android.content.pm.UserInfo;
import android.content.res.Resources;
import android.database.ContentObserver;
import android.media.AudioAttributes;
import android.media.AudioManager;
import android.media.AudioManagerInternal;
import android.media.IRingtonePlayer;
import android.metrics.LogMaker;
import android.net.Uri;
import android.os.Binder;
import android.os.Build;
import android.os.Bundle;
import android.os.Environment;
import android.os.Handler;
import android.os.HandlerThread;
import android.os.IBinder;
import android.os.IDeviceIdleController;
import android.os.IInterface;
import android.os.Looper;
import android.os.Message;
import android.os.Process;
import android.os.RemoteException;
import android.os.ResultReceiver;
import android.os.ServiceManager;
import android.os.ShellCallback;
import android.os.SystemClock;
import android.os.SystemProperties;
import android.os.UserHandle;
import android.os.UserManager;
import android.os.VibrationEffect;
import android.os.Vibrator;
import android.provider.DeviceConfig;
import android.provider.Settings;
import android.service.notification.Adjustment;
import android.service.notification.Condition;
import android.service.notification.IConditionProvider;
import android.service.notification.INotificationListener;
import android.service.notification.IStatusBarNotificationHolder;
import android.service.notification.ListenersDisablingEffectsProto;
import android.service.notification.NotificationAssistantService;
import android.service.notification.NotificationListenerService;
import android.service.notification.NotificationRankingUpdate;
import android.service.notification.NotificationRecordProto;
import android.service.notification.NotificationServiceDumpProto;
import android.service.notification.NotificationStats;
import android.service.notification.SnoozeCriterion;
import android.service.notification.StatusBarNotification;
import android.service.notification.ZenModeConfig;
import android.service.notification.ZenModeProto;
import android.telephony.PhoneStateListener;
import android.telephony.TelephonyManager;
import android.text.TextUtils;
import android.util.ArrayMap;
import android.util.ArraySet;
import android.util.AtomicFile;
import android.util.IntArray;
import android.util.Log;
import android.util.Pair;
import android.util.Slog;
import android.util.SparseArray;
import android.util.StatsLog;
import android.util.Xml;
import android.util.proto.ProtoOutputStream;
import android.view.accessibility.AccessibilityEvent;
import android.view.accessibility.AccessibilityManager;
import android.widget.RemoteViews;
import android.widget.Toast;

import com.android.internal.R;
import com.android.internal.annotations.GuardedBy;
import com.android.internal.annotations.VisibleForTesting;
import com.android.internal.config.sysui.SystemUiDeviceConfigFlags;
import com.android.internal.logging.MetricsLogger;
import com.android.internal.logging.nano.MetricsProto;
import com.android.internal.logging.nano.MetricsProto.MetricsEvent;
import com.android.internal.notification.SystemNotificationChannels;
import com.android.internal.os.BackgroundThread;
import com.android.internal.os.SomeArgs;
import com.android.internal.statusbar.NotificationVisibility;
import com.android.internal.util.ArrayUtils;
import com.android.internal.util.CollectionUtils;
import com.android.internal.util.DumpUtils;
import com.android.internal.util.FastXmlSerializer;
import com.android.internal.util.Preconditions;
import com.android.internal.util.XmlUtils;
import com.android.internal.util.function.TriPredicate;
<<<<<<< HEAD
import com.android.server.DeviceIdleController;
=======
import com.android.server.DeviceIdleInternal;
>>>>>>> dbf9e87c
import com.android.server.EventLogTags;
import com.android.server.IoThread;
import com.android.server.LocalServices;
import com.android.server.SystemService;
import com.android.server.lights.Light;
import com.android.server.lights.LightsManager;
import com.android.server.notification.ManagedServices.ManagedServiceInfo;
import com.android.server.notification.ManagedServices.UserProfiles;
import com.android.server.pm.PackageManagerService;
import com.android.server.policy.PhoneWindowManager;
import com.android.server.statusbar.StatusBarManagerInternal;
import com.android.server.uri.UriGrantsManagerInternal;
import com.android.server.wm.WindowManagerInternal;

import libcore.io.IoUtils;

import org.json.JSONException;
import org.json.JSONObject;
import org.xmlpull.v1.XmlPullParser;
import org.xmlpull.v1.XmlPullParserException;
import org.xmlpull.v1.XmlSerializer;

import java.io.ByteArrayInputStream;
import java.io.ByteArrayOutputStream;
import java.io.File;
import java.io.FileDescriptor;
import java.io.FileNotFoundException;
import java.io.FileOutputStream;
import java.io.IOException;
import java.io.InputStream;
import java.io.OutputStream;
import java.io.PrintWriter;
import java.nio.charset.StandardCharsets;
import java.util.ArrayDeque;
import java.util.ArrayList;
import java.util.Arrays;
import java.util.Iterator;
import java.util.List;
import java.util.Map.Entry;
import java.util.Objects;
import java.util.Set;
import java.util.concurrent.Executor;
import java.util.concurrent.TimeUnit;
import java.util.function.BiConsumer;

/** {@hide} */
public class NotificationManagerService extends SystemService {
    static final String TAG = "NotificationService";
    static final boolean DBG = Log.isLoggable(TAG, Log.DEBUG);
    public static final boolean ENABLE_CHILD_NOTIFICATIONS
            = SystemProperties.getBoolean("debug.child_notifs", true);

    static final boolean DEBUG_INTERRUPTIVENESS = SystemProperties.getBoolean(
            "debug.notification.interruptiveness", false);

    static final int MAX_PACKAGE_NOTIFICATIONS = 25;
    static final float DEFAULT_MAX_NOTIFICATION_ENQUEUE_RATE = 5f;

    // message codes
    static final int MESSAGE_DURATION_REACHED = 2;
    // 3: removed to a different handler
    static final int MESSAGE_SEND_RANKING_UPDATE = 4;
    static final int MESSAGE_LISTENER_HINTS_CHANGED = 5;
    static final int MESSAGE_LISTENER_NOTIFICATION_FILTER_CHANGED = 6;
    static final int MESSAGE_FINISH_TOKEN_TIMEOUT = 7;
    static final int MESSAGE_ON_PACKAGE_CHANGED = 8;

    // ranking thread messages
    private static final int MESSAGE_RECONSIDER_RANKING = 1000;
    private static final int MESSAGE_RANKING_SORT = 1001;

    static final int LONG_DELAY = PhoneWindowManager.TOAST_WINDOW_TIMEOUT;
    static final int SHORT_DELAY = 2000; // 2 seconds

    // 1 second past the ANR timeout.
    static final int FINISH_TOKEN_TIMEOUT = 11 * 1000;

    static final long[] DEFAULT_VIBRATE_PATTERN = {0, 250, 250, 250};

    static final long SNOOZE_UNTIL_UNSPECIFIED = -1;

    static final int VIBRATE_PATTERN_MAXLEN = 8 * 2 + 1; // up to eight bumps

    static final int INVALID_UID = -1;

    static final boolean ENABLE_BLOCKED_TOASTS = true;

    static final String[] DEFAULT_ALLOWED_ADJUSTMENTS = new String[] {
            Adjustment.KEY_CONTEXTUAL_ACTIONS,
            Adjustment.KEY_TEXT_REPLIES};

    static final String[] NON_BLOCKABLE_DEFAULT_ROLES = new String[] {
            RoleManager.ROLE_DIALER,
            RoleManager.ROLE_EMERGENCY
    };

    // When #matchesCallFilter is called from the ringer, wait at most
    // 3s to resolve the contacts. This timeout is required since
    // ContactsProvider might take a long time to start up.
    //
    // Return STARRED_CONTACT when the timeout is hit in order to avoid
    // missed calls in ZEN mode "Important".
    static final int MATCHES_CALL_FILTER_CONTACTS_TIMEOUT_MS = 3000;
    static final float MATCHES_CALL_FILTER_TIMEOUT_AFFINITY =
            ValidateNotificationPeople.STARRED_CONTACT;

    /** notification_enqueue status value for a newly enqueued notification. */
    private static final int EVENTLOG_ENQUEUE_STATUS_NEW = 0;

    /** notification_enqueue status value for an existing notification. */
    private static final int EVENTLOG_ENQUEUE_STATUS_UPDATE = 1;

    /** notification_enqueue status value for an ignored notification. */
    private static final int EVENTLOG_ENQUEUE_STATUS_IGNORED = 2;
    private static final long MIN_PACKAGE_OVERRATE_LOG_INTERVAL = 5000; // milliseconds

    private static final long DELAY_FOR_ASSISTANT_TIME = 100;

    private static final String ACTION_NOTIFICATION_TIMEOUT =
            NotificationManagerService.class.getSimpleName() + ".TIMEOUT";
    private static final int REQUEST_CODE_TIMEOUT = 1;
    private static final String SCHEME_TIMEOUT = "timeout";
    private static final String EXTRA_KEY = "key";

    private IActivityManager mAm;
    private ActivityManager mActivityManager;
    private IPackageManager mPackageManager;
    private PackageManager mPackageManagerClient;
    AudioManager mAudioManager;
    AudioManagerInternal mAudioManagerInternal;
    @Nullable StatusBarManagerInternal mStatusBar;
    Vibrator mVibrator;
    private WindowManagerInternal mWindowManagerInternal;
    private AlarmManager mAlarmManager;
    private ICompanionDeviceManager mCompanionManager;
    private AccessibilityManager mAccessibilityManager;
    private IDeviceIdleController mDeviceIdleController;
    private IUriGrantsManager mUgm;
    private UriGrantsManagerInternal mUgmInternal;
    private RoleObserver mRoleObserver;
    private UserManager mUm;

    final IBinder mForegroundToken = new Binder();
    private WorkerHandler mHandler;
    private final HandlerThread mRankingThread = new HandlerThread("ranker",
            Process.THREAD_PRIORITY_BACKGROUND);

    private Light mNotificationLight;
    Light mAttentionLight;

    private long[] mFallbackVibrationPattern;
    private boolean mUseAttentionLight;
    boolean mHasLight = true;
    boolean mLightEnabled;
    boolean mSystemReady;

    private boolean mDisableNotificationEffects;
    private int mCallState;
    private String mSoundNotificationKey;
    private String mVibrateNotificationKey;

    private final SparseArray<ArraySet<ComponentName>> mListenersDisablingEffects =
            new SparseArray<>();
    private List<ComponentName> mEffectsSuppressors = new ArrayList<>();
    private int mListenerHints;  // right now, all hints are global
    private int mInterruptionFilter = NotificationListenerService.INTERRUPTION_FILTER_UNKNOWN;

    // for enabling and disabling notification pulse behavior
    boolean mScreenOn = true;
    protected boolean mInCallStateOffHook = false;
    boolean mNotificationPulseEnabled;

    private Uri mInCallNotificationUri;
    private AudioAttributes mInCallNotificationAudioAttributes;
    private float mInCallNotificationVolume;
    private Binder mCallNotificationToken = null;

    // used as a mutex for access to all active notifications & listeners
    final Object mNotificationLock = new Object();
    @GuardedBy("mNotificationLock")
    final ArrayList<NotificationRecord> mNotificationList = new ArrayList<>();
    @GuardedBy("mNotificationLock")
    final ArrayMap<String, NotificationRecord> mNotificationsByKey = new ArrayMap<>();
    @GuardedBy("mNotificationLock")
    final ArrayList<NotificationRecord> mEnqueuedNotifications = new ArrayList<>();
    @GuardedBy("mNotificationLock")
    final ArrayMap<Integer, ArrayMap<String, String>> mAutobundledSummaries = new ArrayMap<>();
    final ArrayList<ToastRecord> mToastQueue = new ArrayList<>();
    final ArrayMap<String, NotificationRecord> mSummaryByGroupKey = new ArrayMap<>();

    // The last key in this list owns the hardware.
    ArrayList<String> mLights = new ArrayList<>();

    private AppOpsManager mAppOps;
    private UsageStatsManagerInternal mAppUsageStats;
    private DevicePolicyManagerInternal mDpm;

    private Archive mArchive;

    // Persistent storage for notification policy
    private AtomicFile mPolicyFile;

    private static final int DB_VERSION = 1;

    private static final String TAG_NOTIFICATION_POLICY = "notification-policy";
    private static final String ATTR_VERSION = "version";

    private static final String LOCKSCREEN_ALLOW_SECURE_NOTIFICATIONS_TAG =
            "allow-secure-notifications-on-lockscreen";
    private static final String LOCKSCREEN_ALLOW_SECURE_NOTIFICATIONS_VALUE = "value";

    private RankingHelper mRankingHelper;
    private PreferencesHelper mPreferencesHelper;

    private final UserProfiles mUserProfiles = new UserProfiles();
    private NotificationListeners mListeners;
    private NotificationAssistants mAssistants;
    private ConditionProviders mConditionProviders;
    private NotificationUsageStats mUsageStats;
    private boolean mLockScreenAllowSecureNotifications = true;

    private static final int MY_UID = Process.myUid();
    private static final int MY_PID = Process.myPid();
    private static final IBinder WHITELIST_TOKEN = new Binder();
    private RankingHandler mRankingHandler;
    private long mLastOverRateLogTime;
    private float mMaxPackageEnqueueRate = DEFAULT_MAX_NOTIFICATION_ENQUEUE_RATE;

    private SnoozeHelper mSnoozeHelper;
    private GroupHelper mGroupHelper;
    private int mAutoGroupAtCount;
    private boolean mIsTelevision;
    private boolean mIsAutomotive;
    private boolean mNotificationEffectsEnabledForAutomotive;
<<<<<<< HEAD

    private MetricsLogger mMetricsLogger;
    private TriPredicate<String, Integer, String> mAllowedManagedServicePackages;
=======

    private int mWarnRemoteViewsSizeBytes;
    private int mStripRemoteViewsSizeBytes;

    private MetricsLogger mMetricsLogger;
    private TriPredicate<String, Integer, String> mAllowedManagedServicePackages;

    private final SavePolicyFileRunnable mSavePolicyFile = new SavePolicyFileRunnable();
>>>>>>> dbf9e87c

    private static class Archive {
        final int mBufferSize;
        final ArrayDeque<StatusBarNotification> mBuffer;

        public Archive(int size) {
            mBufferSize = size;
            mBuffer = new ArrayDeque<StatusBarNotification>(mBufferSize);
        }

        public String toString() {
            final StringBuilder sb = new StringBuilder();
            final int N = mBuffer.size();
            sb.append("Archive (");
            sb.append(N);
            sb.append(" notification");
            sb.append((N==1)?")":"s)");
            return sb.toString();
        }

        public void record(StatusBarNotification nr) {
            if (mBuffer.size() == mBufferSize) {
                mBuffer.removeFirst();
            }

            // We don't want to store the heavy bits of the notification in the archive,
            // but other clients in the system process might be using the object, so we
            // store a (lightened) copy.
            mBuffer.addLast(nr.cloneLight());
        }

        public Iterator<StatusBarNotification> descendingIterator() {
            return mBuffer.descendingIterator();
        }

        public StatusBarNotification[] getArray(int count) {
            if (count == 0) count = mBufferSize;
            final StatusBarNotification[] a
                    = new StatusBarNotification[Math.min(count, mBuffer.size())];
            Iterator<StatusBarNotification> iter = descendingIterator();
            int i=0;
            while (iter.hasNext() && i < count) {
                a[i++] = iter.next();
            }
            return a;
        }

    }

    protected void readDefaultApprovedServices(int userId) {
        String defaultListenerAccess = getContext().getResources().getString(
                com.android.internal.R.string.config_defaultListenerAccessPackages);
        if (defaultListenerAccess != null) {
            for (String whitelisted :
                    defaultListenerAccess.split(ManagedServices.ENABLED_SERVICES_SEPARATOR)) {
                // Gather all notification listener components for candidate pkgs.
                Set<ComponentName> approvedListeners =
                        mListeners.queryPackageForServices(whitelisted,
                                MATCH_DIRECT_BOOT_AWARE
                                        | MATCH_DIRECT_BOOT_UNAWARE, userId);
                for (ComponentName cn : approvedListeners) {
                    try {
                        getBinderService().setNotificationListenerAccessGrantedForUser(cn,
                                    userId, true);
                    } catch (RemoteException e) {
                        e.printStackTrace();
                    }
                }
            }
        }

        String defaultDndAccess = getContext().getResources().getString(
                com.android.internal.R.string.config_defaultDndAccessPackages);
        if (defaultDndAccess != null) {
            for (String whitelisted :
                    defaultDndAccess.split(ManagedServices.ENABLED_SERVICES_SEPARATOR)) {
                try {
                    getBinderService().setNotificationPolicyAccessGranted(whitelisted, true);
                } catch (RemoteException e) {
                    e.printStackTrace();
                }
            }
        }

        setDefaultAssistantForUser(userId);
    }

    protected void setDefaultAssistantForUser(int userId) {
        List<ComponentName> validAssistants = new ArrayList<>(
                mAssistants.queryPackageForServices(
                        null, MATCH_DIRECT_BOOT_AWARE | MATCH_DIRECT_BOOT_UNAWARE, userId));

        List<String> candidateStrs = new ArrayList<>();
        candidateStrs.add(DeviceConfig.getProperty(
                DeviceConfig.NAMESPACE_SYSTEMUI,
                SystemUiDeviceConfigFlags.NAS_DEFAULT_SERVICE));
        candidateStrs.add(getContext().getResources().getString(
                com.android.internal.R.string.config_defaultAssistantAccessComponent));

        for (String candidateStr : candidateStrs) {
            if (TextUtils.isEmpty(candidateStr)) {
                continue;
            }
            ComponentName candidate = ComponentName.unflattenFromString(candidateStr);
            if (candidate != null && validAssistants.contains(candidate)) {
                setNotificationAssistantAccessGrantedForUserInternal(candidate, userId, true);
                Slog.d(TAG, String.format("Set default NAS to be %s in %d", candidateStr, userId));
                return;
            } else {
                Slog.w(TAG, "Invalid default NAS config is found: " + candidateStr);
            }
        }
    }

    void readPolicyXml(InputStream stream, boolean forRestore, int userId)
            throws XmlPullParserException, NumberFormatException, IOException {
        final XmlPullParser parser = Xml.newPullParser();
        parser.setInput(stream, StandardCharsets.UTF_8.name());
        XmlUtils.beginDocument(parser, TAG_NOTIFICATION_POLICY);
        boolean migratedManagedServices = false;
        boolean ineligibleForManagedServices = forRestore && mUm.isManagedProfile(userId);
        int outerDepth = parser.getDepth();
        while (XmlUtils.nextElementWithin(parser, outerDepth)) {
            if (ZenModeConfig.ZEN_TAG.equals(parser.getName())) {
                mZenModeHelper.readXml(parser, forRestore, userId);
            } else if (PreferencesHelper.TAG_RANKING.equals(parser.getName())){
                mPreferencesHelper.readXml(parser, forRestore, userId);
            }
            if (mListeners.getConfig().xmlTag.equals(parser.getName())) {
                if (ineligibleForManagedServices) {
                    continue;
                }
                mListeners.readXml(parser, mAllowedManagedServicePackages, forRestore, userId);
                migratedManagedServices = true;
            } else if (mAssistants.getConfig().xmlTag.equals(parser.getName())) {
                if (ineligibleForManagedServices) {
                    continue;
                }
                mAssistants.readXml(parser, mAllowedManagedServicePackages, forRestore, userId);
                migratedManagedServices = true;
            } else if (mConditionProviders.getConfig().xmlTag.equals(parser.getName())) {
                if (ineligibleForManagedServices) {
                    continue;
                }
                mConditionProviders.readXml(
                        parser, mAllowedManagedServicePackages, forRestore, userId);
                migratedManagedServices = true;
            } else if (mSnoozeHelper.XML_TAG_NAME.equals(parser.getName())) {
                mSnoozeHelper.readXml(parser);
            }
            if (LOCKSCREEN_ALLOW_SECURE_NOTIFICATIONS_TAG.equals(parser.getName())) {
                if (forRestore && userId != UserHandle.USER_SYSTEM) {
                    continue;
                }
                mLockScreenAllowSecureNotifications =
                        safeBoolean(parser.getAttributeValue(null,
                                        LOCKSCREEN_ALLOW_SECURE_NOTIFICATIONS_VALUE), true);
            }
            if (LOCKSCREEN_ALLOW_SECURE_NOTIFICATIONS_TAG.equals(parser.getName())) {
                if (forRestore && userId != UserHandle.USER_SYSTEM) {
                    continue;
                }
                mLockScreenAllowSecureNotifications =
                        safeBoolean(parser.getAttributeValue(null,
                                        LOCKSCREEN_ALLOW_SECURE_NOTIFICATIONS_VALUE), true);
            }
        }

        if (!migratedManagedServices) {
            mListeners.migrateToXml();
            mAssistants.migrateToXml();
            mConditionProviders.migrateToXml();
            handleSavePolicyFile();
        }

        mAssistants.resetDefaultAssistantsIfNecessary();
    }

    @VisibleForTesting
    protected void loadPolicyFile() {
        if (DBG) Slog.d(TAG, "loadPolicyFile");
        synchronized (mPolicyFile) {
            InputStream infile = null;
            try {
                infile = mPolicyFile.openRead();
                readPolicyXml(infile, false /*forRestore*/, UserHandle.USER_ALL);
            } catch (FileNotFoundException e) {
                // No data yet
                // Load default managed services approvals
                readDefaultApprovedServices(USER_SYSTEM);
            } catch (IOException e) {
                Log.wtf(TAG, "Unable to read notification policy", e);
            } catch (NumberFormatException e) {
                Log.wtf(TAG, "Unable to parse notification policy", e);
            } catch (XmlPullParserException e) {
                Log.wtf(TAG, "Unable to parse notification policy", e);
            } finally {
                IoUtils.closeQuietly(infile);
            }
        }
    }

    @VisibleForTesting
    protected void handleSavePolicyFile() {
<<<<<<< HEAD
        IoThread.getHandler().post(() -> {
=======
        if (!IoThread.getHandler().hasCallbacks(mSavePolicyFile)) {
            IoThread.getHandler().post(mSavePolicyFile);
        }
    }

    private final class SavePolicyFileRunnable implements Runnable {
        @Override
        public void run() {
>>>>>>> dbf9e87c
            if (DBG) Slog.d(TAG, "handleSavePolicyFile");
            synchronized (mPolicyFile) {
                final FileOutputStream stream;
                try {
                    stream = mPolicyFile.startWrite();
                } catch (IOException e) {
                    Slog.w(TAG, "Failed to save policy file", e);
                    return;
                }

                try {
                    writePolicyXml(stream, false /*forBackup*/, UserHandle.USER_ALL);
                    mPolicyFile.finishWrite(stream);
                } catch (IOException e) {
                    Slog.w(TAG, "Failed to save policy file, restoring backup", e);
                    mPolicyFile.failWrite(stream);
                }
            }
            BackupManager.dataChanged(getContext().getPackageName());
<<<<<<< HEAD
        });
=======
        }
>>>>>>> dbf9e87c
    }

    private void writePolicyXml(OutputStream stream, boolean forBackup, int userId)
            throws IOException {
        final XmlSerializer out = new FastXmlSerializer();
        out.setOutput(stream, StandardCharsets.UTF_8.name());
        out.startDocument(null, true);
        out.startTag(null, TAG_NOTIFICATION_POLICY);
        out.attribute(null, ATTR_VERSION, Integer.toString(DB_VERSION));
        mZenModeHelper.writeXml(out, forBackup, null, userId);
        mPreferencesHelper.writeXml(out, forBackup, userId);
        mListeners.writeXml(out, forBackup, userId);
        mAssistants.writeXml(out, forBackup, userId);
<<<<<<< HEAD
=======
        mSnoozeHelper.writeXml(out);
>>>>>>> dbf9e87c
        mConditionProviders.writeXml(out, forBackup, userId);
        if (!forBackup || userId == UserHandle.USER_SYSTEM) {
            writeSecureNotificationsPolicy(out);
        }
        out.endTag(null, TAG_NOTIFICATION_POLICY);
        out.endDocument();
    }

    private static final class ToastRecord
    {
        final int pid;
        final String pkg;
        final ITransientNotification callback;
        int duration;
        int displayId;
        Binder token;

        ToastRecord(int pid, String pkg, ITransientNotification callback, int duration,
                Binder token, int displayId) {
            this.pid = pid;
            this.pkg = pkg;
            this.callback = callback;
            this.duration = duration;
            this.token = token;
            this.displayId = displayId;
        }

        void update(int duration) {
            this.duration = duration;
        }

        void dump(PrintWriter pw, String prefix, DumpFilter filter) {
            if (filter != null && !filter.matches(pkg)) return;
            pw.println(prefix + this);
        }

        @Override
        public final String toString()
        {
            return "ToastRecord{"
                + Integer.toHexString(System.identityHashCode(this))
                + " pkg=" + pkg
                + " callback=" + callback
                + " duration=" + duration;
        }
    }

    @VisibleForTesting
    final NotificationDelegate mNotificationDelegate = new NotificationDelegate() {

        @Override
        public void onSetDisabled(int status) {
            synchronized (mNotificationLock) {
                mDisableNotificationEffects =
                        (status & StatusBarManager.DISABLE_NOTIFICATION_ALERTS) != 0;
                if (disableNotificationEffects(null) != null) {
                    // cancel whatever's going on
                    long identity = Binder.clearCallingIdentity();
                    try {
                        final IRingtonePlayer player = mAudioManager.getRingtonePlayer();
                        if (player != null) {
                            player.stopAsync();
                        }
                    } catch (RemoteException e) {
                    } finally {
                        Binder.restoreCallingIdentity(identity);
                    }

                    identity = Binder.clearCallingIdentity();
                    try {
                        mVibrator.cancel();
                    } finally {
                        Binder.restoreCallingIdentity(identity);
                    }
                }
            }
        }

        @Override
        public void onClearAll(int callingUid, int callingPid, int userId) {
            synchronized (mNotificationLock) {
                cancelAllLocked(callingUid, callingPid, userId, REASON_CANCEL_ALL, null,
                        /*includeCurrentProfiles*/ true);
            }
        }

        @Override
        public void onNotificationClick(int callingUid, int callingPid, String key,
                NotificationVisibility nv) {
            exitIdle();
            synchronized (mNotificationLock) {
                NotificationRecord r = mNotificationsByKey.get(key);
                if (r == null) {
                    Slog.w(TAG, "No notification with key: " + key);
                    return;
                }
                final long now = System.currentTimeMillis();
                MetricsLogger.action(r.getItemLogMaker()
                        .setType(MetricsEvent.TYPE_ACTION)
                        .addTaggedData(MetricsEvent.NOTIFICATION_SHADE_INDEX, nv.rank)
                        .addTaggedData(MetricsEvent.NOTIFICATION_SHADE_COUNT, nv.count));
                EventLogTags.writeNotificationClicked(key,
                        r.getLifespanMs(now), r.getFreshnessMs(now), r.getExposureMs(now),
                        nv.rank, nv.count);

                StatusBarNotification sbn = r.sbn;
                cancelNotification(callingUid, callingPid, sbn.getPackageName(), sbn.getTag(),
                        sbn.getId(), Notification.FLAG_AUTO_CANCEL,
                        FLAG_FOREGROUND_SERVICE, false, r.getUserId(),
                        REASON_CLICK, nv.rank, nv.count, null);
                nv.recycle();
                reportUserInteraction(r);
            }
        }

        @Override
        public void onNotificationActionClick(int callingUid, int callingPid, String key,
                int actionIndex, Notification.Action action, NotificationVisibility nv,
                boolean generatedByAssistant) {
            exitIdle();
            synchronized (mNotificationLock) {
                NotificationRecord r = mNotificationsByKey.get(key);
                if (r == null) {
                    Slog.w(TAG, "No notification with key: " + key);
                    return;
                }
                final long now = System.currentTimeMillis();
                MetricsLogger.action(r.getLogMaker(now)
                        .setCategory(MetricsEvent.NOTIFICATION_ITEM_ACTION)
                        .setType(MetricsEvent.TYPE_ACTION)
                        .setSubtype(actionIndex)
                        .addTaggedData(MetricsEvent.NOTIFICATION_SHADE_INDEX, nv.rank)
                        .addTaggedData(MetricsEvent.NOTIFICATION_SHADE_COUNT, nv.count)
                        .addTaggedData(MetricsEvent.NOTIFICATION_ACTION_IS_SMART,
                                action.isContextual() ? 1 : 0)
                        .addTaggedData(
                                MetricsEvent.NOTIFICATION_SMART_SUGGESTION_ASSISTANT_GENERATED,
                                generatedByAssistant ? 1 : 0)
                        .addTaggedData(MetricsEvent.NOTIFICATION_LOCATION,
                                nv.location.toMetricsEventEnum()));

                EventLogTags.writeNotificationActionClicked(key, actionIndex,
                        r.getLifespanMs(now), r.getFreshnessMs(now), r.getExposureMs(now),
                        nv.rank, nv.count);
                nv.recycle();
                reportUserInteraction(r);
                mAssistants.notifyAssistantActionClicked(
                        r.sbn, actionIndex, action, generatedByAssistant);
            }
        }

        @Override
        public void onNotificationClear(int callingUid, int callingPid,
                String pkg, String tag, int id, int userId, String key,
                @NotificationStats.DismissalSurface int dismissalSurface,
                @NotificationStats.DismissalSentiment int dismissalSentiment,
                NotificationVisibility nv) {
            synchronized (mNotificationLock) {
                NotificationRecord r = mNotificationsByKey.get(key);
                if (r != null) {
                    r.recordDismissalSurface(dismissalSurface);
                    r.recordDismissalSentiment(dismissalSentiment);
                }
            }
            cancelNotification(callingUid, callingPid, pkg, tag, id, 0,
                    FLAG_ONGOING_EVENT | FLAG_FOREGROUND_SERVICE,
                    true, userId, REASON_CANCEL, nv.rank, nv.count,null);
            nv.recycle();
        }

        @Override
        public void onPanelRevealed(boolean clearEffects, int items) {
            MetricsLogger.visible(getContext(), MetricsEvent.NOTIFICATION_PANEL);
            MetricsLogger.histogram(getContext(), "note_load", items);
            EventLogTags.writeNotificationPanelRevealed(items);
            if (clearEffects) {
                clearEffects();
            }
        }

        @Override
        public void onPanelHidden() {
            MetricsLogger.hidden(getContext(), MetricsEvent.NOTIFICATION_PANEL);
            EventLogTags.writeNotificationPanelHidden();
        }

        @Override
        public void clearEffects() {
            synchronized (mNotificationLock) {
                if (DBG) Slog.d(TAG, "clearEffects");
                clearSoundLocked();
                clearVibrateLocked();
                clearLightsLocked();
            }
        }

        @Override
        public void onNotificationError(int callingUid, int callingPid, String pkg, String tag,
                int id, int uid, int initialPid, String message, int userId) {
<<<<<<< HEAD
=======
            final boolean fgService;
            synchronized (mNotificationLock) {
                NotificationRecord r = findNotificationLocked(pkg, tag, id, userId);
                fgService = r != null && (r.getNotification().flags & FLAG_FOREGROUND_SERVICE) != 0;
            }
>>>>>>> dbf9e87c
            cancelNotification(callingUid, callingPid, pkg, tag, id, 0, 0, false, userId,
                    REASON_ERROR, null);
            if (fgService) {
                // Still crash for foreground services, preventing the not-crash behaviour abused
                // by apps to give us a garbage notification and silently start a fg service.
                Binder.withCleanCallingIdentity(
                        () -> mAm.crashApplication(uid, initialPid, pkg, -1,
                            "Bad notification(tag=" + tag + ", id=" + id + ") posted from package "
                                + pkg + ", crashing app(uid=" + uid + ", pid=" + initialPid + "): "
                                + message));
            }
        }

        @Override
        public void onNotificationVisibilityChanged(NotificationVisibility[] newlyVisibleKeys,
                NotificationVisibility[] noLongerVisibleKeys) {
            synchronized (mNotificationLock) {
                for (NotificationVisibility nv : newlyVisibleKeys) {
                    NotificationRecord r = mNotificationsByKey.get(nv.key);
                    if (r == null) continue;
                    if (!r.isSeen()) {
                        // Report to usage stats that notification was made visible
                        if (DBG) Slog.d(TAG, "Marking notification as visible " + nv.key);
                        reportSeen(r);
                    }
                    r.setVisibility(true, nv.rank, nv.count);
                    boolean isHun = (nv.location
                            == NotificationVisibility.NotificationLocation.LOCATION_FIRST_HEADS_UP);
                    // hasBeenVisiblyExpanded must be called after updating the expansion state of
                    // the NotificationRecord to ensure the expansion state is up-to-date.
                    if (isHun || r.hasBeenVisiblyExpanded()) {
                        logSmartSuggestionsVisible(r, nv.location.toMetricsEventEnum());
                    }
                    maybeRecordInterruptionLocked(r);
                    nv.recycle();
                }
                // Note that we might receive this event after notifications
                // have already left the system, e.g. after dismissing from the
                // shade. Hence not finding notifications in
                // mNotificationsByKey is not an exceptional condition.
                for (NotificationVisibility nv : noLongerVisibleKeys) {
                    NotificationRecord r = mNotificationsByKey.get(nv.key);
                    if (r == null) continue;
                    r.setVisibility(false, nv.rank, nv.count);
                    nv.recycle();
                }
            }
        }

        @Override
        public void onNotificationExpansionChanged(String key,
                boolean userAction, boolean expanded, int notificationLocation) {
            synchronized (mNotificationLock) {
                NotificationRecord r = mNotificationsByKey.get(key);
                if (r != null) {
                    r.stats.onExpansionChanged(userAction, expanded);
                    // hasBeenVisiblyExpanded must be called after updating the expansion state of
                    // the NotificationRecord to ensure the expansion state is up-to-date.
                    if (r.hasBeenVisiblyExpanded()) {
                        logSmartSuggestionsVisible(r, notificationLocation);
                    }
                    if (userAction) {
                        MetricsLogger.action(r.getItemLogMaker()
                                .setType(expanded ? MetricsEvent.TYPE_DETAIL
                                        : MetricsEvent.TYPE_COLLAPSE));
                    }
                    if (expanded && userAction) {
                        r.recordExpanded();
                        reportUserInteraction(r);
                    }
                    mAssistants.notifyAssistantExpansionChangedLocked(r.sbn, userAction, expanded);
                }
            }
        }

        @Override
        public void onNotificationDirectReplied(String key) {
            exitIdle();
            synchronized (mNotificationLock) {
                NotificationRecord r = mNotificationsByKey.get(key);
                if (r != null) {
                    r.recordDirectReplied();
                    mMetricsLogger.write(r.getLogMaker()
                            .setCategory(MetricsEvent.NOTIFICATION_DIRECT_REPLY_ACTION)
                            .setType(MetricsEvent.TYPE_ACTION));
                    reportUserInteraction(r);
                    mAssistants.notifyAssistantNotificationDirectReplyLocked(r.sbn);
                }
            }
        }

        @Override
        public void onNotificationSmartSuggestionsAdded(String key, int smartReplyCount,
                int smartActionCount, boolean generatedByAssistant, boolean editBeforeSending) {
            synchronized (mNotificationLock) {
                NotificationRecord r = mNotificationsByKey.get(key);
                if (r != null) {
                    r.setNumSmartRepliesAdded(smartReplyCount);
                    r.setNumSmartActionsAdded(smartActionCount);
                    r.setSuggestionsGeneratedByAssistant(generatedByAssistant);
                    r.setEditChoicesBeforeSending(editBeforeSending);
                }
            }
        }

        @Override
        public void onNotificationSmartReplySent(String key, int replyIndex, CharSequence reply,
                int notificationLocation, boolean modifiedBeforeSending) {

            synchronized (mNotificationLock) {
                NotificationRecord r = mNotificationsByKey.get(key);
                if (r != null) {
                    LogMaker logMaker = r.getLogMaker()
                            .setCategory(MetricsEvent.SMART_REPLY_ACTION)
                            .setSubtype(replyIndex)
                            .addTaggedData(
                                    MetricsEvent.NOTIFICATION_SMART_SUGGESTION_ASSISTANT_GENERATED,
                                    r.getSuggestionsGeneratedByAssistant() ? 1 : 0)
                            .addTaggedData(MetricsEvent.NOTIFICATION_LOCATION,
                                    notificationLocation)
                            .addTaggedData(
                                    MetricsEvent.NOTIFICATION_SMART_REPLY_EDIT_BEFORE_SENDING,
                                    r.getEditChoicesBeforeSending() ? 1 : 0)
                            .addTaggedData(
                                    MetricsEvent.NOTIFICATION_SMART_REPLY_MODIFIED_BEFORE_SENDING,
                                    modifiedBeforeSending ? 1 : 0);
                    mMetricsLogger.write(logMaker);
                    // Treat clicking on a smart reply as a user interaction.
                    reportUserInteraction(r);
                    mAssistants.notifyAssistantSuggestedReplySent(
                            r.sbn, reply, r.getSuggestionsGeneratedByAssistant());
                }
            }
        }

        @Override
        public void onNotificationSettingsViewed(String key) {
            synchronized (mNotificationLock) {
                NotificationRecord r = mNotificationsByKey.get(key);
                if (r != null) {
                    r.recordViewedSettings();
                }
            }
        }

        @Override
        public void onNotificationBubbleChanged(String key, boolean isBubble) {
            synchronized (mNotificationLock) {
                NotificationRecord r = mNotificationsByKey.get(key);
                if (r != null) {
                    final StatusBarNotification n = r.sbn;
                    final int callingUid = n.getUid();
                    final String pkg = n.getPackageName();
                    if (isBubble && isNotificationAppropriateToBubble(r, pkg, callingUid,
                            null /* oldEntry */)) {
                        r.getNotification().flags |= FLAG_BUBBLE;
                    } else {
                        r.getNotification().flags &= ~FLAG_BUBBLE;
                    }
                }
            }
        }
    };

    @VisibleForTesting
    void logSmartSuggestionsVisible(NotificationRecord r, int notificationLocation) {
        // If the newly visible notification has smart suggestions
        // then log that the user has seen them.
        if ((r.getNumSmartRepliesAdded() > 0 || r.getNumSmartActionsAdded() > 0)
                && !r.hasSeenSmartReplies()) {
            r.setSeenSmartReplies(true);
            LogMaker logMaker = r.getLogMaker()
                    .setCategory(MetricsEvent.SMART_REPLY_VISIBLE)
                    .addTaggedData(MetricsEvent.NOTIFICATION_SMART_REPLY_COUNT,
                            r.getNumSmartRepliesAdded())
                    .addTaggedData(MetricsEvent.NOTIFICATION_SMART_ACTION_COUNT,
                            r.getNumSmartActionsAdded())
                    .addTaggedData(
                            MetricsEvent.NOTIFICATION_SMART_SUGGESTION_ASSISTANT_GENERATED,
                            r.getSuggestionsGeneratedByAssistant() ? 1 : 0)
                    // The fields in the NotificationVisibility.NotificationLocation enum map
                    // directly to the fields in the MetricsEvent.NotificationLocation enum.
                    .addTaggedData(MetricsEvent.NOTIFICATION_LOCATION, notificationLocation)
                    .addTaggedData(
                            MetricsEvent.NOTIFICATION_SMART_REPLY_EDIT_BEFORE_SENDING,
                            r.getEditChoicesBeforeSending() ? 1 : 0);
            mMetricsLogger.write(logMaker);
        }
    }

    @GuardedBy("mNotificationLock")
    private void clearSoundLocked() {
        mSoundNotificationKey = null;
        long identity = Binder.clearCallingIdentity();
        try {
            final IRingtonePlayer player = mAudioManager.getRingtonePlayer();
            if (player != null) {
                player.stopAsync();
            }
        } catch (RemoteException e) {
        } finally {
            Binder.restoreCallingIdentity(identity);
        }
    }

    @GuardedBy("mNotificationLock")
    private void clearVibrateLocked() {
        mVibrateNotificationKey = null;
        long identity = Binder.clearCallingIdentity();
        try {
            mVibrator.cancel();
        } finally {
            Binder.restoreCallingIdentity(identity);
        }
    }

    @GuardedBy("mNotificationLock")
    private void clearLightsLocked() {
        // light
        mLights.clear();
        updateLightsLocked();
    }

    protected final BroadcastReceiver mLocaleChangeReceiver = new BroadcastReceiver() {
        @Override
        public void onReceive(Context context, Intent intent) {
            if (Intent.ACTION_LOCALE_CHANGED.equals(intent.getAction())) {
                // update system notification channels
                SystemNotificationChannels.createAll(context);
                mZenModeHelper.updateDefaultZenRules();
                mPreferencesHelper.onLocaleChanged(context, ActivityManager.getCurrentUser());
            }
        }
    };

    private final BroadcastReceiver mRestoreReceiver = new BroadcastReceiver() {
        @Override
        public void onReceive(Context context, Intent intent) {
            if (Intent.ACTION_SETTING_RESTORED.equals(intent.getAction())) {
                try {
                    String element = intent.getStringExtra(Intent.EXTRA_SETTING_NAME);
                    String newValue = intent.getStringExtra(Intent.EXTRA_SETTING_NEW_VALUE);
                    int restoredFromSdkInt = intent.getIntExtra(
                            Intent.EXTRA_SETTING_RESTORED_FROM_SDK_INT, 0);
                    mListeners.onSettingRestored(
                            element, newValue, restoredFromSdkInt, getSendingUserId());
                    mConditionProviders.onSettingRestored(
                            element, newValue, restoredFromSdkInt, getSendingUserId());
                } catch (Exception e) {
                    Slog.wtf(TAG, "Cannot restore managed services from settings", e);
                }
            }
        }
    };

    private final BroadcastReceiver mNotificationTimeoutReceiver = new BroadcastReceiver() {
        @Override
        public void onReceive(Context context, Intent intent) {
            String action = intent.getAction();
            if (action == null) {
                return;
            }
            if (ACTION_NOTIFICATION_TIMEOUT.equals(action)) {
                final NotificationRecord record;
                synchronized (mNotificationLock) {
                    record = findNotificationByKeyLocked(intent.getStringExtra(EXTRA_KEY));
                }
                if (record != null) {
                    cancelNotification(record.sbn.getUid(), record.sbn.getInitialPid(),
                            record.sbn.getPackageName(), record.sbn.getTag(),
                            record.sbn.getId(), 0,
                            FLAG_FOREGROUND_SERVICE, true, record.getUserId(),
                            REASON_TIMEOUT, null);
                }
            }
        }
    };

    private final BroadcastReceiver mPackageIntentReceiver = new BroadcastReceiver() {
        @Override
        public void onReceive(Context context, Intent intent) {
            String action = intent.getAction();
            if (action == null) {
                return;
            }

            boolean queryRestart = false;
            boolean queryRemove = false;
            boolean packageChanged = false;
            boolean cancelNotifications = true;
            boolean hideNotifications = false;
            boolean unhideNotifications = false;
            int reason = REASON_PACKAGE_CHANGED;

            if (action.equals(Intent.ACTION_PACKAGE_ADDED)
                    || (queryRemove=action.equals(Intent.ACTION_PACKAGE_REMOVED))
                    || action.equals(Intent.ACTION_PACKAGE_RESTARTED)
                    || (packageChanged=action.equals(Intent.ACTION_PACKAGE_CHANGED))
                    || (queryRestart=action.equals(Intent.ACTION_QUERY_PACKAGE_RESTART))
                    || action.equals(Intent.ACTION_EXTERNAL_APPLICATIONS_UNAVAILABLE)
                    || action.equals(Intent.ACTION_PACKAGES_SUSPENDED)
                    || action.equals(Intent.ACTION_PACKAGES_UNSUSPENDED)
                    || action.equals(Intent.ACTION_DISTRACTING_PACKAGES_CHANGED)) {
                int changeUserId = intent.getIntExtra(Intent.EXTRA_USER_HANDLE,
                        UserHandle.USER_ALL);
                String pkgList[] = null;
                int uidList[] = null;
                boolean removingPackage = queryRemove &&
                        !intent.getBooleanExtra(Intent.EXTRA_REPLACING, false);
                if (DBG) Slog.i(TAG, "action=" + action + " removing=" + removingPackage);
                if (action.equals(Intent.ACTION_EXTERNAL_APPLICATIONS_UNAVAILABLE)) {
                    pkgList = intent.getStringArrayExtra(Intent.EXTRA_CHANGED_PACKAGE_LIST);
                    uidList = intent.getIntArrayExtra(Intent.EXTRA_CHANGED_UID_LIST);
                } else if (action.equals(Intent.ACTION_PACKAGES_SUSPENDED)) {
                    pkgList = intent.getStringArrayExtra(Intent.EXTRA_CHANGED_PACKAGE_LIST);
                    uidList = intent.getIntArrayExtra(Intent.EXTRA_CHANGED_UID_LIST);
                    cancelNotifications = false;
                    hideNotifications = true;
                } else if (action.equals(Intent.ACTION_PACKAGES_UNSUSPENDED)) {
                    pkgList = intent.getStringArrayExtra(Intent.EXTRA_CHANGED_PACKAGE_LIST);
                    uidList = intent.getIntArrayExtra(Intent.EXTRA_CHANGED_UID_LIST);
                    cancelNotifications = false;
                    unhideNotifications = true;
                } else if (action.equals(Intent.ACTION_DISTRACTING_PACKAGES_CHANGED)) {
                    final int distractionRestrictions =
                            intent.getIntExtra(Intent.EXTRA_DISTRACTION_RESTRICTIONS,
                                    PackageManager.RESTRICTION_NONE);
                    if ((distractionRestrictions
                            & PackageManager.RESTRICTION_HIDE_NOTIFICATIONS) != 0) {
                        pkgList = intent.getStringArrayExtra(Intent.EXTRA_CHANGED_PACKAGE_LIST);
                        uidList = intent.getIntArrayExtra(Intent.EXTRA_CHANGED_UID_LIST);
                        cancelNotifications = false;
                        hideNotifications = true;
                    } else {
                        pkgList = intent.getStringArrayExtra(Intent.EXTRA_CHANGED_PACKAGE_LIST);
                        uidList = intent.getIntArrayExtra(Intent.EXTRA_CHANGED_UID_LIST);
                        cancelNotifications = false;
                        unhideNotifications = true;
                    }

                } else if (queryRestart) {
                    pkgList = intent.getStringArrayExtra(Intent.EXTRA_PACKAGES);
                    uidList = new int[] {intent.getIntExtra(Intent.EXTRA_UID, -1)};
                } else {
                    Uri uri = intent.getData();
                    if (uri == null) {
                        return;
                    }
                    String pkgName = uri.getSchemeSpecificPart();
                    if (pkgName == null) {
                        return;
                    }
                    if (packageChanged) {
                        // We cancel notifications for packages which have just been disabled
                        try {
                            final int enabled = mPackageManager.getApplicationEnabledSetting(
                                    pkgName,
                                    changeUserId != UserHandle.USER_ALL ? changeUserId :
                                            USER_SYSTEM);
                            if (enabled == PackageManager.COMPONENT_ENABLED_STATE_ENABLED
                                    || enabled == PackageManager.COMPONENT_ENABLED_STATE_DEFAULT) {
                                cancelNotifications = false;
                            }
                        } catch (IllegalArgumentException e) {
                            // Package doesn't exist; probably racing with uninstall.
                            // cancelNotifications is already true, so nothing to do here.
                            if (DBG) {
                                Slog.i(TAG, "Exception trying to look up app enabled setting", e);
                            }
                        } catch (RemoteException e) {
                            // Failed to talk to PackageManagerService Should never happen!
                        }
                    }
                    pkgList = new String[]{pkgName};
                    uidList = new int[] {intent.getIntExtra(Intent.EXTRA_UID, -1)};
                }
                if (pkgList != null && (pkgList.length > 0)) {
                    for (String pkgName : pkgList) {
                        if (cancelNotifications) {
                            cancelAllNotificationsInt(MY_UID, MY_PID, pkgName, null, 0, 0,
                                    !queryRestart, changeUserId, reason, null);
                        } else if (hideNotifications) {
                            hideNotificationsForPackages(pkgList);
                        } else if (unhideNotifications) {
                            unhideNotificationsForPackages(pkgList);
                        }

                    }
                }

                mHandler.scheduleOnPackageChanged(removingPackage, changeUserId, pkgList, uidList);
            }
        }
    };

    private final BroadcastReceiver mIntentReceiver = new BroadcastReceiver() {
        @Override
        public void onReceive(Context context, Intent intent) {
            String action = intent.getAction();

            if (action.equals(Intent.ACTION_SCREEN_ON)) {
                // Keep track of screen on/off state, but do not turn off the notification light
                // until user passes through the lock screen or views the notification.
                mScreenOn = true;
                updateNotificationPulse();
            } else if (action.equals(Intent.ACTION_SCREEN_OFF)) {
                mScreenOn = false;
                updateNotificationPulse();
            } else if (action.equals(TelephonyManager.ACTION_PHONE_STATE_CHANGED)) {
                mInCallStateOffHook = TelephonyManager.EXTRA_STATE_OFFHOOK
                        .equals(intent.getStringExtra(TelephonyManager.EXTRA_STATE));
                updateNotificationPulse();
            } else if (action.equals(Intent.ACTION_USER_STOPPED)) {
                int userHandle = intent.getIntExtra(Intent.EXTRA_USER_HANDLE, -1);
                if (userHandle >= 0) {
                    cancelAllNotificationsInt(MY_UID, MY_PID, null, null, 0, 0, true, userHandle,
                            REASON_USER_STOPPED, null);
                }
            } else if (action.equals(Intent.ACTION_MANAGED_PROFILE_UNAVAILABLE)) {
                int userHandle = intent.getIntExtra(Intent.EXTRA_USER_HANDLE, -1);
                if (userHandle >= 0) {
                    cancelAllNotificationsInt(MY_UID, MY_PID, null, null, 0, 0, true, userHandle,
                            REASON_PROFILE_TURNED_OFF, null);
                }
            } else if (action.equals(Intent.ACTION_USER_PRESENT)) {
                // turn off LED when user passes through lock screen
                mNotificationLight.turnOff();
            } else if (action.equals(Intent.ACTION_USER_SWITCHED)) {
                final int userId = intent.getIntExtra(Intent.EXTRA_USER_HANDLE, USER_NULL);
                mUserProfiles.updateCache(context);
                if (!mUserProfiles.isManagedProfile(userId)) {
                    // reload per-user settings
                    mSettingsObserver.update(null);
                    // Refresh managed services
                    mConditionProviders.onUserSwitched(userId);
                    mListeners.onUserSwitched(userId);
                    mZenModeHelper.onUserSwitched(userId);
                    mPreferencesHelper.onUserSwitched(userId);
                }
                // assistant is the only thing that cares about managed profiles specifically
                mAssistants.onUserSwitched(userId);
            } else if (action.equals(Intent.ACTION_USER_ADDED)) {
                final int userId = intent.getIntExtra(Intent.EXTRA_USER_HANDLE, USER_NULL);
                if (userId != USER_NULL) {
                    mUserProfiles.updateCache(context);
                    if (!mUserProfiles.isManagedProfile(userId)) {
                        readDefaultApprovedServices(userId);
                    }
                }
            } else if (action.equals(Intent.ACTION_USER_REMOVED)) {
                final int userId = intent.getIntExtra(Intent.EXTRA_USER_HANDLE, USER_NULL);
                mUserProfiles.updateCache(context);
                mZenModeHelper.onUserRemoved(userId);
                mPreferencesHelper.onUserRemoved(userId);
                mListeners.onUserRemoved(userId);
                mConditionProviders.onUserRemoved(userId);
                mAssistants.onUserRemoved(userId);
                handleSavePolicyFile();
            } else if (action.equals(Intent.ACTION_USER_UNLOCKED)) {
                final int userId = intent.getIntExtra(Intent.EXTRA_USER_HANDLE, USER_NULL);
                mUserProfiles.updateCache(context);
                mAssistants.onUserUnlocked(userId);
                if (!mUserProfiles.isManagedProfile(userId)) {
                    mConditionProviders.onUserUnlocked(userId);
                    mListeners.onUserUnlocked(userId);
                    mZenModeHelper.onUserUnlocked(userId);
                    mPreferencesHelper.onUserUnlocked(userId);
                }
            }
        }
    };

    private final class SettingsObserver extends ContentObserver {
        private final Uri NOTIFICATION_BADGING_URI
                = Settings.Secure.getUriFor(Settings.Secure.NOTIFICATION_BADGING);
        private final Uri NOTIFICATION_BUBBLES_URI
                = Settings.Secure.getUriFor(Settings.Secure.NOTIFICATION_BUBBLES);
        private final Uri NOTIFICATION_LIGHT_PULSE_URI
                = Settings.System.getUriFor(Settings.System.NOTIFICATION_LIGHT_PULSE);
        private final Uri NOTIFICATION_RATE_LIMIT_URI
                = Settings.Global.getUriFor(Settings.Global.MAX_NOTIFICATION_ENQUEUE_RATE);

        SettingsObserver(Handler handler) {
            super(handler);
        }

        void observe() {
            ContentResolver resolver = getContext().getContentResolver();
            resolver.registerContentObserver(NOTIFICATION_BADGING_URI,
                    false, this, UserHandle.USER_ALL);
            resolver.registerContentObserver(NOTIFICATION_LIGHT_PULSE_URI,
                    false, this, UserHandle.USER_ALL);
            resolver.registerContentObserver(NOTIFICATION_RATE_LIMIT_URI,
                    false, this, UserHandle.USER_ALL);
            resolver.registerContentObserver(NOTIFICATION_BUBBLES_URI,
                    false, this, UserHandle.USER_ALL);
            update(null);
        }

        @Override public void onChange(boolean selfChange, Uri uri) {
            update(uri);
        }

        public void update(Uri uri) {
            ContentResolver resolver = getContext().getContentResolver();
            if (uri == null || NOTIFICATION_LIGHT_PULSE_URI.equals(uri)) {
                boolean pulseEnabled = Settings.System.getIntForUser(resolver,
                            Settings.System.NOTIFICATION_LIGHT_PULSE, 0, UserHandle.USER_CURRENT)
                        != 0;
                if (mNotificationPulseEnabled != pulseEnabled) {
                    mNotificationPulseEnabled = pulseEnabled;
                    updateNotificationPulse();
                }
            }
            if (uri == null || NOTIFICATION_RATE_LIMIT_URI.equals(uri)) {
                mMaxPackageEnqueueRate = Settings.Global.getFloat(resolver,
                            Settings.Global.MAX_NOTIFICATION_ENQUEUE_RATE, mMaxPackageEnqueueRate);
            }
            if (uri == null || NOTIFICATION_BADGING_URI.equals(uri)) {
                mPreferencesHelper.updateBadgingEnabled();
            }
            if (uri == null || NOTIFICATION_BUBBLES_URI.equals(uri)) {
                mPreferencesHelper.updateBubblesEnabled();
            }
        }
    }

    private SettingsObserver mSettingsObserver;
    protected ZenModeHelper mZenModeHelper;

    static long[] getLongArray(Resources r, int resid, int maxlen, long[] def) {
        int[] ar = r.getIntArray(resid);
        if (ar == null) {
            return def;
        }
        final int len = ar.length > maxlen ? maxlen : ar.length;
        long[] out = new long[len];
        for (int i=0; i<len; i++) {
            out[i] = ar[i];
        }
        return out;
    }

    public NotificationManagerService(Context context) {
        super(context);
        Notification.processWhitelistToken = WHITELIST_TOKEN;
    }

    // TODO - replace these methods with a single VisibleForTesting constructor
    @VisibleForTesting
    void setAudioManager(AudioManager audioMananger) {
        mAudioManager = audioMananger;
    }

    @VisibleForTesting
    void setHints(int hints) {
        mListenerHints = hints;
    }

    @VisibleForTesting
    void setVibrator(Vibrator vibrator) {
        mVibrator = vibrator;
    }

    @VisibleForTesting
    void setLights(Light light) {
        mNotificationLight = light;
        mAttentionLight = light;
        mNotificationPulseEnabled = true;
    }

    @VisibleForTesting
    void setScreenOn(boolean on) {
        mScreenOn = on;
    }

    @VisibleForTesting
    int getNotificationRecordCount() {
        synchronized (mNotificationLock) {
            int count = mNotificationList.size() + mNotificationsByKey.size()
                    + mSummaryByGroupKey.size() + mEnqueuedNotifications.size();
            // subtract duplicates
            for (NotificationRecord posted : mNotificationList) {
                if (mNotificationsByKey.containsKey(posted.getKey())) {
                    count--;
                }
                if (posted.sbn.isGroup() && posted.getNotification().isGroupSummary()) {
                    count--;
                }
            }

            return count;
        }
    }

    @VisibleForTesting
    void clearNotifications() {
        mEnqueuedNotifications.clear();
        mNotificationList.clear();
        mNotificationsByKey.clear();
        mSummaryByGroupKey.clear();
    }

    @VisibleForTesting
    void addNotification(NotificationRecord r) {
        mNotificationList.add(r);
        mNotificationsByKey.put(r.sbn.getKey(), r);
        if (r.sbn.isGroup()) {
            mSummaryByGroupKey.put(r.getGroupKey(), r);
        }
    }

    @VisibleForTesting
    void addEnqueuedNotification(NotificationRecord r) {
        mEnqueuedNotifications.add(r);
    }

    @VisibleForTesting
    NotificationRecord getNotificationRecord(String key) {
        return mNotificationsByKey.get(key);
    }


    @VisibleForTesting
    void setSystemReady(boolean systemReady) {
        mSystemReady = systemReady;
    }

    @VisibleForTesting
    void setHandler(WorkerHandler handler) {
        mHandler = handler;
    }

    @VisibleForTesting
    void setFallbackVibrationPattern(long[] vibrationPattern) {
        mFallbackVibrationPattern = vibrationPattern;
    }

    @VisibleForTesting
    void setPackageManager(IPackageManager packageManager) {
        mPackageManager = packageManager;
    }

    @VisibleForTesting
    void setRankingHelper(RankingHelper rankingHelper) {
        mRankingHelper = rankingHelper;
    }

    @VisibleForTesting
    void setPreferencesHelper(PreferencesHelper prefHelper) { mPreferencesHelper = prefHelper; }

    @VisibleForTesting
    void setRankingHandler(RankingHandler rankingHandler) {
        mRankingHandler = rankingHandler;
    }

    @VisibleForTesting
    void setZenHelper(ZenModeHelper zenHelper) {
        mZenModeHelper = zenHelper;
    }

    @VisibleForTesting
    void setIsAutomotive(boolean isAutomotive) {
        mIsAutomotive = isAutomotive;
    }

    @VisibleForTesting
    void setNotificationEffectsEnabledForAutomotive(boolean isEnabled) {
        mNotificationEffectsEnabledForAutomotive = isEnabled;
    }

    @VisibleForTesting
    void setIsTelevision(boolean isTelevision) {
        mIsTelevision = isTelevision;
    }

    @VisibleForTesting
    void setUsageStats(NotificationUsageStats us) {
        mUsageStats = us;
    }

    @VisibleForTesting
    void setAccessibilityManager(AccessibilityManager am) {
        mAccessibilityManager = am;
    }

    // TODO: All tests should use this init instead of the one-off setters above.
    @VisibleForTesting
    void init(Looper looper, IPackageManager packageManager,
            PackageManager packageManagerClient,
            LightsManager lightsManager, NotificationListeners notificationListeners,
            NotificationAssistants notificationAssistants, ConditionProviders conditionProviders,
            ICompanionDeviceManager companionManager, SnoozeHelper snoozeHelper,
            NotificationUsageStats usageStats, AtomicFile policyFile,
            ActivityManager activityManager, GroupHelper groupHelper, IActivityManager am,
            UsageStatsManagerInternal appUsageStats, DevicePolicyManagerInternal dpm,
            IUriGrantsManager ugm, UriGrantsManagerInternal ugmInternal, AppOpsManager appOps,
            UserManager userManager) {
        Resources resources = getContext().getResources();
        mMaxPackageEnqueueRate = Settings.Global.getFloat(getContext().getContentResolver(),
                Settings.Global.MAX_NOTIFICATION_ENQUEUE_RATE,
                DEFAULT_MAX_NOTIFICATION_ENQUEUE_RATE);

        mAccessibilityManager =
                (AccessibilityManager) getContext().getSystemService(Context.ACCESSIBILITY_SERVICE);
        mAm = am;
        mUgm = ugm;
        mUgmInternal = ugmInternal;
        mPackageManager = packageManager;
        mPackageManagerClient = packageManagerClient;
        mAppOps = appOps;
        mVibrator = (Vibrator) getContext().getSystemService(Context.VIBRATOR_SERVICE);
        mAppUsageStats = appUsageStats;
        mAlarmManager = (AlarmManager) getContext().getSystemService(Context.ALARM_SERVICE);
        mCompanionManager = companionManager;
        mActivityManager = activityManager;
        mDeviceIdleController = IDeviceIdleController.Stub.asInterface(
                ServiceManager.getService(Context.DEVICE_IDLE_CONTROLLER));
        mDpm = dpm;
        mUm = userManager;

        mHandler = new WorkerHandler(looper);
        mRankingThread.start();
        String[] extractorNames;
        try {
            extractorNames = resources.getStringArray(R.array.config_notificationSignalExtractors);
        } catch (Resources.NotFoundException e) {
            extractorNames = new String[0];
        }
        mUsageStats = usageStats;
        mMetricsLogger = new MetricsLogger();
        mRankingHandler = new RankingHandlerWorker(mRankingThread.getLooper());
        mConditionProviders = conditionProviders;
        mZenModeHelper = new ZenModeHelper(getContext(), mHandler.getLooper(), mConditionProviders);
        mZenModeHelper.addCallback(new ZenModeHelper.Callback() {
            @Override
            public void onConfigChanged() {
                handleSavePolicyFile();
            }

            @Override
            void onZenModeChanged() {
                sendRegisteredOnlyBroadcast(NotificationManager.ACTION_INTERRUPTION_FILTER_CHANGED);
                getContext().sendBroadcastAsUser(
                        new Intent(NotificationManager.ACTION_INTERRUPTION_FILTER_CHANGED_INTERNAL)
                                .addFlags(Intent.FLAG_RECEIVER_REGISTERED_ONLY_BEFORE_BOOT),
                        UserHandle.ALL, android.Manifest.permission.MANAGE_NOTIFICATIONS);
                synchronized (mNotificationLock) {
                    updateInterruptionFilterLocked();
                }
                mRankingHandler.requestSort();
            }

            @Override
            void onPolicyChanged() {
                sendRegisteredOnlyBroadcast(NotificationManager.ACTION_NOTIFICATION_POLICY_CHANGED);
                mRankingHandler.requestSort();
            }

            @Override
            void onAutomaticRuleStatusChanged(int userId, String pkg, String id, int status) {
                Intent intent = new Intent(ACTION_AUTOMATIC_ZEN_RULE_STATUS_CHANGED);
                intent.setPackage(pkg);
                intent.putExtra(EXTRA_AUTOMATIC_ZEN_RULE_ID, id);
                intent.putExtra(EXTRA_AUTOMATIC_ZEN_RULE_STATUS, status);
                getContext().sendBroadcastAsUser(intent, UserHandle.of(userId));
            }
        });
        mPreferencesHelper = new PreferencesHelper(getContext(),
                mPackageManagerClient,
                mRankingHandler,
                mZenModeHelper);
        mRankingHelper = new RankingHelper(getContext(),
                mRankingHandler,
                mPreferencesHelper,
                mZenModeHelper,
                mUsageStats,
                extractorNames);
        mSnoozeHelper = snoozeHelper;
        mGroupHelper = groupHelper;

        // This is a ManagedServices object that keeps track of the listeners.
        mListeners = notificationListeners;

        // This is a MangedServices object that keeps track of the assistant.
        mAssistants = notificationAssistants;

        // Needs to be set before loadPolicyFile
        mAllowedManagedServicePackages = this::canUseManagedServices;

        mPolicyFile = policyFile;
        loadPolicyFile();

        mStatusBar = getLocalService(StatusBarManagerInternal.class);
        if (mStatusBar != null) {
            mStatusBar.setNotificationDelegate(mNotificationDelegate);
        }

        mNotificationLight = lightsManager.getLight(LightsManager.LIGHT_ID_NOTIFICATIONS);
        mAttentionLight = lightsManager.getLight(LightsManager.LIGHT_ID_ATTENTION);

        mFallbackVibrationPattern = getLongArray(resources,
                R.array.config_notificationFallbackVibePattern,
                VIBRATE_PATTERN_MAXLEN,
                DEFAULT_VIBRATE_PATTERN);
        mInCallNotificationUri = Uri.parse("file://" +
                resources.getString(R.string.config_inCallNotificationSound));
        mInCallNotificationAudioAttributes = new AudioAttributes.Builder()
                .setContentType(AudioAttributes.CONTENT_TYPE_SONIFICATION)
                .setUsage(AudioAttributes.USAGE_VOICE_COMMUNICATION)
                .build();
        mInCallNotificationVolume = resources.getFloat(R.dimen.config_inCallNotificationVolume);

        mUseAttentionLight = resources.getBoolean(R.bool.config_useAttentionLight);
        mHasLight =
                resources.getBoolean(com.android.internal.R.bool.config_intrusiveNotificationLed);

        // Don't start allowing notifications until the setup wizard has run once.
        // After that, including subsequent boots, init with notifications turned on.
        // This works on the first boot because the setup wizard will toggle this
        // flag at least once and we'll go back to 0 after that.
        if (0 == Settings.Global.getInt(getContext().getContentResolver(),
                    Settings.Global.DEVICE_PROVISIONED, 0)) {
            mDisableNotificationEffects = true;
        }
        mZenModeHelper.initZenMode();
        mInterruptionFilter = mZenModeHelper.getZenModeListenerInterruptionFilter();

        mUserProfiles.updateCache(getContext());
        listenForCallState();

        mSettingsObserver = new SettingsObserver(mHandler);

        mArchive = new Archive(resources.getInteger(
                R.integer.config_notificationServiceArchiveSize));

        mIsTelevision = mPackageManagerClient.hasSystemFeature(FEATURE_LEANBACK)
                || mPackageManagerClient.hasSystemFeature(FEATURE_TELEVISION);

        mIsAutomotive =
                mPackageManagerClient.hasSystemFeature(PackageManager.FEATURE_AUTOMOTIVE, 0);
        mNotificationEffectsEnabledForAutomotive =
                resources.getBoolean(R.bool.config_enableServerNotificationEffectsForAutomotive);

        mPreferencesHelper.lockChannelsForOEM(getContext().getResources().getStringArray(
                com.android.internal.R.array.config_nonBlockableNotificationPackages));

        mZenModeHelper.setPriorityOnlyDndExemptPackages(getContext().getResources().getStringArray(
                com.android.internal.R.array.config_priorityOnlyDndExemptPackages));
<<<<<<< HEAD
=======

        mWarnRemoteViewsSizeBytes = getContext().getResources().getInteger(
                com.android.internal.R.integer.config_notificationWarnRemoteViewSizeBytes);
        mStripRemoteViewsSizeBytes = getContext().getResources().getInteger(
                com.android.internal.R.integer.config_notificationStripRemoteViewSizeBytes);

>>>>>>> dbf9e87c
    }

    @Override
    public void onStart() {
        SnoozeHelper snoozeHelper = new SnoozeHelper(getContext(), new SnoozeHelper.Callback() {
            @Override
            public void repost(int userId, NotificationRecord r) {
                try {
                    if (DBG) {
                        Slog.d(TAG, "Reposting " + r.getKey());
                    }
                    enqueueNotificationInternal(r.sbn.getPackageName(), r.sbn.getOpPkg(),
                            r.sbn.getUid(), r.sbn.getInitialPid(), r.sbn.getTag(), r.sbn.getId(),
                            r.sbn.getNotification(), userId);
                } catch (Exception e) {
                    Slog.e(TAG, "Cannot un-snooze notification", e);
                }
            }
        }, mUserProfiles);

        final File systemDir = new File(Environment.getDataDirectory(), "system");

        init(Looper.myLooper(),
                AppGlobals.getPackageManager(), getContext().getPackageManager(),
                getLocalService(LightsManager.class),
                new NotificationListeners(AppGlobals.getPackageManager()),
                new NotificationAssistants(getContext(), mNotificationLock, mUserProfiles,
                        AppGlobals.getPackageManager()),
                new ConditionProviders(getContext(), mUserProfiles, AppGlobals.getPackageManager()),
                null, snoozeHelper, new NotificationUsageStats(getContext()),
                new AtomicFile(new File(
                        systemDir, "notification_policy.xml"), "notification-policy"),
                (ActivityManager) getContext().getSystemService(Context.ACTIVITY_SERVICE),
                getGroupHelper(), ActivityManager.getService(),
                LocalServices.getService(UsageStatsManagerInternal.class),
                LocalServices.getService(DevicePolicyManagerInternal.class),
                UriGrantsManager.getService(),
                LocalServices.getService(UriGrantsManagerInternal.class),
                (AppOpsManager) getContext().getSystemService(Context.APP_OPS_SERVICE),
                getContext().getSystemService(UserManager.class));

        // register for various Intents
        IntentFilter filter = new IntentFilter();
        filter.addAction(Intent.ACTION_SCREEN_ON);
        filter.addAction(Intent.ACTION_SCREEN_OFF);
        filter.addAction(TelephonyManager.ACTION_PHONE_STATE_CHANGED);
        filter.addAction(Intent.ACTION_USER_PRESENT);
        filter.addAction(Intent.ACTION_USER_STOPPED);
        filter.addAction(Intent.ACTION_USER_SWITCHED);
        filter.addAction(Intent.ACTION_USER_ADDED);
        filter.addAction(Intent.ACTION_USER_REMOVED);
        filter.addAction(Intent.ACTION_USER_UNLOCKED);
        filter.addAction(Intent.ACTION_MANAGED_PROFILE_UNAVAILABLE);
        getContext().registerReceiverAsUser(mIntentReceiver, UserHandle.ALL, filter, null, null);

        IntentFilter pkgFilter = new IntentFilter();
        pkgFilter.addAction(Intent.ACTION_PACKAGE_ADDED);
        pkgFilter.addAction(Intent.ACTION_PACKAGE_REMOVED);
        pkgFilter.addAction(Intent.ACTION_PACKAGE_CHANGED);
        pkgFilter.addAction(Intent.ACTION_PACKAGE_RESTARTED);
        pkgFilter.addAction(Intent.ACTION_QUERY_PACKAGE_RESTART);
        pkgFilter.addDataScheme("package");
        getContext().registerReceiverAsUser(mPackageIntentReceiver, UserHandle.ALL, pkgFilter, null,
                null);

        IntentFilter suspendedPkgFilter = new IntentFilter();
        suspendedPkgFilter.addAction(Intent.ACTION_PACKAGES_SUSPENDED);
        suspendedPkgFilter.addAction(Intent.ACTION_PACKAGES_UNSUSPENDED);
        suspendedPkgFilter.addAction(Intent.ACTION_DISTRACTING_PACKAGES_CHANGED);
        getContext().registerReceiverAsUser(mPackageIntentReceiver, UserHandle.ALL,
                suspendedPkgFilter, null, null);

        IntentFilter sdFilter = new IntentFilter(Intent.ACTION_EXTERNAL_APPLICATIONS_UNAVAILABLE);
        getContext().registerReceiverAsUser(mPackageIntentReceiver, UserHandle.ALL, sdFilter, null,
                null);

        IntentFilter timeoutFilter = new IntentFilter(ACTION_NOTIFICATION_TIMEOUT);
        timeoutFilter.addDataScheme(SCHEME_TIMEOUT);
        getContext().registerReceiver(mNotificationTimeoutReceiver, timeoutFilter);

        IntentFilter settingsRestoredFilter = new IntentFilter(Intent.ACTION_SETTING_RESTORED);
        getContext().registerReceiver(mRestoreReceiver, settingsRestoredFilter);

        IntentFilter localeChangedFilter = new IntentFilter(Intent.ACTION_LOCALE_CHANGED);
        getContext().registerReceiver(mLocaleChangeReceiver, localeChangedFilter);

        publishBinderService(Context.NOTIFICATION_SERVICE, mService, /* allowIsolated= */ false,
                DUMP_FLAG_PRIORITY_CRITICAL | DUMP_FLAG_PRIORITY_NORMAL);
        publishLocalService(NotificationManagerInternal.class, mInternalService);
    }

    private void registerDeviceConfigChange() {
        DeviceConfig.addOnPropertiesChangedListener(
                DeviceConfig.NAMESPACE_SYSTEMUI,
                getContext().getMainExecutor(),
                (properties) -> {
                    if (!DeviceConfig.NAMESPACE_SYSTEMUI.equals(properties.getNamespace())) {
                        return;
                    }
                    if (properties.getKeyset()
                            .contains(SystemUiDeviceConfigFlags.NAS_DEFAULT_SERVICE)) {
<<<<<<< HEAD
=======
                        mAssistants.allowAdjustmentType(Adjustment.KEY_IMPORTANCE);
>>>>>>> dbf9e87c
                        mAssistants.resetDefaultAssistantsIfNecessary();
                    }
                });
    }


    private GroupHelper getGroupHelper() {
        mAutoGroupAtCount =
                getContext().getResources().getInteger(R.integer.config_autoGroupAtCount);
        return new GroupHelper(mAutoGroupAtCount, new GroupHelper.Callback() {
            @Override
            public void addAutoGroup(String key) {
                synchronized (mNotificationLock) {
                    addAutogroupKeyLocked(key);
                }
            }

            @Override
            public void removeAutoGroup(String key) {
                synchronized (mNotificationLock) {
                    removeAutogroupKeyLocked(key);
                }
            }

            @Override
            public void addAutoGroupSummary(int userId, String pkg, String triggeringKey) {
                createAutoGroupSummary(userId, pkg, triggeringKey);
            }

            @Override
            public void removeAutoGroupSummary(int userId, String pkg) {
                synchronized (mNotificationLock) {
                    clearAutogroupSummaryLocked(userId, pkg);
                }
            }
        });
    }

    private void sendRegisteredOnlyBroadcast(String action) {
        Intent intent = new Intent(action);
        getContext().sendBroadcastAsUser(intent.addFlags(Intent.FLAG_RECEIVER_REGISTERED_ONLY),
                UserHandle.ALL, null);
        // explicitly send the broadcast to all DND packages, even if they aren't currently running
        intent.setFlags(0);
        final Set<String> dndApprovedPackages = mConditionProviders.getAllowedPackages();
        for (String pkg : dndApprovedPackages) {
            intent.setPackage(pkg);
            getContext().sendBroadcastAsUser(intent, UserHandle.ALL);
        }
    }

    @Override
    public void onBootPhase(int phase) {
        if (phase == SystemService.PHASE_SYSTEM_SERVICES_READY) {
            // no beeping until we're basically done booting
            mSystemReady = true;

            // Grab our optional AudioService
            mAudioManager = (AudioManager) getContext().getSystemService(Context.AUDIO_SERVICE);
            mAudioManagerInternal = getLocalService(AudioManagerInternal.class);
            mWindowManagerInternal = LocalServices.getService(WindowManagerInternal.class);
            mZenModeHelper.onSystemReady();
            mRoleObserver = new RoleObserver(getContext().getSystemService(RoleManager.class),
                    mPackageManager, getContext().getMainExecutor());
            mRoleObserver.init();
        } else if (phase == SystemService.PHASE_THIRD_PARTY_APPS_CAN_START) {
            // This observer will force an update when observe is called, causing us to
            // bind to listener services.
            mSettingsObserver.observe();
            mListeners.onBootPhaseAppsCanStart();
            mAssistants.onBootPhaseAppsCanStart();
            mConditionProviders.onBootPhaseAppsCanStart();
            registerDeviceConfigChange();
        }
    }

    @GuardedBy("mNotificationLock")
    private void updateListenerHintsLocked() {
        final int hints = calculateHints();
        if (hints == mListenerHints) return;
        ZenLog.traceListenerHintsChanged(mListenerHints, hints, mEffectsSuppressors.size());
        mListenerHints = hints;
        scheduleListenerHintsChanged(hints);
    }

    @GuardedBy("mNotificationLock")
    private void updateEffectsSuppressorLocked() {
        final long updatedSuppressedEffects = calculateSuppressedEffects();
        if (updatedSuppressedEffects == mZenModeHelper.getSuppressedEffects()) return;
        final List<ComponentName> suppressors = getSuppressors();
        ZenLog.traceEffectsSuppressorChanged(mEffectsSuppressors, suppressors, updatedSuppressedEffects);
        mEffectsSuppressors = suppressors;
        mZenModeHelper.setSuppressedEffects(updatedSuppressedEffects);
        sendRegisteredOnlyBroadcast(NotificationManager.ACTION_EFFECTS_SUPPRESSOR_CHANGED);
    }

    private void exitIdle() {
        try {
            if (mDeviceIdleController != null) {
                mDeviceIdleController.exitIdle("notification interaction");
            }
        } catch (RemoteException e) {
        }
    }

    private void updateNotificationChannelInt(String pkg, int uid, NotificationChannel channel,
            boolean fromListener) {
        if (channel.getImportance() == NotificationManager.IMPORTANCE_NONE) {
            // cancel
            cancelAllNotificationsInt(MY_UID, MY_PID, pkg, channel.getId(), 0, 0, true,
                    UserHandle.getUserId(uid), REASON_CHANNEL_BANNED,
                    null);
            if (isUidSystemOrPhone(uid)) {
                IntArray profileIds = mUserProfiles.getCurrentProfileIds();
                int N = profileIds.size();
                for (int i = 0; i < N; i++) {
                    int profileId = profileIds.get(i);
                    cancelAllNotificationsInt(MY_UID, MY_PID, pkg, channel.getId(), 0, 0, true,
                            profileId, REASON_CHANNEL_BANNED,
                            null);
                }
            }
        }
        final NotificationChannel preUpdate =
                mPreferencesHelper.getNotificationChannel(pkg, uid, channel.getId(), true);

        mPreferencesHelper.updateNotificationChannel(pkg, uid, channel, true);
        maybeNotifyChannelOwner(pkg, uid, preUpdate, channel);

        if (!fromListener) {
            final NotificationChannel modifiedChannel =
                    mPreferencesHelper.getNotificationChannel(pkg, uid, channel.getId(), false);
            mListeners.notifyNotificationChannelChanged(
                    pkg, UserHandle.getUserHandleForUid(uid),
                    modifiedChannel, NOTIFICATION_CHANNEL_OR_GROUP_UPDATED);
        }

        handleSavePolicyFile();
    }

    private void maybeNotifyChannelOwner(String pkg, int uid, NotificationChannel preUpdate,
            NotificationChannel update) {
        try {
            if ((preUpdate.getImportance() == IMPORTANCE_NONE
                    && update.getImportance() != IMPORTANCE_NONE)
                    || (preUpdate.getImportance() != IMPORTANCE_NONE
                    && update.getImportance() == IMPORTANCE_NONE)) {
                getContext().sendBroadcastAsUser(
                        new Intent(ACTION_NOTIFICATION_CHANNEL_BLOCK_STATE_CHANGED)
                                .putExtra(NotificationManager.EXTRA_NOTIFICATION_CHANNEL_ID,
                                        update.getId())
                                .putExtra(NotificationManager.EXTRA_BLOCKED_STATE,
                                        update.getImportance() == IMPORTANCE_NONE)
                                .addFlags(Intent.FLAG_RECEIVER_FOREGROUND)
                                .setPackage(pkg),
                        UserHandle.of(UserHandle.getUserId(uid)), null);
            }
        } catch (SecurityException e) {
            Slog.w(TAG, "Can't notify app about channel change", e);
        }
    }

    private void createNotificationChannelGroup(String pkg, int uid, NotificationChannelGroup group,
            boolean fromApp, boolean fromListener) {
        Preconditions.checkNotNull(group);
        Preconditions.checkNotNull(pkg);

        final NotificationChannelGroup preUpdate =
                mPreferencesHelper.getNotificationChannelGroup(group.getId(), pkg, uid);
        mPreferencesHelper.createNotificationChannelGroup(pkg, uid, group,
                fromApp);
        if (!fromApp) {
            maybeNotifyChannelGroupOwner(pkg, uid, preUpdate, group);
        }
        if (!fromListener) {
            mListeners.notifyNotificationChannelGroupChanged(pkg,
                    UserHandle.of(UserHandle.getCallingUserId()), group,
                    NOTIFICATION_CHANNEL_OR_GROUP_ADDED);
        }
    }

    private void maybeNotifyChannelGroupOwner(String pkg, int uid,
            NotificationChannelGroup preUpdate, NotificationChannelGroup update) {
        try {
            if (preUpdate.isBlocked() != update.isBlocked()) {
                getContext().sendBroadcastAsUser(
                        new Intent(ACTION_NOTIFICATION_CHANNEL_GROUP_BLOCK_STATE_CHANGED)
                                .putExtra(NotificationManager.EXTRA_NOTIFICATION_CHANNEL_GROUP_ID,
                                        update.getId())
                                .putExtra(NotificationManager.EXTRA_BLOCKED_STATE,
                                        update.isBlocked())
                                .addFlags(Intent.FLAG_RECEIVER_FOREGROUND)
                                .setPackage(pkg),
                        UserHandle.of(UserHandle.getUserId(uid)), null);
            }
        } catch (SecurityException e) {
            Slog.w(TAG, "Can't notify app about group change", e);
        }
    }

    private ArrayList<ComponentName> getSuppressors() {
        ArrayList<ComponentName> names = new ArrayList<ComponentName>();
        for (int i = mListenersDisablingEffects.size() - 1; i >= 0; --i) {
            ArraySet<ComponentName> serviceInfoList = mListenersDisablingEffects.valueAt(i);

            for (ComponentName info : serviceInfoList) {
                names.add(info);
            }
        }

        return names;
    }

    private boolean removeDisabledHints(ManagedServiceInfo info) {
        return removeDisabledHints(info, 0);
    }

    private boolean removeDisabledHints(ManagedServiceInfo info, int hints) {
        boolean removed = false;

        for (int i = mListenersDisablingEffects.size() - 1; i >= 0; --i) {
            final int hint = mListenersDisablingEffects.keyAt(i);
            final ArraySet<ComponentName> listeners = mListenersDisablingEffects.valueAt(i);

            if (hints == 0 || (hint & hints) == hint) {
                removed |= listeners.remove(info.component);
            }
        }

        return removed;
    }

    private void addDisabledHints(ManagedServiceInfo info, int hints) {
        if ((hints & HINT_HOST_DISABLE_EFFECTS) != 0) {
            addDisabledHint(info, HINT_HOST_DISABLE_EFFECTS);
        }

        if ((hints & HINT_HOST_DISABLE_NOTIFICATION_EFFECTS) != 0) {
            addDisabledHint(info, HINT_HOST_DISABLE_NOTIFICATION_EFFECTS);
        }

        if ((hints & HINT_HOST_DISABLE_CALL_EFFECTS) != 0) {
            addDisabledHint(info, HINT_HOST_DISABLE_CALL_EFFECTS);
        }
    }

    private void addDisabledHint(ManagedServiceInfo info, int hint) {
        if (mListenersDisablingEffects.indexOfKey(hint) < 0) {
            mListenersDisablingEffects.put(hint, new ArraySet<>());
        }

        ArraySet<ComponentName> hintListeners = mListenersDisablingEffects.get(hint);
        hintListeners.add(info.component);
    }

    private int calculateHints() {
        int hints = 0;
        for (int i = mListenersDisablingEffects.size() - 1; i >= 0; --i) {
            int hint = mListenersDisablingEffects.keyAt(i);
            ArraySet<ComponentName> serviceInfoList = mListenersDisablingEffects.valueAt(i);

            if (!serviceInfoList.isEmpty()) {
                hints |= hint;
            }
        }

        return hints;
    }

    private long calculateSuppressedEffects() {
        int hints = calculateHints();
        long suppressedEffects = 0;

        if ((hints & HINT_HOST_DISABLE_EFFECTS) != 0) {
            suppressedEffects |= ZenModeHelper.SUPPRESSED_EFFECT_ALL;
        }

        if ((hints & HINT_HOST_DISABLE_NOTIFICATION_EFFECTS) != 0) {
            suppressedEffects |= ZenModeHelper.SUPPRESSED_EFFECT_NOTIFICATIONS;
        }

        if ((hints & HINT_HOST_DISABLE_CALL_EFFECTS) != 0) {
            suppressedEffects |= ZenModeHelper.SUPPRESSED_EFFECT_CALLS;
        }

        return suppressedEffects;
    }

    @GuardedBy("mNotificationLock")
    private void updateInterruptionFilterLocked() {
        int interruptionFilter = mZenModeHelper.getZenModeListenerInterruptionFilter();
        if (interruptionFilter == mInterruptionFilter) return;
        mInterruptionFilter = interruptionFilter;
        scheduleInterruptionFilterChanged(interruptionFilter);
    }

    @VisibleForTesting
    INotificationManager getBinderService() {
        return INotificationManager.Stub.asInterface(mService);
    }

    /**
     * Report to usage stats that the notification was seen.
     * @param r notification record
     */
    @GuardedBy("mNotificationLock")
    protected void reportSeen(NotificationRecord r) {
        if (!r.isProxied()) {
            mAppUsageStats.reportEvent(r.sbn.getPackageName(),
                    getRealUserId(r.sbn.getUserId()),
                    UsageEvents.Event.NOTIFICATION_SEEN);
        }
    }

    protected int calculateSuppressedVisualEffects(Policy incomingPolicy, Policy currPolicy,
            int targetSdkVersion) {
        if (incomingPolicy.suppressedVisualEffects == SUPPRESSED_EFFECTS_UNSET) {
            return incomingPolicy.suppressedVisualEffects;
        }
        final int[] effectsIntroducedInP = {
                SUPPRESSED_EFFECT_FULL_SCREEN_INTENT,
                SUPPRESSED_EFFECT_LIGHTS,
                SUPPRESSED_EFFECT_PEEK,
                SUPPRESSED_EFFECT_STATUS_BAR,
                SUPPRESSED_EFFECT_BADGE,
                SUPPRESSED_EFFECT_AMBIENT,
                SUPPRESSED_EFFECT_NOTIFICATION_LIST
        };

        int newSuppressedVisualEffects = incomingPolicy.suppressedVisualEffects;
        if (targetSdkVersion < Build.VERSION_CODES.P) {
            // unset higher order bits introduced in P, maintain the user's higher order bits
            for (int i = 0; i < effectsIntroducedInP.length ; i++) {
                newSuppressedVisualEffects &= ~effectsIntroducedInP[i];
                newSuppressedVisualEffects |=
                        (currPolicy.suppressedVisualEffects & effectsIntroducedInP[i]);
            }
            // set higher order bits according to lower order bits
            if ((newSuppressedVisualEffects & SUPPRESSED_EFFECT_SCREEN_OFF) != 0) {
                newSuppressedVisualEffects |= SUPPRESSED_EFFECT_LIGHTS;
                newSuppressedVisualEffects |= SUPPRESSED_EFFECT_FULL_SCREEN_INTENT;
            }
            if ((newSuppressedVisualEffects & SUPPRESSED_EFFECT_SCREEN_ON) != 0) {
                newSuppressedVisualEffects |= SUPPRESSED_EFFECT_PEEK;
            }
        } else {
            boolean hasNewEffects = (newSuppressedVisualEffects
                    - SUPPRESSED_EFFECT_SCREEN_ON - SUPPRESSED_EFFECT_SCREEN_OFF) > 0;
            // if any of the new effects introduced in P are set
            if (hasNewEffects) {
                // clear out the deprecated effects
                newSuppressedVisualEffects &= ~ (SUPPRESSED_EFFECT_SCREEN_ON
                        | SUPPRESSED_EFFECT_SCREEN_OFF);

                // set the deprecated effects according to the new more specific effects
                if ((newSuppressedVisualEffects & Policy.SUPPRESSED_EFFECT_PEEK) != 0) {
                    newSuppressedVisualEffects |= SUPPRESSED_EFFECT_SCREEN_ON;
                }
                if ((newSuppressedVisualEffects & Policy.SUPPRESSED_EFFECT_LIGHTS) != 0
                        && (newSuppressedVisualEffects
                        & Policy.SUPPRESSED_EFFECT_FULL_SCREEN_INTENT) != 0
                        && (newSuppressedVisualEffects
                        & Policy.SUPPRESSED_EFFECT_AMBIENT) != 0) {
                    newSuppressedVisualEffects |= SUPPRESSED_EFFECT_SCREEN_OFF;
                }
            } else {
                // set higher order bits according to lower order bits
                if ((newSuppressedVisualEffects & SUPPRESSED_EFFECT_SCREEN_OFF) != 0) {
                    newSuppressedVisualEffects |= SUPPRESSED_EFFECT_LIGHTS;
                    newSuppressedVisualEffects |= SUPPRESSED_EFFECT_FULL_SCREEN_INTENT;
                    newSuppressedVisualEffects |= SUPPRESSED_EFFECT_AMBIENT;
                }
                if ((newSuppressedVisualEffects & SUPPRESSED_EFFECT_SCREEN_ON) != 0) {
                    newSuppressedVisualEffects |= SUPPRESSED_EFFECT_PEEK;
                }
            }
        }

        return newSuppressedVisualEffects;
    }

    @GuardedBy("mNotificationLock")
    protected void maybeRecordInterruptionLocked(NotificationRecord r) {
        if (r.isInterruptive() && !r.hasRecordedInterruption()) {
            mAppUsageStats.reportInterruptiveNotification(r.sbn.getPackageName(),
                    r.getChannel().getId(),
                    getRealUserId(r.sbn.getUserId()));
            r.setRecordedInterruption(true);
        }
    }

    /**
     * Report to usage stats that the user interacted with the notification.
     * @param r notification record
     */
    protected void reportUserInteraction(NotificationRecord r) {
        mAppUsageStats.reportEvent(r.sbn.getPackageName(),
                getRealUserId(r.sbn.getUserId()),
                UsageEvents.Event.USER_INTERACTION);
    }

    private int getRealUserId(int userId) {
        return userId == UserHandle.USER_ALL ? UserHandle.USER_SYSTEM : userId;
    }

    @VisibleForTesting
    NotificationManagerInternal getInternalService() {
        return mInternalService;
    }

    @VisibleForTesting
    final IBinder mService = new INotificationManager.Stub() {
        // Toasts
        // ============================================================================

        @Override
        public void enqueueToast(String pkg, ITransientNotification callback, int duration,
                int displayId)
        {
            if (DBG) {
                Slog.i(TAG, "enqueueToast pkg=" + pkg + " callback=" + callback
                        + " duration=" + duration + " displayId=" + displayId);
            }

            if (pkg == null || callback == null) {
                Slog.e(TAG, "Not enqueuing toast. pkg=" + pkg + " callback=" + callback);
                return ;
            }

            final int callingUid = Binder.getCallingUid();
            final boolean isSystemToast = isCallerSystemOrPhone()
                    || PackageManagerService.PLATFORM_PACKAGE_NAME.equals(pkg);
<<<<<<< HEAD
            final boolean isPackageSuspended = isPackageSuspendedForUser(pkg, callingUid);
=======
            final boolean isPackageSuspended = isPackagePaused(pkg);
>>>>>>> dbf9e87c
            final boolean notificationsDisabledForPackage = !areNotificationsEnabledForPackage(pkg,
                    callingUid);

            long callingIdentity = Binder.clearCallingIdentity();
            try {
                final boolean appIsForeground = mActivityManager.getUidImportance(callingUid)
                        == IMPORTANCE_FOREGROUND;
                if (ENABLE_BLOCKED_TOASTS && !isSystemToast && ((notificationsDisabledForPackage
                        && !appIsForeground) || isPackageSuspended)) {
                    Slog.e(TAG, "Suppressing toast from package " + pkg
                            + (isPackageSuspended ? " due to package suspended."
                            : " by user request."));
                    return;
                }
            } finally {
                Binder.restoreCallingIdentity(callingIdentity);
            }

            synchronized (mToastQueue) {
                int callingPid = Binder.getCallingPid();
                long callingId = Binder.clearCallingIdentity();
                try {
                    ToastRecord record;
                    int index = indexOfToastLocked(pkg, callback);
                    // If it's already in the queue, we update it in place, we don't
                    // move it to the end of the queue.
                    if (index >= 0) {
                        record = mToastQueue.get(index);
                        record.update(duration);
                    } else {
                        // Limit the number of toasts that any given package except the android
                        // package can enqueue.  Prevents DOS attacks and deals with leaks.
                        if (!isSystemToast) {
                            int count = 0;
                            final int N = mToastQueue.size();
                            for (int i=0; i<N; i++) {
                                 final ToastRecord r = mToastQueue.get(i);
                                 if (r.pkg.equals(pkg)) {
                                     count++;
                                     if (count >= MAX_PACKAGE_NOTIFICATIONS) {
                                         Slog.e(TAG, "Package has already posted " + count
                                                + " toasts. Not showing more. Package=" + pkg);
                                         return;
                                     }
                                 }
                            }
                        }

                        Binder token = new Binder();
                        mWindowManagerInternal.addWindowToken(token, TYPE_TOAST, displayId);
                        record = new ToastRecord(callingPid, pkg, callback, duration, token,
                                displayId);
                        mToastQueue.add(record);
                        index = mToastQueue.size() - 1;
                        keepProcessAliveIfNeededLocked(callingPid);
                    }
                    // If it's at index 0, it's the current toast.  It doesn't matter if it's
                    // new or just been updated.  Call back and tell it to show itself.
                    // If the callback fails, this will remove it from the list, so don't
                    // assume that it's valid after this.
                    if (index == 0) {
                        showNextToastLocked();
                    }
                } finally {
                    Binder.restoreCallingIdentity(callingId);
                }
            }
        }

        @Override
        public void cancelToast(String pkg, ITransientNotification callback) {
            Slog.i(TAG, "cancelToast pkg=" + pkg + " callback=" + callback);

            if (pkg == null || callback == null) {
                Slog.e(TAG, "Not cancelling notification. pkg=" + pkg + " callback=" + callback);
                return ;
            }

            synchronized (mToastQueue) {
                long callingId = Binder.clearCallingIdentity();
                try {
                    int index = indexOfToastLocked(pkg, callback);
                    if (index >= 0) {
                        cancelToastLocked(index);
                    } else {
                        Slog.w(TAG, "Toast already cancelled. pkg=" + pkg
                                + " callback=" + callback);
                    }
                } finally {
                    Binder.restoreCallingIdentity(callingId);
                }
            }
        }

        @Override
        public void finishToken(String pkg, ITransientNotification callback) {
            synchronized (mToastQueue) {
                long callingId = Binder.clearCallingIdentity();
                try {
                    int index = indexOfToastLocked(pkg, callback);
                    if (index >= 0) {
                        ToastRecord record = mToastQueue.get(index);
                        finishTokenLocked(record.token, record.displayId);
                    } else {
                        Slog.w(TAG, "Toast already killed. pkg=" + pkg
                                + " callback=" + callback);
                    }
                } finally {
                    Binder.restoreCallingIdentity(callingId);
                }
            }
        }

        @Override
        public void enqueueNotificationWithTag(String pkg, String opPkg, String tag, int id,
                Notification notification, int userId) throws RemoteException {
            enqueueNotificationInternal(pkg, opPkg, Binder.getCallingUid(),
                    Binder.getCallingPid(), tag, id, notification, userId);
        }

        @Override
<<<<<<< HEAD
        public void cancelNotificationWithTag(String pkg, String tag, int id, int userId) {
            checkCallerIsSystemOrSameApp(pkg);
            userId = ActivityManager.handleIncomingUser(Binder.getCallingPid(),
                    Binder.getCallingUid(), userId, true, false, "cancelNotificationWithTag", pkg);
            // Don't allow client applications to cancel foreground service notis or autobundled
            // summaries.
            final int mustNotHaveFlags = isCallingUidSystem() ? 0 :
                    (FLAG_FOREGROUND_SERVICE | FLAG_AUTOGROUP_SUMMARY);
            cancelNotification(Binder.getCallingUid(), Binder.getCallingPid(), pkg, tag, id, 0,
                    mustNotHaveFlags, false, userId, REASON_APP_CANCEL, null);
=======
        public void cancelNotificationWithTag(String pkg, String opPkg, String tag, int id,
                int userId) {
            cancelNotificationInternal(pkg, opPkg, Binder.getCallingUid(), Binder.getCallingPid(),
                    tag, id, userId);
>>>>>>> dbf9e87c
        }

        @Override
        public void cancelAllNotifications(String pkg, int userId) {
            checkCallerIsSystemOrSameApp(pkg);

            userId = ActivityManager.handleIncomingUser(Binder.getCallingPid(),
                    Binder.getCallingUid(), userId, true, false, "cancelAllNotifications", pkg);

            // Calling from user space, don't allow the canceling of actively
            // running foreground services.
            cancelAllNotificationsInt(Binder.getCallingUid(), Binder.getCallingPid(),
                    pkg, null, 0, FLAG_FOREGROUND_SERVICE, true, userId,
                    REASON_APP_CANCEL_ALL, null);
        }

        @Override
        public void silenceNotificationSound() {
            checkCallerIsSystem();

            mNotificationDelegate.clearEffects();
        }

        @Override
        public void setNotificationsEnabledForPackage(String pkg, int uid, boolean enabled) {
            enforceSystemOrSystemUI("setNotificationsEnabledForPackage");

<<<<<<< HEAD
=======
            synchronized (mNotificationLock) {
                boolean wasEnabled = mPreferencesHelper.getImportance(pkg, uid)
                        != NotificationManager.IMPORTANCE_NONE;

                if (wasEnabled == enabled) {
                    return;
                }
            }

>>>>>>> dbf9e87c
            mPreferencesHelper.setEnabled(pkg, uid, enabled);
            mMetricsLogger.write(new LogMaker(MetricsEvent.ACTION_BAN_APP_NOTES)
                    .setType(MetricsEvent.TYPE_ACTION)
                    .setPackageName(pkg)
                    .setSubtype(enabled ? 1 : 0));
            // Now, cancel any outstanding notifications that are part of a just-disabled app
            if (!enabled) {
                cancelAllNotificationsInt(MY_UID, MY_PID, pkg, null, 0, 0, true,
                        UserHandle.getUserId(uid), REASON_PACKAGE_BANNED, null);
            }

            try {
                getContext().sendBroadcastAsUser(
                        new Intent(ACTION_APP_BLOCK_STATE_CHANGED)
                                .putExtra(NotificationManager.EXTRA_BLOCKED_STATE, !enabled)
                                .addFlags(Intent.FLAG_RECEIVER_FOREGROUND)
                                .setPackage(pkg),
                        UserHandle.of(UserHandle.getUserId(uid)), null);
            } catch (SecurityException e) {
                Slog.w(TAG, "Can't notify app about app block change", e);
            }

            handleSavePolicyFile();
        }

        /**
         * Updates the enabled state for notifications for the given package (and uid).
         * Additionally, this method marks the app importance as locked by the user, which means
         * that notifications from the app will <b>not</b> be considered for showing a
         * blocking helper.
         *
         * @param pkg package that owns the notifications to update
         * @param uid uid of the app providing notifications
         * @param enabled whether notifications should be enabled for the app
         *
         * @see #setNotificationsEnabledForPackage(String, int, boolean)
         */
        @Override
        public void setNotificationsEnabledWithImportanceLockForPackage(
                String pkg, int uid, boolean enabled) {
            setNotificationsEnabledForPackage(pkg, uid, enabled);

            mPreferencesHelper.setAppImportanceLocked(pkg, uid);
        }

        /**
         * Use this when you just want to know if notifications are OK for this package.
         */
        @Override
        public boolean areNotificationsEnabled(String pkg) {
            return areNotificationsEnabledForPackage(pkg, Binder.getCallingUid());
        }

        /**
         * Use this when you just want to know if notifications are OK for this package.
         */
        @Override
        public boolean areNotificationsEnabledForPackage(String pkg, int uid) {
            enforceSystemOrSystemUIOrSamePackage(pkg,
                    "Caller not system or systemui or same package");
            if (UserHandle.getCallingUserId() != UserHandle.getUserId(uid)) {
                getContext().enforceCallingPermission(
                        android.Manifest.permission.INTERACT_ACROSS_USERS,
                        "canNotifyAsPackage for uid " + uid);
            }

            return mPreferencesHelper.getImportance(pkg, uid) != IMPORTANCE_NONE;
        }

        @Override
        public boolean areBubblesAllowed(String pkg) {
            return areBubblesAllowedForPackage(pkg, Binder.getCallingUid());
        }

        @Override
        public boolean areBubblesAllowedForPackage(String pkg, int uid) {
            enforceSystemOrSystemUIOrSamePackage(pkg,
                    "Caller not system or systemui or same package");

            if (UserHandle.getCallingUserId() != UserHandle.getUserId(uid)) {
                getContext().enforceCallingPermission(
                        android.Manifest.permission.INTERACT_ACROSS_USERS,
                        "canNotifyAsPackage for uid " + uid);
            }

            return mPreferencesHelper.areBubblesAllowed(pkg, uid);
        }

        @Override
        public void setBubblesAllowed(String pkg, int uid, boolean allowed) {
            enforceSystemOrSystemUI("Caller not system or systemui");
            mPreferencesHelper.setBubblesAllowed(pkg, uid, allowed);
            handleSavePolicyFile();
        }

        @Override
        public boolean hasUserApprovedBubblesForPackage(String pkg, int uid) {
            enforceSystemOrSystemUI("Caller not system or systemui");
            int lockedFields = mPreferencesHelper.getAppLockedFields(pkg, uid);
            return (lockedFields & PreferencesHelper.LockableAppFields.USER_LOCKED_BUBBLE) != 0;
        }

        @Override
        public boolean shouldHideSilentStatusIcons(String callingPkg) {
            checkCallerIsSameApp(callingPkg);

            if (isCallerSystemOrPhone()
                    || mListeners.isListenerPackage(callingPkg)) {
                return mPreferencesHelper.shouldHideSilentStatusIcons();
            } else {
                throw new SecurityException("Only available for notification listeners");
            }
        }

        @Override
        public void setHideSilentStatusIcons(boolean hide) {
            checkCallerIsSystem();

            mPreferencesHelper.setHideSilentStatusIcons(hide);
            handleSavePolicyFile();

            mListeners.onStatusBarIconsBehaviorChanged(hide);
        }

        @Override
        public int getPackageImportance(String pkg) {
            checkCallerIsSystemOrSameApp(pkg);
            return mPreferencesHelper.getImportance(pkg, Binder.getCallingUid());
        }

        @Override
        public boolean canShowBadge(String pkg, int uid) {
            checkCallerIsSystem();
            return mPreferencesHelper.canShowBadge(pkg, uid);
        }

        @Override
        public void setShowBadge(String pkg, int uid, boolean showBadge) {
            checkCallerIsSystem();
            mPreferencesHelper.setShowBadge(pkg, uid, showBadge);
            handleSavePolicyFile();
        }

        @Override
        public void setNotificationDelegate(String callingPkg, String delegate) {
            checkCallerIsSameApp(callingPkg);
            final int callingUid = Binder.getCallingUid();
            UserHandle user = UserHandle.getUserHandleForUid(callingUid);
            if (delegate == null) {
                mPreferencesHelper.revokeNotificationDelegate(callingPkg, Binder.getCallingUid());
                handleSavePolicyFile();
            } else {
                try {
                    ApplicationInfo info =
                            mPackageManager.getApplicationInfo(delegate,
                                    MATCH_DIRECT_BOOT_AWARE | MATCH_DIRECT_BOOT_UNAWARE,
                                    user.getIdentifier());
                    if (info != null) {
                        mPreferencesHelper.setNotificationDelegate(
                                callingPkg, callingUid, delegate, info.uid);
                        handleSavePolicyFile();
                    }
                } catch (RemoteException e) {
                    e.rethrowFromSystemServer();
                }
            }
        }

        @Override
        public String getNotificationDelegate(String callingPkg) {
            // callable by Settings also
            checkCallerIsSystemOrSameApp(callingPkg);
            return mPreferencesHelper.getNotificationDelegate(callingPkg, Binder.getCallingUid());
        }

        @Override
        public boolean canNotifyAsPackage(String callingPkg, String targetPkg, int userId) {
            checkCallerIsSameApp(callingPkg);
            final int callingUid = Binder.getCallingUid();
            UserHandle user = UserHandle.getUserHandleForUid(callingUid);
            if (user.getIdentifier() != userId) {
                getContext().enforceCallingPermission(
                        android.Manifest.permission.INTERACT_ACROSS_USERS,
                        "canNotifyAsPackage for user " + userId);
            }
            if (callingPkg.equals(targetPkg)) {
                return true;
            }
            try {
                ApplicationInfo info =
                        mPackageManager.getApplicationInfo(targetPkg,
                                MATCH_DIRECT_BOOT_AWARE | MATCH_DIRECT_BOOT_UNAWARE,
                                userId);
                if (info != null) {
                    return mPreferencesHelper.isDelegateAllowed(
                            targetPkg, info.uid, callingPkg, callingUid);
                }
            } catch (RemoteException e) {
                // :(
            }
            return false;
        }

        @Override
        public void updateNotificationChannelGroupForPackage(String pkg, int uid,
                NotificationChannelGroup group) throws RemoteException {
            enforceSystemOrSystemUI("Caller not system or systemui");
            createNotificationChannelGroup(pkg, uid, group, false, false);
            handleSavePolicyFile();
        }

        @Override
        public void createNotificationChannelGroups(String pkg,
                ParceledListSlice channelGroupList) throws RemoteException {
            checkCallerIsSystemOrSameApp(pkg);
            List<NotificationChannelGroup> groups = channelGroupList.getList();
            final int groupSize = groups.size();
            for (int i = 0; i < groupSize; i++) {
                final NotificationChannelGroup group = groups.get(i);
                createNotificationChannelGroup(pkg, Binder.getCallingUid(), group, true, false);
            }
            handleSavePolicyFile();
        }

        private void createNotificationChannelsImpl(String pkg, int uid,
                ParceledListSlice channelsList) {
            List<NotificationChannel> channels = channelsList.getList();
            final int channelsSize = channels.size();
            boolean needsPolicyFileChange = false;
            for (int i = 0; i < channelsSize; i++) {
                final NotificationChannel channel = channels.get(i);
                Preconditions.checkNotNull(channel, "channel in list is null");
                needsPolicyFileChange = mPreferencesHelper.createNotificationChannel(pkg, uid,
                        channel, true /* fromTargetApp */,
                        mConditionProviders.isPackageOrComponentAllowed(
                                pkg, UserHandle.getUserId(uid)));
                if (needsPolicyFileChange) {
                    mListeners.notifyNotificationChannelChanged(pkg,
                            UserHandle.getUserHandleForUid(uid),
                            mPreferencesHelper.getNotificationChannel(pkg, uid, channel.getId(),
                                    false),
                            NOTIFICATION_CHANNEL_OR_GROUP_ADDED);
                }
            }
            if (needsPolicyFileChange) {
                handleSavePolicyFile();
            }
        }

        @Override
        public void createNotificationChannels(String pkg,
                ParceledListSlice channelsList) throws RemoteException {
            checkCallerIsSystemOrSameApp(pkg);
            createNotificationChannelsImpl(pkg, Binder.getCallingUid(), channelsList);
        }

        @Override
        public void createNotificationChannelsForPackage(String pkg, int uid,
                ParceledListSlice channelsList) throws RemoteException {
            checkCallerIsSystem();
            createNotificationChannelsImpl(pkg, uid, channelsList);
        }

        @Override
        public NotificationChannel getNotificationChannel(String callingPkg, int userId,
                String targetPkg, String channelId) {
            if (canNotifyAsPackage(callingPkg, targetPkg, userId)
                    || isCallingUidSystem()) {
                int targetUid = -1;
                try {
                    targetUid = mPackageManagerClient.getPackageUidAsUser(targetPkg, userId);
                } catch (NameNotFoundException e) {
                    /* ignore */
                }
                return mPreferencesHelper.getNotificationChannel(
                        targetPkg, targetUid, channelId, false /* includeDeleted */);
            }
            throw new SecurityException("Pkg " + callingPkg
                    + " cannot read channels for " + targetPkg + " in " + userId);
        }

        @Override
        public NotificationChannel getNotificationChannelForPackage(String pkg, int uid,
                String channelId, boolean includeDeleted) {
            checkCallerIsSystem();
            return mPreferencesHelper.getNotificationChannel(pkg, uid, channelId, includeDeleted);
        }

        @Override
        public void deleteNotificationChannel(String pkg, String channelId) {
            checkCallerIsSystemOrSameApp(pkg);
            final int callingUid = Binder.getCallingUid();
            if (NotificationChannel.DEFAULT_CHANNEL_ID.equals(channelId)) {
                throw new IllegalArgumentException("Cannot delete default channel");
            }
            cancelAllNotificationsInt(MY_UID, MY_PID, pkg, channelId, 0, 0, true,
                    UserHandle.getUserId(callingUid), REASON_CHANNEL_BANNED, null);
            mPreferencesHelper.deleteNotificationChannel(pkg, callingUid, channelId);
            mListeners.notifyNotificationChannelChanged(pkg,
                    UserHandle.getUserHandleForUid(callingUid),
                    mPreferencesHelper.getNotificationChannel(pkg, callingUid, channelId, true),
                    NOTIFICATION_CHANNEL_OR_GROUP_DELETED);
            handleSavePolicyFile();
        }

        @Override
        public NotificationChannelGroup getNotificationChannelGroup(String pkg, String groupId) {
            checkCallerIsSystemOrSameApp(pkg);
            return mPreferencesHelper.getNotificationChannelGroupWithChannels(
                    pkg, Binder.getCallingUid(), groupId, false);
        }

        @Override
        public ParceledListSlice<NotificationChannelGroup> getNotificationChannelGroups(
                String pkg) {
            checkCallerIsSystemOrSameApp(pkg);
            return mPreferencesHelper.getNotificationChannelGroups(
                    pkg, Binder.getCallingUid(), false, false, true);
        }

        @Override
        public void deleteNotificationChannelGroup(String pkg, String groupId) {
            checkCallerIsSystemOrSameApp(pkg);

            final int callingUid = Binder.getCallingUid();
            NotificationChannelGroup groupToDelete =
                    mPreferencesHelper.getNotificationChannelGroup(groupId, pkg, callingUid);
            if (groupToDelete != null) {
                List<NotificationChannel> deletedChannels =
                        mPreferencesHelper.deleteNotificationChannelGroup(pkg, callingUid, groupId);
                for (int i = 0; i < deletedChannels.size(); i++) {
                    final NotificationChannel deletedChannel = deletedChannels.get(i);
                    cancelAllNotificationsInt(MY_UID, MY_PID, pkg, deletedChannel.getId(), 0, 0,
                            true,
                            UserHandle.getUserId(Binder.getCallingUid()), REASON_CHANNEL_BANNED,
                            null);
                    mListeners.notifyNotificationChannelChanged(pkg,
                            UserHandle.getUserHandleForUid(callingUid),
                            deletedChannel,
                            NOTIFICATION_CHANNEL_OR_GROUP_DELETED);
                }
                mListeners.notifyNotificationChannelGroupChanged(
                        pkg, UserHandle.getUserHandleForUid(callingUid), groupToDelete,
                        NOTIFICATION_CHANNEL_OR_GROUP_DELETED);
                handleSavePolicyFile();
            }
        }

        @Override
        public void updateNotificationChannelForPackage(String pkg, int uid,
                NotificationChannel channel) {
            enforceSystemOrSystemUI("Caller not system or systemui");
            Preconditions.checkNotNull(channel);
            updateNotificationChannelInt(pkg, uid, channel, false);
        }

        @Override
        public ParceledListSlice<NotificationChannel> getNotificationChannelsForPackage(String pkg,
                int uid, boolean includeDeleted) {
            enforceSystemOrSystemUI("getNotificationChannelsForPackage");
            return mPreferencesHelper.getNotificationChannels(pkg, uid, includeDeleted);
        }

        @Override
        public int getNumNotificationChannelsForPackage(String pkg, int uid,
                boolean includeDeleted) {
            enforceSystemOrSystemUI("getNumNotificationChannelsForPackage");
            return mPreferencesHelper.getNotificationChannels(pkg, uid, includeDeleted)
                    .getList().size();
        }

        @Override
        public boolean onlyHasDefaultChannel(String pkg, int uid) {
            enforceSystemOrSystemUI("onlyHasDefaultChannel");
            return mPreferencesHelper.onlyHasDefaultChannel(pkg, uid);
        }

        @Override
        public int getDeletedChannelCount(String pkg, int uid) {
            enforceSystemOrSystemUI("getDeletedChannelCount");
            return mPreferencesHelper.getDeletedChannelCount(pkg, uid);
        }

        @Override
        public int getBlockedChannelCount(String pkg, int uid) {
            enforceSystemOrSystemUI("getBlockedChannelCount");
            return mPreferencesHelper.getBlockedChannelCount(pkg, uid);
        }

        @Override
        public ParceledListSlice<NotificationChannelGroup> getNotificationChannelGroupsForPackage(
                String pkg, int uid, boolean includeDeleted) {
            enforceSystemOrSystemUI("getNotificationChannelGroupsForPackage");
            return mPreferencesHelper.getNotificationChannelGroups(
                    pkg, uid, includeDeleted, true, false);
        }

        @Override
        public NotificationChannelGroup getPopulatedNotificationChannelGroupForPackage(
                String pkg, int uid, String groupId, boolean includeDeleted) {
            enforceSystemOrSystemUI("getPopulatedNotificationChannelGroupForPackage");
            return mPreferencesHelper.getNotificationChannelGroupWithChannels(
                    pkg, uid, groupId, includeDeleted);
        }

        @Override
        public NotificationChannelGroup getNotificationChannelGroupForPackage(
                String groupId, String pkg, int uid) {
            enforceSystemOrSystemUI("getNotificationChannelGroupForPackage");
            return mPreferencesHelper.getNotificationChannelGroup(groupId, pkg, uid);
        }

        @Override
        public ParceledListSlice<NotificationChannel> getNotificationChannels(
                String callingPkg, String targetPkg, int userId) {
            if (canNotifyAsPackage(callingPkg, targetPkg, userId)
                || isCallingUidSystem()) {
                int targetUid = -1;
                try {
                    targetUid = mPackageManagerClient.getPackageUidAsUser(targetPkg, userId);
                } catch (NameNotFoundException e) {
                    /* ignore */
                }
                return mPreferencesHelper.getNotificationChannels(
                        targetPkg, targetUid, false /* includeDeleted */);
            }
            throw new SecurityException("Pkg " + callingPkg
                    + " cannot read channels for " + targetPkg + " in " + userId);
        }

        @Override
        public int getBlockedAppCount(int userId) {
            checkCallerIsSystem();
            return mPreferencesHelper.getBlockedAppCount(userId);
        }

        @Override
        public int getAppsBypassingDndCount(int userId) {
            checkCallerIsSystem();
            return mPreferencesHelper.getAppsBypassingDndCount(userId);
        }

        @Override
        public ParceledListSlice<NotificationChannel> getNotificationChannelsBypassingDnd(
                String pkg, int userId) {
            checkCallerIsSystem();
            return mPreferencesHelper.getNotificationChannelsBypassingDnd(pkg, userId);
        }

        @Override
        public boolean areChannelsBypassingDnd() {
            return mPreferencesHelper.areChannelsBypassingDnd();
        }

        @Override
        public void clearData(String packageName, int uid, boolean fromApp) throws RemoteException {
            checkCallerIsSystem();

            // Cancel posted notifications
            cancelAllNotificationsInt(MY_UID, MY_PID, packageName, null, 0, 0, true,
                    UserHandle.getUserId(Binder.getCallingUid()), REASON_CHANNEL_BANNED, null);

            final String[] packages = new String[] {packageName};
            final int[] uids = new int[] {uid};

            // Listener & assistant
            mListeners.onPackagesChanged(true, packages, uids);
            mAssistants.onPackagesChanged(true, packages, uids);

            // Zen
            mConditionProviders.onPackagesChanged(true, packages, uids);

            // Snoozing
            mSnoozeHelper.clearData(UserHandle.getUserId(uid), packageName);

            // Reset notification preferences
            if (!fromApp) {
                mPreferencesHelper.clearData(packageName, uid);
            }

            handleSavePolicyFile();
        }

        @Override
        public List<String> getAllowedAssistantAdjustments(String pkg) {
            checkCallerIsSystemOrSameApp(pkg);

            if (!isCallerSystemOrPhone()
                    && !mAssistants.isPackageAllowed(pkg, UserHandle.getCallingUserId())) {
                    throw new SecurityException("Not currently an assistant");
            }

            return mAssistants.getAllowedAssistantAdjustments();
        }

        @Override
        public void allowAssistantAdjustment(String adjustmentType) {
            checkCallerIsSystemOrSystemUiOrShell();
            mAssistants.allowAdjustmentType(adjustmentType);

            handleSavePolicyFile();
        }

        @Override
        public void disallowAssistantAdjustment(String adjustmentType) {
            checkCallerIsSystemOrSystemUiOrShell();
            mAssistants.disallowAdjustmentType(adjustmentType);

            handleSavePolicyFile();
        }

        /**
         * System-only API for getting a list of current (i.e. not cleared) notifications.
         *
         * Requires ACCESS_NOTIFICATIONS which is signature|system.
         * @returns A list of all the notifications, in natural order.
         */
        @Override
        public StatusBarNotification[] getActiveNotifications(String callingPkg) {
            // enforce() will ensure the calling uid has the correct permission
            getContext().enforceCallingOrSelfPermission(
                    android.Manifest.permission.ACCESS_NOTIFICATIONS,
                    "NotificationManagerService.getActiveNotifications");

            StatusBarNotification[] tmp = null;
            int uid = Binder.getCallingUid();

            // noteOp will check to make sure the callingPkg matches the uid
            if (mAppOps.noteOpNoThrow(AppOpsManager.OP_ACCESS_NOTIFICATIONS, uid, callingPkg)
                    == AppOpsManager.MODE_ALLOWED) {
                synchronized (mNotificationLock) {
                    tmp = new StatusBarNotification[mNotificationList.size()];
                    final int N = mNotificationList.size();
                    for (int i=0; i<N; i++) {
                        tmp[i] = mNotificationList.get(i).sbn;
                    }
                }
            }
            return tmp;
        }

        /**
         * Public API for getting a list of current notifications for the calling package/uid.
         *
         * Note that since notification posting is done asynchronously, this will not return
         * notifications that are in the process of being posted.
         *
         * From {@link Build.VERSION_CODES#Q}, will also return notifications you've posted as
         * an app's notification delegate via
         * {@link NotificationManager#notifyAsPackage(String, String, int, Notification)}.
         *
         * @returns A list of all the package's notifications, in natural order.
         */
        @Override
        public ParceledListSlice<StatusBarNotification> getAppActiveNotifications(String pkg,
                int incomingUserId) {
            checkCallerIsSystemOrSameApp(pkg);
            int userId = ActivityManager.handleIncomingUser(Binder.getCallingPid(),
                    Binder.getCallingUid(), incomingUserId, true, false,
                    "getAppActiveNotifications", pkg);
            synchronized (mNotificationLock) {
                final ArrayMap<String, StatusBarNotification> map
                        = new ArrayMap<>(mNotificationList.size() + mEnqueuedNotifications.size());
                final int N = mNotificationList.size();
                for (int i = 0; i < N; i++) {
                    StatusBarNotification sbn = sanitizeSbn(pkg, userId,
                            mNotificationList.get(i).sbn);
                    if (sbn != null) {
                        map.put(sbn.getKey(), sbn);
                    }
                }
                for(NotificationRecord snoozed: mSnoozeHelper.getSnoozed(userId, pkg)) {
                    StatusBarNotification sbn = sanitizeSbn(pkg, userId, snoozed.sbn);
                    if (sbn != null) {
                        map.put(sbn.getKey(), sbn);
                    }
                }
                final int M = mEnqueuedNotifications.size();
                for (int i = 0; i < M; i++) {
                    StatusBarNotification sbn = sanitizeSbn(pkg, userId,
                            mEnqueuedNotifications.get(i).sbn);
                    if (sbn != null) {
                        map.put(sbn.getKey(), sbn); // pending update overwrites existing post here
                    }
                }
                final ArrayList<StatusBarNotification> list = new ArrayList<>(map.size());
                list.addAll(map.values());
                return new ParceledListSlice<StatusBarNotification>(list);
            }
        }

        private StatusBarNotification sanitizeSbn(String pkg, int userId,
                StatusBarNotification sbn) {
            if (sbn.getUserId() == userId) {
                if (sbn.getPackageName().equals(pkg) || sbn.getOpPkg().equals(pkg)) {
                    // We could pass back a cloneLight() but clients might get confused and
                    // try to send this thing back to notify() again, which would not work
                    // very well.
                    return new StatusBarNotification(
                            sbn.getPackageName(),
                            sbn.getOpPkg(),
                            sbn.getId(), sbn.getTag(), sbn.getUid(), sbn.getInitialPid(),
                            sbn.getNotification().clone(),
                            sbn.getUser(), sbn.getOverrideGroupKey(), sbn.getPostTime());
                }
            }
            return null;
        }

        /**
         * System-only API for getting a list of recent (cleared, no longer shown) notifications.
         *
         * Requires ACCESS_NOTIFICATIONS which is signature|system.
         */
        @Override
        public StatusBarNotification[] getHistoricalNotifications(String callingPkg, int count) {
            // enforce() will ensure the calling uid has the correct permission
            getContext().enforceCallingOrSelfPermission(
                    android.Manifest.permission.ACCESS_NOTIFICATIONS,
                    "NotificationManagerService.getHistoricalNotifications");

            StatusBarNotification[] tmp = null;
            int uid = Binder.getCallingUid();

            // noteOp will check to make sure the callingPkg matches the uid
            if (mAppOps.noteOpNoThrow(AppOpsManager.OP_ACCESS_NOTIFICATIONS, uid, callingPkg)
                    == AppOpsManager.MODE_ALLOWED) {
                synchronized (mArchive) {
                    tmp = mArchive.getArray(count);
                }
            }
            return tmp;
        }

        /**
         * Register a listener binder directly with the notification manager.
         *
         * Only works with system callers. Apps should extend
         * {@link android.service.notification.NotificationListenerService}.
         */
        @Override
        public void registerListener(final INotificationListener listener,
                final ComponentName component, final int userid) {
            enforceSystemOrSystemUI("INotificationManager.registerListener");
            mListeners.registerService(listener, component, userid);
        }

        /**
         * Remove a listener binder directly
         */
        @Override
        public void unregisterListener(INotificationListener token, int userid) {
            mListeners.unregisterService(token, userid);
        }

        /**
         * Allow an INotificationListener to simulate a "clear all" operation.
         *
         * {@see com.android.server.StatusBarManagerService.NotificationCallbacks#onClearAllNotifications}
         *
         * @param token The binder for the listener, to check that the caller is allowed
         */
        @Override
        public void cancelNotificationsFromListener(INotificationListener token, String[] keys) {
            final int callingUid = Binder.getCallingUid();
            final int callingPid = Binder.getCallingPid();
            long identity = Binder.clearCallingIdentity();
            try {
                synchronized (mNotificationLock) {
                    final ManagedServiceInfo info = mListeners.checkServiceTokenLocked(token);

                    if (keys != null) {
                        final int N = keys.length;
                        for (int i = 0; i < N; i++) {
                            NotificationRecord r = mNotificationsByKey.get(keys[i]);
                            if (r == null) continue;
                            final int userId = r.sbn.getUserId();
                            if (userId != info.userid && userId != UserHandle.USER_ALL &&
                                    !mUserProfiles.isCurrentProfile(userId)) {
                                throw new SecurityException("Disallowed call from listener: "
                                        + info.service);
                            }
                            cancelNotificationFromListenerLocked(info, callingUid, callingPid,
                                    r.sbn.getPackageName(), r.sbn.getTag(), r.sbn.getId(),
                                    userId);
                        }
                    } else {
                        cancelAllLocked(callingUid, callingPid, info.userid,
                                REASON_LISTENER_CANCEL_ALL, info, info.supportsProfiles());
                    }
                }
            } finally {
                Binder.restoreCallingIdentity(identity);
            }
        }

        /**
         * Handle request from an approved listener to re-enable itself.
         *
         * @param component The componenet to be re-enabled, caller must match package.
         */
        @Override
        public void requestBindListener(ComponentName component) {
            checkCallerIsSystemOrSameApp(component.getPackageName());
            long identity = Binder.clearCallingIdentity();
            try {
                ManagedServices manager =
                        mAssistants.isComponentEnabledForCurrentProfiles(component)
                        ? mAssistants
                        : mListeners;
                manager.setComponentState(component, true);
            } finally {
                Binder.restoreCallingIdentity(identity);
            }
        }

        @Override
        public void requestUnbindListener(INotificationListener token) {
            long identity = Binder.clearCallingIdentity();
            try {
                // allow bound services to disable themselves
                synchronized (mNotificationLock) {
                    final ManagedServiceInfo info = mListeners.checkServiceTokenLocked(token);
                    info.getOwner().setComponentState(info.component, false);
                }
            } finally {
                Binder.restoreCallingIdentity(identity);
            }
        }

        @Override
        public void setNotificationsShownFromListener(INotificationListener token, String[] keys) {
            long identity = Binder.clearCallingIdentity();
            try {
                synchronized (mNotificationLock) {
                    final ManagedServiceInfo info = mListeners.checkServiceTokenLocked(token);
                    if (keys == null) {
                        return;
                    }
                    ArrayList<NotificationRecord> seen = new ArrayList<>();
                    final int n = keys.length;
                    for (int i = 0; i < n; i++) {
                        NotificationRecord r = mNotificationsByKey.get(keys[i]);
                        if (r == null) continue;
                        final int userId = r.sbn.getUserId();
                        if (userId != info.userid && userId != UserHandle.USER_ALL
                                && !mUserProfiles.isCurrentProfile(userId)) {
                            throw new SecurityException("Disallowed call from listener: "
                                    + info.service);
<<<<<<< HEAD
                        }
                        seen.add(r);
                        if (!r.isSeen()) {
                            if (DBG) Slog.d(TAG, "Marking notification as seen " + keys[i]);
                            reportSeen(r);
                            r.setSeen();
                            maybeRecordInterruptionLocked(r);
=======
>>>>>>> dbf9e87c
                        }
                        seen.add(r);
                        if (!r.isSeen()) {
                            if (DBG) Slog.d(TAG, "Marking notification as seen " + keys[i]);
                            reportSeen(r);
                            r.setSeen();
                            maybeRecordInterruptionLocked(r);
                        }
                    }
                    if (!seen.isEmpty()) {
                        mAssistants.onNotificationsSeenLocked(seen);
                    }
                    if (!seen.isEmpty()) {
                        mAssistants.onNotificationsSeenLocked(seen);
                    }
                }
            } finally {
                Binder.restoreCallingIdentity(identity);
            }
        }

        /**
         * Allow an INotificationListener to simulate clearing (dismissing) a single notification.
         *
         * {@see com.android.server.StatusBarManagerService.NotificationCallbacks#onNotificationClear}
         *
         * @param info The binder for the listener, to check that the caller is allowed
         */
        @GuardedBy("mNotificationLock")
        private void cancelNotificationFromListenerLocked(ManagedServiceInfo info,
                int callingUid, int callingPid, String pkg, String tag, int id, int userId) {
            cancelNotification(callingUid, callingPid, pkg, tag, id, 0,
                    FLAG_ONGOING_EVENT | FLAG_FOREGROUND_SERVICE | FLAG_BUBBLE,
                    true,
                    userId, REASON_LISTENER_CANCEL, info);
        }

        /**
         * Allow an INotificationListener to snooze a single notification until a context.
         *
         * @param token The binder for the listener, to check that the caller is allowed
         */
        @Override
        public void snoozeNotificationUntilContextFromListener(INotificationListener token,
                String key, String snoozeCriterionId) {
            long identity = Binder.clearCallingIdentity();
            try {
                synchronized (mNotificationLock) {
                    final ManagedServiceInfo info = mListeners.checkServiceTokenLocked(token);
                    snoozeNotificationInt(key, SNOOZE_UNTIL_UNSPECIFIED, snoozeCriterionId, info);
                }
            } finally {
                Binder.restoreCallingIdentity(identity);
            }
        }

        /**
         * Allow an INotificationListener to snooze a single notification until a time.
         *
         * @param token The binder for the listener, to check that the caller is allowed
         */
        @Override
        public void snoozeNotificationUntilFromListener(INotificationListener token, String key,
                long duration) {
            long identity = Binder.clearCallingIdentity();
            try {
                synchronized (mNotificationLock) {
                    final ManagedServiceInfo info = mListeners.checkServiceTokenLocked(token);
                    snoozeNotificationInt(key, duration, null, info);
                }
            } finally {
                Binder.restoreCallingIdentity(identity);
            }
        }

        /**
         * Allows the notification assistant to un-snooze a single notification.
         *
         * @param token The binder for the assistant, to check that the caller is allowed
         */
        @Override
        public void unsnoozeNotificationFromAssistant(INotificationListener token, String key) {
            long identity = Binder.clearCallingIdentity();
            try {
                synchronized (mNotificationLock) {
                    final ManagedServiceInfo info =
                            mAssistants.checkServiceTokenLocked(token);
                    unsnoozeNotificationInt(key, info);
                }
            } finally {
                Binder.restoreCallingIdentity(identity);
            }
        }

        /**
         * Allow an INotificationListener to simulate clearing (dismissing) a single notification.
         *
         * {@see com.android.server.StatusBarManagerService.NotificationCallbacks#onNotificationClear}
         *
         * @param token The binder for the listener, to check that the caller is allowed
         */
        @Override
        public void cancelNotificationFromListener(INotificationListener token, String pkg,
                String tag, int id) {
            final int callingUid = Binder.getCallingUid();
            final int callingPid = Binder.getCallingPid();
            long identity = Binder.clearCallingIdentity();
            try {
                synchronized (mNotificationLock) {
                    final ManagedServiceInfo info = mListeners.checkServiceTokenLocked(token);
                    if (info.supportsProfiles()) {
                        Slog.e(TAG, "Ignoring deprecated cancelNotification(pkg, tag, id) "
                                + "from " + info.component
                                + " use cancelNotification(key) instead.");
                    } else {
                        cancelNotificationFromListenerLocked(info, callingUid, callingPid,
                                pkg, tag, id, info.userid);
                    }
                }
            } finally {
                Binder.restoreCallingIdentity(identity);
            }
        }

        /**
         * Allow an INotificationListener to request the list of outstanding notifications seen by
         * the current user. Useful when starting up, after which point the listener callbacks
         * should be used.
         *
         * @param token The binder for the listener, to check that the caller is allowed
         * @param keys An array of notification keys to fetch, or null to fetch everything
         * @returns The return value will contain the notifications specified in keys, in that
         *      order, or if keys is null, all the notifications, in natural order.
         */
        @Override
        public ParceledListSlice<StatusBarNotification> getActiveNotificationsFromListener(
                INotificationListener token, String[] keys, int trim) {
            synchronized (mNotificationLock) {
                final ManagedServiceInfo info = mListeners.checkServiceTokenLocked(token);
                final boolean getKeys = keys != null;
                final int N = getKeys ? keys.length : mNotificationList.size();
                final ArrayList<StatusBarNotification> list
                        = new ArrayList<StatusBarNotification>(N);
                for (int i=0; i<N; i++) {
                    final NotificationRecord r = getKeys
                            ? mNotificationsByKey.get(keys[i])
                            : mNotificationList.get(i);
                    if (r == null) continue;
                    StatusBarNotification sbn = r.sbn;
                    if (!isVisibleToListener(sbn, info)) continue;
                    StatusBarNotification sbnToSend =
                            (trim == TRIM_FULL) ? sbn : sbn.cloneLight();
                    list.add(sbnToSend);
                }
                return new ParceledListSlice<StatusBarNotification>(list);
            }
        }

        /**
         * Allow an INotificationListener to request the list of outstanding snoozed notifications
         * seen by the current user. Useful when starting up, after which point the listener
         * callbacks should be used.
         *
         * @param token The binder for the listener, to check that the caller is allowed
         * @returns The return value will contain the notifications specified in keys, in that
         *      order, or if keys is null, all the notifications, in natural order.
         */
        @Override
        public ParceledListSlice<StatusBarNotification> getSnoozedNotificationsFromListener(
                INotificationListener token, int trim) {
            synchronized (mNotificationLock) {
                final ManagedServiceInfo info = mListeners.checkServiceTokenLocked(token);
                List<NotificationRecord> snoozedRecords = mSnoozeHelper.getSnoozed();
                final int N = snoozedRecords.size();
                final ArrayList<StatusBarNotification> list = new ArrayList<>(N);
                for (int i=0; i < N; i++) {
                    final NotificationRecord r = snoozedRecords.get(i);
                    if (r == null) continue;
                    StatusBarNotification sbn = r.sbn;
                    if (!isVisibleToListener(sbn, info)) continue;
                    StatusBarNotification sbnToSend =
                            (trim == TRIM_FULL) ? sbn : sbn.cloneLight();
                    list.add(sbnToSend);
                }
                return new ParceledListSlice<>(list);
            }
        }

        @Override
        public void clearRequestedListenerHints(INotificationListener token) {
<<<<<<< HEAD
=======
            final long identity = Binder.clearCallingIdentity();
            try {
                synchronized (mNotificationLock) {
                    final ManagedServiceInfo info = mListeners.checkServiceTokenLocked(token);
                    removeDisabledHints(info);
                    updateListenerHintsLocked();
                    updateEffectsSuppressorLocked();
                }
            } finally {
                Binder.restoreCallingIdentity(identity);
            }
        }

        @Override
        public void requestHintsFromListener(INotificationListener token, int hints) {
>>>>>>> dbf9e87c
            final long identity = Binder.clearCallingIdentity();
            try {
                synchronized (mNotificationLock) {
                    final ManagedServiceInfo info = mListeners.checkServiceTokenLocked(token);
                    removeDisabledHints(info);
                    updateListenerHintsLocked();
                    updateEffectsSuppressorLocked();
                }
            } finally {
                Binder.restoreCallingIdentity(identity);
            }
        }

        @Override
        public void requestHintsFromListener(INotificationListener token, int hints) {
            final long identity = Binder.clearCallingIdentity();
            try {
                synchronized (mNotificationLock) {
                    final ManagedServiceInfo info = mListeners.checkServiceTokenLocked(token);
                    final int disableEffectsMask = HINT_HOST_DISABLE_EFFECTS
                            | HINT_HOST_DISABLE_NOTIFICATION_EFFECTS
                            | HINT_HOST_DISABLE_CALL_EFFECTS;
                    final boolean disableEffects = (hints & disableEffectsMask) != 0;
                    if (disableEffects) {
                        addDisabledHints(info, hints);
                    } else {
                        removeDisabledHints(info, hints);
                    }
                    updateListenerHintsLocked();
                    updateEffectsSuppressorLocked();
                }
            } finally {
                Binder.restoreCallingIdentity(identity);
            }
        }

        @Override
        public int getHintsFromListener(INotificationListener token) {
            synchronized (mNotificationLock) {
                return mListenerHints;
            }
        }

        @Override
        public void requestInterruptionFilterFromListener(INotificationListener token,
                int interruptionFilter) throws RemoteException {
            final long identity = Binder.clearCallingIdentity();
            try {
                synchronized (mNotificationLock) {
                    final ManagedServiceInfo info = mListeners.checkServiceTokenLocked(token);
                    mZenModeHelper.requestFromListener(info.component, interruptionFilter);
                    updateInterruptionFilterLocked();
                }
            } finally {
                Binder.restoreCallingIdentity(identity);
            }
        }

        @Override
        public int getInterruptionFilterFromListener(INotificationListener token)
                throws RemoteException {
            synchronized (mNotificationLight) {
                return mInterruptionFilter;
            }
        }

        @Override
        public void setOnNotificationPostedTrimFromListener(INotificationListener token, int trim)
                throws RemoteException {
            synchronized (mNotificationLock) {
                final ManagedServiceInfo info = mListeners.checkServiceTokenLocked(token);
                if (info == null) return;
                mListeners.setOnNotificationPostedTrimLocked(info, trim);
            }
        }

        @Override
        public int getZenMode() {
            return mZenModeHelper.getZenMode();
        }

        @Override
        public ZenModeConfig getZenModeConfig() {
            enforceSystemOrSystemUI("INotificationManager.getZenModeConfig");
            return mZenModeHelper.getConfig();
        }

        @Override
        public void setZenMode(int mode, Uri conditionId, String reason) throws RemoteException {
            enforceSystemOrSystemUI("INotificationManager.setZenMode");
            final long identity = Binder.clearCallingIdentity();
            try {
                mZenModeHelper.setManualZenMode(mode, conditionId, null, reason);
            } finally {
                Binder.restoreCallingIdentity(identity);
            }
        }

        @Override
        public List<ZenModeConfig.ZenRule> getZenRules() throws RemoteException {
            enforcePolicyAccess(Binder.getCallingUid(), "getAutomaticZenRules");
            return mZenModeHelper.getZenRules();
        }

        @Override
        public AutomaticZenRule getAutomaticZenRule(String id) throws RemoteException {
            Preconditions.checkNotNull(id, "Id is null");
            enforcePolicyAccess(Binder.getCallingUid(), "getAutomaticZenRule");
            return mZenModeHelper.getAutomaticZenRule(id);
        }

        @Override
        public String addAutomaticZenRule(AutomaticZenRule automaticZenRule) {
            Preconditions.checkNotNull(automaticZenRule, "automaticZenRule is null");
            Preconditions.checkNotNull(automaticZenRule.getName(), "Name is null");
            if (automaticZenRule.getOwner() == null
                    && automaticZenRule.getConfigurationActivity() == null) {
                throw new NullPointerException(
                        "Rule must have a conditionproviderservice and/or configuration activity");
            }
            Preconditions.checkNotNull(automaticZenRule.getConditionId(), "ConditionId is null");
            if (automaticZenRule.getZenPolicy() != null
                    && automaticZenRule.getInterruptionFilter() != INTERRUPTION_FILTER_PRIORITY) {
                throw new IllegalArgumentException("ZenPolicy is only applicable to "
                        + "INTERRUPTION_FILTER_PRIORITY filters");
            }
            enforcePolicyAccess(Binder.getCallingUid(), "addAutomaticZenRule");

            return mZenModeHelper.addAutomaticZenRule(automaticZenRule,
                    "addAutomaticZenRule");
        }

        @Override
        public boolean updateAutomaticZenRule(String id, AutomaticZenRule automaticZenRule)
                throws RemoteException {
            Preconditions.checkNotNull(automaticZenRule, "automaticZenRule is null");
            Preconditions.checkNotNull(automaticZenRule.getName(), "Name is null");
            if (automaticZenRule.getOwner() == null
                    && automaticZenRule.getConfigurationActivity() == null) {
                throw new NullPointerException(
                        "Rule must have a conditionproviderservice and/or configuration activity");
            }
            Preconditions.checkNotNull(automaticZenRule.getConditionId(), "ConditionId is null");
            enforcePolicyAccess(Binder.getCallingUid(), "updateAutomaticZenRule");

            return mZenModeHelper.updateAutomaticZenRule(id, automaticZenRule,
                    "updateAutomaticZenRule");
        }

        @Override
        public boolean removeAutomaticZenRule(String id) throws RemoteException {
            Preconditions.checkNotNull(id, "Id is null");
            // Verify that they can modify zen rules.
            enforcePolicyAccess(Binder.getCallingUid(), "removeAutomaticZenRule");

            return mZenModeHelper.removeAutomaticZenRule(id, "removeAutomaticZenRule");
        }

        @Override
        public boolean removeAutomaticZenRules(String packageName) throws RemoteException {
            Preconditions.checkNotNull(packageName, "Package name is null");
            enforceSystemOrSystemUI("removeAutomaticZenRules");

            return mZenModeHelper.removeAutomaticZenRules(packageName, "removeAutomaticZenRules");
        }

        @Override
        public int getRuleInstanceCount(ComponentName owner) throws RemoteException {
            Preconditions.checkNotNull(owner, "Owner is null");
            enforceSystemOrSystemUI("getRuleInstanceCount");

            return mZenModeHelper.getCurrentInstanceCount(owner);
        }

        @Override
        public void setAutomaticZenRuleState(String id, Condition condition) {
            Preconditions.checkNotNull(id, "id is null");
            Preconditions.checkNotNull(condition, "Condition is null");

            enforcePolicyAccess(Binder.getCallingUid(), "setAutomaticZenRuleState");

            mZenModeHelper.setAutomaticZenRuleState(id, condition);
        }

        @Override
        public void setInterruptionFilter(String pkg, int filter) throws RemoteException {
            enforcePolicyAccess(pkg, "setInterruptionFilter");
            final int zen = NotificationManager.zenModeFromInterruptionFilter(filter, -1);
            if (zen == -1) throw new IllegalArgumentException("Invalid filter: " + filter);
            final long identity = Binder.clearCallingIdentity();
            try {
                mZenModeHelper.setManualZenMode(zen, null, pkg, "setInterruptionFilter");
            } finally {
                Binder.restoreCallingIdentity(identity);
            }
        }

        @Override
        public void notifyConditions(final String pkg, IConditionProvider provider,
                final Condition[] conditions) {
            final ManagedServiceInfo info = mConditionProviders.checkServiceToken(provider);
            checkCallerIsSystemOrSameApp(pkg);
            mHandler.post(new Runnable() {
                @Override
                public void run() {
                    mConditionProviders.notifyConditions(pkg, info, conditions);
                }
            });
        }

        @Override
        public void requestUnbindProvider(IConditionProvider provider) {
            long identity = Binder.clearCallingIdentity();
            try {
                // allow bound services to disable themselves
                final ManagedServiceInfo info = mConditionProviders.checkServiceToken(provider);
                info.getOwner().setComponentState(info.component, false);
            } finally {
                Binder.restoreCallingIdentity(identity);
            }
        }

        @Override
        public void requestBindProvider(ComponentName component) {
            checkCallerIsSystemOrSameApp(component.getPackageName());
            long identity = Binder.clearCallingIdentity();
            try {
                mConditionProviders.setComponentState(component, true);
            } finally {
                Binder.restoreCallingIdentity(identity);
            }
        }

        private void enforceSystemOrSystemUI(String message) {
            if (isCallerSystemOrPhone()) return;
            getContext().enforceCallingPermission(android.Manifest.permission.STATUS_BAR_SERVICE,
                    message);
        }

        private void enforceSystemOrSystemUIOrSamePackage(String pkg, String message) {
            try {
                checkCallerIsSystemOrSameApp(pkg);
            } catch (SecurityException e) {
                getContext().enforceCallingPermission(
                        android.Manifest.permission.STATUS_BAR_SERVICE,
                        message);
            }
        }

        private void enforcePolicyAccess(int uid, String method) {
            if (PackageManager.PERMISSION_GRANTED == getContext().checkCallingPermission(
                    android.Manifest.permission.MANAGE_NOTIFICATIONS)) {
                return;
            }
            boolean accessAllowed = false;
            String[] packages = mPackageManagerClient.getPackagesForUid(uid);
            final int packageCount = packages.length;
            for (int i = 0; i < packageCount; i++) {
                if (mConditionProviders.isPackageOrComponentAllowed(
                        packages[i], UserHandle.getUserId(uid))) {
                    accessAllowed = true;
                }
            }
            if (!accessAllowed) {
                Slog.w(TAG, "Notification policy access denied calling " + method);
                throw new SecurityException("Notification policy access denied");
            }
        }

        private void enforcePolicyAccess(String pkg, String method) {
            if (PackageManager.PERMISSION_GRANTED == getContext().checkCallingPermission(
                    android.Manifest.permission.MANAGE_NOTIFICATIONS)) {
                return;
            }
            checkCallerIsSameApp(pkg);
            if (!checkPolicyAccess(pkg)) {
                Slog.w(TAG, "Notification policy access denied calling " + method);
                throw new SecurityException("Notification policy access denied");
            }
        }

        private boolean checkPackagePolicyAccess(String pkg) {
            return mConditionProviders.isPackageOrComponentAllowed(
                    pkg, getCallingUserHandle().getIdentifier());
        }

        private boolean checkPolicyAccess(String pkg) {
            try {
                int uid = getContext().getPackageManager().getPackageUidAsUser(pkg,
                        UserHandle.getCallingUserId());
                if (PackageManager.PERMISSION_GRANTED == ActivityManager.checkComponentPermission(
                        android.Manifest.permission.MANAGE_NOTIFICATIONS, uid,
                        -1, true)) {
                    return true;
                }
            } catch (NameNotFoundException e) {
                return false;
            }
            return checkPackagePolicyAccess(pkg)
                    || mListeners.isComponentEnabledForPackage(pkg)
                    || (mDpm != null &&
                            mDpm.isActiveAdminWithPolicy(Binder.getCallingUid(),
                                    DeviceAdminInfo.USES_POLICY_PROFILE_OWNER));
        }

        @Override
        protected void dump(FileDescriptor fd, PrintWriter pw, String[] args) {
            if (!DumpUtils.checkDumpAndUsageStatsPermission(getContext(), TAG, pw)) return;
            final DumpFilter filter = DumpFilter.parseFromArguments(args);
            final long token = Binder.clearCallingIdentity();
            try {
                if (filter.stats) {
                    dumpJson(pw, filter);
                } else if (filter.proto) {
                    dumpProto(fd, filter);
                } else if (filter.criticalPriority) {
                    dumpNotificationRecords(pw, filter);
                } else {
                    dumpImpl(pw, filter);
                }
            } finally {
                Binder.restoreCallingIdentity(token);
            }
        }

        @Override
        public ComponentName getEffectsSuppressor() {
            return !mEffectsSuppressors.isEmpty() ? mEffectsSuppressors.get(0) : null;
        }

        @Override
        public boolean matchesCallFilter(Bundle extras) {
            enforceSystemOrSystemUI("INotificationManager.matchesCallFilter");
            return mZenModeHelper.matchesCallFilter(
                    Binder.getCallingUserHandle(),
                    extras,
                    mRankingHelper.findExtractor(ValidateNotificationPeople.class),
                    MATCHES_CALL_FILTER_CONTACTS_TIMEOUT_MS,
                    MATCHES_CALL_FILTER_TIMEOUT_AFFINITY);
        }

        @Override
        public boolean isSystemConditionProviderEnabled(String path) {
            enforceSystemOrSystemUI("INotificationManager.isSystemConditionProviderEnabled");
            return mConditionProviders.isSystemProviderEnabled(path);
        }

        // Backup/restore interface
        @Override
        public byte[] getBackupPayload(int user) {
            checkCallerIsSystem();
            if (DBG) Slog.d(TAG, "getBackupPayload u=" + user);
            final ByteArrayOutputStream baos = new ByteArrayOutputStream();
            try {
                writePolicyXml(baos, true /*forBackup*/, user);
                return baos.toByteArray();
            } catch (IOException e) {
                Slog.w(TAG, "getBackupPayload: error writing payload for user " + user, e);
            }
            return null;
        }

        @Override
        public void applyRestore(byte[] payload, int user) {
            checkCallerIsSystem();
            if (DBG) Slog.d(TAG, "applyRestore u=" + user + " payload="
                    + (payload != null ? new String(payload, StandardCharsets.UTF_8) : null));
            if (payload == null) {
                Slog.w(TAG, "applyRestore: no payload to restore for user " + user);
                return;
            }
            final ByteArrayInputStream bais = new ByteArrayInputStream(payload);
            try {
                readPolicyXml(bais, true /*forRestore*/, user);
                handleSavePolicyFile();
            } catch (NumberFormatException | XmlPullParserException | IOException e) {
                Slog.w(TAG, "applyRestore: error reading payload", e);
            }
        }

        @Override
        public boolean isNotificationPolicyAccessGranted(String pkg) {
            return checkPolicyAccess(pkg);
        }

        @Override
        public boolean isNotificationPolicyAccessGrantedForPackage(String pkg) {;
            enforceSystemOrSystemUIOrSamePackage(pkg,
                    "request policy access status for another package");
            return checkPolicyAccess(pkg);
        }

        @Override
        public void setNotificationPolicyAccessGranted(String pkg, boolean granted)
                throws RemoteException {
            setNotificationPolicyAccessGrantedForUser(
                    pkg, getCallingUserHandle().getIdentifier(), granted);
        }

        @Override
        public void setNotificationPolicyAccessGrantedForUser(
                String pkg, int userId, boolean granted) {
            checkCallerIsSystemOrShell();
            final long identity = Binder.clearCallingIdentity();
            try {
                if (mAllowedManagedServicePackages.test(
                        pkg, userId, mConditionProviders.getRequiredPermission())) {
                    mConditionProviders.setPackageOrComponentEnabled(
                            pkg, userId, true, granted);

                    getContext().sendBroadcastAsUser(new Intent(
                            ACTION_NOTIFICATION_POLICY_ACCESS_GRANTED_CHANGED)
                                    .setPackage(pkg)
                                    .addFlags(Intent.FLAG_RECEIVER_REGISTERED_ONLY_BEFORE_BOOT),
                            UserHandle.of(userId), null);
                    handleSavePolicyFile();
                }
            } finally {
                Binder.restoreCallingIdentity(identity);
            }
        }

        @Override
        public Policy getNotificationPolicy(String pkg) {
            final long identity = Binder.clearCallingIdentity();
            try {
                return mZenModeHelper.getNotificationPolicy();
            } finally {
                Binder.restoreCallingIdentity(identity);
            }
        }

        @Override
        public Policy getConsolidatedNotificationPolicy() {
            final long identity = Binder.clearCallingIdentity();
            try {
                return mZenModeHelper.getConsolidatedNotificationPolicy();
            } finally {
                Binder.restoreCallingIdentity(identity);
            }
        }

        /**
         * Sets the notification policy.  Apps that target API levels below
         * {@link android.os.Build.VERSION_CODES#P} cannot change user-designated values to
         * allow or disallow {@link Policy#PRIORITY_CATEGORY_ALARMS},
         * {@link Policy#PRIORITY_CATEGORY_SYSTEM} and
         * {@link Policy#PRIORITY_CATEGORY_MEDIA} from bypassing dnd
         */
        @Override
        public void setNotificationPolicy(String pkg, Policy policy) {
            enforcePolicyAccess(pkg, "setNotificationPolicy");
            final long identity = Binder.clearCallingIdentity();
            try {
                final ApplicationInfo applicationInfo = mPackageManager.getApplicationInfo(pkg,
                        0, UserHandle.getUserId(MY_UID));
                Policy currPolicy = mZenModeHelper.getNotificationPolicy();

                if (applicationInfo.targetSdkVersion < Build.VERSION_CODES.P) {
                    int priorityCategories = policy.priorityCategories;
                    // ignore alarm and media values from new policy
                    priorityCategories &= ~Policy.PRIORITY_CATEGORY_ALARMS;
                    priorityCategories &= ~Policy.PRIORITY_CATEGORY_MEDIA;
                    priorityCategories &= ~Policy.PRIORITY_CATEGORY_SYSTEM;
                    // use user-designated values
                    priorityCategories |= currPolicy.priorityCategories
                            & Policy.PRIORITY_CATEGORY_ALARMS;
                    priorityCategories |= currPolicy.priorityCategories
                            & Policy.PRIORITY_CATEGORY_MEDIA;
                    priorityCategories |= currPolicy.priorityCategories
                            & Policy.PRIORITY_CATEGORY_SYSTEM;

                    policy = new Policy(priorityCategories,
                            policy.priorityCallSenders, policy.priorityMessageSenders,
                            policy.suppressedVisualEffects);
                }
                int newVisualEffects = calculateSuppressedVisualEffects(
                            policy, currPolicy, applicationInfo.targetSdkVersion);
                policy = new Policy(policy.priorityCategories,
                        policy.priorityCallSenders, policy.priorityMessageSenders,
                        newVisualEffects);
                ZenLog.traceSetNotificationPolicy(pkg, applicationInfo.targetSdkVersion, policy);
                mZenModeHelper.setNotificationPolicy(policy);
            } catch (RemoteException e) {
            } finally {
                Binder.restoreCallingIdentity(identity);
            }
        }

        @Override
        public List<String> getEnabledNotificationListenerPackages() {
            checkCallerIsSystem();
            return mListeners.getAllowedPackages(getCallingUserHandle().getIdentifier());
        }

        @Override
        public List<ComponentName> getEnabledNotificationListeners(int userId) {
            checkCallerIsSystem();
            return mListeners.getAllowedComponents(userId);
        }

        @Override
        public ComponentName getAllowedNotificationAssistantForUser(int userId) {
            checkCallerIsSystemOrSystemUiOrShell();
            List<ComponentName> allowedComponents = mAssistants.getAllowedComponents(userId);
            if (allowedComponents.size() > 1) {
                throw new IllegalStateException(
                        "At most one NotificationAssistant: " + allowedComponents.size());
            }
            return CollectionUtils.firstOrNull(allowedComponents);
        }

        @Override
        public ComponentName getAllowedNotificationAssistant() {
            return getAllowedNotificationAssistantForUser(getCallingUserHandle().getIdentifier());
        }

        @Override
        public boolean isNotificationListenerAccessGranted(ComponentName listener) {
            Preconditions.checkNotNull(listener);
            checkCallerIsSystemOrSameApp(listener.getPackageName());
            return mListeners.isPackageOrComponentAllowed(listener.flattenToString(),
                    getCallingUserHandle().getIdentifier());
        }

        @Override
        public boolean isNotificationListenerAccessGrantedForUser(ComponentName listener,
                int userId) {
            Preconditions.checkNotNull(listener);
            checkCallerIsSystem();
            return mListeners.isPackageOrComponentAllowed(listener.flattenToString(),
                    userId);
        }

        @Override
        public boolean isNotificationAssistantAccessGranted(ComponentName assistant) {
            Preconditions.checkNotNull(assistant);
            checkCallerIsSystemOrSameApp(assistant.getPackageName());
            return mAssistants.isPackageOrComponentAllowed(assistant.flattenToString(),
                    getCallingUserHandle().getIdentifier());
        }

        @Override
        public void setNotificationListenerAccessGranted(ComponentName listener,
                boolean granted) throws RemoteException {
            setNotificationListenerAccessGrantedForUser(
                    listener, getCallingUserHandle().getIdentifier(), granted);
        }

        @Override
        public void setNotificationAssistantAccessGranted(ComponentName assistant,
                boolean granted) {
            setNotificationAssistantAccessGrantedForUser(
                    assistant, getCallingUserHandle().getIdentifier(), granted);
        }

        @Override
        public void setNotificationListenerAccessGrantedForUser(ComponentName listener, int userId,
                boolean granted) {
            Preconditions.checkNotNull(listener);
            checkCallerIsSystemOrShell();
            final long identity = Binder.clearCallingIdentity();
            try {
                if (mAllowedManagedServicePackages.test(
                        listener.getPackageName(), userId, mListeners.getRequiredPermission())) {
                    mConditionProviders.setPackageOrComponentEnabled(listener.flattenToString(),
                            userId, false, granted);
                    mListeners.setPackageOrComponentEnabled(listener.flattenToString(),
                            userId, true, granted);

                    getContext().sendBroadcastAsUser(new Intent(
                            ACTION_NOTIFICATION_POLICY_ACCESS_GRANTED_CHANGED)
                                    .setPackage(listener.getPackageName())
                                    .addFlags(Intent.FLAG_RECEIVER_REGISTERED_ONLY),
                            UserHandle.of(userId), null);

                    handleSavePolicyFile();
                }
            } finally {
                Binder.restoreCallingIdentity(identity);
            }
        }

        @Override
        public void setNotificationAssistantAccessGrantedForUser(ComponentName assistant,
                int userId, boolean granted) {
            checkCallerIsSystemOrSystemUiOrShell();
            for (UserInfo ui : mUm.getEnabledProfiles(userId)) {
                mAssistants.setUserSet(ui.id, true);
            }
            final long identity = Binder.clearCallingIdentity();
            try {
                setNotificationAssistantAccessGrantedForUserInternal(assistant, userId, granted);
            } finally {
                Binder.restoreCallingIdentity(identity);
            }
        }

        @Override
        public void applyEnqueuedAdjustmentFromAssistant(INotificationListener token,
                Adjustment adjustment) {
            boolean foundEnqueued = false;
            final long identity = Binder.clearCallingIdentity();
            try {
                synchronized (mNotificationLock) {
                    mAssistants.checkServiceTokenLocked(token);
                    int N = mEnqueuedNotifications.size();
                    for (int i = 0; i < N; i++) {
                        final NotificationRecord r = mEnqueuedNotifications.get(i);
                        if (Objects.equals(adjustment.getKey(), r.getKey())
                                && Objects.equals(adjustment.getUser(), r.getUserId())
                                && mAssistants.isSameUser(token, r.getUserId())) {
                            applyAdjustment(r, adjustment);
                            r.applyAdjustments();
                            // importance is checked at the beginning of the
                            // PostNotificationRunnable, before the signal extractors are run, so
                            // calculate the final importance here
                            r.calculateImportance();
                            foundEnqueued = true;
                            break;
                        }
                    }
                    if (!foundEnqueued) {
                        applyAdjustmentFromAssistant(token, adjustment);
                    }
                }
            } finally {
                Binder.restoreCallingIdentity(identity);
            }
        }

        @Override
        public void applyAdjustmentFromAssistant(INotificationListener token,
                Adjustment adjustment) {
            List<Adjustment> adjustments = new ArrayList<>();
            adjustments.add(adjustment);
            applyAdjustmentsFromAssistant(token, adjustments);
        }

        @Override
        public void applyAdjustmentsFromAssistant(INotificationListener token,
                List<Adjustment> adjustments) {

            boolean needsSort = false;
            final long identity = Binder.clearCallingIdentity();
            try {
                synchronized (mNotificationLock) {
                    mAssistants.checkServiceTokenLocked(token);
                    for (Adjustment adjustment : adjustments) {
                        NotificationRecord r = mNotificationsByKey.get(adjustment.getKey());
                        if (r != null && mAssistants.isSameUser(token, r.getUserId())) {
                            applyAdjustment(r, adjustment);
                            // If the assistant has blocked the notification, cancel it
                            // This will trigger a sort, so we don't have to explicitly ask for
                            // one here.
                            if (adjustment.getSignals().containsKey(Adjustment.KEY_IMPORTANCE)
                                    && adjustment.getSignals().getInt(Adjustment.KEY_IMPORTANCE)
                                    == IMPORTANCE_NONE) {
                                cancelNotificationsFromListener(token, new String[]{r.getKey()});
                            } else {
                                needsSort = true;
                            }
                        }
                    }
                }
                if (needsSort) {
                    mRankingHandler.requestSort();
                }
            } finally {
                Binder.restoreCallingIdentity(identity);
            }
        }

        @Override
        public void updateNotificationChannelGroupFromPrivilegedListener(
                INotificationListener token, String pkg, UserHandle user,
                NotificationChannelGroup group) throws RemoteException {
            Preconditions.checkNotNull(user);
            verifyPrivilegedListener(token, user, false);
            createNotificationChannelGroup(
                    pkg, getUidForPackageAndUser(pkg, user), group, false, true);
            handleSavePolicyFile();
        }

        @Override
        public void updateNotificationChannelFromPrivilegedListener(INotificationListener token,
                String pkg, UserHandle user, NotificationChannel channel) throws RemoteException {
            Preconditions.checkNotNull(channel);
            Preconditions.checkNotNull(pkg);
            Preconditions.checkNotNull(user);

            verifyPrivilegedListener(token, user, false);
            updateNotificationChannelInt(pkg, getUidForPackageAndUser(pkg, user), channel, true);
        }

        @Override
        public ParceledListSlice<NotificationChannel> getNotificationChannelsFromPrivilegedListener(
                INotificationListener token, String pkg, UserHandle user) throws RemoteException {
            Preconditions.checkNotNull(pkg);
            Preconditions.checkNotNull(user);
            verifyPrivilegedListener(token, user, true);

            return mPreferencesHelper.getNotificationChannels(pkg, getUidForPackageAndUser(pkg, user),
                    false /* includeDeleted */);
        }

        @Override
        public ParceledListSlice<NotificationChannelGroup>
                getNotificationChannelGroupsFromPrivilegedListener(
                INotificationListener token, String pkg, UserHandle user) throws RemoteException {
            Preconditions.checkNotNull(pkg);
            Preconditions.checkNotNull(user);
            verifyPrivilegedListener(token, user, true);

            List<NotificationChannelGroup> groups = new ArrayList<>();
            groups.addAll(mPreferencesHelper.getNotificationChannelGroups(
                    pkg, getUidForPackageAndUser(pkg, user)));
            return new ParceledListSlice<>(groups);
        }

        @Override
        public void setPrivateNotificationsAllowed(boolean allow) {
            if (PackageManager.PERMISSION_GRANTED
                    != getContext().checkCallingPermission(
                            permission.CONTROL_KEYGUARD_SECURE_NOTIFICATIONS)) {
                throw new SecurityException(
                        "Requires CONTROL_KEYGUARD_SECURE_NOTIFICATIONS permission");
            }
            if (allow != mLockScreenAllowSecureNotifications) {
                mLockScreenAllowSecureNotifications = allow;
                handleSavePolicyFile();
            }
        }

        @Override
        public boolean getPrivateNotificationsAllowed() {
            if (PackageManager.PERMISSION_GRANTED
                    != getContext().checkCallingPermission(
                            permission.CONTROL_KEYGUARD_SECURE_NOTIFICATIONS)) {
                throw new SecurityException(
                        "Requires CONTROL_KEYGUARD_SECURE_NOTIFICATIONS permission");
            }
            return mLockScreenAllowSecureNotifications;
        }

        @Override
        public boolean isPackagePaused(String pkg) {
            Preconditions.checkNotNull(pkg);
            checkCallerIsSameApp(pkg);

<<<<<<< HEAD
            boolean isPaused;

            final PackageManagerInternal pmi = LocalServices.getService(
                    PackageManagerInternal.class);
            int flags = pmi.getDistractingPackageRestrictions(
                    pkg, Binder.getCallingUserHandle().getIdentifier());
            isPaused = ((flags & PackageManager.RESTRICTION_HIDE_NOTIFICATIONS) != 0);

            isPaused |= isPackageSuspendedForUser(pkg, Binder.getCallingUid());

            return isPaused;
=======
            return isPackagePausedOrSuspended(pkg, Binder.getCallingUid());
>>>>>>> dbf9e87c
        }

        private void verifyPrivilegedListener(INotificationListener token, UserHandle user,
                boolean assistantAllowed) {
            ManagedServiceInfo info;
            synchronized (mNotificationLock) {
                info = mListeners.checkServiceTokenLocked(token);
            }
            if (!hasCompanionDevice(info)) {
                synchronized (mNotificationLock) {
                    if (!assistantAllowed || !mAssistants.isServiceTokenValidLocked(info.service)) {
                        throw new SecurityException(info + " does not have access");
                    }
                }
            }
            if (!info.enabledAndUserMatches(user.getIdentifier())) {
                throw new SecurityException(info + " does not have access");
            }
        }

        private int getUidForPackageAndUser(String pkg, UserHandle user) throws RemoteException {
            int uid = 0;
            long identity = Binder.clearCallingIdentity();
            try {
                uid = mPackageManager.getPackageUid(pkg, 0, user.getIdentifier());
            } finally {
                Binder.restoreCallingIdentity(identity);
            }
            return uid;
        }

        @Override
        public void onShellCommand(FileDescriptor in, FileDescriptor out, FileDescriptor err,
                String[] args, ShellCallback callback, ResultReceiver resultReceiver)
                throws RemoteException {
            new NotificationShellCmd(NotificationManagerService.this)
                    .exec(this, in, out, err, args, callback, resultReceiver);
        }
    };

    @VisibleForTesting
    protected void setNotificationAssistantAccessGrantedForUserInternal(
            ComponentName assistant, int baseUserId, boolean granted) {
        List<UserInfo> users = mUm.getEnabledProfiles(baseUserId);
        if (users != null) {
            for (UserInfo user : users) {
                int userId = user.id;
                if (assistant == null) {
                    ComponentName allowedAssistant = CollectionUtils.firstOrNull(
                            mAssistants.getAllowedComponents(userId));
                    if (allowedAssistant != null) {
                        setNotificationAssistantAccessGrantedForUserInternal(
                                allowedAssistant, userId, false);
                    }
                    continue;
                }
                if (!granted || mAllowedManagedServicePackages.test(assistant.getPackageName(),
                        userId, mAssistants.getRequiredPermission())) {
                    mConditionProviders.setPackageOrComponentEnabled(assistant.flattenToString(),
                            userId, false, granted);
                    mAssistants.setPackageOrComponentEnabled(assistant.flattenToString(),
                            userId, true, granted);

                    getContext().sendBroadcastAsUser(
                            new Intent(ACTION_NOTIFICATION_POLICY_ACCESS_GRANTED_CHANGED)
                                    .setPackage(assistant.getPackageName())
                                    .addFlags(Intent.FLAG_RECEIVER_REGISTERED_ONLY),
                            UserHandle.of(userId), null);

                    handleSavePolicyFile();
                }
            }
        }
    }

    private void applyAdjustment(NotificationRecord r, Adjustment adjustment) {
        if (r == null) {
            return;
        }
        if (adjustment.getSignals() != null) {
            final Bundle adjustments = adjustment.getSignals();
            Bundle.setDefusable(adjustments, true);
            List<String> toRemove = new ArrayList<>();
            for (String potentialKey : adjustments.keySet()) {
                if (!mAssistants.isAdjustmentAllowed(potentialKey)) {
                    toRemove.add(potentialKey);
                }
            }
            for (String removeKey : toRemove) {
                adjustments.remove(removeKey);
            }
            r.addAdjustment(adjustment);
        }
    }

    @GuardedBy("mNotificationLock")
    void addAutogroupKeyLocked(String key) {
        NotificationRecord r = mNotificationsByKey.get(key);
        if (r == null) {
            return;
        }
        if (r.sbn.getOverrideGroupKey() == null) {
            addAutoGroupAdjustment(r, GroupHelper.AUTOGROUP_KEY);
            EventLogTags.writeNotificationAutogrouped(key);
            mRankingHandler.requestSort();
        }
    }

    @GuardedBy("mNotificationLock")
    void removeAutogroupKeyLocked(String key) {
        NotificationRecord r = mNotificationsByKey.get(key);
        if (r == null) {
            return;
        }
        if (r.sbn.getOverrideGroupKey() != null) {
            addAutoGroupAdjustment(r, null);
            EventLogTags.writeNotificationUnautogrouped(key);
            mRankingHandler.requestSort();
        }
    }

    private void addAutoGroupAdjustment(NotificationRecord r, String overrideGroupKey) {
        Bundle signals = new Bundle();
        signals.putString(Adjustment.KEY_GROUP_KEY, overrideGroupKey);
        Adjustment adjustment =
                new Adjustment(r.sbn.getPackageName(), r.getKey(), signals, "", r.sbn.getUserId());
        r.addAdjustment(adjustment);
    }

    // Clears the 'fake' auto-group summary.
    @GuardedBy("mNotificationLock")
    private void clearAutogroupSummaryLocked(int userId, String pkg) {
        ArrayMap<String, String> summaries = mAutobundledSummaries.get(userId);
        if (summaries != null && summaries.containsKey(pkg)) {
            // Clear summary.
            final NotificationRecord removed = findNotificationByKeyLocked(summaries.remove(pkg));
            if (removed != null) {
                boolean wasPosted = removeFromNotificationListsLocked(removed);
                cancelNotificationLocked(removed, false, REASON_UNAUTOBUNDLED, wasPosted, null);
            }
        }
    }

    @GuardedBy("mNotificationLock")
    private boolean hasAutoGroupSummaryLocked(StatusBarNotification sbn) {
        ArrayMap<String, String> summaries = mAutobundledSummaries.get(sbn.getUserId());
        return summaries != null && summaries.containsKey(sbn.getPackageName());
    }

    // Posts a 'fake' summary for a package that has exceeded the solo-notification limit.
    private void createAutoGroupSummary(int userId, String pkg, String triggeringKey) {
        NotificationRecord summaryRecord = null;
        synchronized (mNotificationLock) {
            NotificationRecord notificationRecord = mNotificationsByKey.get(triggeringKey);
            if (notificationRecord == null) {
                // The notification could have been cancelled again already. A successive
                // adjustment will post a summary if needed.
                return;
            }
            final StatusBarNotification adjustedSbn = notificationRecord.sbn;
            userId = adjustedSbn.getUser().getIdentifier();
            ArrayMap<String, String> summaries = mAutobundledSummaries.get(userId);
            if (summaries == null) {
                summaries = new ArrayMap<>();
            }
            mAutobundledSummaries.put(userId, summaries);
            if (!summaries.containsKey(pkg)) {
                // Add summary
                final ApplicationInfo appInfo =
                       adjustedSbn.getNotification().extras.getParcelable(
                               Notification.EXTRA_BUILDER_APPLICATION_INFO);
                final Bundle extras = new Bundle();
                extras.putParcelable(Notification.EXTRA_BUILDER_APPLICATION_INFO, appInfo);
                final String channelId = notificationRecord.getChannel().getId();
                final Notification summaryNotification =
                        new Notification.Builder(getContext(), channelId)
                                .setSmallIcon(adjustedSbn.getNotification().getSmallIcon())
                                .setGroupSummary(true)
                                .setGroupAlertBehavior(Notification.GROUP_ALERT_CHILDREN)
                                .setGroup(GroupHelper.AUTOGROUP_KEY)
                                .setFlag(FLAG_AUTOGROUP_SUMMARY, true)
                                .setFlag(Notification.FLAG_GROUP_SUMMARY, true)
                                .setColor(adjustedSbn.getNotification().color)
                                .setLocalOnly(true)
                                .build();
                summaryNotification.extras.putAll(extras);
                Intent appIntent = getContext().getPackageManager().getLaunchIntentForPackage(pkg);
                if (appIntent != null) {
                    summaryNotification.contentIntent = PendingIntent.getActivityAsUser(
                            getContext(), 0, appIntent, 0, null, UserHandle.of(userId));
                }
                final StatusBarNotification summarySbn =
                        new StatusBarNotification(adjustedSbn.getPackageName(),
                                adjustedSbn.getOpPkg(),
                                Integer.MAX_VALUE,
                                GroupHelper.AUTOGROUP_KEY, adjustedSbn.getUid(),
                                adjustedSbn.getInitialPid(), summaryNotification,
                                adjustedSbn.getUser(), GroupHelper.AUTOGROUP_KEY,
                                System.currentTimeMillis());
                summaryRecord = new NotificationRecord(getContext(), summarySbn,
                        notificationRecord.getChannel());
                summaryRecord.setIsAppImportanceLocked(
                        notificationRecord.getIsAppImportanceLocked());
                summaries.put(pkg, summarySbn.getKey());
            }
        }
        if (summaryRecord != null && checkDisqualifyingFeatures(userId, MY_UID,
                summaryRecord.sbn.getId(), summaryRecord.sbn.getTag(), summaryRecord, true)) {
            mHandler.post(new EnqueueNotificationRunnable(userId, summaryRecord));
        }
    }

    private String disableNotificationEffects(NotificationRecord record) {
        if (mDisableNotificationEffects) {
            return "booleanState";
        }
        if ((mListenerHints & HINT_HOST_DISABLE_EFFECTS) != 0) {
            return "listenerHints";
        }
        if (record != null && record.getAudioAttributes() != null) {
            if ((mListenerHints & HINT_HOST_DISABLE_NOTIFICATION_EFFECTS) != 0) {
                if (record.getAudioAttributes().getUsage()
                        != AudioAttributes.USAGE_VOICE_COMMUNICATION) {
                    return "listenerNoti";
                }
            }
            if ((mListenerHints & HINT_HOST_DISABLE_CALL_EFFECTS) != 0) {
                if (record.getAudioAttributes().getUsage()
                        == AudioAttributes.USAGE_VOICE_COMMUNICATION) {
                    return "listenerCall";
                }
            }
        }
        if (mCallState != TelephonyManager.CALL_STATE_IDLE && !mZenModeHelper.isCall(record)) {
            return "callState";
        }
        return null;
    };

    private void dumpJson(PrintWriter pw, @NonNull DumpFilter filter) {
        JSONObject dump = new JSONObject();
        try {
            dump.put("service", "Notification Manager");
            dump.put("bans", mPreferencesHelper.dumpBansJson(filter));
            dump.put("ranking", mPreferencesHelper.dumpJson(filter));
            dump.put("stats", mUsageStats.dumpJson(filter));
            dump.put("channels", mPreferencesHelper.dumpChannelsJson(filter));
        } catch (JSONException e) {
            e.printStackTrace();
        }
        pw.println(dump);
    }

    private void dumpProto(FileDescriptor fd, @NonNull DumpFilter filter) {
        final ProtoOutputStream proto = new ProtoOutputStream(fd);
        synchronized (mNotificationLock) {
            int N = mNotificationList.size();
            for (int i = 0; i < N; i++) {
                final NotificationRecord nr = mNotificationList.get(i);
                if (filter.filtered && !filter.matches(nr.sbn)) continue;
                nr.dump(proto, NotificationServiceDumpProto.RECORDS, filter.redact,
                        NotificationRecordProto.POSTED);
            }
            N = mEnqueuedNotifications.size();
            for (int i = 0; i < N; i++) {
                final NotificationRecord nr = mEnqueuedNotifications.get(i);
                if (filter.filtered && !filter.matches(nr.sbn)) continue;
                nr.dump(proto, NotificationServiceDumpProto.RECORDS, filter.redact,
                        NotificationRecordProto.ENQUEUED);
            }
            List<NotificationRecord> snoozed = mSnoozeHelper.getSnoozed();
            N = snoozed.size();
            for (int i = 0; i < N; i++) {
                final NotificationRecord nr = snoozed.get(i);
                if (filter.filtered && !filter.matches(nr.sbn)) continue;
                nr.dump(proto, NotificationServiceDumpProto.RECORDS, filter.redact,
                        NotificationRecordProto.SNOOZED);
            }

            long zenLog = proto.start(NotificationServiceDumpProto.ZEN);
            mZenModeHelper.dump(proto);
            for (ComponentName suppressor : mEffectsSuppressors) {
                suppressor.writeToProto(proto, ZenModeProto.SUPPRESSORS);
            }
            proto.end(zenLog);

            long listenersToken = proto.start(NotificationServiceDumpProto.NOTIFICATION_LISTENERS);
            mListeners.dump(proto, filter);
            proto.end(listenersToken);

            proto.write(NotificationServiceDumpProto.LISTENER_HINTS, mListenerHints);

            for (int i = 0; i < mListenersDisablingEffects.size(); ++i) {
                long effectsToken = proto.start(
                    NotificationServiceDumpProto.LISTENERS_DISABLING_EFFECTS);

                proto.write(
                    ListenersDisablingEffectsProto.HINT, mListenersDisablingEffects.keyAt(i));
                final ArraySet<ComponentName> listeners =
                    mListenersDisablingEffects.valueAt(i);
                for (int j = 0; j < listeners.size(); j++) {
                    final ComponentName componentName = listeners.valueAt(j);
                    componentName.writeToProto(proto,
                            ListenersDisablingEffectsProto.LISTENER_COMPONENTS);
                }

                proto.end(effectsToken);
            }

            long assistantsToken = proto.start(
                NotificationServiceDumpProto.NOTIFICATION_ASSISTANTS);
            mAssistants.dump(proto, filter);
            proto.end(assistantsToken);

            long conditionsToken = proto.start(NotificationServiceDumpProto.CONDITION_PROVIDERS);
            mConditionProviders.dump(proto, filter);
            proto.end(conditionsToken);

            long rankingToken = proto.start(NotificationServiceDumpProto.RANKING_CONFIG);
            mRankingHelper.dump(proto, filter);
            mPreferencesHelper.dump(proto, filter);
            proto.end(rankingToken);
        }

        proto.flush();
    }

    private void dumpNotificationRecords(PrintWriter pw, @NonNull DumpFilter filter) {
        synchronized (mNotificationLock) {
            int N;
            N = mNotificationList.size();
            if (N > 0) {
                pw.println("  Notification List:");
                for (int i = 0; i < N; i++) {
                    final NotificationRecord nr = mNotificationList.get(i);
                    if (filter.filtered && !filter.matches(nr.sbn)) continue;
                    nr.dump(pw, "    ", getContext(), filter.redact);
                }
                pw.println("  ");
            }
        }
    }

    void dumpImpl(PrintWriter pw, @NonNull DumpFilter filter) {
        pw.print("Current Notification Manager state");
        if (filter.filtered) {
            pw.print(" (filtered to "); pw.print(filter); pw.print(")");
        }
        pw.println(':');
        int N;
        final boolean zenOnly = filter.filtered && filter.zen;

        if (!zenOnly) {
            synchronized (mToastQueue) {
                N = mToastQueue.size();
                if (N > 0) {
                    pw.println("  Toast Queue:");
                    for (int i=0; i<N; i++) {
                        mToastQueue.get(i).dump(pw, "    ", filter);
                    }
                    pw.println("  ");
                }
            }
        }

        synchronized (mNotificationLock) {
            if (!zenOnly) {
                // Priority filters are only set when called via bugreport. If set
                // skip sections that are part of the critical section.
                if (!filter.normalPriority) {
                    dumpNotificationRecords(pw, filter);
                }
                if (!filter.filtered) {
                    N = mLights.size();
                    if (N > 0) {
                        pw.println("  Lights List:");
                        for (int i=0; i<N; i++) {
                            if (i == N - 1) {
                                pw.print("  > ");
                            } else {
                                pw.print("    ");
                            }
                            pw.println(mLights.get(i));
                        }
                        pw.println("  ");
                    }
                    pw.println("  mUseAttentionLight=" + mUseAttentionLight);
                    pw.println("  mHasLight=" + mHasLight);
                    pw.println("  mNotificationPulseEnabled=" + mNotificationPulseEnabled);
                    pw.println("  mSoundNotificationKey=" + mSoundNotificationKey);
                    pw.println("  mVibrateNotificationKey=" + mVibrateNotificationKey);
                    pw.println("  mDisableNotificationEffects=" + mDisableNotificationEffects);
                    pw.println("  mCallState=" + callStateToString(mCallState));
                    pw.println("  mSystemReady=" + mSystemReady);
                    pw.println("  mMaxPackageEnqueueRate=" + mMaxPackageEnqueueRate);
                }
                pw.println("  mArchive=" + mArchive.toString());
                Iterator<StatusBarNotification> iter = mArchive.descendingIterator();
                int j=0;
                while (iter.hasNext()) {
                    final StatusBarNotification sbn = iter.next();
                    if (filter != null && !filter.matches(sbn)) continue;
                    pw.println("    " + sbn);
                    if (++j >= 5) {
                        if (iter.hasNext()) pw.println("    ...");
                        break;
                    }
                }

                if (!zenOnly) {
                    N = mEnqueuedNotifications.size();
                    if (N > 0) {
                        pw.println("  Enqueued Notification List:");
                        for (int i = 0; i < N; i++) {
                            final NotificationRecord nr = mEnqueuedNotifications.get(i);
                            if (filter.filtered && !filter.matches(nr.sbn)) continue;
                            nr.dump(pw, "    ", getContext(), filter.redact);
                        }
                        pw.println("  ");
                    }

                    mSnoozeHelper.dump(pw, filter);
                }
            }

            if (!zenOnly) {
                pw.println("\n  Ranking Config:");
                mRankingHelper.dump(pw, "    ", filter);

                pw.println("\n Notification Preferences:");
                mPreferencesHelper.dump(pw, "    ", filter);

                pw.println("\n  Notification listeners:");
                mListeners.dump(pw, filter);
                pw.print("    mListenerHints: "); pw.println(mListenerHints);
                pw.print("    mListenersDisablingEffects: (");
                N = mListenersDisablingEffects.size();
                for (int i = 0; i < N; i++) {
                    final int hint = mListenersDisablingEffects.keyAt(i);
                    if (i > 0) pw.print(';');
                    pw.print("hint[" + hint + "]:");

                    final ArraySet<ComponentName> listeners = mListenersDisablingEffects.valueAt(i);
                    final int listenerSize = listeners.size();

                    for (int j = 0; j < listenerSize; j++) {
                        if (j > 0) pw.print(',');
                        final ComponentName listener = listeners.valueAt(j);
                        if (listener != null) {
                            pw.print(listener);
                        }
                    }
                }
                pw.println(')');
                pw.println("\n  Notification assistant services:");
                mAssistants.dump(pw, filter);
            }

            if (!filter.filtered || zenOnly) {
                pw.println("\n  Zen Mode:");
                pw.print("    mInterruptionFilter="); pw.println(mInterruptionFilter);
                mZenModeHelper.dump(pw, "    ");

                pw.println("\n  Zen Log:");
                ZenLog.dump(pw, "    ");
            }

            pw.println("\n  Condition providers:");
            mConditionProviders.dump(pw, filter);

            pw.println("\n  Group summaries:");
            for (Entry<String, NotificationRecord> entry : mSummaryByGroupKey.entrySet()) {
                NotificationRecord r = entry.getValue();
                pw.println("    " + entry.getKey() + " -> " + r.getKey());
                if (mNotificationsByKey.get(r.getKey()) != r) {
                    pw.println("!!!!!!LEAK: Record not found in mNotificationsByKey.");
                    r.dump(pw, "      ", getContext(), filter.redact);
                }
            }

            if (!zenOnly) {
                pw.println("\n  Usage Stats:");
                mUsageStats.dump(pw, "    ", filter);
            }
        }
    }

    /**
     * The private API only accessible to the system process.
     */
    private final NotificationManagerInternal mInternalService = new NotificationManagerInternal() {
        @Override
        public NotificationChannel getNotificationChannel(String pkg, int uid, String
                channelId) {
            return mPreferencesHelper.getNotificationChannel(pkg, uid, channelId, false);
        }

        @Override
        public void enqueueNotification(String pkg, String opPkg, int callingUid, int callingPid,
                String tag, int id, Notification notification, int userId) {
            enqueueNotificationInternal(pkg, opPkg, callingUid, callingPid, tag, id, notification,
                    userId);
        }

        @Override
        public void cancelNotification(String pkg, String opPkg, int callingUid, int callingPid,
                String tag, int id, int userId) {
            cancelNotificationInternal(pkg, opPkg, callingUid, callingPid, tag, id, userId);
        }

        @Override
        public void removeForegroundServiceFlagFromNotification(String pkg, int notificationId,
                int userId) {
            checkCallerIsSystem();
            mHandler.post(() -> {
                synchronized (mNotificationLock) {
                    // strip flag from all enqueued notifications. listeners will be informed
                    // in post runnable.
                    List<NotificationRecord> enqueued = findNotificationsByListLocked(
                            mEnqueuedNotifications, pkg, null, notificationId, userId);
                    for (int i = 0; i < enqueued.size(); i++) {
                        removeForegroundServiceFlagLocked(enqueued.get(i));
                    }

                    // if posted notification exists, strip its flag and tell listeners
                    NotificationRecord r = findNotificationByListLocked(
                            mNotificationList, pkg, null, notificationId, userId);
                    if (r != null) {
                        removeForegroundServiceFlagLocked(r);
                        mRankingHelper.sort(mNotificationList);
                        mListeners.notifyPostedLocked(r, r);
                    }
                }
            });
        }

        @GuardedBy("mNotificationLock")
        private void removeForegroundServiceFlagLocked(NotificationRecord r) {
            if (r == null) {
                return;
            }
            StatusBarNotification sbn = r.sbn;
            // NoMan adds flags FLAG_NO_CLEAR and FLAG_ONGOING_EVENT when it sees
            // FLAG_FOREGROUND_SERVICE. Hence it's not enough to remove
            // FLAG_FOREGROUND_SERVICE, we have to revert to the flags we received
            // initially *and* force remove FLAG_FOREGROUND_SERVICE.
            sbn.getNotification().flags =
                    (r.mOriginalFlags & ~FLAG_FOREGROUND_SERVICE);
        }
    };

    void cancelNotificationInternal(String pkg, String opPkg, int callingUid, int callingPid,
            String tag, int id, int userId) {
        userId = ActivityManager.handleIncomingUser(callingPid,
                callingUid, userId, true, false, "cancelNotificationWithTag", pkg);

        // ensure opPkg is delegate if does not match pkg
        int uid = resolveNotificationUid(opPkg, pkg, callingUid, userId);

        if (uid == INVALID_UID) {
            Slog.w(TAG, opPkg + ":" + callingUid + " trying to cancel notification "
                    + "for nonexistent pkg " + pkg + " in user " + userId);
            return;
        }

        // if opPkg is not the same as pkg, make sure the notification given was posted
        // by opPkg
        if (!Objects.equals(pkg, opPkg)) {
            synchronized (mNotificationLock) {
                // Look for the notification, searching both the posted and enqueued lists.
                NotificationRecord r = findNotificationLocked(pkg, tag, id, userId);
                if (r != null) {
                    if (!Objects.equals(opPkg, r.sbn.getOpPkg())) {
                        throw new SecurityException(opPkg + " does not have permission to "
                                + "cancel a notification they did not post " + tag + " " + id);
                    }
                }
            }
        }

        // Don't allow client applications to cancel foreground service notis or autobundled
        // summaries.
        final int mustNotHaveFlags = isCallingUidSystem() ? 0 :
                (FLAG_FOREGROUND_SERVICE | FLAG_AUTOGROUP_SUMMARY);
        cancelNotification(uid, callingPid, pkg, tag, id, 0,
                mustNotHaveFlags, false, userId, REASON_APP_CANCEL, null);
    }

    void enqueueNotificationInternal(final String pkg, final String opPkg, final int callingUid,
            final int callingPid, final String tag, final int id, final Notification notification,
            int incomingUserId) {
        if (DBG) {
            Slog.v(TAG, "enqueueNotificationInternal: pkg=" + pkg + " id=" + id
                    + " notification=" + notification);
        }

        if (pkg == null || notification == null) {
            throw new IllegalArgumentException("null not allowed: pkg=" + pkg
                    + " id=" + id + " notification=" + notification);
        }

        final int userId = ActivityManager.handleIncomingUser(callingPid,
                callingUid, incomingUserId, true, false, "enqueueNotification", pkg);
        final UserHandle user = UserHandle.of(userId);

        // Can throw a SecurityException if the calling uid doesn't have permission to post
        // as "pkg"
        final int notificationUid = resolveNotificationUid(opPkg, pkg, callingUid, userId);

<<<<<<< HEAD
=======
        if (notificationUid == INVALID_UID) {
            throw new SecurityException("Caller " + opPkg + ":" + callingUid
                    + " trying to post for invalid pkg " + pkg + " in user " + incomingUserId);
        }

>>>>>>> dbf9e87c
        checkRestrictedCategories(notification);

        // Fix the notification as best we can.
        try {
<<<<<<< HEAD
            fixNotification(notification, pkg, userId);
=======
            fixNotification(notification, pkg, tag, id, userId);
>>>>>>> dbf9e87c

        } catch (NameNotFoundException e) {
            Slog.e(TAG, "Cannot create a context for sending app", e);
            return;
        }

        mUsageStats.registerEnqueuedByApp(pkg);

        // setup local book-keeping
        String channelId = notification.getChannelId();
        if (mIsTelevision && (new Notification.TvExtender(notification)).getChannelId() != null) {
            channelId = (new Notification.TvExtender(notification)).getChannelId();
        }
        final NotificationChannel channel = mPreferencesHelper.getNotificationChannel(pkg,
                notificationUid, channelId, false /* includeDeleted */);
        if (channel == null) {
            final String noChannelStr = "No Channel found for "
                    + "pkg=" + pkg
                    + ", channelId=" + channelId
                    + ", id=" + id
                    + ", tag=" + tag
                    + ", opPkg=" + opPkg
                    + ", callingUid=" + callingUid
                    + ", userId=" + userId
                    + ", incomingUserId=" + incomingUserId
                    + ", notificationUid=" + notificationUid
                    + ", notification=" + notification;
            Slog.e(TAG, noChannelStr);
            boolean appNotificationsOff = mPreferencesHelper.getImportance(pkg, notificationUid)
                    == NotificationManager.IMPORTANCE_NONE;

            if (!appNotificationsOff) {
                doChannelWarningToast("Developer warning for package \"" + pkg + "\"\n" +
                        "Failed to post notification on channel \"" + channelId + "\"\n" +
                        "See log for more details");
            }
            return;
        }

        final StatusBarNotification n = new StatusBarNotification(
                pkg, opPkg, id, tag, notificationUid, callingPid, notification,
                user, null, System.currentTimeMillis());
        final NotificationRecord r = new NotificationRecord(getContext(), n, channel);
        r.setIsAppImportanceLocked(mPreferencesHelper.getIsAppImportanceLocked(pkg, callingUid));

        if ((notification.flags & Notification.FLAG_FOREGROUND_SERVICE) != 0) {
            final boolean fgServiceShown = channel.isFgServiceShown();
            if (((channel.getUserLockedFields() & NotificationChannel.USER_LOCKED_IMPORTANCE) == 0
                        || !fgServiceShown)
                    && (r.getImportance() == IMPORTANCE_MIN
                            || r.getImportance() == IMPORTANCE_NONE)) {
                // Increase the importance of foreground service notifications unless the user had
                // an opinion otherwise (and the channel hasn't yet shown a fg service).
                if (TextUtils.isEmpty(channelId)
                        || NotificationChannel.DEFAULT_CHANNEL_ID.equals(channelId)) {
                    r.setSystemImportance(IMPORTANCE_LOW);
                } else {
                    channel.setImportance(IMPORTANCE_LOW);
                    r.setSystemImportance(IMPORTANCE_LOW);
                    if (!fgServiceShown) {
                        channel.unlockFields(NotificationChannel.USER_LOCKED_IMPORTANCE);
                        channel.setFgServiceShown(true);
                    }
                    mPreferencesHelper.updateNotificationChannel(
                            pkg, notificationUid, channel, false);
                    r.updateNotificationChannel(channel);
                }
            } else if (!fgServiceShown && !TextUtils.isEmpty(channelId)
                    && !NotificationChannel.DEFAULT_CHANNEL_ID.equals(channelId)) {
                channel.setFgServiceShown(true);
                r.updateNotificationChannel(channel);
            }
        }

        if (!checkDisqualifyingFeatures(userId, notificationUid, id, tag, r,
                r.sbn.getOverrideGroupKey() != null)) {
            return;
        }

        // Whitelist pending intents.
        if (notification.allPendingIntents != null) {
            final int intentCount = notification.allPendingIntents.size();
            if (intentCount > 0) {
                final ActivityManagerInternal am = LocalServices
                        .getService(ActivityManagerInternal.class);
                final long duration = LocalServices.getService(
                        DeviceIdleInternal.class).getNotificationWhitelistDuration();
                for (int i = 0; i < intentCount; i++) {
                    PendingIntent pendingIntent = notification.allPendingIntents.valueAt(i);
                    if (pendingIntent != null) {
                        am.setPendingIntentWhitelistDuration(pendingIntent.getTarget(),
                                WHITELIST_TOKEN, duration);
                        am.setPendingIntentAllowBgActivityStarts(pendingIntent.getTarget(),
                                WHITELIST_TOKEN, (FLAG_ACTIVITY_SENDER | FLAG_BROADCAST_SENDER
                                        | FLAG_SERVICE_SENDER));
                    }
                }
            }
        }

        mHandler.post(new EnqueueNotificationRunnable(userId, r));
    }

    @VisibleForTesting
<<<<<<< HEAD
    protected void fixNotification(Notification notification, String pkg, int userId)
            throws NameNotFoundException {
=======
    protected void fixNotification(Notification notification, String pkg, String tag, int id,
            int userId) throws NameNotFoundException {
>>>>>>> dbf9e87c
        final ApplicationInfo ai = mPackageManagerClient.getApplicationInfoAsUser(
                pkg, PackageManager.MATCH_DEBUG_TRIAGED_MISSING,
                (userId == UserHandle.USER_ALL) ? USER_SYSTEM : userId);
        Notification.addFieldsFromContext(ai, notification);

        int canColorize = mPackageManagerClient.checkPermission(
                android.Manifest.permission.USE_COLORIZED_NOTIFICATIONS, pkg);
        if (canColorize == PERMISSION_GRANTED) {
            notification.flags |= Notification.FLAG_CAN_COLORIZE;
        } else {
            notification.flags &= ~Notification.FLAG_CAN_COLORIZE;
        }

        if (notification.fullScreenIntent != null && ai.targetSdkVersion >= Build.VERSION_CODES.Q) {
            int fullscreenIntentPermission = mPackageManagerClient.checkPermission(
                    android.Manifest.permission.USE_FULL_SCREEN_INTENT, pkg);
            if (fullscreenIntentPermission != PERMISSION_GRANTED) {
                notification.fullScreenIntent = null;
                Slog.w(TAG, "Package " + pkg +
                        ": Use of fullScreenIntent requires the USE_FULL_SCREEN_INTENT permission");
            }
        }

        // Remote views? Are they too big?
        checkRemoteViews(pkg, tag, id, notification);
    }

<<<<<<< HEAD
=======
    private void checkRemoteViews(String pkg, String tag, int id, Notification notification) {
        if (removeRemoteView(pkg, tag, id, notification.contentView)) {
            notification.contentView = null;
        }
        if (removeRemoteView(pkg, tag, id, notification.bigContentView)) {
            notification.bigContentView = null;
        }
        if (removeRemoteView(pkg, tag, id, notification.headsUpContentView)) {
            notification.headsUpContentView = null;
        }
        if (notification.publicVersion != null) {
            if (removeRemoteView(pkg, tag, id, notification.publicVersion.contentView)) {
                notification.publicVersion.contentView = null;
            }
            if (removeRemoteView(pkg, tag, id, notification.publicVersion.bigContentView)) {
                notification.publicVersion.bigContentView = null;
            }
            if (removeRemoteView(pkg, tag, id, notification.publicVersion.headsUpContentView)) {
                notification.publicVersion.headsUpContentView = null;
            }
        }
    }

    private boolean removeRemoteView(String pkg, String tag, int id, RemoteViews contentView) {
        if (contentView == null) {
            return false;
        }
        final int contentViewSize = contentView.estimateMemoryUsage();
        if (contentViewSize > mWarnRemoteViewsSizeBytes
                && contentViewSize < mStripRemoteViewsSizeBytes) {
            Slog.w(TAG, "RemoteViews too large on tag: " + tag + " id: " + id
                    + " this might be stripped in a future release");
        }
        if (contentViewSize >= mStripRemoteViewsSizeBytes) {
            mUsageStats.registerImageRemoved(pkg);
            Slog.w(TAG, "Removed too large RemoteViews on tag: " + tag + " id: " + id);
            return true;
        }
        return false;
    }

>>>>>>> dbf9e87c
    /**
     * Updates the flags for this notification to reflect whether it is a bubble or not.
     */
    private void flagNotificationForBubbles(NotificationRecord r, String pkg, int userId,
            NotificationRecord oldRecord) {
        Notification notification = r.getNotification();
        if (isNotificationAppropriateToBubble(r, pkg, userId, oldRecord)) {
            notification.flags |= FLAG_BUBBLE;
        } else {
            notification.flags &= ~FLAG_BUBBLE;
        }
    }

    /**
     * @return whether the provided notification record is allowed to be represented as a bubble.
     */
    private boolean isNotificationAppropriateToBubble(NotificationRecord r, String pkg, int userId,
            NotificationRecord oldRecord) {
        Notification notification = r.getNotification();
        Notification.BubbleMetadata metadata = notification.getBubbleMetadata();
        boolean intentCanBubble = metadata != null
                && canLaunchInActivityView(getContext(), metadata.getIntent(), pkg);

        // Does the app want to bubble & is able to bubble
        boolean canBubble = intentCanBubble
                && mPreferencesHelper.areBubblesAllowed(pkg, userId)
                && mPreferencesHelper.bubblesEnabled(r.sbn.getUser())
                && r.getChannel().canBubble()
                && !mActivityManager.isLowRamDevice();

        // Is the app in the foreground?
        final boolean appIsForeground =
                mActivityManager.getPackageImportance(pkg) == IMPORTANCE_FOREGROUND;

        // Is the notification something we'd allow to bubble?
        // A call with a foreground service + person
        ArrayList<Person> peopleList = notification.extras != null
                ? notification.extras.getParcelableArrayList(Notification.EXTRA_PEOPLE_LIST)
                : null;
        boolean isForegroundCall = CATEGORY_CALL.equals(notification.category)
                && (notification.flags & FLAG_FOREGROUND_SERVICE) != 0;
        // OR message style (which always has a person) with any remote input
        Class<? extends Notification.Style> style = notification.getNotificationStyle();
        boolean isMessageStyle = Notification.MessagingStyle.class.equals(style);
        boolean notificationAppropriateToBubble =
                (isMessageStyle && hasValidRemoteInput(notification))
                || (peopleList != null && !peopleList.isEmpty() && isForegroundCall);

        // OR something that was previously a bubble & still exists
        boolean bubbleUpdate = oldRecord != null
                && (oldRecord.getNotification().flags & FLAG_BUBBLE) != 0;
        return canBubble && (notificationAppropriateToBubble || appIsForeground || bubbleUpdate);
    }

    private boolean hasValidRemoteInput(Notification n) {
        // Also check for inline reply
        Notification.Action[] actions = n.actions;
        if (actions != null) {
            // Get the remote inputs
            for (int i = 0; i < actions.length; i++) {
                Notification.Action action = actions[i];
                RemoteInput[] inputs = action.getRemoteInputs();
                if (inputs != null && inputs.length > 0) {
                    return true;
                }
            }
        }
        return false;
    }

    /**
     * Whether an intent is properly configured to display in an {@link android.app.ActivityView}.
     *
     * @param context       the context to use.
     * @param pendingIntent the pending intent of the bubble.
     * @param packageName   the notification package name for this bubble.
     */
    // Keep checks in sync with BubbleController#canLaunchInActivityView.
    @VisibleForTesting
    protected boolean canLaunchInActivityView(Context context, PendingIntent pendingIntent,
            String packageName) {
        if (pendingIntent == null) {
            Log.w(TAG, "Unable to create bubble -- no intent");
            return false;
        }

        // Need escalated privileges to get the intent.
        final long token = Binder.clearCallingIdentity();
        Intent intent;
        try {
            intent = pendingIntent.getIntent();
        } finally {
            Binder.restoreCallingIdentity(token);
        }

        ActivityInfo info = intent != null
                ? intent.resolveActivityInfo(context.getPackageManager(), 0)
                : null;
        if (info == null) {
            StatsLog.write(StatsLog.BUBBLE_DEVELOPER_ERROR_REPORTED, packageName,
                    BUBBLE_DEVELOPER_ERROR_REPORTED__ERROR__ACTIVITY_INFO_MISSING);
            Log.w(TAG, "Unable to send as bubble -- couldn't find activity info for intent: "
                    + intent);
            return false;
        }
        if (!ActivityInfo.isResizeableMode(info.resizeMode)) {
            StatsLog.write(StatsLog.BUBBLE_DEVELOPER_ERROR_REPORTED, packageName,
                    BUBBLE_DEVELOPER_ERROR_REPORTED__ERROR__ACTIVITY_INFO_NOT_RESIZABLE);
            Log.w(TAG, "Unable to send as bubble -- activity is not resizable for intent: "
                    + intent);
            return false;
        }
        if (info.documentLaunchMode != DOCUMENT_LAUNCH_ALWAYS) {
            StatsLog.write(StatsLog.BUBBLE_DEVELOPER_ERROR_REPORTED, packageName,
                    BUBBLE_DEVELOPER_ERROR_REPORTED__ERROR__DOCUMENT_LAUNCH_NOT_ALWAYS);
            Log.w(TAG, "Unable to send as bubble -- activity is not documentLaunchMode=always "
                    + "for intent: " + intent);
            return false;
        }
        if ((info.flags & ActivityInfo.FLAG_ALLOW_EMBEDDED) == 0) {
            Log.w(TAG, "Unable to send as bubble -- activity is not embeddable for intent: "
                    + intent);
            return false;
        }
        return true;
    }

    private void doChannelWarningToast(CharSequence toastText) {
        Binder.withCleanCallingIdentity(() -> {
            final int defaultWarningEnabled = Build.IS_DEBUGGABLE ? 1 : 0;
            final boolean warningEnabled = Settings.Global.getInt(getContext().getContentResolver(),
                    Settings.Global.SHOW_NOTIFICATION_CHANNEL_WARNINGS, defaultWarningEnabled) != 0;
            if (warningEnabled) {
                Toast toast = Toast.makeText(getContext(), mHandler.getLooper(), toastText,
                        Toast.LENGTH_SHORT);
                toast.show();
            }
        });
    }

    @VisibleForTesting
<<<<<<< HEAD
    int resolveNotificationUid(String callingPkg, String targetPkg,
            int callingUid, int userId) {
=======
    int resolveNotificationUid(String callingPkg, String targetPkg, int callingUid, int userId) {
>>>>>>> dbf9e87c
        if (userId == UserHandle.USER_ALL) {
            userId = USER_SYSTEM;
        }
        // posted from app A on behalf of app A
        if (isCallerSameApp(targetPkg, callingUid, userId)
                && (TextUtils.equals(callingPkg, targetPkg)
                || isCallerSameApp(callingPkg, callingUid, userId))) {
            return callingUid;
<<<<<<< HEAD
        }

        int targetUid = -1;
        try {
            targetUid = mPackageManagerClient.getPackageUidAsUser(targetPkg, userId);
        } catch (NameNotFoundException e) {
            /* ignore */
        }
        // posted from app A on behalf of app B
        if (targetUid != -1 && (isCallerAndroid(callingPkg, callingUid)
                || mPreferencesHelper.isDelegateAllowed(
                        targetPkg, targetUid, callingPkg, callingUid))) {
            return targetUid;
        }

=======
        }

        int targetUid = INVALID_UID;
        try {
            targetUid = mPackageManagerClient.getPackageUidAsUser(targetPkg, userId);
        } catch (NameNotFoundException e) {
            /* ignore, handled by caller */
        }
        // posted from app A on behalf of app B
        if (isCallerAndroid(callingPkg, callingUid)
                || mPreferencesHelper.isDelegateAllowed(
                        targetPkg, targetUid, callingPkg, callingUid)) {
            return targetUid;
        }

>>>>>>> dbf9e87c
        throw new SecurityException("Caller " + callingPkg + ":" + callingUid
                + " cannot post for pkg " + targetPkg + " in user " + userId);
    }

    /**
     * Checks if a notification can be posted. checks rate limiter, snooze helper, and blocking.
     *
     * Has side effects.
     */
    private boolean checkDisqualifyingFeatures(int userId, int uid, int id, String tag,
            NotificationRecord r, boolean isAutogroup) {
        final String pkg = r.sbn.getPackageName();
        final boolean isSystemNotification =
                isUidSystemOrPhone(uid) || ("android".equals(pkg));
        final boolean isNotificationFromListener = mListeners.isListenerPackage(pkg);

        // Limit the number of notifications that any given package except the android
        // package or a registered listener can enqueue.  Prevents DOS attacks and deals with leaks.
        if (!isSystemNotification && !isNotificationFromListener) {
            synchronized (mNotificationLock) {
                final int callingUid = Binder.getCallingUid();
                if (mNotificationsByKey.get(r.sbn.getKey()) == null
                        && isCallerInstantApp(callingUid, userId)) {
                    // Ephemeral apps have some special constraints for notifications.
                    // They are not allowed to create new notifications however they are allowed to
                    // update notifications created by the system (e.g. a foreground service
                    // notification).
                    throw new SecurityException("Instant app " + pkg
                            + " cannot create notifications");
                }

                // rate limit updates that aren't completed progress notifications
                if (mNotificationsByKey.get(r.sbn.getKey()) != null
                        && !r.getNotification().hasCompletedProgress()
                        && !isAutogroup) {

                    final float appEnqueueRate = mUsageStats.getAppEnqueueRate(pkg);
                    if (appEnqueueRate > mMaxPackageEnqueueRate) {
                        mUsageStats.registerOverRateQuota(pkg);
                        final long now = SystemClock.elapsedRealtime();
                        if ((now - mLastOverRateLogTime) > MIN_PACKAGE_OVERRATE_LOG_INTERVAL) {
                            Slog.e(TAG, "Package enqueue rate is " + appEnqueueRate
                                    + ". Shedding " + r.sbn.getKey() + ". package=" + pkg);
                            mLastOverRateLogTime = now;
                        }
                        return false;
                    }
                }

                // limit the number of outstanding notificationrecords an app can have
                int count = getNotificationCountLocked(pkg, userId, id, tag);
                if (count >= MAX_PACKAGE_NOTIFICATIONS) {
                    mUsageStats.registerOverCountQuota(pkg);
                    Slog.e(TAG, "Package has already posted or enqueued " + count
                            + " notifications.  Not showing more.  package=" + pkg);
                    return false;
                }
            }
        }

<<<<<<< HEAD
        // snoozed apps
        if (mSnoozeHelper.isSnoozed(userId, pkg, r.getKey())) {
            MetricsLogger.action(r.getLogMaker()
                    .setType(MetricsProto.MetricsEvent.TYPE_UPDATE)
                    .setCategory(MetricsProto.MetricsEvent.NOTIFICATION_SNOOZED));
            if (DBG) {
                Slog.d(TAG, "Ignored enqueue for snoozed notification " + r.getKey());
            }
            mSnoozeHelper.update(userId, r);
            handleSavePolicyFile();
            return false;
        }
=======
        synchronized (mNotificationLock) {
            // snoozed apps
            if (mSnoozeHelper.isSnoozed(userId, pkg, r.getKey())) {
                MetricsLogger.action(r.getLogMaker()
                        .setType(MetricsProto.MetricsEvent.TYPE_UPDATE)
                        .setCategory(MetricsProto.MetricsEvent.NOTIFICATION_SNOOZED));
                if (DBG) {
                    Slog.d(TAG, "Ignored enqueue for snoozed notification " + r.getKey());
                }
                mSnoozeHelper.update(userId, r);
                handleSavePolicyFile();
                return false;
            }
>>>>>>> dbf9e87c


            // blocked apps
            if (isBlocked(r, mUsageStats)) {
                return false;
            }
        }

        return true;
    }

    @GuardedBy("mNotificationLock")
    protected int getNotificationCountLocked(String pkg, int userId, int excludedId,
            String excludedTag) {
        int count = 0;
        final int N = mNotificationList.size();
        for (int i = 0; i < N; i++) {
            final NotificationRecord existing = mNotificationList.get(i);
            if (existing.sbn.getPackageName().equals(pkg)
                    && existing.sbn.getUserId() == userId) {
                if (existing.sbn.getId() == excludedId
                        && TextUtils.equals(existing.sbn.getTag(), excludedTag)) {
                    continue;
                }
                count++;
            }
        }
        final int M = mEnqueuedNotifications.size();
        for (int i = 0; i < M; i++) {
            final NotificationRecord existing = mEnqueuedNotifications.get(i);
            if (existing.sbn.getPackageName().equals(pkg)
                    && existing.sbn.getUserId() == userId) {
                count++;
            }
        }
        return count;
    }

    protected boolean isBlocked(NotificationRecord r, NotificationUsageStats usageStats) {
        if (isBlocked(r)) {
<<<<<<< HEAD
            Slog.e(TAG, "Suppressing notification from package by user request.");
=======
            if (DBG) {
                Slog.e(TAG, "Suppressing notification from package by user request.");
            }
>>>>>>> dbf9e87c
            usageStats.registerBlocked(r);
            return true;
        }
        return false;
    }

    private boolean isBlocked(NotificationRecord r) {
        final String pkg = r.sbn.getPackageName();
        final int callingUid = r.sbn.getUid();
        return mPreferencesHelper.isGroupBlocked(pkg, callingUid, r.getChannel().getGroup())
                || mPreferencesHelper.getImportance(pkg, callingUid)
                == NotificationManager.IMPORTANCE_NONE
                || r.getImportance() == NotificationManager.IMPORTANCE_NONE;
    }

    protected class SnoozeNotificationRunnable implements Runnable {
        private final String mKey;
        private final long mDuration;
        private final String mSnoozeCriterionId;

        SnoozeNotificationRunnable(String key, long duration, String snoozeCriterionId) {
            mKey = key;
            mDuration = duration;
            mSnoozeCriterionId = snoozeCriterionId;
        }

        @Override
        public void run() {
            synchronized (mNotificationLock) {
                final NotificationRecord r = findInCurrentAndSnoozedNotificationByKeyLocked(mKey);
                if (r != null) {
                    snoozeLocked(r);
                }
            }
        }

        @GuardedBy("mNotificationLock")
        void snoozeLocked(NotificationRecord r) {
            if (r.sbn.isGroup()) {
                final List<NotificationRecord> groupNotifications =
                        findCurrentAndSnoozedGroupNotificationsLocked(
                        r.sbn.getPackageName(), r.sbn.getGroupKey(), r.sbn.getUserId());
                if (r.getNotification().isGroupSummary()) {
                    // snooze all children
                    for (int i = 0; i < groupNotifications.size(); i++) {
                        if (mKey != groupNotifications.get(i).getKey()) {
                            snoozeNotificationLocked(groupNotifications.get(i));
                        }
                    }
                } else {
                    // if there is a valid summary for this group, and we are snoozing the only
                    // child, also snooze the summary
                    if (mSummaryByGroupKey.containsKey(r.sbn.getGroupKey())) {
                        if (groupNotifications.size() == 2) {
                            // snooze summary and the one child
                            for (int i = 0; i < groupNotifications.size(); i++) {
                                if (mKey != groupNotifications.get(i).getKey()) {
                                    snoozeNotificationLocked(groupNotifications.get(i));
                                }
                            }
                        }
                    }
                }
            }
            // snooze the notification
            snoozeNotificationLocked(r);

        }

        @GuardedBy("mNotificationLock")
        void snoozeNotificationLocked(NotificationRecord r) {
            MetricsLogger.action(r.getLogMaker()
                    .setCategory(MetricsEvent.NOTIFICATION_SNOOZED)
                    .setType(MetricsEvent.TYPE_CLOSE)
                    .addTaggedData(MetricsEvent.FIELD_NOTIFICATION_SNOOZE_DURATION_MS,
                            mDuration)
                    .addTaggedData(MetricsEvent.NOTIFICATION_SNOOZED_CRITERIA,
                            mSnoozeCriterionId == null ? 0 : 1));
            reportUserInteraction(r);
            boolean wasPosted = removeFromNotificationListsLocked(r);
            cancelNotificationLocked(r, false, REASON_SNOOZED, wasPosted, null);
            updateLightsLocked();
            if (mSnoozeCriterionId != null) {
                mAssistants.notifyAssistantSnoozedLocked(r.sbn, mSnoozeCriterionId);
                mSnoozeHelper.snooze(r, mSnoozeCriterionId);
            } else {
                mSnoozeHelper.snooze(r, mDuration);
            }
            r.recordSnoozed();
            handleSavePolicyFile();
        }
    }

    protected class CancelNotificationRunnable implements Runnable {
        private final int mCallingUid;
        private final int mCallingPid;
        private final String mPkg;
        private final String mTag;
        private final int mId;
        private final int mMustHaveFlags;
        private final int mMustNotHaveFlags;
        private final boolean mSendDelete;
        private final int mUserId;
        private final int mReason;
        private final int mRank;
        private final int mCount;
        private final ManagedServiceInfo mListener;

        CancelNotificationRunnable(final int callingUid, final int callingPid,
                final String pkg, final String tag, final int id,
                final int mustHaveFlags, final int mustNotHaveFlags, final boolean sendDelete,
                final int userId, final int reason, int rank, int count,
                final ManagedServiceInfo listener) {
            this.mCallingUid = callingUid;
            this.mCallingPid = callingPid;
            this.mPkg = pkg;
            this.mTag = tag;
            this.mId = id;
            this.mMustHaveFlags = mustHaveFlags;
            this.mMustNotHaveFlags = mustNotHaveFlags;
            this.mSendDelete = sendDelete;
            this.mUserId = userId;
            this.mReason = reason;
            this.mRank = rank;
            this.mCount = count;
            this.mListener = listener;
        }

        @Override
        public void run() {
            String listenerName = mListener == null ? null : mListener.component.toShortString();
            if (DBG) {
                EventLogTags.writeNotificationCancel(mCallingUid, mCallingPid, mPkg, mId, mTag,
                        mUserId, mMustHaveFlags, mMustNotHaveFlags, mReason, listenerName);
            }

            synchronized (mNotificationLock) {
                // Look for the notification, searching both the posted and enqueued lists.
                NotificationRecord r = findNotificationLocked(mPkg, mTag, mId, mUserId);
                if (r != null) {
                    // The notification was found, check if it should be removed.

                    // Ideally we'd do this in the caller of this method. However, that would
                    // require the caller to also find the notification.
                    if (mReason == REASON_CLICK) {
                        mUsageStats.registerClickedByUser(r);
                    }

                    if ((r.getNotification().flags & mMustHaveFlags) != mMustHaveFlags) {
                        return;
                    }
                    if ((r.getNotification().flags & mMustNotHaveFlags) != 0) {
                        return;
                    }

                    // Cancel the notification.
                    boolean wasPosted = removeFromNotificationListsLocked(r);
                    cancelNotificationLocked(
                            r, mSendDelete, mReason, mRank, mCount, wasPosted, listenerName);
                    cancelGroupChildrenLocked(r, mCallingUid, mCallingPid, listenerName,
                            mSendDelete, null);
                    updateLightsLocked();
                } else {
                    // No notification was found, assume that it is snoozed and cancel it.
                    if (mReason != REASON_SNOOZED) {
                        final boolean wasSnoozed = mSnoozeHelper.cancel(mUserId, mPkg, mTag, mId);
                        if (wasSnoozed) {
                            handleSavePolicyFile();
                        }
                    }
                }
            }
        }
    }

    protected class EnqueueNotificationRunnable implements Runnable {
        private final NotificationRecord r;
        private final int userId;

        EnqueueNotificationRunnable(int userId, NotificationRecord r) {
            this.userId = userId;
            this.r = r;
        };

        @Override
        public void run() {
            synchronized (mNotificationLock) {
                final Long snoozeAt =
                        mSnoozeHelper.getSnoozeTimeForUnpostedNotification(
                                r.getUser().getIdentifier(),
                                r.sbn.getPackageName(), r.sbn.getKey());
                final long currentTime = System.currentTimeMillis();
                if (snoozeAt.longValue() > currentTime) {
                    (new SnoozeNotificationRunnable(r.sbn.getKey(),
                            snoozeAt.longValue() - currentTime, null)).snoozeLocked(r);
                    return;
                }

                final String contextId =
                        mSnoozeHelper.getSnoozeContextForUnpostedNotification(
                                r.getUser().getIdentifier(),
                                r.sbn.getPackageName(), r.sbn.getKey());
                if (contextId != null) {
                    (new SnoozeNotificationRunnable(r.sbn.getKey(),
                            0, contextId)).snoozeLocked(r);
                    return;
                }

                mEnqueuedNotifications.add(r);
                scheduleTimeoutLocked(r);

                final StatusBarNotification n = r.sbn;
                if (DBG) Slog.d(TAG, "EnqueueNotificationRunnable.run for: " + n.getKey());
                NotificationRecord old = mNotificationsByKey.get(n.getKey());
                if (old != null) {
                    // Retain ranking information from previous record
                    r.copyRankingInformation(old);
                }

                final int callingUid = n.getUid();
                final int callingPid = n.getInitialPid();
                final Notification notification = n.getNotification();
                final String pkg = n.getPackageName();
                final int id = n.getId();
                final String tag = n.getTag();

                // We need to fix the notification up a little for bubbles
                flagNotificationForBubbles(r, pkg, callingUid, old);

                // Handle grouped notifications and bail out early if we
                // can to avoid extracting signals.
                handleGroupedNotificationLocked(r, old, callingUid, callingPid);

                // if this is a group child, unsnooze parent summary
                if (n.isGroup() && notification.isGroupChild()) {
                    mSnoozeHelper.repostGroupSummary(pkg, r.getUserId(), n.getGroupKey());
                }

                // This conditional is a dirty hack to limit the logging done on
                //     behalf of the download manager without affecting other apps.
                if (!pkg.equals("com.android.providers.downloads")
                        || Log.isLoggable("DownloadManager", Log.VERBOSE)) {
                    int enqueueStatus = EVENTLOG_ENQUEUE_STATUS_NEW;
                    if (old != null) {
                        enqueueStatus = EVENTLOG_ENQUEUE_STATUS_UPDATE;
                    }
                    EventLogTags.writeNotificationEnqueue(callingUid, callingPid,
                            pkg, id, tag, userId, notification.toString(),
                            enqueueStatus);
                }

                // tell the assistant service about the notification
                if (mAssistants.isEnabled()) {
                    mAssistants.onNotificationEnqueuedLocked(r);
                    mHandler.postDelayed(new PostNotificationRunnable(r.getKey()),
                            DELAY_FOR_ASSISTANT_TIME);
                } else {
                    mHandler.post(new PostNotificationRunnable(r.getKey()));
                }
            }
        }
    }

    @GuardedBy("mNotificationLock")
    boolean isPackagePausedOrSuspended(String pkg, int uid) {
        boolean isPaused;

        final PackageManagerInternal pmi = LocalServices.getService(
                PackageManagerInternal.class);
        int flags = pmi.getDistractingPackageRestrictions(
                pkg, Binder.getCallingUserHandle().getIdentifier());
        isPaused = ((flags & PackageManager.RESTRICTION_HIDE_NOTIFICATIONS) != 0);

        isPaused |= isPackageSuspendedForUser(pkg, uid);

        return isPaused;
    }

    protected class PostNotificationRunnable implements Runnable {
        private final String key;

        PostNotificationRunnable(String key) {
            this.key = key;
        }

        @Override
        public void run() {
            synchronized (mNotificationLock) {
                try {
                    NotificationRecord r = null;
                    int N = mEnqueuedNotifications.size();
                    for (int i = 0; i < N; i++) {
                        final NotificationRecord enqueued = mEnqueuedNotifications.get(i);
                        if (Objects.equals(key, enqueued.getKey())) {
                            r = enqueued;
                            break;
                        }
                    }
                    if (r == null) {
                        Slog.i(TAG, "Cannot find enqueued record for key: " + key);
                        return;
                    }

                    if (isBlocked(r)) {
                        Slog.i(TAG, "notification blocked by assistant request");
                        return;
                    }

<<<<<<< HEAD
                    final boolean isPackageSuspended = isPackageSuspendedLocked(r);
=======
                    final boolean isPackageSuspended =
                            isPackagePausedOrSuspended(r.sbn.getPackageName(), r.getUid());
>>>>>>> dbf9e87c
                    r.setHidden(isPackageSuspended);
                    if (isPackageSuspended) {
                        mUsageStats.registerSuspendedByAdmin(r);
                    }
                    NotificationRecord old = mNotificationsByKey.get(key);
                    final StatusBarNotification n = r.sbn;
                    final Notification notification = n.getNotification();
                    int index = indexOfNotificationLocked(n.getKey());
                    if (index < 0) {
                        mNotificationList.add(r);
                        mUsageStats.registerPostedByApp(r);
                        r.setInterruptive(isVisuallyInterruptive(null, r));
                    } else {
                        old = mNotificationList.get(index);
                        mNotificationList.set(index, r);
                        mUsageStats.registerUpdatedByApp(r, old);
                        // Make sure we don't lose the foreground service state.
                        notification.flags |=
                                old.getNotification().flags & FLAG_FOREGROUND_SERVICE;
                        r.isUpdate = true;
                        r.setTextChanged(isVisuallyInterruptive(old, r));
                    }

                    mNotificationsByKey.put(n.getKey(), r);

                    // Ensure if this is a foreground service that the proper additional
                    // flags are set.
                    if ((notification.flags & FLAG_FOREGROUND_SERVICE) != 0) {
                        notification.flags |= FLAG_ONGOING_EVENT
                                | FLAG_NO_CLEAR;
                    }

                    mRankingHelper.extractSignals(r);
                    mRankingHelper.sort(mNotificationList);

                    if (!r.isHidden()) {
                        buzzBeepBlinkLocked(r);
                    }

                    if (notification.getSmallIcon() != null) {
                        StatusBarNotification oldSbn = (old != null) ? old.sbn : null;
                        mListeners.notifyPostedLocked(r, old);
                        if ((oldSbn == null || !Objects.equals(oldSbn.getGroup(), n.getGroup()))
                                && !isCritical(r)) {
                            mHandler.post(new Runnable() {
                                @Override
                                public void run() {
                                    mGroupHelper.onNotificationPosted(
                                            n, hasAutoGroupSummaryLocked(n));
                                }
                            });
                        }
                    } else {
                        Slog.e(TAG, "Not posting notification without small icon: " + notification);
                        if (old != null && !old.isCanceled) {
                            mListeners.notifyRemovedLocked(r,
                                    NotificationListenerService.REASON_ERROR, r.getStats());
                            mHandler.post(new Runnable() {
                                @Override
                                public void run() {
                                    mGroupHelper.onNotificationRemoved(n);
                                }
                            });
                        }
                        // ATTENTION: in a future release we will bail out here
                        // so that we do not play sounds, show lights, etc. for invalid
                        // notifications
                        Slog.e(TAG, "WARNING: In a future release this will crash the app: "
                                + n.getPackageName());
                    }

                    maybeRecordInterruptionLocked(r);
                } finally {
                    int N = mEnqueuedNotifications.size();
                    for (int i = 0; i < N; i++) {
                        final NotificationRecord enqueued = mEnqueuedNotifications.get(i);
                        if (Objects.equals(key, enqueued.getKey())) {
                            mEnqueuedNotifications.remove(i);
                            break;
                        }
                    }
                }
            }
        }
    }

    /**
     * If the notification differs enough visually, consider it a new interruptive notification.
     */
    @GuardedBy("mNotificationLock")
    @VisibleForTesting
    protected boolean isVisuallyInterruptive(NotificationRecord old, NotificationRecord r) {
        // Ignore summary updates because we don't display most of the information.
        if (r.sbn.isGroup() && r.sbn.getNotification().isGroupSummary()) {
            if (DEBUG_INTERRUPTIVENESS) {
                Slog.v(TAG, "INTERRUPTIVENESS: "
                        +  r.getKey() + " is not interruptive: summary");
            }
            return false;
        }

        if (old == null) {
            if (DEBUG_INTERRUPTIVENESS) {
                Slog.v(TAG, "INTERRUPTIVENESS: "
                        +  r.getKey() + " is interruptive: new notification");
            }
            return true;
        }

        if (r == null) {
            if (DEBUG_INTERRUPTIVENESS) {
                Slog.v(TAG, "INTERRUPTIVENESS: "
                        +  r.getKey() + " is not interruptive: null");
            }
            return false;
        }

        Notification oldN = old.sbn.getNotification();
        Notification newN = r.sbn.getNotification();

        if (oldN.extras == null || newN.extras == null) {
            if (DEBUG_INTERRUPTIVENESS) {
                Slog.v(TAG, "INTERRUPTIVENESS: "
                        +  r.getKey() + " is not interruptive: no extras");
            }
            return false;
        }

        // Ignore visual interruptions from foreground services because users
        // consider them one 'session'. Count them for everything else.
        if ((r.sbn.getNotification().flags & FLAG_FOREGROUND_SERVICE) != 0) {
            if (DEBUG_INTERRUPTIVENESS) {
                Slog.v(TAG, "INTERRUPTIVENESS: "
                        +  r.getKey() + " is not interruptive: foreground service");
            }
            return false;
        }

        final String oldTitle = String.valueOf(oldN.extras.get(Notification.EXTRA_TITLE));
        final String newTitle = String.valueOf(newN.extras.get(Notification.EXTRA_TITLE));
        if (!Objects.equals(oldTitle, newTitle)) {
            if (DEBUG_INTERRUPTIVENESS) {
                Slog.v(TAG, "INTERRUPTIVENESS: "
                        +  r.getKey() + " is interruptive: changed title");
                Slog.v(TAG, "INTERRUPTIVENESS: " + String.format("   old title: %s (%s@0x%08x)",
                        oldTitle, oldTitle.getClass(), oldTitle.hashCode()));
                Slog.v(TAG, "INTERRUPTIVENESS: " + String.format("   new title: %s (%s@0x%08x)",
                        newTitle, newTitle.getClass(), newTitle.hashCode()));
            }
            return true;
        }
        // Do not compare Spannables (will always return false); compare unstyled Strings
        final String oldText = String.valueOf(oldN.extras.get(Notification.EXTRA_TEXT));
        final String newText = String.valueOf(newN.extras.get(Notification.EXTRA_TEXT));
        if (!Objects.equals(oldText, newText)) {
            if (DEBUG_INTERRUPTIVENESS) {
                Slog.v(TAG, "INTERRUPTIVENESS: "
                        + r.getKey() + " is interruptive: changed text");
                Slog.v(TAG, "INTERRUPTIVENESS: " + String.format("   old text: %s (%s@0x%08x)",
                        oldText, oldText.getClass(), oldText.hashCode()));
                Slog.v(TAG, "INTERRUPTIVENESS: " + String.format("   new text: %s (%s@0x%08x)",
                        newText, newText.getClass(), newText.hashCode()));
            }
            return true;
        }
        if (oldN.hasCompletedProgress() != newN.hasCompletedProgress()) {
            if (DEBUG_INTERRUPTIVENESS) {
                Slog.v(TAG, "INTERRUPTIVENESS: "
                    +  r.getKey() + " is interruptive: completed progress");
            }
            return true;
        }
        // Actions
        if (Notification.areActionsVisiblyDifferent(oldN, newN)) {
            if (DEBUG_INTERRUPTIVENESS) {
                Slog.v(TAG, "INTERRUPTIVENESS: "
                        +  r.getKey() + " is interruptive: changed actions");
            }
            return true;
        }

        try {
            Notification.Builder oldB = Notification.Builder.recoverBuilder(getContext(), oldN);
            Notification.Builder newB = Notification.Builder.recoverBuilder(getContext(), newN);

            // Style based comparisons
            if (Notification.areStyledNotificationsVisiblyDifferent(oldB, newB)) {
                if (DEBUG_INTERRUPTIVENESS) {
                    Slog.v(TAG, "INTERRUPTIVENESS: "
                            +  r.getKey() + " is interruptive: styles differ");
                }
                return true;
            }

            // Remote views
            if (Notification.areRemoteViewsChanged(oldB, newB)) {
                if (DEBUG_INTERRUPTIVENESS) {
                    Slog.v(TAG, "INTERRUPTIVENESS: "
                            +  r.getKey() + " is interruptive: remoteviews differ");
                }
                return true;
            }
        } catch (Exception e) {
            Slog.w(TAG, "error recovering builder", e);
        }

        return false;
    }

    /**
     * Check if the notification is classified as critical.
     *
     * @param record the record to test for criticality
     * @return {@code true} if notification is considered critical
     *
     * @see CriticalNotificationExtractor for criteria
     */
    private boolean isCritical(NotificationRecord record) {
        // 0 is the most critical
        return record.getCriticality() < CriticalNotificationExtractor.NORMAL;
    }

    /**
     * Ensures that grouped notification receive their special treatment.
     *
     * <p>Cancels group children if the new notification causes a group to lose
     * its summary.</p>
     *
     * <p>Updates mSummaryByGroupKey.</p>
     */
    @GuardedBy("mNotificationLock")
    private void handleGroupedNotificationLocked(NotificationRecord r, NotificationRecord old,
            int callingUid, int callingPid) {
        StatusBarNotification sbn = r.sbn;
        Notification n = sbn.getNotification();
        if (n.isGroupSummary() && !sbn.isAppGroup())  {
            // notifications without a group shouldn't be a summary, otherwise autobundling can
            // lead to bugs
            n.flags &= ~Notification.FLAG_GROUP_SUMMARY;
        }

        String group = sbn.getGroupKey();
        boolean isSummary = n.isGroupSummary();

        Notification oldN = old != null ? old.sbn.getNotification() : null;
        String oldGroup = old != null ? old.sbn.getGroupKey() : null;
        boolean oldIsSummary = old != null && oldN.isGroupSummary();

        if (oldIsSummary) {
            NotificationRecord removedSummary = mSummaryByGroupKey.remove(oldGroup);
            if (removedSummary != old) {
                String removedKey =
                        removedSummary != null ? removedSummary.getKey() : "<null>";
                Slog.w(TAG, "Removed summary didn't match old notification: old=" + old.getKey() +
                        ", removed=" + removedKey);
            }
        }
        if (isSummary) {
            mSummaryByGroupKey.put(group, r);
        }

        // Clear out group children of the old notification if the update
        // causes the group summary to go away. This happens when the old
        // notification was a summary and the new one isn't, or when the old
        // notification was a summary and its group key changed.
        if (oldIsSummary && (!isSummary || !oldGroup.equals(group))) {
            cancelGroupChildrenLocked(old, callingUid, callingPid, null, false /* sendDelete */,
                    null);
        }
    }

    @VisibleForTesting
    @GuardedBy("mNotificationLock")
    void scheduleTimeoutLocked(NotificationRecord record) {
        if (record.getNotification().getTimeoutAfter() > 0) {
            final PendingIntent pi = PendingIntent.getBroadcast(getContext(),
                    REQUEST_CODE_TIMEOUT,
                    new Intent(ACTION_NOTIFICATION_TIMEOUT)
                            .setData(new Uri.Builder().scheme(SCHEME_TIMEOUT)
                                    .appendPath(record.getKey()).build())
                            .addFlags(Intent.FLAG_RECEIVER_FOREGROUND)
                            .putExtra(EXTRA_KEY, record.getKey()),
                    PendingIntent.FLAG_UPDATE_CURRENT);
            mAlarmManager.setExactAndAllowWhileIdle(AlarmManager.ELAPSED_REALTIME_WAKEUP,
                    SystemClock.elapsedRealtime() + record.getNotification().getTimeoutAfter(), pi);
        }
    }

    @VisibleForTesting
    @GuardedBy("mNotificationLock")
    void buzzBeepBlinkLocked(NotificationRecord record) {
        if (mIsAutomotive && !mNotificationEffectsEnabledForAutomotive) {
            return;
        }
        boolean buzz = false;
        boolean beep = false;
        boolean blink = false;

        final Notification notification = record.sbn.getNotification();
        final String key = record.getKey();

        // Should this notification make noise, vibe, or use the LED?
        final boolean aboveThreshold =
                mIsAutomotive
                        ? record.getImportance() > NotificationManager.IMPORTANCE_DEFAULT
                        : record.getImportance() >= NotificationManager.IMPORTANCE_DEFAULT;

        // Remember if this notification already owns the notification channels.
        boolean wasBeep = key != null && key.equals(mSoundNotificationKey);
        boolean wasBuzz = key != null && key.equals(mVibrateNotificationKey);
        // These are set inside the conditional if the notification is allowed to make noise.
        boolean hasValidVibrate = false;
        boolean hasValidSound = false;
        boolean sentAccessibilityEvent = false;
        // If the notification will appear in the status bar, it should send an accessibility
        // event
        if (!record.isUpdate && record.getImportance() > IMPORTANCE_MIN) {
            sendAccessibilityEvent(notification, record.sbn.getPackageName());
            sentAccessibilityEvent = true;
        }

        if (aboveThreshold && isNotificationForCurrentUser(record)) {

            if (mSystemReady && mAudioManager != null) {
                Uri soundUri = record.getSound();
                hasValidSound = soundUri != null && !Uri.EMPTY.equals(soundUri);
                long[] vibration = record.getVibration();
                // Demote sound to vibration if vibration missing & phone in vibration mode.
                if (vibration == null
                        && hasValidSound
                        && (mAudioManager.getRingerModeInternal()
                        == AudioManager.RINGER_MODE_VIBRATE)
                        && mAudioManager.getStreamVolume(
                        AudioAttributes.toLegacyStreamType(record.getAudioAttributes())) == 0) {
                    vibration = mFallbackVibrationPattern;
                }
                hasValidVibrate = vibration != null;

                boolean hasAudibleAlert = hasValidSound || hasValidVibrate;
                if (hasAudibleAlert && !shouldMuteNotificationLocked(record)) {
                    if (!sentAccessibilityEvent) {
                        sendAccessibilityEvent(notification, record.sbn.getPackageName());
                        sentAccessibilityEvent = true;
                    }
                    if (DBG) Slog.v(TAG, "Interrupting!");
                    if (hasValidSound) {
<<<<<<< HEAD
                        if (mInCall) {
=======
                        if (isInCall()) {
>>>>>>> dbf9e87c
                            playInCallNotification();
                            beep = true;
                        } else {
                            beep = playSound(record, soundUri);
                        }
                        if(beep) {
                            mSoundNotificationKey = key;
                        }
                    }

                    final boolean ringerModeSilent =
                            mAudioManager.getRingerModeInternal()
                                    == AudioManager.RINGER_MODE_SILENT;
<<<<<<< HEAD
                    if (!mInCall && hasValidVibrate && !ringerModeSilent) {
=======
                    if (!isInCall() && hasValidVibrate && !ringerModeSilent) {
>>>>>>> dbf9e87c
                        buzz = playVibration(record, vibration, hasValidSound);
                        if(buzz) {
                            mVibrateNotificationKey = key;
                        }
                    }
                } else if ((record.getFlags() & Notification.FLAG_INSISTENT) != 0) {
                    hasValidSound = false;
                }
            }
        }
        // If a notification is updated to remove the actively playing sound or vibrate,
        // cancel that feedback now
        if (wasBeep && !hasValidSound) {
            clearSoundLocked();
        }
        if (wasBuzz && !hasValidVibrate) {
            clearVibrateLocked();
        }

        // light
        // release the light
        boolean wasShowLights = mLights.remove(key);
        if (canShowLightsLocked(record, aboveThreshold)) {
            mLights.add(key);
            updateLightsLocked();
            if (mUseAttentionLight) {
                mAttentionLight.pulse();
            }
            blink = true;
        } else if (wasShowLights) {
            updateLightsLocked();
        }
        if (buzz || beep || blink) {
            // Ignore summary updates because we don't display most of the information.
            if (record.sbn.isGroup() && record.sbn.getNotification().isGroupSummary()) {
                if (DEBUG_INTERRUPTIVENESS) {
                    Slog.v(TAG, "INTERRUPTIVENESS: "
                            + record.getKey() + " is not interruptive: summary");
                }
            } else {
                if (DEBUG_INTERRUPTIVENESS) {
                    Slog.v(TAG, "INTERRUPTIVENESS: "
                            + record.getKey() + " is interruptive: alerted");
                }
                record.setInterruptive(true);
            }
            MetricsLogger.action(record.getLogMaker()
                    .setCategory(MetricsEvent.NOTIFICATION_ALERT)
                    .setType(MetricsEvent.TYPE_OPEN)
                    .setSubtype((buzz ? 1 : 0) | (beep ? 2 : 0) | (blink ? 4 : 0)));
            EventLogTags.writeNotificationAlert(key, buzz ? 1 : 0, beep ? 1 : 0, blink ? 1 : 0);
        }
        record.setAudiblyAlerted(buzz || beep);
    }

    @GuardedBy("mNotificationLock")
    boolean canShowLightsLocked(final NotificationRecord record, boolean aboveThreshold) {
        // device lacks light
        if (!mHasLight) {
            return false;
        }
        // user turned lights off globally
        if (!mNotificationPulseEnabled) {
            return false;
        }
        // the notification/channel has no light
        if (record.getLight() == null) {
            return false;
        }
        // unimportant notification
        if (!aboveThreshold) {
            return false;
        }
        // suppressed due to DND
        if ((record.getSuppressedVisualEffects() & SUPPRESSED_EFFECT_LIGHTS) != 0) {
            return false;
        }
        // Suppressed because it's a silent update
        final Notification notification = record.getNotification();
        if (record.isUpdate && (notification.flags & FLAG_ONLY_ALERT_ONCE) != 0) {
            return false;
        }
        // Suppressed because another notification in its group handles alerting
        if (record.sbn.isGroup() && record.getNotification().suppressAlertingDueToGrouping()) {
            return false;
        }
        // not if in call or the screen's on
        if (isInCall() || mScreenOn) {
            return false;
        }

        return true;
    }

    @GuardedBy("mNotificationLock")
    boolean shouldMuteNotificationLocked(final NotificationRecord record) {
        // Suppressed because it's a silent update
        final Notification notification = record.getNotification();
        if (record.isUpdate && (notification.flags & FLAG_ONLY_ALERT_ONCE) != 0) {
            return true;
        }

        // muted by listener
        final String disableEffects = disableNotificationEffects(record);
        if (disableEffects != null) {
            ZenLog.traceDisableEffects(record, disableEffects);
            return true;
        }

        // suppressed due to DND
        if (record.isIntercepted()) {
            return true;
        }

        // Suppressed because another notification in its group handles alerting
        if (record.sbn.isGroup()) {
            if (notification.suppressAlertingDueToGrouping()) {
                return true;
            }
        }

        // Suppressed for being too recently noisy
        final String pkg = record.sbn.getPackageName();
        if (mUsageStats.isAlertRateLimited(pkg)) {
            Slog.e(TAG, "Muting recently noisy " + record.getKey());
            return true;
        }

        return false;
    }

    private boolean playSound(final NotificationRecord record, Uri soundUri) {
        boolean looping = (record.getNotification().flags & Notification.FLAG_INSISTENT) != 0;
        // play notifications if there is no user of exclusive audio focus
        // and the stream volume is not 0 (non-zero volume implies not silenced by SILENT or
        //   VIBRATE ringer mode)
        if (!mAudioManager.isAudioFocusExclusive()
                && (mAudioManager.getStreamVolume(
                        AudioAttributes.toLegacyStreamType(record.getAudioAttributes())) != 0)) {
            final long identity = Binder.clearCallingIdentity();
            try {
                final IRingtonePlayer player = mAudioManager.getRingtonePlayer();
                if (player != null) {
                    if (DBG) Slog.v(TAG, "Playing sound " + soundUri
                            + " with attributes " + record.getAudioAttributes());
                    player.playAsync(soundUri, record.sbn.getUser(), looping,
                            record.getAudioAttributes());
                    return true;
                }
            } catch (RemoteException e) {
            } finally {
                Binder.restoreCallingIdentity(identity);
            }
        }
        return false;
    }

    private boolean playVibration(final NotificationRecord record, long[] vibration,
            boolean delayVibForSound) {
        // Escalate privileges so we can use the vibrator even if the
        // notifying app does not have the VIBRATE permission.
        long identity = Binder.clearCallingIdentity();
        try {
            final VibrationEffect effect;
            try {
                final boolean insistent =
                        (record.getNotification().flags & Notification.FLAG_INSISTENT) != 0;
                effect = VibrationEffect.createWaveform(
                        vibration, insistent ? 0 : -1 /*repeatIndex*/);
            } catch (IllegalArgumentException e) {
                Slog.e(TAG, "Error creating vibration waveform with pattern: " +
                        Arrays.toString(vibration));
                return false;
            }
            if (delayVibForSound) {
                new Thread(() -> {
                    // delay the vibration by the same amount as the notification sound
                    final int waitMs = mAudioManager.getFocusRampTimeMs(
                            AudioManager.AUDIOFOCUS_GAIN_TRANSIENT_MAY_DUCK,
                            record.getAudioAttributes());
                    if (DBG) Slog.v(TAG, "Delaying vibration by " + waitMs + "ms");
                    try {
                        Thread.sleep(waitMs);
                    } catch (InterruptedException e) { }

                    // Notifications might be canceled before it actually vibrates due to waitMs,
                    // so need to check the notification still valide for vibrate.
                    synchronized (mNotificationLock) {
                        if (mNotificationsByKey.get(record.getKey()) != null) {
                            mVibrator.vibrate(record.sbn.getUid(), record.sbn.getOpPkg(),
                                    effect, "Notification (delayed)", record.getAudioAttributes());
                        } else {
                            Slog.e(TAG, "No vibration for canceled notification : " + record.getKey());
                        }
                    }
                }).start();
            } else {
                mVibrator.vibrate(record.sbn.getUid(), record.sbn.getPackageName(),
                        effect, "Notification", record.getAudioAttributes());
            }
            return true;
        } finally{
            Binder.restoreCallingIdentity(identity);
        }
    }

    private boolean isNotificationForCurrentUser(NotificationRecord record) {
        final int currentUser;
        final long token = Binder.clearCallingIdentity();
        try {
            currentUser = ActivityManager.getCurrentUser();
        } finally {
            Binder.restoreCallingIdentity(token);
        }
        return (record.getUserId() == UserHandle.USER_ALL ||
                record.getUserId() == currentUser ||
                mUserProfiles.isCurrentProfile(record.getUserId()));
    }

    protected void playInCallNotification() {
        if (mAudioManager.getRingerModeInternal() == AudioManager.RINGER_MODE_NORMAL
                && Settings.Secure.getInt(getContext().getContentResolver(),
                Settings.Secure.IN_CALL_NOTIFICATION_ENABLED, 1) != 0) {
            new Thread() {
                @Override
                public void run() {
                    final long identity = Binder.clearCallingIdentity();
                    try {
                        final IRingtonePlayer player = mAudioManager.getRingtonePlayer();
                        if (player != null) {
                            if (mCallNotificationToken != null) {
                                player.stop(mCallNotificationToken);
                            }
                            mCallNotificationToken = new Binder();
                            player.play(mCallNotificationToken, mInCallNotificationUri,
                                    mInCallNotificationAudioAttributes,
                                    mInCallNotificationVolume, false);
                        }
                    } catch (RemoteException e) {
                    } finally {
                        Binder.restoreCallingIdentity(identity);
                    }
                }
            }.start();
        }
    }

    @GuardedBy("mToastQueue")
    void showNextToastLocked() {
        ToastRecord record = mToastQueue.get(0);
        while (record != null) {
            if (DBG) Slog.d(TAG, "Show pkg=" + record.pkg + " callback=" + record.callback);
            try {
                record.callback.show(record.token);
                scheduleDurationReachedLocked(record);
                return;
            } catch (RemoteException e) {
                Slog.w(TAG, "Object died trying to show notification " + record.callback
                        + " in package " + record.pkg);
                // remove it from the list and let the process die
                int index = mToastQueue.indexOf(record);
                if (index >= 0) {
                    mToastQueue.remove(index);
                }
                keepProcessAliveIfNeededLocked(record.pid);
                if (mToastQueue.size() > 0) {
                    record = mToastQueue.get(0);
                } else {
                    record = null;
                }
            }
        }
    }

    @GuardedBy("mToastQueue")
    void cancelToastLocked(int index) {
        ToastRecord record = mToastQueue.get(index);
        try {
            record.callback.hide();
        } catch (RemoteException e) {
            Slog.w(TAG, "Object died trying to hide notification " + record.callback
                    + " in package " + record.pkg);
            // don't worry about this, we're about to remove it from
            // the list anyway
        }

        ToastRecord lastToast = mToastQueue.remove(index);

        mWindowManagerInternal.removeWindowToken(lastToast.token, false /* removeWindows */,
                lastToast.displayId);
        // We passed 'false' for 'removeWindows' so that the client has time to stop
        // rendering (as hide above is a one-way message), otherwise we could crash
        // a client which was actively using a surface made from the token. However
        // we need to schedule a timeout to make sure the token is eventually killed
        // one way or another.
        scheduleKillTokenTimeout(lastToast);

        keepProcessAliveIfNeededLocked(record.pid);
        if (mToastQueue.size() > 0) {
            // Show the next one. If the callback fails, this will remove
            // it from the list, so don't assume that the list hasn't changed
            // after this point.
            showNextToastLocked();
        }
    }

    void finishTokenLocked(IBinder t, int displayId) {
        mHandler.removeCallbacksAndMessages(t);
        // We pass 'true' for 'removeWindows' to let the WindowManager destroy any
        // remaining surfaces as either the client has called finishToken indicating
        // it has successfully removed the views, or the client has timed out
        // at which point anything goes.
        mWindowManagerInternal.removeWindowToken(t, true /* removeWindows */, displayId);
    }

    @GuardedBy("mToastQueue")
    private void scheduleDurationReachedLocked(ToastRecord r)
    {
        mHandler.removeCallbacksAndMessages(r);
        Message m = Message.obtain(mHandler, MESSAGE_DURATION_REACHED, r);
        int delay = r.duration == Toast.LENGTH_LONG ? LONG_DELAY : SHORT_DELAY;
        // Accessibility users may need longer timeout duration. This api compares original delay
        // with user's preference and return longer one. It returns original delay if there's no
        // preference.
        delay = mAccessibilityManager.getRecommendedTimeoutMillis(delay,
                AccessibilityManager.FLAG_CONTENT_TEXT);
        mHandler.sendMessageDelayed(m, delay);
    }

    private void handleDurationReached(ToastRecord record)
    {
        if (DBG) Slog.d(TAG, "Timeout pkg=" + record.pkg + " callback=" + record.callback);
        synchronized (mToastQueue) {
            int index = indexOfToastLocked(record.pkg, record.callback);
            if (index >= 0) {
                cancelToastLocked(index);
            }
        }
    }

    @GuardedBy("mToastQueue")
    private void scheduleKillTokenTimeout(ToastRecord r)
    {
        mHandler.removeCallbacksAndMessages(r);
        Message m = Message.obtain(mHandler, MESSAGE_FINISH_TOKEN_TIMEOUT, r);
        mHandler.sendMessageDelayed(m, FINISH_TOKEN_TIMEOUT);
    }

    private void handleKillTokenTimeout(ToastRecord record)
    {
        if (DBG) Slog.d(TAG, "Kill Token Timeout token=" + record.token);
        synchronized (mToastQueue) {
            finishTokenLocked(record.token, record.displayId);
        }
    }

    @GuardedBy("mToastQueue")
    int indexOfToastLocked(String pkg, ITransientNotification callback)
    {
        IBinder cbak = callback.asBinder();
        ArrayList<ToastRecord> list = mToastQueue;
        int len = list.size();
        for (int i=0; i<len; i++) {
            ToastRecord r = list.get(i);
            if (r.pkg.equals(pkg) && r.callback.asBinder() == cbak) {
                return i;
            }
        }
        return -1;
    }

    @GuardedBy("mToastQueue")
    void keepProcessAliveIfNeededLocked(int pid)
    {
        int toastCount = 0; // toasts from this pid
        ArrayList<ToastRecord> list = mToastQueue;
        int N = list.size();
        for (int i=0; i<N; i++) {
            ToastRecord r = list.get(i);
            if (r.pid == pid) {
                toastCount++;
            }
        }
        try {
            mAm.setProcessImportant(mForegroundToken, pid, toastCount > 0, "toast");
        } catch (RemoteException e) {
            // Shouldn't happen.
        }
    }

    private void handleRankingReconsideration(Message message) {
        if (!(message.obj instanceof RankingReconsideration)) return;
        RankingReconsideration recon = (RankingReconsideration) message.obj;
        recon.run();
        boolean changed;
        synchronized (mNotificationLock) {
            final NotificationRecord record = mNotificationsByKey.get(recon.getKey());
            if (record == null) {
                return;
            }
            int indexBefore = findNotificationRecordIndexLocked(record);
            boolean interceptBefore = record.isIntercepted();
            int visibilityBefore = record.getPackageVisibilityOverride();
            recon.applyChangesLocked(record);
            applyZenModeLocked(record);
            mRankingHelper.sort(mNotificationList);
            int indexAfter = findNotificationRecordIndexLocked(record);
            boolean interceptAfter = record.isIntercepted();
            int visibilityAfter = record.getPackageVisibilityOverride();
            changed = indexBefore != indexAfter || interceptBefore != interceptAfter
                    || visibilityBefore != visibilityAfter;
            if (interceptBefore && !interceptAfter
                    && record.isNewEnoughForAlerting(System.currentTimeMillis())) {
                buzzBeepBlinkLocked(record);
            }
        }
        if (changed) {
            mHandler.scheduleSendRankingUpdate();
        }
    }

    void handleRankingSort() {
        if (mRankingHelper == null) return;
        synchronized (mNotificationLock) {
            final int N = mNotificationList.size();
            // Any field that can change via one of the extractors needs to be added here.
            ArrayList<String> orderBefore = new ArrayList<>(N);
            int[] visibilities = new int[N];
            boolean[] showBadges = new boolean[N];
            boolean[] allowBubbles = new boolean[N];
            ArrayList<NotificationChannel> channelBefore = new ArrayList<>(N);
            ArrayList<String> groupKeyBefore = new ArrayList<>(N);
            ArrayList<ArrayList<String>> overridePeopleBefore = new ArrayList<>(N);
            ArrayList<ArrayList<SnoozeCriterion>> snoozeCriteriaBefore = new ArrayList<>(N);
            ArrayList<Integer> userSentimentBefore = new ArrayList<>(N);
            ArrayList<Integer> suppressVisuallyBefore = new ArrayList<>(N);
            ArrayList<ArrayList<Notification.Action>> systemSmartActionsBefore = new ArrayList<>(N);
            ArrayList<ArrayList<CharSequence>> smartRepliesBefore = new ArrayList<>(N);
            int[] importancesBefore = new int[N];
            for (int i = 0; i < N; i++) {
                final NotificationRecord r = mNotificationList.get(i);
                orderBefore.add(r.getKey());
                visibilities[i] = r.getPackageVisibilityOverride();
                showBadges[i] = r.canShowBadge();
                allowBubbles[i] = r.canBubble();
                channelBefore.add(r.getChannel());
                groupKeyBefore.add(r.getGroupKey());
                overridePeopleBefore.add(r.getPeopleOverride());
                snoozeCriteriaBefore.add(r.getSnoozeCriteria());
                userSentimentBefore.add(r.getUserSentiment());
                suppressVisuallyBefore.add(r.getSuppressedVisualEffects());
                systemSmartActionsBefore.add(r.getSystemGeneratedSmartActions());
                smartRepliesBefore.add(r.getSmartReplies());
                importancesBefore[i] = r.getImportance();
                mRankingHelper.extractSignals(r);
            }
            mRankingHelper.sort(mNotificationList);
            for (int i = 0; i < N; i++) {
                final NotificationRecord r = mNotificationList.get(i);
                if (!orderBefore.get(i).equals(r.getKey())
                        || visibilities[i] != r.getPackageVisibilityOverride()
                        || showBadges[i] != r.canShowBadge()
                        || allowBubbles[i] != r.canBubble()
                        || !Objects.equals(channelBefore.get(i), r.getChannel())
                        || !Objects.equals(groupKeyBefore.get(i), r.getGroupKey())
                        || !Objects.equals(overridePeopleBefore.get(i), r.getPeopleOverride())
                        || !Objects.equals(snoozeCriteriaBefore.get(i), r.getSnoozeCriteria())
                        || !Objects.equals(userSentimentBefore.get(i), r.getUserSentiment())
                        || !Objects.equals(suppressVisuallyBefore.get(i),
                        r.getSuppressedVisualEffects())
                        || !Objects.equals(systemSmartActionsBefore.get(i),
                                r.getSystemGeneratedSmartActions())
                        || !Objects.equals(smartRepliesBefore.get(i), r.getSmartReplies())
                        || importancesBefore[i] != r.getImportance()) {
                    mHandler.scheduleSendRankingUpdate();
                    return;
                }
            }
        }
    }

    @GuardedBy("mNotificationLock")
    private void recordCallerLocked(NotificationRecord record) {
        if (mZenModeHelper.isCall(record)) {
            mZenModeHelper.recordCaller(record);
        }
    }

    // let zen mode evaluate this record
    @GuardedBy("mNotificationLock")
    private void applyZenModeLocked(NotificationRecord record) {
        record.setIntercepted(mZenModeHelper.shouldIntercept(record));
        if (record.isIntercepted()) {
            record.setSuppressedVisualEffects(
                    mZenModeHelper.getConsolidatedNotificationPolicy().suppressedVisualEffects);
        } else {
            record.setSuppressedVisualEffects(0);
        }
    }

    @GuardedBy("mNotificationLock")
    private int findNotificationRecordIndexLocked(NotificationRecord target) {
        return mRankingHelper.indexOf(mNotificationList, target);
    }

    private void handleSendRankingUpdate() {
        synchronized (mNotificationLock) {
            mListeners.notifyRankingUpdateLocked(null);
        }
    }

    private void scheduleListenerHintsChanged(int state) {
        mHandler.removeMessages(MESSAGE_LISTENER_HINTS_CHANGED);
        mHandler.obtainMessage(MESSAGE_LISTENER_HINTS_CHANGED, state, 0).sendToTarget();
    }

    private void scheduleInterruptionFilterChanged(int listenerInterruptionFilter) {
        mHandler.removeMessages(MESSAGE_LISTENER_NOTIFICATION_FILTER_CHANGED);
        mHandler.obtainMessage(
                MESSAGE_LISTENER_NOTIFICATION_FILTER_CHANGED,
                listenerInterruptionFilter,
                0).sendToTarget();
    }

    private void handleListenerHintsChanged(int hints) {
        synchronized (mNotificationLock) {
            mListeners.notifyListenerHintsChangedLocked(hints);
        }
    }

    private void handleListenerInterruptionFilterChanged(int interruptionFilter) {
        synchronized (mNotificationLock) {
            mListeners.notifyInterruptionFilterChanged(interruptionFilter);
        }
    }

    private void handleOnPackageChanged(boolean removingPackage, int changeUserId,
            String[] pkgList, int[] uidList) {
        boolean preferencesChanged = removingPackage;
        mListeners.onPackagesChanged(removingPackage, pkgList, uidList);
        mAssistants.onPackagesChanged(removingPackage, pkgList, uidList);
        mConditionProviders.onPackagesChanged(removingPackage, pkgList, uidList);
        preferencesChanged |= mPreferencesHelper.onPackagesChanged(
                removingPackage, changeUserId, pkgList, uidList);
        if (preferencesChanged) {
            handleSavePolicyFile();
        }
    }

    protected class WorkerHandler extends Handler
    {
        public WorkerHandler(Looper looper) {
            super(looper);
        }

        @Override
        public void handleMessage(Message msg)
        {
            switch (msg.what)
            {
                case MESSAGE_DURATION_REACHED:
                    handleDurationReached((ToastRecord) msg.obj);
                    break;
                case MESSAGE_FINISH_TOKEN_TIMEOUT:
                    handleKillTokenTimeout((ToastRecord) msg.obj);
                    break;
                case MESSAGE_SEND_RANKING_UPDATE:
                    handleSendRankingUpdate();
                    break;
                case MESSAGE_LISTENER_HINTS_CHANGED:
                    handleListenerHintsChanged(msg.arg1);
                    break;
                case MESSAGE_LISTENER_NOTIFICATION_FILTER_CHANGED:
                    handleListenerInterruptionFilterChanged(msg.arg1);
                    break;
                case MESSAGE_ON_PACKAGE_CHANGED:
                    SomeArgs args = (SomeArgs) msg.obj;
                    handleOnPackageChanged((boolean) args.arg1, args.argi1, (String[]) args.arg2,
                            (int[]) args.arg3);
                    args.recycle();
                    break;
            }
        }

        protected void scheduleSendRankingUpdate() {
            if (!hasMessages(MESSAGE_SEND_RANKING_UPDATE)) {
                Message m = Message.obtain(this, MESSAGE_SEND_RANKING_UPDATE);
                sendMessage(m);
            }
        }

        protected void scheduleCancelNotification(CancelNotificationRunnable cancelRunnable) {
            if (!hasCallbacks(cancelRunnable)) {
                sendMessage(Message.obtain(this, cancelRunnable));
            }
        }

        protected void scheduleOnPackageChanged(boolean removingPackage, int changeUserId,
                String[] pkgList, int[] uidList) {
            SomeArgs args = SomeArgs.obtain();
            args.arg1 = removingPackage;
            args.argi1 = changeUserId;
            args.arg2 = pkgList;
            args.arg3 = uidList;
            sendMessage(Message.obtain(this, MESSAGE_ON_PACKAGE_CHANGED, args));
        }
    }

    private final class RankingHandlerWorker extends Handler implements RankingHandler
    {
        public RankingHandlerWorker(Looper looper) {
            super(looper);
        }

        @Override
        public void handleMessage(Message msg) {
            switch (msg.what) {
                case MESSAGE_RECONSIDER_RANKING:
                    handleRankingReconsideration(msg);
                    break;
                case MESSAGE_RANKING_SORT:
                    handleRankingSort();
                    break;
            }
        }

        public void requestSort() {
            removeMessages(MESSAGE_RANKING_SORT);
            Message msg = Message.obtain();
            msg.what = MESSAGE_RANKING_SORT;
            sendMessage(msg);
        }

        public void requestReconsideration(RankingReconsideration recon) {
            Message m = Message.obtain(this,
                    NotificationManagerService.MESSAGE_RECONSIDER_RANKING, recon);
            long delay = recon.getDelay(TimeUnit.MILLISECONDS);
            sendMessageDelayed(m, delay);
        }
    }

    // Notifications
    // ============================================================================
    static int clamp(int x, int low, int high) {
        return (x < low) ? low : ((x > high) ? high : x);
    }

    void sendAccessibilityEvent(Notification notification, CharSequence packageName) {
        if (!mAccessibilityManager.isEnabled()) {
            return;
        }

        AccessibilityEvent event =
            AccessibilityEvent.obtain(AccessibilityEvent.TYPE_NOTIFICATION_STATE_CHANGED);
        event.setPackageName(packageName);
        event.setClassName(Notification.class.getName());
        event.setParcelableData(notification);
        CharSequence tickerText = notification.tickerText;
        if (!TextUtils.isEmpty(tickerText)) {
            event.getText().add(tickerText);
        }

        mAccessibilityManager.sendAccessibilityEvent(event);
    }

    /**
     * Removes all NotificationsRecords with the same key as the given notification record
     * from both lists. Do not call this method while iterating over either list.
     */
    @GuardedBy("mNotificationLock")
    private boolean removeFromNotificationListsLocked(NotificationRecord r) {
        // Remove from both lists, either list could have a separate Record for what is
        // effectively the same notification.
        boolean wasPosted = false;
        NotificationRecord recordInList = null;
        if ((recordInList = findNotificationByListLocked(mNotificationList, r.getKey()))
                != null) {
            mNotificationList.remove(recordInList);
            mNotificationsByKey.remove(recordInList.sbn.getKey());
            wasPosted = true;
        }
        while ((recordInList = findNotificationByListLocked(mEnqueuedNotifications, r.getKey()))
                != null) {
            mEnqueuedNotifications.remove(recordInList);
        }
        return wasPosted;
    }

    @GuardedBy("mNotificationLock")
    private void cancelNotificationLocked(NotificationRecord r, boolean sendDelete, int reason,
            boolean wasPosted, String listenerName) {
        cancelNotificationLocked(r, sendDelete, reason, -1, -1, wasPosted, listenerName);
    }

    @GuardedBy("mNotificationLock")
    private void cancelNotificationLocked(NotificationRecord r, boolean sendDelete, int reason,
            int rank, int count, boolean wasPosted, String listenerName) {
        final String canceledKey = r.getKey();

        // Record caller.
        recordCallerLocked(r);

        if (r.getStats().getDismissalSurface() == NotificationStats.DISMISSAL_NOT_DISMISSED) {
            r.recordDismissalSurface(NotificationStats.DISMISSAL_OTHER);
        }

        // tell the app
        if (sendDelete) {
            final PendingIntent deleteIntent = r.getNotification().deleteIntent;
            if (deleteIntent != null) {
                try {
                    // make sure deleteIntent cannot be used to start activities from background
                    LocalServices.getService(ActivityManagerInternal.class)
                            .clearPendingIntentAllowBgActivityStarts(deleteIntent.getTarget(),
                            WHITELIST_TOKEN);
                    deleteIntent.send();
                } catch (PendingIntent.CanceledException ex) {
                    // do nothing - there's no relevant way to recover, and
                    //     no reason to let this propagate
                    Slog.w(TAG, "canceled PendingIntent for " + r.sbn.getPackageName(), ex);
                }
            }
        }

        // Only cancel these if this notification actually got to be posted.
        if (wasPosted) {
            // status bar
            if (r.getNotification().getSmallIcon() != null) {
                if (reason != REASON_SNOOZED) {
                    r.isCanceled = true;
                }
                mListeners.notifyRemovedLocked(r, reason, r.getStats());
                mHandler.post(new Runnable() {
                    @Override
                    public void run() {
                        mGroupHelper.onNotificationRemoved(r.sbn);
                    }
                });
            }

            // sound
            if (canceledKey.equals(mSoundNotificationKey)) {
                mSoundNotificationKey = null;
                final long identity = Binder.clearCallingIdentity();
                try {
                    final IRingtonePlayer player = mAudioManager.getRingtonePlayer();
                    if (player != null) {
                        player.stopAsync();
                    }
                } catch (RemoteException e) {
                } finally {
                    Binder.restoreCallingIdentity(identity);
                }
            }

            // vibrate
            if (canceledKey.equals(mVibrateNotificationKey)) {
                mVibrateNotificationKey = null;
                long identity = Binder.clearCallingIdentity();
                try {
                    mVibrator.cancel();
                }
                finally {
                    Binder.restoreCallingIdentity(identity);
                }
            }

            // light
            mLights.remove(canceledKey);
        }

        // Record usage stats
        // TODO: add unbundling stats?
        switch (reason) {
            case REASON_CANCEL:
            case REASON_CANCEL_ALL:
            case REASON_LISTENER_CANCEL:
            case REASON_LISTENER_CANCEL_ALL:
                mUsageStats.registerDismissedByUser(r);
                break;
            case REASON_APP_CANCEL:
            case REASON_APP_CANCEL_ALL:
                mUsageStats.registerRemovedByApp(r);
                break;
        }

        String groupKey = r.getGroupKey();
        NotificationRecord groupSummary = mSummaryByGroupKey.get(groupKey);
        if (groupSummary != null && groupSummary.getKey().equals(canceledKey)) {
            mSummaryByGroupKey.remove(groupKey);
        }
        final ArrayMap<String, String> summaries = mAutobundledSummaries.get(r.sbn.getUserId());
        if (summaries != null && r.sbn.getKey().equals(summaries.get(r.sbn.getPackageName()))) {
            summaries.remove(r.sbn.getPackageName());
        }

        // Save it for users of getHistoricalNotifications()
        mArchive.record(r.sbn);

        final long now = System.currentTimeMillis();
        final LogMaker logMaker = r.getItemLogMaker()
                .setType(MetricsEvent.TYPE_DISMISS)
                .setSubtype(reason);
        if (rank != -1 && count != -1) {
            logMaker.addTaggedData(MetricsEvent.NOTIFICATION_SHADE_INDEX, rank)
                    .addTaggedData(MetricsEvent.NOTIFICATION_SHADE_COUNT, count);
        }
        MetricsLogger.action(logMaker);
        EventLogTags.writeNotificationCanceled(canceledKey, reason,
                r.getLifespanMs(now), r.getFreshnessMs(now), r.getExposureMs(now),
                rank, count, listenerName);
    }

    @VisibleForTesting
    void updateUriPermissions(@Nullable NotificationRecord newRecord,
            @Nullable NotificationRecord oldRecord, String targetPkg, int targetUserId) {
        final String key = (newRecord != null) ? newRecord.getKey() : oldRecord.getKey();
        if (DBG) Slog.d(TAG, key + ": updating permissions");

        final ArraySet<Uri> newUris = (newRecord != null) ? newRecord.getGrantableUris() : null;
        final ArraySet<Uri> oldUris = (oldRecord != null) ? oldRecord.getGrantableUris() : null;

        // Shortcut when no Uris involved
        if (newUris == null && oldUris == null) {
            return;
        }

        // Inherit any existing owner
        IBinder permissionOwner = null;
        if (newRecord != null && permissionOwner == null) {
            permissionOwner = newRecord.permissionOwner;
        }
        if (oldRecord != null && permissionOwner == null) {
            permissionOwner = oldRecord.permissionOwner;
        }

        // If we have Uris to grant, but no owner yet, go create one
        if (newUris != null && permissionOwner == null) {
            if (DBG) Slog.d(TAG, key + ": creating owner");
            permissionOwner = mUgmInternal.newUriPermissionOwner("NOTIF:" + key);
        }

        // If we have no Uris to grant, but an existing owner, go destroy it
        if (newUris == null && permissionOwner != null) {
            final long ident = Binder.clearCallingIdentity();
            try {
                if (DBG) Slog.d(TAG, key + ": destroying owner");
                mUgmInternal.revokeUriPermissionFromOwner(permissionOwner, null, ~0,
                        UserHandle.getUserId(oldRecord.getUid()));
                permissionOwner = null;
            } finally {
                Binder.restoreCallingIdentity(ident);
            }
        }

        // Grant access to new Uris
        if (newUris != null && permissionOwner != null) {
            for (int i = 0; i < newUris.size(); i++) {
                final Uri uri = newUris.valueAt(i);
                if (oldUris == null || !oldUris.contains(uri)) {
                    if (DBG) Slog.d(TAG, key + ": granting " + uri);
                    grantUriPermission(permissionOwner, uri, newRecord.getUid(), targetPkg,
                            targetUserId);
                }
            }
        }

        // Revoke access to old Uris
        if (oldUris != null && permissionOwner != null) {
            for (int i = 0; i < oldUris.size(); i++) {
                final Uri uri = oldUris.valueAt(i);
                if (newUris == null || !newUris.contains(uri)) {
                    if (DBG) Slog.d(TAG, key + ": revoking " + uri);
                    revokeUriPermission(permissionOwner, uri, oldRecord.getUid());
                }
            }
        }

        if (newRecord != null) {
            newRecord.permissionOwner = permissionOwner;
        }
    }

    private void grantUriPermission(IBinder owner, Uri uri, int sourceUid, String targetPkg,
            int targetUserId) {
        if (uri == null || !ContentResolver.SCHEME_CONTENT.equals(uri.getScheme())) return;

        final long ident = Binder.clearCallingIdentity();
        try {
            mUgm.grantUriPermissionFromOwner(owner, sourceUid, targetPkg,
                    ContentProvider.getUriWithoutUserId(uri),
                    Intent.FLAG_GRANT_READ_URI_PERMISSION,
                    ContentProvider.getUserIdFromUri(uri, UserHandle.getUserId(sourceUid)),
                    targetUserId);
        } catch (RemoteException ignored) {
            // Ignored because we're in same process
        } finally {
            Binder.restoreCallingIdentity(ident);
        }
    }

    private void revokeUriPermission(IBinder owner, Uri uri, int sourceUid) {
        if (uri == null || !ContentResolver.SCHEME_CONTENT.equals(uri.getScheme())) return;

        final long ident = Binder.clearCallingIdentity();
        try {
            mUgmInternal.revokeUriPermissionFromOwner(
                    owner,
                    ContentProvider.getUriWithoutUserId(uri),
                    Intent.FLAG_GRANT_READ_URI_PERMISSION,
                    ContentProvider.getUserIdFromUri(uri, UserHandle.getUserId(sourceUid)));
        } finally {
            Binder.restoreCallingIdentity(ident);
        }
    }

    /**
     * Cancels a notification ONLY if it has all of the {@code mustHaveFlags}
     * and none of the {@code mustNotHaveFlags}.
     */
    void cancelNotification(final int callingUid, final int callingPid,
            final String pkg, final String tag, final int id,
            final int mustHaveFlags, final int mustNotHaveFlags, final boolean sendDelete,
            final int userId, final int reason, final ManagedServiceInfo listener) {
        cancelNotification(callingUid, callingPid, pkg, tag, id, mustHaveFlags, mustNotHaveFlags,
                sendDelete, userId, reason, -1 /* rank */, -1 /* count */, listener);
    }

    /**
     * Cancels a notification ONLY if it has all of the {@code mustHaveFlags}
     * and none of the {@code mustNotHaveFlags}.
     */
    void cancelNotification(final int callingUid, final int callingPid,
            final String pkg, final String tag, final int id,
            final int mustHaveFlags, final int mustNotHaveFlags, final boolean sendDelete,
            final int userId, final int reason, int rank, int count,
            final ManagedServiceInfo listener) {
        // In enqueueNotificationInternal notifications are added by scheduling the
        // work on the worker handler. Hence, we also schedule the cancel on this
        // handler to avoid a scenario where an add notification call followed by a
        // remove notification call ends up in not removing the notification.
        mHandler.scheduleCancelNotification(new CancelNotificationRunnable(callingUid, callingPid,
                pkg, tag, id, mustHaveFlags, mustNotHaveFlags, sendDelete, userId, reason, rank,
                count, listener));
    }

    /**
     * Determine whether the userId applies to the notification in question, either because
     * they match exactly, or one of them is USER_ALL (which is treated as a wildcard).
     */
    private boolean notificationMatchesUserId(NotificationRecord r, int userId) {
        return
                // looking for USER_ALL notifications? match everything
                   userId == UserHandle.USER_ALL
                // a notification sent to USER_ALL matches any query
                || r.getUserId() == UserHandle.USER_ALL
                // an exact user match
                || r.getUserId() == userId;
    }

    /**
     * Determine whether the userId applies to the notification in question, either because
     * they match exactly, or one of them is USER_ALL (which is treated as a wildcard) or
     * because it matches one of the users profiles.
     */
    private boolean notificationMatchesCurrentProfiles(NotificationRecord r, int userId) {
        return notificationMatchesUserId(r, userId)
                || mUserProfiles.isCurrentProfile(r.getUserId());
    }

    /**
     * Cancels all notifications from a given package that have all of the
     * {@code mustHaveFlags}.
     */
    void cancelAllNotificationsInt(int callingUid, int callingPid, String pkg, String channelId,
            int mustHaveFlags, int mustNotHaveFlags, boolean doit, int userId, int reason,
            ManagedServiceInfo listener) {
        mHandler.post(new Runnable() {
            @Override
            public void run() {
                String listenerName = listener == null ? null : listener.component.toShortString();
                EventLogTags.writeNotificationCancelAll(callingUid, callingPid,
                        pkg, userId, mustHaveFlags, mustNotHaveFlags, reason,
                        listenerName);

                // Why does this parameter exist? Do we actually want to execute the above if doit
                // is false?
                if (!doit) {
                    return;
                }

                synchronized (mNotificationLock) {
                    FlagChecker flagChecker = (int flags) -> {
                        if ((flags & mustHaveFlags) != mustHaveFlags) {
                            return false;
                        }
                        if ((flags & mustNotHaveFlags) != 0) {
                            return false;
                        }
                        return true;
                    };
                    cancelAllNotificationsByListLocked(mNotificationList, callingUid, callingPid,
                            pkg, true /*nullPkgIndicatesUserSwitch*/, channelId, flagChecker,
                            false /*includeCurrentProfiles*/, userId, false /*sendDelete*/, reason,
                            listenerName, true /* wasPosted */);
                    cancelAllNotificationsByListLocked(mEnqueuedNotifications, callingUid,
                            callingPid, pkg, true /*nullPkgIndicatesUserSwitch*/, channelId,
                            flagChecker, false /*includeCurrentProfiles*/, userId,
                            false /*sendDelete*/, reason, listenerName, false /* wasPosted */);
                    mSnoozeHelper.cancel(userId, pkg);
                }
            }
        });
    }

    private interface FlagChecker {
        // Returns false if these flags do not pass the defined flag test.
        public boolean apply(int flags);
    }

    @GuardedBy("mNotificationLock")
    private void cancelAllNotificationsByListLocked(ArrayList<NotificationRecord> notificationList,
            int callingUid, int callingPid, String pkg, boolean nullPkgIndicatesUserSwitch,
            String channelId, FlagChecker flagChecker, boolean includeCurrentProfiles, int userId,
            boolean sendDelete, int reason, String listenerName, boolean wasPosted) {
        ArrayList<NotificationRecord> canceledNotifications = null;
        for (int i = notificationList.size() - 1; i >= 0; --i) {
            NotificationRecord r = notificationList.get(i);
            if (includeCurrentProfiles) {
                if (!notificationMatchesCurrentProfiles(r, userId)) {
                    continue;
                }
            } else if (!notificationMatchesUserId(r, userId)) {
                continue;
            }
            // Don't remove notifications to all, if there's no package name specified
            if (nullPkgIndicatesUserSwitch && pkg == null && r.getUserId() == UserHandle.USER_ALL) {
                continue;
            }
            if (!flagChecker.apply(r.getFlags())) {
                continue;
            }
            if (pkg != null && !r.sbn.getPackageName().equals(pkg)) {
                continue;
            }
            if (channelId != null && !channelId.equals(r.getChannel().getId())) {
                continue;
            }
            if (canceledNotifications == null) {
                canceledNotifications = new ArrayList<>();
            }
            notificationList.remove(i);
            mNotificationsByKey.remove(r.getKey());
            r.recordDismissalSentiment(NotificationStats.DISMISS_SENTIMENT_NEUTRAL);
            canceledNotifications.add(r);
            cancelNotificationLocked(r, sendDelete, reason, wasPosted, listenerName);
        }
        if (canceledNotifications != null) {
            final int M = canceledNotifications.size();
            for (int i = 0; i < M; i++) {
                cancelGroupChildrenLocked(canceledNotifications.get(i), callingUid, callingPid,
                        listenerName, false /* sendDelete */, flagChecker);
            }
            updateLightsLocked();
        }
    }

    void snoozeNotificationInt(String key, long duration, String snoozeCriterionId,
            ManagedServiceInfo listener) {
        String listenerName = listener == null ? null : listener.component.toShortString();
        if (duration <= 0 && snoozeCriterionId == null || key == null) {
            return;
        }

        if (DBG) {
            Slog.d(TAG, String.format("snooze event(%s, %d, %s, %s)", key, duration,
                    snoozeCriterionId, listenerName));
        }
        // Needs to post so that it can cancel notifications not yet enqueued.
        mHandler.post(new SnoozeNotificationRunnable(key, duration, snoozeCriterionId));
    }

    void unsnoozeNotificationInt(String key, ManagedServiceInfo listener) {
        String listenerName = listener == null ? null : listener.component.toShortString();
        if (DBG) {
            Slog.d(TAG, String.format("unsnooze event(%s, %s)", key, listenerName));
        }
        mSnoozeHelper.cleanupPersistedContext(key);
        mSnoozeHelper.repost(key);
        handleSavePolicyFile();
    }

    @GuardedBy("mNotificationLock")
    void cancelAllLocked(int callingUid, int callingPid, int userId, int reason,
            ManagedServiceInfo listener, boolean includeCurrentProfiles) {
        mHandler.post(new Runnable() {
            @Override
            public void run() {
                synchronized (mNotificationLock) {
                    String listenerName =
                            listener == null ? null : listener.component.toShortString();
                    EventLogTags.writeNotificationCancelAll(callingUid, callingPid,
                            null, userId, 0, 0, reason, listenerName);

                    FlagChecker flagChecker = (int flags) -> {
                        int flagsToCheck = FLAG_ONGOING_EVENT | FLAG_NO_CLEAR;
                        if (REASON_LISTENER_CANCEL_ALL == reason) {
                            flagsToCheck |= FLAG_BUBBLE;
                        }
                        if ((flags & flagsToCheck) != 0) {
                            return false;
                        }
                        return true;
                    };

                    cancelAllNotificationsByListLocked(mNotificationList, callingUid, callingPid,
                            null, false /*nullPkgIndicatesUserSwitch*/, null, flagChecker,
                            includeCurrentProfiles, userId, true /*sendDelete*/, reason,
                            listenerName, true);
                    cancelAllNotificationsByListLocked(mEnqueuedNotifications, callingUid,
                            callingPid, null, false /*nullPkgIndicatesUserSwitch*/, null,
                            flagChecker, includeCurrentProfiles, userId, true /*sendDelete*/,
                            reason, listenerName, false);
                    mSnoozeHelper.cancel(userId, includeCurrentProfiles);
                }
            }
        });
    }

    // Warning: The caller is responsible for invoking updateLightsLocked().
    @GuardedBy("mNotificationLock")
    private void cancelGroupChildrenLocked(NotificationRecord r, int callingUid, int callingPid,
            String listenerName, boolean sendDelete, FlagChecker flagChecker) {
        Notification n = r.getNotification();
        if (!n.isGroupSummary()) {
            return;
        }

        String pkg = r.sbn.getPackageName();

        if (pkg == null) {
            if (DBG) Slog.e(TAG, "No package for group summary: " + r.getKey());
            return;
        }

        cancelGroupChildrenByListLocked(mNotificationList, r, callingUid, callingPid, listenerName,
                sendDelete, true, flagChecker);
        cancelGroupChildrenByListLocked(mEnqueuedNotifications, r, callingUid, callingPid,
                listenerName, sendDelete, false, flagChecker);
    }

    @GuardedBy("mNotificationLock")
    private void cancelGroupChildrenByListLocked(ArrayList<NotificationRecord> notificationList,
            NotificationRecord parentNotification, int callingUid, int callingPid,
            String listenerName, boolean sendDelete, boolean wasPosted, FlagChecker flagChecker) {
        final String pkg = parentNotification.sbn.getPackageName();
        final int userId = parentNotification.getUserId();
        final int reason = REASON_GROUP_SUMMARY_CANCELED;
        for (int i = notificationList.size() - 1; i >= 0; i--) {
            final NotificationRecord childR = notificationList.get(i);
            final StatusBarNotification childSbn = childR.sbn;
            if ((childSbn.isGroup() && !childSbn.getNotification().isGroupSummary()) &&
                    childR.getGroupKey().equals(parentNotification.getGroupKey())
                    && (childR.getFlags() & FLAG_FOREGROUND_SERVICE) == 0
                    && (flagChecker == null || flagChecker.apply(childR.getFlags()))) {
                EventLogTags.writeNotificationCancel(callingUid, callingPid, pkg, childSbn.getId(),
                        childSbn.getTag(), userId, 0, 0, reason, listenerName);
                notificationList.remove(i);
                mNotificationsByKey.remove(childR.getKey());
                cancelNotificationLocked(childR, sendDelete, reason, wasPosted, listenerName);
            }
        }
    }

    @GuardedBy("mNotificationLock")
    void updateLightsLocked()
    {
        // handle notification lights
        NotificationRecord ledNotification = null;
        while (ledNotification == null && !mLights.isEmpty()) {
            final String owner = mLights.get(mLights.size() - 1);
            ledNotification = mNotificationsByKey.get(owner);
            if (ledNotification == null) {
                Slog.wtfStack(TAG, "LED Notification does not exist: " + owner);
                mLights.remove(owner);
            }
        }

        // Don't flash while we are in a call or screen is on
        if (ledNotification == null || isInCall() || mScreenOn) {
            mNotificationLight.turnOff();
        } else {
            NotificationRecord.Light light = ledNotification.getLight();
            if (light != null && mNotificationPulseEnabled) {
                // pulse repeatedly
                mNotificationLight.setFlashing(light.color, Light.LIGHT_FLASH_TIMED,
                        light.onMs, light.offMs);
            }
        }
    }

    @GuardedBy("mNotificationLock")
    @NonNull
    List<NotificationRecord> findCurrentAndSnoozedGroupNotificationsLocked(String pkg,
            String groupKey, int userId) {
        List<NotificationRecord> records = mSnoozeHelper.getNotifications(pkg, groupKey, userId);
        records.addAll(findGroupNotificationsLocked(pkg, groupKey, userId));
        return records;
    }

    @GuardedBy("mNotificationLock")
    @NonNull List<NotificationRecord> findGroupNotificationsLocked(String pkg,
            String groupKey, int userId) {
        List<NotificationRecord> records = new ArrayList<>();
        records.addAll(findGroupNotificationByListLocked(mNotificationList, pkg, groupKey, userId));
        records.addAll(
                findGroupNotificationByListLocked(mEnqueuedNotifications, pkg, groupKey, userId));
        return records;
    }

    @GuardedBy("mNotificationLock")
    private NotificationRecord findInCurrentAndSnoozedNotificationByKeyLocked(String key) {
        NotificationRecord r = findNotificationByKeyLocked(key);
        if (r == null) {
            r = mSnoozeHelper.getNotification(key);
        }
        return r;

    }

    @GuardedBy("mNotificationLock")
    private @NonNull List<NotificationRecord> findGroupNotificationByListLocked(
            ArrayList<NotificationRecord> list, String pkg, String groupKey, int userId) {
        List<NotificationRecord> records = new ArrayList<>();
        final int len = list.size();
        for (int i = 0; i < len; i++) {
            NotificationRecord r = list.get(i);
            if (notificationMatchesUserId(r, userId) && r.getGroupKey().equals(groupKey)
                    && r.sbn.getPackageName().equals(pkg)) {
                records.add(r);
            }
        }
        return records;
    }

    // Searches both enqueued and posted notifications by key.
    // TODO: need to combine a bunch of these getters with slightly different behavior.
    // TODO: Should enqueuing just add to mNotificationsByKey instead?
    @GuardedBy("mNotificationLock")
    private NotificationRecord findNotificationByKeyLocked(String key) {
        NotificationRecord r;
        if ((r = findNotificationByListLocked(mNotificationList, key)) != null) {
            return r;
        }
        if ((r = findNotificationByListLocked(mEnqueuedNotifications, key)) != null) {
            return r;
        }
        return null;
    }

    @GuardedBy("mNotificationLock")
    NotificationRecord findNotificationLocked(String pkg, String tag, int id, int userId) {
        NotificationRecord r;
        if ((r = findNotificationByListLocked(mNotificationList, pkg, tag, id, userId)) != null) {
            return r;
        }
        if ((r = findNotificationByListLocked(mEnqueuedNotifications, pkg, tag, id, userId))
                != null) {
            return r;
        }
        return null;
    }

    @GuardedBy("mNotificationLock")
    private NotificationRecord findNotificationByListLocked(ArrayList<NotificationRecord> list,
            String pkg, String tag, int id, int userId) {
        final int len = list.size();
        for (int i = 0; i < len; i++) {
            NotificationRecord r = list.get(i);
            if (notificationMatchesUserId(r, userId) && r.sbn.getId() == id &&
                    TextUtils.equals(r.sbn.getTag(), tag) && r.sbn.getPackageName().equals(pkg)) {
                return r;
            }
        }
        return null;
    }

    @GuardedBy("mNotificationLock")
    private List<NotificationRecord> findNotificationsByListLocked(
            ArrayList<NotificationRecord> list, String pkg, String tag, int id, int userId) {
        List<NotificationRecord> matching = new ArrayList<>();
        final int len = list.size();
        for (int i = 0; i < len; i++) {
            NotificationRecord r = list.get(i);
            if (notificationMatchesUserId(r, userId) && r.sbn.getId() == id &&
                    TextUtils.equals(r.sbn.getTag(), tag) && r.sbn.getPackageName().equals(pkg)) {
                matching.add(r);
            }
        }
        return matching;
    }

    @GuardedBy("mNotificationLock")
    private NotificationRecord findNotificationByListLocked(ArrayList<NotificationRecord> list,
            String key) {
        final int N = list.size();
        for (int i = 0; i < N; i++) {
            if (key.equals(list.get(i).getKey())) {
                return list.get(i);
            }
        }
        return null;
    }

    @GuardedBy("mNotificationLock")
    int indexOfNotificationLocked(String key) {
        final int N = mNotificationList.size();
        for (int i = 0; i < N; i++) {
            if (key.equals(mNotificationList.get(i).getKey())) {
                return i;
            }
        }
        return -1;
    }

    @VisibleForTesting
    protected void hideNotificationsForPackages(String[] pkgs) {
        synchronized (mNotificationLock) {
            List<String> pkgList = Arrays.asList(pkgs);
            List<NotificationRecord> changedNotifications = new ArrayList<>();
            int numNotifications = mNotificationList.size();
            for (int i = 0; i < numNotifications; i++) {
                NotificationRecord rec = mNotificationList.get(i);
                if (pkgList.contains(rec.sbn.getPackageName())) {
                    rec.setHidden(true);
                    changedNotifications.add(rec);
                }
            }

            mListeners.notifyHiddenLocked(changedNotifications);
        }
    }

    @VisibleForTesting
    protected void unhideNotificationsForPackages(String[] pkgs) {
        synchronized (mNotificationLock) {
            List<String> pkgList = Arrays.asList(pkgs);
            List<NotificationRecord> changedNotifications = new ArrayList<>();
            int numNotifications = mNotificationList.size();
            for (int i = 0; i < numNotifications; i++) {
                NotificationRecord rec = mNotificationList.get(i);
                if (pkgList.contains(rec.sbn.getPackageName())) {
                    rec.setHidden(false);
                    changedNotifications.add(rec);
                }
            }

            mListeners.notifyUnhiddenLocked(changedNotifications);
        }
    }

    private void updateNotificationPulse() {
        synchronized (mNotificationLock) {
            updateLightsLocked();
        }
    }

    protected boolean isCallingUidSystem() {
        final int uid = Binder.getCallingUid();
        return uid == Process.SYSTEM_UID;
    }

    protected boolean isUidSystemOrPhone(int uid) {
        final int appid = UserHandle.getAppId(uid);
        return (appid == Process.SYSTEM_UID || appid == Process.PHONE_UID || uid == 0);
    }

    // TODO: Most calls should probably move to isCallerSystem.
    protected boolean isCallerSystemOrPhone() {
        return isUidSystemOrPhone(Binder.getCallingUid());
    }

    private void checkCallerIsSystemOrShell() {
        if (Binder.getCallingUid() == Process.SHELL_UID) {
            return;
        }
        checkCallerIsSystem();
    }

    private void checkCallerIsSystem() {
        if (isCallerSystemOrPhone()) {
            return;
        }
        throw new SecurityException("Disallowed call for uid " + Binder.getCallingUid());
    }

    private void checkCallerIsSystemOrSystemUiOrShell() {
        if (Binder.getCallingUid() == Process.SHELL_UID) {
            return;
        }
        if (isCallerSystemOrPhone()) {
            return;
        }
        getContext().enforceCallingPermission(android.Manifest.permission.STATUS_BAR_SERVICE, null);
    }

    private void checkCallerIsSystemOrSameApp(String pkg) {
        if (isCallerSystemOrPhone()) {
            return;
        }
        checkCallerIsSameApp(pkg);
    }

    private boolean isCallerAndroid(String callingPkg, int uid) {
        return isUidSystemOrPhone(uid) && callingPkg != null
                && PackageManagerService.PLATFORM_PACKAGE_NAME.equals(callingPkg);
    }

    /**
     * Check if the notification is of a category type that is restricted to system use only,
     * if so throw SecurityException
     */
    private void checkRestrictedCategories(final Notification notification) {
        try {
            if (!mPackageManager.hasSystemFeature(PackageManager.FEATURE_AUTOMOTIVE, 0)) {
                return;
            }
        } catch (RemoteException re) {
            if (DBG) Slog.e(TAG, "Unable to confirm if it's safe to skip category "
                    + "restrictions check thus the check will be done anyway");
        }
        if (Notification.CATEGORY_CAR_EMERGENCY.equals(notification.category)
                || Notification.CATEGORY_CAR_WARNING.equals(notification.category)
                || Notification.CATEGORY_CAR_INFORMATION.equals(notification.category)) {
                    checkCallerIsSystem();
        }
    }

    @VisibleForTesting
    boolean isCallerInstantApp(int callingUid, int userId) {
        // System is always allowed to act for ephemeral apps.
        if (isUidSystemOrPhone(callingUid)) {
            return false;
        }

        if (userId == UserHandle.USER_ALL) {
            userId = USER_SYSTEM;
        }

        try {
            final String[] pkgs = mPackageManager.getPackagesForUid(callingUid);
            if (pkgs == null) {
                throw new SecurityException("Unknown uid " + callingUid);
            }
            final String pkg = pkgs[0];
            mAppOps.checkPackage(callingUid, pkg);

            ApplicationInfo ai = mPackageManager.getApplicationInfo(pkg, 0, userId);
            if (ai == null) {
                throw new SecurityException("Unknown package " + pkg);
            }
            return ai.isInstantApp();
        } catch (RemoteException re) {
            throw new SecurityException("Unknown uid " + callingUid, re);
        }
    }

    private void checkCallerIsSameApp(String pkg) {
        checkCallerIsSameApp(pkg, Binder.getCallingUid(), UserHandle.getCallingUserId());
    }

    private void checkCallerIsSameApp(String pkg, int uid, int userId) {
        try {
            ApplicationInfo ai = mPackageManager.getApplicationInfo(
                    pkg, 0, userId);
            if (ai == null) {
                throw new SecurityException("Unknown package " + pkg);
            }
            if (!UserHandle.isSameApp(ai.uid, uid)) {
                throw new SecurityException("Calling uid " + uid + " gave package "
                        + pkg + " which is owned by uid " + ai.uid);
            }
        } catch (RemoteException re) {
            throw new SecurityException("Unknown package " + pkg + "\n" + re);
        }
    }

    private boolean isCallerSameApp(String pkg) {
        try {
            checkCallerIsSameApp(pkg);
            return true;
        } catch (SecurityException e) {
            return false;
        }
    }

    private boolean isCallerSameApp(String pkg, int uid, int userId) {
        try {
            checkCallerIsSameApp(pkg, uid, userId);
            return true;
        } catch (SecurityException e) {
            return false;
        }
    }

    private static String callStateToString(int state) {
        switch (state) {
            case TelephonyManager.CALL_STATE_IDLE: return "CALL_STATE_IDLE";
            case TelephonyManager.CALL_STATE_RINGING: return "CALL_STATE_RINGING";
            case TelephonyManager.CALL_STATE_OFFHOOK: return "CALL_STATE_OFFHOOK";
            default: return "CALL_STATE_UNKNOWN_" + state;
        }
    }

    private void listenForCallState() {
        TelephonyManager.from(getContext()).listen(new PhoneStateListener() {
            @Override
            public void onCallStateChanged(int state, String incomingNumber) {
                if (mCallState == state) return;
                if (DBG) Slog.d(TAG, "Call state changed: " + callStateToString(state));
                mCallState = state;
            }
        }, PhoneStateListener.LISTEN_CALL_STATE);
    }

    /**
     * Generates a NotificationRankingUpdate from 'sbns', considering only
     * notifications visible to the given listener.
     */
    @GuardedBy("mNotificationLock")
    private NotificationRankingUpdate makeRankingUpdateLocked(ManagedServiceInfo info) {
        final int N = mNotificationList.size();
        final ArrayList<NotificationListenerService.Ranking> rankings = new ArrayList<>();

        for (int i = 0; i < N; i++) {
            NotificationRecord record = mNotificationList.get(i);
            if (!isVisibleToListener(record.sbn, info)) {
                continue;
            }
            final String key = record.sbn.getKey();
            final NotificationListenerService.Ranking ranking =
                    new NotificationListenerService.Ranking();
            ranking.populate(
                    key,
                    rankings.size(),
                    !record.isIntercepted(),
                    record.getPackageVisibilityOverride(),
                    record.getSuppressedVisualEffects(),
                    record.getImportance(),
                    record.getImportanceExplanation(),
                    record.sbn.getOverrideGroupKey(),
                    record.getChannel(),
                    record.getPeopleOverride(),
                    record.getSnoozeCriteria(),
                    record.canShowBadge(),
                    record.getUserSentiment(),
                    record.isHidden(),
                    record.getLastAudiblyAlertedMs(),
                    record.getSound() != null || record.getVibration() != null,
                    record.getSystemGeneratedSmartActions(),
                    record.getSmartReplies(),
                    record.canBubble()
            );
            rankings.add(ranking);
        }

        return new NotificationRankingUpdate(
                rankings.toArray(new NotificationListenerService.Ranking[0]));
    }

    boolean hasCompanionDevice(ManagedServiceInfo info) {
        if (mCompanionManager == null) {
            mCompanionManager = getCompanionManager();
        }
        // Companion mgr doesn't exist on all device types
        if (mCompanionManager == null) {
            return false;
        }
        long identity = Binder.clearCallingIdentity();
        try {
            List<String> associations = mCompanionManager.getAssociations(
                    info.component.getPackageName(), info.userid);
            if (!ArrayUtils.isEmpty(associations)) {
                return true;
            }
        } catch (SecurityException se) {
            // Not a privileged listener
        } catch (RemoteException re) {
            Slog.e(TAG, "Cannot reach companion device service", re);
        } catch (Exception e) {
            Slog.e(TAG, "Cannot verify listener " + info, e);
        } finally {
            Binder.restoreCallingIdentity(identity);
        }
        return false;
    }

    protected ICompanionDeviceManager getCompanionManager() {
        return ICompanionDeviceManager.Stub.asInterface(
                ServiceManager.getService(Context.COMPANION_DEVICE_SERVICE));
    }

    private boolean isVisibleToListener(StatusBarNotification sbn, ManagedServiceInfo listener) {
        if (!listener.enabledAndUserMatches(sbn.getUserId())) {
            return false;
        }
        // TODO: remove this for older listeners.
        return true;
    }

    private boolean isPackageSuspendedForUser(String pkg, int uid) {
        final long identity = Binder.clearCallingIdentity();
        int userId = UserHandle.getUserId(uid);
        try {
            return mPackageManager.isPackageSuspendedForUser(pkg, userId);
        } catch (RemoteException re) {
            throw new SecurityException("Could not talk to package manager service");
        } catch (IllegalArgumentException ex) {
            // Package not found.
            return false;
        } finally {
            Binder.restoreCallingIdentity(identity);
        }
    }

    @VisibleForTesting
    boolean canUseManagedServices(String pkg, Integer userId, String requiredPermission) {
        boolean canUseManagedServices = !mActivityManager.isLowRamDevice()
                || mPackageManagerClient.hasSystemFeature(PackageManager.FEATURE_WATCH);

        for (String whitelisted : getContext().getResources().getStringArray(
                R.array.config_allowedManagedServicesOnLowRamDevices)) {
            if (whitelisted.equals(pkg)) {
                canUseManagedServices = true;
            }
        }

        if (requiredPermission != null) {
            try {
                if (mPackageManager.checkPermission(requiredPermission, pkg, userId)
                    != PackageManager.PERMISSION_GRANTED) {
                    canUseManagedServices = false;
                }
            } catch (RemoteException e) {
                Slog.e(TAG, "can't talk to pm", e);
            }
        }

        return canUseManagedServices;
    }

    private class TrimCache {
        StatusBarNotification heavy;
        StatusBarNotification sbnClone;
        StatusBarNotification sbnCloneLight;

        TrimCache(StatusBarNotification sbn) {
            heavy = sbn;
        }

        StatusBarNotification ForListener(ManagedServiceInfo info) {
            if (mListeners.getOnNotificationPostedTrim(info) == TRIM_LIGHT) {
                if (sbnCloneLight == null) {
                    sbnCloneLight = heavy.cloneLight();
                }
                return sbnCloneLight;
            } else {
                if (sbnClone == null) {
                    sbnClone = heavy.clone();
                }
                return sbnClone;
            }
        }
    }

    private boolean isInCall() {
        if (mInCallStateOffHook) {
            return true;
        }
        int audioMode = mAudioManager.getMode();
        if (audioMode == AudioManager.MODE_IN_CALL
                || audioMode == AudioManager.MODE_IN_COMMUNICATION) {
            return true;
        }
        return false;
    }

    public class NotificationAssistants extends ManagedServices {
        static final String TAG_ENABLED_NOTIFICATION_ASSISTANTS = "enabled_assistants";

        private static final String ATT_USER_SET = "user_set";
        private static final String TAG_ALLOWED_ADJUSTMENT_TYPES = "q_allowed_adjustments";
        private static final String ATT_TYPES = "types";

        private final Object mLock = new Object();

        @GuardedBy("mLock")
        private ArrayMap<Integer, Boolean> mUserSetMap = new ArrayMap<>();
        private Set<String> mAllowedAdjustments = new ArraySet<>();

        public NotificationAssistants(Context context, Object lock, UserProfiles up,
                IPackageManager pm) {
            super(context, lock, up, pm);

            // Add all default allowed adjustment types. Will be overwritten by values in xml,
            // if they exist
            for (int i = 0; i < DEFAULT_ALLOWED_ADJUSTMENTS.length; i++) {
                mAllowedAdjustments.add(DEFAULT_ALLOWED_ADJUSTMENTS[i]);
            }
        }

        @Override
        protected Config getConfig() {
            Config c = new Config();
            c.caption = "notification assistant";
            c.serviceInterface = NotificationAssistantService.SERVICE_INTERFACE;
            c.xmlTag = TAG_ENABLED_NOTIFICATION_ASSISTANTS;
            c.secureSettingName = Settings.Secure.ENABLED_NOTIFICATION_ASSISTANT;
            c.bindPermission = Manifest.permission.BIND_NOTIFICATION_ASSISTANT_SERVICE;
            c.settingsAction = Settings.ACTION_MANAGE_DEFAULT_APPS_SETTINGS;
            c.clientLabel = R.string.notification_ranker_binding_label;
            return c;
        }

        @Override
        protected IInterface asInterface(IBinder binder) {
            return INotificationListener.Stub.asInterface(binder);
        }

        @Override
        protected boolean checkType(IInterface service) {
            return service instanceof INotificationListener;
        }

        @Override
        protected void onServiceAdded(ManagedServiceInfo info) {
            mListeners.registerGuestService(info);
        }

        @Override
        @GuardedBy("mNotificationLock")
        protected void onServiceRemovedLocked(ManagedServiceInfo removed) {
            mListeners.unregisterService(removed.service, removed.userid);
        }

        @Override
        public void onUserUnlocked(int user) {
            if (DEBUG) Slog.d(TAG, "onUserUnlocked u=" + user);
            // force rebind the assistant, as it might be keeping its own state in user locked
            // storage
            rebindServices(true, user);
        }

        @Override
        protected String getRequiredPermission() {
            // only signature/privileged apps can be bound.
            return android.Manifest.permission.REQUEST_NOTIFICATION_ASSISTANT_SERVICE;
        }

        @Override
        protected void writeExtraXmlTags(XmlSerializer out) throws IOException {
            synchronized (mLock) {
                out.startTag(null, TAG_ALLOWED_ADJUSTMENT_TYPES);
                out.attribute(null, ATT_TYPES, TextUtils.join(",", mAllowedAdjustments));
                out.endTag(null, TAG_ALLOWED_ADJUSTMENT_TYPES);
            }
        }

        @Override
        protected void readExtraTag(String tag, XmlPullParser parser) throws IOException {
            if (TAG_ALLOWED_ADJUSTMENT_TYPES.equals(tag)) {
                final String types = XmlUtils.readStringAttribute(parser, ATT_TYPES);
                synchronized (mLock) {
                    mAllowedAdjustments.clear();
                    if (!TextUtils.isEmpty(types)) {
                        mAllowedAdjustments.addAll(Arrays.asList(types.split(",")));
                    }
                }
            }
        }
<<<<<<< HEAD

        protected void allowAdjustmentType(String type) {
            synchronized (mLock) {
                mAllowedAdjustments.add(type);
            }
            for (final ManagedServiceInfo info : NotificationAssistants.this.getServices()) {
                mHandler.post(() -> notifyCapabilitiesChanged(info));
            }
        }

        protected void disallowAdjustmentType(String type) {
            synchronized (mLock) {
                mAllowedAdjustments.remove(type);
            }
            for (final ManagedServiceInfo info : NotificationAssistants.this.getServices()) {
                    mHandler.post(() -> notifyCapabilitiesChanged(info));
            }
        }

=======

        protected void allowAdjustmentType(String type) {
            synchronized (mLock) {
                mAllowedAdjustments.add(type);
            }
            for (final ManagedServiceInfo info : NotificationAssistants.this.getServices()) {
                mHandler.post(() -> notifyCapabilitiesChanged(info));
            }
        }

        protected void disallowAdjustmentType(String type) {
            synchronized (mLock) {
                mAllowedAdjustments.remove(type);
            }
            for (final ManagedServiceInfo info : NotificationAssistants.this.getServices()) {
                    mHandler.post(() -> notifyCapabilitiesChanged(info));
            }
        }

>>>>>>> dbf9e87c
        protected List<String> getAllowedAssistantAdjustments() {
            synchronized (mLock) {
                List<String> types = new ArrayList<>();
                types.addAll(mAllowedAdjustments);
                return types;
            }
        }

        protected boolean isAdjustmentAllowed(String type) {
            synchronized (mLock) {
                return mAllowedAdjustments.contains(type);
            }
        }

        protected void onNotificationsSeenLocked(ArrayList<NotificationRecord> records) {
            // There should be only one, but it's a list, so while we enforce
            // singularity elsewhere, we keep it general here, to avoid surprises.
            for (final ManagedServiceInfo info : NotificationAssistants.this.getServices()) {
                ArrayList<String> keys = new ArrayList<>(records.size());
                for (NotificationRecord r : records) {
                    boolean sbnVisible = isVisibleToListener(r.sbn, info)
                            && info.isSameUser(r.getUserId());
                    if (sbnVisible) {
                        keys.add(r.getKey());
                    }
                }

                if (!keys.isEmpty()) {
                    mHandler.post(() -> notifySeen(info, keys));
                }
            }
        }

        boolean hasUserSet(int userId) {
            synchronized (mLock) {
                return mUserSetMap.getOrDefault(userId, false);
            }
        }

        void setUserSet(int userId, boolean set) {
            synchronized (mLock) {
                mUserSetMap.put(userId, set);
            }
        }

        @Override
        protected void writeExtraAttributes(XmlSerializer out, int userId) throws IOException {
            out.attribute(null, ATT_USER_SET, Boolean.toString(hasUserSet(userId)));
        }

        @Override
        protected void readExtraAttributes(String tag, XmlPullParser parser, int userId)
                throws IOException {
            boolean userSet = XmlUtils.readBooleanAttribute(parser, ATT_USER_SET, false);
            setUserSet(userId, userSet);
        }

        private void notifyCapabilitiesChanged(final ManagedServiceInfo info) {
<<<<<<< HEAD
            final INotificationListener assistant = (INotificationListener) info.service;
            try {
                assistant.onAllowedAdjustmentsChanged();
            } catch (RemoteException ex) {
                Slog.e(TAG, "unable to notify assistant (capabilities): " + assistant, ex);
            }
        }

        private void notifySeen(final ManagedServiceInfo info,
                final ArrayList<String> keys) {
            final INotificationListener assistant = (INotificationListener) info.service;
            try {
                assistant.onNotificationsSeen(keys);
            } catch (RemoteException ex) {
                Slog.e(TAG, "unable to notify assistant (seen): " + assistant, ex);
            }
        }

        @GuardedBy("mNotificationLock")
        private void onNotificationEnqueuedLocked(final NotificationRecord r) {
            final boolean debug = isVerboseLogEnabled();
            if (debug) {
                Slog.v(TAG, "onNotificationEnqueuedLocked() called with: r = [" + r + "]");
=======
            final INotificationListener assistant = (INotificationListener) info.service;
            try {
                assistant.onAllowedAdjustmentsChanged();
            } catch (RemoteException ex) {
                Slog.e(TAG, "unable to notify assistant (capabilities): " + assistant, ex);
>>>>>>> dbf9e87c
            }
            final StatusBarNotification sbn = r.sbn;
            notifyAssistantLocked(
                    sbn,
                    true /* sameUserOnly */,
                    (assistant, sbnHolder) -> {
                        try {
                            if (debug) {
                                Slog.v(TAG,
                                        "calling onNotificationEnqueuedWithChannel " + sbnHolder);
                            }
                            assistant.onNotificationEnqueuedWithChannel(sbnHolder, r.getChannel());
                        } catch (RemoteException ex) {
                            Slog.e(TAG, "unable to notify assistant (enqueued): " + assistant, ex);
                        }
                    });
        }

        @GuardedBy("mNotificationLock")
        void notifyAssistantExpansionChangedLocked(
                final StatusBarNotification sbn,
                final boolean isUserAction,
                final boolean isExpanded) {
            final String key = sbn.getKey();
            notifyAssistantLocked(
                    sbn,
                    false /* sameUserOnly */,
                    (assistant, sbnHolder) -> {
                        try {
                            assistant.onNotificationExpansionChanged(key, isUserAction, isExpanded);
                        } catch (RemoteException ex) {
                            Slog.e(TAG, "unable to notify assistant (expanded): " + assistant, ex);
                        }
                    });
        }

        @GuardedBy("mNotificationLock")
        void notifyAssistantNotificationDirectReplyLocked(
                final StatusBarNotification sbn) {
            final String key = sbn.getKey();
            notifyAssistantLocked(
                    sbn,
                    false /* sameUserOnly */,
                    (assistant, sbnHolder) -> {
                        try {
                            assistant.onNotificationDirectReply(key);
                        } catch (RemoteException ex) {
                            Slog.e(TAG, "unable to notify assistant (expanded): " + assistant, ex);
                        }
                    });
        }

        @GuardedBy("mNotificationLock")
        void notifyAssistantSuggestedReplySent(
                final StatusBarNotification sbn, CharSequence reply, boolean generatedByAssistant) {
            final String key = sbn.getKey();
            notifyAssistantLocked(
                    sbn,
                    false /* sameUserOnly */,
                    (assistant, sbnHolder) -> {
                        try {
                            assistant.onSuggestedReplySent(
                                    key,
                                    reply,
                                    generatedByAssistant
                                            ? NotificationAssistantService.SOURCE_FROM_ASSISTANT
                                            : NotificationAssistantService.SOURCE_FROM_APP);
                        } catch (RemoteException ex) {
                            Slog.e(TAG, "unable to notify assistant (snoozed): " + assistant, ex);
                        }
                    });
        }

        @GuardedBy("mNotificationLock")
        void notifyAssistantActionClicked(
                final StatusBarNotification sbn, int actionIndex, Notification.Action action,
                boolean generatedByAssistant) {
            final String key = sbn.getKey();
            notifyAssistantLocked(
                    sbn,
                    false /* sameUserOnly */,
                    (assistant, sbnHolder) -> {
                        try {
                            assistant.onActionClicked(
                                    key,
                                    action,
                                    generatedByAssistant
                                            ? NotificationAssistantService.SOURCE_FROM_ASSISTANT
                                            : NotificationAssistantService.SOURCE_FROM_APP);
                        } catch (RemoteException ex) {
                            Slog.e(TAG, "unable to notify assistant (snoozed): " + assistant, ex);
                        }
                    });
        }

        private void notifySeen(final ManagedServiceInfo info,
                final ArrayList<String> keys) {
            final INotificationListener assistant = (INotificationListener) info.service;
            try {
                assistant.onNotificationsSeen(keys);
            } catch (RemoteException ex) {
                Slog.e(TAG, "unable to notify assistant (seen): " + assistant, ex);
            }
        }

        @GuardedBy("mNotificationLock")
        private void onNotificationEnqueuedLocked(final NotificationRecord r) {
            final boolean debug = isVerboseLogEnabled();
            if (debug) {
                Slog.v(TAG, "onNotificationEnqueuedLocked() called with: r = [" + r + "]");
            }
            final StatusBarNotification sbn = r.sbn;
            notifyAssistantLocked(
                    sbn,
                    true /* sameUserOnly */,
                    (assistant, sbnHolder) -> {
                        try {
                            if (debug) {
                                Slog.v(TAG,
                                        "calling onNotificationEnqueuedWithChannel " + sbnHolder);
                            }
                            assistant.onNotificationEnqueuedWithChannel(sbnHolder, r.getChannel());
                        } catch (RemoteException ex) {
                            Slog.e(TAG, "unable to notify assistant (enqueued): " + assistant, ex);
                        }
                    });
        }

        @GuardedBy("mNotificationLock")
        void notifyAssistantExpansionChangedLocked(
                final StatusBarNotification sbn,
                final boolean isUserAction,
                final boolean isExpanded) {
            final String key = sbn.getKey();
            notifyAssistantLocked(
                    sbn,
                    false /* sameUserOnly */,
                    (assistant, sbnHolder) -> {
                        try {
                            assistant.onNotificationExpansionChanged(key, isUserAction, isExpanded);
                        } catch (RemoteException ex) {
                            Slog.e(TAG, "unable to notify assistant (expanded): " + assistant, ex);
                        }
                    });
        }

        @GuardedBy("mNotificationLock")
        void notifyAssistantNotificationDirectReplyLocked(
                final StatusBarNotification sbn) {
            final String key = sbn.getKey();
            notifyAssistantLocked(
                    sbn,
                    false /* sameUserOnly */,
                    (assistant, sbnHolder) -> {
                        try {
                            assistant.onNotificationDirectReply(key);
                        } catch (RemoteException ex) {
                            Slog.e(TAG, "unable to notify assistant (expanded): " + assistant, ex);
                        }
                    });
        }

        @GuardedBy("mNotificationLock")
        void notifyAssistantSuggestedReplySent(
                final StatusBarNotification sbn, CharSequence reply, boolean generatedByAssistant) {
            final String key = sbn.getKey();
            notifyAssistantLocked(
                    sbn,
                    false /* sameUserOnly */,
                    (assistant, sbnHolder) -> {
                        try {
                            assistant.onSuggestedReplySent(
                                    key,
                                    reply,
                                    generatedByAssistant
                                            ? NotificationAssistantService.SOURCE_FROM_ASSISTANT
                                            : NotificationAssistantService.SOURCE_FROM_APP);
                        } catch (RemoteException ex) {
                            Slog.e(TAG, "unable to notify assistant (snoozed): " + assistant, ex);
                        }
                    });
        }

        @GuardedBy("mNotificationLock")
        void notifyAssistantActionClicked(
                final StatusBarNotification sbn, int actionIndex, Notification.Action action,
                boolean generatedByAssistant) {
            final String key = sbn.getKey();
            notifyAssistantLocked(
                    sbn,
                    false /* sameUserOnly */,
                    (assistant, sbnHolder) -> {
                        try {
                            assistant.onActionClicked(
                                    key,
                                    action,
                                    generatedByAssistant
                                            ? NotificationAssistantService.SOURCE_FROM_ASSISTANT
                                            : NotificationAssistantService.SOURCE_FROM_APP);
                        } catch (RemoteException ex) {
                            Slog.e(TAG, "unable to notify assistant (snoozed): " + assistant, ex);
                        }
                    });
        }

        /**
         * asynchronously notify the assistant that a notification has been snoozed until a
         * context
         */
        @GuardedBy("mNotificationLock")
        private void notifyAssistantSnoozedLocked(
                final StatusBarNotification sbn, final String snoozeCriterionId) {
            notifyAssistantLocked(
                    sbn,
                    false /* sameUserOnly */,
                    (assistant, sbnHolder) -> {
                        try {
                            assistant.onNotificationSnoozedUntilContext(
                                    sbnHolder, snoozeCriterionId);
                        } catch (RemoteException ex) {
                            Slog.e(TAG, "unable to notify assistant (snoozed): " + assistant, ex);
                        }
                    });
        }

        /**
         * Notifies the assistant something about the specified notification, only assistant
         * that is visible to the notification will be notified.
         *
         * @param sbn          the notification object that the update is about.
         * @param sameUserOnly should the update  be sent to the assistant in the same user only.
         * @param callback     the callback that provides the assistant to be notified, executed
         *                     in WorkerHandler.
         */
        @GuardedBy("mNotificationLock")
        private void notifyAssistantLocked(
                final StatusBarNotification sbn,
                boolean sameUserOnly,
                BiConsumer<INotificationListener, StatusBarNotificationHolder> callback) {
            TrimCache trimCache = new TrimCache(sbn);
            // There should be only one, but it's a list, so while we enforce
            // singularity elsewhere, we keep it general here, to avoid surprises.

            final boolean debug = isVerboseLogEnabled();
            if (debug) {
                Slog.v(TAG,
                        "notifyAssistantLocked() called with: sbn = [" + sbn + "], sameUserOnly = ["
                                + sameUserOnly + "], callback = [" + callback + "]");
            }
            for (final ManagedServiceInfo info : NotificationAssistants.this.getServices()) {
                boolean sbnVisible = isVisibleToListener(sbn, info)
                        && (!sameUserOnly || info.isSameUser(sbn.getUserId()));
                if (debug) {
                    Slog.v(TAG, "notifyAssistantLocked info=" + info + " snbVisible=" + sbnVisible);
                }
                if (!sbnVisible) {
                    continue;
                }
                final INotificationListener assistant = (INotificationListener) info.service;
                final StatusBarNotification sbnToPost = trimCache.ForListener(info);
                final StatusBarNotificationHolder sbnHolder =
                        new StatusBarNotificationHolder(sbnToPost);
                mHandler.post(() -> callback.accept(assistant, sbnHolder));
            }
        }

        public boolean isEnabled() {
            return !getServices().isEmpty();
        }

        protected void resetDefaultAssistantsIfNecessary() {
            final List<UserInfo> activeUsers = mUm.getUsers(true);
            for (UserInfo userInfo : activeUsers) {
                int userId = userInfo.getUserHandle().getIdentifier();
                if (!hasUserSet(userId)) {
                    Slog.d(TAG, "Approving default notification assistant for user " + userId);
                    setDefaultAssistantForUser(userId);
<<<<<<< HEAD
                }
            }
        }

        @Override
        protected void setPackageOrComponentEnabled(String pkgOrComponent, int userId,
                boolean isPrimary, boolean enabled) {
            // Ensures that only one component is enabled at a time
            if (enabled) {
                List<ComponentName> allowedComponents = getAllowedComponents(userId);
                if (!allowedComponents.isEmpty()) {
                    ComponentName currentComponent = CollectionUtils.firstOrNull(allowedComponents);
                    if (currentComponent.flattenToString().equals(pkgOrComponent)) return;
                    setNotificationAssistantAccessGrantedForUserInternal(
                            currentComponent, userId, false);
                }
            }
            super.setPackageOrComponentEnabled(pkgOrComponent, userId, isPrimary, enabled);
        }

        @Override
        public void dump(PrintWriter pw, DumpFilter filter) {
            super.dump(pw, filter);
            pw.println("    Has user set:");
            synchronized (mLock) {
                Set<Integer> userIds = mUserSetMap.keySet();
                for (int userId : userIds) {
                    pw.println("      userId=" + userId + " value=" + mUserSetMap.get(userId));
                }
            }
        }

=======
                }
            }
        }

        @Override
        protected void setPackageOrComponentEnabled(String pkgOrComponent, int userId,
                boolean isPrimary, boolean enabled) {
            // Ensures that only one component is enabled at a time
            if (enabled) {
                List<ComponentName> allowedComponents = getAllowedComponents(userId);
                if (!allowedComponents.isEmpty()) {
                    ComponentName currentComponent = CollectionUtils.firstOrNull(allowedComponents);
                    if (currentComponent.flattenToString().equals(pkgOrComponent)) return;
                    setNotificationAssistantAccessGrantedForUserInternal(
                            currentComponent, userId, false);
                }
            }
            super.setPackageOrComponentEnabled(pkgOrComponent, userId, isPrimary, enabled);
        }

        @Override
        public void dump(PrintWriter pw, DumpFilter filter) {
            super.dump(pw, filter);
            pw.println("    Has user set:");
            synchronized (mLock) {
                Set<Integer> userIds = mUserSetMap.keySet();
                for (int userId : userIds) {
                    pw.println("      userId=" + userId + " value=" + mUserSetMap.get(userId));
                }
            }
        }

>>>>>>> dbf9e87c
        private boolean isVerboseLogEnabled() {
            return Log.isLoggable("notification_assistant", Log.VERBOSE);
        }
    }

    public class NotificationListeners extends ManagedServices {
        static final String TAG_ENABLED_NOTIFICATION_LISTENERS = "enabled_listeners";

        private final ArraySet<ManagedServiceInfo> mLightTrimListeners = new ArraySet<>();

        public NotificationListeners(IPackageManager pm) {
            super(getContext(), mNotificationLock, mUserProfiles, pm);

        }

        @Override
        protected int getBindFlags() {
            // Most of the same flags as the base, but also add BIND_NOT_PERCEPTIBLE
            // because too many 3P apps could be kept in memory as notification listeners and
            // cause extreme memory pressure.
            // TODO: Change the binding lifecycle of NotificationListeners to avoid this situation.
            return BIND_AUTO_CREATE | BIND_FOREGROUND_SERVICE
                    | BIND_NOT_PERCEPTIBLE | BIND_ALLOW_WHITELIST_MANAGEMENT;
        }

        @Override
        protected Config getConfig() {
            Config c = new Config();
            c.caption = "notification listener";
            c.serviceInterface = NotificationListenerService.SERVICE_INTERFACE;
            c.xmlTag = TAG_ENABLED_NOTIFICATION_LISTENERS;
            c.secureSettingName = Settings.Secure.ENABLED_NOTIFICATION_LISTENERS;
            c.bindPermission = android.Manifest.permission.BIND_NOTIFICATION_LISTENER_SERVICE;
            c.settingsAction = Settings.ACTION_NOTIFICATION_LISTENER_SETTINGS;
            c.clientLabel = R.string.notification_listener_binding_label;
            return c;
        }

        @Override
        protected IInterface asInterface(IBinder binder) {
            return INotificationListener.Stub.asInterface(binder);
        }

        @Override
        protected boolean checkType(IInterface service) {
            return service instanceof INotificationListener;
        }

        @Override
        public void onServiceAdded(ManagedServiceInfo info) {
            final INotificationListener listener = (INotificationListener) info.service;
            final NotificationRankingUpdate update;
            synchronized (mNotificationLock) {
                update = makeRankingUpdateLocked(info);
            }
            try {
                listener.onListenerConnected(update);
            } catch (RemoteException e) {
                // we tried
            }
        }

        @Override
        @GuardedBy("mNotificationLock")
        protected void onServiceRemovedLocked(ManagedServiceInfo removed) {
            if (removeDisabledHints(removed)) {
                updateListenerHintsLocked();
                updateEffectsSuppressorLocked();
            }
            mLightTrimListeners.remove(removed);
        }

        @Override
        protected String getRequiredPermission() {
            return null;
        }

        @GuardedBy("mNotificationLock")
        public void setOnNotificationPostedTrimLocked(ManagedServiceInfo info, int trim) {
            if (trim == TRIM_LIGHT) {
                mLightTrimListeners.add(info);
            } else {
                mLightTrimListeners.remove(info);
            }
        }

        public int getOnNotificationPostedTrim(ManagedServiceInfo info) {
            return mLightTrimListeners.contains(info) ? TRIM_LIGHT : TRIM_FULL;
        }

        public void onStatusBarIconsBehaviorChanged(boolean hideSilentStatusIcons) {
            for (final ManagedServiceInfo info : getServices()) {
                mHandler.post(() -> {
                    final INotificationListener listener = (INotificationListener) info.service;
                     try {
                        listener.onStatusBarIconsBehaviorChanged(hideSilentStatusIcons);
                    } catch (RemoteException ex) {
                        Slog.e(TAG, "unable to notify listener "
                                + "(hideSilentStatusIcons): " + listener, ex);
                    }
                });
            }
        }

        /**
         * asynchronously notify all listeners about a new notification
         *
         * <p>
         * Also takes care of removing a notification that has been visible to a listener before,
         * but isn't anymore.
         */
        @GuardedBy("mNotificationLock")
        public void notifyPostedLocked(NotificationRecord r, NotificationRecord old) {
            notifyPostedLocked(r, old, true);
        }

        /**
         * @param notifyAllListeners notifies all listeners if true, else only notifies listeners
         *                           targetting <= O_MR1
         */
        @GuardedBy("mNotificationLock")
        private void notifyPostedLocked(NotificationRecord r, NotificationRecord old,
                boolean notifyAllListeners) {
            // Lazily initialized snapshots of the notification.
            StatusBarNotification sbn = r.sbn;
            StatusBarNotification oldSbn = (old != null) ? old.sbn : null;
            TrimCache trimCache = new TrimCache(sbn);

            for (final ManagedServiceInfo info : getServices()) {
                boolean sbnVisible = isVisibleToListener(sbn, info);
                boolean oldSbnVisible = oldSbn != null ? isVisibleToListener(oldSbn, info) : false;
                // This notification hasn't been and still isn't visible -> ignore.
                if (!oldSbnVisible && !sbnVisible) {
                    continue;
                }
                // If the notification is hidden, don't notifyPosted listeners targeting < P.
                // Instead, those listeners will receive notifyPosted when the notification is
                // unhidden.
                if (r.isHidden() && info.targetSdkVersion < Build.VERSION_CODES.P) {
                    continue;
                }

                // If we shouldn't notify all listeners, this means the hidden state of
                // a notification was changed.  Don't notifyPosted listeners targeting >= P.
                // Instead, those listeners will receive notifyRankingUpdate.
                if (!notifyAllListeners && info.targetSdkVersion >= Build.VERSION_CODES.P) {
                    continue;
                }

                final NotificationRankingUpdate update = makeRankingUpdateLocked(info);

                // This notification became invisible -> remove the old one.
                if (oldSbnVisible && !sbnVisible) {
                    final StatusBarNotification oldSbnLightClone = oldSbn.cloneLight();
                    mHandler.post(new Runnable() {
                        @Override
                        public void run() {
                            notifyRemoved(
                                    info, oldSbnLightClone, update, null, REASON_USER_STOPPED);
                        }
                    });
                    continue;
                }

                // Grant access before listener is notified
                final int targetUserId = (info.userid == UserHandle.USER_ALL)
                        ? UserHandle.USER_SYSTEM : info.userid;
                updateUriPermissions(r, old, info.component.getPackageName(), targetUserId);

                final StatusBarNotification sbnToPost = trimCache.ForListener(info);
                mHandler.post(new Runnable() {
                    @Override
                    public void run() {
                        notifyPosted(info, sbnToPost, update);
                    }
                });
            }
        }

        /**
         * asynchronously notify all listeners about a removed notification
         */
        @GuardedBy("mNotificationLock")
        public void notifyRemovedLocked(NotificationRecord r, int reason,
                NotificationStats notificationStats) {
            final StatusBarNotification sbn = r.sbn;

            // make a copy in case changes are made to the underlying Notification object
            // NOTE: this copy is lightweight: it doesn't include heavyweight parts of the
            // notification
            final StatusBarNotification sbnLight = sbn.cloneLight();
            for (final ManagedServiceInfo info : getServices()) {
                if (!isVisibleToListener(sbn, info)) {
                    continue;
                }

                // don't notifyRemoved for listeners targeting < P
                // if not for reason package suspended
                if (r.isHidden() && reason != REASON_PACKAGE_SUSPENDED
                        && info.targetSdkVersion < Build.VERSION_CODES.P) {
                    continue;
                }

                // don't notifyRemoved for listeners targeting >= P
                // if the reason is package suspended
                if (reason == REASON_PACKAGE_SUSPENDED
                        && info.targetSdkVersion >= Build.VERSION_CODES.P) {
                    continue;
                }

                // Only assistants can get stats
                final NotificationStats stats = mAssistants.isServiceTokenValidLocked(info.service)
                        ? notificationStats : null;
                final NotificationRankingUpdate update = makeRankingUpdateLocked(info);
                mHandler.post(new Runnable() {
                    @Override
                    public void run() {
                        notifyRemoved(info, sbnLight, update, stats, reason);
                    }
                });
            }

            // Revoke access after all listeners have been updated
            mHandler.post(() -> {
                updateUriPermissions(null, r, null, UserHandle.USER_SYSTEM);
            });
        }

        /**
         * Asynchronously notify all listeners about a reordering of notifications
         * unless changedHiddenNotifications is populated.
         * If changedHiddenNotifications is populated, there was a change in the hidden state
         * of the notifications.  In this case, we only send updates to listeners that
         * target >= P.
         */
        @GuardedBy("mNotificationLock")
        public void notifyRankingUpdateLocked(List<NotificationRecord> changedHiddenNotifications) {
            boolean isHiddenRankingUpdate = changedHiddenNotifications != null
                    && changedHiddenNotifications.size() > 0;

            for (final ManagedServiceInfo serviceInfo : getServices()) {
                if (!serviceInfo.isEnabledForCurrentProfiles()) {
                    continue;
                }

                boolean notifyThisListener = false;
                if (isHiddenRankingUpdate && serviceInfo.targetSdkVersion >=
                        Build.VERSION_CODES.P) {
                    for (NotificationRecord rec : changedHiddenNotifications) {
                        if (isVisibleToListener(rec.sbn, serviceInfo)) {
                            notifyThisListener = true;
                            break;
                        }
                    }
                }

                if (notifyThisListener || !isHiddenRankingUpdate) {
                    final NotificationRankingUpdate update = makeRankingUpdateLocked(
                            serviceInfo);

                    mHandler.post(new Runnable() {
                        @Override
                        public void run() {
                            notifyRankingUpdate(serviceInfo, update);
                        }
                    });
                }
            }
        }

        @GuardedBy("mNotificationLock")
        public void notifyListenerHintsChangedLocked(final int hints) {
            for (final ManagedServiceInfo serviceInfo : getServices()) {
                if (!serviceInfo.isEnabledForCurrentProfiles()) {
                    continue;
                }
                mHandler.post(new Runnable() {
                    @Override
                    public void run() {
                        notifyListenerHintsChanged(serviceInfo, hints);
                    }
                });
            }
        }

        /**
         * asynchronously notify relevant listeners their notification is hidden
         * NotificationListenerServices that target P+:
         *      NotificationListenerService#notifyRankingUpdateLocked()
         * NotificationListenerServices that target <= P:
         *      NotificationListenerService#notifyRemovedLocked() with REASON_PACKAGE_SUSPENDED.
         */
        @GuardedBy("mNotificationLock")
        public void notifyHiddenLocked(List<NotificationRecord> changedNotifications) {
            if (changedNotifications == null || changedNotifications.size() == 0) {
                return;
            }

            notifyRankingUpdateLocked(changedNotifications);

            // for listeners that target < P, notifyRemoveLocked
            int numChangedNotifications = changedNotifications.size();
            for (int i = 0; i < numChangedNotifications; i++) {
                NotificationRecord rec = changedNotifications.get(i);
                mListeners.notifyRemovedLocked(rec, REASON_PACKAGE_SUSPENDED, rec.getStats());
            }
        }

        /**
         * asynchronously notify relevant listeners their notification is unhidden
         * NotificationListenerServices that target P+:
         *      NotificationListenerService#notifyRankingUpdateLocked()
         * NotificationListenerServices that target <= P:
         *      NotificationListeners#notifyPostedLocked()
         */
        @GuardedBy("mNotificationLock")
        public void notifyUnhiddenLocked(List<NotificationRecord> changedNotifications) {
            if (changedNotifications == null || changedNotifications.size() == 0) {
                return;
            }

            notifyRankingUpdateLocked(changedNotifications);

            // for listeners that target < P, notifyPostedLocked
            int numChangedNotifications = changedNotifications.size();
            for (int i = 0; i < numChangedNotifications; i++) {
                NotificationRecord rec = changedNotifications.get(i);
                mListeners.notifyPostedLocked(rec, rec, false);
            }
        }

        public void notifyInterruptionFilterChanged(final int interruptionFilter) {
            for (final ManagedServiceInfo serviceInfo : getServices()) {
                if (!serviceInfo.isEnabledForCurrentProfiles()) {
                    continue;
                }
                mHandler.post(new Runnable() {
                    @Override
                    public void run() {
                        notifyInterruptionFilterChanged(serviceInfo, interruptionFilter);
                    }
                });
            }
        }

        protected void notifyNotificationChannelChanged(final String pkg, final UserHandle user,
                final NotificationChannel channel, final int modificationType) {
            if (channel == null) {
                return;
            }
            for (final ManagedServiceInfo serviceInfo : getServices()) {
                if (!serviceInfo.enabledAndUserMatches(UserHandle.getCallingUserId())) {
                    continue;
                }

                BackgroundThread.getHandler().post(() -> {
                    if (hasCompanionDevice(serviceInfo)) {
                        notifyNotificationChannelChanged(
                                serviceInfo, pkg, user, channel, modificationType);
                    }
                });
            }
        }

        protected void notifyNotificationChannelGroupChanged(
                final String pkg, final UserHandle user, final NotificationChannelGroup group,
                final int modificationType) {
            if (group == null) {
                return;
            }
            for (final ManagedServiceInfo serviceInfo : getServices()) {
                if (!serviceInfo.enabledAndUserMatches(UserHandle.getCallingUserId())) {
                    continue;
                }

                BackgroundThread.getHandler().post(() -> {
                    if (hasCompanionDevice(serviceInfo)) {
                        notifyNotificationChannelGroupChanged(
                                serviceInfo, pkg, user, group, modificationType);
                    }
                });
            }
        }

        private void notifyPosted(final ManagedServiceInfo info,
                final StatusBarNotification sbn, NotificationRankingUpdate rankingUpdate) {
            final INotificationListener listener = (INotificationListener) info.service;
            StatusBarNotificationHolder sbnHolder = new StatusBarNotificationHolder(sbn);
            try {
                listener.onNotificationPosted(sbnHolder, rankingUpdate);
            } catch (RemoteException ex) {
                Slog.e(TAG, "unable to notify listener (posted): " + listener, ex);
            }
        }

        private void notifyRemoved(ManagedServiceInfo info, StatusBarNotification sbn,
                NotificationRankingUpdate rankingUpdate, NotificationStats stats, int reason) {
            if (!info.enabledAndUserMatches(sbn.getUserId())) {
                return;
            }
            final INotificationListener listener = (INotificationListener) info.service;
            StatusBarNotificationHolder sbnHolder = new StatusBarNotificationHolder(sbn);
            try {
                listener.onNotificationRemoved(sbnHolder, rankingUpdate, stats, reason);
            } catch (RemoteException ex) {
                Slog.e(TAG, "unable to notify listener (removed): " + listener, ex);
            }
        }

        private void notifyRankingUpdate(ManagedServiceInfo info,
                                         NotificationRankingUpdate rankingUpdate) {
            final INotificationListener listener = (INotificationListener) info.service;
            try {
                listener.onNotificationRankingUpdate(rankingUpdate);
            } catch (RemoteException ex) {
                Slog.e(TAG, "unable to notify listener (ranking update): " + listener, ex);
            }
        }

        private void notifyListenerHintsChanged(ManagedServiceInfo info, int hints) {
            final INotificationListener listener = (INotificationListener) info.service;
            try {
                listener.onListenerHintsChanged(hints);
            } catch (RemoteException ex) {
                Slog.e(TAG, "unable to notify listener (listener hints): " + listener, ex);
            }
        }

        private void notifyInterruptionFilterChanged(ManagedServiceInfo info,
                int interruptionFilter) {
            final INotificationListener listener = (INotificationListener) info.service;
            try {
                listener.onInterruptionFilterChanged(interruptionFilter);
            } catch (RemoteException ex) {
                Slog.e(TAG, "unable to notify listener (interruption filter): " + listener, ex);
            }
        }

        void notifyNotificationChannelChanged(ManagedServiceInfo info,
                final String pkg, final UserHandle user, final NotificationChannel channel,
                final int modificationType) {
            final INotificationListener listener = (INotificationListener) info.service;
            try {
                listener.onNotificationChannelModification(pkg, user, channel, modificationType);
            } catch (RemoteException ex) {
                Slog.e(TAG, "unable to notify listener (channel changed): " + listener, ex);
            }
        }

        private void notifyNotificationChannelGroupChanged(ManagedServiceInfo info,
                final String pkg, final UserHandle user, final NotificationChannelGroup group,
                final int modificationType) {
            final INotificationListener listener = (INotificationListener) info.service;
            try {
                listener.onNotificationChannelGroupModification(pkg, user, group, modificationType);
            } catch (RemoteException ex) {
                Slog.e(TAG, "unable to notify listener (channel group changed): " + listener, ex);
            }
        }

        public boolean isListenerPackage(String packageName) {
            if (packageName == null) {
                return false;
            }
            // TODO: clean up locking object later
            synchronized (mNotificationLock) {
                for (final ManagedServiceInfo serviceInfo : getServices()) {
                    if (packageName.equals(serviceInfo.component.getPackageName())) {
                        return true;
                    }
                }
            }
            return false;
        }
    }

    class RoleObserver implements OnRoleHoldersChangedListener {
        // Role name : user id : list of approved packages
        private ArrayMap<String, ArrayMap<Integer, ArraySet<String>>> mNonBlockableDefaultApps;

        private final RoleManager mRm;
        private final IPackageManager mPm;
        private final Executor mExecutor;

        RoleObserver(@NonNull RoleManager roleManager,
                @NonNull IPackageManager pkgMgr,
                @NonNull @CallbackExecutor Executor executor) {
            mRm = roleManager;
            mPm = pkgMgr;
            mExecutor = executor;
        }

        public void init() {
            List<UserInfo> users = mUm.getUsers();
            mNonBlockableDefaultApps = new ArrayMap<>();
            for (int i = 0; i < NON_BLOCKABLE_DEFAULT_ROLES.length; i++) {
                final ArrayMap<Integer, ArraySet<String>> userToApprovedList = new ArrayMap<>();
                mNonBlockableDefaultApps.put(NON_BLOCKABLE_DEFAULT_ROLES[i], userToApprovedList);
                for (int j = 0; j < users.size(); j++) {
                    Integer userId = users.get(j).getUserHandle().getIdentifier();
                    ArraySet<String> approvedForUserId = new ArraySet<>(mRm.getRoleHoldersAsUser(
                            NON_BLOCKABLE_DEFAULT_ROLES[i], UserHandle.of(userId)));
                    ArraySet<Pair<String, Integer>> approvedAppUids = new ArraySet<>();
                    for (String pkg : approvedForUserId) {
                        approvedAppUids.add(new Pair(pkg, getUidForPackage(pkg, userId)));
                    }
                    userToApprovedList.put(userId, approvedForUserId);
                    mPreferencesHelper.updateDefaultApps(userId, null, approvedAppUids);
                }
            }

            mRm.addOnRoleHoldersChangedListenerAsUser(mExecutor, this, UserHandle.ALL);
        }

        @VisibleForTesting
        public boolean isApprovedPackageForRoleForUser(String role, String pkg, int userId) {
            return mNonBlockableDefaultApps.get(role).get(userId).contains(pkg);
        }

        /**
         * Convert the assistant-role holder into settings. The rest of the system uses the
         * settings.
         *
         * @param roleName the name of the role whose holders are changed
         * @param user the user for this role holder change
         */
        @Override
        public void onRoleHoldersChanged(@NonNull String roleName, @NonNull UserHandle user) {
            // we only care about a couple of the roles they'll tell us about
            boolean relevantChange = false;
            for (int i = 0; i < NON_BLOCKABLE_DEFAULT_ROLES.length; i++) {
                if (NON_BLOCKABLE_DEFAULT_ROLES[i].equals(roleName)) {
                    relevantChange = true;
                    break;
                }
            }

            if (!relevantChange) {
                return;
            }

            ArraySet<String> roleHolders = new ArraySet<>(mRm.getRoleHoldersAsUser(roleName, user));

            // find the diff
            ArrayMap<Integer, ArraySet<String>> prevApprovedForRole =
                    mNonBlockableDefaultApps.getOrDefault(roleName, new ArrayMap<>());
            ArraySet<String> previouslyApproved =
                    prevApprovedForRole.getOrDefault(user.getIdentifier(), new ArraySet<>());

            ArraySet<String> toRemove = new ArraySet<>();
            ArraySet<Pair<String, Integer>> toAdd = new ArraySet<>();

            for (String previous : previouslyApproved) {
                if (!roleHolders.contains(previous)) {
                    toRemove.add(previous);
                }
            }
            for (String nowApproved : roleHolders) {
                if (!previouslyApproved.contains(nowApproved)) {
                    toAdd.add(new Pair(nowApproved,
                            getUidForPackage(nowApproved, user.getIdentifier())));
                }
            }

            // store newly approved apps
            prevApprovedForRole.put(user.getIdentifier(), roleHolders);
            mNonBlockableDefaultApps.put(roleName, prevApprovedForRole);

            // update what apps can be blocked
            mPreferencesHelper.updateDefaultApps(user.getIdentifier(), toRemove, toAdd);

            // RoleManager is the source of truth for this data so we don't need to trigger a
            // write of the notification policy xml for this change
        }

        private int getUidForPackage(String pkg, int userId) {
            try {
                return mPm.getPackageUid(pkg, MATCH_ALL, userId);
            } catch (RemoteException e) {
                Slog.e(TAG, "role manager has bad default " + pkg + " " + userId);
            }
            return -1;
        }
    }

    public static final class DumpFilter {
        public boolean filtered = false;
        public String pkgFilter;
        public boolean zen;
        public long since;
        public boolean stats;
        public boolean redact = true;
        public boolean proto = false;
        public boolean criticalPriority = false;
        public boolean normalPriority = false;

        @NonNull
        public static DumpFilter parseFromArguments(String[] args) {
            final DumpFilter filter = new DumpFilter();
            for (int ai = 0; ai < args.length; ai++) {
                final String a = args[ai];
                if ("--proto".equals(a)) {
                    filter.proto = true;
                } else if ("--noredact".equals(a) || "--reveal".equals(a)) {
                    filter.redact = false;
                } else if ("p".equals(a) || "pkg".equals(a) || "--package".equals(a)) {
                    if (ai < args.length-1) {
                        ai++;
                        filter.pkgFilter = args[ai].trim().toLowerCase();
                        if (filter.pkgFilter.isEmpty()) {
                            filter.pkgFilter = null;
                        } else {
                            filter.filtered = true;
                        }
                    }
                } else if ("--zen".equals(a) || "zen".equals(a)) {
                    filter.filtered = true;
                    filter.zen = true;
                } else if ("--stats".equals(a)) {
                    filter.stats = true;
                    if (ai < args.length-1) {
                        ai++;
                        filter.since = Long.parseLong(args[ai]);
                    } else {
                        filter.since = 0;
                    }
                } else if (PRIORITY_ARG.equals(a)) {
                    // Bugreport will call the service twice with priority arguments, first to dump
                    // critical sections and then non critical ones. Set approriate filters
                    // to generate the desired data.
                    if (ai < args.length - 1) {
                        ai++;
                        switch (args[ai]) {
                            case PRIORITY_ARG_CRITICAL:
                                filter.criticalPriority = true;
                                break;
                            case PRIORITY_ARG_NORMAL:
                                filter.normalPriority = true;
                                break;
                        }
                    }
                }
            }
            return filter;
        }

        public boolean matches(StatusBarNotification sbn) {
            if (!filtered) return true;
            return zen ? true : sbn != null
                    && (matches(sbn.getPackageName()) || matches(sbn.getOpPkg()));
        }

        public boolean matches(ComponentName component) {
            if (!filtered) return true;
            return zen ? true : component != null && matches(component.getPackageName());
        }

        public boolean matches(String pkg) {
            if (!filtered) return true;
            return zen ? true : pkg != null && pkg.toLowerCase().contains(pkgFilter);
        }

        @Override
        public String toString() {
            return stats ? "stats" : zen ? "zen" : ('\'' + pkgFilter + '\'');
        }
    }

    @VisibleForTesting
    void resetAssistantUserSet(int userId) {
        mAssistants.setUserSet(userId, false);
        handleSavePolicyFile();
    }

    @VisibleForTesting
    @Nullable
    ComponentName getApprovedAssistant(int userId) {
        List<ComponentName> allowedComponents = mAssistants.getAllowedComponents(userId);
        return CollectionUtils.firstOrNull(allowedComponents);
    }

    @VisibleForTesting
    protected void simulatePackageSuspendBroadcast(boolean suspend, String pkg) {
        // only use for testing: mimic receive broadcast that package is (un)suspended
        // but does not actually (un)suspend the package
        final Bundle extras = new Bundle();
        extras.putStringArray(Intent.EXTRA_CHANGED_PACKAGE_LIST,
                new String[]{pkg});

        final String action = suspend ? Intent.ACTION_PACKAGES_SUSPENDED
                : Intent.ACTION_PACKAGES_UNSUSPENDED;
        final Intent intent = new Intent(action);
        intent.putExtras(extras);

        mPackageIntentReceiver.onReceive(getContext(), intent);
    }

    @VisibleForTesting
    protected void simulatePackageDistractionBroadcast(int flag, String[] pkgs) {
        // only use for testing: mimic receive broadcast that package is (un)distracting
        // but does not actually register that info with packagemanager
        final Bundle extras = new Bundle();
        extras.putStringArray(Intent.EXTRA_CHANGED_PACKAGE_LIST, pkgs);
        extras.putInt(Intent.EXTRA_DISTRACTION_RESTRICTIONS, flag);

        final Intent intent = new Intent(Intent.ACTION_DISTRACTING_PACKAGES_CHANGED);
        intent.putExtras(extras);

        mPackageIntentReceiver.onReceive(getContext(), intent);
    }

    /**
     * Wrapper for a StatusBarNotification object that allows transfer across a oneway
     * binder without sending large amounts of data over a oneway transaction.
     */
    private static final class StatusBarNotificationHolder
            extends IStatusBarNotificationHolder.Stub {
        private StatusBarNotification mValue;

        public StatusBarNotificationHolder(StatusBarNotification value) {
            mValue = value;
        }

        /** Get the held value and clear it. This function should only be called once per holder */
        @Override
        public StatusBarNotification get() {
            StatusBarNotification value = mValue;
            mValue = null;
            return value;
        }
    }

    private void writeSecureNotificationsPolicy(XmlSerializer out) throws IOException {
        out.startTag(null, LOCKSCREEN_ALLOW_SECURE_NOTIFICATIONS_TAG);
        out.attribute(null, LOCKSCREEN_ALLOW_SECURE_NOTIFICATIONS_VALUE,
                Boolean.toString(mLockScreenAllowSecureNotifications));
        out.endTag(null, LOCKSCREEN_ALLOW_SECURE_NOTIFICATIONS_TAG);
    }

    private static boolean safeBoolean(String val, boolean defValue) {
        if (TextUtils.isEmpty(val)) return defValue;
        return Boolean.parseBoolean(val);
    }
}<|MERGE_RESOLUTION|>--- conflicted
+++ resolved
@@ -29,11 +29,8 @@
 import static android.app.NotificationManager.ACTION_NOTIFICATION_CHANNEL_BLOCK_STATE_CHANGED;
 import static android.app.NotificationManager.ACTION_NOTIFICATION_CHANNEL_GROUP_BLOCK_STATE_CHANGED;
 import static android.app.NotificationManager.ACTION_NOTIFICATION_POLICY_ACCESS_GRANTED_CHANGED;
-<<<<<<< HEAD
-=======
 import static android.app.NotificationManager.EXTRA_AUTOMATIC_ZEN_RULE_ID;
 import static android.app.NotificationManager.EXTRA_AUTOMATIC_ZEN_RULE_STATUS;
->>>>>>> dbf9e87c
 import static android.app.NotificationManager.IMPORTANCE_LOW;
 import static android.app.NotificationManager.IMPORTANCE_MIN;
 import static android.app.NotificationManager.IMPORTANCE_NONE;
@@ -234,11 +231,7 @@
 import com.android.internal.util.Preconditions;
 import com.android.internal.util.XmlUtils;
 import com.android.internal.util.function.TriPredicate;
-<<<<<<< HEAD
-import com.android.server.DeviceIdleController;
-=======
 import com.android.server.DeviceIdleInternal;
->>>>>>> dbf9e87c
 import com.android.server.EventLogTags;
 import com.android.server.IoThread;
 import com.android.server.LocalServices;
@@ -473,20 +466,14 @@
     private boolean mIsTelevision;
     private boolean mIsAutomotive;
     private boolean mNotificationEffectsEnabledForAutomotive;
-<<<<<<< HEAD
+
+    private int mWarnRemoteViewsSizeBytes;
+    private int mStripRemoteViewsSizeBytes;
 
     private MetricsLogger mMetricsLogger;
     private TriPredicate<String, Integer, String> mAllowedManagedServicePackages;
-=======
-
-    private int mWarnRemoteViewsSizeBytes;
-    private int mStripRemoteViewsSizeBytes;
-
-    private MetricsLogger mMetricsLogger;
-    private TriPredicate<String, Integer, String> mAllowedManagedServicePackages;
 
     private final SavePolicyFileRunnable mSavePolicyFile = new SavePolicyFileRunnable();
->>>>>>> dbf9e87c
 
     private static class Archive {
         final int mBufferSize;
@@ -636,14 +623,6 @@
                 migratedManagedServices = true;
             } else if (mSnoozeHelper.XML_TAG_NAME.equals(parser.getName())) {
                 mSnoozeHelper.readXml(parser);
-            }
-            if (LOCKSCREEN_ALLOW_SECURE_NOTIFICATIONS_TAG.equals(parser.getName())) {
-                if (forRestore && userId != UserHandle.USER_SYSTEM) {
-                    continue;
-                }
-                mLockScreenAllowSecureNotifications =
-                        safeBoolean(parser.getAttributeValue(null,
-                                        LOCKSCREEN_ALLOW_SECURE_NOTIFICATIONS_VALUE), true);
             }
             if (LOCKSCREEN_ALLOW_SECURE_NOTIFICATIONS_TAG.equals(parser.getName())) {
                 if (forRestore && userId != UserHandle.USER_SYSTEM) {
@@ -691,9 +670,6 @@
 
     @VisibleForTesting
     protected void handleSavePolicyFile() {
-<<<<<<< HEAD
-        IoThread.getHandler().post(() -> {
-=======
         if (!IoThread.getHandler().hasCallbacks(mSavePolicyFile)) {
             IoThread.getHandler().post(mSavePolicyFile);
         }
@@ -702,7 +678,6 @@
     private final class SavePolicyFileRunnable implements Runnable {
         @Override
         public void run() {
->>>>>>> dbf9e87c
             if (DBG) Slog.d(TAG, "handleSavePolicyFile");
             synchronized (mPolicyFile) {
                 final FileOutputStream stream;
@@ -722,11 +697,7 @@
                 }
             }
             BackupManager.dataChanged(getContext().getPackageName());
-<<<<<<< HEAD
-        });
-=======
-        }
->>>>>>> dbf9e87c
+        }
     }
 
     private void writePolicyXml(OutputStream stream, boolean forBackup, int userId)
@@ -740,10 +711,7 @@
         mPreferencesHelper.writeXml(out, forBackup, userId);
         mListeners.writeXml(out, forBackup, userId);
         mAssistants.writeXml(out, forBackup, userId);
-<<<<<<< HEAD
-=======
         mSnoozeHelper.writeXml(out);
->>>>>>> dbf9e87c
         mConditionProviders.writeXml(out, forBackup, userId);
         if (!forBackup || userId == UserHandle.USER_SYSTEM) {
             writeSecureNotificationsPolicy(out);
@@ -943,14 +911,11 @@
         @Override
         public void onNotificationError(int callingUid, int callingPid, String pkg, String tag,
                 int id, int uid, int initialPid, String message, int userId) {
-<<<<<<< HEAD
-=======
             final boolean fgService;
             synchronized (mNotificationLock) {
                 NotificationRecord r = findNotificationLocked(pkg, tag, id, userId);
                 fgService = r != null && (r.getNotification().flags & FLAG_FOREGROUND_SERVICE) != 0;
             }
->>>>>>> dbf9e87c
             cancelNotification(callingUid, callingPid, pkg, tag, id, 0, 0, false, userId,
                     REASON_ERROR, null);
             if (fgService) {
@@ -1800,15 +1765,12 @@
 
         mZenModeHelper.setPriorityOnlyDndExemptPackages(getContext().getResources().getStringArray(
                 com.android.internal.R.array.config_priorityOnlyDndExemptPackages));
-<<<<<<< HEAD
-=======
 
         mWarnRemoteViewsSizeBytes = getContext().getResources().getInteger(
                 com.android.internal.R.integer.config_notificationWarnRemoteViewSizeBytes);
         mStripRemoteViewsSizeBytes = getContext().getResources().getInteger(
                 com.android.internal.R.integer.config_notificationStripRemoteViewSizeBytes);
 
->>>>>>> dbf9e87c
     }
 
     @Override
@@ -1910,10 +1872,7 @@
                     }
                     if (properties.getKeyset()
                             .contains(SystemUiDeviceConfigFlags.NAS_DEFAULT_SERVICE)) {
-<<<<<<< HEAD
-=======
                         mAssistants.allowAdjustmentType(Adjustment.KEY_IMPORTANCE);
->>>>>>> dbf9e87c
                         mAssistants.resetDefaultAssistantsIfNecessary();
                     }
                 });
@@ -2346,11 +2305,7 @@
             final int callingUid = Binder.getCallingUid();
             final boolean isSystemToast = isCallerSystemOrPhone()
                     || PackageManagerService.PLATFORM_PACKAGE_NAME.equals(pkg);
-<<<<<<< HEAD
-            final boolean isPackageSuspended = isPackageSuspendedForUser(pkg, callingUid);
-=======
             final boolean isPackageSuspended = isPackagePaused(pkg);
->>>>>>> dbf9e87c
             final boolean notificationsDisabledForPackage = !areNotificationsEnabledForPackage(pkg,
                     callingUid);
 
@@ -2472,23 +2427,10 @@
         }
 
         @Override
-<<<<<<< HEAD
-        public void cancelNotificationWithTag(String pkg, String tag, int id, int userId) {
-            checkCallerIsSystemOrSameApp(pkg);
-            userId = ActivityManager.handleIncomingUser(Binder.getCallingPid(),
-                    Binder.getCallingUid(), userId, true, false, "cancelNotificationWithTag", pkg);
-            // Don't allow client applications to cancel foreground service notis or autobundled
-            // summaries.
-            final int mustNotHaveFlags = isCallingUidSystem() ? 0 :
-                    (FLAG_FOREGROUND_SERVICE | FLAG_AUTOGROUP_SUMMARY);
-            cancelNotification(Binder.getCallingUid(), Binder.getCallingPid(), pkg, tag, id, 0,
-                    mustNotHaveFlags, false, userId, REASON_APP_CANCEL, null);
-=======
         public void cancelNotificationWithTag(String pkg, String opPkg, String tag, int id,
                 int userId) {
             cancelNotificationInternal(pkg, opPkg, Binder.getCallingUid(), Binder.getCallingPid(),
                     tag, id, userId);
->>>>>>> dbf9e87c
         }
 
         @Override
@@ -2516,8 +2458,6 @@
         public void setNotificationsEnabledForPackage(String pkg, int uid, boolean enabled) {
             enforceSystemOrSystemUI("setNotificationsEnabledForPackage");
 
-<<<<<<< HEAD
-=======
             synchronized (mNotificationLock) {
                 boolean wasEnabled = mPreferencesHelper.getImportance(pkg, uid)
                         != NotificationManager.IMPORTANCE_NONE;
@@ -2527,7 +2467,6 @@
                 }
             }
 
->>>>>>> dbf9e87c
             mPreferencesHelper.setEnabled(pkg, uid, enabled);
             mMetricsLogger.write(new LogMaker(MetricsEvent.ACTION_BAN_APP_NOTES)
                     .setType(MetricsEvent.TYPE_ACTION)
@@ -3277,16 +3216,6 @@
                                 && !mUserProfiles.isCurrentProfile(userId)) {
                             throw new SecurityException("Disallowed call from listener: "
                                     + info.service);
-<<<<<<< HEAD
-                        }
-                        seen.add(r);
-                        if (!r.isSeen()) {
-                            if (DBG) Slog.d(TAG, "Marking notification as seen " + keys[i]);
-                            reportSeen(r);
-                            r.setSeen();
-                            maybeRecordInterruptionLocked(r);
-=======
->>>>>>> dbf9e87c
                         }
                         seen.add(r);
                         if (!r.isSeen()) {
@@ -3295,9 +3224,6 @@
                             r.setSeen();
                             maybeRecordInterruptionLocked(r);
                         }
-                    }
-                    if (!seen.isEmpty()) {
-                        mAssistants.onNotificationsSeenLocked(seen);
                     }
                     if (!seen.isEmpty()) {
                         mAssistants.onNotificationsSeenLocked(seen);
@@ -3477,24 +3403,6 @@
 
         @Override
         public void clearRequestedListenerHints(INotificationListener token) {
-<<<<<<< HEAD
-=======
-            final long identity = Binder.clearCallingIdentity();
-            try {
-                synchronized (mNotificationLock) {
-                    final ManagedServiceInfo info = mListeners.checkServiceTokenLocked(token);
-                    removeDisabledHints(info);
-                    updateListenerHintsLocked();
-                    updateEffectsSuppressorLocked();
-                }
-            } finally {
-                Binder.restoreCallingIdentity(identity);
-            }
-        }
-
-        @Override
-        public void requestHintsFromListener(INotificationListener token, int hints) {
->>>>>>> dbf9e87c
             final long identity = Binder.clearCallingIdentity();
             try {
                 synchronized (mNotificationLock) {
@@ -4245,21 +4153,7 @@
             Preconditions.checkNotNull(pkg);
             checkCallerIsSameApp(pkg);
 
-<<<<<<< HEAD
-            boolean isPaused;
-
-            final PackageManagerInternal pmi = LocalServices.getService(
-                    PackageManagerInternal.class);
-            int flags = pmi.getDistractingPackageRestrictions(
-                    pkg, Binder.getCallingUserHandle().getIdentifier());
-            isPaused = ((flags & PackageManager.RESTRICTION_HIDE_NOTIFICATIONS) != 0);
-
-            isPaused |= isPackageSuspendedForUser(pkg, Binder.getCallingUid());
-
-            return isPaused;
-=======
             return isPackagePausedOrSuspended(pkg, Binder.getCallingUid());
->>>>>>> dbf9e87c
         }
 
         private void verifyPrivilegedListener(INotificationListener token, UserHandle user,
@@ -4869,23 +4763,16 @@
         // as "pkg"
         final int notificationUid = resolveNotificationUid(opPkg, pkg, callingUid, userId);
 
-<<<<<<< HEAD
-=======
         if (notificationUid == INVALID_UID) {
             throw new SecurityException("Caller " + opPkg + ":" + callingUid
                     + " trying to post for invalid pkg " + pkg + " in user " + incomingUserId);
         }
 
->>>>>>> dbf9e87c
         checkRestrictedCategories(notification);
 
         // Fix the notification as best we can.
         try {
-<<<<<<< HEAD
-            fixNotification(notification, pkg, userId);
-=======
             fixNotification(notification, pkg, tag, id, userId);
->>>>>>> dbf9e87c
 
         } catch (NameNotFoundException e) {
             Slog.e(TAG, "Cannot create a context for sending app", e);
@@ -4990,13 +4877,8 @@
     }
 
     @VisibleForTesting
-<<<<<<< HEAD
-    protected void fixNotification(Notification notification, String pkg, int userId)
-            throws NameNotFoundException {
-=======
     protected void fixNotification(Notification notification, String pkg, String tag, int id,
             int userId) throws NameNotFoundException {
->>>>>>> dbf9e87c
         final ApplicationInfo ai = mPackageManagerClient.getApplicationInfoAsUser(
                 pkg, PackageManager.MATCH_DEBUG_TRIAGED_MISSING,
                 (userId == UserHandle.USER_ALL) ? USER_SYSTEM : userId);
@@ -5024,8 +4906,6 @@
         checkRemoteViews(pkg, tag, id, notification);
     }
 
-<<<<<<< HEAD
-=======
     private void checkRemoteViews(String pkg, String tag, int id, Notification notification) {
         if (removeRemoteView(pkg, tag, id, notification.contentView)) {
             notification.contentView = null;
@@ -5067,7 +4947,6 @@
         return false;
     }
 
->>>>>>> dbf9e87c
     /**
      * Updates the flags for this notification to reflect whether it is a bubble or not.
      */
@@ -5209,12 +5088,7 @@
     }
 
     @VisibleForTesting
-<<<<<<< HEAD
-    int resolveNotificationUid(String callingPkg, String targetPkg,
-            int callingUid, int userId) {
-=======
     int resolveNotificationUid(String callingPkg, String targetPkg, int callingUid, int userId) {
->>>>>>> dbf9e87c
         if (userId == UserHandle.USER_ALL) {
             userId = USER_SYSTEM;
         }
@@ -5223,23 +5097,6 @@
                 && (TextUtils.equals(callingPkg, targetPkg)
                 || isCallerSameApp(callingPkg, callingUid, userId))) {
             return callingUid;
-<<<<<<< HEAD
-        }
-
-        int targetUid = -1;
-        try {
-            targetUid = mPackageManagerClient.getPackageUidAsUser(targetPkg, userId);
-        } catch (NameNotFoundException e) {
-            /* ignore */
-        }
-        // posted from app A on behalf of app B
-        if (targetUid != -1 && (isCallerAndroid(callingPkg, callingUid)
-                || mPreferencesHelper.isDelegateAllowed(
-                        targetPkg, targetUid, callingPkg, callingUid))) {
-            return targetUid;
-        }
-
-=======
         }
 
         int targetUid = INVALID_UID;
@@ -5255,7 +5112,6 @@
             return targetUid;
         }
 
->>>>>>> dbf9e87c
         throw new SecurityException("Caller " + callingPkg + ":" + callingUid
                 + " cannot post for pkg " + targetPkg + " in user " + userId);
     }
@@ -5316,20 +5172,6 @@
             }
         }
 
-<<<<<<< HEAD
-        // snoozed apps
-        if (mSnoozeHelper.isSnoozed(userId, pkg, r.getKey())) {
-            MetricsLogger.action(r.getLogMaker()
-                    .setType(MetricsProto.MetricsEvent.TYPE_UPDATE)
-                    .setCategory(MetricsProto.MetricsEvent.NOTIFICATION_SNOOZED));
-            if (DBG) {
-                Slog.d(TAG, "Ignored enqueue for snoozed notification " + r.getKey());
-            }
-            mSnoozeHelper.update(userId, r);
-            handleSavePolicyFile();
-            return false;
-        }
-=======
         synchronized (mNotificationLock) {
             // snoozed apps
             if (mSnoozeHelper.isSnoozed(userId, pkg, r.getKey())) {
@@ -5343,7 +5185,6 @@
                 handleSavePolicyFile();
                 return false;
             }
->>>>>>> dbf9e87c
 
 
             // blocked apps
@@ -5384,13 +5225,9 @@
 
     protected boolean isBlocked(NotificationRecord r, NotificationUsageStats usageStats) {
         if (isBlocked(r)) {
-<<<<<<< HEAD
-            Slog.e(TAG, "Suppressing notification from package by user request.");
-=======
             if (DBG) {
                 Slog.e(TAG, "Suppressing notification from package by user request.");
             }
->>>>>>> dbf9e87c
             usageStats.registerBlocked(r);
             return true;
         }
@@ -5699,12 +5536,8 @@
                         return;
                     }
 
-<<<<<<< HEAD
-                    final boolean isPackageSuspended = isPackageSuspendedLocked(r);
-=======
                     final boolean isPackageSuspended =
                             isPackagePausedOrSuspended(r.sbn.getPackageName(), r.getUid());
->>>>>>> dbf9e87c
                     r.setHidden(isPackageSuspended);
                     if (isPackageSuspended) {
                         mUsageStats.registerSuspendedByAdmin(r);
@@ -6051,11 +5884,7 @@
                     }
                     if (DBG) Slog.v(TAG, "Interrupting!");
                     if (hasValidSound) {
-<<<<<<< HEAD
-                        if (mInCall) {
-=======
                         if (isInCall()) {
->>>>>>> dbf9e87c
                             playInCallNotification();
                             beep = true;
                         } else {
@@ -6069,11 +5898,7 @@
                     final boolean ringerModeSilent =
                             mAudioManager.getRingerModeInternal()
                                     == AudioManager.RINGER_MODE_SILENT;
-<<<<<<< HEAD
-                    if (!mInCall && hasValidVibrate && !ringerModeSilent) {
-=======
                     if (!isInCall() && hasValidVibrate && !ringerModeSilent) {
->>>>>>> dbf9e87c
                         buzz = playVibration(record, vibration, hasValidSound);
                         if(buzz) {
                             mVibrateNotificationKey = key;
@@ -7854,7 +7679,6 @@
                 }
             }
         }
-<<<<<<< HEAD
 
         protected void allowAdjustmentType(String type) {
             synchronized (mLock) {
@@ -7874,27 +7698,6 @@
             }
         }
 
-=======
-
-        protected void allowAdjustmentType(String type) {
-            synchronized (mLock) {
-                mAllowedAdjustments.add(type);
-            }
-            for (final ManagedServiceInfo info : NotificationAssistants.this.getServices()) {
-                mHandler.post(() -> notifyCapabilitiesChanged(info));
-            }
-        }
-
-        protected void disallowAdjustmentType(String type) {
-            synchronized (mLock) {
-                mAllowedAdjustments.remove(type);
-            }
-            for (final ManagedServiceInfo info : NotificationAssistants.this.getServices()) {
-                    mHandler.post(() -> notifyCapabilitiesChanged(info));
-            }
-        }
-
->>>>>>> dbf9e87c
         protected List<String> getAllowedAssistantAdjustments() {
             synchronized (mLock) {
                 List<String> types = new ArrayList<>();
@@ -7953,7 +7756,6 @@
         }
 
         private void notifyCapabilitiesChanged(final ManagedServiceInfo info) {
-<<<<<<< HEAD
             final INotificationListener assistant = (INotificationListener) info.service;
             try {
                 assistant.onAllowedAdjustmentsChanged();
@@ -7977,13 +7779,6 @@
             final boolean debug = isVerboseLogEnabled();
             if (debug) {
                 Slog.v(TAG, "onNotificationEnqueuedLocked() called with: r = [" + r + "]");
-=======
-            final INotificationListener assistant = (INotificationListener) info.service;
-            try {
-                assistant.onAllowedAdjustmentsChanged();
-            } catch (RemoteException ex) {
-                Slog.e(TAG, "unable to notify assistant (capabilities): " + assistant, ex);
->>>>>>> dbf9e87c
             }
             final StatusBarNotification sbn = r.sbn;
             notifyAssistantLocked(
@@ -8079,116 +7874,6 @@
                     });
         }
 
-        private void notifySeen(final ManagedServiceInfo info,
-                final ArrayList<String> keys) {
-            final INotificationListener assistant = (INotificationListener) info.service;
-            try {
-                assistant.onNotificationsSeen(keys);
-            } catch (RemoteException ex) {
-                Slog.e(TAG, "unable to notify assistant (seen): " + assistant, ex);
-            }
-        }
-
-        @GuardedBy("mNotificationLock")
-        private void onNotificationEnqueuedLocked(final NotificationRecord r) {
-            final boolean debug = isVerboseLogEnabled();
-            if (debug) {
-                Slog.v(TAG, "onNotificationEnqueuedLocked() called with: r = [" + r + "]");
-            }
-            final StatusBarNotification sbn = r.sbn;
-            notifyAssistantLocked(
-                    sbn,
-                    true /* sameUserOnly */,
-                    (assistant, sbnHolder) -> {
-                        try {
-                            if (debug) {
-                                Slog.v(TAG,
-                                        "calling onNotificationEnqueuedWithChannel " + sbnHolder);
-                            }
-                            assistant.onNotificationEnqueuedWithChannel(sbnHolder, r.getChannel());
-                        } catch (RemoteException ex) {
-                            Slog.e(TAG, "unable to notify assistant (enqueued): " + assistant, ex);
-                        }
-                    });
-        }
-
-        @GuardedBy("mNotificationLock")
-        void notifyAssistantExpansionChangedLocked(
-                final StatusBarNotification sbn,
-                final boolean isUserAction,
-                final boolean isExpanded) {
-            final String key = sbn.getKey();
-            notifyAssistantLocked(
-                    sbn,
-                    false /* sameUserOnly */,
-                    (assistant, sbnHolder) -> {
-                        try {
-                            assistant.onNotificationExpansionChanged(key, isUserAction, isExpanded);
-                        } catch (RemoteException ex) {
-                            Slog.e(TAG, "unable to notify assistant (expanded): " + assistant, ex);
-                        }
-                    });
-        }
-
-        @GuardedBy("mNotificationLock")
-        void notifyAssistantNotificationDirectReplyLocked(
-                final StatusBarNotification sbn) {
-            final String key = sbn.getKey();
-            notifyAssistantLocked(
-                    sbn,
-                    false /* sameUserOnly */,
-                    (assistant, sbnHolder) -> {
-                        try {
-                            assistant.onNotificationDirectReply(key);
-                        } catch (RemoteException ex) {
-                            Slog.e(TAG, "unable to notify assistant (expanded): " + assistant, ex);
-                        }
-                    });
-        }
-
-        @GuardedBy("mNotificationLock")
-        void notifyAssistantSuggestedReplySent(
-                final StatusBarNotification sbn, CharSequence reply, boolean generatedByAssistant) {
-            final String key = sbn.getKey();
-            notifyAssistantLocked(
-                    sbn,
-                    false /* sameUserOnly */,
-                    (assistant, sbnHolder) -> {
-                        try {
-                            assistant.onSuggestedReplySent(
-                                    key,
-                                    reply,
-                                    generatedByAssistant
-                                            ? NotificationAssistantService.SOURCE_FROM_ASSISTANT
-                                            : NotificationAssistantService.SOURCE_FROM_APP);
-                        } catch (RemoteException ex) {
-                            Slog.e(TAG, "unable to notify assistant (snoozed): " + assistant, ex);
-                        }
-                    });
-        }
-
-        @GuardedBy("mNotificationLock")
-        void notifyAssistantActionClicked(
-                final StatusBarNotification sbn, int actionIndex, Notification.Action action,
-                boolean generatedByAssistant) {
-            final String key = sbn.getKey();
-            notifyAssistantLocked(
-                    sbn,
-                    false /* sameUserOnly */,
-                    (assistant, sbnHolder) -> {
-                        try {
-                            assistant.onActionClicked(
-                                    key,
-                                    action,
-                                    generatedByAssistant
-                                            ? NotificationAssistantService.SOURCE_FROM_ASSISTANT
-                                            : NotificationAssistantService.SOURCE_FROM_APP);
-                        } catch (RemoteException ex) {
-                            Slog.e(TAG, "unable to notify assistant (snoozed): " + assistant, ex);
-                        }
-                    });
-        }
-
         /**
          * asynchronously notify the assistant that a notification has been snoozed until a
          * context
@@ -8261,7 +7946,6 @@
                 if (!hasUserSet(userId)) {
                     Slog.d(TAG, "Approving default notification assistant for user " + userId);
                     setDefaultAssistantForUser(userId);
-<<<<<<< HEAD
                 }
             }
         }
@@ -8294,40 +7978,6 @@
             }
         }
 
-=======
-                }
-            }
-        }
-
-        @Override
-        protected void setPackageOrComponentEnabled(String pkgOrComponent, int userId,
-                boolean isPrimary, boolean enabled) {
-            // Ensures that only one component is enabled at a time
-            if (enabled) {
-                List<ComponentName> allowedComponents = getAllowedComponents(userId);
-                if (!allowedComponents.isEmpty()) {
-                    ComponentName currentComponent = CollectionUtils.firstOrNull(allowedComponents);
-                    if (currentComponent.flattenToString().equals(pkgOrComponent)) return;
-                    setNotificationAssistantAccessGrantedForUserInternal(
-                            currentComponent, userId, false);
-                }
-            }
-            super.setPackageOrComponentEnabled(pkgOrComponent, userId, isPrimary, enabled);
-        }
-
-        @Override
-        public void dump(PrintWriter pw, DumpFilter filter) {
-            super.dump(pw, filter);
-            pw.println("    Has user set:");
-            synchronized (mLock) {
-                Set<Integer> userIds = mUserSetMap.keySet();
-                for (int userId : userIds) {
-                    pw.println("      userId=" + userId + " value=" + mUserSetMap.get(userId));
-                }
-            }
-        }
-
->>>>>>> dbf9e87c
         private boolean isVerboseLogEnabled() {
             return Log.isLoggable("notification_assistant", Log.VERBOSE);
         }
