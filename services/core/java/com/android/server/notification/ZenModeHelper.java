/**
 * Copyright (c) 2014, The Android Open Source Project
 *
 * Licensed under the Apache License, Version 2.0 (the "License");
 * you may not use this file except in compliance with the License.
 * You may obtain a copy of the License at
 *
 *     http://www.apache.org/licenses/LICENSE-2.0
 *
 * Unless required by applicable law or agreed to in writing, software
 * distributed under the License is distributed on an "AS IS" BASIS,
 * WITHOUT WARRANTIES OR CONDITIONS OF ANY KIND, either express or implied.
 * See the License for the specific language governing permissions and
 * limitations under the License.
 */

package com.android.server.notification;

import static android.app.NotificationManager.AUTOMATIC_RULE_STATUS_DISABLED;
import static android.app.NotificationManager.AUTOMATIC_RULE_STATUS_ENABLED;
import static android.app.NotificationManager.AUTOMATIC_RULE_STATUS_REMOVED;

import android.app.AppOpsManager;
import android.app.AutomaticZenRule;
import android.app.Notification;
import android.app.NotificationManager;
import android.app.NotificationManager.Policy;
import android.app.PendingIntent;
import android.content.ComponentName;
import android.content.ContentResolver;
import android.content.Context;
import android.content.Intent;
import android.content.pm.ActivityInfo;
import android.content.pm.PackageItemInfo;
import android.content.pm.PackageManager;
import android.content.pm.ResolveInfo;
import android.content.pm.ServiceInfo;
import android.content.res.Resources;
import android.content.res.XmlResourceParser;
import android.database.ContentObserver;
import android.graphics.drawable.Icon;
import android.media.AudioAttributes;
import android.media.AudioManager;
import android.media.AudioManagerInternal;
import android.media.AudioSystem;
import android.media.VolumePolicy;
import android.net.Uri;
import android.os.Binder;
import android.os.Bundle;
import android.os.Handler;
import android.os.Looper;
import android.os.Message;
import android.os.Process;
import android.os.SystemClock;
import android.os.UserHandle;
import android.provider.Settings;
import android.provider.Settings.Global;
import android.service.notification.Condition;
import android.service.notification.ConditionProviderService;
import android.service.notification.ZenModeConfig;
import android.service.notification.ZenModeConfig.ZenRule;
import android.service.notification.ZenModeProto;
import android.service.notification.ZenPolicy;
import android.util.AndroidRuntimeException;
import android.util.ArrayMap;
import android.util.Log;
import android.util.Slog;
import android.util.SparseArray;
import android.util.proto.ProtoOutputStream;

import com.android.internal.R;
import com.android.internal.annotations.VisibleForTesting;
import com.android.internal.logging.MetricsLogger;
import com.android.internal.messages.nano.SystemMessageProto.SystemMessage;
import com.android.internal.notification.SystemNotificationChannels;
import com.android.server.LocalServices;

import libcore.io.IoUtils;

import org.xmlpull.v1.XmlPullParser;
import org.xmlpull.v1.XmlPullParserException;
import org.xmlpull.v1.XmlSerializer;

import java.io.IOException;
import java.io.PrintWriter;
import java.util.ArrayList;
import java.util.List;
import java.util.Objects;

/**
 * NotificationManagerService helper for functionality related to zen mode.
 */
public class ZenModeHelper {
    static final String TAG = "ZenModeHelper";
    static final boolean DEBUG = Log.isLoggable(TAG, Log.DEBUG);

    // The amount of time rules instances can exist without their owning app being installed.
    private static final int RULE_INSTANCE_GRACE_PERIOD = 1000 * 60 * 60 * 72;

    private final Context mContext;
    private final H mHandler;
    private final SettingsObserver mSettingsObserver;
    private final AppOpsManager mAppOps;
    @VisibleForTesting protected final NotificationManager mNotificationManager;
    @VisibleForTesting protected ZenModeConfig mDefaultConfig;
    private final ArrayList<Callback> mCallbacks = new ArrayList<Callback>();
    private final ZenModeFiltering mFiltering;
    protected final RingerModeDelegate mRingerModeDelegate = new
            RingerModeDelegate();
    @VisibleForTesting protected final ZenModeConditions mConditions;
    @VisibleForTesting final SparseArray<ZenModeConfig> mConfigs = new SparseArray<>();
    private final Metrics mMetrics = new Metrics();
    private final ConditionProviders.Config mServiceConfig;

    @VisibleForTesting protected int mZenMode;
    @VisibleForTesting protected NotificationManager.Policy mConsolidatedPolicy;
    private int mUser = UserHandle.USER_SYSTEM;
    @VisibleForTesting protected ZenModeConfig mConfig;
    @VisibleForTesting protected AudioManagerInternal mAudioManager;
    protected PackageManager mPm;
    private long mSuppressedEffects;

    public static final long SUPPRESSED_EFFECT_NOTIFICATIONS = 1;
    public static final long SUPPRESSED_EFFECT_CALLS = 1 << 1;
    public static final long SUPPRESSED_EFFECT_ALL = SUPPRESSED_EFFECT_CALLS
            | SUPPRESSED_EFFECT_NOTIFICATIONS;

    @VisibleForTesting protected boolean mIsBootComplete;

    private String[] mPriorityOnlyDndExemptPackages;

    public ZenModeHelper(Context context, Looper looper, ConditionProviders conditionProviders) {
        mContext = context;
        mHandler = new H(looper);
        addCallback(mMetrics);
        mAppOps = context.getSystemService(AppOpsManager.class);
        mNotificationManager =  context.getSystemService(NotificationManager.class);

        mDefaultConfig = readDefaultConfig(mContext.getResources());
        updateDefaultAutomaticRuleNames();
        mConfig = mDefaultConfig.copy();
        mConfigs.put(UserHandle.USER_SYSTEM, mConfig);

        mSettingsObserver = new SettingsObserver(mHandler);
        mSettingsObserver.observe();
        mFiltering = new ZenModeFiltering(mContext);
        mConditions = new ZenModeConditions(this, conditionProviders);
        mServiceConfig = conditionProviders.getConfig();
    }

    public Looper getLooper() {
        return mHandler.getLooper();
    }

    @Override
    public String toString() {
        return TAG;
    }

    public boolean matchesCallFilter(UserHandle userHandle, Bundle extras,
            ValidateNotificationPeople validator, int contactsTimeoutMs, float timeoutAffinity) {
        synchronized (mConfig) {
            return ZenModeFiltering.matchesCallFilter(mContext, mZenMode, mConsolidatedPolicy,
                    userHandle, extras, validator, contactsTimeoutMs, timeoutAffinity);
        }
    }

    public boolean isCall(NotificationRecord record) {
        return mFiltering.isCall(record);
    }

    public void recordCaller(NotificationRecord record) {
        mFiltering.recordCall(record);
    }

    public boolean shouldIntercept(NotificationRecord record) {
        synchronized (mConfig) {
            return mFiltering.shouldIntercept(mZenMode, mConsolidatedPolicy, record);
        }
    }

    public void addCallback(Callback callback) {
        mCallbacks.add(callback);
    }

    public void removeCallback(Callback callback) {
        mCallbacks.remove(callback);
    }

    public void initZenMode() {
        if (DEBUG) Log.d(TAG, "initZenMode");
        evaluateZenMode("init", true /*setRingerMode*/);
    }

    public void onSystemReady() {
        if (DEBUG) Log.d(TAG, "onSystemReady");
        mAudioManager = LocalServices.getService(AudioManagerInternal.class);
        if (mAudioManager != null) {
            mAudioManager.setRingerModeDelegate(mRingerModeDelegate);
        }
        mPm = mContext.getPackageManager();
        mHandler.postMetricsTimer();
        cleanUpZenRules();
        evaluateZenMode("onSystemReady", true);
        mIsBootComplete = true;
        showZenUpgradeNotification(mZenMode);
    }

    public void onUserSwitched(int user) {
        loadConfigForUser(user, "onUserSwitched");
    }

    public void onUserRemoved(int user) {
        if (user < UserHandle.USER_SYSTEM) return;
        if (DEBUG) Log.d(TAG, "onUserRemoved u=" + user);
        mConfigs.remove(user);
    }

    public void onUserUnlocked(int user) {
        loadConfigForUser(user, "onUserUnlocked");
    }

    void setPriorityOnlyDndExemptPackages(String[] packages) {
        mPriorityOnlyDndExemptPackages = packages;
    }

    private void loadConfigForUser(int user, String reason) {
        if (mUser == user || user < UserHandle.USER_SYSTEM) return;
        mUser = user;
        if (DEBUG) Log.d(TAG, reason + " u=" + user);
        ZenModeConfig config = mConfigs.get(user);
        if (config == null) {
            if (DEBUG) Log.d(TAG, reason + " generating default config for user " + user);
            config = mDefaultConfig.copy();
            config.user = user;
        }
        synchronized (mConfig) {
            setConfigLocked(config, null, reason);
        }
        cleanUpZenRules();
    }

    public int getZenModeListenerInterruptionFilter() {
        return NotificationManager.zenModeToInterruptionFilter(mZenMode);
    }

    public void requestFromListener(ComponentName name, int filter) {
        final int newZen = NotificationManager.zenModeFromInterruptionFilter(filter, -1);
        if (newZen != -1) {
            setManualZenMode(newZen, null, name != null ? name.getPackageName() : null,
                    "listener:" + (name != null ? name.flattenToShortString() : null));
        }
    }

    public void setSuppressedEffects(long suppressedEffects) {
        if (mSuppressedEffects == suppressedEffects) return;
        mSuppressedEffects = suppressedEffects;
        applyRestrictions();
    }

    public long getSuppressedEffects() {
        return mSuppressedEffects;
    }

    public int getZenMode() {
        return mZenMode;
    }

    public List<ZenRule> getZenRules() {
        List<ZenRule> rules = new ArrayList<>();
        synchronized (mConfig) {
            if (mConfig == null) return rules;
            for (ZenRule rule : mConfig.automaticRules.values()) {
                if (canManageAutomaticZenRule(rule)) {
                    rules.add(rule);
                }
            }
        }
        return rules;
    }

    public AutomaticZenRule getAutomaticZenRule(String id) {
        ZenRule rule;
        synchronized (mConfig) {
            if (mConfig == null) return null;
             rule = mConfig.automaticRules.get(id);
        }
        if (rule == null) return null;
        if (canManageAutomaticZenRule(rule)) {
             return createAutomaticZenRule(rule);
        }
        return null;
    }

    public String addAutomaticZenRule(AutomaticZenRule automaticZenRule, String reason) {
        if (!isSystemRule(automaticZenRule)) {
            PackageItemInfo component = getServiceInfo(automaticZenRule.getOwner());
            if (component == null) {
                component = getActivityInfo(automaticZenRule.getConfigurationActivity());
            }
            if (component == null) {
                throw new IllegalArgumentException("Lacking enabled CPS or config activity");
            }
            int ruleInstanceLimit = -1;
            if (component.metaData != null) {
                ruleInstanceLimit = component.metaData.getInt(
                        ConditionProviderService.META_DATA_RULE_INSTANCE_LIMIT, -1);
            }
            int newRuleInstanceCount = getCurrentInstanceCount(automaticZenRule.getOwner())
                    + getCurrentInstanceCount(automaticZenRule.getConfigurationActivity())
                    + 1;
            if (ruleInstanceLimit > 0 && ruleInstanceLimit < newRuleInstanceCount) {
                throw new IllegalArgumentException("Rule instance limit exceeded");
            }

        }

        ZenModeConfig newConfig;
        synchronized (mConfig) {
            if (mConfig == null) {
                throw new AndroidRuntimeException("Could not create rule");
            }
            if (DEBUG) {
                Log.d(TAG, "addAutomaticZenRule rule= " + automaticZenRule + " reason=" + reason);
            }
            newConfig = mConfig.copy();
            ZenRule rule = new ZenRule();
            populateZenRule(automaticZenRule, rule, true);
            newConfig.automaticRules.put(rule.id, rule);
            if (setConfigLocked(newConfig, reason, rule.component, true)) {
                return rule.id;
            } else {
                throw new AndroidRuntimeException("Could not create rule");
            }
        }
    }

    public boolean updateAutomaticZenRule(String ruleId, AutomaticZenRule automaticZenRule,
            String reason) {
        ZenModeConfig newConfig;
        synchronized (mConfig) {
            if (mConfig == null) return false;
            if (DEBUG) {
                Log.d(TAG, "updateAutomaticZenRule zenRule=" + automaticZenRule
                        + " reason=" + reason);
            }
            newConfig = mConfig.copy();
            ZenModeConfig.ZenRule rule;
            if (ruleId == null) {
                throw new IllegalArgumentException("Rule doesn't exist");
            } else {
                rule = newConfig.automaticRules.get(ruleId);
                if (rule == null || !canManageAutomaticZenRule(rule)) {
                    throw new SecurityException(
                            "Cannot update rules not owned by your condition provider");
                }
            }
            if (rule.enabled != automaticZenRule.isEnabled()) {
                dispatchOnAutomaticRuleStatusChanged(mConfig.user, rule.pkg, ruleId,
                        automaticZenRule.isEnabled()
                                ? AUTOMATIC_RULE_STATUS_ENABLED : AUTOMATIC_RULE_STATUS_DISABLED);
            }

            populateZenRule(automaticZenRule, rule, false);
            return setConfigLocked(newConfig, reason, rule.component, true);
        }
    }

    public boolean removeAutomaticZenRule(String id, String reason) {
        ZenModeConfig newConfig;
        synchronized (mConfig) {
            if (mConfig == null) return false;
            newConfig = mConfig.copy();
            ZenRule rule = newConfig.automaticRules.get(id);
            if (rule == null) return false;
            if (canManageAutomaticZenRule(rule)) {
                newConfig.automaticRules.remove(id);
                if (DEBUG) Log.d(TAG, "removeZenRule zenRule=" + id + " reason=" + reason);
            } else {
                throw new SecurityException(
                        "Cannot delete rules not owned by your condition provider");
            }
            dispatchOnAutomaticRuleStatusChanged(
                    mConfig.user, rule.pkg, id, AUTOMATIC_RULE_STATUS_REMOVED);
            return setConfigLocked(newConfig, reason, null, true);
        }
    }

    public boolean removeAutomaticZenRules(String packageName, String reason) {
        ZenModeConfig newConfig;
        synchronized (mConfig) {
            if (mConfig == null) return false;
            newConfig = mConfig.copy();
            for (int i = newConfig.automaticRules.size() - 1; i >= 0; i--) {
                ZenRule rule = newConfig.automaticRules.get(newConfig.automaticRules.keyAt(i));
                if (rule.pkg.equals(packageName) && canManageAutomaticZenRule(rule)) {
                    newConfig.automaticRules.removeAt(i);
                }
            }
            return setConfigLocked(newConfig, reason, null, true);
        }
    }

    public void setAutomaticZenRuleState(String id, Condition condition) {
        ZenModeConfig newConfig;
        synchronized (mConfig) {
            if (mConfig == null) return;

            newConfig = mConfig.copy();
            setAutomaticZenRuleStateLocked(newConfig, newConfig.automaticRules.get(id), condition);
        }
    }

    public void setAutomaticZenRuleState(Uri ruleDefinition, Condition condition) {
        ZenModeConfig newConfig;
        synchronized (mConfig) {
            if (mConfig == null) return;
            newConfig = mConfig.copy();

            setAutomaticZenRuleStateLocked(newConfig,
                    findMatchingRule(newConfig, ruleDefinition, condition),
                    condition);
        }
    }

    private void setAutomaticZenRuleStateLocked(ZenModeConfig config, ZenRule rule,
            Condition condition) {
        if (rule == null) return;

        rule.condition = condition;
        updateSnoozing(rule);
        setConfigLocked(config, rule.component, "conditionChanged");
    }

    private ZenRule findMatchingRule(ZenModeConfig config, Uri id, Condition condition) {
        if (ruleMatches(id, condition, config.manualRule)) {
            return config.manualRule;
        } else {
            for (ZenRule automaticRule : config.automaticRules.values()) {
                if (ruleMatches(id, condition, automaticRule)) {
                    return automaticRule;
                }
            }
        }
        return null;
    }

    private boolean ruleMatches(Uri id, Condition condition, ZenRule rule) {
        if (id == null || rule == null || rule.conditionId == null) return false;
        if (!rule.conditionId.equals(id)) return false;
        if (Objects.equals(condition, rule.condition)) return false;
        return true;
    }

    private boolean updateSnoozing(ZenRule rule) {
        if (rule != null && rule.snoozing && !rule.isTrueOrUnknown()) {
            rule.snoozing = false;
            if (DEBUG) Log.d(TAG, "Snoozing reset for " + rule.conditionId);
            return true;
        }
        return false;
    }

    public int getCurrentInstanceCount(ComponentName cn) {
        if (cn == null) {
            return 0;
        }
        int count = 0;
        synchronized (mConfig) {
            for (ZenRule rule : mConfig.automaticRules.values()) {
                if (cn.equals(rule.component) || cn.equals(rule.configurationActivity)) {
                    count++;
                }
            }
        }
        return count;
    }

    public boolean canManageAutomaticZenRule(ZenRule rule) {
        final int callingUid = Binder.getCallingUid();
        if (callingUid == 0 || callingUid == Process.SYSTEM_UID) {
            return true;
        } else if (mContext.checkCallingPermission(android.Manifest.permission.MANAGE_NOTIFICATIONS)
                == PackageManager.PERMISSION_GRANTED) {
            return true;
        } else {
            String[] packages = mPm.getPackagesForUid(Binder.getCallingUid());
            if (packages != null) {
                final int packageCount = packages.length;
                for (int i = 0; i < packageCount; i++) {
                    if (packages[i].equals(rule.pkg)) {
                        return true;
                    }
                }
            }
            return false;
        }
    }

    protected void updateDefaultZenRules() {
        updateDefaultAutomaticRuleNames();
        for (ZenRule defaultRule : mDefaultConfig.automaticRules.values()) {
            ZenRule currRule = mConfig.automaticRules.get(defaultRule.id);
            // if default rule wasn't user-modified nor enabled, use localized name
            // instead of previous system name
            if (currRule != null && !currRule.modified && !currRule.enabled
                    && !defaultRule.name.equals(currRule.name)) {
                if (canManageAutomaticZenRule(currRule)) {
                    if (DEBUG) Slog.d(TAG, "Locale change - updating default zen rule name "
                            + "from " + currRule.name + " to " + defaultRule.name);
                    // update default rule (if locale changed, name of rule will change)
                    currRule.name = defaultRule.name;
                    updateAutomaticZenRule(defaultRule.id, createAutomaticZenRule(currRule),
                            "locale changed");
                }
            }
        }
    }

    private boolean isSystemRule(AutomaticZenRule rule) {
        return rule.getOwner() != null
                && ZenModeConfig.SYSTEM_AUTHORITY.equals(rule.getOwner().getPackageName());
    }

    private ServiceInfo getServiceInfo(ComponentName owner) {
        Intent queryIntent = new Intent();
        queryIntent.setComponent(owner);
        List<ResolveInfo> installedServices = mPm.queryIntentServicesAsUser(
                queryIntent,
                PackageManager.GET_SERVICES | PackageManager.GET_META_DATA,
                UserHandle.getCallingUserId());
        if (installedServices != null) {
            for (int i = 0, count = installedServices.size(); i < count; i++) {
                ResolveInfo resolveInfo = installedServices.get(i);
                ServiceInfo info = resolveInfo.serviceInfo;
                if (mServiceConfig.bindPermission.equals(info.permission)) {
                    return info;
                }
            }
        }
        return null;
    }

    private ActivityInfo getActivityInfo(ComponentName configActivity) {
        Intent queryIntent = new Intent();
        queryIntent.setComponent(configActivity);
        List<ResolveInfo> installedComponents = mPm.queryIntentActivitiesAsUser(
                queryIntent,
                PackageManager.GET_ACTIVITIES | PackageManager.GET_META_DATA,
                UserHandle.getCallingUserId());
        if (installedComponents != null) {
            for (int i = 0, count = installedComponents.size(); i < count; i++) {
                ResolveInfo resolveInfo = installedComponents.get(i);
                return resolveInfo.activityInfo;
            }
        }
        return null;
    }

    private void populateZenRule(AutomaticZenRule automaticZenRule, ZenRule rule, boolean isNew) {
        if (isNew) {
            rule.id = ZenModeConfig.newRuleId();
            rule.creationTime = System.currentTimeMillis();
            rule.component = automaticZenRule.getOwner();
            rule.configurationActivity = automaticZenRule.getConfigurationActivity();
            rule.pkg = (rule.component != null)
                    ? rule.component.getPackageName()
                    : rule.configurationActivity.getPackageName();
        }

        if (rule.enabled != automaticZenRule.isEnabled()) {
            rule.snoozing = false;
        }
        rule.name = automaticZenRule.getName();
        rule.condition = null;
        rule.conditionId = automaticZenRule.getConditionId();
        rule.enabled = automaticZenRule.isEnabled();
        rule.modified = automaticZenRule.isModified();
        rule.zenPolicy = automaticZenRule.getZenPolicy();
        rule.zenMode = NotificationManager.zenModeFromInterruptionFilter(
                automaticZenRule.getInterruptionFilter(), Global.ZEN_MODE_OFF);
    }

    protected AutomaticZenRule createAutomaticZenRule(ZenRule rule) {
        return new AutomaticZenRule(rule.name, rule.component, rule.configurationActivity,
                rule.conditionId, rule.zenPolicy,
                NotificationManager.zenModeToInterruptionFilter(rule.zenMode),
                rule.enabled, rule.creationTime);
    }

    public void setManualZenMode(int zenMode, Uri conditionId, String caller, String reason) {
        setManualZenMode(zenMode, conditionId, reason, caller, true /*setRingerMode*/);
        Settings.Secure.putInt(mContext.getContentResolver(),
                Settings.Secure.SHOW_ZEN_SETTINGS_SUGGESTION, 0);
    }

    private void setManualZenMode(int zenMode, Uri conditionId, String reason, String caller,
            boolean setRingerMode) {
        ZenModeConfig newConfig;
        synchronized (mConfig) {
            if (mConfig == null) return;
            if (!Global.isValidZenMode(zenMode)) return;
            if (DEBUG) Log.d(TAG, "setManualZenMode " + Global.zenModeToString(zenMode)
                    + " conditionId=" + conditionId + " reason=" + reason
                    + " setRingerMode=" + setRingerMode);
            newConfig = mConfig.copy();
            if (zenMode == Global.ZEN_MODE_OFF) {
                newConfig.manualRule = null;
                for (ZenRule automaticRule : newConfig.automaticRules.values()) {
                    if (automaticRule.isAutomaticActive()) {
                        automaticRule.snoozing = true;
                    }
                }
            } else {
                final ZenRule newRule = new ZenRule();
                newRule.enabled = true;
                newRule.zenMode = zenMode;
                newRule.conditionId = conditionId;
                newRule.enabler = caller;
                newConfig.manualRule = newRule;
            }
            setConfigLocked(newConfig, reason, null, setRingerMode);
        }
    }

    void dump(ProtoOutputStream proto) {
        proto.write(ZenModeProto.ZEN_MODE, mZenMode);
        synchronized (mConfig) {
            if (mConfig.manualRule != null) {
                mConfig.manualRule.writeToProto(proto, ZenModeProto.ENABLED_ACTIVE_CONDITIONS);
            }
            for (ZenRule rule : mConfig.automaticRules.values()) {
                if (rule.enabled && rule.condition.state == Condition.STATE_TRUE
                        && !rule.snoozing) {
                    rule.writeToProto(proto, ZenModeProto.ENABLED_ACTIVE_CONDITIONS);
                }
            }
            mConfig.toNotificationPolicy().writeToProto(proto, ZenModeProto.POLICY);
            proto.write(ZenModeProto.SUPPRESSED_EFFECTS, mSuppressedEffects);
        }
    }

    public void dump(PrintWriter pw, String prefix) {
        pw.print(prefix); pw.print("mZenMode=");
        pw.println(Global.zenModeToString(mZenMode));
        pw.print("mConsolidatedPolicy=" + mConsolidatedPolicy.toString());
        final int N = mConfigs.size();
        for (int i = 0; i < N; i++) {
            dump(pw, prefix, "mConfigs[u=" + mConfigs.keyAt(i) + "]", mConfigs.valueAt(i));
        }
        pw.print(prefix); pw.print("mUser="); pw.println(mUser);
        synchronized (mConfig) {
            dump(pw, prefix, "mConfig", mConfig);
        }

        pw.print(prefix); pw.print("mSuppressedEffects="); pw.println(mSuppressedEffects);
        mFiltering.dump(pw, prefix);
        mConditions.dump(pw, prefix);
    }

    private static void dump(PrintWriter pw, String prefix, String var, ZenModeConfig config) {
        pw.print(prefix); pw.print(var); pw.print('=');
        if (config == null) {
            pw.println(config);
            return;
        }
        pw.printf("allow(alarms=%b,media=%b,system=%b,calls=%b,callsFrom=%s,repeatCallers=%b,"
                + "messages=%b,messagesFrom=%s,events=%b,reminders=%b)\n",
                config.allowAlarms, config.allowMedia, config.allowSystem,
                config.allowCalls, ZenModeConfig.sourceToString(config.allowCallsFrom),
                config.allowRepeatCallers, config.allowMessages,
                ZenModeConfig.sourceToString(config.allowMessagesFrom),
                config.allowEvents, config.allowReminders);
        pw.printf(" disallow(visualEffects=%s)\n", config.suppressedVisualEffects);
        pw.print(prefix); pw.print("  manualRule="); pw.println(config.manualRule);
        if (config.automaticRules.isEmpty()) return;
        final int N = config.automaticRules.size();
        for (int i = 0; i < N; i++) {
            pw.print(prefix); pw.print(i == 0 ? "  automaticRules=" : "                 ");
            pw.println(config.automaticRules.valueAt(i));
        }
    }

    public void readXml(XmlPullParser parser, boolean forRestore, int userId)
            throws XmlPullParserException, IOException {
        ZenModeConfig config = ZenModeConfig.readXml(parser);
        String reason = "readXml";

        if (config != null) {
            if (forRestore) {
                config.user = userId;
                config.manualRule = null;  // don't restore the manual rule
            }

            // booleans to determine whether to reset the rules to the default rules
            boolean allRulesDisabled = true;
            boolean hasDefaultRules = config.automaticRules.containsAll(
                    ZenModeConfig.DEFAULT_RULE_IDS);

            long time = System.currentTimeMillis();
            if (config.automaticRules != null && config.automaticRules.size() > 0) {
                for (ZenRule automaticRule : config.automaticRules.values()) {
                    if (forRestore) {
                        // don't restore transient state from restored automatic rules
                        automaticRule.snoozing = false;
                        automaticRule.condition = null;
                        automaticRule.creationTime = time;
                    }

                    allRulesDisabled &= !automaticRule.enabled;
                }
            }

            if (!hasDefaultRules && allRulesDisabled
                    && (forRestore || config.version < ZenModeConfig.XML_VERSION)) {
                // reset zen automatic rules to default on restore or upgrade if:
                // - doesn't already have default rules and
                // - all previous automatic rules were disabled
                config.automaticRules = new ArrayMap<>();
                for (ZenRule rule : mDefaultConfig.automaticRules.values()) {
                    config.automaticRules.put(rule.id, rule);
                }
                reason += ", reset to default rules";
            }

            // Resolve user id for settings.
            userId = userId == UserHandle.USER_ALL ? UserHandle.USER_SYSTEM : userId;
            if (config.version < ZenModeConfig.XML_VERSION) {
                Settings.Secure.putIntForUser(mContext.getContentResolver(),
                        Settings.Secure.SHOW_ZEN_UPGRADE_NOTIFICATION, 1, userId);
            } else {
                // devices not restoring/upgrading already have updated zen settings
                Settings.Secure.putIntForUser(mContext.getContentResolver(),
                        Settings.Secure.ZEN_SETTINGS_UPDATED, 1, userId);
            }
            if (DEBUG) Log.d(TAG, reason);
            synchronized (mConfig) {
                setConfigLocked(config, null, reason);
            }
        }
    }

    public void writeXml(XmlSerializer out, boolean forBackup, Integer version, int userId)
            throws IOException {
        synchronized (mConfigs) {
            final int n = mConfigs.size();
            for (int i = 0; i < n; i++) {
                if (forBackup && mConfigs.keyAt(i) != userId) {
                    continue;
                }
                mConfigs.valueAt(i).writeXml(out, version);
            }
        }
    }

    /**
     * @return user-specified default notification policy for priority only do not disturb
     */
    public Policy getNotificationPolicy() {
        return getNotificationPolicy(mConfig);
    }

    private static Policy getNotificationPolicy(ZenModeConfig config) {
        return config == null ? null : config.toNotificationPolicy();
    }

    /**
     * Sets the global notification policy used for priority only do not disturb
     */
    public void setNotificationPolicy(Policy policy) {
        if (policy == null || mConfig == null) return;
        synchronized (mConfig) {
            final ZenModeConfig newConfig = mConfig.copy();
            newConfig.applyNotificationPolicy(policy);
            setConfigLocked(newConfig, null, "setNotificationPolicy");
        }
    }

    /**
     * Removes old rule instances whose owner is not installed.
     */
    private void cleanUpZenRules() {
        long currentTime = System.currentTimeMillis();
        synchronized (mConfig) {
            final ZenModeConfig newConfig = mConfig.copy();
            if (newConfig.automaticRules != null) {
                for (int i = newConfig.automaticRules.size() - 1; i >= 0; i--) {
                    ZenRule rule = newConfig.automaticRules.get(newConfig.automaticRules.keyAt(i));
                    if (RULE_INSTANCE_GRACE_PERIOD < (currentTime - rule.creationTime)) {
                        try {
                            if (rule.pkg != null) {
                                mPm.getPackageInfo(rule.pkg, PackageManager.MATCH_ANY_USER);
                            }
                        } catch (PackageManager.NameNotFoundException e) {
                            newConfig.automaticRules.removeAt(i);
                        }
                    }
                }
            }
            setConfigLocked(newConfig, null, "cleanUpZenRules");
        }
    }

    /**
     * @return a copy of the zen mode configuration
     */
    public ZenModeConfig getConfig() {
        synchronized (mConfig) {
            return mConfig.copy();
        }
    }

    /**
     * @return a copy of the zen mode consolidated policy
     */
    public Policy getConsolidatedNotificationPolicy() {
        if (mConsolidatedPolicy == null) {
            return null;
        }
        return mConsolidatedPolicy.copy();
    }

    public boolean setConfigLocked(ZenModeConfig config, ComponentName triggeringComponent,
            String reason) {
        return setConfigLocked(config, reason, triggeringComponent, true /*setRingerMode*/);
    }

    public void setConfig(ZenModeConfig config, ComponentName triggeringComponent, String reason) {
        synchronized (mConfig) {
            setConfigLocked(config, triggeringComponent, reason);
        }
    }

    private boolean setConfigLocked(ZenModeConfig config, String reason,
            ComponentName triggeringComponent, boolean setRingerMode) {
        final long identity = Binder.clearCallingIdentity();
        try {
            if (config == null || !config.isValid()) {
                Log.w(TAG, "Invalid config in setConfigLocked; " + config);
                return false;
            }
            if (config.user != mUser) {
                // simply store away for background users
                mConfigs.put(config.user, config);
                if (DEBUG) Log.d(TAG, "setConfigLocked: store config for user " + config.user);
                return true;
            }
            // handle CPS backed conditions - danger! may modify config
            mConditions.evaluateConfig(config, null, false /*processSubscriptions*/);

            mConfigs.put(config.user, config);
            if (DEBUG) Log.d(TAG, "setConfigLocked reason=" + reason, new Throwable());
            ZenLog.traceConfig(reason, mConfig, config);

            // send some broadcasts
            final boolean policyChanged = !Objects.equals(getNotificationPolicy(mConfig),
                    getNotificationPolicy(config));
            if (!config.equals(mConfig)) {
                dispatchOnConfigChanged();
                updateConsolidatedPolicy(reason);
            }
            if (policyChanged) {
                dispatchOnPolicyChanged();
            }
            mConfig = config;
            mHandler.postApplyConfig(config, reason, triggeringComponent, setRingerMode);
            return true;
        } catch (SecurityException e) {
            Log.wtf(TAG, "Invalid rule in config", e);
            return false;
        } finally {
            Binder.restoreCallingIdentity(identity);
        }
    }

    private void applyConfig(ZenModeConfig config, String reason,
            ComponentName triggeringComponent, boolean setRingerMode) {
        final String val = Integer.toString(config.hashCode());
        Global.putString(mContext.getContentResolver(), Global.ZEN_MODE_CONFIG_ETAG, val);
        evaluateZenMode(reason, setRingerMode);
        mConditions.evaluateConfig(config, triggeringComponent, true /*processSubscriptions*/);
    }

    private int getZenModeSetting() {
        return Global.getInt(mContext.getContentResolver(), Global.ZEN_MODE, Global.ZEN_MODE_OFF);
    }

    @VisibleForTesting
    protected void setZenModeSetting(int zen) {
        Global.putInt(mContext.getContentResolver(), Global.ZEN_MODE, zen);
        showZenUpgradeNotification(zen);
    }

    private int getPreviousRingerModeSetting() {
        return Global.getInt(mContext.getContentResolver(),
                Global.ZEN_MODE_RINGER_LEVEL, AudioManager.RINGER_MODE_NORMAL);
    }

    private void setPreviousRingerModeSetting(Integer previousRingerLevel) {
        Global.putString(
                mContext.getContentResolver(), Global.ZEN_MODE_RINGER_LEVEL,
                previousRingerLevel == null ? null : Integer.toString(previousRingerLevel));
    }

    @VisibleForTesting
    protected void evaluateZenMode(String reason, boolean setRingerMode) {
        if (DEBUG) Log.d(TAG, "evaluateZenMode");
        if (mConfig == null) return;
        final int policyHashBefore = mConsolidatedPolicy == null ? 0
                : mConsolidatedPolicy.hashCode();
        final int zenBefore = mZenMode;
        final int zen = computeZenMode();
        ZenLog.traceSetZenMode(zen, reason);
        mZenMode = zen;
        setZenModeSetting(mZenMode);
        updateConsolidatedPolicy(reason);
        updateRingerModeAffectedStreams();
        if (setRingerMode && (zen != zenBefore || (zen == Global.ZEN_MODE_IMPORTANT_INTERRUPTIONS
                && policyHashBefore != mConsolidatedPolicy.hashCode()))) {
            applyZenToRingerMode();
        }
        applyRestrictions();
        if (zen != zenBefore) {
            mHandler.postDispatchOnZenModeChanged();
        }
    }

    private void updateRingerModeAffectedStreams() {
        if (mAudioManager != null) {
            mAudioManager.updateRingerModeAffectedStreamsInternal();
        }
    }

    private int computeZenMode() {
        if (mConfig == null) return Global.ZEN_MODE_OFF;
        synchronized (mConfig) {
            if (mConfig.manualRule != null) return mConfig.manualRule.zenMode;
            int zen = Global.ZEN_MODE_OFF;
            for (ZenRule automaticRule : mConfig.automaticRules.values()) {
                if (automaticRule.isAutomaticActive()) {
                    if (zenSeverity(automaticRule.zenMode) > zenSeverity(zen)) {
                        // automatic rule triggered dnd and user hasn't seen update dnd dialog
                        if (Settings.Secure.getInt(mContext.getContentResolver(),
                                Settings.Secure.ZEN_SETTINGS_SUGGESTION_VIEWED, 1) == 0) {
                            Settings.Secure.putInt(mContext.getContentResolver(),
                                    Settings.Secure.SHOW_ZEN_SETTINGS_SUGGESTION, 1);
                        }
                        zen = automaticRule.zenMode;
                    }
                }
            }
            return zen;
        }
    }

    private void applyCustomPolicy(ZenPolicy policy, ZenRule rule) {
        if (rule.zenMode == NotificationManager.INTERRUPTION_FILTER_NONE) {
            policy.apply(new ZenPolicy.Builder()
                    .disallowAllSounds()
                    .build());
        } else if (rule.zenMode
                == NotificationManager.INTERRUPTION_FILTER_ALARMS) {
            policy.apply(new ZenPolicy.Builder()
                    .disallowAllSounds()
                    .allowAlarms(true)
                    .allowMedia(true)
                    .build());
        } else {
            policy.apply(rule.zenPolicy);
        }
    }

    private void updateConsolidatedPolicy(String reason) {
        if (mConfig == null) return;
        synchronized (mConfig) {
            ZenPolicy policy = new ZenPolicy();
            if (mConfig.manualRule != null) {
                applyCustomPolicy(policy, mConfig.manualRule);
            }

            for (ZenRule automaticRule : mConfig.automaticRules.values()) {
                if (automaticRule.isAutomaticActive()) {
                    applyCustomPolicy(policy, automaticRule);
                }
            }
            Policy newPolicy = mConfig.toNotificationPolicy(policy);
            if (!Objects.equals(mConsolidatedPolicy, newPolicy)) {
                mConsolidatedPolicy = newPolicy;
                dispatchOnConsolidatedPolicyChanged();
                ZenLog.traceSetConsolidatedZenPolicy(mConsolidatedPolicy, reason);
            }
        }
    }

    private void updateDefaultAutomaticRuleNames() {
        for (ZenRule rule : mDefaultConfig.automaticRules.values()) {
            if (ZenModeConfig.EVENTS_DEFAULT_RULE_ID.equals(rule.id)) {
                rule.name = mContext.getResources()
                        .getString(R.string.zen_mode_default_events_name);
            } else if (ZenModeConfig.EVERY_NIGHT_DEFAULT_RULE_ID.equals(rule.id)) {
                rule.name = mContext.getResources()
                        .getString(R.string.zen_mode_default_every_night_name);
            }
        }
    }

    @VisibleForTesting
    protected void applyRestrictions() {
        final boolean zenPriorityOnly = mZenMode == Global.ZEN_MODE_IMPORTANT_INTERRUPTIONS;
        final boolean zenSilence = mZenMode == Global.ZEN_MODE_NO_INTERRUPTIONS;
        final boolean zenAlarmsOnly = mZenMode == Global.ZEN_MODE_ALARMS;
        final boolean allowCalls = mConsolidatedPolicy.allowCalls();
        final boolean allowRepeatCallers = mConsolidatedPolicy.allowRepeatCallers();
        final boolean allowSystem = mConsolidatedPolicy.allowSystem();
        final boolean allowMedia = mConsolidatedPolicy.allowMedia();
        final boolean allowAlarms = mConsolidatedPolicy.allowAlarms();

        // notification restrictions
        final boolean muteNotifications =
                (mSuppressedEffects & SUPPRESSED_EFFECT_NOTIFICATIONS) != 0;
        // call restrictions
        final boolean muteCalls = zenAlarmsOnly
                || (zenPriorityOnly && !allowCalls && !allowRepeatCallers)
                || (mSuppressedEffects & SUPPRESSED_EFFECT_CALLS) != 0;
        // alarm restrictions
        final boolean muteAlarms = zenPriorityOnly && !allowAlarms;
        // media restrictions
        final boolean muteMedia = zenPriorityOnly && !allowMedia;
        // system restrictions
        final boolean muteSystem = zenAlarmsOnly || (zenPriorityOnly && !allowSystem);
        // total silence restrictions
        final boolean muteEverything = zenSilence || (zenPriorityOnly
                && ZenModeConfig.areAllZenBehaviorSoundsMuted(mConsolidatedPolicy));

        for (int usage : AudioAttributes.SDK_USAGES) {
            final int suppressionBehavior = AudioAttributes.SUPPRESSIBLE_USAGES.get(usage);
            if (suppressionBehavior == AudioAttributes.SUPPRESSIBLE_NEVER) {
                applyRestrictions(zenPriorityOnly, false /*mute*/, usage);
            } else if (suppressionBehavior == AudioAttributes.SUPPRESSIBLE_NOTIFICATION) {
                applyRestrictions(zenPriorityOnly, muteNotifications || muteEverything, usage);
            } else if (suppressionBehavior == AudioAttributes.SUPPRESSIBLE_CALL) {
                applyRestrictions(zenPriorityOnly, muteCalls || muteEverything, usage);
            } else if (suppressionBehavior == AudioAttributes.SUPPRESSIBLE_ALARM) {
                applyRestrictions(zenPriorityOnly, muteAlarms || muteEverything, usage);
            } else if (suppressionBehavior == AudioAttributes.SUPPRESSIBLE_MEDIA) {
                applyRestrictions(zenPriorityOnly, muteMedia || muteEverything, usage);
            } else if (suppressionBehavior == AudioAttributes.SUPPRESSIBLE_SYSTEM) {
                if (usage == AudioAttributes.USAGE_ASSISTANCE_SONIFICATION) {
                    // normally DND will only restrict touch sounds, not haptic feedback/vibrations
                    applyRestrictions(zenPriorityOnly, muteSystem || muteEverything, usage,
                            AppOpsManager.OP_PLAY_AUDIO);
                    applyRestrictions(zenPriorityOnly, false, usage, AppOpsManager.OP_VIBRATE);
                } else {
                    applyRestrictions(zenPriorityOnly, muteSystem || muteEverything, usage);
                }
            } else {
                applyRestrictions(zenPriorityOnly, muteEverything, usage);
            }
        }
    }


    @VisibleForTesting
    protected void applyRestrictions(boolean zenPriorityOnly, boolean mute, int usage, int code) {
        final long ident = Binder.clearCallingIdentity();
        try {
            mAppOps.setRestriction(code, usage,
                    mute ? AppOpsManager.MODE_IGNORED : AppOpsManager.MODE_ALLOWED,
                    zenPriorityOnly ? mPriorityOnlyDndExemptPackages : null);
        } finally {
            Binder.restoreCallingIdentity(ident);
        }
    }

    @VisibleForTesting
    protected void applyRestrictions(boolean zenPriorityOnly, boolean mute, int usage) {
        applyRestrictions(zenPriorityOnly, mute, usage, AppOpsManager.OP_VIBRATE);
        applyRestrictions(zenPriorityOnly, mute, usage, AppOpsManager.OP_PLAY_AUDIO);
    }


    @VisibleForTesting
    protected void applyZenToRingerMode() {
        if (mAudioManager == null) return;
        // force the ringer mode into compliance
        final int ringerModeInternal = mAudioManager.getRingerModeInternal();
        int newRingerModeInternal = ringerModeInternal;
        switch (mZenMode) {
            case Global.ZEN_MODE_NO_INTERRUPTIONS:
            case Global.ZEN_MODE_ALARMS:
                if (ringerModeInternal != AudioManager.RINGER_MODE_SILENT) {
                    setPreviousRingerModeSetting(ringerModeInternal);
                    newRingerModeInternal = AudioManager.RINGER_MODE_SILENT;
                }
                break;
            case Global.ZEN_MODE_IMPORTANT_INTERRUPTIONS:
                // do not apply zen to ringer, streams zen muted in AudioService
                break;
            case Global.ZEN_MODE_OFF:
                if (ringerModeInternal == AudioManager.RINGER_MODE_SILENT) {
                    newRingerModeInternal = getPreviousRingerModeSetting();
                    setPreviousRingerModeSetting(null);
                }
                break;
        }
        if (newRingerModeInternal != -1) {
            mAudioManager.setRingerModeInternal(newRingerModeInternal, TAG);
        }
    }

    private void dispatchOnConfigChanged() {
        for (Callback callback : mCallbacks) {
            callback.onConfigChanged();
        }
    }

    private void dispatchOnPolicyChanged() {
        for (Callback callback : mCallbacks) {
            callback.onPolicyChanged();
        }
    }

    private void dispatchOnConsolidatedPolicyChanged() {
        for (Callback callback : mCallbacks) {
            callback.onConsolidatedPolicyChanged();
        }
    }

    private void dispatchOnZenModeChanged() {
        for (Callback callback : mCallbacks) {
            callback.onZenModeChanged();
        }
    }

    private void dispatchOnAutomaticRuleStatusChanged(int userId, String pkg, String id,
            int status) {
        for (Callback callback : mCallbacks) {
            callback.onAutomaticRuleStatusChanged(userId, pkg, id, status);
        }
    }

    private ZenModeConfig readDefaultConfig(Resources resources) {
        XmlResourceParser parser = null;
        try {
            parser = resources.getXml(R.xml.default_zen_mode_config);
            while (parser.next() != XmlPullParser.END_DOCUMENT) {
                final ZenModeConfig config = ZenModeConfig.readXml(parser);
                if (config != null) return config;
            }
        } catch (Exception e) {
            Log.w(TAG, "Error reading default zen mode config from resource", e);
        } finally {
            IoUtils.closeQuietly(parser);
        }
        return new ZenModeConfig();
    }

    private static int zenSeverity(int zen) {
        switch (zen) {
            case Global.ZEN_MODE_IMPORTANT_INTERRUPTIONS: return 1;
            case Global.ZEN_MODE_ALARMS: return 2;
            case Global.ZEN_MODE_NO_INTERRUPTIONS: return 3;
            default: return 0;
        }
    }

    @VisibleForTesting
    protected final class RingerModeDelegate implements AudioManagerInternal.RingerModeDelegate {
        @Override
        public String toString() {
            return TAG;
        }

        @Override
        public int onSetRingerModeInternal(int ringerModeOld, int ringerModeNew, String caller,
                int ringerModeExternal, VolumePolicy policy) {
            final boolean isChange = ringerModeOld != ringerModeNew;

            int ringerModeExternalOut = ringerModeNew;

            if (mZenMode == Global.ZEN_MODE_OFF
                    || (mZenMode == Global.ZEN_MODE_IMPORTANT_INTERRUPTIONS
                    && !ZenModeConfig.areAllPriorityOnlyNotificationZenSoundsMuted(mConfig))) {
                // in priority only with ringer not muted, save ringer mode changes
                // in dnd off, save ringer mode changes
                setPreviousRingerModeSetting(ringerModeNew);
            }
            int newZen = -1;
            switch (ringerModeNew) {
                case AudioManager.RINGER_MODE_SILENT:
                    if (isChange && policy.doNotDisturbWhenSilent) {
                        if (mZenMode == Global.ZEN_MODE_OFF) {
                            newZen = Global.ZEN_MODE_IMPORTANT_INTERRUPTIONS;
                        }
                        setPreviousRingerModeSetting(ringerModeOld);
                    }
                    break;
                case AudioManager.RINGER_MODE_VIBRATE:
                case AudioManager.RINGER_MODE_NORMAL:
                    if (isChange && ringerModeOld == AudioManager.RINGER_MODE_SILENT
                            && (mZenMode == Global.ZEN_MODE_NO_INTERRUPTIONS
                            || mZenMode == Global.ZEN_MODE_ALARMS
                            || (mZenMode == Global.ZEN_MODE_IMPORTANT_INTERRUPTIONS
                            && ZenModeConfig.areAllPriorityOnlyNotificationZenSoundsMuted(
                            mConfig)))) {
                        newZen = Global.ZEN_MODE_OFF;
                    } else if (mZenMode != Global.ZEN_MODE_OFF) {
                        ringerModeExternalOut = AudioManager.RINGER_MODE_SILENT;
                    }
                    break;
            }

            if (newZen != -1) {
                setManualZenMode(newZen, null, "ringerModeInternal", null,
                        false /*setRingerMode*/);
            }
            if (isChange || newZen != -1 || ringerModeExternal != ringerModeExternalOut) {
                ZenLog.traceSetRingerModeInternal(ringerModeOld, ringerModeNew, caller,
                        ringerModeExternal, ringerModeExternalOut);
            }
            return ringerModeExternalOut;
        }

        @Override
        public int onSetRingerModeExternal(int ringerModeOld, int ringerModeNew, String caller,
                int ringerModeInternal, VolumePolicy policy) {
            int ringerModeInternalOut = ringerModeNew;
            final boolean isChange = ringerModeOld != ringerModeNew;
            final boolean isVibrate = ringerModeInternal == AudioManager.RINGER_MODE_VIBRATE;

            int newZen = -1;
            switch (ringerModeNew) {
                case AudioManager.RINGER_MODE_SILENT:
                    if (isChange) {
                        if (mZenMode == Global.ZEN_MODE_OFF) {
                            newZen = Global.ZEN_MODE_IMPORTANT_INTERRUPTIONS;
                        }
                        ringerModeInternalOut = isVibrate ? AudioManager.RINGER_MODE_VIBRATE
                                : AudioManager.RINGER_MODE_SILENT;
                    } else {
                        ringerModeInternalOut = ringerModeInternal;
                    }
                    break;
                case AudioManager.RINGER_MODE_VIBRATE:
                case AudioManager.RINGER_MODE_NORMAL:
                    if (mZenMode != Global.ZEN_MODE_OFF) {
                        newZen = Global.ZEN_MODE_OFF;
                    }
                    break;
            }
            if (newZen != -1) {
                setManualZenMode(newZen, null, "ringerModeExternal", caller,
                        false /*setRingerMode*/);
            }

            ZenLog.traceSetRingerModeExternal(ringerModeOld, ringerModeNew, caller,
                    ringerModeInternal, ringerModeInternalOut);
            return ringerModeInternalOut;
        }

        @Override
        public boolean canVolumeDownEnterSilent() {
            return mZenMode == Global.ZEN_MODE_OFF;
        }

        @Override
        public int getRingerModeAffectedStreams(int streams) {
            // ringtone and notification streams are always affected by ringer mode
            // system stream is affected by ringer mode when not in priority-only
            streams |= (1 << AudioSystem.STREAM_RING) |
                    (1 << AudioSystem.STREAM_NOTIFICATION) |
                    (1 << AudioSystem.STREAM_SYSTEM);

            if (mZenMode == Global.ZEN_MODE_NO_INTERRUPTIONS) {
                // alarm and music streams affected by ringer mode when in total silence
                streams |= (1 << AudioSystem.STREAM_ALARM) |
                        (1 << AudioSystem.STREAM_MUSIC);
            } else {
                streams &= ~((1 << AudioSystem.STREAM_ALARM) |
                        (1 << AudioSystem.STREAM_MUSIC));
            }

            if (mZenMode == Global.ZEN_MODE_IMPORTANT_INTERRUPTIONS
                    && ZenModeConfig.areAllPriorityOnlyNotificationZenSoundsMuted(mConfig)) {
                // system stream is not affected by ringer mode in priority only when the ringer
                // is zen muted (all other notification categories are muted)
                streams &= ~(1 << AudioSystem.STREAM_SYSTEM);
            } else {
                streams |= (1 << AudioSystem.STREAM_SYSTEM);
            }
            return streams;
        }
    }

    private final class SettingsObserver extends ContentObserver {
        private final Uri ZEN_MODE = Global.getUriFor(Global.ZEN_MODE);

        public SettingsObserver(Handler handler) {
            super(handler);
        }

        public void observe() {
            final ContentResolver resolver = mContext.getContentResolver();
            resolver.registerContentObserver(ZEN_MODE, false /*notifyForDescendents*/, this);
            update(null);
        }

        @Override
        public void onChange(boolean selfChange, Uri uri) {
            update(uri);
        }

        public void update(Uri uri) {
            if (ZEN_MODE.equals(uri)) {
                if (mZenMode != getZenModeSetting()) {
                    if (DEBUG) Log.d(TAG, "Fixing zen mode setting");
                    setZenModeSetting(mZenMode);
                }
            }
        }
    }

    private void showZenUpgradeNotification(int zen) {
        final boolean isWatch = mContext.getPackageManager().hasSystemFeature(
            PackageManager.FEATURE_WATCH);
        final boolean showNotification = mIsBootComplete
                && zen != Global.ZEN_MODE_OFF
                && !isWatch
                && Settings.Secure.getInt(mContext.getContentResolver(),
                Settings.Secure.SHOW_ZEN_UPGRADE_NOTIFICATION, 0) != 0
                && Settings.Secure.getInt(mContext.getContentResolver(),
                Settings.Secure.ZEN_SETTINGS_UPDATED, 0) != 1;

        if (isWatch) {
            Settings.Secure.putInt(mContext.getContentResolver(),
                    Settings.Secure.SHOW_ZEN_UPGRADE_NOTIFICATION, 0);
        }

        if (showNotification) {
            mNotificationManager.notify(TAG, SystemMessage.NOTE_ZEN_UPGRADE,
                    createZenUpgradeNotification());
            Settings.Secure.putInt(mContext.getContentResolver(),
                    Settings.Secure.SHOW_ZEN_UPGRADE_NOTIFICATION, 0);
        }
    }

    @VisibleForTesting
    protected Notification createZenUpgradeNotification() {
        final Bundle extras = new Bundle();
        extras.putString(Notification.EXTRA_SUBSTITUTE_APP_NAME,
                mContext.getResources().getString(R.string.global_action_settings));
        int title = R.string.zen_upgrade_notification_title;
        int content = R.string.zen_upgrade_notification_content;
        int drawable = R.drawable.ic_zen_24dp;
        if (NotificationManager.Policy.areAllVisualEffectsSuppressed(
                getConsolidatedNotificationPolicy().suppressedVisualEffects)) {
            title = R.string.zen_upgrade_notification_visd_title;
            content = R.string.zen_upgrade_notification_visd_content;
            drawable = R.drawable.ic_dnd_block_notifications;
        }

        Intent onboardingIntent = new Intent(Settings.ZEN_MODE_ONBOARDING);
        onboardingIntent.addFlags(Intent.FLAG_ACTIVITY_NEW_TASK | Intent.FLAG_ACTIVITY_CLEAR_TASK);
        return new Notification.Builder(mContext, SystemNotificationChannels.DO_NOT_DISTURB)
                .setAutoCancel(true)
                .setSmallIcon(R.drawable.ic_settings_24dp)
                .setLargeIcon(Icon.createWithResource(mContext, drawable))
                .setContentTitle(mContext.getResources().getString(title))
                .setContentText(mContext.getResources().getString(content))
                .setContentIntent(PendingIntent.getActivity(mContext, 0, onboardingIntent,
                        PendingIntent.FLAG_UPDATE_CURRENT))
                .setAutoCancel(true)
                .setLocalOnly(true)
                .addExtras(extras)
                .setStyle(new Notification.BigTextStyle())
                .build();
    }

    private final class Metrics extends Callback {
        private static final String COUNTER_MODE_PREFIX = "dnd_mode_";
        private static final String COUNTER_TYPE_PREFIX = "dnd_type_";
        private static final int DND_OFF = 0;
        private static final int DND_ON_MANUAL = 1;
        private static final int DND_ON_AUTOMATIC = 2;
        private static final String COUNTER_RULE = "dnd_rule_count";
        private static final long MINIMUM_LOG_PERIOD_MS = 60 * 1000;

        // Total silence, alarms only, priority only
        private int mPreviousZenMode = -1;
        private long mModeLogTimeMs = 0L;

        private int mNumZenRules = -1;
        private long mRuleCountLogTime = 0L;

        // automatic (1) vs manual (0) vs dnd off (2)
        private int mPreviousZenType = -1;
        private long mTypeLogTimeMs = 0L;

        @Override
        void onZenModeChanged() {
            emit();
        }

        @Override
        void onConfigChanged() {
            emit();
        }

        private void emit() {
            mHandler.postMetricsTimer();
            emitZenMode();
            emitRules();
            emitDndType();
        }

        private void emitZenMode() {
            final long now = SystemClock.elapsedRealtime();
            final long since = (now - mModeLogTimeMs);
            if (mPreviousZenMode != mZenMode || since > MINIMUM_LOG_PERIOD_MS) {
                if (mPreviousZenMode != -1) {
                    MetricsLogger.count(
                            mContext, COUNTER_MODE_PREFIX + mPreviousZenMode, (int) since);
                }
                mPreviousZenMode = mZenMode;
                mModeLogTimeMs = now;
            }
        }

        private void emitRules() {
            final long now = SystemClock.elapsedRealtime();
            final long since = (now - mRuleCountLogTime);
            synchronized (mConfig) {
                int numZenRules = mConfig.automaticRules.size();
                if (mNumZenRules != numZenRules
                        || since > MINIMUM_LOG_PERIOD_MS) {
                    if (mNumZenRules != -1) {
                        MetricsLogger.count(mContext, COUNTER_RULE,
                                numZenRules - mNumZenRules);
                    }
                    mNumZenRules = numZenRules;

                    mRuleCountLogTime = since;
                }
            }
        }

        private void emitDndType() {
            final long now = SystemClock.elapsedRealtime();
            final long since = (now - mTypeLogTimeMs);
            synchronized (mConfig) {
                boolean dndOn = mZenMode != Global.ZEN_MODE_OFF;
                int zenType = !dndOn ? DND_OFF
                        : (mConfig.manualRule != null) ? DND_ON_MANUAL : DND_ON_AUTOMATIC;
                if (zenType != mPreviousZenType
                        || since > MINIMUM_LOG_PERIOD_MS) {
                    if (mPreviousZenType != -1) {
                        MetricsLogger.count(
                                mContext, COUNTER_TYPE_PREFIX + mPreviousZenType, (int) since);
                    }
                    mTypeLogTimeMs = now;
                    mPreviousZenType = zenType;
                }
            }
        }
    }

    private final class H extends Handler {
        private static final int MSG_DISPATCH = 1;
        private static final int MSG_METRICS = 2;
        private static final int MSG_APPLY_CONFIG = 4;

        private final class ConfigMessageData {
            public final ZenModeConfig config;
            public ComponentName triggeringComponent;
            public final String reason;
            public final boolean setRingerMode;

            ConfigMessageData(ZenModeConfig config, String reason,
                    ComponentName triggeringComponent, boolean setRingerMode) {
                this.config = config;
                this.reason = reason;
                this.setRingerMode = setRingerMode;
                this.triggeringComponent = triggeringComponent;
            }
        }

        private static final long METRICS_PERIOD_MS = 6 * 60 * 60 * 1000;

        private H(Looper looper) {
            super(looper);
        }

        private void postDispatchOnZenModeChanged() {
            removeMessages(MSG_DISPATCH);
            sendEmptyMessage(MSG_DISPATCH);
        }

        private void postMetricsTimer() {
            removeMessages(MSG_METRICS);
            sendEmptyMessageDelayed(MSG_METRICS, METRICS_PERIOD_MS);
        }

        private void postApplyConfig(ZenModeConfig config, String reason,
                ComponentName triggeringComponent, boolean setRingerMode) {
            sendMessage(obtainMessage(MSG_APPLY_CONFIG,
                    new ConfigMessageData(config, reason, triggeringComponent, setRingerMode)));
        }

        @Override
        public void handleMessage(Message msg) {
            switch (msg.what) {
                case MSG_DISPATCH:
                    dispatchOnZenModeChanged();
                    break;
                case MSG_METRICS:
                    mMetrics.emit();
                    break;
                case MSG_APPLY_CONFIG:
                    ConfigMessageData applyConfigData = (ConfigMessageData) msg.obj;
                    applyConfig(applyConfigData.config, applyConfigData.reason,
                            applyConfigData.triggeringComponent, applyConfigData.setRingerMode);
            }
        }
    }

    public static class Callback {
        void onConfigChanged() {}
        void onZenModeChanged() {}
        void onPolicyChanged() {}
        void onConsolidatedPolicyChanged() {}
<<<<<<< HEAD
=======
        void onAutomaticRuleStatusChanged(int userId, String pkg, String id, int status) {}
>>>>>>> dbf9e87c
    }
}<|MERGE_RESOLUTION|>--- conflicted
+++ resolved
@@ -1528,9 +1528,6 @@
         void onZenModeChanged() {}
         void onPolicyChanged() {}
         void onConsolidatedPolicyChanged() {}
-<<<<<<< HEAD
-=======
         void onAutomaticRuleStatusChanged(int userId, String pkg, String id, int status) {}
->>>>>>> dbf9e87c
     }
 }