/*
 * Copyright (C) 2014 The Android Open Source Project
 *
 * Licensed under the Apache License, Version 2.0 (the "License");
 * you may not use this file except in compliance with the License.
 * You may obtain a copy of the License at
 *
 *      http://www.apache.org/licenses/LICENSE-2.0
 *
 * Unless required by applicable law or agreed to in writing, software
 * distributed under the License is distributed on an "AS IS" BASIS,
 * WITHOUT WARRANTIES OR CONDITIONS OF ANY KIND, either express or implied.
 * See the License for the specific language governing permissions and
 * limitations under the License.
 */
package com.android.server.notification;

import static android.app.NotificationChannel.USER_LOCKED_IMPORTANCE;
import static android.app.NotificationManager.IMPORTANCE_DEFAULT;
import static android.app.NotificationManager.IMPORTANCE_HIGH;
import static android.app.NotificationManager.IMPORTANCE_LOW;
import static android.app.NotificationManager.IMPORTANCE_MIN;
import static android.app.NotificationManager.IMPORTANCE_UNSPECIFIED;
import static android.service.notification.NotificationListenerService.Ranking.USER_SENTIMENT_NEUTRAL;
import static android.service.notification.NotificationListenerService.Ranking.USER_SENTIMENT_POSITIVE;

import android.annotation.Nullable;
import android.app.ActivityManager;
import android.app.IActivityManager;
import android.app.Notification;
import android.app.NotificationChannel;
import android.content.ContentProvider;
import android.content.ContentResolver;
import android.content.Context;
import android.content.Intent;
import android.content.pm.PackageManager;
import android.content.pm.PackageManager.NameNotFoundException;
import android.content.pm.PackageManagerInternal;
import android.content.res.Resources;
import android.graphics.Bitmap;
import android.graphics.drawable.Icon;
import android.media.AudioAttributes;
import android.media.AudioSystem;
import android.metrics.LogMaker;
import android.net.Uri;
import android.os.Binder;
import android.os.Build;
import android.os.Bundle;
import android.os.IBinder;
import android.os.UserHandle;
import android.provider.Settings;
import android.service.notification.Adjustment;
import android.service.notification.NotificationListenerService;
import android.service.notification.NotificationRecordProto;
import android.service.notification.NotificationStats;
import android.service.notification.SnoozeCriterion;
import android.service.notification.StatusBarNotification;
import android.text.TextUtils;
import android.util.ArraySet;
import android.util.Log;
import android.util.TimeUtils;
import android.util.proto.ProtoOutputStream;
import android.widget.RemoteViews;

import com.android.internal.annotations.VisibleForTesting;
import com.android.internal.logging.MetricsLogger;
import com.android.internal.logging.nano.MetricsProto.MetricsEvent;
import com.android.server.EventLogTags;
import com.android.server.LocalServices;
import com.android.server.uri.UriGrantsManagerInternal;

import java.io.PrintWriter;
import java.lang.reflect.Array;
import java.util.ArrayList;
import java.util.Arrays;
import java.util.List;
import java.util.Objects;

/**
 * Holds data about notifications that should not be shared with the
 * {@link android.service.notification.NotificationListenerService}s.
 *
 * <p>These objects should not be mutated unless the code is synchronized
 * on {@link NotificationManagerService#mNotificationLock}, and any
 * modification should be followed by a sorting of that list.</p>
 *
 * <p>Is sortable by {@link NotificationComparator}.</p>
 *
 * {@hide}
 */
public final class NotificationRecord {
    static final String TAG = "NotificationRecord";
    static final boolean DBG = Log.isLoggable(TAG, Log.DEBUG);
    private static final int MAX_LOGTAG_LENGTH = 35;
    final StatusBarNotification sbn;
    IActivityManager mAm;
    UriGrantsManagerInternal mUgmInternal;
    final int mTargetSdkVersion;
    final int mOriginalFlags;
    private final Context mContext;

    NotificationUsageStats.SingleNotificationStats stats;
    boolean isCanceled;
    IBinder permissionOwner;

    // These members are used by NotificationSignalExtractors
    // to communicate with the ranking module.
    private float mContactAffinity;
    private boolean mRecentlyIntrusive;
    private long mLastIntrusive;

    // is this notification currently being intercepted by Zen Mode?
    private boolean mIntercept;

    // is this notification hidden since the app pkg is suspended?
    private boolean mHidden;

    // The timestamp used for ranking.
    private long mRankingTimeMs;

    // The first post time, stable across updates.
    private long mCreationTimeMs;

    // The most recent visibility event.
    private long mVisibleSinceMs;

    // The most recent update time, or the creation time if no updates.
    private long mUpdateTimeMs;

    // The most recent interruption time, or the creation time if no updates. Differs from the
    // above value because updates are filtered based on whether they actually interrupted the
    // user
    private long mInterruptionTimeMs;

    // The most recent time the notification made noise or buzzed the device, or -1 if it did not.
    private long mLastAudiblyAlertedMs;

    // Is this record an update of an old record?
    public boolean isUpdate;
    private int mPackagePriority;

    private int mAuthoritativeRank;
    private String mGlobalSortKey;
    private int mPackageVisibility;
    private int mSystemImportance = IMPORTANCE_UNSPECIFIED;
    private int mAssistantImportance = IMPORTANCE_UNSPECIFIED;
    private int mImportance = IMPORTANCE_UNSPECIFIED;
    // Field used in global sort key to bypass normal notifications
    private int mCriticality = CriticalNotificationExtractor.NORMAL;
    private CharSequence mImportanceExplanation = null;

    private int mSuppressedVisualEffects = 0;
    private String mUserExplanation;
    private boolean mPreChannelsNotification = true;
    private Uri mSound;
    private long[] mVibration;
    private AudioAttributes mAttributes;
    private NotificationChannel mChannel;
    private ArrayList<String> mPeopleOverride;
    private ArrayList<SnoozeCriterion> mSnoozeCriteria;
    private boolean mShowBadge;
    private LogMaker mLogMaker;
    private Light mLight;
    private String mGroupLogTag;
    private String mChannelIdLogTag;
    /**
     * This list contains system generated smart actions from NAS, app-generated smart actions are
     * stored in Notification.actions marked as SEMANTIC_ACTION_CONTEXTUAL_SUGGESTION.
     */
    private ArrayList<Notification.Action> mSystemGeneratedSmartActions;
    private ArrayList<CharSequence> mSmartReplies;

    private final List<Adjustment> mAdjustments;
    private final NotificationStats mStats;
    private int mUserSentiment;
    private boolean mIsInterruptive;
    private boolean mAudiblyAlerted;
    private boolean mTextChanged;
    private boolean mRecordedInterruption;
    private int mNumberOfSmartRepliesAdded;
    private int mNumberOfSmartActionsAdded;
    private boolean mSuggestionsGeneratedByAssistant;
    private boolean mHasSeenSmartReplies;
    /**
     * Whether this notification (and its channels) should be considered user locked. Used in
     * conjunction with user sentiment calculation.
     */
    private boolean mIsAppImportanceLocked;
    private ArraySet<Uri> mGrantableUris;

    public NotificationRecord(Context context, StatusBarNotification sbn,
            NotificationChannel channel) {
        this.sbn = sbn;
        mTargetSdkVersion = LocalServices.getService(PackageManagerInternal.class)
                .getPackageTargetSdkVersion(sbn.getPackageName());
        mAm = ActivityManager.getService();
        mUgmInternal = LocalServices.getService(UriGrantsManagerInternal.class);
        mOriginalFlags = sbn.getNotification().flags;
        mRankingTimeMs = calculateRankingTimeMs(0L);
        mCreationTimeMs = sbn.getPostTime();
        mUpdateTimeMs = mCreationTimeMs;
        mInterruptionTimeMs = mCreationTimeMs;
        mContext = context;
        stats = new NotificationUsageStats.SingleNotificationStats();
        mChannel = channel;
        mPreChannelsNotification = isPreChannelsNotification();
        mSound = calculateSound();
        mVibration = calculateVibration();
        mAttributes = calculateAttributes();
        mImportance = calculateInitialImportance();
        mLight = calculateLights();
        mAdjustments = new ArrayList<>();
        mStats = new NotificationStats();
        calculateUserSentiment();
        calculateGrantableUris();
    }

    private boolean isPreChannelsNotification() {
        if (NotificationChannel.DEFAULT_CHANNEL_ID.equals(getChannel().getId())) {
            if (mTargetSdkVersion < Build.VERSION_CODES.O) {
                return true;
            }
        }
        return false;
    }

    private Uri calculateSound() {
        final Notification n = sbn.getNotification();

        // No notification sounds on tv
        if (mContext.getPackageManager().hasSystemFeature(PackageManager.FEATURE_LEANBACK)) {
            return null;
        }

        Uri sound = mChannel.getSound();
        if (mPreChannelsNotification && (getChannel().getUserLockedFields()
                & NotificationChannel.USER_LOCKED_SOUND) == 0) {

            final boolean useDefaultSound = (n.defaults & Notification.DEFAULT_SOUND) != 0;
            if (useDefaultSound) {
                sound = Settings.System.DEFAULT_NOTIFICATION_URI;
            } else {
                sound = n.sound;
            }
        }
        return sound;
    }

    private Light calculateLights() {
        int defaultLightColor = mContext.getResources().getColor(
                com.android.internal.R.color.config_defaultNotificationColor);
        int defaultLightOn = mContext.getResources().getInteger(
                com.android.internal.R.integer.config_defaultNotificationLedOn);
        int defaultLightOff = mContext.getResources().getInteger(
                com.android.internal.R.integer.config_defaultNotificationLedOff);

        int channelLightColor = getChannel().getLightColor() != 0 ? getChannel().getLightColor()
                : defaultLightColor;
        Light light = getChannel().shouldShowLights() ? new Light(channelLightColor,
                defaultLightOn, defaultLightOff) : null;
        if (mPreChannelsNotification
                && (getChannel().getUserLockedFields()
                & NotificationChannel.USER_LOCKED_LIGHTS) == 0) {
            final Notification notification = sbn.getNotification();
            if ((notification.flags & Notification.FLAG_SHOW_LIGHTS) != 0) {
                light = new Light(notification.ledARGB, notification.ledOnMS,
                        notification.ledOffMS);
                if ((notification.defaults & Notification.DEFAULT_LIGHTS) != 0) {
                    light = new Light(defaultLightColor, defaultLightOn,
                            defaultLightOff);
                }
            } else {
                light = null;
            }
        }
        return light;
    }

    private long[] calculateVibration() {
        long[] vibration;
        final long[] defaultVibration =  NotificationManagerService.getLongArray(
                mContext.getResources(),
                com.android.internal.R.array.config_defaultNotificationVibePattern,
                NotificationManagerService.VIBRATE_PATTERN_MAXLEN,
                NotificationManagerService.DEFAULT_VIBRATE_PATTERN);
        if (getChannel().shouldVibrate()) {
            vibration = getChannel().getVibrationPattern() == null
                    ? defaultVibration : getChannel().getVibrationPattern();
        } else {
            vibration = null;
        }
        if (mPreChannelsNotification
                && (getChannel().getUserLockedFields()
                & NotificationChannel.USER_LOCKED_VIBRATION) == 0) {
            final Notification notification = sbn.getNotification();
            final boolean useDefaultVibrate =
                    (notification.defaults & Notification.DEFAULT_VIBRATE) != 0;
            if (useDefaultVibrate) {
                vibration = defaultVibration;
            } else {
                vibration = notification.vibrate;
            }
        }
        return vibration;
    }

    private AudioAttributes calculateAttributes() {
        final Notification n = sbn.getNotification();
        AudioAttributes attributes = getChannel().getAudioAttributes();
        if (attributes == null) {
            attributes = Notification.AUDIO_ATTRIBUTES_DEFAULT;
        }

        if (mPreChannelsNotification
                && (getChannel().getUserLockedFields()
                & NotificationChannel.USER_LOCKED_SOUND) == 0) {
            if (n.audioAttributes != null) {
                // prefer audio attributes to stream type
                attributes = n.audioAttributes;
            } else if (n.audioStreamType >= 0
                    && n.audioStreamType < AudioSystem.getNumStreamTypes()) {
                // the stream type is valid, use it
                attributes = new AudioAttributes.Builder()
                        .setInternalLegacyStreamType(n.audioStreamType)
                        .build();
            } else if (n.audioStreamType != AudioSystem.STREAM_DEFAULT) {
                Log.w(TAG, String.format("Invalid stream type: %d", n.audioStreamType));
            }
        }
        return attributes;
    }

    private int calculateInitialImportance() {
        final Notification n = sbn.getNotification();
        int importance = getChannel().getImportance();
        int requestedImportance = IMPORTANCE_DEFAULT;

        // Migrate notification flags to scores
        if (0 != (n.flags & Notification.FLAG_HIGH_PRIORITY)) {
            n.priority = Notification.PRIORITY_MAX;
        }

        n.priority = NotificationManagerService.clamp(n.priority, Notification.PRIORITY_MIN,
                Notification.PRIORITY_MAX);
        switch (n.priority) {
            case Notification.PRIORITY_MIN:
                requestedImportance = IMPORTANCE_MIN;
                break;
            case Notification.PRIORITY_LOW:
                requestedImportance = IMPORTANCE_LOW;
                break;
            case Notification.PRIORITY_DEFAULT:
                requestedImportance = IMPORTANCE_DEFAULT;
                break;
            case Notification.PRIORITY_HIGH:
            case Notification.PRIORITY_MAX:
                requestedImportance = IMPORTANCE_HIGH;
                break;
        }
        stats.requestedImportance = requestedImportance;
        stats.isNoisy = mSound != null || mVibration != null;

        if (mPreChannelsNotification
                && (importance == IMPORTANCE_UNSPECIFIED
                || (getChannel().getUserLockedFields()
                & USER_LOCKED_IMPORTANCE) == 0)) {
            if (!stats.isNoisy && requestedImportance > IMPORTANCE_LOW) {
                requestedImportance = IMPORTANCE_LOW;
            }

            if (stats.isNoisy) {
                if (requestedImportance < IMPORTANCE_DEFAULT) {
                    requestedImportance = IMPORTANCE_DEFAULT;
                }
            }

            if (n.fullScreenIntent != null) {
                requestedImportance = IMPORTANCE_HIGH;
            }
            importance = requestedImportance;
        }

        stats.naturalImportance = importance;
        return importance;
    }

    // copy any notes that the ranking system may have made before the update
    public void copyRankingInformation(NotificationRecord previous) {
        mContactAffinity = previous.mContactAffinity;
        mRecentlyIntrusive = previous.mRecentlyIntrusive;
        mPackagePriority = previous.mPackagePriority;
        mPackageVisibility = previous.mPackageVisibility;
        mIntercept = previous.mIntercept;
        mHidden = previous.mHidden;
        mRankingTimeMs = calculateRankingTimeMs(previous.getRankingTimeMs());
        mCreationTimeMs = previous.mCreationTimeMs;
        mVisibleSinceMs = previous.mVisibleSinceMs;
        if (previous.sbn.getOverrideGroupKey() != null && !sbn.isAppGroup()) {
            sbn.setOverrideGroupKey(previous.sbn.getOverrideGroupKey());
        }
        // Don't copy importance information or mGlobalSortKey, recompute them.
    }

    public Notification getNotification() { return sbn.getNotification(); }
    public int getFlags() { return sbn.getNotification().flags; }
    public UserHandle getUser() { return sbn.getUser(); }
    public String getKey() { return sbn.getKey(); }
    /** @deprecated Use {@link #getUser()} instead. */
    public int getUserId() { return sbn.getUserId(); }
    public int getUid() { return sbn.getUid(); }

    void dump(ProtoOutputStream proto, long fieldId, boolean redact, int state) {
        final long token = proto.start(fieldId);

        proto.write(NotificationRecordProto.KEY, sbn.getKey());
        proto.write(NotificationRecordProto.STATE, state);
        if (getChannel() != null) {
            proto.write(NotificationRecordProto.CHANNEL_ID, getChannel().getId());
        }
        proto.write(NotificationRecordProto.CAN_SHOW_LIGHT, getLight() != null);
        proto.write(NotificationRecordProto.CAN_VIBRATE, getVibration() != null);
        proto.write(NotificationRecordProto.FLAGS, sbn.getNotification().flags);
        proto.write(NotificationRecordProto.GROUP_KEY, getGroupKey());
        proto.write(NotificationRecordProto.IMPORTANCE, getImportance());
        if (getSound() != null) {
            proto.write(NotificationRecordProto.SOUND, getSound().toString());
        }
        if (getAudioAttributes() != null) {
            getAudioAttributes().writeToProto(proto, NotificationRecordProto.AUDIO_ATTRIBUTES);
        }

        proto.end(token);
    }

    String formatRemoteViews(RemoteViews rv) {
        if (rv == null) return "null";
        return String.format("%s/0x%08x (%d bytes): %s",
            rv.getPackage(), rv.getLayoutId(), rv.estimateMemoryUsage(), rv.toString());
    }

    void dump(PrintWriter pw, String prefix, Context baseContext, boolean redact) {
        final Notification notification = sbn.getNotification();
        final Icon icon = notification.getSmallIcon();
        String iconStr = String.valueOf(icon);
        if (icon != null && icon.getType() == Icon.TYPE_RESOURCE) {
            iconStr += " / " + idDebugString(baseContext, icon.getResPackage(), icon.getResId());
        }
        pw.println(prefix + this);
        prefix = prefix + "  ";
        pw.println(prefix + "uid=" + sbn.getUid() + " userId=" + sbn.getUserId());
        pw.println(prefix + "icon=" + iconStr);
        pw.println(prefix + "flags=0x" + Integer.toHexString(notification.flags));
        pw.println(prefix + "pri=" + notification.priority);
        pw.println(prefix + "key=" + sbn.getKey());
        pw.println(prefix + "seen=" + mStats.hasSeen());
        pw.println(prefix + "groupKey=" + getGroupKey());
        pw.println(prefix + "fullscreenIntent=" + notification.fullScreenIntent);
        pw.println(prefix + "contentIntent=" + notification.contentIntent);
        pw.println(prefix + "deleteIntent=" + notification.deleteIntent);
        pw.println(prefix + "number=" + notification.number);
        pw.println(prefix + "groupAlertBehavior=" + notification.getGroupAlertBehavior());

        pw.print(prefix + "tickerText=");
        if (!TextUtils.isEmpty(notification.tickerText)) {
            final String ticker = notification.tickerText.toString();
            if (redact) {
                // if the string is long enough, we allow ourselves a few bytes for debugging
                pw.print(ticker.length() > 16 ? ticker.substring(0,8) : "");
                pw.println("...");
            } else {
                pw.println(ticker);
            }
        } else {
            pw.println("null");
        }
        pw.println(prefix + "contentView=" + formatRemoteViews(notification.contentView));
        pw.println(prefix + "bigContentView=" + formatRemoteViews(notification.bigContentView));
        pw.println(prefix + "headsUpContentView="
                + formatRemoteViews(notification.headsUpContentView));
        pw.print(prefix + String.format("color=0x%08x", notification.color));
        pw.println(prefix + "timeout="
                + TimeUtils.formatForLogging(notification.getTimeoutAfter()));
        if (notification.actions != null && notification.actions.length > 0) {
            pw.println(prefix + "actions={");
            final int N = notification.actions.length;
            for (int i = 0; i < N; i++) {
                final Notification.Action action = notification.actions[i];
                if (action != null) {
                    pw.println(String.format("%s    [%d] \"%s\" -> %s",
                            prefix,
                            i,
                            action.title,
                            action.actionIntent == null ? "null" : action.actionIntent.toString()
                    ));
                }
            }
            pw.println(prefix + "  }");
        }
        if (notification.extras != null && notification.extras.size() > 0) {
            pw.println(prefix + "extras={");
            for (String key : notification.extras.keySet()) {
                pw.print(prefix + "    " + key + "=");
                Object val = notification.extras.get(key);
                if (val == null) {
                    pw.println("null");
                } else {
                    pw.print(val.getClass().getSimpleName());
                    if (redact && (val instanceof CharSequence || val instanceof String)) {
                        // redact contents from bugreports
                    } else if (val instanceof Bitmap) {
                        pw.print(String.format(" (%dx%d)",
                                ((Bitmap) val).getWidth(),
                                ((Bitmap) val).getHeight()));
                    } else if (val.getClass().isArray()) {
                        final int N = Array.getLength(val);
                        pw.print(" (" + N + ")");
                        if (!redact) {
                            for (int j = 0; j < N; j++) {
                                pw.println();
                                pw.print(String.format("%s      [%d] %s",
                                        prefix, j, String.valueOf(Array.get(val, j))));
                            }
                        }
                    } else {
                        pw.print(" (" + String.valueOf(val) + ")");
                    }
                    pw.println();
                }
            }
            pw.println(prefix + "}");
        }
        pw.println(prefix + "stats=" + stats.toString());
        pw.println(prefix + "mContactAffinity=" + mContactAffinity);
        pw.println(prefix + "mRecentlyIntrusive=" + mRecentlyIntrusive);
        pw.println(prefix + "mPackagePriority=" + mPackagePriority);
        pw.println(prefix + "mPackageVisibility=" + mPackageVisibility);
        pw.println(prefix + "mSystemImportance="
                + NotificationListenerService.Ranking.importanceToString(mSystemImportance));
        pw.println(prefix + "mAsstImportance="
                + NotificationListenerService.Ranking.importanceToString(mAssistantImportance));
        pw.println(prefix + "mImportance="
                + NotificationListenerService.Ranking.importanceToString(mImportance));
        pw.println(prefix + "mImportanceExplanation=" + mImportanceExplanation);
        pw.println(prefix + "mIsAppImportanceLocked=" + mIsAppImportanceLocked);
        pw.println(prefix + "mIntercept=" + mIntercept);
        pw.println(prefix + "mHidden==" + mHidden);
        pw.println(prefix + "mGlobalSortKey=" + mGlobalSortKey);
        pw.println(prefix + "mRankingTimeMs=" + mRankingTimeMs);
        pw.println(prefix + "mCreationTimeMs=" + mCreationTimeMs);
        pw.println(prefix + "mVisibleSinceMs=" + mVisibleSinceMs);
        pw.println(prefix + "mUpdateTimeMs=" + mUpdateTimeMs);
        pw.println(prefix + "mInterruptionTimeMs=" + mInterruptionTimeMs);
        pw.println(prefix + "mSuppressedVisualEffects= " + mSuppressedVisualEffects);
        if (mPreChannelsNotification) {
            pw.println(prefix + String.format("defaults=0x%08x flags=0x%08x",
                    notification.defaults, notification.flags));
            pw.println(prefix + "n.sound=" + notification.sound);
            pw.println(prefix + "n.audioStreamType=" + notification.audioStreamType);
            pw.println(prefix + "n.audioAttributes=" + notification.audioAttributes);
            pw.println(prefix + String.format("  led=0x%08x onMs=%d offMs=%d",
                    notification.ledARGB, notification.ledOnMS, notification.ledOffMS));
            pw.println(prefix + "vibrate=" + Arrays.toString(notification.vibrate));
        }
        pw.println(prefix + "mSound= " + mSound);
        pw.println(prefix + "mVibration= " + mVibration);
        pw.println(prefix + "mAttributes= " + mAttributes);
        pw.println(prefix + "mLight= " + mLight);
        pw.println(prefix + "mShowBadge=" + mShowBadge);
        pw.println(prefix + "mColorized=" + notification.isColorized());
        pw.println(prefix + "mIsInterruptive=" + mIsInterruptive);
        pw.println(prefix + "effectiveNotificationChannel=" + getChannel());
        if (getPeopleOverride() != null) {
            pw.println(prefix + "overridePeople= " + TextUtils.join(",", getPeopleOverride()));
        }
        if (getSnoozeCriteria() != null) {
            pw.println(prefix + "snoozeCriteria=" + TextUtils.join(",", getSnoozeCriteria()));
        }
        pw.println(prefix + "mAdjustments=" + mAdjustments);
    }


    static String idDebugString(Context baseContext, String packageName, int id) {
        Context c;

        if (packageName != null) {
            try {
                c = baseContext.createPackageContext(packageName, 0);
            } catch (NameNotFoundException e) {
                c = baseContext;
            }
        } else {
            c = baseContext;
        }

        Resources r = c.getResources();
        try {
            return r.getResourceName(id);
        } catch (Resources.NotFoundException e) {
            return "<name unknown>";
        }
    }

    @Override
    public final String toString() {
        return String.format(
                "NotificationRecord(0x%08x: pkg=%s user=%s id=%d tag=%s importance=%d key=%s" +
                        "appImportanceLocked=%s: %s)",
                System.identityHashCode(this),
                this.sbn.getPackageName(), this.sbn.getUser(), this.sbn.getId(),
                this.sbn.getTag(), this.mImportance, this.sbn.getKey(),
                mIsAppImportanceLocked, this.sbn.getNotification());
    }

    public boolean hasAdjustment(String key) {
        synchronized (mAdjustments) {
            for (Adjustment adjustment : mAdjustments) {
                if (adjustment.getSignals().containsKey(key)) {
                    return true;
                }
            }
        }
        return false;
    }

    public void addAdjustment(Adjustment adjustment) {
        synchronized (mAdjustments) {
            mAdjustments.add(adjustment);
        }
    }

    public void applyAdjustments() {
        long now = System.currentTimeMillis();
        synchronized (mAdjustments) {
            for (Adjustment adjustment: mAdjustments) {
                Bundle signals = adjustment.getSignals();
                if (signals.containsKey(Adjustment.KEY_PEOPLE)) {
                    final ArrayList<String> people =
                            adjustment.getSignals().getStringArrayList(Adjustment.KEY_PEOPLE);
                    setPeopleOverride(people);
                    MetricsLogger.action(getAdjustmentLogMaker()
                            .addTaggedData(MetricsEvent.ADJUSTMENT_KEY_PEOPLE, people.size()));
                }
                if (signals.containsKey(Adjustment.KEY_SNOOZE_CRITERIA)) {
                    final ArrayList<SnoozeCriterion> snoozeCriterionList =
                            adjustment.getSignals().getParcelableArrayList(
                                    Adjustment.KEY_SNOOZE_CRITERIA);
                    setSnoozeCriteria(snoozeCriterionList);
                    MetricsLogger.action(getAdjustmentLogMaker()
                            .addTaggedData(MetricsEvent.ADJUSTMENT_KEY_SNOOZE_CRITERIA,
                                    snoozeCriterionList.size()));
                }
                if (signals.containsKey(Adjustment.KEY_GROUP_KEY)) {
                    final String groupOverrideKey =
                            adjustment.getSignals().getString(Adjustment.KEY_GROUP_KEY);
                    setOverrideGroupKey(groupOverrideKey);
                    MetricsLogger.action(getAdjustmentLogMaker()
                            .addTaggedData(MetricsEvent.ADJUSTMENT_KEY_GROUP_KEY,
                                    groupOverrideKey));
                }
                if (signals.containsKey(Adjustment.KEY_USER_SENTIMENT)) {
                    // Only allow user sentiment update from assistant if user hasn't already
                    // expressed a preference for this channel
                    if (!mIsAppImportanceLocked
                            && (getChannel().getUserLockedFields() & USER_LOCKED_IMPORTANCE) == 0) {
                        setUserSentiment(adjustment.getSignals().getInt(
                                Adjustment.KEY_USER_SENTIMENT, USER_SENTIMENT_NEUTRAL));
                        MetricsLogger.action(getAdjustmentLogMaker()
                                .addTaggedData(MetricsEvent.ADJUSTMENT_KEY_USER_SENTIMENT,
                                        getUserSentiment()));
                    }
                }
                if (signals.containsKey(Adjustment.KEY_SMART_ACTIONS)) {
                    setSystemGeneratedSmartActions(
                            signals.getParcelableArrayList(Adjustment.KEY_SMART_ACTIONS));
                    MetricsLogger.action(getAdjustmentLogMaker()
                            .addTaggedData(MetricsEvent.ADJUSTMENT_KEY_SMART_ACTIONS,
                                    getSystemGeneratedSmartActions().size()));
                }
                if (signals.containsKey(Adjustment.KEY_SMART_REPLIES)) {
                    setSmartReplies(signals.getCharSequenceArrayList(Adjustment.KEY_SMART_REPLIES));
                    MetricsLogger.action(getAdjustmentLogMaker()
                            .addTaggedData(MetricsEvent.ADJUSTMENT_KEY_SMART_REPLIES,
                                    getSmartReplies().size()));
                }
<<<<<<< HEAD
            }
            applyImportanceFromAdjustments();
        }
    }

    /**
     * Update importance from the adjustment.
     */
    public void applyImportanceFromAdjustments() {
        synchronized (mAdjustments) {
            for (Adjustment adjustment : mAdjustments) {
                Bundle signals = adjustment.getSignals();
=======
>>>>>>> de843449
                if (signals.containsKey(Adjustment.KEY_IMPORTANCE)) {
                    int importance = signals.getInt(Adjustment.KEY_IMPORTANCE);
                    importance = Math.max(IMPORTANCE_UNSPECIFIED, importance);
                    importance = Math.min(IMPORTANCE_HIGH, importance);
                    setAssistantImportance(importance);
                    MetricsLogger.action(getAdjustmentLogMaker()
                            .addTaggedData(MetricsEvent.ADJUSTMENT_KEY_IMPORTANCE,
                                    importance));
                }
            }
        }
    }

    public void setIsAppImportanceLocked(boolean isAppImportanceLocked) {
        mIsAppImportanceLocked = isAppImportanceLocked;
        calculateUserSentiment();
    }

    public void setContactAffinity(float contactAffinity) {
        mContactAffinity = contactAffinity;
    }

    public float getContactAffinity() {
        return mContactAffinity;
    }

    public void setRecentlyIntrusive(boolean recentlyIntrusive) {
        mRecentlyIntrusive = recentlyIntrusive;
        if (recentlyIntrusive) {
            mLastIntrusive = System.currentTimeMillis();
        }
    }

    public boolean isRecentlyIntrusive() {
        return mRecentlyIntrusive;
    }

    public long getLastIntrusive() {
        return mLastIntrusive;
    }

    public void setPackagePriority(int packagePriority) {
        mPackagePriority = packagePriority;
    }

    public int getPackagePriority() {
        return mPackagePriority;
    }

    public void setPackageVisibilityOverride(int packageVisibility) {
        mPackageVisibility = packageVisibility;
    }

    public int getPackageVisibilityOverride() {
        return mPackageVisibility;
    }

    private String getUserExplanation() {
        if (mUserExplanation == null) {
            mUserExplanation = mContext.getResources().getString(
                    com.android.internal.R.string.importance_from_user);
        }
        return mUserExplanation;
    }

    /**
     * Sets the importance value the system thinks the record should have.
     * e.g. bumping up foreground service notifications or people to people notifications.
     */
    public void setSystemImportance(int importance) {
        mSystemImportance = importance;
<<<<<<< HEAD
        calculateImportance();
    }

    /**
     * Sets the importance value the
     * {@link android.service.notification.NotificationAssistantService} thinks the record should
     * have.
     */
    public void setAssistantImportance(int importance) {
        mAssistantImportance = importance;
        calculateImportance();
=======
        // System importance is only changed in enqueue, so it's ok for us to calculate the
        // importance directly instead of waiting for signal extractor.
        calculateImportance();
    }

    /**
     * Sets the importance value the
     * {@link android.service.notification.NotificationAssistantService} thinks the record should
     * have.
     */
    public void setAssistantImportance(int importance) {
        mAssistantImportance = importance;
        // Unlike the system importance, the assistant importance can change on posted
        // notifications, so don't calculateImportance() here, but wait for the signal extractors.
    }

    /**
     * Returns the importance set by the assistant, or IMPORTANCE_UNSPECIFIED if the assistant
     * hasn't set it.
     */
    public int getAssistantImportance() {
        return mAssistantImportance;
>>>>>>> de843449
    }

    /**
     * Recalculates the importance of the record after fields affecting importance have changed
     */
    protected void calculateImportance() {
        mImportance = calculateInitialImportance();
        mImportanceExplanation = "app";
        if (getChannel().hasUserSetImportance()) {
            mImportanceExplanation = "user";
        }
<<<<<<< HEAD
        if (!getChannel().hasUserSetImportance() && mAssistantImportance != IMPORTANCE_UNSPECIFIED) {
=======
        if (!getChannel().hasUserSetImportance()
                && mAssistantImportance != IMPORTANCE_UNSPECIFIED) {
>>>>>>> de843449
            mImportance = mAssistantImportance;
            mImportanceExplanation = "asst";
        }
        if (mSystemImportance != IMPORTANCE_UNSPECIFIED) {
            mImportance = mSystemImportance;
            mImportanceExplanation = "system";
        }
    }

    public int getImportance() {
        return mImportance;
    }

    public CharSequence getImportanceExplanation() {
        return mImportanceExplanation;
    }

    public boolean setIntercepted(boolean intercept) {
        mIntercept = intercept;
        return mIntercept;
    }

    /**
     * Set to affect global sort key.
     *
     * @param criticality used in a string based sort thus 0 is the most critical
     */
    public void setCriticality(int criticality) {
        mCriticality = criticality;
    }

    public int getCriticality() {
        return mCriticality;
    }

    public boolean isIntercepted() {
        return mIntercept;
    }

    public void setHidden(boolean hidden) {
        mHidden = hidden;
    }

    public boolean isHidden() {
        return mHidden;
    }


    public void setSuppressedVisualEffects(int effects) {
        mSuppressedVisualEffects = effects;
    }

    public int getSuppressedVisualEffects() {
        return mSuppressedVisualEffects;
    }

    public boolean isCategory(String category) {
        return Objects.equals(getNotification().category, category);
    }

    public boolean isAudioAttributesUsage(int usage) {
        return mAttributes != null && mAttributes.getUsage() == usage;
    }

    /**
     * Returns the timestamp to use for time-based sorting in the ranker.
     */
    public long getRankingTimeMs() {
        return mRankingTimeMs;
    }

    /**
     * @param now this current time in milliseconds.
     * @returns the number of milliseconds since the most recent update, or the post time if none.
     */
    public int getFreshnessMs(long now) {
        return (int) (now - mUpdateTimeMs);
    }

    /**
     * @param now this current time in milliseconds.
     * @returns the number of milliseconds since the the first post, ignoring updates.
     */
    public int getLifespanMs(long now) {
        return (int) (now - mCreationTimeMs);
    }

    /**
     * @param now this current time in milliseconds.
     * @returns the number of milliseconds since the most recent visibility event, or 0 if never.
     */
    public int getExposureMs(long now) {
        return mVisibleSinceMs == 0 ? 0 : (int) (now - mVisibleSinceMs);
    }

    public int getInterruptionMs(long now) {
        return (int) (now - mInterruptionTimeMs);
    }

    /**
     * Set the visibility of the notification.
     */
    public void setVisibility(boolean visible, int rank, int count) {
        final long now = System.currentTimeMillis();
        mVisibleSinceMs = visible ? now : mVisibleSinceMs;
        stats.onVisibilityChanged(visible);
        MetricsLogger.action(getLogMaker(now)
                .setCategory(MetricsEvent.NOTIFICATION_ITEM)
                .setType(visible ? MetricsEvent.TYPE_OPEN : MetricsEvent.TYPE_CLOSE)
                .addTaggedData(MetricsEvent.NOTIFICATION_SHADE_INDEX, rank)
                .addTaggedData(MetricsEvent.NOTIFICATION_SHADE_COUNT, count));
        if (visible) {
            setSeen();
            MetricsLogger.histogram(mContext, "note_freshness", getFreshnessMs(now));
        }
        EventLogTags.writeNotificationVisibility(getKey(), visible ? 1 : 0,
                getLifespanMs(now),
                getFreshnessMs(now),
                0, // exposure time
                rank);
    }

    /**
     * @param previousRankingTimeMs for updated notifications, {@link #getRankingTimeMs()}
     *     of the previous notification record, 0 otherwise
     */
    private long calculateRankingTimeMs(long previousRankingTimeMs) {
        Notification n = getNotification();
        // Take developer provided 'when', unless it's in the future.
        if (n.when != 0 && n.when <= sbn.getPostTime()) {
            return n.when;
        }
        // If we've ranked a previous instance with a timestamp, inherit it. This case is
        // important in order to have ranking stability for updating notifications.
        if (previousRankingTimeMs > 0) {
            return previousRankingTimeMs;
        }
        return sbn.getPostTime();
    }

    public void setGlobalSortKey(String globalSortKey) {
        mGlobalSortKey = globalSortKey;
    }

    public String getGlobalSortKey() {
        return mGlobalSortKey;
    }

    /** Check if any of the listeners have marked this notification as seen by the user. */
    public boolean isSeen() {
        return mStats.hasSeen();
    }

    /** Mark the notification as seen by the user. */
    public void setSeen() {
        mStats.setSeen();
        if (mTextChanged) {
            setInterruptive(true);
        }
    }

    public void setAuthoritativeRank(int authoritativeRank) {
        mAuthoritativeRank = authoritativeRank;
    }

    public int getAuthoritativeRank() {
        return mAuthoritativeRank;
    }

    public String getGroupKey() {
        return sbn.getGroupKey();
    }

    public void setOverrideGroupKey(String overrideGroupKey) {
        sbn.setOverrideGroupKey(overrideGroupKey);
        mGroupLogTag = null;
    }

    private String getGroupLogTag() {
        if (mGroupLogTag == null) {
            mGroupLogTag = shortenTag(sbn.getGroup());
        }
        return mGroupLogTag;
    }

    private String getChannelIdLogTag() {
        if (mChannelIdLogTag == null) {
            mChannelIdLogTag = shortenTag(mChannel.getId());
        }
        return mChannelIdLogTag;
    }

    private String shortenTag(String longTag) {
        if (longTag == null) {
            return null;
        }
        if (longTag.length() < MAX_LOGTAG_LENGTH) {
            return longTag;
        } else {
            return longTag.substring(0, MAX_LOGTAG_LENGTH - 8) + "-" +
                    Integer.toHexString(longTag.hashCode());
        }
    }

    public NotificationChannel getChannel() {
        return mChannel;
    }

    /**
     * @see PreferencesHelper#getIsAppImportanceLocked(String, int)
     */
    public boolean getIsAppImportanceLocked() {
        return mIsAppImportanceLocked;
    }

    protected void updateNotificationChannel(NotificationChannel channel) {
        if (channel != null) {
            mChannel = channel;
            calculateImportance();
            calculateUserSentiment();
        }
    }

    public void setShowBadge(boolean showBadge) {
        mShowBadge = showBadge;
    }

    public boolean canShowBadge() {
        return mShowBadge;
    }

    public Light getLight() {
        return mLight;
    }

    public Uri getSound() {
        return mSound;
    }

    public long[] getVibration() {
        return mVibration;
    }

    public AudioAttributes getAudioAttributes() {
        return mAttributes;
    }

    public ArrayList<String> getPeopleOverride() {
        return mPeopleOverride;
    }

    public void setInterruptive(boolean interruptive) {
        mIsInterruptive = interruptive;
        final long now = System.currentTimeMillis();
        mInterruptionTimeMs = interruptive ? now : mInterruptionTimeMs;

        if (interruptive) {
            MetricsLogger.action(getLogMaker()
                    .setCategory(MetricsEvent.NOTIFICATION_INTERRUPTION)
                    .setType(MetricsEvent.TYPE_OPEN)
                    .addTaggedData(MetricsEvent.NOTIFICATION_SINCE_INTERRUPTION_MILLIS,
                            getInterruptionMs(now)));
            MetricsLogger.histogram(mContext, "note_interruptive", getInterruptionMs(now));
        }
    }

    public void setAudiblyAlerted(boolean audiblyAlerted) {
<<<<<<< HEAD
        mAudiblyAlerted = audiblyAlerted;
=======
        mLastAudiblyAlertedMs = audiblyAlerted ? System.currentTimeMillis() : -1;
>>>>>>> de843449
    }

    public void setTextChanged(boolean textChanged) {
        mTextChanged = textChanged;
    }

    public void setRecordedInterruption(boolean recorded) {
        mRecordedInterruption = recorded;
    }

    public boolean hasRecordedInterruption() {
        return mRecordedInterruption;
    }

    public boolean isInterruptive() {
        return mIsInterruptive;
    }

<<<<<<< HEAD
    /** Returns true if the notification audibly alerted the user. */
    public boolean getAudiblyAlerted() {
        return mAudiblyAlerted;
=======
    /** Returns the time the notification audibly alerted the user. */
    public long getLastAudiblyAlertedMs() {
        return mLastAudiblyAlertedMs;
>>>>>>> de843449
    }

    protected void setPeopleOverride(ArrayList<String> people) {
        mPeopleOverride = people;
    }

    public ArrayList<SnoozeCriterion> getSnoozeCriteria() {
        return mSnoozeCriteria;
    }

    protected void setSnoozeCriteria(ArrayList<SnoozeCriterion> snoozeCriteria) {
        mSnoozeCriteria = snoozeCriteria;
    }

    private void calculateUserSentiment() {
        if ((getChannel().getUserLockedFields() & USER_LOCKED_IMPORTANCE) != 0
                || mIsAppImportanceLocked) {
            mUserSentiment = USER_SENTIMENT_POSITIVE;
        }
    }

    private void setUserSentiment(int userSentiment) {
        mUserSentiment = userSentiment;
    }

    public int getUserSentiment() {
        return mUserSentiment;
    }

    public NotificationStats getStats() {
        return mStats;
    }

    public void recordExpanded() {
        mStats.setExpanded();
    }

    public void recordDirectReplied() {
        mStats.setDirectReplied();
    }

    public void recordDismissalSurface(@NotificationStats.DismissalSurface int surface) {
        mStats.setDismissalSurface(surface);
    }

    public void recordDismissalSentiment(@NotificationStats.DismissalSentiment int sentiment) {
        mStats.setDismissalSentiment(sentiment);
    }

    public void recordSnoozed() {
        mStats.setSnoozed();
    }

    public void recordViewedSettings() {
        mStats.setViewedSettings();
    }

    public void setNumSmartRepliesAdded(int noReplies) {
        mNumberOfSmartRepliesAdded = noReplies;
    }

    public int getNumSmartRepliesAdded() {
        return mNumberOfSmartRepliesAdded;
    }

    public void setNumSmartActionsAdded(int noActions) {
        mNumberOfSmartActionsAdded = noActions;
    }

    public int getNumSmartActionsAdded() {
        return mNumberOfSmartActionsAdded;
    }

    public void setSuggestionsGeneratedByAssistant(boolean generatedByAssistant) {
        mSuggestionsGeneratedByAssistant = generatedByAssistant;
    }

    public boolean getSuggestionsGeneratedByAssistant() {
        return mSuggestionsGeneratedByAssistant;
    }

    public boolean hasSeenSmartReplies() {
        return mHasSeenSmartReplies;
    }

    public void setSeenSmartReplies(boolean hasSeenSmartReplies) {
        mHasSeenSmartReplies = hasSeenSmartReplies;
    }

    public void setSystemGeneratedSmartActions(
            ArrayList<Notification.Action> systemGeneratedSmartActions) {
        mSystemGeneratedSmartActions = systemGeneratedSmartActions;
    }

    public ArrayList<Notification.Action> getSystemGeneratedSmartActions() {
        return mSystemGeneratedSmartActions;
    }

    public void setSmartReplies(ArrayList<CharSequence> smartReplies) {
        mSmartReplies = smartReplies;
    }

    public ArrayList<CharSequence> getSmartReplies() {
        return mSmartReplies;
    }

    /**
     * Returns whether this notification has been visible and expanded at the same time.
     */
    public boolean hasBeenVisiblyExpanded() {
        return stats.hasBeenVisiblyExpanded();
    }

    public void setSystemGeneratedSmartActions(
            ArrayList<Notification.Action> systemGeneratedSmartActions) {
        mSystemGeneratedSmartActions = systemGeneratedSmartActions;
    }

    public ArrayList<Notification.Action> getSystemGeneratedSmartActions() {
        return mSystemGeneratedSmartActions;
    }

    public void setSmartReplies(ArrayList<CharSequence> smartReplies) {
        mSmartReplies = smartReplies;
    }

    public ArrayList<CharSequence> getSmartReplies() {
        return mSmartReplies;
    }

    /**
     * Returns whether this notification was posted by a secondary app
     */
    public boolean isProxied() {
        return !Objects.equals(sbn.getPackageName(), sbn.getOpPkg());
    }

    /**
     * @return all {@link Uri} that should have permission granted to whoever
     *         will be rendering it. This list has already been vetted to only
     *         include {@link Uri} that the enqueuing app can grant.
     */
    public @Nullable ArraySet<Uri> getGrantableUris() {
        return mGrantableUris;
    }

    /**
     * Collect all {@link Uri} that should have permission granted to whoever
     * will be rendering it.
     */
    protected void calculateGrantableUris() {
        final Notification notification = getNotification();
        notification.visitUris((uri) -> {
            visitGrantableUri(uri, false);
        });

        if (notification.getChannelId() != null) {
            NotificationChannel channel = getChannel();
            if (channel != null) {
                visitGrantableUri(channel.getSound(), (channel.getUserLockedFields()
                        & NotificationChannel.USER_LOCKED_SOUND) != 0);
            }
        }
    }

    /**
     * Note the presence of a {@link Uri} that should have permission granted to
     * whoever will be rendering it.
     * <p>
     * If the enqueuing app has the ability to grant access, it will be added to
     * {@link #mGrantableUris}. Otherwise, this will either log or throw
     * {@link SecurityException} depending on target SDK of enqueuing app.
     */
    private void visitGrantableUri(Uri uri, boolean userOverriddenUri) {
        if (uri == null || !ContentResolver.SCHEME_CONTENT.equals(uri.getScheme())) return;

        // We can't grant Uri permissions from system
        final int sourceUid = sbn.getUid();
        if (sourceUid == android.os.Process.SYSTEM_UID) return;

        final long ident = Binder.clearCallingIdentity();
        try {
            // This will throw SecurityException if caller can't grant
            mUgmInternal.checkGrantUriPermission(sourceUid, null,
                    ContentProvider.getUriWithoutUserId(uri),
                    Intent.FLAG_GRANT_READ_URI_PERMISSION,
                    ContentProvider.getUserIdFromUri(uri, UserHandle.getUserId(sourceUid)));

            if (mGrantableUris == null) {
                mGrantableUris = new ArraySet<>();
            }
            mGrantableUris.add(uri);
        } catch (SecurityException e) {
            if (!userOverriddenUri) {
                if (mTargetSdkVersion >= Build.VERSION_CODES.P) {
                    throw e;
                } else {
                    Log.w(TAG, "Ignoring " + uri + " from " + sourceUid + ": " + e.getMessage());
                }
            }
        } finally {
            Binder.restoreCallingIdentity(ident);
        }
    }

    public LogMaker getLogMaker(long now) {
        if (mLogMaker == null) {
            // initialize fields that only change on update (so a new record)
            mLogMaker = new LogMaker(MetricsEvent.VIEW_UNKNOWN)
                    .setPackageName(sbn.getPackageName())
                    .addTaggedData(MetricsEvent.NOTIFICATION_ID, sbn.getId())
                    .addTaggedData(MetricsEvent.NOTIFICATION_TAG, sbn.getTag())
                    .addTaggedData(MetricsEvent.FIELD_NOTIFICATION_CHANNEL_ID, getChannelIdLogTag());
        }
        // reset fields that can change between updates, or are used by multiple logs
        return mLogMaker
                .clearCategory()
                .clearType()
                .clearSubtype()
                .clearTaggedData(MetricsEvent.NOTIFICATION_SHADE_INDEX)
                .addTaggedData(MetricsEvent.FIELD_NOTIFICATION_CHANNEL_IMPORTANCE, mImportance)
                .addTaggedData(MetricsEvent.FIELD_NOTIFICATION_GROUP_ID, getGroupLogTag())
                .addTaggedData(MetricsEvent.FIELD_NOTIFICATION_GROUP_SUMMARY,
                        sbn.getNotification().isGroupSummary() ? 1 : 0)
                .addTaggedData(MetricsEvent.NOTIFICATION_SINCE_CREATE_MILLIS, getLifespanMs(now))
                .addTaggedData(MetricsEvent.NOTIFICATION_SINCE_UPDATE_MILLIS, getFreshnessMs(now))
                .addTaggedData(MetricsEvent.NOTIFICATION_SINCE_VISIBLE_MILLIS, getExposureMs(now))
                .addTaggedData(MetricsEvent.NOTIFICATION_SINCE_INTERRUPTION_MILLIS,
                        getInterruptionMs(now));
    }

    public LogMaker getLogMaker() {
        return getLogMaker(System.currentTimeMillis());
    }

    public LogMaker getItemLogMaker() {
        return getLogMaker().setCategory(MetricsEvent.NOTIFICATION_ITEM);
    }

    public LogMaker getAdjustmentLogMaker() {
        return getLogMaker()
                .setCategory(MetricsEvent.NOTIFICATION_ITEM)
                .setType(MetricsEvent.NOTIFICATION_ASSISTANT_ADJUSTMENT);
    }

    @VisibleForTesting
    static final class Light {
        public final int color;
        public final int onMs;
        public final int offMs;

        public Light(int color, int onMs, int offMs) {
            this.color = color;
            this.onMs = onMs;
            this.offMs = offMs;
        }

        @Override
        public boolean equals(Object o) {
            if (this == o) return true;
            if (o == null || getClass() != o.getClass()) return false;

            Light light = (Light) o;

            if (color != light.color) return false;
            if (onMs != light.onMs) return false;
            return offMs == light.offMs;

        }

        @Override
        public int hashCode() {
            int result = color;
            result = 31 * result + onMs;
            result = 31 * result + offMs;
            return result;
        }

        @Override
        public String toString() {
            return "Light{" +
                    "color=" + color +
                    ", onMs=" + onMs +
                    ", offMs=" + offMs +
                    '}';
        }
    }
}<|MERGE_RESOLUTION|>--- conflicted
+++ resolved
@@ -174,7 +174,6 @@
     private final NotificationStats mStats;
     private int mUserSentiment;
     private boolean mIsInterruptive;
-    private boolean mAudiblyAlerted;
     private boolean mTextChanged;
     private boolean mRecordedInterruption;
     private int mNumberOfSmartRepliesAdded;
@@ -682,21 +681,6 @@
                             .addTaggedData(MetricsEvent.ADJUSTMENT_KEY_SMART_REPLIES,
                                     getSmartReplies().size()));
                 }
-<<<<<<< HEAD
-            }
-            applyImportanceFromAdjustments();
-        }
-    }
-
-    /**
-     * Update importance from the adjustment.
-     */
-    public void applyImportanceFromAdjustments() {
-        synchronized (mAdjustments) {
-            for (Adjustment adjustment : mAdjustments) {
-                Bundle signals = adjustment.getSignals();
-=======
->>>>>>> de843449
                 if (signals.containsKey(Adjustment.KEY_IMPORTANCE)) {
                     int importance = signals.getInt(Adjustment.KEY_IMPORTANCE);
                     importance = Math.max(IMPORTANCE_UNSPECIFIED, importance);
@@ -768,19 +752,6 @@
      */
     public void setSystemImportance(int importance) {
         mSystemImportance = importance;
-<<<<<<< HEAD
-        calculateImportance();
-    }
-
-    /**
-     * Sets the importance value the
-     * {@link android.service.notification.NotificationAssistantService} thinks the record should
-     * have.
-     */
-    public void setAssistantImportance(int importance) {
-        mAssistantImportance = importance;
-        calculateImportance();
-=======
         // System importance is only changed in enqueue, so it's ok for us to calculate the
         // importance directly instead of waiting for signal extractor.
         calculateImportance();
@@ -803,7 +774,6 @@
      */
     public int getAssistantImportance() {
         return mAssistantImportance;
->>>>>>> de843449
     }
 
     /**
@@ -815,12 +785,8 @@
         if (getChannel().hasUserSetImportance()) {
             mImportanceExplanation = "user";
         }
-<<<<<<< HEAD
-        if (!getChannel().hasUserSetImportance() && mAssistantImportance != IMPORTANCE_UNSPECIFIED) {
-=======
         if (!getChannel().hasUserSetImportance()
                 && mAssistantImportance != IMPORTANCE_UNSPECIFIED) {
->>>>>>> de843449
             mImportance = mAssistantImportance;
             mImportanceExplanation = "asst";
         }
@@ -1088,11 +1054,7 @@
     }
 
     public void setAudiblyAlerted(boolean audiblyAlerted) {
-<<<<<<< HEAD
-        mAudiblyAlerted = audiblyAlerted;
-=======
         mLastAudiblyAlertedMs = audiblyAlerted ? System.currentTimeMillis() : -1;
->>>>>>> de843449
     }
 
     public void setTextChanged(boolean textChanged) {
@@ -1111,15 +1073,9 @@
         return mIsInterruptive;
     }
 
-<<<<<<< HEAD
-    /** Returns true if the notification audibly alerted the user. */
-    public boolean getAudiblyAlerted() {
-        return mAudiblyAlerted;
-=======
     /** Returns the time the notification audibly alerted the user. */
     public long getLastAudiblyAlertedMs() {
         return mLastAudiblyAlertedMs;
->>>>>>> de843449
     }
 
     protected void setPeopleOverride(ArrayList<String> people) {
@@ -1207,23 +1163,6 @@
 
     public void setSeenSmartReplies(boolean hasSeenSmartReplies) {
         mHasSeenSmartReplies = hasSeenSmartReplies;
-    }
-
-    public void setSystemGeneratedSmartActions(
-            ArrayList<Notification.Action> systemGeneratedSmartActions) {
-        mSystemGeneratedSmartActions = systemGeneratedSmartActions;
-    }
-
-    public ArrayList<Notification.Action> getSystemGeneratedSmartActions() {
-        return mSystemGeneratedSmartActions;
-    }
-
-    public void setSmartReplies(ArrayList<CharSequence> smartReplies) {
-        mSmartReplies = smartReplies;
-    }
-
-    public ArrayList<CharSequence> getSmartReplies() {
-        return mSmartReplies;
     }
 
     /**
