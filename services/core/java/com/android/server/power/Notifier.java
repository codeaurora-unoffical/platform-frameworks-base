--- conflicted
+++ resolved
@@ -486,11 +486,8 @@
                         log.setType(MetricsEvent.TYPE_OPEN);
                         log.setSubtype(why);
                         log.setLatency(interactiveChangeLatency);
-<<<<<<< HEAD
-=======
                         log.addTaggedData(
                                 MetricsEvent.FIELD_SCREEN_WAKE_REASON, mInteractiveChangeReason);
->>>>>>> 825827da
                         MetricsLogger.action(log);
                         EventLogTags.writePowerScreenState(1, 0, 0, 0, interactiveChangeLatency);
                         mPolicy.finishedWakingUp(why);
@@ -518,11 +515,8 @@
                         log.setType(MetricsEvent.TYPE_CLOSE);
                         log.setSubtype(why);
                         log.setLatency(interactiveChangeLatency);
-<<<<<<< HEAD
-=======
                         log.addTaggedData(
                                 MetricsEvent.FIELD_SCREEN_SLEEP_REASON, mInteractiveChangeReason);
->>>>>>> 825827da
                         MetricsLogger.action(log);
                         EventLogTags.writePowerScreenState(0, why, 0, 0, interactiveChangeLatency);
                         mPolicy.finishedGoingToSleep(why);
