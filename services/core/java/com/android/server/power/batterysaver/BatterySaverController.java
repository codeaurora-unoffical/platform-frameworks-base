/*
 * Copyright (C) 2017 The Android Open Source Project
 *
 * Licensed under the Apache License, Version 2.0 (the "License");
 * you may not use this file except in compliance with the License.
 * You may obtain a copy of the License at
 *
 *      http://www.apache.org/licenses/LICENSE-2.0
 *
 * Unless required by applicable law or agreed to in writing, software
 * distributed under the License is distributed on an "AS IS" BASIS,
 * WITHOUT WARRANTIES OR CONDITIONS OF ANY KIND, either express or implied.
 * See the License for the specific language governing permissions and
 * limitations under the License.
 */
package com.android.server.power.batterysaver;

import android.Manifest;
import android.app.ActivityManagerInternal;
import android.content.BroadcastReceiver;
import android.content.Context;
import android.content.Intent;
import android.content.IntentFilter;
import android.hardware.power.V1_0.PowerHint;
import android.os.BatteryManager;
import android.os.BatterySaverPolicyConfig;
import android.os.Handler;
import android.os.Looper;
import android.os.Message;
import android.os.PowerManager;
import android.os.PowerManagerInternal;
import android.os.PowerManagerInternal.LowPowerModeListener;
import android.os.PowerSaveState;
import android.os.UserHandle;
import android.util.ArrayMap;
import android.util.Slog;

import com.android.internal.annotations.GuardedBy;
import com.android.internal.annotations.VisibleForTesting;
import com.android.internal.util.ArrayUtils;
import com.android.internal.util.Preconditions;
import com.android.server.EventLogTags;
import com.android.server.LocalServices;
import com.android.server.power.PowerManagerService;
import com.android.server.power.batterysaver.BatterySaverPolicy.BatterySaverPolicyListener;
import com.android.server.power.batterysaver.BatterySaverPolicy.Policy;
import com.android.server.power.batterysaver.BatterySavingStats.BatterySaverState;
import com.android.server.power.batterysaver.BatterySavingStats.DozeState;
import com.android.server.power.batterysaver.BatterySavingStats.InteractiveState;

import java.util.ArrayList;

/**
 * Responsible for battery saver mode transition logic.
 *
 * IMPORTANT: This class shares the power manager lock, which is very low in the lock hierarchy.
 * Do not call out with the lock held. (Settings provider is okay.)
 */
public class BatterySaverController implements BatterySaverPolicyListener {
    static final String TAG = "BatterySaverController";

    static final boolean DEBUG = BatterySaverPolicy.DEBUG;

    private final Object mLock;
    private final Context mContext;
    private final MyHandler mHandler;
    private final FileUpdater mFileUpdater;

    private PowerManager mPowerManager;

    private final BatterySaverPolicy mBatterySaverPolicy;

    private final BatterySavingStats mBatterySavingStats;

    @GuardedBy("mLock")
    private final ArrayList<LowPowerModeListener> mListeners = new ArrayList<>();

    @GuardedBy("mLock")
    private boolean mFullEnabled;

    @GuardedBy("mLock")
    private boolean mAdaptiveEnabled;

    @GuardedBy("mLock")
    private boolean mIsPluggedIn;

    /**
     * Whether full was previously enabled or not; only for the event logging. Only use it from
     * {@link #handleBatterySaverStateChanged}.
     */
    private boolean mFullPreviouslyEnabled;

    /**
     * Whether adaptive was previously enabled or not; only for the event logging. Only use it from
     * {@link #handleBatterySaverStateChanged}.
     */
    private boolean mAdaptivePreviouslyEnabled;

    @GuardedBy("mLock")
    private boolean mIsInteractive;

    /**
     * Read-only list of plugins. No need for synchronization.
     */
    private final Plugin[] mPlugins;

    public static final int REASON_PERCENTAGE_AUTOMATIC_ON = 0;
    public static final int REASON_PERCENTAGE_AUTOMATIC_OFF = 1;
    public static final int REASON_MANUAL_ON = 2;
    public static final int REASON_MANUAL_OFF = 3;
    public static final int REASON_STICKY_RESTORE = 4;
    public static final int REASON_INTERACTIVE_CHANGED = 5;
    public static final int REASON_POLICY_CHANGED = 6;
    public static final int REASON_PLUGGED_IN = 7;
    public static final int REASON_SETTING_CHANGED = 8;
    public static final int REASON_DYNAMIC_POWER_SAVINGS_AUTOMATIC_ON = 9;
    public static final int REASON_DYNAMIC_POWER_SAVINGS_AUTOMATIC_OFF = 10;
<<<<<<< HEAD
    public static final int REASON_STICKY_RESTORE_OFF = 11;
    public static final int REASON_ADAPTIVE_DYNAMIC_POWER_SAVINGS_CHANGED = 12;
    public static final int REASON_TIMEOUT = 13;
=======
    public static final int REASON_ADAPTIVE_DYNAMIC_POWER_SAVINGS_CHANGED = 11;
    public static final int REASON_TIMEOUT = 12;

    static String reasonToString(int reason) {
        switch (reason) {
            case BatterySaverController.REASON_PERCENTAGE_AUTOMATIC_ON:
                return "Percentage Auto ON";
            case BatterySaverController.REASON_PERCENTAGE_AUTOMATIC_OFF:
                return "Percentage Auto OFF";
            case BatterySaverController.REASON_MANUAL_ON:
                return "Manual ON";
            case BatterySaverController.REASON_MANUAL_OFF:
                return "Manual OFF";
            case BatterySaverController.REASON_STICKY_RESTORE:
                return "Sticky restore";
            case BatterySaverController.REASON_INTERACTIVE_CHANGED:
                return "Interactivity changed";
            case BatterySaverController.REASON_POLICY_CHANGED:
                return "Policy changed";
            case BatterySaverController.REASON_PLUGGED_IN:
                return "Plugged in";
            case BatterySaverController.REASON_SETTING_CHANGED:
                return "Setting changed";
            case BatterySaverController.REASON_DYNAMIC_POWER_SAVINGS_AUTOMATIC_ON:
                return "Dynamic Warning Auto ON";
            case BatterySaverController.REASON_DYNAMIC_POWER_SAVINGS_AUTOMATIC_OFF:
                return "Dynamic Warning Auto OFF";
            case BatterySaverController.REASON_ADAPTIVE_DYNAMIC_POWER_SAVINGS_CHANGED:
                return "Adaptive Power Savings changed";
            case BatterySaverController.REASON_TIMEOUT:
                return "timeout";
            default:
                return "Unknown reason: " + reason;
        }
    }
>>>>>>> 825827da

    /**
     * Plugin interface. All methods are guaranteed to be called on the same (handler) thread.
     */
    public interface Plugin {
        void onSystemReady(BatterySaverController caller);

        void onBatterySaverChanged(BatterySaverController caller);
    }

    private final BroadcastReceiver mReceiver = new BroadcastReceiver() {
        @Override
        public void onReceive(Context context, Intent intent) {
            if (DEBUG) {
                Slog.d(TAG, "onReceive: " + intent);
            }
            switch (intent.getAction()) {
                case Intent.ACTION_SCREEN_ON:
                case Intent.ACTION_SCREEN_OFF:
                    if (!isPolicyEnabled()) {
                        updateBatterySavingStats();
                        return; // No need to send it if not enabled.
                    }
                    // Don't send the broadcast, because we never did so in this case.
                    mHandler.postStateChanged(/*sendBroadcast=*/ false,
                            REASON_INTERACTIVE_CHANGED);
                    break;
                case Intent.ACTION_BATTERY_CHANGED:
                    synchronized (mLock) {
                        mIsPluggedIn = (intent.getIntExtra(BatteryManager.EXTRA_PLUGGED, 0) != 0);
                    }
                    // Fall-through.
                case PowerManager.ACTION_DEVICE_IDLE_MODE_CHANGED:
                case PowerManager.ACTION_LIGHT_DEVICE_IDLE_MODE_CHANGED:
                    updateBatterySavingStats();
                    break;
            }
        }
    };

    /**
     * Constructor.
     */
    public BatterySaverController(Object lock, Context context, Looper looper,
            BatterySaverPolicy policy, BatterySavingStats batterySavingStats) {
        mLock = lock;
        mContext = context;
        mHandler = new MyHandler(looper);
        mBatterySaverPolicy = policy;
        mBatterySaverPolicy.addListener(this);
        mFileUpdater = new FileUpdater(context);
        mBatterySavingStats = batterySavingStats;

        // Initialize plugins.
        mPlugins = new Plugin[] {
                new BatterySaverLocationPlugin(mContext)
        };
    }

    /**
     * Add a listener.
     */
    public void addListener(LowPowerModeListener listener) {
        synchronized (mLock) {
            mListeners.add(listener);
        }
    }

    /**
     * Called by {@link PowerManagerService} on system ready, *with no lock held*.
     */
    public void systemReady() {
        final IntentFilter filter = new IntentFilter(Intent.ACTION_SCREEN_ON);
        filter.addAction(Intent.ACTION_SCREEN_OFF);
        filter.addAction(Intent.ACTION_BATTERY_CHANGED);
        filter.addAction(PowerManager.ACTION_DEVICE_IDLE_MODE_CHANGED);
        filter.addAction(PowerManager.ACTION_LIGHT_DEVICE_IDLE_MODE_CHANGED);
        mContext.registerReceiver(mReceiver, filter);

        mFileUpdater.systemReady(LocalServices.getService(ActivityManagerInternal.class)
                .isRuntimeRestarted());
        mHandler.postSystemReady();
    }

    private PowerManager getPowerManager() {
        if (mPowerManager == null) {
            mPowerManager =
                    Preconditions.checkNotNull(mContext.getSystemService(PowerManager.class));
        }
        return mPowerManager;
    }

    @Override
    public void onBatterySaverPolicyChanged(BatterySaverPolicy policy) {
        if (!isPolicyEnabled()) {
            return; // No need to send it if not enabled.
        }
        mHandler.postStateChanged(/*sendBroadcast=*/ true, REASON_POLICY_CHANGED);
    }

    private class MyHandler extends Handler {
        private static final int MSG_STATE_CHANGED = 1;

        private static final int ARG_DONT_SEND_BROADCAST = 0;
        private static final int ARG_SEND_BROADCAST = 1;

        private static final int MSG_SYSTEM_READY = 2;

        public MyHandler(Looper looper) {
            super(looper);
        }

        void postStateChanged(boolean sendBroadcast, int reason) {
            obtainMessage(MSG_STATE_CHANGED, sendBroadcast ?
                    ARG_SEND_BROADCAST : ARG_DONT_SEND_BROADCAST, reason).sendToTarget();
        }

        public void postSystemReady() {
            obtainMessage(MSG_SYSTEM_READY, 0, 0).sendToTarget();
        }

        @Override
        public void dispatchMessage(Message msg) {
            switch (msg.what) {
                case MSG_STATE_CHANGED:
                    handleBatterySaverStateChanged(
                            msg.arg1 == ARG_SEND_BROADCAST,
                            msg.arg2);
                    break;

                case MSG_SYSTEM_READY:
                    for (Plugin p : mPlugins) {
                        p.onSystemReady(BatterySaverController.this);
                    }
                    break;
            }
        }
    }

    /** Enable or disable full battery saver. */
    @VisibleForTesting
    public void enableBatterySaver(boolean enable, int reason) {
        synchronized (mLock) {
            if (mFullEnabled == enable) {
                return;
            }
            mFullEnabled = enable;

            if (updatePolicyLevelLocked()) {
                mHandler.postStateChanged(/*sendBroadcast=*/ true, reason);
            }
        }
    }

    private boolean updatePolicyLevelLocked() {
        if (mFullEnabled) {
            return mBatterySaverPolicy.setPolicyLevel(BatterySaverPolicy.POLICY_LEVEL_FULL);
        } else if (mAdaptiveEnabled) {
            return mBatterySaverPolicy.setPolicyLevel(BatterySaverPolicy.POLICY_LEVEL_ADAPTIVE);
        } else {
            return mBatterySaverPolicy.setPolicyLevel(BatterySaverPolicy.POLICY_LEVEL_OFF);
        }
    }

    /**
     * @return whether battery saver is enabled or not. This takes into
     * account whether a policy says to advertise isEnabled so this can be propagated externally.
     */
    public boolean isEnabled() {
        synchronized (mLock) {
            return mFullEnabled
                    || (mAdaptiveEnabled && mBatterySaverPolicy.shouldAdvertiseIsEnabled());
        }
    }

    /**
     * @return whether battery saver policy is enabled or not. This does not take into account
     * whether a policy says to advertise isEnabled, so this shouldn't be propagated externally.
     */
    private boolean isPolicyEnabled() {
        synchronized (mLock) {
            return mFullEnabled || mAdaptiveEnabled;
        }
    }

    boolean isFullEnabled() {
        synchronized (mLock) {
            return mFullEnabled;
<<<<<<< HEAD
=======
        }
    }

    boolean isAdaptiveEnabled() {
        synchronized (mLock) {
            return mAdaptiveEnabled;
        }
    }

    boolean setAdaptivePolicyLocked(String settings, String deviceSpecificSettings, int reason) {
        return setAdaptivePolicyLocked(
                BatterySaverPolicy.Policy.fromSettings(settings, deviceSpecificSettings),
                reason);
    }

    boolean setAdaptivePolicyLocked(BatterySaverPolicyConfig config, int reason) {
        return setAdaptivePolicyLocked(BatterySaverPolicy.Policy.fromConfig(config), reason);
    }

    boolean setAdaptivePolicyLocked(Policy policy, int reason) {
        if (mBatterySaverPolicy.setAdaptivePolicyLocked(policy)) {
            mHandler.postStateChanged(/*sendBroadcast=*/ true, reason);
            return true;
>>>>>>> 825827da
        }
        return false;
    }

    boolean resetAdaptivePolicyLocked(int reason) {
        if (mBatterySaverPolicy.resetAdaptivePolicyLocked()) {
            mHandler.postStateChanged(/*sendBroadcast=*/ true, reason);
            return true;
        }
        return false;
    }

    boolean setAdaptivePolicyEnabledLocked(boolean enabled, int reason) {
        if (mAdaptiveEnabled == enabled) {
            return false;
        }
        mAdaptiveEnabled = enabled;
        if (updatePolicyLevelLocked()) {
            mHandler.postStateChanged(/*sendBroadcast=*/ true, reason);
            return true;
        }
        return false;
    }

    boolean isAdaptiveEnabled() {
        synchronized (mLock) {
            return mAdaptiveEnabled;
        }
    }

    boolean setAdaptivePolicyLocked(String settings, String deviceSpecificSettings, int reason) {
        return setAdaptivePolicyLocked(
                BatterySaverPolicy.Policy.fromSettings(settings, deviceSpecificSettings),
                reason);
    }

    boolean setAdaptivePolicyLocked(BatterySaverPolicyConfig config, int reason) {
        return setAdaptivePolicyLocked(BatterySaverPolicy.Policy.fromConfig(config), reason);
    }

    boolean setAdaptivePolicyLocked(Policy policy, int reason) {
        if (mBatterySaverPolicy.setAdaptivePolicyLocked(policy)) {
            mHandler.postStateChanged(/*sendBroadcast=*/ true, reason);
            return true;
        }
        return false;
    }

    boolean resetAdaptivePolicyLocked(int reason) {
        if (mBatterySaverPolicy.resetAdaptivePolicyLocked()) {
            mHandler.postStateChanged(/*sendBroadcast=*/ true, reason);
            return true;
        }
        return false;
    }

    boolean setAdaptivePolicyEnabledLocked(boolean enabled, int reason) {
        if (mAdaptiveEnabled == enabled) {
            return false;
        }
        mAdaptiveEnabled = enabled;
        if (updatePolicyLevelLocked()) {
            mHandler.postStateChanged(/*sendBroadcast=*/ true, reason);
            return true;
        }
        return false;
    }

    /** @return whether device is in interactive state. */
    public boolean isInteractive() {
        synchronized (mLock) {
            return mIsInteractive;
        }
    }

    /** @return Battery saver policy. */
    public BatterySaverPolicy getBatterySaverPolicy() {
        return mBatterySaverPolicy;
    }

    /**
     * @return true if launch boost should currently be disabled.
     */
    public boolean isLaunchBoostDisabled() {
        return isPolicyEnabled() && mBatterySaverPolicy.isLaunchBoostDisabled();
    }

    /**
     * Dispatch power save events to the listeners.
     *
     * This method is always called on the handler thread.
     *
     * This method is called only in the following cases:
     * - When battery saver becomes activated.
     * - When battery saver becomes deactivated.
     * - When battery saver is on and the interactive state changes.
     * - When battery saver is on and the battery saver policy changes.
     * - When adaptive battery saver becomes activated.
     * - When adaptive battery saver becomes deactivated.
     * - When adaptive battery saver is active (and full is off) and the policy changes.
     */
    void handleBatterySaverStateChanged(boolean sendBroadcast, int reason) {
        final LowPowerModeListener[] listeners;

        final boolean enabled;
        final boolean isInteractive = getPowerManager().isInteractive();
        final ArrayMap<String, String> fileValues;

        synchronized (mLock) {
            enabled = mFullEnabled || mAdaptiveEnabled;

            EventLogTags.writeBatterySaverMode(
                    mFullPreviouslyEnabled ? 1 : 0, // Previously off or on.
                    mAdaptivePreviouslyEnabled ? 1 : 0, // Previously off or on.
                    mFullEnabled ? 1 : 0, // Now off or on.
                    mAdaptiveEnabled ? 1 : 0, // Now off or on.
                    isInteractive ?  1 : 0, // Device interactive state.
                    enabled ? mBatterySaverPolicy.toEventLogString() : "",
                    reason);

            mFullPreviouslyEnabled = mFullEnabled;
            mAdaptivePreviouslyEnabled = mAdaptiveEnabled;

            listeners = mListeners.toArray(new LowPowerModeListener[0]);

            mIsInteractive = isInteractive;

            if (enabled) {
                fileValues = mBatterySaverPolicy.getFileValues(isInteractive);
            } else {
                fileValues = null;
            }
        }

        final PowerManagerInternal pmi = LocalServices.getService(PowerManagerInternal.class);
        if (pmi != null) {
            pmi.powerHint(PowerHint.LOW_POWER, isEnabled() ? 1 : 0);
        }

        updateBatterySavingStats();

        if (ArrayUtils.isEmpty(fileValues)) {
            mFileUpdater.restoreDefault();
        } else {
            mFileUpdater.writeFiles(fileValues);
        }

        for (Plugin p : mPlugins) {
            p.onBatterySaverChanged(this);
        }

        if (sendBroadcast) {

            if (DEBUG) {
                Slog.i(TAG, "Sending broadcasts for mode: " + isEnabled());
            }

            // Send the broadcasts and notify the listeners. We only do this when the battery saver
            // mode changes, but not when only the screen state changes.
            Intent intent = new Intent(PowerManager.ACTION_POWER_SAVE_MODE_CHANGING)
                    .putExtra(PowerManager.EXTRA_POWER_SAVE_MODE, isEnabled())
                    .addFlags(Intent.FLAG_RECEIVER_REGISTERED_ONLY);
            mContext.sendBroadcastAsUser(intent, UserHandle.ALL);

            intent = new Intent(PowerManager.ACTION_POWER_SAVE_MODE_CHANGED);
            intent.addFlags(Intent.FLAG_RECEIVER_REGISTERED_ONLY);
            mContext.sendBroadcastAsUser(intent, UserHandle.ALL);

            // Send internal version that requires signature permission.
            intent = new Intent(PowerManager.ACTION_POWER_SAVE_MODE_CHANGED_INTERNAL);
            intent.addFlags(Intent.FLAG_RECEIVER_REGISTERED_ONLY);
            mContext.sendBroadcastAsUser(intent, UserHandle.ALL,
                    Manifest.permission.DEVICE_POWER);

            for (LowPowerModeListener listener : listeners) {
                final PowerSaveState result =
                        mBatterySaverPolicy.getBatterySaverPolicy(listener.getServiceType());
                listener.onLowPowerModeChanged(result);
            }
        }
    }

    private void updateBatterySavingStats() {
        final PowerManager pm = getPowerManager();
        if (pm == null) {
            Slog.wtf(TAG, "PowerManager not initialized");
            return;
        }
        final boolean isInteractive = pm.isInteractive();
        final int dozeMode =
                pm.isDeviceIdleMode() ? DozeState.DEEP
                        : pm.isLightDeviceIdleMode() ? DozeState.LIGHT
                        : DozeState.NOT_DOZING;

        synchronized (mLock) {
            if (mIsPluggedIn) {
                mBatterySavingStats.startCharging();
                return;
            }
            mBatterySavingStats.transitionState(
                    mFullEnabled ? BatterySaverState.ON :
                            (mAdaptiveEnabled ? BatterySaverState.ADAPTIVE : BatterySaverState.OFF),
                    isInteractive ? InteractiveState.INTERACTIVE : InteractiveState.NON_INTERACTIVE,
                    dozeMode);
        }
    }
}<|MERGE_RESOLUTION|>--- conflicted
+++ resolved
@@ -115,11 +115,6 @@
     public static final int REASON_SETTING_CHANGED = 8;
     public static final int REASON_DYNAMIC_POWER_SAVINGS_AUTOMATIC_ON = 9;
     public static final int REASON_DYNAMIC_POWER_SAVINGS_AUTOMATIC_OFF = 10;
-<<<<<<< HEAD
-    public static final int REASON_STICKY_RESTORE_OFF = 11;
-    public static final int REASON_ADAPTIVE_DYNAMIC_POWER_SAVINGS_CHANGED = 12;
-    public static final int REASON_TIMEOUT = 13;
-=======
     public static final int REASON_ADAPTIVE_DYNAMIC_POWER_SAVINGS_CHANGED = 11;
     public static final int REASON_TIMEOUT = 12;
 
@@ -155,7 +150,6 @@
                 return "Unknown reason: " + reason;
         }
     }
->>>>>>> 825827da
 
     /**
      * Plugin interface. All methods are guaranteed to be called on the same (handler) thread.
@@ -344,54 +338,7 @@
     boolean isFullEnabled() {
         synchronized (mLock) {
             return mFullEnabled;
-<<<<<<< HEAD
-=======
-        }
-    }
-
-    boolean isAdaptiveEnabled() {
-        synchronized (mLock) {
-            return mAdaptiveEnabled;
-        }
-    }
-
-    boolean setAdaptivePolicyLocked(String settings, String deviceSpecificSettings, int reason) {
-        return setAdaptivePolicyLocked(
-                BatterySaverPolicy.Policy.fromSettings(settings, deviceSpecificSettings),
-                reason);
-    }
-
-    boolean setAdaptivePolicyLocked(BatterySaverPolicyConfig config, int reason) {
-        return setAdaptivePolicyLocked(BatterySaverPolicy.Policy.fromConfig(config), reason);
-    }
-
-    boolean setAdaptivePolicyLocked(Policy policy, int reason) {
-        if (mBatterySaverPolicy.setAdaptivePolicyLocked(policy)) {
-            mHandler.postStateChanged(/*sendBroadcast=*/ true, reason);
-            return true;
->>>>>>> 825827da
-        }
-        return false;
-    }
-
-    boolean resetAdaptivePolicyLocked(int reason) {
-        if (mBatterySaverPolicy.resetAdaptivePolicyLocked()) {
-            mHandler.postStateChanged(/*sendBroadcast=*/ true, reason);
-            return true;
-        }
-        return false;
-    }
-
-    boolean setAdaptivePolicyEnabledLocked(boolean enabled, int reason) {
-        if (mAdaptiveEnabled == enabled) {
-            return false;
-        }
-        mAdaptiveEnabled = enabled;
-        if (updatePolicyLevelLocked()) {
-            mHandler.postStateChanged(/*sendBroadcast=*/ true, reason);
-            return true;
-        }
-        return false;
+        }
     }
 
     boolean isAdaptiveEnabled() {
