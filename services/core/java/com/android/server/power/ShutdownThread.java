/*
 * Copyright (C) 2008 The Android Open Source Project
 * Copyright (C) 2013 The CyanogenMod Project
 *
 * Licensed under the Apache License, Version 2.0 (the "License");
 * you may not use this file except in compliance with the License.
 * You may obtain a copy of the License at
 *
 *      http://www.apache.org/licenses/LICENSE-2.0
 *
 * Unless required by applicable law or agreed to in writing, software
 * distributed under the License is distributed on an "AS IS" BASIS,
 * WITHOUT WARRANTIES OR CONDITIONS OF ANY KIND, either express or implied.
 * See the License for the specific language governing permissions and
 * limitations under the License.
 */


package com.android.server.power;

import android.app.ActivityManagerNative;
import android.app.AlarmManager;
import android.app.AlertDialog;
import android.app.Dialog;
import android.app.IActivityManager;
import android.app.KeyguardManager;
import android.app.ProgressDialog;
import android.bluetooth.BluetoothAdapter;
import android.bluetooth.IBluetoothManager;
import android.media.AudioAttributes;
import android.nfc.NfcAdapter;
import android.nfc.INfcAdapter;
import android.content.BroadcastReceiver;
import android.content.Context;
import android.content.DialogInterface;
import android.content.Intent;
import android.content.IntentFilter;
import android.os.FileUtils;
import android.os.Handler;
import android.os.PowerManager;
import android.os.RecoverySystem;
import android.os.RemoteException;
import android.os.ServiceManager;
import android.os.SystemClock;
import android.os.SystemProperties;
import android.os.UserHandle;
import android.os.UserManager;
import android.os.Vibrator;
import android.os.SystemVibrator;
import android.os.storage.IMountService;
import android.os.storage.IMountShutdownObserver;
import android.provider.Settings;
import android.system.ErrnoException;
import android.system.Os;
import android.widget.ListView;

import com.android.internal.telephony.ITelephony;
import com.android.server.pm.PackageManagerService;

import android.util.Log;
import android.view.WindowManager;

import cyanogenmod.providers.CMSettings;

import java.io.BufferedReader;
import java.io.File;
import java.io.FileReader;
import java.io.IOException;

public final class ShutdownThread extends Thread {
    // constants
    private static final String TAG = "ShutdownThread";
    private static final int PHONE_STATE_POLL_SLEEP_MSEC = 500;
    // maximum time we wait for the shutdown broadcast before going on.
    private static final int MAX_BROADCAST_TIME = 10*1000;
    private static final int MAX_SHUTDOWN_WAIT_TIME = 20*1000;
    private static final int MAX_RADIO_WAIT_TIME = 12*1000;
    private static final int MAX_UNCRYPT_WAIT_TIME = 15*60*1000;
    // constants for progress bar. the values are roughly estimated based on timeout.
    private static final int BROADCAST_STOP_PERCENT = 2;
    private static final int ACTIVITY_MANAGER_STOP_PERCENT = 4;
    private static final int PACKAGE_MANAGER_STOP_PERCENT = 6;
    private static final int RADIO_STOP_PERCENT = 18;
    private static final int MOUNT_SERVICE_STOP_PERCENT = 20;

    private static final String SOFT_REBOOT = "soft_reboot";

    // length of vibration before shutting down
    private static final int SHUTDOWN_VIBRATE_MS = 500;

    // state tracking
    private static Object sIsStartedGuard = new Object();
    private static boolean sIsStarted = false;

    private static boolean mReboot;
    private static boolean mRebootSafeMode;
    private static boolean mRebootHasProgressBar;
    private static String mReason;

    // Provides shutdown assurance in case the system_server is killed
    public static final String SHUTDOWN_ACTION_PROPERTY = "sys.shutdown.requested";

    // Indicates whether we are rebooting into safe mode
    public static final String REBOOT_SAFEMODE_PROPERTY = "persist.sys.safemode";
    public static final String RO_SAFEMODE_PROPERTY = "ro.sys.safemode";

    // Indicates whether we should stay in safe mode until ro.build.date.utc is newer than this
    public static final String AUDIT_SAFEMODE_PROPERTY = "persist.sys.audit_safemode";

    // static instance of this thread
    private static final ShutdownThread sInstance = new ShutdownThread();

    private static final AudioAttributes VIBRATION_ATTRIBUTES = new AudioAttributes.Builder()
            .setContentType(AudioAttributes.CONTENT_TYPE_SONIFICATION)
            .setUsage(AudioAttributes.USAGE_ASSISTANCE_SONIFICATION)
            .build();

    private final Object mActionDoneSync = new Object();
    private boolean mActionDone;
    private Context mContext;
    private PowerManager mPowerManager;
    private PowerManager.WakeLock mCpuWakeLock;
    private PowerManager.WakeLock mScreenWakeLock;
    private Handler mHandler;

    private static AlertDialog sConfirmDialog;
    private ProgressDialog mProgressDialog;

    private ShutdownThread() {
    }

    /**
     * Request a clean shutdown, waiting for subsystems to clean up their
     * state etc.  Must be called from a Looper thread in which its UI
     * is shown.
     *
     * @param context Context used to display the shutdown progress dialog.
     * @param reason code to pass to android_reboot() (e.g. "userrequested"), or null.
     * @param confirm true if user confirmation is needed before shutting down.
     */
    public static void shutdown(final Context context, String reason, boolean confirm) {
        mReboot = false;
        mRebootSafeMode = false;
        mReason = reason;
        shutdownInner(context, confirm);
    }

    private static boolean isAdvancedRebootPossible(final Context context) {
        KeyguardManager km = (KeyguardManager) context.getSystemService(Context.KEYGUARD_SERVICE);
        boolean keyguardLocked = km.inKeyguardRestrictedInputMode() && km.isKeyguardSecure();
        boolean advancedRebootEnabled = CMSettings.Secure.getInt(context.getContentResolver(),
                CMSettings.Secure.ADVANCED_REBOOT, 0) == 1;
        boolean isPrimaryUser = UserHandle.getCallingUserId() == UserHandle.USER_OWNER;

        return advancedRebootEnabled && !keyguardLocked && isPrimaryUser;
    }

    static void shutdownInner(final Context context, boolean confirm) {
        // ensure that only one thread is trying to power down.
        // any additional calls are just returned
        synchronized (sIsStartedGuard) {
            if (sIsStarted) {
                Log.d(TAG, "Request to shutdown already running, returning.");
                return;
            }
        }

        boolean showRebootOption = false;
<<<<<<< HEAD

        String[] actionsArray;
        String actions = CMSettings.Secure.getStringForUser(context.getContentResolver(),
                CMSettings.Secure.POWER_MENU_ACTIONS, UserHandle.USER_CURRENT);
        if (actions == null) {
            actionsArray = context.getResources().getStringArray(
                    com.android.internal.R.array.config_globalActionsList);
        } else {
            actionsArray = actions.split("\\|");
        }

        for (int i = 0; i < actionsArray.length; i++) {
            if (actionsArray[i].equals("reboot")) {
=======
        String[] defaultActions = context.getResources().getStringArray(
                com.android.internal.R.array.config_globalActionsList);
        for (int i = 0; i < defaultActions.length; i++) {
            if (defaultActions[i].equals("reboot")) {
>>>>>>> 4404f4a2
                showRebootOption = true;
                break;
            }
        }
        final int longPressBehavior = context.getResources().getInteger(
                        com.android.internal.R.integer.config_longPressOnPowerBehavior);
        int resourceId = mRebootSafeMode
                ? com.android.internal.R.string.reboot_safemode_confirm
                : (longPressBehavior == 2
                        ? com.android.internal.R.string.shutdown_confirm_question
                        : com.android.internal.R.string.shutdown_confirm);
        if (showRebootOption && !mRebootSafeMode) {
            resourceId = com.android.internal.R.string.reboot_confirm;
        }

        Log.d(TAG, "Notifying thread to start shutdown longPressBehavior=" + longPressBehavior);

        if (confirm) {
            final CloseDialogReceiver closer = new CloseDialogReceiver(context);
            final boolean advancedReboot = isAdvancedRebootPossible(context);

            if (sConfirmDialog != null) {
                sConfirmDialog.dismiss();
                sConfirmDialog = null;
            }
            AlertDialog.Builder confirmDialogBuilder = new AlertDialog.Builder(context)
                    .setTitle(mRebootSafeMode
                            ? com.android.internal.R.string.reboot_safemode_title
                            : showRebootOption
                                    ? com.android.internal.R.string.reboot_title
<<<<<<< HEAD
                                    : com.android.internal.R.string.power_off);

            if (!advancedReboot) {
                confirmDialogBuilder.setMessage(resourceId);
            } else {
                confirmDialogBuilder
                      .setSingleChoiceItems(com.android.internal.R.array.shutdown_reboot_options,
                              0, null);
            }

            confirmDialogBuilder.setPositiveButton(com.android.internal.R.string.yes,
                    new DialogInterface.OnClickListener() {
                        @Override
=======
                                    : com.android.internal.R.string.power_off)
                    .setMessage(resourceId)
                    .setPositiveButton(com.android.internal.R.string.yes, new DialogInterface.OnClickListener() {
>>>>>>> 4404f4a2
                        public void onClick(DialogInterface dialog, int which) {
                            if (advancedReboot) {
                                boolean softReboot = false;
                                ListView reasonsList = ((AlertDialog)dialog).getListView();
                                int selected = reasonsList.getCheckedItemPosition();
                                if (selected != ListView.INVALID_POSITION) {
                                    String actions[] = context.getResources().getStringArray(
                                            com.android.internal.R.array.shutdown_reboot_actions);
                                    if (selected >= 0 && selected < actions.length) {
                                        mReason = actions[selected];
                                        if (actions[selected].equals(SOFT_REBOOT)) {
                                            doSoftReboot();
                                            return;
                                        }
                                    }
                                }

                                mReboot = true;
                            }
                            beginShutdownSequence(context);
                      }
                  });

            confirmDialogBuilder.setNegativeButton(com.android.internal.R.string.no, null);
            sConfirmDialog = confirmDialogBuilder.create();

            closer.dialog = sConfirmDialog;
            sConfirmDialog.setOnDismissListener(closer);
            sConfirmDialog.getWindow().setType(WindowManager.LayoutParams.TYPE_KEYGUARD_DIALOG);
            sConfirmDialog.show();
        } else {
            beginShutdownSequence(context);
        }
    }

    private static void doSoftReboot() {
        try {
            final IActivityManager am =
                  ActivityManagerNative.asInterface(ServiceManager.checkService("activity"));
            if (am != null) {
                am.restart();
            }
        } catch (RemoteException e) {
            Log.e(TAG, "failure trying to perform soft reboot", e);
        }
    }

    private static class CloseDialogReceiver extends BroadcastReceiver
            implements DialogInterface.OnDismissListener {
        private Context mContext;
        public Dialog dialog;

        CloseDialogReceiver(Context context) {
            mContext = context;
            IntentFilter filter = new IntentFilter(Intent.ACTION_CLOSE_SYSTEM_DIALOGS);
            context.registerReceiver(this, filter);
        }

        @Override
        public void onReceive(Context context, Intent intent) {
            dialog.cancel();
        }

        public void onDismiss(DialogInterface unused) {
            mContext.unregisterReceiver(this);
        }
    }

    /**
     * Request a clean shutdown, waiting for subsystems to clean up their
     * state etc.  Must be called from a Looper thread in which its UI
     * is shown.
     *
     * @param context Context used to display the shutdown progress dialog.
     * @param reason code to pass to the kernel (e.g. "recovery"), or null.
     * @param confirm true if user confirmation is needed before shutting down.
     */
    public static void reboot(final Context context, String reason, boolean confirm) {
        mReboot = true;
        mRebootSafeMode = false;
        mRebootHasProgressBar = false;
        mReason = reason;
        shutdownInner(context, confirm);
    }

    /**
     * Request a reboot into safe mode.  Must be called from a Looper thread in which its UI
     * is shown.
     *
     * @param context Context used to display the shutdown progress dialog.
     * @param confirm true if user confirmation is needed before shutting down.
     */
    public static void rebootSafeMode(final Context context, boolean confirm) {
        UserManager um = (UserManager) context.getSystemService(Context.USER_SERVICE);
        if (um.hasUserRestriction(UserManager.DISALLOW_SAFE_BOOT)) {
            return;
        }

        mReboot = true;
        mRebootSafeMode = true;
        mRebootHasProgressBar = false;
        mReason = null;
        shutdownInner(context, confirm);
    }

    private static void beginShutdownSequence(Context context) {
        synchronized (sIsStartedGuard) {
            if (sIsStarted) {
                Log.d(TAG, "Shutdown sequence already running, returning.");
                return;
            }
            sIsStarted = true;
        }

        // Throw up a system dialog to indicate the device is rebooting / shutting down.
        ProgressDialog pd = new ProgressDialog(context);

        // Path 1: Reboot to recovery for update
        //   Condition: mReason == REBOOT_RECOVERY_UPDATE
        //
        //  Path 1a: uncrypt needed
        //   Condition: if /cache/recovery/uncrypt_file exists but
        //              /cache/recovery/block.map doesn't.
        //   UI: determinate progress bar (mRebootHasProgressBar == True)
        //
        // * Path 1a is expected to be removed once the GmsCore shipped on
        //   device always calls uncrypt prior to reboot.
        //
        //  Path 1b: uncrypt already done
        //   UI: spinning circle only (no progress bar)
        //
        // Path 2: Reboot to recovery for factory reset
        //   Condition: mReason == REBOOT_RECOVERY
        //   UI: spinning circle only (no progress bar)
        //
        // Path 3: Regular reboot / shutdown
        //   Condition: Otherwise
        //   UI: spinning circle only (no progress bar)
        if (PowerManager.REBOOT_RECOVERY_UPDATE.equals(mReason)) {
            // We need the progress bar if uncrypt will be invoked during the
            // reboot, which might be time-consuming.
            mRebootHasProgressBar = RecoverySystem.UNCRYPT_PACKAGE_FILE.exists()
                    && !(RecoverySystem.BLOCK_MAP_FILE.exists());
            pd.setTitle(context.getText(com.android.internal.R.string.reboot_to_update_title));
            if (mRebootHasProgressBar) {
                pd.setMax(100);
                pd.setProgress(0);
                pd.setIndeterminate(false);
                pd.setProgressNumberFormat(null);
                pd.setProgressStyle(ProgressDialog.STYLE_HORIZONTAL);
                pd.setMessage(context.getText(
                            com.android.internal.R.string.reboot_to_update_prepare));
            } else {
                pd.setIndeterminate(true);
                pd.setMessage(context.getText(
                            com.android.internal.R.string.reboot_to_update_reboot));
            }
        } else if (PowerManager.REBOOT_RECOVERY.equals(mReason)) {
            // Factory reset path. Set the dialog message accordingly.
            pd.setTitle(context.getText(com.android.internal.R.string.reboot_to_reset_title));
            pd.setMessage(context.getText(
                        com.android.internal.R.string.reboot_to_reset_message));
            pd.setIndeterminate(true);
        } else {
            if (mReboot) {
                pd.setTitle(context.getText(com.android.internal.R.string.reboot_title));
                pd.setMessage(context.getText(com.android.internal.R.string.reboot_progress));
            } else {
                pd.setTitle(context.getText(com.android.internal.R.string.power_off));
                pd.setMessage(context.getText(com.android.internal.R.string.shutdown_progress));
            }

            pd.setTitle(context.getText(com.android.internal.R.string.power_off));
            pd.setMessage(context.getText(com.android.internal.R.string.shutdown_progress));
            pd.setIndeterminate(true);
        }
        pd.setCancelable(false);
        pd.getWindow().setType(WindowManager.LayoutParams.TYPE_KEYGUARD_DIALOG);

        pd.show();

        sInstance.mProgressDialog = pd;
        sInstance.mContext = context;
        sInstance.mPowerManager = (PowerManager)context.getSystemService(Context.POWER_SERVICE);

        // make sure we never fall asleep again
        sInstance.mCpuWakeLock = null;
        try {
            sInstance.mCpuWakeLock = sInstance.mPowerManager.newWakeLock(
                    PowerManager.PARTIAL_WAKE_LOCK, TAG + "-cpu");
            sInstance.mCpuWakeLock.setReferenceCounted(false);
            sInstance.mCpuWakeLock.acquire();
        } catch (SecurityException e) {
            Log.w(TAG, "No permission to acquire wake lock", e);
            sInstance.mCpuWakeLock = null;
        }

        // also make sure the screen stays on for better user experience
        sInstance.mScreenWakeLock = null;
        if (sInstance.mPowerManager.isScreenOn()) {
            try {
                sInstance.mScreenWakeLock = sInstance.mPowerManager.newWakeLock(
                        PowerManager.FULL_WAKE_LOCK, TAG + "-screen");
                sInstance.mScreenWakeLock.setReferenceCounted(false);
                sInstance.mScreenWakeLock.acquire();
            } catch (SecurityException e) {
                Log.w(TAG, "No permission to acquire wake lock", e);
                sInstance.mScreenWakeLock = null;
            }
        }

        // start the thread that initiates shutdown
        sInstance.mHandler = new Handler() {
        };
        sInstance.start();
    }

    void actionDone() {
        synchronized (mActionDoneSync) {
            mActionDone = true;
            mActionDoneSync.notifyAll();
        }
    }

    /**
     * Makes sure we handle the shutdown gracefully.
     * Shuts off power regardless of radio and bluetooth state if the alloted time has passed.
     */
    public void run() {
        BroadcastReceiver br = new BroadcastReceiver() {
            @Override public void onReceive(Context context, Intent intent) {
                // We don't allow apps to cancel this, so ignore the result.
                actionDone();
            }
        };

        /*
         * Write a system property in case the system_server reboots before we
         * get to the actual hardware restart. If that happens, we'll retry at
         * the beginning of the SystemServer startup.
         */
        {
            String reason = (mReboot ? "1" : "0") + (mReason != null ? mReason : "");
            SystemProperties.set(SHUTDOWN_ACTION_PROPERTY, reason);
        }

        /*
         * If we are rebooting into safe mode, write a system property
         * indicating so.
         */
        if (mRebootSafeMode) {
            SystemProperties.set(REBOOT_SAFEMODE_PROPERTY, "1");
        }

        Log.i(TAG, "Sending shutdown broadcast...");

        // First send the high-level shut down broadcast.
        mActionDone = false;
        Intent intent = new Intent(Intent.ACTION_SHUTDOWN);
        intent.addFlags(Intent.FLAG_RECEIVER_FOREGROUND);
        mContext.sendOrderedBroadcastAsUser(intent,
                UserHandle.ALL, null, br, mHandler, 0, null, null);

        final long endTime = SystemClock.elapsedRealtime() + MAX_BROADCAST_TIME;
        synchronized (mActionDoneSync) {
            while (!mActionDone) {
                long delay = endTime - SystemClock.elapsedRealtime();
                if (delay <= 0) {
                    Log.w(TAG, "Shutdown broadcast timed out");
                    break;
                } else if (mRebootHasProgressBar) {
                    int status = (int)((MAX_BROADCAST_TIME - delay) * 1.0 *
                            BROADCAST_STOP_PERCENT / MAX_BROADCAST_TIME);
                    sInstance.setRebootProgress(status, null);
                }
                try {
                    mActionDoneSync.wait(Math.min(delay, PHONE_STATE_POLL_SLEEP_MSEC));
                } catch (InterruptedException e) {
                }
            }
        }
        if (mRebootHasProgressBar) {
            sInstance.setRebootProgress(BROADCAST_STOP_PERCENT, null);
        }

        Log.i(TAG, "Shutting down activity manager...");

        final IActivityManager am =
            ActivityManagerNative.asInterface(ServiceManager.checkService("activity"));
        if (am != null) {
            try {
                am.shutdown(MAX_BROADCAST_TIME);
            } catch (RemoteException e) {
            }
        }
        if (mRebootHasProgressBar) {
            sInstance.setRebootProgress(ACTIVITY_MANAGER_STOP_PERCENT, null);
        }

        Log.i(TAG, "Shutting down package manager...");

        final PackageManagerService pm = (PackageManagerService)
            ServiceManager.getService("package");
        if (pm != null) {
            pm.shutdown();
        }
        if (mRebootHasProgressBar) {
            sInstance.setRebootProgress(PACKAGE_MANAGER_STOP_PERCENT, null);
        }

        // Shutdown radios.
        shutdownRadios(MAX_RADIO_WAIT_TIME);
        if (mRebootHasProgressBar) {
            sInstance.setRebootProgress(RADIO_STOP_PERCENT, null);
        }

        // Shutdown MountService to ensure media is in a safe state
        IMountShutdownObserver observer = new IMountShutdownObserver.Stub() {
            public void onShutDownComplete(int statusCode) throws RemoteException {
                Log.w(TAG, "Result code " + statusCode + " from MountService.shutdown");
                actionDone();
            }
        };

        Log.i(TAG, "Shutting down MountService");

        // Set initial variables and time out time.
        mActionDone = false;
        final long endShutTime = SystemClock.elapsedRealtime() + MAX_SHUTDOWN_WAIT_TIME;
        synchronized (mActionDoneSync) {
            try {
                final IMountService mount = IMountService.Stub.asInterface(
                        ServiceManager.checkService("mount"));
                if (mount != null) {
                    mount.shutdown(observer);
                } else {
                    Log.w(TAG, "MountService unavailable for shutdown");
                }
            } catch (Exception e) {
                Log.e(TAG, "Exception during MountService shutdown", e);
            }
            while (!mActionDone) {
                long delay = endShutTime - SystemClock.elapsedRealtime();
                if (delay <= 0) {
                    Log.w(TAG, "Shutdown wait timed out");
                    break;
                } else if (mRebootHasProgressBar) {
                    int status = (int)((MAX_SHUTDOWN_WAIT_TIME - delay) * 1.0 *
                            (MOUNT_SERVICE_STOP_PERCENT - RADIO_STOP_PERCENT) /
                            MAX_SHUTDOWN_WAIT_TIME);
                    status += RADIO_STOP_PERCENT;
                    sInstance.setRebootProgress(status, null);
                }
                try {
                    mActionDoneSync.wait(Math.min(delay, PHONE_STATE_POLL_SLEEP_MSEC));
                } catch (InterruptedException e) {
                }
            }
        }
        if (mRebootHasProgressBar) {
            sInstance.setRebootProgress(MOUNT_SERVICE_STOP_PERCENT, null);

            // If it's to reboot to install an update and uncrypt hasn't been
            // done yet, trigger it now.
            uncrypt();
        }


        // If it is alarm boot and encryption status, power off alarm status will
        // be set to handled when device go to shutdown or reboot.
        boolean isAlarmBoot = SystemProperties.getBoolean("ro.alarm_boot", false);
        String cryptState = SystemProperties.get("vold.decrypt");

        if (isAlarmBoot &&
                ("trigger_restart_min_framework".equals(cryptState) ||
                "1".equals(cryptState))) {
            AlarmManager.writePowerOffAlarmFile(AlarmManager.POWER_OFF_ALARM_HANDLE_FILE,
                    AlarmManager.POWER_OFF_ALARM_HANDLED);
        }

        rebootOrShutdown(mContext, mReboot, mReason);
    }

    private void setRebootProgress(final int progress, final CharSequence message) {
        mHandler.post(new Runnable() {
            @Override
            public void run() {
                if (mProgressDialog != null) {
                    mProgressDialog.setProgress(progress);
                    if (message != null) {
                        mProgressDialog.setMessage(message);
                    }
                }
            }
        });
    }

    private void shutdownRadios(final int timeout) {
        // If a radio is wedged, disabling it may hang so we do this work in another thread,
        // just in case.
        final long endTime = SystemClock.elapsedRealtime() + timeout;
        final boolean[] done = new boolean[1];
        Thread t = new Thread() {
            public void run() {
                boolean nfcOff;
                boolean bluetoothOff;
                boolean radioOff;

                final INfcAdapter nfc =
                        INfcAdapter.Stub.asInterface(ServiceManager.checkService("nfc"));
                final ITelephony phone =
                        ITelephony.Stub.asInterface(ServiceManager.checkService("phone"));
                final IBluetoothManager bluetooth =
                        IBluetoothManager.Stub.asInterface(ServiceManager.checkService(
                                BluetoothAdapter.BLUETOOTH_MANAGER_SERVICE));

                try {
                    nfcOff = nfc == null ||
                             nfc.getState() == NfcAdapter.STATE_OFF;
                    if (!nfcOff) {
                        Log.w(TAG, "Turning off NFC...");
                        nfc.disable(false); // Don't persist new state
                    }
                } catch (RemoteException ex) {
                Log.e(TAG, "RemoteException during NFC shutdown", ex);
                    nfcOff = true;
                }

                try {
                    bluetoothOff = bluetooth == null || !bluetooth.isEnabled();
                    if (!bluetoothOff) {
                        Log.w(TAG, "Disabling Bluetooth...");
                        bluetooth.disable(false);  // disable but don't persist new state
                    }
                } catch (RemoteException ex) {
                    Log.e(TAG, "RemoteException during bluetooth shutdown", ex);
                    bluetoothOff = true;
                }

                try {
                    radioOff = phone == null || !phone.needMobileRadioShutdown();
                    if (!radioOff) {
                        Log.w(TAG, "Turning off cellular radios...");
                        phone.shutdownMobileRadios();
                    }
                } catch (RemoteException ex) {
                    Log.e(TAG, "RemoteException during radio shutdown", ex);
                    radioOff = true;
                }

                Log.i(TAG, "Waiting for NFC, Bluetooth and Radio...");

                long delay = endTime - SystemClock.elapsedRealtime();
                while (delay > 0) {
                    if (mRebootHasProgressBar) {
                        int status = (int)((timeout - delay) * 1.0 *
                                (RADIO_STOP_PERCENT - PACKAGE_MANAGER_STOP_PERCENT) / timeout);
                        status += PACKAGE_MANAGER_STOP_PERCENT;
                        sInstance.setRebootProgress(status, null);
                    }

                    if (!bluetoothOff) {
                        try {
                            bluetoothOff = !bluetooth.isEnabled();
                        } catch (RemoteException ex) {
                            Log.e(TAG, "RemoteException during bluetooth shutdown", ex);
                            bluetoothOff = true;
                        }
                        if (bluetoothOff) {
                            Log.i(TAG, "Bluetooth turned off.");
                        }
                    }
                    if (!radioOff) {
                        try {
                            radioOff = !phone.needMobileRadioShutdown();
                        } catch (RemoteException ex) {
                            Log.e(TAG, "RemoteException during radio shutdown", ex);
                            radioOff = true;
                        }
                        if (radioOff) {
                            Log.i(TAG, "Radio turned off.");
                        }
                    }
                    if (!nfcOff) {
                        try {
                            nfcOff = nfc.getState() == NfcAdapter.STATE_OFF;
                        } catch (RemoteException ex) {
                            Log.e(TAG, "RemoteException during NFC shutdown", ex);
                            nfcOff = true;
                        }
                        if (nfcOff) {
                            Log.i(TAG, "NFC turned off.");
                        }
                    }

                    if (radioOff && bluetoothOff && nfcOff) {
                        Log.i(TAG, "NFC, Radio and Bluetooth shutdown complete.");
                        done[0] = true;
                        break;
                    }
                    SystemClock.sleep(PHONE_STATE_POLL_SLEEP_MSEC);

                    delay = endTime - SystemClock.elapsedRealtime();
                }
            }
        };

        t.start();
        try {
            t.join(timeout);
        } catch (InterruptedException ex) {
        }
        if (!done[0]) {
            Log.w(TAG, "Timed out waiting for NFC, Radio and Bluetooth shutdown.");
        }
    }

    /**
     * Do not call this directly. Use {@link #reboot(Context, String, boolean)}
     * or {@link #shutdown(Context, boolean)} instead.
     *
     * @param context Context used to vibrate or null without vibration
     * @param reboot true to reboot or false to shutdown
     * @param reason reason for reboot/shutdown
     */
    public static void rebootOrShutdown(final Context context, boolean reboot, String reason) {
        if (reboot) {
            Log.i(TAG, "Rebooting, reason: " + reason);
            PowerManagerService.lowLevelReboot(reason);
            Log.e(TAG, "Reboot failed, will attempt shutdown instead");
            reason = null;
        } else if (SHUTDOWN_VIBRATE_MS > 0 && context != null) {
            // vibrate before shutting down
            Vibrator vibrator = new SystemVibrator(context);
            try {
                vibrator.vibrate(SHUTDOWN_VIBRATE_MS, VIBRATION_ATTRIBUTES);
            } catch (Exception e) {
                // Failure to vibrate shouldn't interrupt shutdown.  Just log it.
                Log.w(TAG, "Failed to vibrate during shutdown.", e);
            }

            // vibrator is asynchronous so we need to wait to avoid shutting down too soon.
            try {
                Thread.sleep(SHUTDOWN_VIBRATE_MS);
            } catch (InterruptedException unused) {
            }
        }

        // Shutdown power
        Log.i(TAG, "Performing low-level shutdown...");
        PowerManagerService.lowLevelShutdown(reason);
    }

    private void uncrypt() {
        Log.i(TAG, "Calling uncrypt and monitoring the progress...");

        final RecoverySystem.ProgressListener progressListener =
                new RecoverySystem.ProgressListener() {
            @Override
            public void onProgress(int status) {
                if (status >= 0 && status < 100) {
                    // Scale down to [MOUNT_SERVICE_STOP_PERCENT, 100).
                    status = (int)(status * (100.0 - MOUNT_SERVICE_STOP_PERCENT) / 100);
                    status += MOUNT_SERVICE_STOP_PERCENT;
                    CharSequence msg = mContext.getText(
                            com.android.internal.R.string.reboot_to_update_package);
                    sInstance.setRebootProgress(status, msg);
                } else if (status == 100) {
                    CharSequence msg = mContext.getText(
                            com.android.internal.R.string.reboot_to_update_reboot);
                    sInstance.setRebootProgress(status, msg);
                } else {
                    // Ignored
                }
            }
        };

        final boolean[] done = new boolean[1];
        done[0] = false;
        Thread t = new Thread() {
            @Override
            public void run() {
                RecoverySystem rs = (RecoverySystem) mContext.getSystemService(
                        Context.RECOVERY_SERVICE);
                String filename = null;
                try {
                    filename = FileUtils.readTextFile(RecoverySystem.UNCRYPT_PACKAGE_FILE, 0, null);
                    rs.processPackage(mContext, new File(filename), progressListener);
                } catch (IOException e) {
                    Log.e(TAG, "Error uncrypting file", e);
                }
                done[0] = true;
            }
        };
        t.start();

        try {
            t.join(MAX_UNCRYPT_WAIT_TIME);
        } catch (InterruptedException unused) {
        }
        if (!done[0]) {
            Log.w(TAG, "Timed out waiting for uncrypt.");
        }
    }
}<|MERGE_RESOLUTION|>--- conflicted
+++ resolved
@@ -166,7 +166,6 @@
         }
 
         boolean showRebootOption = false;
-<<<<<<< HEAD
 
         String[] actionsArray;
         String actions = CMSettings.Secure.getStringForUser(context.getContentResolver(),
@@ -180,12 +179,6 @@
 
         for (int i = 0; i < actionsArray.length; i++) {
             if (actionsArray[i].equals("reboot")) {
-=======
-        String[] defaultActions = context.getResources().getStringArray(
-                com.android.internal.R.array.config_globalActionsList);
-        for (int i = 0; i < defaultActions.length; i++) {
-            if (defaultActions[i].equals("reboot")) {
->>>>>>> 4404f4a2
                 showRebootOption = true;
                 break;
             }
@@ -216,7 +209,6 @@
                             ? com.android.internal.R.string.reboot_safemode_title
                             : showRebootOption
                                     ? com.android.internal.R.string.reboot_title
-<<<<<<< HEAD
                                     : com.android.internal.R.string.power_off);
 
             if (!advancedReboot) {
@@ -230,11 +222,6 @@
             confirmDialogBuilder.setPositiveButton(com.android.internal.R.string.yes,
                     new DialogInterface.OnClickListener() {
                         @Override
-=======
-                                    : com.android.internal.R.string.power_off)
-                    .setMessage(resourceId)
-                    .setPositiveButton(com.android.internal.R.string.yes, new DialogInterface.OnClickListener() {
->>>>>>> 4404f4a2
                         public void onClick(DialogInterface dialog, int which) {
                             if (advancedReboot) {
                                 boolean softReboot = false;
