/*
 * Copyright (C) 2007 The Android Open Source Project
 *
 * Licensed under the Apache License, Version 2.0 (the "License");
 * you may not use this file except in compliance with the License.
 * You may obtain a copy of the License at
 *
 *      http://www.apache.org/licenses/LICENSE-2.0
 *
 * Unless required by applicable law or agreed to in writing, software
 * distributed under the License is distributed on an "AS IS" BASIS,
 * WITHOUT WARRANTIES OR CONDITIONS OF ANY KIND, either express or implied.
 * See the License for the specific language governing permissions and
 * limitations under the License.
 */

package com.android.server.power;

import static android.os.IServiceManager.DUMP_FLAG_PRIORITY_CRITICAL;
import static android.os.IServiceManager.DUMP_FLAG_PRIORITY_DEFAULT;
import static android.os.PowerManagerInternal.MODE_DEVICE_IDLE;
import static android.os.PowerManagerInternal.MODE_DISPLAY_INACTIVE;
import static android.os.PowerManagerInternal.WAKEFULNESS_ASLEEP;
import static android.os.PowerManagerInternal.WAKEFULNESS_AWAKE;
import static android.os.PowerManagerInternal.WAKEFULNESS_DOZING;
import static android.os.PowerManagerInternal.WAKEFULNESS_DREAMING;

import android.annotation.IntDef;
import android.annotation.NonNull;
import android.annotation.Nullable;
import android.annotation.UserIdInt;
import android.app.ActivityManager;
import android.app.SynchronousUserSwitchObserver;
import android.content.BroadcastReceiver;
import android.content.ContentResolver;
import android.content.Context;
import android.content.Intent;
import android.content.IntentFilter;
import android.content.pm.PackageManager;
import android.content.res.Resources;
import android.database.ContentObserver;
import android.hardware.SensorManager;
import android.hardware.SystemSensorManager;
import android.hardware.display.AmbientDisplayConfiguration;
import android.hardware.display.DisplayManagerInternal;
import android.hardware.display.DisplayManagerInternal.DisplayPowerRequest;
import android.hardware.power.V1_0.PowerHint;
import android.net.Uri;
import android.os.BatteryManager;
import android.os.BatteryManagerInternal;
import android.os.BatterySaverPolicyConfig;
import android.os.Binder;
import android.os.Handler;
import android.os.IBinder;
import android.os.IPowerManager;
import android.os.Looper;
import android.os.Message;
import android.os.PowerManager;
import android.os.PowerManager.ServiceType;
import android.os.PowerManager.WakeData;
import android.os.PowerManager.WakeReason;
import android.os.PowerManagerInternal;
import android.os.PowerSaveState;
import android.os.Process;
import android.os.RemoteException;
import android.os.ResultReceiver;
import android.os.ShellCallback;
import android.os.SystemClock;
import android.os.SystemProperties;
import android.os.Trace;
import android.os.UserHandle;
import android.os.UserManager;
import android.os.WorkSource;
import android.os.WorkSource.WorkChain;
import android.provider.Settings;
import android.provider.Settings.SettingNotFoundException;
import android.service.dreams.DreamManagerInternal;
import android.service.vr.IVrManager;
import android.service.vr.IVrStateCallbacks;
import android.sysprop.InitProperties;
import android.util.KeyValueListParser;
import android.util.PrintWriterPrinter;
import android.util.Slog;
import android.util.SparseArray;
import android.util.TimeUtils;
import android.util.proto.ProtoOutputStream;
import android.view.Display;
import android.view.KeyEvent;

import com.android.internal.BrightnessSynchronizer;
import com.android.internal.annotations.VisibleForTesting;
import com.android.internal.app.IAppOpsService;
import com.android.internal.app.IBatteryStats;
import com.android.internal.os.BackgroundThread;
import com.android.internal.util.DumpUtils;
import com.android.server.EventLogTags;
import com.android.server.LockGuard;
import com.android.server.RescueParty;
import com.android.server.ServiceThread;
import com.android.server.SystemService;
import com.android.server.UiThread;
import com.android.server.UserspaceRebootLogger;
import com.android.server.Watchdog;
import com.android.server.am.BatteryStatsService;
import com.android.server.lights.LightsManager;
import com.android.server.lights.LogicalLight;
import com.android.server.policy.WindowManagerPolicy;
import com.android.server.power.batterysaver.BatterySaverController;
import com.android.server.power.batterysaver.BatterySaverPolicy;
import com.android.server.power.batterysaver.BatterySaverStateMachine;
import com.android.server.power.batterysaver.BatterySavingStats;

import java.io.FileDescriptor;
import java.io.PrintWriter;
import java.lang.annotation.Retention;
import java.lang.annotation.RetentionPolicy;
import java.util.ArrayList;
import java.util.Arrays;
import java.util.List;
import java.util.Objects;

/**
 * The power manager service is responsible for coordinating power management
 * functions on the device.
 */
public final class PowerManagerService extends SystemService
        implements Watchdog.Monitor {
    private static final String TAG = "PowerManagerService";

    private static final boolean DEBUG = false;
    private static final boolean DEBUG_SPEW = DEBUG && true;

    // Message: Sent when a user activity timeout occurs to update the power state.
    private static final int MSG_USER_ACTIVITY_TIMEOUT = 1;
    // Message: Sent when the device enters or exits a dreaming or dozing state.
    private static final int MSG_SANDMAN = 2;
    // Message: Sent when the screen brightness boost expires.
    private static final int MSG_SCREEN_BRIGHTNESS_BOOST_TIMEOUT = 3;
    // Message: Polling to look for long held wake locks.
    private static final int MSG_CHECK_FOR_LONG_WAKELOCKS = 4;
    // Message: Sent when an attentive timeout occurs to update the power state.
    private static final int MSG_ATTENTIVE_TIMEOUT = 5;

    // Dirty bit: mWakeLocks changed
    private static final int DIRTY_WAKE_LOCKS = 1 << 0;
    // Dirty bit: mWakefulness changed
    private static final int DIRTY_WAKEFULNESS = 1 << 1;
    // Dirty bit: user activity was poked or may have timed out
    private static final int DIRTY_USER_ACTIVITY = 1 << 2;
    // Dirty bit: actual display power state was updated asynchronously
    private static final int DIRTY_ACTUAL_DISPLAY_POWER_STATE_UPDATED = 1 << 3;
    // Dirty bit: mBootCompleted changed
    private static final int DIRTY_BOOT_COMPLETED = 1 << 4;
    // Dirty bit: settings changed
    private static final int DIRTY_SETTINGS = 1 << 5;
    // Dirty bit: mIsPowered changed
    private static final int DIRTY_IS_POWERED = 1 << 6;
    // Dirty bit: mStayOn changed
    private static final int DIRTY_STAY_ON = 1 << 7;
    // Dirty bit: battery state changed
    private static final int DIRTY_BATTERY_STATE = 1 << 8;
    // Dirty bit: proximity state changed
    private static final int DIRTY_PROXIMITY_POSITIVE = 1 << 9;
    // Dirty bit: dock state changed
    private static final int DIRTY_DOCK_STATE = 1 << 10;
    // Dirty bit: brightness boost changed
    private static final int DIRTY_SCREEN_BRIGHTNESS_BOOST = 1 << 11;
    // Dirty bit: sQuiescent changed
    private static final int DIRTY_QUIESCENT = 1 << 12;
    // Dirty bit: VR Mode enabled changed
    private static final int DIRTY_VR_MODE_CHANGED = 1 << 13;
    // Dirty bit: attentive timer may have timed out
    private static final int DIRTY_ATTENTIVE = 1 << 14;

    // Summarizes the state of all active wakelocks.
    private static final int WAKE_LOCK_CPU = 1 << 0;
    private static final int WAKE_LOCK_SCREEN_BRIGHT = 1 << 1;
    private static final int WAKE_LOCK_SCREEN_DIM = 1 << 2;
    private static final int WAKE_LOCK_BUTTON_BRIGHT = 1 << 3;
    private static final int WAKE_LOCK_PROXIMITY_SCREEN_OFF = 1 << 4;
    private static final int WAKE_LOCK_STAY_AWAKE = 1 << 5; // only set if already awake
    private static final int WAKE_LOCK_DOZE = 1 << 6;
    private static final int WAKE_LOCK_DRAW = 1 << 7;

    // Summarizes the user activity state.
    private static final int USER_ACTIVITY_SCREEN_BRIGHT = 1 << 0;
    private static final int USER_ACTIVITY_SCREEN_DIM = 1 << 1;
    private static final int USER_ACTIVITY_SCREEN_DREAM = 1 << 2;

    // Default timeout in milliseconds.  This is only used until the settings
    // provider populates the actual default value (R.integer.def_screen_off_timeout).
    private static final int DEFAULT_SCREEN_OFF_TIMEOUT = 15 * 1000;
    private static final int DEFAULT_SLEEP_TIMEOUT = -1;

    // Screen brightness boost timeout.
    // Hardcoded for now until we decide what the right policy should be.
    // This should perhaps be a setting.
    private static final int SCREEN_BRIGHTNESS_BOOST_TIMEOUT = 5 * 1000;

    // Float.NaN cannot be stored in config.xml so -2 is used instead
    private static final float INVALID_BRIGHTNESS_IN_CONFIG = -2f;

    // How long a partial wake lock must be held until we consider it a long wake lock.
    static final long MIN_LONG_WAKE_CHECK_INTERVAL = 60*1000;

    // Power features defined in hardware/libhardware/include/hardware/power.h.
    private static final int POWER_FEATURE_DOUBLE_TAP_TO_WAKE = 1;

    // Default setting for double tap to wake.
    private static final int DEFAULT_DOUBLE_TAP_TO_WAKE = 0;

    // System property indicating that the screen should remain off until an explicit user action
    private static final String SYSTEM_PROPERTY_QUIESCENT = "ro.boot.quiescent";

    // System Property indicating that retail demo mode is currently enabled.
    private static final String SYSTEM_PROPERTY_RETAIL_DEMO_ENABLED = "sys.retaildemo.enabled";

    // System property for last reboot reason
    private static final String SYSTEM_PROPERTY_REBOOT_REASON = "sys.boot.reason";

    // Possible reasons for shutting down or reboot for use in
    // SYSTEM_PROPERTY_REBOOT_REASON(sys.boot.reason) which is set by bootstat
    private static final String REASON_SHUTDOWN = "shutdown";
    private static final String REASON_REBOOT = "reboot";
    private static final String REASON_USERREQUESTED = "shutdown,userrequested";
    private static final String REASON_THERMAL_SHUTDOWN = "shutdown,thermal";
    private static final String REASON_LOW_BATTERY = "shutdown,battery";
    private static final String REASON_BATTERY_THERMAL_STATE = "shutdown,thermal,battery";

    private static final String TRACE_SCREEN_ON = "Screen turning on";

    /** If turning screen on takes more than this long, we show a warning on logcat. */
    private static final int SCREEN_ON_LATENCY_WARNING_MS = 200;

    /** Constants for {@link #shutdownOrRebootInternal} */
    @Retention(RetentionPolicy.SOURCE)
    @IntDef({HALT_MODE_SHUTDOWN, HALT_MODE_REBOOT, HALT_MODE_REBOOT_SAFE_MODE})
    public @interface HaltMode {}
    private static final int HALT_MODE_SHUTDOWN = 0;
    private static final int HALT_MODE_REBOOT = 1;
    private static final int HALT_MODE_REBOOT_SAFE_MODE = 2;

    private final Context mContext;
    private final ServiceThread mHandlerThread;
    private final Handler mHandler;
    private final AmbientDisplayConfiguration mAmbientDisplayConfiguration;
    private final BatterySaverController mBatterySaverController;
    private final BatterySaverPolicy mBatterySaverPolicy;
    private final BatterySaverStateMachine mBatterySaverStateMachine;
    private final BatterySavingStats mBatterySavingStats;
    private final AttentionDetector mAttentionDetector;
    private final BinderService mBinderService;
    private final LocalService mLocalService;
    private final NativeWrapper mNativeWrapper;
    private final SystemPropertiesWrapper mSystemProperties;
    private final Clock mClock;
    private final Injector mInjector;

    private LightsManager mLightsManager;
    private BatteryManagerInternal mBatteryManagerInternal;
    private DisplayManagerInternal mDisplayManagerInternal;
    private IBatteryStats mBatteryStats;
    private IAppOpsService mAppOps;
    private WindowManagerPolicy mPolicy;
    private Notifier mNotifier;
    private WirelessChargerDetector mWirelessChargerDetector;
    private SettingsObserver mSettingsObserver;
    private DreamManagerInternal mDreamManager;
    private LogicalLight mAttentionLight;

    private InattentiveSleepWarningController mInattentiveSleepWarningOverlayController;
    private final AmbientDisplaySuppressionController mAmbientDisplaySuppressionController;

    private final Object mLock = LockGuard.installNewLock(LockGuard.INDEX_POWER);

    // A bitfield that indicates what parts of the power state have
    // changed and need to be recalculated.
    private int mDirty;

    // Indicates whether the device is awake or asleep or somewhere in between.
    // This is distinct from the screen power state, which is managed separately.
    // Do not access directly; always use {@link #setWakefulness} and {@link getWakefulness}.
    private int mWakefulnessRaw;
    private boolean mWakefulnessChanging;

    // True if the sandman has just been summoned for the first time since entering the
    // dreaming or dozing state.  Indicates whether a new dream should begin.
    private boolean mSandmanSummoned;

    // True if MSG_SANDMAN has been scheduled.
    private boolean mSandmanScheduled;

    // Table of all suspend blockers.
    // There should only be a few of these.
    private final ArrayList<SuspendBlocker> mSuspendBlockers = new ArrayList<SuspendBlocker>();

    // Table of all wake locks acquired by applications.
    private final ArrayList<WakeLock> mWakeLocks = new ArrayList<WakeLock>();

    // A bitfield that summarizes the state of all active wakelocks.
    private int mWakeLockSummary;

    // Have we scheduled a message to check for long wake locks?  This is when we will check.
    private long mNotifyLongScheduled;

    // Last time we checked for long wake locks.
    private long mNotifyLongDispatched;

    // The time we decided to do next long check.
    private long mNotifyLongNextCheck;

    // If true, instructs the display controller to wait for the proximity sensor to
    // go negative before turning the screen on.
    private boolean mRequestWaitForNegativeProximity;

    // Timestamp of the last time the device was awoken or put to sleep.
    private long mLastWakeTime;
    private long mLastSleepTime;

    // Last reason the device went to sleep.
    private @WakeReason int mLastWakeReason;
    private int mLastSleepReason;

    // Timestamp of the last call to user activity.
    private long mLastUserActivityTime;
    private long mLastUserActivityTimeNoChangeLights;

    // Timestamp of last interactive power hint.
    private long mLastInteractivePowerHintTime;

    // Timestamp of the last screen brightness boost.
    private long mLastScreenBrightnessBoostTime;
    private boolean mScreenBrightnessBoostInProgress;

    // A bitfield that summarizes the effect of the user activity timer.
    private int mUserActivitySummary;

    // The desired display power state.  The actual state may lag behind the
    // requested because it is updated asynchronously by the display power controller.
    private final DisplayPowerRequest mDisplayPowerRequest = new DisplayPowerRequest();

    // True if the display power state has been fully applied, which means the display
    // is actually on or actually off or whatever was requested.
    private boolean mDisplayReady;

    // The suspend blocker used to keep the CPU alive when an application has acquired
    // a wake lock.
    private final SuspendBlocker mWakeLockSuspendBlocker;

    // True if the wake lock suspend blocker has been acquired.
    private boolean mHoldingWakeLockSuspendBlocker;

    // The suspend blocker used to keep the CPU alive when the display is on, the
    // display is getting ready or there is user activity (in which case the display
    // must be on).
    private final SuspendBlocker mDisplaySuspendBlocker;

    // True if the display suspend blocker has been acquired.
    private boolean mHoldingDisplaySuspendBlocker;

    // True if systemReady() has been called.
    private boolean mSystemReady;

    // True if boot completed occurred. We keep the screen on until this happens.
    // The screen will be off if we are in quiescent mode.
    private boolean mBootCompleted;

    // True if auto-suspend mode is enabled.
    // Refer to autosuspend.h.
    private boolean mHalAutoSuspendModeEnabled;

    // True if interactive mode is enabled.
    // Refer to power.h.
    private boolean mHalInteractiveModeEnabled;

    // True if the device is plugged into a power source.
    private boolean mIsPowered;

    // The current plug type, such as BatteryManager.BATTERY_PLUGGED_WIRELESS.
    private int mPlugType;

    // The current battery level percentage.
    private int mBatteryLevel;

    // The battery level percentage at the time the dream started.
    // This is used to terminate a dream and go to sleep if the battery is
    // draining faster than it is charging and the user activity timeout has expired.
    private int mBatteryLevelWhenDreamStarted;

    // The current dock state.
    private int mDockState = Intent.EXTRA_DOCK_STATE_UNDOCKED;

    // True to decouple auto-suspend mode from the display state.
    private boolean mDecoupleHalAutoSuspendModeFromDisplayConfig;

    // True to decouple interactive mode from the display state.
    private boolean mDecoupleHalInteractiveModeFromDisplayConfig;

    // True if the device should wake up when plugged or unplugged.
    private boolean mWakeUpWhenPluggedOrUnpluggedConfig;

    // True if the device should wake up when plugged or unplugged in theater mode.
    private boolean mWakeUpWhenPluggedOrUnpluggedInTheaterModeConfig;

    // True if the device should suspend when the screen is off due to proximity.
    private boolean mSuspendWhenScreenOffDueToProximityConfig;

    // Default value for attentive timeout.
    private int mAttentiveTimeoutConfig;

    // True if dreams are supported on this device.
    private boolean mDreamsSupportedConfig;

    // Default value for dreams enabled
    private boolean mDreamsEnabledByDefaultConfig;

    // Default value for dreams activate-on-sleep
    private boolean mDreamsActivatedOnSleepByDefaultConfig;

    // Default value for dreams activate-on-dock
    private boolean mDreamsActivatedOnDockByDefaultConfig;

    // True if dreams can run while not plugged in.
    private boolean mDreamsEnabledOnBatteryConfig;

    // Minimum battery level to allow dreaming when powered.
    // Use -1 to disable this safety feature.
    private int mDreamsBatteryLevelMinimumWhenPoweredConfig;

    // Minimum battery level to allow dreaming when not powered.
    // Use -1 to disable this safety feature.
    private int mDreamsBatteryLevelMinimumWhenNotPoweredConfig;

    // If the battery level drops by this percentage and the user activity timeout
    // has expired, then assume the device is receiving insufficient current to charge
    // effectively and terminate the dream.  Use -1 to disable this safety feature.
    private int mDreamsBatteryLevelDrainCutoffConfig;

    // True if dreams are enabled by the user.
    private boolean mDreamsEnabledSetting;

    // True if dreams should be activated on sleep.
    private boolean mDreamsActivateOnSleepSetting;

    // True if dreams should be activated on dock.
    private boolean mDreamsActivateOnDockSetting;

    // True if doze should not be started until after the screen off transition.
    private boolean mDozeAfterScreenOff;

    // The minimum screen off timeout, in milliseconds.
    private long mMinimumScreenOffTimeoutConfig;

    // The screen dim duration, in milliseconds.
    // This is subtracted from the end of the screen off timeout so the
    // minimum screen off timeout should be longer than this.
    private long mMaximumScreenDimDurationConfig;

    // The maximum screen dim time expressed as a ratio relative to the screen
    // off timeout.  If the screen off timeout is very short then we want the
    // dim timeout to also be quite short so that most of the time is spent on.
    // Otherwise the user won't get much screen on time before dimming occurs.
    private float mMaximumScreenDimRatioConfig;

    // Whether device supports double tap to wake.
    private boolean mSupportsDoubleTapWakeConfig;

    // The screen off timeout setting value in milliseconds.
    private long mScreenOffTimeoutSetting;

    // Default for attentive warning duration.
    private long mAttentiveWarningDurationConfig;

    // The sleep timeout setting value in milliseconds.
    private long mSleepTimeoutSetting;

    // How long to show a warning message to user before the device goes to sleep
    // after long user inactivity, even if wakelocks are held.
    private long mAttentiveTimeoutSetting;

    // The maximum allowable screen off timeout according to the device
    // administration policy.  Overrides other settings.
    private long mMaximumScreenOffTimeoutFromDeviceAdmin = Long.MAX_VALUE;

    // The stay on while plugged in setting.
    // A bitfield of battery conditions under which to make the screen stay on.
    private int mStayOnWhilePluggedInSetting;

    // True if the device should stay on.
    private boolean mStayOn;

    // True if the lights should stay off until an explicit user action.
    private static boolean sQuiescent;

    // True if the proximity sensor reads a positive result.
    private boolean mProximityPositive;

    // Screen brightness setting limits.
    private float mScreenBrightnessSettingMinimum;
    private float mScreenBrightnessSettingMaximum;
    private float mScreenBrightnessSettingDefault;
    public final float mScreenBrightnessMinimum;
    public final float mScreenBrightnessMaximum;
    public final float mScreenBrightnessDefault;
    public final float mScreenBrightnessDoze;
    public final float mScreenBrightnessDim;
    public final float mScreenBrightnessMinimumVr;
    public final float mScreenBrightnessMaximumVr;
    public final float mScreenBrightnessDefaultVr;

    // The screen brightness mode.
    // One of the Settings.System.SCREEN_BRIGHTNESS_MODE_* constants.
    private int mScreenBrightnessModeSetting;

    // The screen brightness setting override from the window manager
    // to allow the current foreground activity to override the brightness.
    private float mScreenBrightnessOverrideFromWindowManager =
            PowerManager.BRIGHTNESS_INVALID_FLOAT;

    // The window manager has determined the user to be inactive via other means.
    // Set this to false to disable.
    private boolean mUserInactiveOverrideFromWindowManager;

    // The next possible user activity timeout after being explicitly told the user is inactive.
    // Set to -1 when not told the user is inactive since the last period spent dozing or asleep.
    private long mOverriddenTimeout = -1;

    // The user activity timeout override from the window manager
    // to allow the current foreground activity to override the user activity timeout.
    // Use -1 to disable.
    private long mUserActivityTimeoutOverrideFromWindowManager = -1;

    // The screen state to use while dozing.
    private int mDozeScreenStateOverrideFromDreamManager = Display.STATE_UNKNOWN;

    // The screen brightness to use while dozing.
    private int mDozeScreenBrightnessOverrideFromDreamManager = PowerManager.BRIGHTNESS_DEFAULT;

    private float mDozeScreenBrightnessOverrideFromDreamManagerFloat =
            PowerManager.BRIGHTNESS_INVALID_FLOAT;
    // Keep display state when dozing.
    private boolean mDrawWakeLockOverrideFromSidekick;

    // Time when we last logged a warning about calling userActivity() without permission.
    private long mLastWarningAboutUserActivityPermission = Long.MIN_VALUE;

    // True if the battery level is currently considered low.
    private boolean mBatteryLevelLow;

    // True if we are currently in device idle mode.
    private boolean mDeviceIdleMode;

    // True if we are currently in light device idle mode.
    private boolean mLightDeviceIdleMode;

    // Set of app ids that we will always respect the wake locks for.
    int[] mDeviceIdleWhitelist = new int[0];

    // Set of app ids that are temporarily allowed to acquire wakelocks due to high-pri message
    int[] mDeviceIdleTempWhitelist = new int[0];

    private final SparseArray<UidState> mUidState = new SparseArray<>();

    // We are currently in the middle of a batch change of uids.
    private boolean mUidsChanging;

    // Some uids have actually changed while mUidsChanging was true.
    private boolean mUidsChanged;

    // True if theater mode is enabled
    private boolean mTheaterModeEnabled;

    // True if always on display is enabled
    private boolean mAlwaysOnEnabled;

    // True if double tap to wake is enabled
    private boolean mDoubleTapWakeEnabled;

    // True if we are currently in VR Mode.
    private boolean mIsVrModeEnabled;

    // True if we in the process of performing a forceSuspend
    private boolean mForceSuspendActive;

    // Transition to Doze is in progress.  We have transitioned to WAKEFULNESS_DOZING,
    // but the DreamService has not yet been told to start (it's an async process).
    private boolean mDozeStartInProgress;

    private final class ForegroundProfileObserver extends SynchronousUserSwitchObserver {
        @Override
        public void onUserSwitching(@UserIdInt int newUserId) throws RemoteException {
            synchronized (mLock) {
                mUserId = newUserId;
            }
        }

        @Override
        public void onForegroundProfileSwitch(@UserIdInt int newProfileId) throws RemoteException {
            final long now = mClock.uptimeMillis();
            synchronized (mLock) {
                mForegroundProfile = newProfileId;
                maybeUpdateForegroundProfileLastActivityLocked(now);
            }
        }
    }

    // User id corresponding to activity the user is currently interacting with.
    private @UserIdInt int mForegroundProfile;
    // User id of main profile for the current user (doesn't include managed profiles)
    private @UserIdInt int mUserId;

    // Per-profile state to track when a profile should be locked.
    private final SparseArray<ProfilePowerState> mProfilePowerState = new SparseArray<>();

    private static final class ProfilePowerState {
        // Profile user id.
        final @UserIdInt int mUserId;
        // Maximum time to lock set by admin.
        long mScreenOffTimeout;
        // Like top-level mWakeLockSummary, but only for wake locks that affect current profile.
        int mWakeLockSummary;
        // Last user activity that happened in an app running in the profile.
        long mLastUserActivityTime;
        // Whether profile has been locked last time it timed out.
        boolean mLockingNotified;

        public ProfilePowerState(@UserIdInt int userId, long screenOffTimeout, long now) {
            mUserId = userId;
            mScreenOffTimeout = screenOffTimeout;
            // Not accurate but at least won't cause immediate locking of the profile.
            mLastUserActivityTime = now;
        }
    }

    /**
     * All times are in milliseconds. These constants are kept synchronized with the system
     * global Settings. Any access to this class or its fields should be done while
     * holding the PowerManagerService.mLock lock.
     */
    private final class Constants extends ContentObserver {
        // Key names stored in the settings value.
        private static final String KEY_NO_CACHED_WAKE_LOCKS = "no_cached_wake_locks";

        private static final boolean DEFAULT_NO_CACHED_WAKE_LOCKS = true;

        // Prevent processes that are cached from holding wake locks?
        public boolean NO_CACHED_WAKE_LOCKS = DEFAULT_NO_CACHED_WAKE_LOCKS;

        private ContentResolver mResolver;
        private final KeyValueListParser mParser = new KeyValueListParser(',');

        public Constants(Handler handler) {
            super(handler);
        }

        public void start(ContentResolver resolver) {
            mResolver = resolver;
            mResolver.registerContentObserver(Settings.Global.getUriFor(
                    Settings.Global.POWER_MANAGER_CONSTANTS), false, this);
            updateConstants();
        }

        @Override
        public void onChange(boolean selfChange, Uri uri) {
            updateConstants();
        }

        private void updateConstants() {
            synchronized (mLock) {
                try {
                    mParser.setString(Settings.Global.getString(mResolver,
                            Settings.Global.POWER_MANAGER_CONSTANTS));
                } catch (IllegalArgumentException e) {
                    // Failed to parse the settings string, log this and move on
                    // with defaults.
                    Slog.e(TAG, "Bad alarm manager settings", e);
                }

                NO_CACHED_WAKE_LOCKS = mParser.getBoolean(KEY_NO_CACHED_WAKE_LOCKS,
                        DEFAULT_NO_CACHED_WAKE_LOCKS);
            }
        }

        void dump(PrintWriter pw) {
            pw.println("  Settings " + Settings.Global.POWER_MANAGER_CONSTANTS + ":");

            pw.print("    "); pw.print(KEY_NO_CACHED_WAKE_LOCKS); pw.print("=");
            pw.println(NO_CACHED_WAKE_LOCKS);
        }

        void dumpProto(ProtoOutputStream proto) {
            final long constantsToken = proto.start(PowerManagerServiceDumpProto.CONSTANTS);
            proto.write(PowerManagerServiceDumpProto.ConstantsProto.IS_NO_CACHED_WAKE_LOCKS,
                    NO_CACHED_WAKE_LOCKS);
            proto.end(constantsToken);
        }
    }

    /**
     * Wrapper around the static-native methods of PowerManagerService.
     *
     * This class exists to allow us to mock static native methods in our tests. If mocking static
     * methods becomes easier than this in the future, we can delete this class.
     */
    @VisibleForTesting
    public static class NativeWrapper {
        /** Wrapper for PowerManager.nativeInit */
        public void nativeInit(PowerManagerService service) {
            service.nativeInit();
        }

        /** Wrapper for PowerManager.nativeAcquireSuspectBlocker */
        public void nativeAcquireSuspendBlocker(String name) {
            PowerManagerService.nativeAcquireSuspendBlocker(name);
        }

        /** Wrapper for PowerManager.nativeReleaseSuspendBlocker */
        public void nativeReleaseSuspendBlocker(String name) {
            PowerManagerService.nativeReleaseSuspendBlocker(name);
        }

        /** Wrapper for PowerManager.nativeSetInteractive */
        public void nativeSetInteractive(boolean enable) {
            PowerManagerService.nativeSetInteractive(enable);
        }

        /** Wrapper for PowerManager.nativeSetAutoSuspend */
        public void nativeSetAutoSuspend(boolean enable) {
            PowerManagerService.nativeSetAutoSuspend(enable);
        }

        /** Wrapper for PowerManager.nativeSendPowerHint */
        public void nativeSendPowerHint(int hintId, int data) {
            PowerManagerService.nativeSendPowerHint(hintId, data);
        }

        /** Wrapper for PowerManager.nativeSetPowerBoost */
        public void nativeSetPowerBoost(int boost, int durationMs) {
            PowerManagerService.nativeSetPowerBoost(boost, durationMs);
        }

        /** Wrapper for PowerManager.nativeSetPowerMode */
        public boolean nativeSetPowerMode(int mode, boolean enabled) {
            return PowerManagerService.nativeSetPowerMode(mode, enabled);
        }

        /** Wrapper for PowerManager.nativeSetFeature */
        public void nativeSetFeature(int featureId, int data) {
            PowerManagerService.nativeSetFeature(featureId, data);
        }

        /** Wrapper for PowerManager.nativeForceSuspend */
        public boolean nativeForceSuspend() {
            return PowerManagerService.nativeForceSuspend();
        }
    }

    /** Functional interface for providing time. */
    @VisibleForTesting
    interface Clock {
        /**
         * Returns current time in milliseconds since boot, not counting time spent in deep sleep.
         */
        long uptimeMillis();
    }

    @VisibleForTesting
    static class Injector {
        Notifier createNotifier(Looper looper, Context context, IBatteryStats batteryStats,
                SuspendBlocker suspendBlocker, WindowManagerPolicy policy) {
            return new Notifier(looper, context, batteryStats, suspendBlocker, policy);
        }

        SuspendBlocker createSuspendBlocker(PowerManagerService service, String name) {
            SuspendBlocker suspendBlocker = service.new SuspendBlockerImpl(name);
            service.mSuspendBlockers.add(suspendBlocker);
            return suspendBlocker;
        }

        BatterySaverPolicy createBatterySaverPolicy(
                Object lock, Context context, BatterySavingStats batterySavingStats) {
            return new BatterySaverPolicy(lock, context, batterySavingStats);
        }

        BatterySaverController createBatterySaverController(
                Object lock, Context context, BatterySaverPolicy batterySaverPolicy,
                BatterySavingStats batterySavingStats) {
            return new BatterySaverController(lock, context, BackgroundThread.get().getLooper(),
                    batterySaverPolicy, batterySavingStats);
        }

        BatterySaverStateMachine createBatterySaverStateMachine(Object lock, Context context,
                BatterySaverController batterySaverController) {
            return new BatterySaverStateMachine(lock, context, batterySaverController);
        }

        NativeWrapper createNativeWrapper() {
            return new NativeWrapper();
        }

        WirelessChargerDetector createWirelessChargerDetector(
                SensorManager sensorManager, SuspendBlocker suspendBlocker, Handler handler) {
            return new WirelessChargerDetector(sensorManager, suspendBlocker, handler);
        }

        AmbientDisplayConfiguration createAmbientDisplayConfiguration(Context context) {
            return new AmbientDisplayConfiguration(context);
        }

        AmbientDisplaySuppressionController createAmbientDisplaySuppressionController(
                Context context) {
            return new AmbientDisplaySuppressionController(context);
        }

        InattentiveSleepWarningController createInattentiveSleepWarningController() {
            return new InattentiveSleepWarningController();
        }

        public SystemPropertiesWrapper createSystemPropertiesWrapper() {
            return new SystemPropertiesWrapper() {
                @Override
                public String get(String key, String def) {
                    return SystemProperties.get(key, def);
                }

                @Override
                public void set(String key, String val) {
                    SystemProperties.set(key, val);
                }
            };
        }

        Clock createClock() {
            return SystemClock::uptimeMillis;
        }

        /**
         * Handler for asynchronous operations performed by the power manager.
         */
        Handler createHandler(Looper looper, Handler.Callback callback) {
            return new Handler(looper, callback, true /*async*/);
        }

        void invalidateIsInteractiveCaches() {
            PowerManager.invalidateIsInteractiveCaches();
        }
    }

    final Constants mConstants;

    private native void nativeInit();
    private static native void nativeAcquireSuspendBlocker(String name);
    private static native void nativeReleaseSuspendBlocker(String name);
    private static native void nativeSetInteractive(boolean enable);
    private static native void nativeSetAutoSuspend(boolean enable);
    private static native void nativeSendPowerHint(int hintId, int data);
    private static native void nativeSetPowerBoost(int boost, int durationMs);
    private static native boolean nativeSetPowerMode(int mode, boolean enabled);
    private static native void nativeSetFeature(int featureId, int data);
    private static native boolean nativeForceSuspend();

    public PowerManagerService(Context context) {
        this(context, new Injector());
    }

    @VisibleForTesting
    PowerManagerService(Context context, Injector injector) {
        super(context);

        mContext = context;
        mBinderService = new BinderService();
        mLocalService = new LocalService();
        mNativeWrapper = injector.createNativeWrapper();
        mSystemProperties = injector.createSystemPropertiesWrapper();
        mClock = injector.createClock();
        mInjector = injector;

        mHandlerThread = new ServiceThread(TAG,
                Process.THREAD_PRIORITY_DISPLAY, false /*allowIo*/);
        mHandlerThread.start();
        mHandler = injector.createHandler(mHandlerThread.getLooper(),
                new PowerManagerHandlerCallback());
        mConstants = new Constants(mHandler);
        mAmbientDisplayConfiguration = mInjector.createAmbientDisplayConfiguration(context);
        mAmbientDisplaySuppressionController =
                mInjector.createAmbientDisplaySuppressionController(context);
        mAttentionDetector = new AttentionDetector(this::onUserAttention, mLock);

        mBatterySavingStats = new BatterySavingStats(mLock);
        mBatterySaverPolicy =
                mInjector.createBatterySaverPolicy(mLock, mContext, mBatterySavingStats);
        mBatterySaverController = mInjector.createBatterySaverController(mLock, mContext,
                mBatterySaverPolicy, mBatterySavingStats);
        mBatterySaverStateMachine = mInjector.createBatterySaverStateMachine(mLock, mContext,
                mBatterySaverController);

        mInattentiveSleepWarningOverlayController =
                mInjector.createInattentiveSleepWarningController();

        // Save brightness values:
        // Get float values from config.
        // Store float if valid
        // Otherwise, get int values and convert to float and then store.
        final float min = mContext.getResources().getFloat(com.android.internal.R.dimen
                .config_screenBrightnessSettingMinimumFloat);
        final float max = mContext.getResources().getFloat(com.android.internal.R.dimen
                .config_screenBrightnessSettingMaximumFloat);
        final float def = mContext.getResources().getFloat(com.android.internal.R.dimen
                .config_screenBrightnessSettingDefaultFloat);
        final float doze = mContext.getResources().getFloat(com.android.internal.R.dimen
                .config_screenBrightnessDozeFloat);
        final float dim = mContext.getResources().getFloat(com.android.internal.R.dimen
                .config_screenBrightnessDimFloat);

        if (min == INVALID_BRIGHTNESS_IN_CONFIG || max == INVALID_BRIGHTNESS_IN_CONFIG
                || def == INVALID_BRIGHTNESS_IN_CONFIG) {
            mScreenBrightnessMinimum = BrightnessSynchronizer.brightnessIntToFloat(
                    mContext.getResources().getInteger(com.android.internal.R.integer
                            .config_screenBrightnessSettingMinimum),
                    PowerManager.BRIGHTNESS_OFF + 1, PowerManager.BRIGHTNESS_ON,
                    PowerManager.BRIGHTNESS_MIN, PowerManager.BRIGHTNESS_MAX);
            mScreenBrightnessMaximum = BrightnessSynchronizer.brightnessIntToFloat(
                    mContext.getResources().getInteger(com.android.internal.R.integer
                            .config_screenBrightnessSettingMaximum),
                    PowerManager.BRIGHTNESS_OFF + 1, PowerManager.BRIGHTNESS_ON,
                    PowerManager.BRIGHTNESS_MIN, PowerManager.BRIGHTNESS_MAX);
            mScreenBrightnessDefault = BrightnessSynchronizer.brightnessIntToFloat(
                    mContext.getResources().getInteger(com.android.internal.R.integer
                            .config_screenBrightnessSettingDefault),
                    PowerManager.BRIGHTNESS_OFF + 1, PowerManager.BRIGHTNESS_ON,
                    PowerManager.BRIGHTNESS_MIN, PowerManager.BRIGHTNESS_MAX);
        } else {
            mScreenBrightnessMinimum = min;
            mScreenBrightnessMaximum = max;
            mScreenBrightnessDefault = def;
        }
        if (doze == INVALID_BRIGHTNESS_IN_CONFIG) {
            mScreenBrightnessDoze = BrightnessSynchronizer.brightnessIntToFloat(
                    mContext.getResources().getInteger(com.android.internal.R.integer
                            .config_screenBrightnessDoze), PowerManager.BRIGHTNESS_OFF + 1,
                    PowerManager.BRIGHTNESS_ON, PowerManager.BRIGHTNESS_MIN,
                    PowerManager.BRIGHTNESS_MAX);
        } else {
            mScreenBrightnessDoze = doze;
        }
        if (dim == INVALID_BRIGHTNESS_IN_CONFIG) {
            mScreenBrightnessDim = BrightnessSynchronizer.brightnessIntToFloat(
                    mContext.getResources().getInteger(com.android.internal.R.integer
                            .config_screenBrightnessDim), PowerManager.BRIGHTNESS_OFF + 1,
                    PowerManager.BRIGHTNESS_ON, PowerManager.BRIGHTNESS_MIN,
                    PowerManager.BRIGHTNESS_MAX);
        } else {
            mScreenBrightnessDim = dim;
        }

        final float vrMin = mContext.getResources().getFloat(com.android.internal.R.dimen
                .config_screenBrightnessSettingForVrMinimumFloat);
        final float vrMax = mContext.getResources().getFloat(com.android.internal.R.dimen
                .config_screenBrightnessSettingForVrMaximumFloat);
        final float vrDef = mContext.getResources().getFloat(com.android.internal.R.dimen
                .config_screenBrightnessSettingForVrDefaultFloat);
        if (vrMin == INVALID_BRIGHTNESS_IN_CONFIG || vrMax == INVALID_BRIGHTNESS_IN_CONFIG
                || vrDef == INVALID_BRIGHTNESS_IN_CONFIG) {
            mScreenBrightnessMinimumVr = BrightnessSynchronizer.brightnessIntToFloat(
                    mContext.getResources().getInteger(com.android.internal.R.integer
                            .config_screenBrightnessForVrSettingMinimum),
                    PowerManager.BRIGHTNESS_OFF + 1, PowerManager.BRIGHTNESS_ON,
                    PowerManager.BRIGHTNESS_MIN, PowerManager.BRIGHTNESS_MAX);
            mScreenBrightnessMaximumVr = BrightnessSynchronizer.brightnessIntToFloat(
                    mContext.getResources().getInteger(com.android.internal.R.integer
                            .config_screenBrightnessForVrSettingMaximum),
                    PowerManager.BRIGHTNESS_OFF + 1, PowerManager.BRIGHTNESS_ON,
                    PowerManager.BRIGHTNESS_MIN, PowerManager.BRIGHTNESS_MAX);
            mScreenBrightnessDefaultVr = BrightnessSynchronizer.brightnessIntToFloat(
                    mContext.getResources().getInteger(com.android.internal.R.integer
                            .config_screenBrightnessForVrSettingDefault),
                    PowerManager.BRIGHTNESS_OFF + 1, PowerManager.BRIGHTNESS_ON,
                    PowerManager.BRIGHTNESS_MIN, PowerManager.BRIGHTNESS_MAX);
        } else {
            mScreenBrightnessMinimumVr = vrMin;
            mScreenBrightnessMaximumVr = vrMax;
            mScreenBrightnessDefaultVr = vrDef;
        }

        synchronized (mLock) {
            mWakeLockSuspendBlocker =
                    mInjector.createSuspendBlocker(this, "PowerManagerService.WakeLocks");
            mDisplaySuspendBlocker =
                    mInjector.createSuspendBlocker(this, "PowerManagerService.Display");
            if (mDisplaySuspendBlocker != null) {
                mDisplaySuspendBlocker.acquire();
                mHoldingDisplaySuspendBlocker = true;
            }
            mHalAutoSuspendModeEnabled = false;
            mHalInteractiveModeEnabled = true;

            mWakefulnessRaw = WAKEFULNESS_AWAKE;
            sQuiescent = mSystemProperties.get(SYSTEM_PROPERTY_QUIESCENT, "0").equals("1")
                    || InitProperties.userspace_reboot_in_progress().orElse(false);

            mNativeWrapper.nativeInit(this);
            mNativeWrapper.nativeSetAutoSuspend(false);
            mNativeWrapper.nativeSetInteractive(true);
            mNativeWrapper.nativeSetFeature(POWER_FEATURE_DOUBLE_TAP_TO_WAKE, 0);
            mInjector.invalidateIsInteractiveCaches();
        }
    }

    @Override
    public void onStart() {
        publishBinderService(Context.POWER_SERVICE, mBinderService, /* allowIsolated= */ false,
                DUMP_FLAG_PRIORITY_DEFAULT | DUMP_FLAG_PRIORITY_CRITICAL);
        publishLocalService(PowerManagerInternal.class, mLocalService);

        Watchdog.getInstance().addMonitor(this);
        Watchdog.getInstance().addThread(mHandler);
    }

    @Override
    public void onBootPhase(int phase) {
        synchronized (mLock) {
            if (phase == PHASE_THIRD_PARTY_APPS_CAN_START) {
                incrementBootCount();

            } else if (phase == PHASE_BOOT_COMPLETED) {
                final long now = mClock.uptimeMillis();
                mBootCompleted = true;
                mDirty |= DIRTY_BOOT_COMPLETED;

                mBatterySaverStateMachine.onBootCompleted();
                userActivityNoUpdateLocked(
                        now, PowerManager.USER_ACTIVITY_EVENT_OTHER, 0, Process.SYSTEM_UID);

                if (sQuiescent) {
                    goToSleepNoUpdateLocked(mClock.uptimeMillis(),
                            PowerManager.GO_TO_SLEEP_REASON_QUIESCENT,
                            PowerManager.GO_TO_SLEEP_FLAG_NO_DOZE, Process.SYSTEM_UID);
                }
                updatePowerStateLocked();
            }
        }
    }

    public void systemReady(IAppOpsService appOps) {
        synchronized (mLock) {
            mSystemReady = true;
            mAppOps = appOps;
            mDreamManager = getLocalService(DreamManagerInternal.class);
            mDisplayManagerInternal = getLocalService(DisplayManagerInternal.class);
            mPolicy = getLocalService(WindowManagerPolicy.class);
            mBatteryManagerInternal = getLocalService(BatteryManagerInternal.class);
            mAttentionDetector.systemReady(mContext);

            PowerManager pm = (PowerManager) mContext.getSystemService(Context.POWER_SERVICE);
            mScreenBrightnessSettingMinimum = pm.getBrightnessConstraint(
                    PowerManager.BRIGHTNESS_CONSTRAINT_TYPE_MINIMUM);
            mScreenBrightnessSettingMaximum = pm.getBrightnessConstraint(
                    PowerManager.BRIGHTNESS_CONSTRAINT_TYPE_MAXIMUM);
            mScreenBrightnessSettingDefault = pm.getBrightnessConstraint(
                    PowerManager.BRIGHTNESS_CONSTRAINT_TYPE_DEFAULT);

            SensorManager sensorManager = new SystemSensorManager(mContext, mHandler.getLooper());

            // The notifier runs on the system server's main looper so as not to interfere
            // with the animations and other critical functions of the power manager.
            mBatteryStats = BatteryStatsService.getService();
            mNotifier = mInjector.createNotifier(Looper.getMainLooper(), mContext, mBatteryStats,
                    mInjector.createSuspendBlocker(this, "PowerManagerService.Broadcasts"),
                    mPolicy);

            mWirelessChargerDetector = mInjector.createWirelessChargerDetector(sensorManager,
                    mInjector.createSuspendBlocker(
                            this, "PowerManagerService.WirelessChargerDetector"),
                    mHandler);
            mSettingsObserver = new SettingsObserver(mHandler);

            mLightsManager = getLocalService(LightsManager.class);
            mAttentionLight = mLightsManager.getLight(LightsManager.LIGHT_ID_ATTENTION);

            // Initialize display power management.
            mDisplayManagerInternal.initPowerManagement(
                    mDisplayPowerCallbacks, mHandler, sensorManager);

            try {
                final ForegroundProfileObserver observer = new ForegroundProfileObserver();
                ActivityManager.getService().registerUserSwitchObserver(observer, TAG);
            } catch (RemoteException e) {
                // Shouldn't happen since in-process.
            }

            // Go.
            readConfigurationLocked();
            updateSettingsLocked();
            mDirty |= DIRTY_BATTERY_STATE;
            updatePowerStateLocked();
        }

        final ContentResolver resolver = mContext.getContentResolver();
        mConstants.start(resolver);

        mBatterySaverController.systemReady();
        mBatterySaverPolicy.systemReady();

        // Register for settings changes.
        resolver.registerContentObserver(Settings.Secure.getUriFor(
                Settings.Secure.SCREENSAVER_ENABLED),
                false, mSettingsObserver, UserHandle.USER_ALL);
        resolver.registerContentObserver(Settings.Secure.getUriFor(
                Settings.Secure.SCREENSAVER_ACTIVATE_ON_SLEEP),
                false, mSettingsObserver, UserHandle.USER_ALL);
        resolver.registerContentObserver(Settings.Secure.getUriFor(
                Settings.Secure.SCREENSAVER_ACTIVATE_ON_DOCK),
                false, mSettingsObserver, UserHandle.USER_ALL);
        resolver.registerContentObserver(Settings.System.getUriFor(
                Settings.System.SCREEN_OFF_TIMEOUT),
                false, mSettingsObserver, UserHandle.USER_ALL);
        resolver.registerContentObserver(Settings.Secure.getUriFor(
                Settings.Secure.SLEEP_TIMEOUT),
                false, mSettingsObserver, UserHandle.USER_ALL);
        resolver.registerContentObserver(Settings.Secure.getUriFor(
                Settings.Secure.ATTENTIVE_TIMEOUT),
                false, mSettingsObserver, UserHandle.USER_ALL);
        resolver.registerContentObserver(Settings.Global.getUriFor(
                Settings.Global.STAY_ON_WHILE_PLUGGED_IN),
                false, mSettingsObserver, UserHandle.USER_ALL);
        resolver.registerContentObserver(Settings.System.getUriFor(
                Settings.System.SCREEN_BRIGHTNESS_MODE),
                false, mSettingsObserver, UserHandle.USER_ALL);
        resolver.registerContentObserver(Settings.System.getUriFor(
                Settings.System.SCREEN_AUTO_BRIGHTNESS_ADJ),
                false, mSettingsObserver, UserHandle.USER_ALL);
        resolver.registerContentObserver(Settings.Global.getUriFor(
                Settings.Global.THEATER_MODE_ON),
                false, mSettingsObserver, UserHandle.USER_ALL);
        resolver.registerContentObserver(Settings.Secure.getUriFor(
                Settings.Secure.DOZE_ALWAYS_ON),
                false, mSettingsObserver, UserHandle.USER_ALL);
        resolver.registerContentObserver(Settings.Secure.getUriFor(
                Settings.Secure.DOUBLE_TAP_TO_WAKE),
                false, mSettingsObserver, UserHandle.USER_ALL);
        resolver.registerContentObserver(Settings.Global.getUriFor(
                Settings.Global.DEVICE_DEMO_MODE),
                false, mSettingsObserver, UserHandle.USER_SYSTEM);
        IVrManager vrManager = IVrManager.Stub.asInterface(getBinderService(Context.VR_SERVICE));
        if (vrManager != null) {
            try {
                vrManager.registerListener(mVrStateCallbacks);
            } catch (RemoteException e) {
                Slog.e(TAG, "Failed to register VR mode state listener: " + e);
            }
        }

        // Register for broadcasts from other components of the system.
        IntentFilter filter = new IntentFilter();
        filter.addAction(Intent.ACTION_BATTERY_CHANGED);
        filter.setPriority(IntentFilter.SYSTEM_HIGH_PRIORITY);
        mContext.registerReceiver(new BatteryReceiver(), filter, null, mHandler);

        filter = new IntentFilter();
        filter.addAction(Intent.ACTION_DREAMING_STARTED);
        filter.addAction(Intent.ACTION_DREAMING_STOPPED);
        mContext.registerReceiver(new DreamReceiver(), filter, null, mHandler);

        filter = new IntentFilter();
        filter.addAction(Intent.ACTION_USER_SWITCHED);
        mContext.registerReceiver(new UserSwitchedReceiver(), filter, null, mHandler);

        filter = new IntentFilter();
        filter.addAction(Intent.ACTION_DOCK_EVENT);
        mContext.registerReceiver(new DockReceiver(), filter, null, mHandler);
    }

    @VisibleForTesting
    void readConfigurationLocked() {
        final Resources resources = mContext.getResources();

        mDecoupleHalAutoSuspendModeFromDisplayConfig = resources.getBoolean(
                com.android.internal.R.bool.config_powerDecoupleAutoSuspendModeFromDisplay);
        mDecoupleHalInteractiveModeFromDisplayConfig = resources.getBoolean(
                com.android.internal.R.bool.config_powerDecoupleInteractiveModeFromDisplay);
        mWakeUpWhenPluggedOrUnpluggedConfig = resources.getBoolean(
                com.android.internal.R.bool.config_unplugTurnsOnScreen);
        mWakeUpWhenPluggedOrUnpluggedInTheaterModeConfig = resources.getBoolean(
                com.android.internal.R.bool.config_allowTheaterModeWakeFromUnplug);
        mSuspendWhenScreenOffDueToProximityConfig = resources.getBoolean(
                com.android.internal.R.bool.config_suspendWhenScreenOffDueToProximity);
        mAttentiveTimeoutConfig = resources.getInteger(
                com.android.internal.R.integer.config_attentiveTimeout);
        mAttentiveWarningDurationConfig = resources.getInteger(
                com.android.internal.R.integer.config_attentiveWarningDuration);
        mDreamsSupportedConfig = resources.getBoolean(
                com.android.internal.R.bool.config_dreamsSupported);
        mDreamsEnabledByDefaultConfig = resources.getBoolean(
                com.android.internal.R.bool.config_dreamsEnabledByDefault);
        mDreamsActivatedOnSleepByDefaultConfig = resources.getBoolean(
                com.android.internal.R.bool.config_dreamsActivatedOnSleepByDefault);
        mDreamsActivatedOnDockByDefaultConfig = resources.getBoolean(
                com.android.internal.R.bool.config_dreamsActivatedOnDockByDefault);
        mDreamsEnabledOnBatteryConfig = resources.getBoolean(
                com.android.internal.R.bool.config_dreamsEnabledOnBattery);
        mDreamsBatteryLevelMinimumWhenPoweredConfig = resources.getInteger(
                com.android.internal.R.integer.config_dreamsBatteryLevelMinimumWhenPowered);
        mDreamsBatteryLevelMinimumWhenNotPoweredConfig = resources.getInteger(
                com.android.internal.R.integer.config_dreamsBatteryLevelMinimumWhenNotPowered);
        mDreamsBatteryLevelDrainCutoffConfig = resources.getInteger(
                com.android.internal.R.integer.config_dreamsBatteryLevelDrainCutoff);
        mDozeAfterScreenOff = resources.getBoolean(
                com.android.internal.R.bool.config_dozeAfterScreenOffByDefault);
        mMinimumScreenOffTimeoutConfig = resources.getInteger(
                com.android.internal.R.integer.config_minimumScreenOffTimeout);
        mMaximumScreenDimDurationConfig = resources.getInteger(
                com.android.internal.R.integer.config_maximumScreenDimDuration);
        mMaximumScreenDimRatioConfig = resources.getFraction(
                com.android.internal.R.fraction.config_maximumScreenDimRatio, 1, 1);
        mSupportsDoubleTapWakeConfig = resources.getBoolean(
                com.android.internal.R.bool.config_supportDoubleTapWake);
    }

    private void updateSettingsLocked() {
        final ContentResolver resolver = mContext.getContentResolver();

        mDreamsEnabledSetting = (Settings.Secure.getIntForUser(resolver,
                Settings.Secure.SCREENSAVER_ENABLED,
                mDreamsEnabledByDefaultConfig ? 1 : 0,
                UserHandle.USER_CURRENT) != 0);
        mDreamsActivateOnSleepSetting = (Settings.Secure.getIntForUser(resolver,
                Settings.Secure.SCREENSAVER_ACTIVATE_ON_SLEEP,
                mDreamsActivatedOnSleepByDefaultConfig ? 1 : 0,
                UserHandle.USER_CURRENT) != 0);
        mDreamsActivateOnDockSetting = (Settings.Secure.getIntForUser(resolver,
                Settings.Secure.SCREENSAVER_ACTIVATE_ON_DOCK,
                mDreamsActivatedOnDockByDefaultConfig ? 1 : 0,
                UserHandle.USER_CURRENT) != 0);
        mScreenOffTimeoutSetting = Settings.System.getIntForUser(resolver,
                Settings.System.SCREEN_OFF_TIMEOUT, DEFAULT_SCREEN_OFF_TIMEOUT,
                UserHandle.USER_CURRENT);
        mSleepTimeoutSetting = Settings.Secure.getIntForUser(resolver,
                Settings.Secure.SLEEP_TIMEOUT, DEFAULT_SLEEP_TIMEOUT,
                UserHandle.USER_CURRENT);
        mAttentiveTimeoutSetting = Settings.Secure.getIntForUser(resolver,
                Settings.Secure.ATTENTIVE_TIMEOUT, mAttentiveTimeoutConfig,
                UserHandle.USER_CURRENT);
        mStayOnWhilePluggedInSetting = Settings.Global.getInt(resolver,
                Settings.Global.STAY_ON_WHILE_PLUGGED_IN, BatteryManager.BATTERY_PLUGGED_AC);
        mTheaterModeEnabled = Settings.Global.getInt(mContext.getContentResolver(),
                Settings.Global.THEATER_MODE_ON, 0) == 1;
        mAlwaysOnEnabled = mAmbientDisplayConfiguration.alwaysOnEnabled(UserHandle.USER_CURRENT);

        if (mSupportsDoubleTapWakeConfig) {
            boolean doubleTapWakeEnabled = Settings.Secure.getIntForUser(resolver,
                    Settings.Secure.DOUBLE_TAP_TO_WAKE, DEFAULT_DOUBLE_TAP_TO_WAKE,
                            UserHandle.USER_CURRENT) != 0;
            if (doubleTapWakeEnabled != mDoubleTapWakeEnabled) {
                mDoubleTapWakeEnabled = doubleTapWakeEnabled;
                mNativeWrapper.nativeSetFeature(
                        POWER_FEATURE_DOUBLE_TAP_TO_WAKE, mDoubleTapWakeEnabled ? 1 : 0);
            }
        }

        final String retailDemoValue = UserManager.isDeviceInDemoMode(mContext) ? "1" : "0";
        if (!retailDemoValue.equals(
                mSystemProperties.get(SYSTEM_PROPERTY_RETAIL_DEMO_ENABLED, null))) {
            mSystemProperties.set(SYSTEM_PROPERTY_RETAIL_DEMO_ENABLED, retailDemoValue);
        }

        mScreenBrightnessModeSetting = Settings.System.getIntForUser(resolver,
                Settings.System.SCREEN_BRIGHTNESS_MODE,
                Settings.System.SCREEN_BRIGHTNESS_MODE_MANUAL, UserHandle.USER_CURRENT);

        mDirty |= DIRTY_SETTINGS;
    }

    private void handleSettingsChangedLocked() {
        updateSettingsLocked();
        updatePowerStateLocked();
    }

    private void acquireWakeLockInternal(IBinder lock, int flags, String tag, String packageName,
            WorkSource ws, String historyTag, int uid, int pid) {
        synchronized (mLock) {
            if (DEBUG_SPEW) {
                Slog.d(TAG, "acquireWakeLockInternal: lock=" + Objects.hashCode(lock)
                        + ", flags=0x" + Integer.toHexString(flags)
                        + ", tag=\"" + tag + "\", ws=" + ws + ", uid=" + uid + ", pid=" + pid);
            }

            WakeLock wakeLock;
            int index = findWakeLockIndexLocked(lock);
            boolean notifyAcquire;
            if (index >= 0) {
                wakeLock = mWakeLocks.get(index);
                if (!wakeLock.hasSameProperties(flags, tag, ws, uid, pid)) {
                    // Update existing wake lock.  This shouldn't happen but is harmless.
                    notifyWakeLockChangingLocked(wakeLock, flags, tag, packageName,
                            uid, pid, ws, historyTag);
                    wakeLock.updateProperties(flags, tag, packageName, ws, historyTag, uid, pid);
                }
                notifyAcquire = false;
            } else {
                UidState state = mUidState.get(uid);
                if (state == null) {
                    state = new UidState(uid);
                    state.mProcState = ActivityManager.PROCESS_STATE_NONEXISTENT;
                    mUidState.put(uid, state);
                }
                state.mNumWakeLocks++;
                wakeLock = new WakeLock(lock, flags, tag, packageName, ws, historyTag, uid, pid,
                        state);
                try {
                    lock.linkToDeath(wakeLock, 0);
                } catch (RemoteException ex) {
                    throw new IllegalArgumentException("Wake lock is already dead.");
                }
                mWakeLocks.add(wakeLock);
                setWakeLockDisabledStateLocked(wakeLock);
                notifyAcquire = true;
            }

            applyWakeLockFlagsOnAcquireLocked(wakeLock, uid);
            mDirty |= DIRTY_WAKE_LOCKS;
            updatePowerStateLocked();
            if (notifyAcquire) {
                // This needs to be done last so we are sure we have acquired the
                // kernel wake lock.  Otherwise we have a race where the system may
                // go to sleep between the time we start the accounting in battery
                // stats and when we actually get around to telling the kernel to
                // stay awake.
                notifyWakeLockAcquiredLocked(wakeLock);
            }
        }
    }

    @SuppressWarnings("deprecation")
    private static boolean isScreenLock(final WakeLock wakeLock) {
        switch (wakeLock.mFlags & PowerManager.WAKE_LOCK_LEVEL_MASK) {
            case PowerManager.FULL_WAKE_LOCK:
            case PowerManager.SCREEN_BRIGHT_WAKE_LOCK:
            case PowerManager.SCREEN_DIM_WAKE_LOCK:
                return true;
        }
        return false;
    }

    private static WorkChain getFirstNonEmptyWorkChain(WorkSource workSource) {
        if (workSource.getWorkChains() == null) {
            return null;
        }

        for (WorkChain workChain: workSource.getWorkChains()) {
            if (workChain.getSize() > 0) {
                return workChain;
            }
        }

        return null;
    }

    private void applyWakeLockFlagsOnAcquireLocked(WakeLock wakeLock, int uid) {
        if ((wakeLock.mFlags & PowerManager.ACQUIRE_CAUSES_WAKEUP) != 0
                && isScreenLock(wakeLock)) {
            String opPackageName;
            int opUid;
            if (wakeLock.mWorkSource != null && !wakeLock.mWorkSource.isEmpty()) {
                WorkSource workSource = wakeLock.mWorkSource;
                WorkChain workChain = getFirstNonEmptyWorkChain(workSource);
                if (workChain != null) {
                    opPackageName = workChain.getAttributionTag();
                    opUid = workChain.getAttributionUid();
                } else {
                    opPackageName = workSource.getPackageName(0) != null
                            ? workSource.getPackageName(0) : wakeLock.mPackageName;
                    opUid = workSource.getUid(0);
                }
            } else {
                opPackageName = wakeLock.mPackageName;
                opUid = wakeLock.mOwnerUid;
            }
            wakeUpNoUpdateLocked(mClock.uptimeMillis(),
                    PowerManager.WAKE_REASON_APPLICATION, wakeLock.mTag,
                    opUid, opPackageName, opUid);
        }
    }

    private void releaseWakeLockInternal(IBinder lock, int flags) {
        synchronized (mLock) {
            int index = findWakeLockIndexLocked(lock);
            if (index < 0) {
                if (DEBUG_SPEW) {
                    Slog.d(TAG, "releaseWakeLockInternal: lock=" + Objects.hashCode(lock)
                            + " [not found], flags=0x" + Integer.toHexString(flags));
                }
                return;
            }

            WakeLock wakeLock = mWakeLocks.get(index);
            if (DEBUG_SPEW) {
                Slog.d(TAG, "releaseWakeLockInternal: lock=" + Objects.hashCode(lock)
                        + " [" + wakeLock.mTag + "], flags=0x" + Integer.toHexString(flags));
            }

            if ((flags & PowerManager.RELEASE_FLAG_WAIT_FOR_NO_PROXIMITY) != 0) {
                mRequestWaitForNegativeProximity = true;
            }

            wakeLock.mLock.unlinkToDeath(wakeLock, 0);
            removeWakeLockLocked(wakeLock, index);
        }
    }

    private void handleWakeLockDeath(WakeLock wakeLock) {
        synchronized (mLock) {
            if (DEBUG_SPEW) {
                Slog.d(TAG, "handleWakeLockDeath: lock=" + Objects.hashCode(wakeLock.mLock)
                        + " [" + wakeLock.mTag + "]");
            }

            int index = mWakeLocks.indexOf(wakeLock);
            if (index < 0) {
                return;
            }

            removeWakeLockLocked(wakeLock, index);
        }
    }

    private void removeWakeLockLocked(WakeLock wakeLock, int index) {
        mWakeLocks.remove(index);
        UidState state = wakeLock.mUidState;
        state.mNumWakeLocks--;
        if (state.mNumWakeLocks <= 0 &&
                state.mProcState == ActivityManager.PROCESS_STATE_NONEXISTENT) {
            mUidState.remove(state.mUid);
        }
        notifyWakeLockReleasedLocked(wakeLock);

        applyWakeLockFlagsOnReleaseLocked(wakeLock);
        mDirty |= DIRTY_WAKE_LOCKS;
        updatePowerStateLocked();
    }

    private void applyWakeLockFlagsOnReleaseLocked(WakeLock wakeLock) {
        if ((wakeLock.mFlags & PowerManager.ON_AFTER_RELEASE) != 0
                && isScreenLock(wakeLock)) {
            userActivityNoUpdateLocked(mClock.uptimeMillis(),
                    PowerManager.USER_ACTIVITY_EVENT_OTHER,
                    PowerManager.USER_ACTIVITY_FLAG_NO_CHANGE_LIGHTS,
                    wakeLock.mOwnerUid);
        }
    }

    private void updateWakeLockWorkSourceInternal(IBinder lock, WorkSource ws, String historyTag,
            int callingUid) {
        synchronized (mLock) {
            int index = findWakeLockIndexLocked(lock);
            if (index < 0) {
                if (DEBUG_SPEW) {
                    Slog.d(TAG, "updateWakeLockWorkSourceInternal: lock=" + Objects.hashCode(lock)
                            + " [not found], ws=" + ws);
                }
                throw new IllegalArgumentException("Wake lock not active: " + lock
                        + " from uid " + callingUid);
            }

            WakeLock wakeLock = mWakeLocks.get(index);
            if (DEBUG_SPEW) {
                Slog.d(TAG, "updateWakeLockWorkSourceInternal: lock=" + Objects.hashCode(lock)
                        + " [" + wakeLock.mTag + "], ws=" + ws);
            }

            if (!wakeLock.hasSameWorkSource(ws)) {
                notifyWakeLockChangingLocked(wakeLock, wakeLock.mFlags, wakeLock.mTag,
                        wakeLock.mPackageName, wakeLock.mOwnerUid, wakeLock.mOwnerPid,
                        ws, historyTag);
                wakeLock.mHistoryTag = historyTag;
                wakeLock.updateWorkSource(ws);
            }
        }
    }

    private int findWakeLockIndexLocked(IBinder lock) {
        final int count = mWakeLocks.size();
        for (int i = 0; i < count; i++) {
            if (mWakeLocks.get(i).mLock == lock) {
                return i;
            }
        }
        return -1;
    }

    private void notifyWakeLockAcquiredLocked(WakeLock wakeLock) {
        if (mSystemReady && !wakeLock.mDisabled) {
            wakeLock.mNotifiedAcquired = true;
            mNotifier.onWakeLockAcquired(wakeLock.mFlags, wakeLock.mTag, wakeLock.mPackageName,
                    wakeLock.mOwnerUid, wakeLock.mOwnerPid, wakeLock.mWorkSource,
                    wakeLock.mHistoryTag);
            restartNofifyLongTimerLocked(wakeLock);
        }
    }

    private void enqueueNotifyLongMsgLocked(long time) {
        mNotifyLongScheduled = time;
        Message msg = mHandler.obtainMessage(MSG_CHECK_FOR_LONG_WAKELOCKS);
        msg.setAsynchronous(true);
        mHandler.sendMessageAtTime(msg, time);
    }

    private void restartNofifyLongTimerLocked(WakeLock wakeLock) {
        wakeLock.mAcquireTime = mClock.uptimeMillis();
        if ((wakeLock.mFlags & PowerManager.WAKE_LOCK_LEVEL_MASK)
                == PowerManager.PARTIAL_WAKE_LOCK && mNotifyLongScheduled == 0) {
            enqueueNotifyLongMsgLocked(wakeLock.mAcquireTime + MIN_LONG_WAKE_CHECK_INTERVAL);
        }
    }

    private void notifyWakeLockLongStartedLocked(WakeLock wakeLock) {
        if (mSystemReady && !wakeLock.mDisabled) {
            wakeLock.mNotifiedLong = true;
            mNotifier.onLongPartialWakeLockStart(wakeLock.mTag, wakeLock.mOwnerUid,
                    wakeLock.mWorkSource, wakeLock.mHistoryTag);
        }
    }

    private void notifyWakeLockLongFinishedLocked(WakeLock wakeLock) {
        if (wakeLock.mNotifiedLong) {
            wakeLock.mNotifiedLong = false;
            mNotifier.onLongPartialWakeLockFinish(wakeLock.mTag, wakeLock.mOwnerUid,
                    wakeLock.mWorkSource, wakeLock.mHistoryTag);
        }
    }

    private void notifyWakeLockChangingLocked(WakeLock wakeLock, int flags, String tag,
            String packageName, int uid, int pid, WorkSource ws, String historyTag) {
        if (mSystemReady && wakeLock.mNotifiedAcquired) {
            mNotifier.onWakeLockChanging(wakeLock.mFlags, wakeLock.mTag, wakeLock.mPackageName,
                    wakeLock.mOwnerUid, wakeLock.mOwnerPid, wakeLock.mWorkSource,
                    wakeLock.mHistoryTag, flags, tag, packageName, uid, pid, ws, historyTag);
            notifyWakeLockLongFinishedLocked(wakeLock);
            // Changing the wake lock will count as releasing the old wake lock(s) and
            // acquiring the new ones...  we do this because otherwise once a wakelock
            // becomes long, if we just continued to treat it as long we can get in to
            // situations where we spam battery stats with every following change to it.
            restartNofifyLongTimerLocked(wakeLock);
        }
    }

    private void notifyWakeLockReleasedLocked(WakeLock wakeLock) {
        if (mSystemReady && wakeLock.mNotifiedAcquired) {
            wakeLock.mNotifiedAcquired = false;
            wakeLock.mAcquireTime = 0;
            mNotifier.onWakeLockReleased(wakeLock.mFlags, wakeLock.mTag,
                    wakeLock.mPackageName, wakeLock.mOwnerUid, wakeLock.mOwnerPid,
                    wakeLock.mWorkSource, wakeLock.mHistoryTag);
            notifyWakeLockLongFinishedLocked(wakeLock);
        }
    }

    @SuppressWarnings("deprecation")
    private boolean isWakeLockLevelSupportedInternal(int level) {
        synchronized (mLock) {
            switch (level) {
                case PowerManager.PARTIAL_WAKE_LOCK:
                case PowerManager.SCREEN_DIM_WAKE_LOCK:
                case PowerManager.SCREEN_BRIGHT_WAKE_LOCK:
                case PowerManager.FULL_WAKE_LOCK:
                case PowerManager.DOZE_WAKE_LOCK:
                case PowerManager.DRAW_WAKE_LOCK:
                    return true;

                case PowerManager.PROXIMITY_SCREEN_OFF_WAKE_LOCK:
                    return mSystemReady && mDisplayManagerInternal.isProximitySensorAvailable();

                default:
                    return false;
            }
        }
    }

    // Called from native code.
    private void userActivityFromNative(long eventTime, int event, int flags) {
        userActivityInternal(eventTime, event, flags, Process.SYSTEM_UID);
    }

    private void userActivityInternal(long eventTime, int event, int flags, int uid) {
        synchronized (mLock) {
            if (userActivityNoUpdateLocked(eventTime, event, flags, uid)) {
                updatePowerStateLocked();
            }
        }
    }

    private void onUserAttention() {
        synchronized (mLock) {
            if (userActivityNoUpdateLocked(mClock.uptimeMillis(),
                    PowerManager.USER_ACTIVITY_EVENT_ATTENTION, 0 /* flags */,
                    Process.SYSTEM_UID)) {
                updatePowerStateLocked();
            }
        }
    }

    private boolean userActivityNoUpdateLocked(long eventTime, int event, int flags, int uid) {
        if (DEBUG_SPEW) {
            Slog.d(TAG, "userActivityNoUpdateLocked: eventTime=" + eventTime
                    + ", event=" + event + ", flags=0x" + Integer.toHexString(flags)
                    + ", uid=" + uid);
        }

        if (eventTime < mLastSleepTime || eventTime < mLastWakeTime || !mSystemReady) {
            return false;
        }

        Trace.traceBegin(Trace.TRACE_TAG_POWER, "userActivity");
        try {
            if (eventTime > mLastInteractivePowerHintTime) {
                powerHintInternal(PowerHint.INTERACTION, 0);
                mLastInteractivePowerHintTime = eventTime;
            }

            mNotifier.onUserActivity(event, uid);
            mAttentionDetector.onUserActivity(eventTime, event);

            if (mUserInactiveOverrideFromWindowManager) {
                mUserInactiveOverrideFromWindowManager = false;
                mOverriddenTimeout = -1;
            }

            if (getWakefulnessLocked() == WAKEFULNESS_ASLEEP
                    || getWakefulnessLocked() == WAKEFULNESS_DOZING
                    || (flags & PowerManager.USER_ACTIVITY_FLAG_INDIRECT) != 0) {
                return false;
            }

            maybeUpdateForegroundProfileLastActivityLocked(eventTime);

            if ((flags & PowerManager.USER_ACTIVITY_FLAG_NO_CHANGE_LIGHTS) != 0) {
                if (eventTime > mLastUserActivityTimeNoChangeLights
                        && eventTime > mLastUserActivityTime) {
                    mLastUserActivityTimeNoChangeLights = eventTime;
                    mDirty |= DIRTY_USER_ACTIVITY;
                    if (event == PowerManager.USER_ACTIVITY_EVENT_BUTTON) {
                        mDirty |= DIRTY_QUIESCENT;
                    }

                    return true;
                }
            } else {
                if (eventTime > mLastUserActivityTime) {
                    mLastUserActivityTime = eventTime;
                    mDirty |= DIRTY_USER_ACTIVITY;
                    if (event == PowerManager.USER_ACTIVITY_EVENT_BUTTON) {
                        mDirty |= DIRTY_QUIESCENT;
                    }
                    return true;
                }
            }
        } finally {
            Trace.traceEnd(Trace.TRACE_TAG_POWER);
        }
        return false;
    }

    private void maybeUpdateForegroundProfileLastActivityLocked(long eventTime) {
        final ProfilePowerState profile = mProfilePowerState.get(mForegroundProfile);
        if (profile != null && eventTime > profile.mLastUserActivityTime) {
            profile.mLastUserActivityTime = eventTime;
        }
    }

    private void wakeUpInternal(long eventTime, @WakeReason int reason, String details, int uid,
            String opPackageName, int opUid) {
        synchronized (mLock) {
            if (wakeUpNoUpdateLocked(eventTime, reason, details, uid, opPackageName, opUid)) {
                updatePowerStateLocked();
            }
        }
    }

    private boolean wakeUpNoUpdateLocked(long eventTime, @WakeReason int reason, String details,
            int reasonUid, String opPackageName, int opUid) {
        if (DEBUG_SPEW) {
            Slog.d(TAG, "wakeUpNoUpdateLocked: eventTime=" + eventTime + ", uid=" + reasonUid);
        }

        if (eventTime < mLastSleepTime || getWakefulnessLocked() == WAKEFULNESS_AWAKE
                || mForceSuspendActive || !mSystemReady) {
            return false;
        }

        Trace.asyncTraceBegin(Trace.TRACE_TAG_POWER, TRACE_SCREEN_ON, 0);

        Trace.traceBegin(Trace.TRACE_TAG_POWER, "wakeUp");
        try {
            Slog.i(TAG, "Waking up from "
                    + PowerManagerInternal.wakefulnessToString(getWakefulnessLocked())
                    + " (uid=" + reasonUid
                    + ", reason=" + PowerManager.wakeReasonToString(reason)
                    + ", details=" + details
                    + ")...");

            mLastWakeTime = eventTime;
            mLastWakeReason = reason;
            setWakefulnessLocked(WAKEFULNESS_AWAKE, reason, eventTime);

            mNotifier.onWakeUp(reason, details, reasonUid, opPackageName, opUid);
            userActivityNoUpdateLocked(
                    eventTime, PowerManager.USER_ACTIVITY_EVENT_OTHER, 0, reasonUid);

            if (sQuiescent) {
                mDirty |= DIRTY_QUIESCENT;
            }
        } finally {
            Trace.traceEnd(Trace.TRACE_TAG_POWER);
        }
        return true;
    }

    private void goToSleepInternal(long eventTime, int reason, int flags, int uid) {
        synchronized (mLock) {
            if (goToSleepNoUpdateLocked(eventTime, reason, flags, uid)) {
                updatePowerStateLocked();
            }
        }
    }

    /**
     * Puts the system in doze.
     *
     * This method is called goToSleep for historical reasons but actually attempts to DOZE,
     * and only tucks itself in to SLEEP if requested with the flag
     * {@link PowerManager.GO_TO_SLEEP_FLAG_NO_DOZE}.
     */
    @SuppressWarnings("deprecation")
    private boolean goToSleepNoUpdateLocked(long eventTime, int reason, int flags, int uid) {
        if (DEBUG_SPEW) {
            Slog.d(TAG, "goToSleepNoUpdateLocked: eventTime=" + eventTime
                    + ", reason=" + reason + ", flags=" + flags + ", uid=" + uid);
        }

        if (eventTime < mLastWakeTime
                || getWakefulnessLocked() == WAKEFULNESS_ASLEEP
                || getWakefulnessLocked() == WAKEFULNESS_DOZING
                || !mSystemReady
                || !mBootCompleted) {
            return false;
        }

        Trace.traceBegin(Trace.TRACE_TAG_POWER, "goToSleep");
        try {
            reason = Math.min(PowerManager.GO_TO_SLEEP_REASON_MAX,
                    Math.max(reason, PowerManager.GO_TO_SLEEP_REASON_MIN));
            Slog.i(TAG, "Going to sleep due to " + PowerManager.sleepReasonToString(reason)
                    + " (uid " + uid + ")...");

            mLastSleepTime = eventTime;
            mLastSleepReason = reason;
            mSandmanSummoned = true;
            mDozeStartInProgress = true;
            setWakefulnessLocked(WAKEFULNESS_DOZING, reason, eventTime);

            // Report the number of wake locks that will be cleared by going to sleep.
            int numWakeLocksCleared = 0;
            final int numWakeLocks = mWakeLocks.size();
            for (int i = 0; i < numWakeLocks; i++) {
                final WakeLock wakeLock = mWakeLocks.get(i);
                switch (wakeLock.mFlags & PowerManager.WAKE_LOCK_LEVEL_MASK) {
                    case PowerManager.FULL_WAKE_LOCK:
                    case PowerManager.SCREEN_BRIGHT_WAKE_LOCK:
                    case PowerManager.SCREEN_DIM_WAKE_LOCK:
                        numWakeLocksCleared += 1;
                        break;
                }
            }
            EventLogTags.writePowerSleepRequested(numWakeLocksCleared);

            // Skip dozing if requested.
            if ((flags & PowerManager.GO_TO_SLEEP_FLAG_NO_DOZE) != 0) {
                reallyGoToSleepNoUpdateLocked(eventTime, uid);
            }
        } finally {
            Trace.traceEnd(Trace.TRACE_TAG_POWER);
        }
        return true;
    }

    private void napInternal(long eventTime, int uid) {
        synchronized (mLock) {
            if (napNoUpdateLocked(eventTime, uid)) {
                updatePowerStateLocked();
            }
        }
    }

    private boolean napNoUpdateLocked(long eventTime, int uid) {
        if (DEBUG_SPEW) {
            Slog.d(TAG, "napNoUpdateLocked: eventTime=" + eventTime + ", uid=" + uid);
        }

        if (eventTime < mLastWakeTime || getWakefulnessLocked() != WAKEFULNESS_AWAKE
                || !mBootCompleted || !mSystemReady) {
            return false;
        }

        Trace.traceBegin(Trace.TRACE_TAG_POWER, "nap");
        try {
            Slog.i(TAG, "Nap time (uid " + uid +")...");

            mSandmanSummoned = true;
            setWakefulnessLocked(WAKEFULNESS_DREAMING, 0, eventTime);
        } finally {
            Trace.traceEnd(Trace.TRACE_TAG_POWER);
        }
        return true;
    }

    // Done dozing, drop everything and go to sleep.
    private boolean reallyGoToSleepNoUpdateLocked(long eventTime, int uid) {
        if (DEBUG_SPEW) {
            Slog.d(TAG, "reallyGoToSleepNoUpdateLocked: eventTime=" + eventTime
                    + ", uid=" + uid);
        }

        if (eventTime < mLastWakeTime || getWakefulnessLocked() == WAKEFULNESS_ASLEEP
                || !mBootCompleted || !mSystemReady) {
            return false;
        }

        Trace.traceBegin(Trace.TRACE_TAG_POWER, "reallyGoToSleep");
        try {
            Slog.i(TAG, "Sleeping (uid " + uid +")...");

            setWakefulnessLocked(WAKEFULNESS_ASLEEP, PowerManager.GO_TO_SLEEP_REASON_TIMEOUT,
                    eventTime);
        } finally {
            Trace.traceEnd(Trace.TRACE_TAG_POWER);
        }
        return true;
    }

    @VisibleForTesting
    void setWakefulnessLocked(int wakefulness, int reason, long eventTime) {
        if (getWakefulnessLocked() != wakefulness) {
            // Under lock, invalidate before set ensures caches won't return stale values.
            mInjector.invalidateIsInteractiveCaches();
            mWakefulnessRaw = wakefulness;
            mWakefulnessChanging = true;
            mDirty |= DIRTY_WAKEFULNESS;

            // This is only valid while we are in wakefulness dozing. Set to false otherwise.
            mDozeStartInProgress &= (getWakefulnessLocked() == WAKEFULNESS_DOZING);

            if (mNotifier != null) {
                mNotifier.onWakefulnessChangeStarted(wakefulness, reason, eventTime);
            }
            mAttentionDetector.onWakefulnessChangeStarted(wakefulness);
        }
    }

    @VisibleForTesting
    int getWakefulnessLocked() {
        return mWakefulnessRaw;
    }

    /**
     * Logs the time the device would have spent awake before user activity timeout,
     * had the system not been told the user was inactive.
     */
    private void logSleepTimeoutRecapturedLocked() {
        final long now = mClock.uptimeMillis();
        final long savedWakeTimeMs = mOverriddenTimeout - now;
        if (savedWakeTimeMs >= 0) {
            EventLogTags.writePowerSoftSleepRequested(savedWakeTimeMs);
            mOverriddenTimeout = -1;
        }
    }

    private void finishWakefulnessChangeIfNeededLocked() {
        if (mWakefulnessChanging && mDisplayReady) {
            if (getWakefulnessLocked() == WAKEFULNESS_DOZING
                    && (mWakeLockSummary & WAKE_LOCK_DOZE) == 0) {
                return; // wait until dream has enabled dozing
            } else {
                // Doze wakelock acquired (doze started) or device is no longer dozing.
                mDozeStartInProgress = false;
            }
            if (getWakefulnessLocked() == WAKEFULNESS_DOZING
                    || getWakefulnessLocked() == WAKEFULNESS_ASLEEP) {
                logSleepTimeoutRecapturedLocked();
            }
            if (getWakefulnessLocked() == WAKEFULNESS_AWAKE) {
                Trace.asyncTraceEnd(Trace.TRACE_TAG_POWER, TRACE_SCREEN_ON, 0);
                final int latencyMs = (int) (mClock.uptimeMillis() - mLastWakeTime);
                if (latencyMs >= SCREEN_ON_LATENCY_WARNING_MS) {
                    Slog.w(TAG, "Screen on took " + latencyMs + " ms");
                }
            }
            mWakefulnessChanging = false;
            mNotifier.onWakefulnessChangeFinished();
        }
    }

    /**
     * Updates the global power state based on dirty bits recorded in mDirty.
     *
     * This is the main function that performs power state transitions.
     * We centralize them here so that we can recompute the power state completely
     * each time something important changes, and ensure that we do it the same
     * way each time.  The point is to gather all of the transition logic here.
     */
    private void updatePowerStateLocked() {
        if (!mSystemReady || mDirty == 0) {
            return;
        }
        if (!Thread.holdsLock(mLock)) {
            Slog.wtf(TAG, "Power manager lock was not held when calling updatePowerStateLocked");
        }

        Trace.traceBegin(Trace.TRACE_TAG_POWER, "updatePowerState");
        try {
            // Phase 0: Basic state updates.
            updateIsPoweredLocked(mDirty);
            updateStayOnLocked(mDirty);
            updateScreenBrightnessBoostLocked(mDirty);

            // Phase 1: Update wakefulness.
            // Loop because the wake lock and user activity computations are influenced
            // by changes in wakefulness.
            final long now = mClock.uptimeMillis();
            int dirtyPhase2 = 0;
            for (;;) {
                int dirtyPhase1 = mDirty;
                dirtyPhase2 |= dirtyPhase1;
                mDirty = 0;

                updateWakeLockSummaryLocked(dirtyPhase1);
                updateUserActivitySummaryLocked(now, dirtyPhase1);
                updateAttentiveStateLocked(now, dirtyPhase1);
                if (!updateWakefulnessLocked(dirtyPhase1)) {
                    break;
                }
            }

            // Phase 2: Lock profiles that became inactive/not kept awake.
            updateProfilesLocked(now);

            // Phase 3: Update display power state.
            final boolean displayBecameReady = updateDisplayPowerStateLocked(dirtyPhase2);

            // Phase 4: Update dream state (depends on display ready signal).
            updateDreamLocked(dirtyPhase2, displayBecameReady);

            // Phase 5: Send notifications, if needed.
            finishWakefulnessChangeIfNeededLocked();

            // Phase 6: Update suspend blocker.
            // Because we might release the last suspend blocker here, we need to make sure
            // we finished everything else first!
            updateSuspendBlockerLocked();
        } finally {
            Trace.traceEnd(Trace.TRACE_TAG_POWER);
        }
    }

    /**
     * Check profile timeouts and notify profiles that should be locked.
     */
    private void updateProfilesLocked(long now) {
        final int numProfiles = mProfilePowerState.size();
        for (int i = 0; i < numProfiles; i++) {
            final ProfilePowerState profile = mProfilePowerState.valueAt(i);
            if (isProfileBeingKeptAwakeLocked(profile, now)) {
                profile.mLockingNotified = false;
            } else if (!profile.mLockingNotified) {
                profile.mLockingNotified = true;
                mNotifier.onProfileTimeout(profile.mUserId);
            }
        }
    }

    private boolean isProfileBeingKeptAwakeLocked(ProfilePowerState profile, long now) {
        return (profile.mLastUserActivityTime + profile.mScreenOffTimeout > now)
                || (profile.mWakeLockSummary & WAKE_LOCK_STAY_AWAKE) != 0
                || (mProximityPositive &&
                    (profile.mWakeLockSummary & WAKE_LOCK_PROXIMITY_SCREEN_OFF) != 0);
    }

    /**
     * Updates the value of mIsPowered.
     * Sets DIRTY_IS_POWERED if a change occurred.
     */
    private void updateIsPoweredLocked(int dirty) {
        if ((dirty & DIRTY_BATTERY_STATE) != 0) {
            final boolean wasPowered = mIsPowered;
            final int oldPlugType = mPlugType;
            final boolean oldLevelLow = mBatteryLevelLow;
            mIsPowered = mBatteryManagerInternal.isPowered(BatteryManager.BATTERY_PLUGGED_ANY);
            mPlugType = mBatteryManagerInternal.getPlugType();
            mBatteryLevel = mBatteryManagerInternal.getBatteryLevel();
            mBatteryLevelLow = mBatteryManagerInternal.getBatteryLevelLow();

            if (DEBUG_SPEW) {
                Slog.d(TAG, "updateIsPoweredLocked: wasPowered=" + wasPowered
                        + ", mIsPowered=" + mIsPowered
                        + ", oldPlugType=" + oldPlugType
                        + ", mPlugType=" + mPlugType
                        + ", mBatteryLevel=" + mBatteryLevel);
            }

            if (wasPowered != mIsPowered || oldPlugType != mPlugType) {
                mDirty |= DIRTY_IS_POWERED;

                // Update wireless dock detection state.
                final boolean dockedOnWirelessCharger = mWirelessChargerDetector.update(
                        mIsPowered, mPlugType);

                // Treat plugging and unplugging the devices as a user activity.
                // Users find it disconcerting when they plug or unplug the device
                // and it shuts off right away.
                // Some devices also wake the device when plugged or unplugged because
                // they don't have a charging LED.
                final long now = mClock.uptimeMillis();
                if (shouldWakeUpWhenPluggedOrUnpluggedLocked(wasPowered, oldPlugType,
                        dockedOnWirelessCharger)) {
                    wakeUpNoUpdateLocked(now, PowerManager.WAKE_REASON_PLUGGED_IN,
                            "android.server.power:PLUGGED:" + mIsPowered, Process.SYSTEM_UID,
                            mContext.getOpPackageName(), Process.SYSTEM_UID);
                }
                userActivityNoUpdateLocked(
                        now, PowerManager.USER_ACTIVITY_EVENT_OTHER, 0, Process.SYSTEM_UID);

                // only play charging sounds if boot is completed so charging sounds don't play
                // with potential notification sounds
                if (mBootCompleted) {
                    if (mIsPowered && !BatteryManager.isPlugWired(oldPlugType)
                            && BatteryManager.isPlugWired(mPlugType)) {
                        mNotifier.onWiredChargingStarted(mUserId);
                    } else if (dockedOnWirelessCharger) {
                        mNotifier.onWirelessChargingStarted(mBatteryLevel, mUserId);
                    }
                }
            }

            mBatterySaverStateMachine.setBatteryStatus(mIsPowered, mBatteryLevel, mBatteryLevelLow);
        }
    }

    private boolean shouldWakeUpWhenPluggedOrUnpluggedLocked(
            boolean wasPowered, int oldPlugType, boolean dockedOnWirelessCharger) {
        // Don't wake when powered unless configured to do so.
        if (!mWakeUpWhenPluggedOrUnpluggedConfig) {
            return false;
        }

        // Don't wake when undocked from wireless charger.
        // See WirelessChargerDetector for justification.
        if (wasPowered && !mIsPowered
                && oldPlugType == BatteryManager.BATTERY_PLUGGED_WIRELESS) {
            return false;
        }

        // Don't wake when docked on wireless charger unless we are certain of it.
        // See WirelessChargerDetector for justification.
        if (!wasPowered && mIsPowered
                && mPlugType == BatteryManager.BATTERY_PLUGGED_WIRELESS
                && !dockedOnWirelessCharger) {
            return false;
        }

        // If already dreaming and becoming powered, then don't wake.
        if (mIsPowered && getWakefulnessLocked() == WAKEFULNESS_DREAMING) {
            return false;
        }

        // Don't wake while theater mode is enabled.
        if (mTheaterModeEnabled && !mWakeUpWhenPluggedOrUnpluggedInTheaterModeConfig) {
            return false;
        }

        // On Always On Display, SystemUI shows the charging indicator
        if (mAlwaysOnEnabled && getWakefulnessLocked() == WAKEFULNESS_DOZING) {
            return false;
        }

        // Otherwise wake up!
        return true;
    }

    /**
     * Updates the value of mStayOn.
     * Sets DIRTY_STAY_ON if a change occurred.
     */
    private void updateStayOnLocked(int dirty) {
        if ((dirty & (DIRTY_BATTERY_STATE | DIRTY_SETTINGS)) != 0) {
            final boolean wasStayOn = mStayOn;
            if (mStayOnWhilePluggedInSetting != 0
                    && !isMaximumScreenOffTimeoutFromDeviceAdminEnforcedLocked()) {
                mStayOn = mBatteryManagerInternal.isPowered(mStayOnWhilePluggedInSetting);
            } else {
                mStayOn = false;
            }

            if (mStayOn != wasStayOn) {
                mDirty |= DIRTY_STAY_ON;
            }
        }
    }

    /**
     * Updates the value of mWakeLockSummary to summarize the state of all active wake locks.
     * Note that most wake-locks are ignored when the system is asleep.
     *
     * This function must have no other side-effects.
     */
    @SuppressWarnings("deprecation")
    private void updateWakeLockSummaryLocked(int dirty) {
        if ((dirty & (DIRTY_WAKE_LOCKS | DIRTY_WAKEFULNESS)) != 0) {
            mWakeLockSummary = 0;

            final int numProfiles = mProfilePowerState.size();
            for (int i = 0; i < numProfiles; i++) {
                mProfilePowerState.valueAt(i).mWakeLockSummary = 0;
            }

            final int numWakeLocks = mWakeLocks.size();
            for (int i = 0; i < numWakeLocks; i++) {
                final WakeLock wakeLock = mWakeLocks.get(i);
                final int wakeLockFlags = getWakeLockSummaryFlags(wakeLock);
                mWakeLockSummary |= wakeLockFlags;
                for (int j = 0; j < numProfiles; j++) {
                    final ProfilePowerState profile = mProfilePowerState.valueAt(j);
                    if (wakeLockAffectsUser(wakeLock, profile.mUserId)) {
                        profile.mWakeLockSummary |= wakeLockFlags;
                    }
                }
            }

            mWakeLockSummary = adjustWakeLockSummaryLocked(mWakeLockSummary);
            for (int i = 0; i < numProfiles; i++) {
                final ProfilePowerState profile = mProfilePowerState.valueAt(i);
                profile.mWakeLockSummary = adjustWakeLockSummaryLocked(profile.mWakeLockSummary);
            }

            if (DEBUG_SPEW) {
                Slog.d(TAG, "updateWakeLockSummaryLocked: mWakefulness="
                        + PowerManagerInternal.wakefulnessToString(getWakefulnessLocked())
                        + ", mWakeLockSummary=0x" + Integer.toHexString(mWakeLockSummary));
            }
        }
    }

    private int adjustWakeLockSummaryLocked(int wakeLockSummary) {
        // Cancel wake locks that make no sense based on the current state.
        if (getWakefulnessLocked() != WAKEFULNESS_DOZING) {
            wakeLockSummary &= ~(WAKE_LOCK_DOZE | WAKE_LOCK_DRAW);
        }
        if (getWakefulnessLocked() == WAKEFULNESS_ASLEEP
                || (wakeLockSummary & WAKE_LOCK_DOZE) != 0) {
            wakeLockSummary &= ~(WAKE_LOCK_SCREEN_BRIGHT | WAKE_LOCK_SCREEN_DIM
                    | WAKE_LOCK_BUTTON_BRIGHT);
            if (getWakefulnessLocked() == WAKEFULNESS_ASLEEP) {
                wakeLockSummary &= ~WAKE_LOCK_PROXIMITY_SCREEN_OFF;
            }
        }

        // Infer implied wake locks where necessary based on the current state.
        if ((wakeLockSummary & (WAKE_LOCK_SCREEN_BRIGHT | WAKE_LOCK_SCREEN_DIM)) != 0) {
            if (getWakefulnessLocked() == WAKEFULNESS_AWAKE) {
                wakeLockSummary |= WAKE_LOCK_CPU | WAKE_LOCK_STAY_AWAKE;
            } else if (getWakefulnessLocked() == WAKEFULNESS_DREAMING) {
                wakeLockSummary |= WAKE_LOCK_CPU;
            }
        }
        if ((wakeLockSummary & WAKE_LOCK_DRAW) != 0) {
            wakeLockSummary |= WAKE_LOCK_CPU;
        }

        return wakeLockSummary;
    }

    /** Get wake lock summary flags that correspond to the given wake lock. */
    private int getWakeLockSummaryFlags(WakeLock wakeLock) {
        switch (wakeLock.mFlags & PowerManager.WAKE_LOCK_LEVEL_MASK) {
            case PowerManager.PARTIAL_WAKE_LOCK:
                if (!wakeLock.mDisabled) {
                    // We only respect this if the wake lock is not disabled.
                    return WAKE_LOCK_CPU;
                }
                break;
            case PowerManager.FULL_WAKE_LOCK:
                return WAKE_LOCK_SCREEN_BRIGHT | WAKE_LOCK_BUTTON_BRIGHT;
            case PowerManager.SCREEN_BRIGHT_WAKE_LOCK:
                return WAKE_LOCK_SCREEN_BRIGHT;
            case PowerManager.SCREEN_DIM_WAKE_LOCK:
                return WAKE_LOCK_SCREEN_DIM;
            case PowerManager.PROXIMITY_SCREEN_OFF_WAKE_LOCK:
                return WAKE_LOCK_PROXIMITY_SCREEN_OFF;
            case PowerManager.DOZE_WAKE_LOCK:
                return WAKE_LOCK_DOZE;
            case PowerManager.DRAW_WAKE_LOCK:
                return WAKE_LOCK_DRAW;
        }
        return 0;
    }

    private boolean wakeLockAffectsUser(WakeLock wakeLock, @UserIdInt int userId) {
        if (wakeLock.mWorkSource != null) {
            for (int k = 0; k < wakeLock.mWorkSource.size(); k++) {
                final int uid = wakeLock.mWorkSource.getUid(k);
                if (userId == UserHandle.getUserId(uid)) {
                    return true;
                }
            }

            final List<WorkChain> workChains = wakeLock.mWorkSource.getWorkChains();
            if (workChains != null) {
                for (int k = 0; k < workChains.size(); k++) {
                    final int uid = workChains.get(k).getAttributionUid();
                    if (userId == UserHandle.getUserId(uid)) {
                        return true;
                    }
                }
            }
        }
        return userId == UserHandle.getUserId(wakeLock.mOwnerUid);
    }

    void checkForLongWakeLocks() {
        synchronized (mLock) {
            final long now = mClock.uptimeMillis();
            mNotifyLongDispatched = now;
            final long when = now - MIN_LONG_WAKE_CHECK_INTERVAL;
            long nextCheckTime = Long.MAX_VALUE;
            final int numWakeLocks = mWakeLocks.size();
            for (int i = 0; i < numWakeLocks; i++) {
                final WakeLock wakeLock = mWakeLocks.get(i);
                if ((wakeLock.mFlags & PowerManager.WAKE_LOCK_LEVEL_MASK)
                        == PowerManager.PARTIAL_WAKE_LOCK) {
                    if (wakeLock.mNotifiedAcquired && !wakeLock.mNotifiedLong) {
                        if (wakeLock.mAcquireTime < when) {
                            // This wake lock has exceeded the long acquire time, report!
                            notifyWakeLockLongStartedLocked(wakeLock);
                        } else {
                            // This wake lock could still become a long one, at this time.
                            long checkTime = wakeLock.mAcquireTime + MIN_LONG_WAKE_CHECK_INTERVAL;
                            if (checkTime < nextCheckTime) {
                                nextCheckTime = checkTime;
                            }
                        }
                    }
                }
            }
            mNotifyLongScheduled = 0;
            mHandler.removeMessages(MSG_CHECK_FOR_LONG_WAKELOCKS);
            if (nextCheckTime != Long.MAX_VALUE) {
                mNotifyLongNextCheck = nextCheckTime;
                enqueueNotifyLongMsgLocked(nextCheckTime);
            } else {
                mNotifyLongNextCheck = 0;
            }
        }
    }

    /**
     * Updates the value of mUserActivitySummary to summarize the user requested
     * state of the system such as whether the screen should be bright or dim.
     * Note that user activity is ignored when the system is asleep.
     *
     * This function must have no other side-effects.
     */
    private void updateUserActivitySummaryLocked(long now, int dirty) {
        // Update the status of the user activity timeout timer.
        if ((dirty & (DIRTY_WAKE_LOCKS | DIRTY_USER_ACTIVITY
                | DIRTY_WAKEFULNESS | DIRTY_SETTINGS)) != 0) {
            mHandler.removeMessages(MSG_USER_ACTIVITY_TIMEOUT);

            long nextTimeout = 0;
            if (getWakefulnessLocked() == WAKEFULNESS_AWAKE
                    || getWakefulnessLocked() == WAKEFULNESS_DREAMING
                    || getWakefulnessLocked() == WAKEFULNESS_DOZING) {
                final long attentiveTimeout = getAttentiveTimeoutLocked();
                final long sleepTimeout = getSleepTimeoutLocked(attentiveTimeout);
                final long screenOffTimeout = getScreenOffTimeoutLocked(sleepTimeout,
                        attentiveTimeout);
                final long screenDimDuration = getScreenDimDurationLocked(screenOffTimeout);
                final boolean userInactiveOverride = mUserInactiveOverrideFromWindowManager;
                final long nextProfileTimeout = getNextProfileTimeoutLocked(now);

                mUserActivitySummary = 0;
                if (mLastUserActivityTime >= mLastWakeTime) {
                    nextTimeout = mLastUserActivityTime
                            + screenOffTimeout - screenDimDuration;
                    if (now < nextTimeout) {
                        mUserActivitySummary = USER_ACTIVITY_SCREEN_BRIGHT;
                    } else {
                        nextTimeout = mLastUserActivityTime + screenOffTimeout;
                        if (now < nextTimeout) {
                            mUserActivitySummary = USER_ACTIVITY_SCREEN_DIM;
                        }
                    }
                }
                if (mUserActivitySummary == 0
                        && mLastUserActivityTimeNoChangeLights >= mLastWakeTime) {
                    nextTimeout = mLastUserActivityTimeNoChangeLights + screenOffTimeout;
                    if (now < nextTimeout) {
                        if (mDisplayPowerRequest.policy == DisplayPowerRequest.POLICY_BRIGHT
                                || mDisplayPowerRequest.policy == DisplayPowerRequest.POLICY_VR) {
                            mUserActivitySummary = USER_ACTIVITY_SCREEN_BRIGHT;
                        } else if (mDisplayPowerRequest.policy == DisplayPowerRequest.POLICY_DIM) {
                            mUserActivitySummary = USER_ACTIVITY_SCREEN_DIM;
                        }
                    }
                }

                if (mUserActivitySummary == 0) {
                    if (sleepTimeout >= 0) {
                        final long anyUserActivity = Math.max(mLastUserActivityTime,
                                mLastUserActivityTimeNoChangeLights);
                        if (anyUserActivity >= mLastWakeTime) {
                            nextTimeout = anyUserActivity + sleepTimeout;
                            if (now < nextTimeout) {
                                mUserActivitySummary = USER_ACTIVITY_SCREEN_DREAM;
                            }
                        }
                    } else {
                        mUserActivitySummary = USER_ACTIVITY_SCREEN_DREAM;
                        nextTimeout = -1;
                    }
                }

                if (mUserActivitySummary != USER_ACTIVITY_SCREEN_DREAM && userInactiveOverride) {
                    if ((mUserActivitySummary &
                            (USER_ACTIVITY_SCREEN_BRIGHT | USER_ACTIVITY_SCREEN_DIM)) != 0) {
                        // Device is being kept awake by recent user activity
                        if (nextTimeout >= now && mOverriddenTimeout == -1) {
                            // Save when the next timeout would have occurred
                            mOverriddenTimeout = nextTimeout;
                        }
                    }
                    mUserActivitySummary = USER_ACTIVITY_SCREEN_DREAM;
                    nextTimeout = -1;
                }

                if ((mUserActivitySummary & USER_ACTIVITY_SCREEN_BRIGHT) != 0
                        && (mWakeLockSummary & WAKE_LOCK_STAY_AWAKE) == 0) {
                    nextTimeout = mAttentionDetector.updateUserActivity(nextTimeout,
                            screenDimDuration);
                }

                if (nextProfileTimeout > 0) {
                    nextTimeout = Math.min(nextTimeout, nextProfileTimeout);
                }

                if (mUserActivitySummary != 0 && nextTimeout >= 0) {
                    scheduleUserInactivityTimeout(nextTimeout);
                }
            } else {
                mUserActivitySummary = 0;
            }

            if (DEBUG_SPEW) {
                Slog.d(TAG, "updateUserActivitySummaryLocked: mWakefulness="
                        + PowerManagerInternal.wakefulnessToString(getWakefulnessLocked())
                        + ", mUserActivitySummary=0x" + Integer.toHexString(mUserActivitySummary)
                        + ", nextTimeout=" + TimeUtils.formatUptime(nextTimeout));
            }
        }
    }

    private void scheduleUserInactivityTimeout(long timeMs) {
        final Message msg = mHandler.obtainMessage(MSG_USER_ACTIVITY_TIMEOUT);
        msg.setAsynchronous(true);
        mHandler.sendMessageAtTime(msg, timeMs);
    }

    private void scheduleAttentiveTimeout(long timeMs) {
        final Message msg = mHandler.obtainMessage(MSG_ATTENTIVE_TIMEOUT);
        msg.setAsynchronous(true);
        mHandler.sendMessageAtTime(msg, timeMs);
    }

    /**
     * Finds the next profile timeout time or returns -1 if there are no profiles to be locked.
     */
    private long getNextProfileTimeoutLocked(long now) {
        long nextTimeout = -1;
        final int numProfiles = mProfilePowerState.size();
        for (int i = 0; i < numProfiles; i++) {
            final ProfilePowerState profile = mProfilePowerState.valueAt(i);
            final long timeout = profile.mLastUserActivityTime + profile.mScreenOffTimeout;
            if (timeout > now && (nextTimeout == -1 || timeout < nextTimeout)) {
                nextTimeout = timeout;
            }
        }
        return nextTimeout;
    }

    private void updateAttentiveStateLocked(long now, int dirty) {
        long attentiveTimeout = getAttentiveTimeoutLocked();
        long goToSleepTime = mLastUserActivityTime + attentiveTimeout;
        long showWarningTime = goToSleepTime - mAttentiveWarningDurationConfig;

        boolean warningDismissed = maybeHideInattentiveSleepWarningLocked(now, showWarningTime);

        if (attentiveTimeout >= 0 && (warningDismissed
                || (dirty & (DIRTY_ATTENTIVE | DIRTY_STAY_ON | DIRTY_SCREEN_BRIGHTNESS_BOOST
                | DIRTY_PROXIMITY_POSITIVE | DIRTY_WAKEFULNESS | DIRTY_BOOT_COMPLETED
                | DIRTY_SETTINGS)) != 0)) {
            if (DEBUG_SPEW) {
                Slog.d(TAG, "Updating attentive state");
            }

            mHandler.removeMessages(MSG_ATTENTIVE_TIMEOUT);

            if (isBeingKeptFromShowingInattentiveSleepWarningLocked()) {
                return;
            }

            long nextTimeout = -1;

            if (now < showWarningTime) {
                nextTimeout = showWarningTime;
            } else if (now < goToSleepTime) {
                if (DEBUG) {
                    long timeToSleep = goToSleepTime - now;
                    Slog.d(TAG, "Going to sleep in " + timeToSleep
                            + "ms if there is no user activity");
                }
                mInattentiveSleepWarningOverlayController.show();
                nextTimeout = goToSleepTime;
            } else {
                if (DEBUG && getWakefulnessLocked() != WAKEFULNESS_ASLEEP) {
                    Slog.i(TAG, "Going to sleep now due to long user inactivity");
                }
            }

            if (nextTimeout >= 0) {
                scheduleAttentiveTimeout(nextTimeout);
            }
        }
    }

    private boolean maybeHideInattentiveSleepWarningLocked(long now, long showWarningTime) {
        long attentiveTimeout = getAttentiveTimeoutLocked();

        if (!mInattentiveSleepWarningOverlayController.isShown()) {
            return false;
        }

        if (getWakefulnessLocked() != WAKEFULNESS_AWAKE) {
            mInattentiveSleepWarningOverlayController.dismiss(false);
            return true;
        } else if (attentiveTimeout < 0 || isBeingKeptFromShowingInattentiveSleepWarningLocked()
                || now < showWarningTime) {
            mInattentiveSleepWarningOverlayController.dismiss(true);
            return true;
        }

        return false;
    }

    private boolean isAttentiveTimeoutExpired(long now) {
        long attentiveTimeout = getAttentiveTimeoutLocked();
        return attentiveTimeout >= 0 && now >= mLastUserActivityTime + attentiveTimeout;
    }

    /**
     * Called when a user activity timeout has occurred.
     * Simply indicates that something about user activity has changed so that the new
     * state can be recomputed when the power state is updated.
     *
     * This function must have no other side-effects besides setting the dirty
     * bit and calling update power state.  Wakefulness transitions are handled elsewhere.
     */
    private void handleUserActivityTimeout() { // runs on handler thread
        synchronized (mLock) {
            if (DEBUG_SPEW) {
                Slog.d(TAG, "handleUserActivityTimeout");
            }

            mDirty |= DIRTY_USER_ACTIVITY;
            updatePowerStateLocked();
        }
    }

    private void handleAttentiveTimeout() { // runs on handler thread
        synchronized (mLock) {
            if (DEBUG_SPEW) {
                Slog.d(TAG, "handleAttentiveTimeout");
            }

            mDirty |= DIRTY_ATTENTIVE;
            updatePowerStateLocked();
        }
    }

    private long getAttentiveTimeoutLocked() {
        long timeout = mAttentiveTimeoutSetting;
<<<<<<< HEAD
        if (timeout <= 0) {
            return -1;
        }

        return Math.max(timeout, mMinimumScreenOffTimeoutConfig);
    }

    private long getSleepTimeoutLocked(long attentiveTimeout) {
        long timeout = mSleepTimeoutSetting;
        if (timeout <= 0) {
            return -1;
        }
        if (attentiveTimeout >= 0) {
            timeout = Math.min(timeout, attentiveTimeout);
        }
        return Math.max(timeout, mMinimumScreenOffTimeoutConfig);
    }

=======
        if (timeout <= 0) {
            return -1;
        }

        return Math.max(timeout, mMinimumScreenOffTimeoutConfig);
    }

    private long getSleepTimeoutLocked(long attentiveTimeout) {
        long timeout = mSleepTimeoutSetting;
        if (timeout <= 0) {
            return -1;
        }
        if (attentiveTimeout >= 0) {
            timeout = Math.min(timeout, attentiveTimeout);
        }
        return Math.max(timeout, mMinimumScreenOffTimeoutConfig);
    }

>>>>>>> 539d92be
    private long getScreenOffTimeoutLocked(long sleepTimeout, long attentiveTimeout) {
        long timeout = mScreenOffTimeoutSetting;
        if (isMaximumScreenOffTimeoutFromDeviceAdminEnforcedLocked()) {
            timeout = Math.min(timeout, mMaximumScreenOffTimeoutFromDeviceAdmin);
        }
        if (mUserActivityTimeoutOverrideFromWindowManager >= 0) {
            timeout = Math.min(timeout, mUserActivityTimeoutOverrideFromWindowManager);
        }
        if (sleepTimeout >= 0) {
            timeout = Math.min(timeout, sleepTimeout);
        }
        if (attentiveTimeout >= 0) {
            timeout = Math.min(timeout, attentiveTimeout);
        }
        return Math.max(timeout, mMinimumScreenOffTimeoutConfig);
    }

    private long getScreenDimDurationLocked(long screenOffTimeout) {
        return Math.min(mMaximumScreenDimDurationConfig,
                (long)(screenOffTimeout * mMaximumScreenDimRatioConfig));
    }

    /**
     * Updates the wakefulness of the device.
     *
     * This is the function that decides whether the device should start dreaming
     * based on the current wake locks and user activity state.  It may modify mDirty
     * if the wakefulness changes.
     *
     * Returns true if the wakefulness changed and we need to restart power state calculation.
     */
    private boolean updateWakefulnessLocked(int dirty) {
        boolean changed = false;
        if ((dirty & (DIRTY_WAKE_LOCKS | DIRTY_USER_ACTIVITY | DIRTY_BOOT_COMPLETED
                | DIRTY_WAKEFULNESS | DIRTY_STAY_ON | DIRTY_PROXIMITY_POSITIVE
                | DIRTY_DOCK_STATE | DIRTY_ATTENTIVE | DIRTY_SETTINGS
                | DIRTY_SCREEN_BRIGHTNESS_BOOST)) != 0) {
            if (getWakefulnessLocked() == WAKEFULNESS_AWAKE && isItBedTimeYetLocked()) {
                if (DEBUG_SPEW) {
                    Slog.d(TAG, "updateWakefulnessLocked: Bed time...");
                }
                final long time = mClock.uptimeMillis();
                if (isAttentiveTimeoutExpired(time)) {
                    changed = goToSleepNoUpdateLocked(time, PowerManager.GO_TO_SLEEP_REASON_TIMEOUT,
                            PowerManager.GO_TO_SLEEP_FLAG_NO_DOZE, Process.SYSTEM_UID);
                } else if (shouldNapAtBedTimeLocked()) {
                    changed = napNoUpdateLocked(time, Process.SYSTEM_UID);
                } else {
                    changed = goToSleepNoUpdateLocked(time,
                            PowerManager.GO_TO_SLEEP_REASON_TIMEOUT, 0, Process.SYSTEM_UID);
                }
            }
        }
        return changed;
    }

    /**
     * Returns true if the device should automatically nap and start dreaming when the user
     * activity timeout has expired and it's bedtime.
     */
    private boolean shouldNapAtBedTimeLocked() {
        return mDreamsActivateOnSleepSetting
                || (mDreamsActivateOnDockSetting
                        && mDockState != Intent.EXTRA_DOCK_STATE_UNDOCKED);
    }

    /**
     * Returns true if the device should go to sleep now.
     * Also used when exiting a dream to determine whether we should go back
     * to being fully awake or else go to sleep for good.
     */
    private boolean isItBedTimeYetLocked() {
        if (!mBootCompleted) {
            return false;
        }

        long now = mClock.uptimeMillis();
        if (isAttentiveTimeoutExpired(now)) {
            return !isBeingKeptFromInattentiveSleepLocked();
        } else {
            return !isBeingKeptAwakeLocked();
        }
    }

    /**
     * Returns true if the device is being kept awake by a wake lock, user activity
     * or the stay on while powered setting.  We also keep the phone awake when
     * the proximity sensor returns a positive result so that the device does not
     * lock while in a phone call.  This function only controls whether the device
     * will go to sleep or dream which is independent of whether it will be allowed
     * to suspend.
     */
    private boolean isBeingKeptAwakeLocked() {
        return mStayOn
                || mProximityPositive
                || (mWakeLockSummary & WAKE_LOCK_STAY_AWAKE) != 0
                || (mUserActivitySummary & (USER_ACTIVITY_SCREEN_BRIGHT
                        | USER_ACTIVITY_SCREEN_DIM)) != 0
                || mScreenBrightnessBoostInProgress;
    }

    /**
     * Returns true if the device is prevented from going into inattentive sleep by the stay on
     * while powered setting. We also keep the device awake when the proximity sensor returns a
     * positive result so that the device does not lock while in a phone call. This function only
     * controls whether the device will go to sleep which is independent of whether it will be
     * allowed to suspend.
     */
    private boolean isBeingKeptFromInattentiveSleepLocked() {
        return mStayOn || mScreenBrightnessBoostInProgress || mProximityPositive
                || (mUserActivitySummary & (USER_ACTIVITY_SCREEN_BRIGHT
                | USER_ACTIVITY_SCREEN_DIM)) != 0;
    }

    private boolean isBeingKeptFromShowingInattentiveSleepWarningLocked() {
        return mStayOn || mScreenBrightnessBoostInProgress || mProximityPositive || !mBootCompleted;
    }

    /**
     * Determines whether to post a message to the sandman to update the dream state.
     */
    private void updateDreamLocked(int dirty, boolean displayBecameReady) {
        if ((dirty & (DIRTY_WAKEFULNESS
                | DIRTY_USER_ACTIVITY
                | DIRTY_ATTENTIVE
                | DIRTY_WAKE_LOCKS
                | DIRTY_BOOT_COMPLETED
                | DIRTY_SETTINGS
                | DIRTY_IS_POWERED
                | DIRTY_STAY_ON
                | DIRTY_PROXIMITY_POSITIVE
                | DIRTY_BATTERY_STATE)) != 0 || displayBecameReady) {
            if (mDisplayReady) {
                scheduleSandmanLocked();
            }
        }
    }

    private void scheduleSandmanLocked() {
        if (!mSandmanScheduled) {
            mSandmanScheduled = true;
            Message msg = mHandler.obtainMessage(MSG_SANDMAN);
            msg.setAsynchronous(true);
            mHandler.sendMessage(msg);
        }
    }

    /**
     * Called when the device enters or exits a dreaming or dozing state.
     *
     * We do this asynchronously because we must call out of the power manager to start
     * the dream and we don't want to hold our lock while doing so.  There is a risk that
     * the device will wake or go to sleep in the meantime so we have to handle that case.
     */
    private void handleSandman() { // runs on handler thread
        // Handle preconditions.
        final boolean startDreaming;
        final int wakefulness;
        synchronized (mLock) {
            mSandmanScheduled = false;
            wakefulness = getWakefulnessLocked();
            if (mSandmanSummoned && mDisplayReady) {
                startDreaming = canDreamLocked() || canDozeLocked();
                mSandmanSummoned = false;
            } else {
                startDreaming = false;
            }
        }

        // Start dreaming if needed.
        // We only control the dream on the handler thread, so we don't need to worry about
        // concurrent attempts to start or stop the dream.
        final boolean isDreaming;
        if (mDreamManager != null) {
            // Restart the dream whenever the sandman is summoned.
            if (startDreaming) {
                mDreamManager.stopDream(false /*immediate*/);
                mDreamManager.startDream(wakefulness == WAKEFULNESS_DOZING);
            }
            isDreaming = mDreamManager.isDreaming();
        } else {
            isDreaming = false;
        }

        // At this point, we either attempted to start the dream or no attempt will be made,
        // so stop holding the display suspend blocker for Doze.
        mDozeStartInProgress = false;

        // Update dream state.
        synchronized (mLock) {
            // Remember the initial battery level when the dream started.
            if (startDreaming && isDreaming) {
                mBatteryLevelWhenDreamStarted = mBatteryLevel;
                if (wakefulness == WAKEFULNESS_DOZING) {
                    Slog.i(TAG, "Dozing...");
                } else {
                    Slog.i(TAG, "Dreaming...");
                }
            }

            // If preconditions changed, wait for the next iteration to determine
            // whether the dream should continue (or be restarted).
            if (mSandmanSummoned || getWakefulnessLocked() != wakefulness) {
                return; // wait for next cycle
            }

            // Determine whether the dream should continue.
            long now = mClock.uptimeMillis();
            if (wakefulness == WAKEFULNESS_DREAMING) {
                if (isDreaming && canDreamLocked()) {
                    if (mDreamsBatteryLevelDrainCutoffConfig >= 0
                            && mBatteryLevel < mBatteryLevelWhenDreamStarted
                                    - mDreamsBatteryLevelDrainCutoffConfig
                            && !isBeingKeptAwakeLocked()) {
                        // If the user activity timeout expired and the battery appears
                        // to be draining faster than it is charging then stop dreaming
                        // and go to sleep.
                        Slog.i(TAG, "Stopping dream because the battery appears to "
                                + "be draining faster than it is charging.  "
                                + "Battery level when dream started: "
                                + mBatteryLevelWhenDreamStarted + "%.  "
                                + "Battery level now: " + mBatteryLevel + "%.");
                    } else {
                        return; // continue dreaming
                    }
                }

                // Dream has ended or will be stopped.  Update the power state.
                if (isItBedTimeYetLocked()) {
                    int flags = 0;
                    if (isAttentiveTimeoutExpired(now)) {
                        flags |= PowerManager.GO_TO_SLEEP_FLAG_NO_DOZE;
                    }
                    goToSleepNoUpdateLocked(now, PowerManager.GO_TO_SLEEP_REASON_TIMEOUT, flags,
                            Process.SYSTEM_UID);
                    updatePowerStateLocked();
                } else {
                    wakeUpNoUpdateLocked(now,
                            PowerManager.WAKE_REASON_UNKNOWN,
                            "android.server.power:DREAM_FINISHED", Process.SYSTEM_UID,
                            mContext.getOpPackageName(), Process.SYSTEM_UID);
                    updatePowerStateLocked();
                }
            } else if (wakefulness == WAKEFULNESS_DOZING) {
                if (isDreaming) {
                    return; // continue dozing
                }

                // Doze has ended or will be stopped.  Update the power state.
                reallyGoToSleepNoUpdateLocked(now, Process.SYSTEM_UID);
                updatePowerStateLocked();
            }
        }

        // Stop dream.
        if (isDreaming) {
            mDreamManager.stopDream(false /*immediate*/);
        }
    }

    /**
     * Returns true if the device is allowed to dream in its current state.
     */
    private boolean canDreamLocked() {
        if (getWakefulnessLocked() != WAKEFULNESS_DREAMING
                || !mDreamsSupportedConfig
                || !mDreamsEnabledSetting
                || !mDisplayPowerRequest.isBrightOrDim()
                || mDisplayPowerRequest.isVr()
                || (mUserActivitySummary & (USER_ACTIVITY_SCREEN_BRIGHT
                        | USER_ACTIVITY_SCREEN_DIM | USER_ACTIVITY_SCREEN_DREAM)) == 0
                || !mBootCompleted) {
            return false;
        }
        if (!isBeingKeptAwakeLocked()) {
            if (!mIsPowered && !mDreamsEnabledOnBatteryConfig) {
                return false;
            }
            if (!mIsPowered
                    && mDreamsBatteryLevelMinimumWhenNotPoweredConfig >= 0
                    && mBatteryLevel < mDreamsBatteryLevelMinimumWhenNotPoweredConfig) {
                return false;
            }
            if (mIsPowered
                    && mDreamsBatteryLevelMinimumWhenPoweredConfig >= 0
                    && mBatteryLevel < mDreamsBatteryLevelMinimumWhenPoweredConfig) {
                return false;
            }
        }
        return true;
    }

    /**
     * Returns true if the device is allowed to doze in its current state.
     */
    private boolean canDozeLocked() {
        return getWakefulnessLocked() == WAKEFULNESS_DOZING;
    }

    /**
     * Updates the display power state asynchronously.
     * When the update is finished, mDisplayReady will be set to true.  The display
     * controller posts a message to tell us when the actual display power state
     * has been updated so we come back here to double-check and finish up.
     *
     * This function recalculates the display power state each time.
     *
     * @return True if the display became ready.
     */
    private boolean updateDisplayPowerStateLocked(int dirty) {
        final boolean oldDisplayReady = mDisplayReady;
        if ((dirty & (DIRTY_WAKE_LOCKS | DIRTY_USER_ACTIVITY | DIRTY_WAKEFULNESS
                | DIRTY_ACTUAL_DISPLAY_POWER_STATE_UPDATED | DIRTY_BOOT_COMPLETED
                | DIRTY_SETTINGS | DIRTY_SCREEN_BRIGHTNESS_BOOST | DIRTY_VR_MODE_CHANGED |
                DIRTY_QUIESCENT)) != 0) {
            if ((dirty & DIRTY_QUIESCENT) != 0) {
                sQuiescent = false;
            }

            mDisplayPowerRequest.policy = getDesiredScreenPolicyLocked();

            // Determine appropriate screen brightness and auto-brightness adjustments.
            final boolean autoBrightness;
            final float screenBrightnessOverride;
            if (!mBootCompleted) {
                // Keep the brightness steady during boot. This requires the
                // bootloader brightness and the default brightness to be identical.
                autoBrightness = false;
                screenBrightnessOverride = mScreenBrightnessSettingDefault;
            } else if (isValidBrightness(mScreenBrightnessOverrideFromWindowManager)) {
                autoBrightness = false;
                screenBrightnessOverride = mScreenBrightnessOverrideFromWindowManager;
            } else {
                autoBrightness = (mScreenBrightnessModeSetting ==
                        Settings.System.SCREEN_BRIGHTNESS_MODE_AUTOMATIC);
                screenBrightnessOverride = PowerManager.BRIGHTNESS_INVALID_FLOAT;
            }

            // Update display power request.
            mDisplayPowerRequest.screenBrightnessOverride = screenBrightnessOverride;
            mDisplayPowerRequest.useAutoBrightness = autoBrightness;
            mDisplayPowerRequest.useProximitySensor = shouldUseProximitySensorLocked();
            mDisplayPowerRequest.boostScreenBrightness = shouldBoostScreenBrightness();

            updatePowerRequestFromBatterySaverPolicy(mDisplayPowerRequest);

            if (mDisplayPowerRequest.policy == DisplayPowerRequest.POLICY_DOZE) {
                mDisplayPowerRequest.dozeScreenState = mDozeScreenStateOverrideFromDreamManager;
                if ((mWakeLockSummary & WAKE_LOCK_DRAW) != 0
                        && !mDrawWakeLockOverrideFromSidekick) {
                    if (mDisplayPowerRequest.dozeScreenState == Display.STATE_DOZE_SUSPEND) {
                        mDisplayPowerRequest.dozeScreenState = Display.STATE_DOZE;
                    }
                    if (mDisplayPowerRequest.dozeScreenState == Display.STATE_ON_SUSPEND) {
                        mDisplayPowerRequest.dozeScreenState = Display.STATE_ON;
                    }
                }
                mDisplayPowerRequest.dozeScreenBrightness =
                        mDozeScreenBrightnessOverrideFromDreamManagerFloat;
            } else {
                mDisplayPowerRequest.dozeScreenState = Display.STATE_UNKNOWN;
                mDisplayPowerRequest.dozeScreenBrightness =
                        PowerManager.BRIGHTNESS_INVALID_FLOAT;
            }

            mDisplayReady = mDisplayManagerInternal.requestPowerState(mDisplayPowerRequest,
                    mRequestWaitForNegativeProximity);
            mRequestWaitForNegativeProximity = false;

            if (DEBUG_SPEW) {
                Slog.d(TAG, "updateDisplayPowerStateLocked: mDisplayReady=" + mDisplayReady
                        + ", policy=" + mDisplayPowerRequest.policy
                        + ", mWakefulness=" + getWakefulnessLocked()
                        + ", mWakeLockSummary=0x" + Integer.toHexString(mWakeLockSummary)
                        + ", mUserActivitySummary=0x" + Integer.toHexString(mUserActivitySummary)
                        + ", mBootCompleted=" + mBootCompleted
                        + ", screenBrightnessOverride=" + screenBrightnessOverride
                        + ", useAutoBrightness=" + autoBrightness
                        + ", mScreenBrightnessBoostInProgress=" + mScreenBrightnessBoostInProgress
                        + ", mIsVrModeEnabled= " + mIsVrModeEnabled
                        + ", sQuiescent=" + sQuiescent);
            }
        }
        return mDisplayReady && !oldDisplayReady;
    }

    private void updateScreenBrightnessBoostLocked(int dirty) {
        if ((dirty & DIRTY_SCREEN_BRIGHTNESS_BOOST) != 0) {
            if (mScreenBrightnessBoostInProgress) {
                final long now = mClock.uptimeMillis();
                mHandler.removeMessages(MSG_SCREEN_BRIGHTNESS_BOOST_TIMEOUT);
                if (mLastScreenBrightnessBoostTime > mLastSleepTime) {
                    final long boostTimeout = mLastScreenBrightnessBoostTime +
                            SCREEN_BRIGHTNESS_BOOST_TIMEOUT;
                    if (boostTimeout > now) {
                        Message msg = mHandler.obtainMessage(MSG_SCREEN_BRIGHTNESS_BOOST_TIMEOUT);
                        msg.setAsynchronous(true);
                        mHandler.sendMessageAtTime(msg, boostTimeout);
                        return;
                    }
                }
                mScreenBrightnessBoostInProgress = false;
                userActivityNoUpdateLocked(now,
                        PowerManager.USER_ACTIVITY_EVENT_OTHER, 0, Process.SYSTEM_UID);
            }
        }
    }

    private boolean shouldBoostScreenBrightness() {
        return !mIsVrModeEnabled && mScreenBrightnessBoostInProgress;
    }

    private static boolean isValidBrightness(float value) {
        return value >= PowerManager.BRIGHTNESS_MIN && value <= PowerManager.BRIGHTNESS_MAX;
    }

    @VisibleForTesting
    int getDesiredScreenPolicyLocked() {
        if (getWakefulnessLocked() == WAKEFULNESS_ASLEEP || sQuiescent) {
            return DisplayPowerRequest.POLICY_OFF;
        }

        if (getWakefulnessLocked() == WAKEFULNESS_DOZING) {
            if ((mWakeLockSummary & WAKE_LOCK_DOZE) != 0) {
                return DisplayPowerRequest.POLICY_DOZE;
            }
            if (mDozeAfterScreenOff) {
                return DisplayPowerRequest.POLICY_OFF;
            }
            // Fall through and preserve the current screen policy if not configured to
            // doze after screen off.  This causes the screen off transition to be skipped.
        }

        // It is important that POLICY_VR check happens after the wakefulness checks above so
        // that VR-mode does not prevent displays from transitioning to the correct state when
        // dozing or sleeping.
        if (mIsVrModeEnabled) {
            return DisplayPowerRequest.POLICY_VR;
        }

        if ((mWakeLockSummary & WAKE_LOCK_SCREEN_BRIGHT) != 0
                || (mUserActivitySummary & USER_ACTIVITY_SCREEN_BRIGHT) != 0
                || !mBootCompleted
                || mScreenBrightnessBoostInProgress) {
            return DisplayPowerRequest.POLICY_BRIGHT;
        }

        return DisplayPowerRequest.POLICY_DIM;
    }

    private final DisplayManagerInternal.DisplayPowerCallbacks mDisplayPowerCallbacks =
            new DisplayManagerInternal.DisplayPowerCallbacks() {
        private int mDisplayState = Display.STATE_UNKNOWN;

        @Override
        public void onStateChanged() {
            synchronized (mLock) {
                mDirty |= DIRTY_ACTUAL_DISPLAY_POWER_STATE_UPDATED;
                updatePowerStateLocked();
            }
        }

        @Override
        public void onProximityPositive() {
            synchronized (mLock) {
                mProximityPositive = true;
                mDirty |= DIRTY_PROXIMITY_POSITIVE;
                updatePowerStateLocked();
            }
        }

        @Override
        public void onProximityNegative() {
            synchronized (mLock) {
                mProximityPositive = false;
                mDirty |= DIRTY_PROXIMITY_POSITIVE;
                userActivityNoUpdateLocked(mClock.uptimeMillis(),
                        PowerManager.USER_ACTIVITY_EVENT_OTHER, 0, Process.SYSTEM_UID);
                updatePowerStateLocked();
            }
        }

        @Override
        public void onDisplayStateChange(int state) {
            // This method is only needed to support legacy display blanking behavior
            // where the display's power state is coupled to suspend or to the power HAL.
            // The order of operations matters here.
            synchronized (mLock) {
                if (mDisplayState != state) {
                    mDisplayState = state;
                    setPowerModeInternal(MODE_DISPLAY_INACTIVE,
                            !Display.isActiveState(state));
                    if (state == Display.STATE_OFF) {
                        if (!mDecoupleHalInteractiveModeFromDisplayConfig) {
                            setHalInteractiveModeLocked(false);
                        }
                        if (!mDecoupleHalAutoSuspendModeFromDisplayConfig) {
                            setHalAutoSuspendModeLocked(true);
                        }
                    } else {
                        if (!mDecoupleHalAutoSuspendModeFromDisplayConfig) {
                            setHalAutoSuspendModeLocked(false);
                        }
                        if (!mDecoupleHalInteractiveModeFromDisplayConfig) {
                            setHalInteractiveModeLocked(true);
                        }
                    }
                }
            }
        }

        @Override
        public void acquireSuspendBlocker() {
            mDisplaySuspendBlocker.acquire();
        }

        @Override
        public void releaseSuspendBlocker() {
            mDisplaySuspendBlocker.release();
        }

        @Override
        public String toString() {
            synchronized (this) {
                return "state=" + Display.stateToString(mDisplayState);
            }
        }
    };

    private boolean shouldUseProximitySensorLocked() {
        return !mIsVrModeEnabled && (mWakeLockSummary & WAKE_LOCK_PROXIMITY_SCREEN_OFF) != 0;
    }

    /**
     * Updates the suspend blocker that keeps the CPU alive.
     *
     * This function must have no other side-effects.
     */
    private void updateSuspendBlockerLocked() {
        final boolean needWakeLockSuspendBlocker = ((mWakeLockSummary & WAKE_LOCK_CPU) != 0);
        final boolean needDisplaySuspendBlocker = needDisplaySuspendBlockerLocked();
        final boolean autoSuspend = !needDisplaySuspendBlocker;
        final boolean interactive = mDisplayPowerRequest.isBrightOrDim();

        // Disable auto-suspend if needed.
        // FIXME We should consider just leaving auto-suspend enabled forever since
        // we already hold the necessary wakelocks.
        if (!autoSuspend && mDecoupleHalAutoSuspendModeFromDisplayConfig) {
            setHalAutoSuspendModeLocked(false);
        }

        // First acquire suspend blockers if needed.
        if (needWakeLockSuspendBlocker && !mHoldingWakeLockSuspendBlocker) {
            mWakeLockSuspendBlocker.acquire();
            mHoldingWakeLockSuspendBlocker = true;
        }
        if (needDisplaySuspendBlocker && !mHoldingDisplaySuspendBlocker) {
            mDisplaySuspendBlocker.acquire();
            mHoldingDisplaySuspendBlocker = true;
        }

        // Inform the power HAL about interactive mode.
        // Although we could set interactive strictly based on the wakefulness
        // as reported by isInteractive(), it is actually more desirable to track
        // the display policy state instead so that the interactive state observed
        // by the HAL more accurately tracks transitions between AWAKE and DOZING.
        // Refer to getDesiredScreenPolicyLocked() for details.
        if (mDecoupleHalInteractiveModeFromDisplayConfig) {
            // When becoming non-interactive, we want to defer sending this signal
            // until the display is actually ready so that all transitions have
            // completed.  This is probably a good sign that things have gotten
            // too tangled over here...
            if (interactive || mDisplayReady) {
                setHalInteractiveModeLocked(interactive);
            }
        }

        // Then release suspend blockers if needed.
        if (!needWakeLockSuspendBlocker && mHoldingWakeLockSuspendBlocker) {
            mWakeLockSuspendBlocker.release();
            mHoldingWakeLockSuspendBlocker = false;
        }
        if (!needDisplaySuspendBlocker && mHoldingDisplaySuspendBlocker) {
            mDisplaySuspendBlocker.release();
            mHoldingDisplaySuspendBlocker = false;
        }

        // Enable auto-suspend if needed.
        if (autoSuspend && mDecoupleHalAutoSuspendModeFromDisplayConfig) {
            setHalAutoSuspendModeLocked(true);
        }
    }

    /**
     * Return true if we must keep a suspend blocker active on behalf of the display.
     * We do so if the screen is on or is in transition between states.
     */
    private boolean needDisplaySuspendBlockerLocked() {
        if (!mDisplayReady) {
            return true;
        }
        if (mDisplayPowerRequest.isBrightOrDim()) {
            // If we asked for the screen to be on but it is off due to the proximity
            // sensor then we may suspend but only if the configuration allows it.
            // On some hardware it may not be safe to suspend because the proximity
            // sensor may not be correctly configured as a wake-up source.
            if (!mDisplayPowerRequest.useProximitySensor || !mProximityPositive
                    || !mSuspendWhenScreenOffDueToProximityConfig) {
                return true;
            }
        }

        if (mDisplayPowerRequest.policy == DisplayPowerRequest.POLICY_DOZE
                && mDisplayPowerRequest.dozeScreenState == Display.STATE_ON) {
            // Although we are in DOZE and would normally allow the device to suspend,
            // the doze service has explicitly requested the display to remain in the ON
            // state which means we should hold the display suspend blocker.
            return true;
        }
        if (mScreenBrightnessBoostInProgress) {
            return true;
        }

        // When we transition to DOZING, we have to keep the display suspend blocker
        // up until the Doze service has a change to acquire the DOZE wakelock.
        // Here we wait for mWakefulnessChanging to become false since the wakefulness
        // transition to DOZING isn't considered "changed" until the doze wake lock is
        // acquired.
        if (getWakefulnessLocked() == WAKEFULNESS_DOZING && mDozeStartInProgress) {
            return true;
        }

        // Let the system suspend if the screen is off or dozing.
        return false;
    }

    private void setHalAutoSuspendModeLocked(boolean enable) {
        if (enable != mHalAutoSuspendModeEnabled) {
            if (DEBUG) {
                Slog.d(TAG, "Setting HAL auto-suspend mode to " + enable);
            }
            mHalAutoSuspendModeEnabled = enable;
            Trace.traceBegin(Trace.TRACE_TAG_POWER, "setHalAutoSuspend(" + enable + ")");
            try {
                mNativeWrapper.nativeSetAutoSuspend(enable);
            } finally {
                Trace.traceEnd(Trace.TRACE_TAG_POWER);
            }
        }
    }

    private void setHalInteractiveModeLocked(boolean enable) {
        if (enable != mHalInteractiveModeEnabled) {
            if (DEBUG) {
                Slog.d(TAG, "Setting HAL interactive mode to " + enable);
            }
            mHalInteractiveModeEnabled = enable;
            Trace.traceBegin(Trace.TRACE_TAG_POWER, "setHalInteractive(" + enable + ")");
            try {
                mNativeWrapper.nativeSetInteractive(enable);
            } finally {
                Trace.traceEnd(Trace.TRACE_TAG_POWER);
            }
        }
    }

    private boolean isInteractiveInternal() {
        synchronized (mLock) {
            return PowerManagerInternal.isInteractive(getWakefulnessLocked());
        }
    }

    private boolean setLowPowerModeInternal(boolean enabled) {
        synchronized (mLock) {
            if (DEBUG) {
                Slog.d(TAG, "setLowPowerModeInternal " + enabled + " mIsPowered=" + mIsPowered);
            }
            if (mIsPowered) {
                return false;
            }

            mBatterySaverStateMachine.setBatterySaverEnabledManually(enabled);

            return true;
        }
    }

    boolean isDeviceIdleModeInternal() {
        synchronized (mLock) {
            return mDeviceIdleMode;
        }
    }

    boolean isLightDeviceIdleModeInternal() {
        synchronized (mLock) {
            return mLightDeviceIdleMode;
        }
    }

    private void handleBatteryStateChangedLocked() {
        mDirty |= DIRTY_BATTERY_STATE;
        updatePowerStateLocked();
    }

    private void shutdownOrRebootInternal(final @HaltMode int haltMode, final boolean confirm,
            @Nullable final String reason, boolean wait) {
        if (PowerManager.REBOOT_USERSPACE.equals(reason)) {
            if (!PowerManager.isRebootingUserspaceSupportedImpl()) {
                throw new UnsupportedOperationException(
                        "Attempted userspace reboot on a device that doesn't support it");
            }
            UserspaceRebootLogger.noteUserspaceRebootWasRequested();
        }
        if (mHandler == null || !mSystemReady) {
            if (RescueParty.isAttemptingFactoryReset()) {
                // If we're stuck in a really low-level reboot loop, and a
                // rescue party is trying to prompt the user for a factory data
                // reset, we must GET TO DA CHOPPA!
                PowerManagerService.lowLevelReboot(reason);
            } else {
                throw new IllegalStateException("Too early to call shutdown() or reboot()");
            }
        }

        Runnable runnable = new Runnable() {
            @Override
            public void run() {
                synchronized (this) {
                    if (haltMode == HALT_MODE_REBOOT_SAFE_MODE) {
                        ShutdownThread.rebootSafeMode(getUiContext(), confirm);
                    } else if (haltMode == HALT_MODE_REBOOT) {
                        ShutdownThread.reboot(getUiContext(), reason, confirm);
                    } else {
                        ShutdownThread.shutdown(getUiContext(), reason, confirm);
                    }
                }
            }
        };

        // ShutdownThread must run on a looper capable of displaying the UI.
        Message msg = Message.obtain(UiThread.getHandler(), runnable);
        msg.setAsynchronous(true);
        UiThread.getHandler().sendMessage(msg);

        // PowerManager.reboot() is documented not to return so just wait for the inevitable.
        if (wait) {
            synchronized (runnable) {
                while (true) {
                    try {
                        runnable.wait();
                    } catch (InterruptedException e) {
                    }
                }
            }
        }
    }

    private void crashInternal(final String message) {
        Thread t = new Thread("PowerManagerService.crash()") {
            @Override
            public void run() {
                throw new RuntimeException(message);
            }
        };
        try {
            t.start();
            t.join();
        } catch (InterruptedException e) {
            Slog.wtf(TAG, e);
        }
    }

    @VisibleForTesting
    void updatePowerRequestFromBatterySaverPolicy(DisplayPowerRequest displayPowerRequest) {
        PowerSaveState state = mBatterySaverPolicy.
                getBatterySaverPolicy(ServiceType.SCREEN_BRIGHTNESS);
        displayPowerRequest.lowPowerMode = state.batterySaverEnabled;
        displayPowerRequest.screenLowPowerBrightnessFactor = state.brightnessFactor;
    }

    void setStayOnSettingInternal(int val) {
        Settings.Global.putInt(mContext.getContentResolver(),
                Settings.Global.STAY_ON_WHILE_PLUGGED_IN, val);
    }

    void setMaximumScreenOffTimeoutFromDeviceAdminInternal(@UserIdInt int userId, long timeMs) {
        if (userId < 0) {
            Slog.wtf(TAG, "Attempt to set screen off timeout for invalid user: " + userId);
            return;
        }
        synchronized (mLock) {
            // System-wide timeout
            if (userId == UserHandle.USER_SYSTEM) {
                mMaximumScreenOffTimeoutFromDeviceAdmin = timeMs;
            } else if (timeMs == Long.MAX_VALUE || timeMs == 0) {
                mProfilePowerState.delete(userId);
            } else {
                final ProfilePowerState profile = mProfilePowerState.get(userId);
                if (profile != null) {
                    profile.mScreenOffTimeout = timeMs;
                } else {
                    mProfilePowerState.put(userId, new ProfilePowerState(userId, timeMs,
                            mClock.uptimeMillis()));
                    // We need to recalculate wake locks for the new profile state.
                    mDirty |= DIRTY_WAKE_LOCKS;
                }
            }
            mDirty |= DIRTY_SETTINGS;
            updatePowerStateLocked();
        }
    }

    boolean setDeviceIdleModeInternal(boolean enabled) {
        synchronized (mLock) {
            if (mDeviceIdleMode == enabled) {
                return false;
            }
            mDeviceIdleMode = enabled;
            updateWakeLockDisabledStatesLocked();
            setPowerModeInternal(MODE_DEVICE_IDLE, mDeviceIdleMode || mLightDeviceIdleMode);
        }
        if (enabled) {
            EventLogTags.writeDeviceIdleOnPhase("power");
        } else {
            EventLogTags.writeDeviceIdleOffPhase("power");
        }
        return true;
    }

    boolean setLightDeviceIdleModeInternal(boolean enabled) {
        synchronized (mLock) {
            if (mLightDeviceIdleMode != enabled) {
                mLightDeviceIdleMode = enabled;
                setPowerModeInternal(MODE_DEVICE_IDLE, mDeviceIdleMode || mLightDeviceIdleMode);
                return true;
            }
            return false;
        }
    }

    void setDeviceIdleWhitelistInternal(int[] appids) {
        synchronized (mLock) {
            mDeviceIdleWhitelist = appids;
            if (mDeviceIdleMode) {
                updateWakeLockDisabledStatesLocked();
            }
        }
    }

    void setDeviceIdleTempWhitelistInternal(int[] appids) {
        synchronized (mLock) {
            mDeviceIdleTempWhitelist = appids;
            if (mDeviceIdleMode) {
                updateWakeLockDisabledStatesLocked();
            }
        }
    }

    void startUidChangesInternal() {
        synchronized (mLock) {
            mUidsChanging = true;
        }
    }

    void finishUidChangesInternal() {
        synchronized (mLock) {
            mUidsChanging = false;
            if (mUidsChanged) {
                updateWakeLockDisabledStatesLocked();
                mUidsChanged = false;
            }
        }
    }

    private void handleUidStateChangeLocked() {
        if (mUidsChanging) {
            mUidsChanged = true;
        } else {
            updateWakeLockDisabledStatesLocked();
        }
    }

    void updateUidProcStateInternal(int uid, int procState) {
        synchronized (mLock) {
            UidState state = mUidState.get(uid);
            if (state == null) {
                state = new UidState(uid);
                mUidState.put(uid, state);
            }
            final boolean oldShouldAllow = state.mProcState
                    <= ActivityManager.PROCESS_STATE_RECEIVER;
            state.mProcState = procState;
            if (state.mNumWakeLocks > 0) {
                if (mDeviceIdleMode) {
                    handleUidStateChangeLocked();
                } else if (!state.mActive && oldShouldAllow !=
                        (procState <= ActivityManager.PROCESS_STATE_RECEIVER)) {
                    // If this uid is not active, but the process state has changed such
                    // that we may still want to allow it to hold a wake lock, then take care of it.
                    handleUidStateChangeLocked();
                }
            }
        }
    }

    void uidGoneInternal(int uid) {
        synchronized (mLock) {
            final int index = mUidState.indexOfKey(uid);
            if (index >= 0) {
                UidState state = mUidState.valueAt(index);
                state.mProcState = ActivityManager.PROCESS_STATE_NONEXISTENT;
                state.mActive = false;
                mUidState.removeAt(index);
                if (mDeviceIdleMode && state.mNumWakeLocks > 0) {
                    handleUidStateChangeLocked();
                }
            }
        }
    }

    void uidActiveInternal(int uid) {
        synchronized (mLock) {
            UidState state = mUidState.get(uid);
            if (state == null) {
                state = new UidState(uid);
                state.mProcState = ActivityManager.PROCESS_STATE_CACHED_EMPTY;
                mUidState.put(uid, state);
            }
            state.mActive = true;
            if (state.mNumWakeLocks > 0) {
                handleUidStateChangeLocked();
            }
        }
    }

    void uidIdleInternal(int uid) {
        synchronized (mLock) {
            UidState state = mUidState.get(uid);
            if (state != null) {
                state.mActive = false;
                if (state.mNumWakeLocks > 0) {
                    handleUidStateChangeLocked();
                }
            }
        }
    }

    private void updateWakeLockDisabledStatesLocked() {
        boolean changed = false;
        final int numWakeLocks = mWakeLocks.size();
        for (int i = 0; i < numWakeLocks; i++) {
            final WakeLock wakeLock = mWakeLocks.get(i);
            if ((wakeLock.mFlags & PowerManager.WAKE_LOCK_LEVEL_MASK)
                    == PowerManager.PARTIAL_WAKE_LOCK) {
                if (setWakeLockDisabledStateLocked(wakeLock)) {
                    changed = true;
                    if (wakeLock.mDisabled) {
                        // This wake lock is no longer being respected.
                        notifyWakeLockReleasedLocked(wakeLock);
                    } else {
                        notifyWakeLockAcquiredLocked(wakeLock);
                    }
                }
            }
        }
        if (changed) {
            mDirty |= DIRTY_WAKE_LOCKS;
            updatePowerStateLocked();
        }
    }

    private boolean setWakeLockDisabledStateLocked(WakeLock wakeLock) {
        if ((wakeLock.mFlags & PowerManager.WAKE_LOCK_LEVEL_MASK)
                == PowerManager.PARTIAL_WAKE_LOCK) {
            boolean disabled = false;
            final int appid = UserHandle.getAppId(wakeLock.mOwnerUid);
            if (appid >= Process.FIRST_APPLICATION_UID) {
                // Cached inactive processes are never allowed to hold wake locks.
                if (mConstants.NO_CACHED_WAKE_LOCKS) {
                    disabled = mForceSuspendActive
                            || (!wakeLock.mUidState.mActive && wakeLock.mUidState.mProcState
                                    != ActivityManager.PROCESS_STATE_NONEXISTENT &&
                            wakeLock.mUidState.mProcState > ActivityManager.PROCESS_STATE_RECEIVER);
                }
                if (mDeviceIdleMode) {
                    // If we are in idle mode, we will also ignore all partial wake locks that are
                    // for application uids that are not allowlisted.
                    final UidState state = wakeLock.mUidState;
                    if (Arrays.binarySearch(mDeviceIdleWhitelist, appid) < 0 &&
                            Arrays.binarySearch(mDeviceIdleTempWhitelist, appid) < 0 &&
                            state.mProcState != ActivityManager.PROCESS_STATE_NONEXISTENT &&
                            state.mProcState >
                                    ActivityManager.PROCESS_STATE_BOUND_FOREGROUND_SERVICE) {
                        disabled = true;
                    }
                }
            }
            if (wakeLock.mDisabled != disabled) {
                wakeLock.mDisabled = disabled;
                return true;
            }
        }
        return false;
    }

    private boolean isMaximumScreenOffTimeoutFromDeviceAdminEnforcedLocked() {
        return mMaximumScreenOffTimeoutFromDeviceAdmin >= 0
                && mMaximumScreenOffTimeoutFromDeviceAdmin < Long.MAX_VALUE;
    }

    private void setAttentionLightInternal(boolean on, int color) {
        LogicalLight light;
        synchronized (mLock) {
            if (!mSystemReady) {
                return;
            }
            light = mAttentionLight;
        }

        // Control light outside of lock.
        if (light != null) {
            light.setFlashing(color, LogicalLight.LIGHT_FLASH_HARDWARE, (on ? 3 : 0), 0);
        }
    }

    private void setDozeAfterScreenOffInternal(boolean on) {
        synchronized (mLock) {
            mDozeAfterScreenOff = on;
        }
    }

    private void boostScreenBrightnessInternal(long eventTime, int uid) {
        synchronized (mLock) {
            if (!mSystemReady || getWakefulnessLocked() == WAKEFULNESS_ASLEEP
                    || eventTime < mLastScreenBrightnessBoostTime) {
                return;
            }

            Slog.i(TAG, "Brightness boost activated (uid " + uid +")...");
            mLastScreenBrightnessBoostTime = eventTime;
            mScreenBrightnessBoostInProgress = true;
            mDirty |= DIRTY_SCREEN_BRIGHTNESS_BOOST;

            userActivityNoUpdateLocked(eventTime,
                    PowerManager.USER_ACTIVITY_EVENT_OTHER, 0, uid);
            updatePowerStateLocked();
        }
    }

    private boolean isScreenBrightnessBoostedInternal() {
        synchronized (mLock) {
            return mScreenBrightnessBoostInProgress;
        }
    }

    /**
     * Called when a screen brightness boost timeout has occurred.
     *
     * This function must have no other side-effects besides setting the dirty
     * bit and calling update power state.
     */
    private void handleScreenBrightnessBoostTimeout() { // runs on handler thread
        synchronized (mLock) {
            if (DEBUG_SPEW) {
                Slog.d(TAG, "handleScreenBrightnessBoostTimeout");
            }

            mDirty |= DIRTY_SCREEN_BRIGHTNESS_BOOST;
            updatePowerStateLocked();
        }
    }

    private void setScreenBrightnessOverrideFromWindowManagerInternal(float brightness) {
        synchronized (mLock) {
            if (!BrightnessSynchronizer.floatEquals(mScreenBrightnessOverrideFromWindowManager,
                    brightness)) {
                mScreenBrightnessOverrideFromWindowManager = brightness;
                mDirty |= DIRTY_SETTINGS;
                updatePowerStateLocked();
            }
        }
    }

    private void setUserInactiveOverrideFromWindowManagerInternal() {
        synchronized (mLock) {
            mUserInactiveOverrideFromWindowManager = true;
            mDirty |= DIRTY_USER_ACTIVITY;
            updatePowerStateLocked();
        }
    }

    private void setUserActivityTimeoutOverrideFromWindowManagerInternal(long timeoutMillis) {
        synchronized (mLock) {
            if (mUserActivityTimeoutOverrideFromWindowManager != timeoutMillis) {
                mUserActivityTimeoutOverrideFromWindowManager = timeoutMillis;
                EventLogTags.writeUserActivityTimeoutOverride(timeoutMillis);
                mDirty |= DIRTY_SETTINGS;
                updatePowerStateLocked();
            }
        }
    }

    private void setDozeOverrideFromDreamManagerInternal(
            int screenState, int screenBrightness) {
        synchronized (mLock) {
            if (mDozeScreenStateOverrideFromDreamManager != screenState
                    || mDozeScreenBrightnessOverrideFromDreamManager != screenBrightness) {
                mDozeScreenStateOverrideFromDreamManager = screenState;
                mDozeScreenBrightnessOverrideFromDreamManager = screenBrightness;
                mDozeScreenBrightnessOverrideFromDreamManagerFloat =
                        BrightnessSynchronizer.brightnessIntToFloat(mContext,
                                mDozeScreenBrightnessOverrideFromDreamManager);
                mDirty |= DIRTY_SETTINGS;
                updatePowerStateLocked();
            }
        }
    }

    private void setDrawWakeLockOverrideFromSidekickInternal(boolean keepState) {
        synchronized (mLock) {
            if (mDrawWakeLockOverrideFromSidekick != keepState) {
                mDrawWakeLockOverrideFromSidekick = keepState;
                mDirty |= DIRTY_SETTINGS;
                updatePowerStateLocked();
            }
        }
    }

    @VisibleForTesting
    void setVrModeEnabled(boolean enabled) {
        mIsVrModeEnabled = enabled;
    }

    private void powerHintInternal(int hintId, int data) {
        // Maybe filter the event.
        switch (hintId) {
            case PowerHint.LAUNCH: // 1: activate launch boost 0: deactivate.
                if (data == 1 && mBatterySaverController.isLaunchBoostDisabled()) {
                    return;
                }
                break;
        }

        mNativeWrapper.nativeSendPowerHint(hintId, data);
    }

    private void setPowerBoostInternal(int boost, int durationMs) {
        // Maybe filter the event.
        mNativeWrapper.nativeSetPowerBoost(boost, durationMs);
    }

    private boolean setPowerModeInternal(int mode, boolean enabled) {
        // Maybe filter the event.
        return mNativeWrapper.nativeSetPowerMode(mode, enabled);
    }

    @VisibleForTesting
    boolean wasDeviceIdleForInternal(long ms) {
        synchronized (mLock) {
            return mLastUserActivityTime + ms < mClock.uptimeMillis();
        }
    }

    @VisibleForTesting
    void onUserActivity() {
        synchronized (mLock) {
            mLastUserActivityTime = mClock.uptimeMillis();
        }
    }

    private boolean forceSuspendInternal(int uid) {
        try {
            synchronized (mLock) {
                mForceSuspendActive = true;
                // Place the system in an non-interactive state
                goToSleepInternal(mClock.uptimeMillis(),
                        PowerManager.GO_TO_SLEEP_REASON_FORCE_SUSPEND,
                        PowerManager.GO_TO_SLEEP_FLAG_NO_DOZE, uid);

                // Disable all the partial wake locks as well
                updateWakeLockDisabledStatesLocked();
            }

            Slog.i(TAG, "Force-Suspending (uid " + uid + ")...");
            boolean success = mNativeWrapper.nativeForceSuspend();
            if (!success) {
                Slog.i(TAG, "Force-Suspending failed in native.");
            }
            return success;
        } finally {
            synchronized (mLock) {
                mForceSuspendActive = false;
                // Re-enable wake locks once again.
                updateWakeLockDisabledStatesLocked();
            }
        }
    }

    /**
     * Low-level function turn the device off immediately, without trying
     * to be clean.  Most people should use {@link ShutdownThread} for a clean shutdown.
     *
     * @param reason code to pass to android_reboot() (e.g. "userrequested"), or null.
     */
    public static void lowLevelShutdown(String reason) {
        if (reason == null) {
            reason = "";
        }
        SystemProperties.set("sys.powerctl", "shutdown," + reason);
    }

    /**
     * Low-level function to reboot the device. On success, this
     * function doesn't return. If more than 20 seconds passes from
     * the time a reboot is requested, this method returns.
     *
     * @param reason code to pass to the kernel (e.g. "recovery"), or null.
     */
    public static void lowLevelReboot(String reason) {
        if (reason == null) {
            reason = "";
        }

        // If the reason is "quiescent", it means that the boot process should proceed
        // without turning on the screen/lights.
        // The "quiescent" property is sticky, meaning that any number
        // of subsequent reboots should honor the property until it is reset.
        if (reason.equals(PowerManager.REBOOT_QUIESCENT)) {
            sQuiescent = true;
            reason = "";
        } else if (reason.endsWith("," + PowerManager.REBOOT_QUIESCENT)) {
            sQuiescent = true;
            reason = reason.substring(0,
                    reason.length() - PowerManager.REBOOT_QUIESCENT.length() - 1);
        }

        if (reason.equals(PowerManager.REBOOT_RECOVERY)
                || reason.equals(PowerManager.REBOOT_RECOVERY_UPDATE)) {
            reason = "recovery";
        }

        if (sQuiescent) {
            // Pass the optional "quiescent" argument to the bootloader to let it know
            // that it should not turn the screen/lights on.
            reason = reason + ",quiescent";
        }

        SystemProperties.set("sys.powerctl", "reboot," + reason);
        try {
            Thread.sleep(20 * 1000L);
        } catch (InterruptedException e) {
            Thread.currentThread().interrupt();
        }
        Slog.wtf(TAG, "Unexpected return from lowLevelReboot!");
    }

    @Override // Watchdog.Monitor implementation
    public void monitor() {
        // Grab and release lock for watchdog monitor to detect deadlocks.
        synchronized (mLock) {
        }
    }

    private void dumpInternal(PrintWriter pw) {
        pw.println("POWER MANAGER (dumpsys power)\n");

        final WirelessChargerDetector wcd;
        synchronized (mLock) {
            pw.println("Power Manager State:");
            mConstants.dump(pw);
            pw.println("  mDirty=0x" + Integer.toHexString(mDirty));
            pw.println("  mWakefulness="
                    + PowerManagerInternal.wakefulnessToString(getWakefulnessLocked()));
            pw.println("  mWakefulnessChanging=" + mWakefulnessChanging);
            pw.println("  mIsPowered=" + mIsPowered);
            pw.println("  mPlugType=" + mPlugType);
            pw.println("  mBatteryLevel=" + mBatteryLevel);
            pw.println("  mBatteryLevelWhenDreamStarted=" + mBatteryLevelWhenDreamStarted);
            pw.println("  mDockState=" + mDockState);
            pw.println("  mStayOn=" + mStayOn);
            pw.println("  mProximityPositive=" + mProximityPositive);
            pw.println("  mBootCompleted=" + mBootCompleted);
            pw.println("  mSystemReady=" + mSystemReady);
            pw.println("  mHalAutoSuspendModeEnabled=" + mHalAutoSuspendModeEnabled);
            pw.println("  mHalInteractiveModeEnabled=" + mHalInteractiveModeEnabled);
            pw.println("  mWakeLockSummary=0x" + Integer.toHexString(mWakeLockSummary));
            pw.print("  mNotifyLongScheduled=");
            if (mNotifyLongScheduled == 0) {
                pw.print("(none)");
            } else {
                TimeUtils.formatDuration(mNotifyLongScheduled, mClock.uptimeMillis(), pw);
            }
            pw.println();
            pw.print("  mNotifyLongDispatched=");
            if (mNotifyLongDispatched == 0) {
                pw.print("(none)");
            } else {
                TimeUtils.formatDuration(mNotifyLongDispatched, mClock.uptimeMillis(), pw);
            }
            pw.println();
            pw.print("  mNotifyLongNextCheck=");
            if (mNotifyLongNextCheck == 0) {
                pw.print("(none)");
            } else {
                TimeUtils.formatDuration(mNotifyLongNextCheck, mClock.uptimeMillis(), pw);
            }
            pw.println();
            pw.println("  mUserActivitySummary=0x" + Integer.toHexString(mUserActivitySummary));
            pw.println("  mRequestWaitForNegativeProximity=" + mRequestWaitForNegativeProximity);
            pw.println("  mSandmanScheduled=" + mSandmanScheduled);
            pw.println("  mSandmanSummoned=" + mSandmanSummoned);
            pw.println("  mBatteryLevelLow=" + mBatteryLevelLow);
            pw.println("  mLightDeviceIdleMode=" + mLightDeviceIdleMode);
            pw.println("  mDeviceIdleMode=" + mDeviceIdleMode);
            pw.println("  mDeviceIdleWhitelist=" + Arrays.toString(mDeviceIdleWhitelist));
            pw.println("  mDeviceIdleTempWhitelist=" + Arrays.toString(mDeviceIdleTempWhitelist));
            pw.println("  mLastWakeTime=" + TimeUtils.formatUptime(mLastWakeTime));
            pw.println("  mLastSleepTime=" + TimeUtils.formatUptime(mLastSleepTime));
            pw.println("  mLastSleepReason=" + PowerManager.sleepReasonToString(mLastSleepReason));
            pw.println("  mLastUserActivityTime=" + TimeUtils.formatUptime(mLastUserActivityTime));
            pw.println("  mLastUserActivityTimeNoChangeLights="
                    + TimeUtils.formatUptime(mLastUserActivityTimeNoChangeLights));
            pw.println("  mLastInteractivePowerHintTime="
                    + TimeUtils.formatUptime(mLastInteractivePowerHintTime));
            pw.println("  mLastScreenBrightnessBoostTime="
                    + TimeUtils.formatUptime(mLastScreenBrightnessBoostTime));
            pw.println("  mScreenBrightnessBoostInProgress="
                    + mScreenBrightnessBoostInProgress);
            pw.println("  mDisplayReady=" + mDisplayReady);
            pw.println("  mHoldingWakeLockSuspendBlocker=" + mHoldingWakeLockSuspendBlocker);
            pw.println("  mHoldingDisplaySuspendBlocker=" + mHoldingDisplaySuspendBlocker);

            pw.println();
            pw.println("Settings and Configuration:");
            pw.println("  mDecoupleHalAutoSuspendModeFromDisplayConfig="
                    + mDecoupleHalAutoSuspendModeFromDisplayConfig);
            pw.println("  mDecoupleHalInteractiveModeFromDisplayConfig="
                    + mDecoupleHalInteractiveModeFromDisplayConfig);
            pw.println("  mWakeUpWhenPluggedOrUnpluggedConfig="
                    + mWakeUpWhenPluggedOrUnpluggedConfig);
            pw.println("  mWakeUpWhenPluggedOrUnpluggedInTheaterModeConfig="
                    + mWakeUpWhenPluggedOrUnpluggedInTheaterModeConfig);
            pw.println("  mTheaterModeEnabled="
                    + mTheaterModeEnabled);
            pw.println("  mSuspendWhenScreenOffDueToProximityConfig="
                    + mSuspendWhenScreenOffDueToProximityConfig);
            pw.println("  mDreamsSupportedConfig=" + mDreamsSupportedConfig);
            pw.println("  mDreamsEnabledByDefaultConfig=" + mDreamsEnabledByDefaultConfig);
            pw.println("  mDreamsActivatedOnSleepByDefaultConfig="
                    + mDreamsActivatedOnSleepByDefaultConfig);
            pw.println("  mDreamsActivatedOnDockByDefaultConfig="
                    + mDreamsActivatedOnDockByDefaultConfig);
            pw.println("  mDreamsEnabledOnBatteryConfig="
                    + mDreamsEnabledOnBatteryConfig);
            pw.println("  mDreamsBatteryLevelMinimumWhenPoweredConfig="
                    + mDreamsBatteryLevelMinimumWhenPoweredConfig);
            pw.println("  mDreamsBatteryLevelMinimumWhenNotPoweredConfig="
                    + mDreamsBatteryLevelMinimumWhenNotPoweredConfig);
            pw.println("  mDreamsBatteryLevelDrainCutoffConfig="
                    + mDreamsBatteryLevelDrainCutoffConfig);
            pw.println("  mDreamsEnabledSetting=" + mDreamsEnabledSetting);
            pw.println("  mDreamsActivateOnSleepSetting=" + mDreamsActivateOnSleepSetting);
            pw.println("  mDreamsActivateOnDockSetting=" + mDreamsActivateOnDockSetting);
            pw.println("  mDozeAfterScreenOff=" + mDozeAfterScreenOff);
            pw.println("  mMinimumScreenOffTimeoutConfig=" + mMinimumScreenOffTimeoutConfig);
            pw.println("  mMaximumScreenDimDurationConfig=" + mMaximumScreenDimDurationConfig);
            pw.println("  mMaximumScreenDimRatioConfig=" + mMaximumScreenDimRatioConfig);
            pw.println("  mAttentiveTimeoutConfig=" + mAttentiveTimeoutConfig);
            pw.println("  mAttentiveTimeoutSetting=" + mAttentiveTimeoutSetting);
            pw.println("  mAttentiveWarningDurationConfig=" + mAttentiveWarningDurationConfig);
            pw.println("  mScreenOffTimeoutSetting=" + mScreenOffTimeoutSetting);
            pw.println("  mSleepTimeoutSetting=" + mSleepTimeoutSetting);
            pw.println("  mMaximumScreenOffTimeoutFromDeviceAdmin="
                    + mMaximumScreenOffTimeoutFromDeviceAdmin + " (enforced="
                    + isMaximumScreenOffTimeoutFromDeviceAdminEnforcedLocked() + ")");
            pw.println("  mStayOnWhilePluggedInSetting=" + mStayOnWhilePluggedInSetting);
            pw.println("  mScreenBrightnessModeSetting=" + mScreenBrightnessModeSetting);
            pw.println("  mScreenBrightnessOverrideFromWindowManager="
                    + mScreenBrightnessOverrideFromWindowManager);
            pw.println("  mUserActivityTimeoutOverrideFromWindowManager="
                    + mUserActivityTimeoutOverrideFromWindowManager);
            pw.println("  mUserInactiveOverrideFromWindowManager="
                    + mUserInactiveOverrideFromWindowManager);
            pw.println("  mDozeScreenStateOverrideFromDreamManager="
                    + mDozeScreenStateOverrideFromDreamManager);
            pw.println("  mDrawWakeLockOverrideFromSidekick=" + mDrawWakeLockOverrideFromSidekick);
            pw.println("  mDozeScreenBrightnessOverrideFromDreamManager="
                    + mDozeScreenBrightnessOverrideFromDreamManager);
            pw.println("  mScreenBrightnessSettingMinimumFloat=" + mScreenBrightnessSettingMinimum);
            pw.println("  mScreenBrightnessSettingMaximumFloat=" + mScreenBrightnessSettingMaximum);
            pw.println("  mScreenBrightnessSettingDefaultFloat=" + mScreenBrightnessSettingDefault);
            pw.println("  mDoubleTapWakeEnabled=" + mDoubleTapWakeEnabled);
            pw.println("  mIsVrModeEnabled=" + mIsVrModeEnabled);
            pw.println("  mForegroundProfile=" + mForegroundProfile);
            pw.println("  mUserId=" + mUserId);

            final long attentiveTimeout = getAttentiveTimeoutLocked();
            final long sleepTimeout = getSleepTimeoutLocked(attentiveTimeout);
            final long screenOffTimeout = getScreenOffTimeoutLocked(sleepTimeout, attentiveTimeout);
            final long screenDimDuration = getScreenDimDurationLocked(screenOffTimeout);
            pw.println();
            pw.println("Attentive timeout: " + attentiveTimeout + " ms");
            pw.println("Sleep timeout: " + sleepTimeout + " ms");
            pw.println("Screen off timeout: " + screenOffTimeout + " ms");
            pw.println("Screen dim duration: " + screenDimDuration + " ms");

            pw.println();
            pw.print("UID states (changing=");
            pw.print(mUidsChanging);
            pw.print(" changed=");
            pw.print(mUidsChanged);
            pw.println("):");
            for (int i=0; i<mUidState.size(); i++) {
                final UidState state = mUidState.valueAt(i);
                pw.print("  UID "); UserHandle.formatUid(pw, mUidState.keyAt(i));
                pw.print(": ");
                if (state.mActive) pw.print("  ACTIVE ");
                else pw.print("INACTIVE ");
                pw.print(" count=");
                pw.print(state.mNumWakeLocks);
                pw.print(" state=");
                pw.println(state.mProcState);
            }

            pw.println();
            pw.println("Looper state:");
            mHandler.getLooper().dump(new PrintWriterPrinter(pw), "  ");

            pw.println();
            pw.println("Wake Locks: size=" + mWakeLocks.size());
            for (WakeLock wl : mWakeLocks) {
                pw.println("  " + wl);
            }

            pw.println();
            pw.println("Suspend Blockers: size=" + mSuspendBlockers.size());
            for (SuspendBlocker sb : mSuspendBlockers) {
                pw.println("  " + sb);
            }

            pw.println();
            pw.println("Display Power: " + mDisplayPowerCallbacks);

            mBatterySaverPolicy.dump(pw);
            mBatterySaverStateMachine.dump(pw);
            mAttentionDetector.dump(pw);

            pw.println();
            final int numProfiles = mProfilePowerState.size();
            pw.println("Profile power states: size=" + numProfiles);
            for (int i = 0; i < numProfiles; i++) {
                final ProfilePowerState profile = mProfilePowerState.valueAt(i);
                pw.print("  mUserId=");
                pw.print(profile.mUserId);
                pw.print(" mScreenOffTimeout=");
                pw.print(profile.mScreenOffTimeout);
                pw.print(" mWakeLockSummary=");
                pw.print(profile.mWakeLockSummary);
                pw.print(" mLastUserActivityTime=");
                pw.print(profile.mLastUserActivityTime);
                pw.print(" mLockingNotified=");
                pw.println(profile.mLockingNotified);
            }

            wcd = mWirelessChargerDetector;
        }

        if (wcd != null) {
            wcd.dump(pw);
        }

        if (mNotifier != null) {
            mNotifier.dump(pw);
        }

        mAmbientDisplaySuppressionController.dump(pw);
    }

    private void dumpProto(FileDescriptor fd) {
        final WirelessChargerDetector wcd;
        final ProtoOutputStream proto = new ProtoOutputStream(fd);

        synchronized (mLock) {
            mConstants.dumpProto(proto);
            proto.write(PowerManagerServiceDumpProto.DIRTY, mDirty);
            proto.write(PowerManagerServiceDumpProto.WAKEFULNESS, getWakefulnessLocked());
            proto.write(PowerManagerServiceDumpProto.IS_WAKEFULNESS_CHANGING, mWakefulnessChanging);
            proto.write(PowerManagerServiceDumpProto.IS_POWERED, mIsPowered);
            proto.write(PowerManagerServiceDumpProto.PLUG_TYPE, mPlugType);
            proto.write(PowerManagerServiceDumpProto.BATTERY_LEVEL, mBatteryLevel);
            proto.write(
                    PowerManagerServiceDumpProto.BATTERY_LEVEL_WHEN_DREAM_STARTED,
                    mBatteryLevelWhenDreamStarted);
            proto.write(PowerManagerServiceDumpProto.DOCK_STATE, mDockState);
            proto.write(PowerManagerServiceDumpProto.IS_STAY_ON, mStayOn);
            proto.write(PowerManagerServiceDumpProto.IS_PROXIMITY_POSITIVE, mProximityPositive);
            proto.write(PowerManagerServiceDumpProto.IS_BOOT_COMPLETED, mBootCompleted);
            proto.write(PowerManagerServiceDumpProto.IS_SYSTEM_READY, mSystemReady);
            proto.write(
                    PowerManagerServiceDumpProto.IS_HAL_AUTO_SUSPEND_MODE_ENABLED,
                    mHalAutoSuspendModeEnabled);
            proto.write(
                    PowerManagerServiceDumpProto.IS_HAL_AUTO_INTERACTIVE_MODE_ENABLED,
                    mHalInteractiveModeEnabled);

            final long activeWakeLocksToken = proto.start(PowerManagerServiceDumpProto.ACTIVE_WAKE_LOCKS);
            proto.write(
                    PowerManagerServiceDumpProto.ActiveWakeLocksProto.IS_CPU,
                    (mWakeLockSummary & WAKE_LOCK_CPU) != 0);
            proto.write(
                    PowerManagerServiceDumpProto.ActiveWakeLocksProto.IS_SCREEN_BRIGHT,
                    (mWakeLockSummary & WAKE_LOCK_SCREEN_BRIGHT) != 0);
            proto.write(
                    PowerManagerServiceDumpProto.ActiveWakeLocksProto.IS_SCREEN_DIM,
                    (mWakeLockSummary & WAKE_LOCK_SCREEN_DIM) != 0);
            proto.write(
                    PowerManagerServiceDumpProto.ActiveWakeLocksProto.IS_BUTTON_BRIGHT,
                    (mWakeLockSummary & WAKE_LOCK_BUTTON_BRIGHT) != 0);
            proto.write(
                    PowerManagerServiceDumpProto.ActiveWakeLocksProto.IS_PROXIMITY_SCREEN_OFF,
                    (mWakeLockSummary & WAKE_LOCK_PROXIMITY_SCREEN_OFF) != 0);
            proto.write(
                    PowerManagerServiceDumpProto.ActiveWakeLocksProto.IS_STAY_AWAKE,
                    (mWakeLockSummary & WAKE_LOCK_STAY_AWAKE) != 0);
            proto.write(
                    PowerManagerServiceDumpProto.ActiveWakeLocksProto.IS_DOZE,
                    (mWakeLockSummary & WAKE_LOCK_DOZE) != 0);
            proto.write(
                    PowerManagerServiceDumpProto.ActiveWakeLocksProto.IS_DRAW,
                    (mWakeLockSummary & WAKE_LOCK_DRAW) != 0);
            proto.end(activeWakeLocksToken);

            proto.write(PowerManagerServiceDumpProto.NOTIFY_LONG_SCHEDULED_MS, mNotifyLongScheduled);
            proto.write(PowerManagerServiceDumpProto.NOTIFY_LONG_DISPATCHED_MS, mNotifyLongDispatched);
            proto.write(PowerManagerServiceDumpProto.NOTIFY_LONG_NEXT_CHECK_MS, mNotifyLongNextCheck);

            final long userActivityToken = proto.start(PowerManagerServiceDumpProto.USER_ACTIVITY);
            proto.write(
                    PowerManagerServiceDumpProto.UserActivityProto.IS_SCREEN_BRIGHT,
                    (mUserActivitySummary & USER_ACTIVITY_SCREEN_BRIGHT) != 0);
            proto.write(
                    PowerManagerServiceDumpProto.UserActivityProto.IS_SCREEN_DIM,
                    (mUserActivitySummary & USER_ACTIVITY_SCREEN_DIM) != 0);
            proto.write(
                    PowerManagerServiceDumpProto.UserActivityProto.IS_SCREEN_DREAM,
                    (mUserActivitySummary & USER_ACTIVITY_SCREEN_DREAM) != 0);
            proto.end(userActivityToken);

            proto.write(
                    PowerManagerServiceDumpProto.IS_REQUEST_WAIT_FOR_NEGATIVE_PROXIMITY,
                    mRequestWaitForNegativeProximity);
            proto.write(PowerManagerServiceDumpProto.IS_SANDMAN_SCHEDULED, mSandmanScheduled);
            proto.write(PowerManagerServiceDumpProto.IS_SANDMAN_SUMMONED, mSandmanSummoned);
            proto.write(PowerManagerServiceDumpProto.IS_BATTERY_LEVEL_LOW, mBatteryLevelLow);
            proto.write(PowerManagerServiceDumpProto.IS_LIGHT_DEVICE_IDLE_MODE, mLightDeviceIdleMode);
            proto.write(PowerManagerServiceDumpProto.IS_DEVICE_IDLE_MODE, mDeviceIdleMode);

            for (int id : mDeviceIdleWhitelist) {
                proto.write(PowerManagerServiceDumpProto.DEVICE_IDLE_WHITELIST, id);
            }
            for (int id : mDeviceIdleTempWhitelist) {
                proto.write(PowerManagerServiceDumpProto.DEVICE_IDLE_TEMP_WHITELIST, id);
            }

            proto.write(PowerManagerServiceDumpProto.LAST_WAKE_TIME_MS, mLastWakeTime);
            proto.write(PowerManagerServiceDumpProto.LAST_SLEEP_TIME_MS, mLastSleepTime);
            proto.write(PowerManagerServiceDumpProto.LAST_USER_ACTIVITY_TIME_MS, mLastUserActivityTime);
            proto.write(
                    PowerManagerServiceDumpProto.LAST_USER_ACTIVITY_TIME_NO_CHANGE_LIGHTS_MS,
                    mLastUserActivityTimeNoChangeLights);
            proto.write(
                    PowerManagerServiceDumpProto.LAST_INTERACTIVE_POWER_HINT_TIME_MS,
                    mLastInteractivePowerHintTime);
            proto.write(
                    PowerManagerServiceDumpProto.LAST_SCREEN_BRIGHTNESS_BOOST_TIME_MS,
                    mLastScreenBrightnessBoostTime);
            proto.write(
                    PowerManagerServiceDumpProto.IS_SCREEN_BRIGHTNESS_BOOST_IN_PROGRESS,
                    mScreenBrightnessBoostInProgress);
            proto.write(PowerManagerServiceDumpProto.IS_DISPLAY_READY, mDisplayReady);
            proto.write(
                    PowerManagerServiceDumpProto.IS_HOLDING_WAKE_LOCK_SUSPEND_BLOCKER,
                    mHoldingWakeLockSuspendBlocker);
            proto.write(
                    PowerManagerServiceDumpProto.IS_HOLDING_DISPLAY_SUSPEND_BLOCKER,
                    mHoldingDisplaySuspendBlocker);

            final long settingsAndConfigurationToken =
                    proto.start(PowerManagerServiceDumpProto.SETTINGS_AND_CONFIGURATION);
            proto.write(
                    PowerServiceSettingsAndConfigurationDumpProto
                            .IS_DECOUPLE_HAL_AUTO_SUSPEND_MODE_FROM_DISPLAY_CONFIG,
                    mDecoupleHalAutoSuspendModeFromDisplayConfig);
            proto.write(
                    PowerServiceSettingsAndConfigurationDumpProto
                            .IS_DECOUPLE_HAL_INTERACTIVE_MODE_FROM_DISPLAY_CONFIG,
                    mDecoupleHalInteractiveModeFromDisplayConfig);
            proto.write(
                    PowerServiceSettingsAndConfigurationDumpProto
                            .IS_WAKE_UP_WHEN_PLUGGED_OR_UNPLUGGED_CONFIG,
                    mWakeUpWhenPluggedOrUnpluggedConfig);
            proto.write(
                    PowerServiceSettingsAndConfigurationDumpProto
                            .IS_WAKE_UP_WHEN_PLUGGED_OR_UNPLUGGED_IN_THEATER_MODE_CONFIG,
                    mWakeUpWhenPluggedOrUnpluggedInTheaterModeConfig);
            proto.write(
                    PowerServiceSettingsAndConfigurationDumpProto.IS_THEATER_MODE_ENABLED,
                    mTheaterModeEnabled);
            proto.write(
                    PowerServiceSettingsAndConfigurationDumpProto
                            .IS_SUSPEND_WHEN_SCREEN_OFF_DUE_TO_PROXIMITY_CONFIG,
                    mSuspendWhenScreenOffDueToProximityConfig);
            proto.write(
                    PowerServiceSettingsAndConfigurationDumpProto.ARE_DREAMS_SUPPORTED_CONFIG,
                    mDreamsSupportedConfig);
            proto.write(
                    PowerServiceSettingsAndConfigurationDumpProto
                            .ARE_DREAMS_ENABLED_BY_DEFAULT_CONFIG,
                    mDreamsEnabledByDefaultConfig);
            proto.write(
                    PowerServiceSettingsAndConfigurationDumpProto
                            .ARE_DREAMS_ACTIVATED_ON_SLEEP_BY_DEFAULT_CONFIG,
                    mDreamsActivatedOnSleepByDefaultConfig);
            proto.write(
                    PowerServiceSettingsAndConfigurationDumpProto
                            .ARE_DREAMS_ACTIVATED_ON_DOCK_BY_DEFAULT_CONFIG,
                    mDreamsActivatedOnDockByDefaultConfig);
            proto.write(
                    PowerServiceSettingsAndConfigurationDumpProto
                            .ARE_DREAMS_ENABLED_ON_BATTERY_CONFIG,
                    mDreamsEnabledOnBatteryConfig);
            proto.write(
                    PowerServiceSettingsAndConfigurationDumpProto
                            .DREAMS_BATTERY_LEVEL_MINIMUM_WHEN_POWERED_CONFIG,
                    mDreamsBatteryLevelMinimumWhenPoweredConfig);
            proto.write(
                    PowerServiceSettingsAndConfigurationDumpProto
                            .DREAMS_BATTERY_LEVEL_MINIMUM_WHEN_NOT_POWERED_CONFIG,
                    mDreamsBatteryLevelMinimumWhenNotPoweredConfig);
            proto.write(
                    PowerServiceSettingsAndConfigurationDumpProto
                            .DREAMS_BATTERY_LEVEL_DRAIN_CUTOFF_CONFIG,
                    mDreamsBatteryLevelDrainCutoffConfig);
            proto.write(
                    PowerServiceSettingsAndConfigurationDumpProto.ARE_DREAMS_ENABLED_SETTING,
                    mDreamsEnabledSetting);
            proto.write(
                    PowerServiceSettingsAndConfigurationDumpProto
                            .ARE_DREAMS_ACTIVATE_ON_SLEEP_SETTING,
                    mDreamsActivateOnSleepSetting);
            proto.write(
                    PowerServiceSettingsAndConfigurationDumpProto
                            .ARE_DREAMS_ACTIVATE_ON_DOCK_SETTING,
                    mDreamsActivateOnDockSetting);
            proto.write(
                    PowerServiceSettingsAndConfigurationDumpProto.IS_DOZE_AFTER_SCREEN_OFF_CONFIG,
                    mDozeAfterScreenOff);
            proto.write(
                    PowerServiceSettingsAndConfigurationDumpProto
                            .MINIMUM_SCREEN_OFF_TIMEOUT_CONFIG_MS,
                    mMinimumScreenOffTimeoutConfig);
            proto.write(
                    PowerServiceSettingsAndConfigurationDumpProto
                            .MAXIMUM_SCREEN_DIM_DURATION_CONFIG_MS,
                    mMaximumScreenDimDurationConfig);
            proto.write(
                    PowerServiceSettingsAndConfigurationDumpProto.MAXIMUM_SCREEN_DIM_RATIO_CONFIG,
                    mMaximumScreenDimRatioConfig);
            proto.write(
                    PowerServiceSettingsAndConfigurationDumpProto.SCREEN_OFF_TIMEOUT_SETTING_MS,
                    mScreenOffTimeoutSetting);
            proto.write(
                    PowerServiceSettingsAndConfigurationDumpProto.SLEEP_TIMEOUT_SETTING_MS,
                    mSleepTimeoutSetting);
            proto.write(
                    PowerServiceSettingsAndConfigurationDumpProto.ATTENTIVE_TIMEOUT_SETTING_MS,
                    mAttentiveTimeoutSetting);
            proto.write(
                    PowerServiceSettingsAndConfigurationDumpProto.ATTENTIVE_TIMEOUT_CONFIG_MS,
                    mAttentiveTimeoutConfig);
            proto.write(
                    PowerServiceSettingsAndConfigurationDumpProto
                            .ATTENTIVE_WARNING_DURATION_CONFIG_MS,
                    mAttentiveWarningDurationConfig);
            proto.write(
                    PowerServiceSettingsAndConfigurationDumpProto
                            .MAXIMUM_SCREEN_OFF_TIMEOUT_FROM_DEVICE_ADMIN_MS,
                    // Clamp to int32
                    Math.min(mMaximumScreenOffTimeoutFromDeviceAdmin, Integer.MAX_VALUE));
            proto.write(
                    PowerServiceSettingsAndConfigurationDumpProto
                            .IS_MAXIMUM_SCREEN_OFF_TIMEOUT_FROM_DEVICE_ADMIN_ENFORCED_LOCKED,
                    isMaximumScreenOffTimeoutFromDeviceAdminEnforcedLocked());

            final long stayOnWhilePluggedInToken =
                    proto.start(
                            PowerServiceSettingsAndConfigurationDumpProto.STAY_ON_WHILE_PLUGGED_IN);
            proto.write(
                    PowerServiceSettingsAndConfigurationDumpProto.StayOnWhilePluggedInProto
                            .IS_STAY_ON_WHILE_PLUGGED_IN_AC,
                    ((mStayOnWhilePluggedInSetting & BatteryManager.BATTERY_PLUGGED_AC) != 0));
            proto.write(
                    PowerServiceSettingsAndConfigurationDumpProto.StayOnWhilePluggedInProto
                            .IS_STAY_ON_WHILE_PLUGGED_IN_USB,
                    ((mStayOnWhilePluggedInSetting & BatteryManager.BATTERY_PLUGGED_USB) != 0));
            proto.write(
                    PowerServiceSettingsAndConfigurationDumpProto.StayOnWhilePluggedInProto
                            .IS_STAY_ON_WHILE_PLUGGED_IN_WIRELESS,
                    ((mStayOnWhilePluggedInSetting & BatteryManager.BATTERY_PLUGGED_WIRELESS)
                            != 0));
            proto.end(stayOnWhilePluggedInToken);

            proto.write(
                    PowerServiceSettingsAndConfigurationDumpProto.SCREEN_BRIGHTNESS_MODE_SETTING,
                    mScreenBrightnessModeSetting);
            proto.write(
                    PowerServiceSettingsAndConfigurationDumpProto
                            .SCREEN_BRIGHTNESS_OVERRIDE_FROM_WINDOW_MANAGER,
                    mScreenBrightnessOverrideFromWindowManager);
            proto.write(
                    PowerServiceSettingsAndConfigurationDumpProto
                            .USER_ACTIVITY_TIMEOUT_OVERRIDE_FROM_WINDOW_MANAGER_MS,
                    mUserActivityTimeoutOverrideFromWindowManager);
            proto.write(
                    PowerServiceSettingsAndConfigurationDumpProto
                            .IS_USER_INACTIVE_OVERRIDE_FROM_WINDOW_MANAGER,
                    mUserInactiveOverrideFromWindowManager);
            proto.write(
                    PowerServiceSettingsAndConfigurationDumpProto
                            .DOZE_SCREEN_STATE_OVERRIDE_FROM_DREAM_MANAGER,
                    mDozeScreenStateOverrideFromDreamManager);
            proto.write(
                    PowerServiceSettingsAndConfigurationDumpProto
                            .DRAW_WAKE_LOCK_OVERRIDE_FROM_SIDEKICK,
                    mDrawWakeLockOverrideFromSidekick);
            proto.write(
                    PowerServiceSettingsAndConfigurationDumpProto
                            .DOZED_SCREEN_BRIGHTNESS_OVERRIDE_FROM_DREAM_MANAGER,
                    mDozeScreenBrightnessOverrideFromDreamManager);

            final long screenBrightnessSettingLimitsToken =
                    proto.start(
                            PowerServiceSettingsAndConfigurationDumpProto
                                    .SCREEN_BRIGHTNESS_SETTING_LIMITS);
            proto.write(
                    PowerServiceSettingsAndConfigurationDumpProto.ScreenBrightnessSettingLimitsProto
                            .SETTING_MINIMUM_FLOAT,
                    mScreenBrightnessSettingMinimum);
            proto.write(
                    PowerServiceSettingsAndConfigurationDumpProto.ScreenBrightnessSettingLimitsProto
                            .SETTING_MAXIMUM_FLOAT,
                    mScreenBrightnessSettingMaximum);
            proto.write(
                    PowerServiceSettingsAndConfigurationDumpProto.ScreenBrightnessSettingLimitsProto
                            .SETTING_DEFAULT_FLOAT,
                    mScreenBrightnessSettingDefault);
            proto.end(screenBrightnessSettingLimitsToken);

            proto.write(
                    PowerServiceSettingsAndConfigurationDumpProto.IS_DOUBLE_TAP_WAKE_ENABLED,
                    mDoubleTapWakeEnabled);
            proto.write(
                    PowerServiceSettingsAndConfigurationDumpProto.IS_VR_MODE_ENABLED,
                    mIsVrModeEnabled);
            proto.end(settingsAndConfigurationToken);

            final long attentiveTimeout = getAttentiveTimeoutLocked();
            final long sleepTimeout = getSleepTimeoutLocked(attentiveTimeout);
            final long screenOffTimeout = getScreenOffTimeoutLocked(sleepTimeout, attentiveTimeout);
            final long screenDimDuration = getScreenDimDurationLocked(screenOffTimeout);
            proto.write(PowerManagerServiceDumpProto.ATTENTIVE_TIMEOUT_MS, attentiveTimeout);
            proto.write(PowerManagerServiceDumpProto.SLEEP_TIMEOUT_MS, sleepTimeout);
            proto.write(PowerManagerServiceDumpProto.SCREEN_OFF_TIMEOUT_MS, screenOffTimeout);
            proto.write(PowerManagerServiceDumpProto.SCREEN_DIM_DURATION_MS, screenDimDuration);
            proto.write(PowerManagerServiceDumpProto.ARE_UIDS_CHANGING, mUidsChanging);
            proto.write(PowerManagerServiceDumpProto.ARE_UIDS_CHANGED, mUidsChanged);

            for (int i = 0; i < mUidState.size(); i++) {
                final UidState state = mUidState.valueAt(i);
                final long uIDToken = proto.start(PowerManagerServiceDumpProto.UID_STATES);
                final int uid = mUidState.keyAt(i);
                proto.write(PowerManagerServiceDumpProto.UidStateProto.UID, uid);
                proto.write(PowerManagerServiceDumpProto.UidStateProto.UID_STRING, UserHandle.formatUid(uid));
                proto.write(PowerManagerServiceDumpProto.UidStateProto.IS_ACTIVE, state.mActive);
                proto.write(PowerManagerServiceDumpProto.UidStateProto.NUM_WAKE_LOCKS, state.mNumWakeLocks);
                proto.write(PowerManagerServiceDumpProto.UidStateProto.PROCESS_STATE,
                        ActivityManager.processStateAmToProto(state.mProcState));
                proto.end(uIDToken);
            }

            mBatterySaverStateMachine.dumpProto(proto,
                    PowerManagerServiceDumpProto.BATTERY_SAVER_STATE_MACHINE);

            mHandler.getLooper().dumpDebug(proto, PowerManagerServiceDumpProto.LOOPER);

            for (WakeLock wl : mWakeLocks) {
                wl.dumpDebug(proto, PowerManagerServiceDumpProto.WAKE_LOCKS);
            }

            for (SuspendBlocker sb : mSuspendBlockers) {
                sb.dumpDebug(proto, PowerManagerServiceDumpProto.SUSPEND_BLOCKERS);
            }
            wcd = mWirelessChargerDetector;
        }

        if (wcd != null) {
            wcd.dumpDebug(proto, PowerManagerServiceDumpProto.WIRELESS_CHARGER_DETECTOR);
        }
        proto.flush();
    }

    private void incrementBootCount() {
        synchronized (mLock) {
            int count;
            try {
                count = Settings.Global.getInt(
                        getContext().getContentResolver(), Settings.Global.BOOT_COUNT);
            } catch (SettingNotFoundException e) {
                count = 0;
            }
            Settings.Global.putInt(
                    getContext().getContentResolver(), Settings.Global.BOOT_COUNT, count + 1);
        }
    }

    private static WorkSource copyWorkSource(WorkSource workSource) {
        return workSource != null ? new WorkSource(workSource) : null;
    }

    @VisibleForTesting
    final class BatteryReceiver extends BroadcastReceiver {
        @Override
        public void onReceive(Context context, Intent intent) {
            synchronized (mLock) {
                handleBatteryStateChangedLocked();
            }
        }
    }

    private final class DreamReceiver extends BroadcastReceiver {
        @Override
        public void onReceive(Context context, Intent intent) {
            synchronized (mLock) {
                scheduleSandmanLocked();
            }
        }
    }

    @VisibleForTesting
    final class UserSwitchedReceiver extends BroadcastReceiver {
        @Override
        public void onReceive(Context context, Intent intent) {
            synchronized (mLock) {
                handleSettingsChangedLocked();
            }
        }
    }

    private final class DockReceiver extends BroadcastReceiver {
        @Override
        public void onReceive(Context context, Intent intent) {
            synchronized (mLock) {
                int dockState = intent.getIntExtra(Intent.EXTRA_DOCK_STATE,
                        Intent.EXTRA_DOCK_STATE_UNDOCKED);
                if (mDockState != dockState) {
                    mDockState = dockState;
                    mDirty |= DIRTY_DOCK_STATE;
                    updatePowerStateLocked();
                }
            }
        }
    }

    private final class SettingsObserver extends ContentObserver {
        public SettingsObserver(Handler handler) {
            super(handler);
        }

        @Override
        public void onChange(boolean selfChange, Uri uri) {
            synchronized (mLock) {
                handleSettingsChangedLocked();
            }
        }
    }

    private final IVrStateCallbacks mVrStateCallbacks = new IVrStateCallbacks.Stub() {
        @Override
        public void onVrStateChanged(boolean enabled) {
            powerHintInternal(PowerHint.VR_MODE, enabled ? 1 : 0);

            synchronized (mLock) {
                if (mIsVrModeEnabled != enabled) {
                    setVrModeEnabled(enabled);
                    mDirty |= DIRTY_VR_MODE_CHANGED;
                    updatePowerStateLocked();
                }
            }
        }
    };

    /**
     * Callback for asynchronous operations performed by the power manager.
     */
    private final class PowerManagerHandlerCallback implements Handler.Callback {
        @Override
        public boolean handleMessage(Message msg) {
            switch (msg.what) {
                case MSG_USER_ACTIVITY_TIMEOUT:
                    handleUserActivityTimeout();
                    break;
                case MSG_SANDMAN:
                    handleSandman();
                    break;
                case MSG_SCREEN_BRIGHTNESS_BOOST_TIMEOUT:
                    handleScreenBrightnessBoostTimeout();
                    break;
                case MSG_CHECK_FOR_LONG_WAKELOCKS:
                    checkForLongWakeLocks();
                    break;
                case MSG_ATTENTIVE_TIMEOUT:
                    handleAttentiveTimeout();
                    break;
            }

            return true;
        }
    }

    /**
     * Represents a wake lock that has been acquired by an application.
     */
    /* package */ final class WakeLock implements IBinder.DeathRecipient {
        public final IBinder mLock;
        public int mFlags;
        public String mTag;
        public final String mPackageName;
        public WorkSource mWorkSource;
        public String mHistoryTag;
        public final int mOwnerUid;
        public final int mOwnerPid;
        public final UidState mUidState;
        public long mAcquireTime;
        public boolean mNotifiedAcquired;
        public boolean mNotifiedLong;
        public boolean mDisabled;

        public WakeLock(IBinder lock, int flags, String tag, String packageName,
                WorkSource workSource, String historyTag, int ownerUid, int ownerPid,
                UidState uidState) {
            mLock = lock;
            mFlags = flags;
            mTag = tag;
            mPackageName = packageName;
            mWorkSource = copyWorkSource(workSource);
            mHistoryTag = historyTag;
            mOwnerUid = ownerUid;
            mOwnerPid = ownerPid;
            mUidState = uidState;
        }

        @Override
        public void binderDied() {
            PowerManagerService.this.handleWakeLockDeath(this);
        }

        public boolean hasSameProperties(int flags, String tag, WorkSource workSource,
                int ownerUid, int ownerPid) {
            return mFlags == flags
                    && mTag.equals(tag)
                    && hasSameWorkSource(workSource)
                    && mOwnerUid == ownerUid
                    && mOwnerPid == ownerPid;
        }

        public void updateProperties(int flags, String tag, String packageName,
                WorkSource workSource, String historyTag, int ownerUid, int ownerPid) {
            if (!mPackageName.equals(packageName)) {
                throw new IllegalStateException("Existing wake lock package name changed: "
                        + mPackageName + " to " + packageName);
            }
            if (mOwnerUid != ownerUid) {
                throw new IllegalStateException("Existing wake lock uid changed: "
                        + mOwnerUid + " to " + ownerUid);
            }
            if (mOwnerPid != ownerPid) {
                throw new IllegalStateException("Existing wake lock pid changed: "
                        + mOwnerPid + " to " + ownerPid);
            }
            mFlags = flags;
            mTag = tag;
            updateWorkSource(workSource);
            mHistoryTag = historyTag;
        }

        public boolean hasSameWorkSource(WorkSource workSource) {
            return Objects.equals(mWorkSource, workSource);
        }

        public void updateWorkSource(WorkSource workSource) {
            mWorkSource = copyWorkSource(workSource);
        }

        @Override
        public String toString() {
            StringBuilder sb = new StringBuilder();
            sb.append(getLockLevelString());
            sb.append(" '");
            sb.append(mTag);
            sb.append("'");
            sb.append(getLockFlagsString());
            if (mDisabled) {
                sb.append(" DISABLED");
            }
            if (mNotifiedAcquired) {
                sb.append(" ACQ=");
                TimeUtils.formatDuration(mAcquireTime-mClock.uptimeMillis(), sb);
            }
            if (mNotifiedLong) {
                sb.append(" LONG");
            }
            sb.append(" (uid=");
            sb.append(mOwnerUid);
            if (mOwnerPid != 0) {
                sb.append(" pid=");
                sb.append(mOwnerPid);
            }
            if (mWorkSource != null) {
                sb.append(" ws=");
                sb.append(mWorkSource);
            }
            sb.append(")");
            return sb.toString();
        }

        public void dumpDebug(ProtoOutputStream proto, long fieldId) {
            final long wakeLockToken = proto.start(fieldId);
            proto.write(WakeLockProto.LOCK_LEVEL, (mFlags & PowerManager.WAKE_LOCK_LEVEL_MASK));
            proto.write(WakeLockProto.TAG, mTag);

            final long wakeLockFlagsToken = proto.start(WakeLockProto.FLAGS);
            proto.write(WakeLockProto.WakeLockFlagsProto.IS_ACQUIRE_CAUSES_WAKEUP,
                    (mFlags & PowerManager.ACQUIRE_CAUSES_WAKEUP)!=0);
            proto.write(WakeLockProto.WakeLockFlagsProto.IS_ON_AFTER_RELEASE,
                    (mFlags & PowerManager.ON_AFTER_RELEASE)!=0);
            proto.end(wakeLockFlagsToken);

            proto.write(WakeLockProto.IS_DISABLED, mDisabled);
            if (mNotifiedAcquired) {
                proto.write(WakeLockProto.ACQ_MS, mAcquireTime);
            }
            proto.write(WakeLockProto.IS_NOTIFIED_LONG, mNotifiedLong);
            proto.write(WakeLockProto.UID, mOwnerUid);
            proto.write(WakeLockProto.PID, mOwnerPid);

            if (mWorkSource != null) {
                mWorkSource.dumpDebug(proto, WakeLockProto.WORK_SOURCE);
            }
            proto.end(wakeLockToken);
        }

        @SuppressWarnings("deprecation")
        private String getLockLevelString() {
            switch (mFlags & PowerManager.WAKE_LOCK_LEVEL_MASK) {
                case PowerManager.FULL_WAKE_LOCK:
                    return "FULL_WAKE_LOCK                ";
                case PowerManager.SCREEN_BRIGHT_WAKE_LOCK:
                    return "SCREEN_BRIGHT_WAKE_LOCK       ";
                case PowerManager.SCREEN_DIM_WAKE_LOCK:
                    return "SCREEN_DIM_WAKE_LOCK          ";
                case PowerManager.PARTIAL_WAKE_LOCK:
                    return "PARTIAL_WAKE_LOCK             ";
                case PowerManager.PROXIMITY_SCREEN_OFF_WAKE_LOCK:
                    return "PROXIMITY_SCREEN_OFF_WAKE_LOCK";
                case PowerManager.DOZE_WAKE_LOCK:
                    return "DOZE_WAKE_LOCK                ";
                case PowerManager.DRAW_WAKE_LOCK:
                    return "DRAW_WAKE_LOCK                ";
                default:
                    return "???                           ";
            }
        }

        private String getLockFlagsString() {
            String result = "";
            if ((mFlags & PowerManager.ACQUIRE_CAUSES_WAKEUP) != 0) {
                result += " ACQUIRE_CAUSES_WAKEUP";
            }
            if ((mFlags & PowerManager.ON_AFTER_RELEASE) != 0) {
                result += " ON_AFTER_RELEASE";
            }
            return result;
        }
    }

    private final class SuspendBlockerImpl implements SuspendBlocker {
        private final String mName;
        private final String mTraceName;
        private int mReferenceCount;

        public SuspendBlockerImpl(String name) {
            mName = name;
            mTraceName = "SuspendBlocker (" + name + ")";
        }

        @Override
        protected void finalize() throws Throwable {
            try {
                if (mReferenceCount != 0) {
                    Slog.wtf(TAG, "Suspend blocker \"" + mName
                            + "\" was finalized without being released!");
                    mReferenceCount = 0;
                    mNativeWrapper.nativeReleaseSuspendBlocker(mName);
                    Trace.asyncTraceEnd(Trace.TRACE_TAG_POWER, mTraceName, 0);
                }
            } finally {
                super.finalize();
            }
        }

        @Override
        public void acquire() {
            synchronized (this) {
                mReferenceCount += 1;
                if (mReferenceCount == 1) {
                    if (DEBUG_SPEW) {
                        Slog.d(TAG, "Acquiring suspend blocker \"" + mName + "\".");
                    }
                    Trace.asyncTraceBegin(Trace.TRACE_TAG_POWER, mTraceName, 0);
                    mNativeWrapper.nativeAcquireSuspendBlocker(mName);
                }
            }
        }

        @Override
        public void release() {
            synchronized (this) {
                mReferenceCount -= 1;
                if (mReferenceCount == 0) {
                    if (DEBUG_SPEW) {
                        Slog.d(TAG, "Releasing suspend blocker \"" + mName + "\".");
                    }
                    mNativeWrapper.nativeReleaseSuspendBlocker(mName);
                    Trace.asyncTraceEnd(Trace.TRACE_TAG_POWER, mTraceName, 0);
                } else if (mReferenceCount < 0) {
                    Slog.wtf(TAG, "Suspend blocker \"" + mName
                            + "\" was released without being acquired!", new Throwable());
                    mReferenceCount = 0;
                }
            }
        }

        @Override
        public String toString() {
            synchronized (this) {
                return mName + ": ref count=" + mReferenceCount;
            }
        }

        public void dumpDebug(ProtoOutputStream proto, long fieldId) {
            final long sbToken = proto.start(fieldId);
            synchronized (this) {
                proto.write(SuspendBlockerProto.NAME, mName);
                proto.write(SuspendBlockerProto.REFERENCE_COUNT, mReferenceCount);
            }
            proto.end(sbToken);
        }
    }

    static final class UidState {
        final int mUid;
        int mNumWakeLocks;
        int mProcState;
        boolean mActive;

        UidState(int uid) {
            mUid = uid;
        }
    }

    @VisibleForTesting
    final class BinderService extends IPowerManager.Stub {
        @Override
        public void onShellCommand(FileDescriptor in, FileDescriptor out,
                FileDescriptor err, String[] args, ShellCallback callback,
                ResultReceiver resultReceiver) {
            (new PowerManagerShellCommand(this)).exec(
                    this, in, out, err, args, callback, resultReceiver);
        }

        @Override // Binder call
        public void acquireWakeLockWithUid(IBinder lock, int flags, String tag,
                String packageName, int uid) {
            if (uid < 0) {
                uid = Binder.getCallingUid();
            }
            acquireWakeLock(lock, flags, tag, packageName, new WorkSource(uid), null);
        }

        @Override // Binder call
        public void powerHint(int hintId, int data) {
            if (!mSystemReady) {
                // Service not ready yet, so who the heck cares about power hints, bah.
                return;
            }
            mContext.enforceCallingOrSelfPermission(android.Manifest.permission.DEVICE_POWER, null);
            powerHintInternal(hintId, data);
        }

        @Override // Binder call
        public void setPowerBoost(int boost, int durationMs) {
            if (!mSystemReady) {
                // Service not ready yet, so who the heck cares about power hints, bah.
                return;
            }
            mContext.enforceCallingOrSelfPermission(android.Manifest.permission.DEVICE_POWER, null);
            setPowerBoostInternal(boost, durationMs);
        }

        @Override // Binder call
        public void setPowerMode(int mode, boolean enabled) {
            if (!mSystemReady) {
                // Service not ready yet, so who the heck cares about power hints, bah.
                return;
            }
            mContext.enforceCallingOrSelfPermission(android.Manifest.permission.DEVICE_POWER, null);
            setPowerModeInternal(mode, enabled); // Intentionally ignore return value
        }

        @Override // Binder call
        public boolean setPowerModeChecked(int mode, boolean enabled) {
            if (!mSystemReady) {
                // Service not ready yet, so who the heck cares about power hints, bah.
                return false;
            }
            mContext.enforceCallingOrSelfPermission(android.Manifest.permission.DEVICE_POWER, null);
            return setPowerModeInternal(mode, enabled);
        }

        @Override // Binder call
        public void acquireWakeLock(IBinder lock, int flags, String tag, String packageName,
                WorkSource ws, String historyTag) {
            if (lock == null) {
                throw new IllegalArgumentException("lock must not be null");
            }
            if (packageName == null) {
                throw new IllegalArgumentException("packageName must not be null");
            }
            PowerManager.validateWakeLockParameters(flags, tag);

            mContext.enforceCallingOrSelfPermission(android.Manifest.permission.WAKE_LOCK, null);
            if ((flags & PowerManager.DOZE_WAKE_LOCK) != 0) {
                mContext.enforceCallingOrSelfPermission(
                        android.Manifest.permission.DEVICE_POWER, null);
            }
            if (ws != null && !ws.isEmpty()) {
                mContext.enforceCallingOrSelfPermission(
                        android.Manifest.permission.UPDATE_DEVICE_STATS, null);
            } else {
                ws = null;
            }

            final int uid = Binder.getCallingUid();
            final int pid = Binder.getCallingPid();
            final long ident = Binder.clearCallingIdentity();
            try {
                acquireWakeLockInternal(lock, flags, tag, packageName, ws, historyTag, uid, pid);
            } finally {
                Binder.restoreCallingIdentity(ident);
            }
        }

        @Override // Binder call
        public void releaseWakeLock(IBinder lock, int flags) {
            if (lock == null) {
                throw new IllegalArgumentException("lock must not be null");
            }

            mContext.enforceCallingOrSelfPermission(android.Manifest.permission.WAKE_LOCK, null);

            final long ident = Binder.clearCallingIdentity();
            try {
                releaseWakeLockInternal(lock, flags);
            } finally {
                Binder.restoreCallingIdentity(ident);
            }
        }

        @Override // Binder call
        public void updateWakeLockUids(IBinder lock, int[] uids) {
            WorkSource ws = null;

            if (uids != null) {
                ws = new WorkSource();
                // XXX should WorkSource have a way to set uids as an int[] instead of adding them
                // one at a time?
                for (int i = 0; i < uids.length; i++) {
                    ws.add(uids[i]);
                }
            }
            updateWakeLockWorkSource(lock, ws, null);
        }

        @Override // Binder call
        public void updateWakeLockWorkSource(IBinder lock, WorkSource ws, String historyTag) {
            if (lock == null) {
                throw new IllegalArgumentException("lock must not be null");
            }

            mContext.enforceCallingOrSelfPermission(android.Manifest.permission.WAKE_LOCK, null);
            if (ws != null && !ws.isEmpty()) {
                mContext.enforceCallingOrSelfPermission(
                        android.Manifest.permission.UPDATE_DEVICE_STATS, null);
            } else {
                ws = null;
            }

            final int callingUid = Binder.getCallingUid();
            final long ident = Binder.clearCallingIdentity();
            try {
                updateWakeLockWorkSourceInternal(lock, ws, historyTag, callingUid);
            } finally {
                Binder.restoreCallingIdentity(ident);
            }
        }

        @Override // Binder call
        public boolean isWakeLockLevelSupported(int level) {
            final long ident = Binder.clearCallingIdentity();
            try {
                return isWakeLockLevelSupportedInternal(level);
            } finally {
                Binder.restoreCallingIdentity(ident);
            }
        }

        @Override // Binder call
        public void userActivity(long eventTime, int event, int flags) {
            final long now = mClock.uptimeMillis();
            if (mContext.checkCallingOrSelfPermission(android.Manifest.permission.DEVICE_POWER)
                    != PackageManager.PERMISSION_GRANTED
                    && mContext.checkCallingOrSelfPermission(
                            android.Manifest.permission.USER_ACTIVITY)
                            != PackageManager.PERMISSION_GRANTED) {
                // Once upon a time applications could call userActivity().
                // Now we require the DEVICE_POWER permission.  Log a warning and ignore the
                // request instead of throwing a SecurityException so we don't break old apps.
                synchronized (mLock) {
                    if (now >= mLastWarningAboutUserActivityPermission + (5 * 60 * 1000)) {
                        mLastWarningAboutUserActivityPermission = now;
                        Slog.w(TAG, "Ignoring call to PowerManager.userActivity() because the "
                                + "caller does not have DEVICE_POWER or USER_ACTIVITY "
                                + "permission.  Please fix your app!  "
                                + " pid=" + Binder.getCallingPid()
                                + " uid=" + Binder.getCallingUid());
                    }
                }
                return;
            }

            if (eventTime > now) {
                throw new IllegalArgumentException("event time must not be in the future");
            }

            final int uid = Binder.getCallingUid();
            final long ident = Binder.clearCallingIdentity();
            try {
                userActivityInternal(eventTime, event, flags, uid);
            } finally {
                Binder.restoreCallingIdentity(ident);
            }
        }

        @Override // Binder call
        public void wakeUp(long eventTime, @WakeReason int reason, String details,
                String opPackageName) {
            if (eventTime > mClock.uptimeMillis()) {
                throw new IllegalArgumentException("event time must not be in the future");
            }

            mContext.enforceCallingOrSelfPermission(
                    android.Manifest.permission.DEVICE_POWER, null);

            final int uid = Binder.getCallingUid();
            final long ident = Binder.clearCallingIdentity();
            try {
                wakeUpInternal(eventTime, reason, details, uid, opPackageName, uid);
            } finally {
                Binder.restoreCallingIdentity(ident);
            }
        }

        @Override // Binder call
        public void goToSleep(long eventTime, int reason, int flags) {
            if (eventTime > mClock.uptimeMillis()) {
                throw new IllegalArgumentException("event time must not be in the future");
            }

            mContext.enforceCallingOrSelfPermission(
                    android.Manifest.permission.DEVICE_POWER, null);

            final int uid = Binder.getCallingUid();
            final long ident = Binder.clearCallingIdentity();
            try {
                goToSleepInternal(eventTime, reason, flags, uid);
            } finally {
                Binder.restoreCallingIdentity(ident);
            }
        }

        @Override // Binder call
        public void nap(long eventTime) {
            if (eventTime > mClock.uptimeMillis()) {
                throw new IllegalArgumentException("event time must not be in the future");
            }

            mContext.enforceCallingOrSelfPermission(
                    android.Manifest.permission.DEVICE_POWER, null);

            final int uid = Binder.getCallingUid();
            final long ident = Binder.clearCallingIdentity();
            try {
                napInternal(eventTime, uid);
            } finally {
                Binder.restoreCallingIdentity(ident);
            }
        }

        public float getBrightnessConstraint(int constraint) {
            switch (constraint) {
                case PowerManager.BRIGHTNESS_CONSTRAINT_TYPE_MINIMUM:
                    return mScreenBrightnessMinimum;
                case PowerManager.BRIGHTNESS_CONSTRAINT_TYPE_MAXIMUM:
                    return mScreenBrightnessMaximum;
                case PowerManager.BRIGHTNESS_CONSTRAINT_TYPE_DEFAULT:
                    return mScreenBrightnessDefault;
                case PowerManager.BRIGHTNESS_CONSTRAINT_TYPE_DIM:
                    return mScreenBrightnessDim;
                case PowerManager.BRIGHTNESS_CONSTRAINT_TYPE_DOZE:
                    return mScreenBrightnessDoze;
                case PowerManager.BRIGHTNESS_CONSTRAINT_TYPE_MINIMUM_VR:
                    return mScreenBrightnessMinimumVr;
                case PowerManager.BRIGHTNESS_CONSTRAINT_TYPE_MAXIMUM_VR:
                    return mScreenBrightnessMaximumVr;
                case PowerManager.BRIGHTNESS_CONSTRAINT_TYPE_DEFAULT_VR:
                    return mScreenBrightnessDefaultVr;
                default:
                    return PowerManager.BRIGHTNESS_INVALID_FLOAT;
            }
        }

        @Override // Binder call
        public boolean isInteractive() {
            final long ident = Binder.clearCallingIdentity();
            try {
                return isInteractiveInternal();
            } finally {
                Binder.restoreCallingIdentity(ident);
            }
        }

        @Override // Binder call
        public boolean isPowerSaveMode() {
            final long ident = Binder.clearCallingIdentity();
            try {
                return mBatterySaverController.isEnabled();
            } finally {
                Binder.restoreCallingIdentity(ident);
            }
        }

        // Binder call
        public PowerSaveState getPowerSaveState(@ServiceType int serviceType) {
            final long ident = Binder.clearCallingIdentity();
            try {
                return mBatterySaverPolicy.getBatterySaverPolicy(serviceType);
            } finally {
                Binder.restoreCallingIdentity(ident);
            }
        }

        @Override // Binder call
        public boolean setPowerSaveModeEnabled(boolean enabled) {
            if (mContext.checkCallingOrSelfPermission(android.Manifest.permission.POWER_SAVER)
                    != PackageManager.PERMISSION_GRANTED) {
                mContext.enforceCallingOrSelfPermission(
                        android.Manifest.permission.DEVICE_POWER, null);
            }
            final long ident = Binder.clearCallingIdentity();
            try {
                return setLowPowerModeInternal(enabled);
            } finally {
                Binder.restoreCallingIdentity(ident);
            }
        }

        @Override // Binder call
        public boolean setDynamicPowerSaveHint(boolean powerSaveHint, int disableThreshold) {
            mContext.enforceCallingOrSelfPermission(android.Manifest.permission.POWER_SAVER,
                    "updateDynamicPowerSavings");
            final long ident = Binder.clearCallingIdentity();
            try {
                final ContentResolver resolver = mContext.getContentResolver();
                boolean success = Settings.Global.putInt(resolver,
                        Settings.Global.DYNAMIC_POWER_SAVINGS_DISABLE_THRESHOLD,
                        disableThreshold);
                if (success) {
                    // abort updating if we weren't able to succeed on the threshold
                    success &= Settings.Global.putInt(resolver,
                            Settings.Global.DYNAMIC_POWER_SAVINGS_ENABLED,
                            powerSaveHint ? 1 : 0);
                }
                return success;
            } finally {
                Binder.restoreCallingIdentity(ident);
            }
        }

        @Override // Binder call
        public boolean setAdaptivePowerSavePolicy(@NonNull BatterySaverPolicyConfig config) {
            if (mContext.checkCallingOrSelfPermission(android.Manifest.permission.POWER_SAVER)
                    != PackageManager.PERMISSION_GRANTED) {
                mContext.enforceCallingOrSelfPermission(
                        android.Manifest.permission.DEVICE_POWER, "setAdaptivePowerSavePolicy");
            }
            final long ident = Binder.clearCallingIdentity();
            try {
                return mBatterySaverStateMachine.setAdaptiveBatterySaverPolicy(config);
            } finally {
                Binder.restoreCallingIdentity(ident);
            }
        }

        @Override // Binder call
        public boolean setAdaptivePowerSaveEnabled(boolean enabled) {
            if (mContext.checkCallingOrSelfPermission(android.Manifest.permission.POWER_SAVER)
                    != PackageManager.PERMISSION_GRANTED) {
                mContext.enforceCallingOrSelfPermission(
                        android.Manifest.permission.DEVICE_POWER, "setAdaptivePowerSaveEnabled");
            }
            final long ident = Binder.clearCallingIdentity();
            try {
                return mBatterySaverStateMachine.setAdaptiveBatterySaverEnabled(enabled);
            } finally {
                Binder.restoreCallingIdentity(ident);
            }
        }

        @Override // Binder call
        public int getPowerSaveModeTrigger() {
            mContext.enforceCallingOrSelfPermission(android.Manifest.permission.POWER_SAVER, null);
            final long ident = Binder.clearCallingIdentity();
            try {
                return Settings.Global.getInt(mContext.getContentResolver(),
                        Settings.Global.AUTOMATIC_POWER_SAVE_MODE,
                        PowerManager.POWER_SAVE_MODE_TRIGGER_PERCENTAGE);
            } finally {
                Binder.restoreCallingIdentity(ident);
            }
        }

        @Override // Binder call
        public boolean isDeviceIdleMode() {
            final long ident = Binder.clearCallingIdentity();
            try {
                return isDeviceIdleModeInternal();
            } finally {
                Binder.restoreCallingIdentity(ident);
            }
        }

        @Override // Binder call
        public boolean isLightDeviceIdleMode() {
            final long ident = Binder.clearCallingIdentity();
            try {
                return isLightDeviceIdleModeInternal();
            } finally {
                Binder.restoreCallingIdentity(ident);
            }
        }

        /**
         * Gets the reason for the last time the phone had to reboot.
         *
         * @return The reason the phone last shut down as an int or
         * {@link PowerManager#SHUTDOWN_REASON_UNKNOWN} if the file could not be opened.
         */
        @Override // Binder call
        public int getLastShutdownReason() {
            mContext.enforceCallingOrSelfPermission(
                    android.Manifest.permission.DEVICE_POWER, null);

            final long ident = Binder.clearCallingIdentity();
            try {
                return getLastShutdownReasonInternal();
            } finally {
                Binder.restoreCallingIdentity(ident);
            }
        }

        @Override // Binder call
        public int getLastSleepReason() {
            mContext.enforceCallingOrSelfPermission(
                    android.Manifest.permission.DEVICE_POWER, null);

            final long ident = Binder.clearCallingIdentity();
            try {
                return getLastSleepReasonInternal();
            } finally {
                Binder.restoreCallingIdentity(ident);
            }
        }

        /**
         * Reboots the device.
         *
         * @param confirm If true, shows a reboot confirmation dialog.
         * @param reason The reason for the reboot, or null if none.
         * @param wait If true, this call waits for the reboot to complete and does not return.
         */
        @Override // Binder call
        public void reboot(boolean confirm, @Nullable String reason, boolean wait) {
            mContext.enforceCallingOrSelfPermission(android.Manifest.permission.REBOOT, null);
            if (PowerManager.REBOOT_RECOVERY.equals(reason)
                    || PowerManager.REBOOT_RECOVERY_UPDATE.equals(reason)) {
                mContext.enforceCallingOrSelfPermission(android.Manifest.permission.RECOVERY, null);
            }

            final long ident = Binder.clearCallingIdentity();
            try {
                shutdownOrRebootInternal(HALT_MODE_REBOOT, confirm, reason, wait);
            } finally {
                Binder.restoreCallingIdentity(ident);
            }
        }

        /**
         * Reboots the device into safe mode
         *
         * @param confirm If true, shows a reboot confirmation dialog.
         * @param wait If true, this call waits for the reboot to complete and does not return.
         */
        @Override // Binder call
        public void rebootSafeMode(boolean confirm, boolean wait) {
            mContext.enforceCallingOrSelfPermission(android.Manifest.permission.REBOOT, null);

            final long ident = Binder.clearCallingIdentity();
            try {
                shutdownOrRebootInternal(HALT_MODE_REBOOT_SAFE_MODE, confirm,
                        PowerManager.REBOOT_SAFE_MODE, wait);
            } finally {
                Binder.restoreCallingIdentity(ident);
            }
        }

        /**
         * Shuts down the device.
         *
         * @param confirm If true, shows a shutdown confirmation dialog.
         * @param wait If true, this call waits for the shutdown to complete and does not return.
         */
        @Override // Binder call
        public void shutdown(boolean confirm, String reason, boolean wait) {
            mContext.enforceCallingOrSelfPermission(android.Manifest.permission.REBOOT, null);

            final long ident = Binder.clearCallingIdentity();
            try {
                shutdownOrRebootInternal(HALT_MODE_SHUTDOWN, confirm, reason, wait);
            } finally {
                Binder.restoreCallingIdentity(ident);
            }
        }

        /**
         * Crash the runtime (causing a complete restart of the Android framework).
         * Requires REBOOT permission.  Mostly for testing.  Should not return.
         */
        @Override // Binder call
        public void crash(String message) {
            mContext.enforceCallingOrSelfPermission(android.Manifest.permission.REBOOT, null);

            final long ident = Binder.clearCallingIdentity();
            try {
                crashInternal(message);
            } finally {
                Binder.restoreCallingIdentity(ident);
            }
        }

        /**
         * Set the setting that determines whether the device stays on when plugged in.
         * The argument is a bit string, with each bit specifying a power source that,
         * when the device is connected to that source, causes the device to stay on.
         * See {@link android.os.BatteryManager} for the list of power sources that
         * can be specified. Current values include
         * {@link android.os.BatteryManager#BATTERY_PLUGGED_AC}
         * and {@link android.os.BatteryManager#BATTERY_PLUGGED_USB}
         *
         * Used by "adb shell svc power stayon ..."
         *
         * @param val an {@code int} containing the bits that specify which power sources
         * should cause the device to stay on.
         */
        @Override // Binder call
        public void setStayOnSetting(int val) {
            int uid = Binder.getCallingUid();
            // if uid is of root's, we permit this operation straight away
            if (uid != Process.ROOT_UID) {
                if (!Settings.checkAndNoteWriteSettingsOperation(mContext, uid,
                        Settings.getPackageNameForUid(mContext, uid), true)) {
                    return;
                }
            }

            final long ident = Binder.clearCallingIdentity();
            try {
                setStayOnSettingInternal(val);
            } finally {
                Binder.restoreCallingIdentity(ident);
            }
        }

        /**
         * Used by the phone application to make the attention LED flash when ringing.
         */
        @Override // Binder call
        public void setAttentionLight(boolean on, int color) {
            mContext.enforceCallingOrSelfPermission(
                    android.Manifest.permission.DEVICE_POWER, null);

            final long ident = Binder.clearCallingIdentity();
            try {
                setAttentionLightInternal(on, color);
            } finally {
                Binder.restoreCallingIdentity(ident);
            }
        }

        @Override // Binder call
        public void setDozeAfterScreenOff(boolean on) {
            mContext.enforceCallingOrSelfPermission(
                    android.Manifest.permission.DEVICE_POWER, null);

            final long ident = Binder.clearCallingIdentity();
            try {
                setDozeAfterScreenOffInternal(on);
            } finally {
                Binder.restoreCallingIdentity(ident);
            }
        }

        @Override // Binder call
        public boolean isAmbientDisplayAvailable() {
            mContext.enforceCallingOrSelfPermission(
                    android.Manifest.permission.READ_DREAM_STATE, null);

            final long ident = Binder.clearCallingIdentity();
            try {
                return mAmbientDisplayConfiguration.ambientDisplayAvailable();
            } finally {
                Binder.restoreCallingIdentity(ident);
            }
        }

        @Override // Binder call
        public void suppressAmbientDisplay(@NonNull String token, boolean suppress) {
            mContext.enforceCallingOrSelfPermission(
                    android.Manifest.permission.WRITE_DREAM_STATE, null);

            final int uid = Binder.getCallingUid();
            final long ident = Binder.clearCallingIdentity();
            try {
                mAmbientDisplaySuppressionController.suppress(token, uid, suppress);
            } finally {
                Binder.restoreCallingIdentity(ident);
            }
        }

        @Override // Binder call
        public boolean isAmbientDisplaySuppressedForToken(@NonNull String token) {
            mContext.enforceCallingOrSelfPermission(
                    android.Manifest.permission.READ_DREAM_STATE, null);

            final int uid = Binder.getCallingUid();
            final long ident = Binder.clearCallingIdentity();
            try {
                return mAmbientDisplaySuppressionController.isSuppressed(token, uid);
            } finally {
                Binder.restoreCallingIdentity(ident);
            }
        }

        @Override // Binder call
        public boolean isAmbientDisplaySuppressed() {
            mContext.enforceCallingOrSelfPermission(
                    android.Manifest.permission.READ_DREAM_STATE, null);

            final long ident = Binder.clearCallingIdentity();
            try {
                return mAmbientDisplaySuppressionController.isSuppressed();
            } finally {
                Binder.restoreCallingIdentity(ident);
            }
        }

        @Override // Binder call
        public void boostScreenBrightness(long eventTime) {
            if (eventTime > mClock.uptimeMillis()) {
                throw new IllegalArgumentException("event time must not be in the future");
            }

            mContext.enforceCallingOrSelfPermission(
                    android.Manifest.permission.DEVICE_POWER, null);

            final int uid = Binder.getCallingUid();
            final long ident = Binder.clearCallingIdentity();
            try {
                boostScreenBrightnessInternal(eventTime, uid);
            } finally {
                Binder.restoreCallingIdentity(ident);
            }
        }

        @Override // Binder call
        public boolean isScreenBrightnessBoosted() {
            final long ident = Binder.clearCallingIdentity();
            try {
                return isScreenBrightnessBoostedInternal();
            } finally {
                Binder.restoreCallingIdentity(ident);
            }
        }

        @Override // binder call
        public boolean forceSuspend() {
            mContext.enforceCallingOrSelfPermission(
                    android.Manifest.permission.DEVICE_POWER, null);

            final int uid = Binder.getCallingUid();
            final long ident = Binder.clearCallingIdentity();
            try {
                return forceSuspendInternal(uid);
            } finally {
                Binder.restoreCallingIdentity(ident);
            }
        }

        @Override // Binder call
        protected void dump(FileDescriptor fd, PrintWriter pw, String[] args) {
            if (!DumpUtils.checkDumpPermission(mContext, TAG, pw)) return;

            final long ident = Binder.clearCallingIdentity();

            boolean isDumpProto = false;
            for (String arg : args) {
                if (arg.equals("--proto")) {
                    isDumpProto = true;
                }
            }
            try {
                if (isDumpProto) {
                    dumpProto(fd);
                } else {
                    dumpInternal(pw);
                }
            } finally {
                Binder.restoreCallingIdentity(ident);
            }
        }
    }

    @VisibleForTesting
    BinderService getBinderServiceInstance() {
        return mBinderService;
    }

    @VisibleForTesting
    LocalService getLocalServiceInstance() {
        return mLocalService;
    }

    @VisibleForTesting
    int getLastShutdownReasonInternal() {
        String line = mSystemProperties.get(SYSTEM_PROPERTY_REBOOT_REASON, null);
        switch (line) {
            case REASON_SHUTDOWN:
                return PowerManager.SHUTDOWN_REASON_SHUTDOWN;
            case REASON_REBOOT:
                return PowerManager.SHUTDOWN_REASON_REBOOT;
            case REASON_USERREQUESTED:
                return PowerManager.SHUTDOWN_REASON_USER_REQUESTED;
            case REASON_THERMAL_SHUTDOWN:
                return PowerManager.SHUTDOWN_REASON_THERMAL_SHUTDOWN;
            case REASON_LOW_BATTERY:
                return PowerManager.SHUTDOWN_REASON_LOW_BATTERY;
            case REASON_BATTERY_THERMAL_STATE:
                return PowerManager.SHUTDOWN_REASON_BATTERY_THERMAL;
            default:
                return PowerManager.SHUTDOWN_REASON_UNKNOWN;
        }
    }

    private int getLastSleepReasonInternal() {
        synchronized (mLock) {
            return mLastSleepReason;
        }
    }

    private PowerManager.WakeData getLastWakeupInternal() {
        synchronized (mLock) {
            return new WakeData(mLastWakeTime, mLastWakeReason);
        }
    }

    /**
     * If the user presses power while the proximity sensor is enabled and keeping
     * the screen off, then turn the screen back on by telling display manager to
     * ignore the proximity sensor.  We don't turn off the proximity sensor because
     * we still want it to be reenabled if it's state changes.
     *
     * @return True if the proximity sensor was successfully ignored and we should
     * consume the key event.
     */
    private boolean interceptPowerKeyDownInternal(KeyEvent event) {
        synchronized (mLock) {
            // DisplayPowerController only reports proximity positive (near) if it's
            // positive and the proximity wasn't already being ignored. So it reliably
            // also tells us that we're not already ignoring the proximity sensor.
            if (mDisplayPowerRequest.useProximitySensor && mProximityPositive) {
                mDisplayManagerInternal.ignoreProximitySensorUntilChanged();
                return true;
            }
        }

        return false;
    }

    @VisibleForTesting
    final class LocalService extends PowerManagerInternal {
        @Override
        public void setScreenBrightnessOverrideFromWindowManager(float screenBrightness) {
            if (screenBrightness < PowerManager.BRIGHTNESS_MIN
                    || screenBrightness > PowerManager.BRIGHTNESS_MAX) {
                screenBrightness = PowerManager.BRIGHTNESS_INVALID_FLOAT;
            }
            setScreenBrightnessOverrideFromWindowManagerInternal(screenBrightness);
        }

        @Override
        public void setDozeOverrideFromDreamManager(int screenState, int screenBrightness) {
            switch (screenState) {
                case Display.STATE_UNKNOWN:
                case Display.STATE_OFF:
                case Display.STATE_DOZE:
                case Display.STATE_DOZE_SUSPEND:
                case Display.STATE_ON_SUSPEND:
                case Display.STATE_ON:
                case Display.STATE_VR:
                    break;
                default:
                    screenState = Display.STATE_UNKNOWN;
                    break;
            }
            if (screenBrightness < PowerManager.BRIGHTNESS_DEFAULT
                    || screenBrightness > PowerManager.BRIGHTNESS_ON) {
                screenBrightness = PowerManager.BRIGHTNESS_DEFAULT;
            }
            setDozeOverrideFromDreamManagerInternal(screenState, screenBrightness);
        }

        @Override
        public void setUserInactiveOverrideFromWindowManager() {
            setUserInactiveOverrideFromWindowManagerInternal();
        }

        @Override
        public void setUserActivityTimeoutOverrideFromWindowManager(long timeoutMillis) {
            setUserActivityTimeoutOverrideFromWindowManagerInternal(timeoutMillis);
        }

        @Override
        public void setDrawWakeLockOverrideFromSidekick(boolean keepState) {
            setDrawWakeLockOverrideFromSidekickInternal(keepState);
        }

        @Override
        public void setMaximumScreenOffTimeoutFromDeviceAdmin(@UserIdInt int userId, long timeMs) {
            setMaximumScreenOffTimeoutFromDeviceAdminInternal(userId, timeMs);
        }

        @Override
        public PowerSaveState getLowPowerState(@ServiceType int serviceType) {
            return mBatterySaverPolicy.getBatterySaverPolicy(serviceType);
        }

        @Override
        public void registerLowPowerModeObserver(LowPowerModeListener listener) {
            mBatterySaverController.addListener(listener);
        }

        @Override
        public boolean setDeviceIdleMode(boolean enabled) {
            return setDeviceIdleModeInternal(enabled);
        }

        @Override
        public boolean setLightDeviceIdleMode(boolean enabled) {
            return setLightDeviceIdleModeInternal(enabled);
        }

        @Override
        public void setDeviceIdleWhitelist(int[] appids) {
            setDeviceIdleWhitelistInternal(appids);
        }

        @Override
        public void setDeviceIdleTempWhitelist(int[] appids) {
            setDeviceIdleTempWhitelistInternal(appids);
        }

        @Override
        public void startUidChanges() {
            startUidChangesInternal();
        }

        @Override
        public void finishUidChanges() {
            finishUidChangesInternal();
        }

        @Override
        public void updateUidProcState(int uid, int procState) {
            updateUidProcStateInternal(uid, procState);
        }

        @Override
        public void uidGone(int uid) {
            uidGoneInternal(uid);
        }

        @Override
        public void uidActive(int uid) {
            uidActiveInternal(uid);
        }

        @Override
        public void uidIdle(int uid) {
            uidIdleInternal(uid);
        }

        @Override
        public void powerHint(int hintId, int data) {
            powerHintInternal(hintId, data);
        }

        @Override
        public void setPowerBoost(int boost, int durationMs) {
            setPowerBoostInternal(boost, durationMs);
        }

        @Override
        public void setPowerMode(int mode, boolean enabled) {
            setPowerModeInternal(mode, enabled);
        }
       @Override
        public boolean wasDeviceIdleFor(long ms) {
            return wasDeviceIdleForInternal(ms);
        }

        @Override
        public WakeData getLastWakeup() {
            return getLastWakeupInternal();
        }

        @Override
        public boolean interceptPowerKeyDown(KeyEvent event) {
            return interceptPowerKeyDownInternal(event);
        }
    }
}<|MERGE_RESOLUTION|>--- conflicted
+++ resolved
@@ -2494,7 +2494,6 @@
 
     private long getAttentiveTimeoutLocked() {
         long timeout = mAttentiveTimeoutSetting;
-<<<<<<< HEAD
         if (timeout <= 0) {
             return -1;
         }
@@ -2513,26 +2512,6 @@
         return Math.max(timeout, mMinimumScreenOffTimeoutConfig);
     }
 
-=======
-        if (timeout <= 0) {
-            return -1;
-        }
-
-        return Math.max(timeout, mMinimumScreenOffTimeoutConfig);
-    }
-
-    private long getSleepTimeoutLocked(long attentiveTimeout) {
-        long timeout = mSleepTimeoutSetting;
-        if (timeout <= 0) {
-            return -1;
-        }
-        if (attentiveTimeout >= 0) {
-            timeout = Math.min(timeout, attentiveTimeout);
-        }
-        return Math.max(timeout, mMinimumScreenOffTimeoutConfig);
-    }
-
->>>>>>> 539d92be
     private long getScreenOffTimeoutLocked(long sleepTimeout, long attentiveTimeout) {
         long timeout = mScreenOffTimeoutSetting;
         if (isMaximumScreenOffTimeoutFromDeviceAdminEnforcedLocked()) {
