--- conflicted
+++ resolved
@@ -87,13 +87,10 @@
                 mAddress, mService.getPhysicalAddress(), mDeviceType));
         mService.sendCecCommand(HdmiCecMessageBuilder.buildDeviceVendorIdCommand(
                 mAddress, mService.getVendorId()));
-<<<<<<< HEAD
-=======
         // Actively send out an OSD name to the TV to update the TV panel in case the TV
         // does not query the OSD name on time. This is not a required behavior by the spec.
         // It is used for some TVs that need the OSD name update but don't query it themselves.
         buildAndSendSetOsdName(Constants.ADDR_TV);
->>>>>>> dbf9e87c
         if (mService.audioSystem() == null) {
             // If current device is not a functional audio system device,
             // send message to potential audio system device in the system to get the system
@@ -359,14 +356,6 @@
         super.disableDevice(initiatedByCec, callback);
 
         assertRunOnServiceThread();
-<<<<<<< HEAD
-        if (!initiatedByCec && mIsActiveSource && mService.isControlEnabled()) {
-            mService.sendCecCommand(HdmiCecMessageBuilder.buildInactiveSource(
-                    mAddress, mService.getPhysicalAddress()));
-        }
-        setIsActiveSource(false);
-=======
->>>>>>> dbf9e87c
         checkIfPendingActionsCleared();
     }
 
