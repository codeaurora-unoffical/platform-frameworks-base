/*
 * Copyright (C) 2012 The Android Open Source Project
 *
 * Licensed under the Apache License, Version 2.0 (the "License");
 * you may not use this file except in compliance with the License.
 * You may obtain a copy of the License at
 *
 *      http://www.apache.org/licenses/LICENSE-2.0
 *
 * Unless required by applicable law or agreed to in writing, software
 * distributed under the License is distributed on an "AS IS" BASIS,
 * WITHOUT WARRANTIES OR CONDITIONS OF ANY KIND, either express or implied.
 * See the License for the specific language governing permissions and
 * limitations under the License.
 */

package com.android.server.locksettings;

import static android.Manifest.permission.ACCESS_KEYGUARD_SECURE_STORAGE;
import static android.Manifest.permission.MANAGE_BIOMETRIC;
import static android.Manifest.permission.READ_CONTACTS;
import static android.content.Context.KEYGUARD_SERVICE;
import static android.content.pm.PackageManager.PERMISSION_GRANTED;
import static android.os.UserHandle.USER_ALL;

import static com.android.internal.widget.LockPatternUtils.CREDENTIAL_TYPE_NONE;
import static com.android.internal.widget.LockPatternUtils.CREDENTIAL_TYPE_PASSWORD;
import static com.android.internal.widget.LockPatternUtils.CREDENTIAL_TYPE_PASSWORD_OR_PIN;
import static com.android.internal.widget.LockPatternUtils.CREDENTIAL_TYPE_PATTERN;
import static com.android.internal.widget.LockPatternUtils.CREDENTIAL_TYPE_PIN;
import static com.android.internal.widget.LockPatternUtils.EscrowTokenStateChangeCallback;
import static com.android.internal.widget.LockPatternUtils.SYNTHETIC_PASSWORD_HANDLE_KEY;
import static com.android.internal.widget.LockPatternUtils.StrongAuthTracker.STRONG_AUTH_REQUIRED_AFTER_LOCKOUT;
import static com.android.internal.widget.LockPatternUtils.StrongAuthTracker.STRONG_AUTH_REQUIRED_FOR_UNATTENDED_UPDATE;
import static com.android.internal.widget.LockPatternUtils.USER_FRP;
import static com.android.internal.widget.LockPatternUtils.frpCredentialEnabled;
import static com.android.internal.widget.LockPatternUtils.userOwnsFrpCredential;

import android.annotation.IntDef;
import android.annotation.NonNull;
import android.annotation.Nullable;
import android.annotation.UserIdInt;
import android.app.ActivityManager;
import android.app.IActivityManager;
import android.app.KeyguardManager;
import android.app.Notification;
import android.app.NotificationManager;
import android.app.PendingIntent;
import android.app.admin.DevicePolicyManager;
import android.app.admin.DevicePolicyManagerInternal;
import android.app.admin.DeviceStateCache;
import android.app.admin.PasswordMetrics;
import android.app.trust.IStrongAuthTracker;
import android.app.trust.TrustManager;
import android.content.BroadcastReceiver;
import android.content.ContentResolver;
import android.content.Context;
import android.content.Intent;
import android.content.IntentFilter;
import android.content.pm.PackageManager;
import android.content.pm.UserInfo;
import android.content.res.Resources;
import android.database.ContentObserver;
import android.database.sqlite.SQLiteDatabase;
import android.hardware.authsecret.V1_0.IAuthSecret;
import android.hardware.biometrics.BiometricManager;
import android.hardware.face.Face;
import android.hardware.face.FaceManager;
import android.hardware.fingerprint.Fingerprint;
import android.hardware.fingerprint.FingerprintManager;
import android.net.Uri;
import android.os.Binder;
import android.os.Bundle;
import android.os.Handler;
import android.os.IBinder;
import android.os.IProgressListener;
import android.os.Process;
import android.os.RemoteException;
import android.os.ResultReceiver;
import android.os.ServiceManager;
import android.os.ShellCallback;
import android.os.StrictMode;
import android.os.SystemProperties;
import android.os.UserHandle;
import android.os.UserManager;
import android.os.UserManagerInternal;
import android.os.storage.IStorageManager;
import android.os.storage.StorageManager;
import android.provider.Settings;
import android.provider.Settings.Secure;
import android.provider.Settings.SettingNotFoundException;
import android.security.KeyStore;
import android.security.keystore.AndroidKeyStoreProvider;
import android.security.keystore.KeyProperties;
import android.security.keystore.KeyProtection;
import android.security.keystore.UserNotAuthenticatedException;
import android.security.keystore.recovery.KeyChainProtectionParams;
import android.security.keystore.recovery.KeyChainSnapshot;
import android.security.keystore.recovery.RecoveryCertPath;
import android.security.keystore.recovery.WrappedApplicationKey;
import android.service.gatekeeper.GateKeeperResponse;
import android.service.gatekeeper.IGateKeeperService;
import android.text.TextUtils;
import android.util.ArrayMap;
import android.util.ArraySet;
import android.util.EventLog;
import android.util.Slog;
import android.util.SparseArray;

import com.android.internal.annotations.GuardedBy;
import com.android.internal.annotations.VisibleForTesting;
import com.android.internal.messages.nano.SystemMessageProto.SystemMessage;
import com.android.internal.notification.SystemNotificationChannels;
import com.android.internal.util.DumpUtils;
import com.android.internal.util.IndentingPrintWriter;
import com.android.internal.widget.ICheckCredentialProgressCallback;
import com.android.internal.widget.ILockSettings;
import com.android.internal.widget.LockPatternUtils;
import com.android.internal.widget.LockSettingsInternal;
import com.android.internal.widget.LockscreenCredential;
import com.android.internal.widget.RebootEscrowListener;
import com.android.internal.widget.VerifyCredentialResponse;
import com.android.server.LocalServices;
import com.android.server.ServiceThread;
import com.android.server.SystemService;
import com.android.server.locksettings.LockSettingsStorage.CredentialHash;
import com.android.server.locksettings.LockSettingsStorage.PersistentData;
import com.android.server.locksettings.SyntheticPasswordManager.AuthenticationResult;
import com.android.server.locksettings.SyntheticPasswordManager.AuthenticationToken;
import com.android.server.locksettings.recoverablekeystore.RecoverableKeyStoreManager;
import com.android.server.wm.WindowManagerInternal;

import libcore.util.HexEncoding;

import java.io.ByteArrayOutputStream;
import java.io.FileDescriptor;
import java.io.FileNotFoundException;
import java.io.IOException;
import java.io.PrintWriter;
import java.security.GeneralSecurityException;
import java.security.InvalidAlgorithmParameterException;
import java.security.InvalidKeyException;
import java.security.KeyStoreException;
import java.security.MessageDigest;
import java.security.NoSuchAlgorithmException;
import java.security.SecureRandom;
import java.security.UnrecoverableKeyException;
import java.security.cert.CertificateException;
import java.text.SimpleDateFormat;
import java.util.ArrayList;
import java.util.Arrays;
import java.util.Date;
import java.util.List;
import java.util.Map;
import java.util.NoSuchElementException;
import java.util.Objects;
import java.util.Set;
import java.util.concurrent.CountDownLatch;
import java.util.concurrent.TimeUnit;

import javax.crypto.BadPaddingException;
import javax.crypto.Cipher;
import javax.crypto.IllegalBlockSizeException;
import javax.crypto.KeyGenerator;
import javax.crypto.NoSuchPaddingException;
import javax.crypto.SecretKey;
import javax.crypto.spec.GCMParameterSpec;

/**
 * Keeps the lock pattern/password data and related settings for each user. Used by
 * LockPatternUtils. Needs to be a service because Settings app also needs to be able to save
 * lockscreen information for secondary users.
 *
 * @hide
 */
public class LockSettingsService extends ILockSettings.Stub {
    private static final String TAG = "LockSettingsService";
    private static final String PERMISSION = ACCESS_KEYGUARD_SECURE_STORAGE;
    private static final String BIOMETRIC_PERMISSION = MANAGE_BIOMETRIC;
    private static final boolean DEBUG = false;

    private static final int PROFILE_KEY_IV_SIZE = 12;
    private static final String SEPARATE_PROFILE_CHALLENGE_KEY = "lockscreen.profilechallenge";
    private static final String PREV_SYNTHETIC_PASSWORD_HANDLE_KEY = "prev-sp-handle";
    private static final String SYNTHETIC_PASSWORD_UPDATE_TIME_KEY = "sp-handle-ts";
    private static final String USER_SERIAL_NUMBER_KEY = "serial-number";

    // No challenge provided
    private static final int CHALLENGE_NONE = 0;
    // Challenge was provided from the external caller (non-LockSettingsService)
    private static final int CHALLENGE_FROM_CALLER = 1;
    // Challenge was generated from within LockSettingsService, for resetLockout. When challenge
    // type is set to internal, LSS will revokeChallenge after all profiles for that user are
    // unlocked.
    private static final int CHALLENGE_INTERNAL = 2;

    @IntDef({CHALLENGE_NONE,
            CHALLENGE_FROM_CALLER,
            CHALLENGE_INTERNAL})
    @interface ChallengeType {}

    // Order of holding lock: mSeparateChallengeLock -> mSpManager -> this
    // Do not call into ActivityManager while holding mSpManager lock.
    private final Object mSeparateChallengeLock = new Object();
    private static final String DEFAULT_PASSWORD = "default_password";

    private final DeviceProvisionedObserver mDeviceProvisionedObserver =
            new DeviceProvisionedObserver();

    private final Injector mInjector;
    private final Context mContext;
    @VisibleForTesting
    protected final Handler mHandler;
    @VisibleForTesting
    protected final LockSettingsStorage mStorage;
    private final LockSettingsStrongAuth mStrongAuth;
    private final SynchronizedStrongAuthTracker mStrongAuthTracker;

    private final NotificationManager mNotificationManager;
    private final UserManager mUserManager;
    private final IStorageManager mStorageManager;
    private final IActivityManager mActivityManager;
    private final SyntheticPasswordManager mSpManager;

    private final KeyStore mKeyStore;
    private static String mSavePassword = DEFAULT_PASSWORD;

    private final RecoverableKeyStoreManager mRecoverableKeyStoreManager;
    private ManagedProfilePasswordCache mManagedProfilePasswordCache;

    private final RebootEscrowManager mRebootEscrowManager;

    private boolean mFirstCallToVold;

    // Current password metric for all users on the device. Updated when user unlocks
    // the device or changes password. Removed when user is stopped.
    @GuardedBy("this")
    final SparseArray<PasswordMetrics> mUserPasswordMetrics = new SparseArray<>();
    @VisibleForTesting
    protected boolean mHasSecureLockScreen;

    protected IGateKeeperService mGateKeeperService;
    protected IAuthSecret mAuthSecretService;

    private static final String GSI_RUNNING_PROP = "ro.gsid.image_running";

    /**
     * The UIDs that are used for system credential storage in keystore.
     */
    private static final int[] SYSTEM_CREDENTIAL_UIDS = {
            Process.WIFI_UID, Process.VPN_UID,
            Process.ROOT_UID, Process.SYSTEM_UID };

    // This class manages life cycle events for encrypted users on File Based Encryption (FBE)
    // devices. The most basic of these is to show/hide notifications about missing features until
    // the user unlocks the account and credential-encrypted storage is available.
    public static final class Lifecycle extends SystemService {
        private LockSettingsService mLockSettingsService;

        public Lifecycle(Context context) {
            super(context);
        }

        @Override
        public void onStart() {
            AndroidKeyStoreProvider.install();
            mLockSettingsService = new LockSettingsService(getContext());
            publishBinderService("lock_settings", mLockSettingsService);
        }

        @Override
        public void onBootPhase(int phase) {
            super.onBootPhase(phase);
            if (phase == PHASE_ACTIVITY_MANAGER_READY) {
                mLockSettingsService.migrateOldDataAfterSystemReady();
            }
        }

        @Override
        public void onStartUser(int userHandle) {
            mLockSettingsService.onStartUser(userHandle);
        }

        @Override
        public void onUnlockUser(int userHandle) {
            mLockSettingsService.onUnlockUser(userHandle);
        }

        @Override
        public void onCleanupUser(int userHandle) {
            mLockSettingsService.onCleanupUser(userHandle);
        }
    }

    @VisibleForTesting
    protected static class SynchronizedStrongAuthTracker
            extends LockPatternUtils.StrongAuthTracker {
        public SynchronizedStrongAuthTracker(Context context) {
            super(context);
        }

        @Override
        protected void handleStrongAuthRequiredChanged(int strongAuthFlags, int userId) {
            synchronized (this) {
                super.handleStrongAuthRequiredChanged(strongAuthFlags, userId);
            }
        }

        @Override
        public int getStrongAuthForUser(int userId) {
            synchronized (this) {
                return super.getStrongAuthForUser(userId);
            }
        }

        void register(LockSettingsStrongAuth strongAuth) {
            strongAuth.registerStrongAuthTracker(getStub());
        }
    }

    private class PendingResetLockout {
        final int mUserId;
        final byte[] mHAT;
        PendingResetLockout(int userId, byte[] hat) {
            mUserId = userId;
            mHAT = hat;
        }
    }

    private LockscreenCredential generateRandomProfilePassword() {
        byte[] randomLockSeed = new byte[] {};
        try {
            randomLockSeed = SecureRandom.getInstance("SHA1PRNG").generateSeed(40);
            char[] newPasswordChars = HexEncoding.encode(randomLockSeed);
            byte[] newPassword = new byte[newPasswordChars.length];
            for (int i = 0; i < newPasswordChars.length; i++) {
                newPassword[i] = (byte) newPasswordChars[i];
            }
            LockscreenCredential credential =
                    LockscreenCredential.createManagedPassword(newPassword);
            Arrays.fill(newPasswordChars, '\u0000');
            Arrays.fill(newPassword, (byte) 0);
            Arrays.fill(randomLockSeed, (byte) 0);
            return credential;
        } catch (NoSuchAlgorithmException e) {
            throw new IllegalStateException("Fail to generate profile password", e);
        }
    }

    /**
     * Tie managed profile to primary profile if it is in unified mode and not tied before.
     *
     * @param managedUserId Managed profile user Id
     * @param managedUserPassword Managed profile original password (when it has separated lock).
     */
    public void tieManagedProfileLockIfNecessary(int managedUserId,
            LockscreenCredential managedUserPassword) {
        if (DEBUG) Slog.v(TAG, "Check child profile lock for user: " + managedUserId);
        // Only for managed profile
        if (!mUserManager.getUserInfo(managedUserId).isManagedProfile()) {
            return;
        }
        // Do not tie managed profile when work challenge is enabled
        if (getSeparateProfileChallengeEnabledInternal(managedUserId)) {
            return;
        }
        // Do not tie managed profile to parent when it's done already
        if (mStorage.hasChildProfileLock(managedUserId)) {
            return;
        }
        // If parent does not have a screen lock, simply clear credential from the managed profile,
        // to maintain the invariant that unified profile should always have the same secure state
        // as its parent.
        final int parentId = mUserManager.getProfileParent(managedUserId).id;
        if (!isUserSecure(parentId) && !managedUserPassword.isNone()) {
            if (DEBUG) Slog.v(TAG, "Parent does not have a screen lock but profile has one");

            setLockCredentialInternal(LockscreenCredential.createNone(), managedUserPassword,
                    managedUserId, /* isLockTiedToParent= */ true);
            return;
        }
        // Do not tie when the parent has no SID (but does have a screen lock).
        // This can only happen during an upgrade path where SID is yet to be
        // generated when the user unlocks for the first time.
        try {
            if (getGateKeeperService().getSecureUserId(parentId) == 0) {
                return;
            }
        } catch (RemoteException e) {
            Slog.e(TAG, "Failed to talk to GateKeeper service", e);
            return;
        }
        if (DEBUG) Slog.v(TAG, "Tie managed profile to parent now!");
        try (LockscreenCredential unifiedProfilePassword = generateRandomProfilePassword()) {
            setLockCredentialInternal(unifiedProfilePassword, managedUserPassword, managedUserId,
                    /* isLockTiedToParent= */ true);
            tieProfileLockToParent(managedUserId, unifiedProfilePassword);
            mManagedProfilePasswordCache.storePassword(managedUserId, unifiedProfilePassword);
        }
    }

    static class Injector {

        protected Context mContext;

        public Injector(Context context) {
            mContext = context;
        }

        public Context getContext() {
            return mContext;
        }

        public ServiceThread getServiceThread() {
            ServiceThread handlerThread = new ServiceThread(TAG, Process.THREAD_PRIORITY_BACKGROUND,
                    true /*allowIo*/);
            handlerThread.start();
            return handlerThread;
        }

        public Handler getHandler(ServiceThread handlerThread) {
            return new Handler(handlerThread.getLooper());
        }

        public LockSettingsStorage getStorage() {
            final LockSettingsStorage storage = new LockSettingsStorage(mContext);
            storage.setDatabaseOnCreateCallback(new LockSettingsStorage.Callback() {
                @Override
                public void initialize(SQLiteDatabase db) {
                    // Get the lockscreen default from a system property, if available
                    boolean lockScreenDisable = SystemProperties.getBoolean(
                            "ro.lockscreen.disable.default", false);
                    if (lockScreenDisable) {
                        storage.writeKeyValue(db, LockPatternUtils.DISABLE_LOCKSCREEN_KEY, "1", 0);
                    }
                }
            });
            return storage;
        }

        public LockSettingsStrongAuth getStrongAuth() {
            return new LockSettingsStrongAuth(mContext);
        }

        public SynchronizedStrongAuthTracker getStrongAuthTracker() {
            return new SynchronizedStrongAuthTracker(mContext);
        }

        public IActivityManager getActivityManager() {
            return ActivityManager.getService();
        }

        public NotificationManager getNotificationManager() {
            return (NotificationManager) mContext.getSystemService(Context.NOTIFICATION_SERVICE);
        }

        public UserManager getUserManager() {
            return (UserManager) mContext.getSystemService(Context.USER_SERVICE);
        }

        public UserManagerInternal getUserManagerInternal() {
            return LocalServices.getService(UserManagerInternal.class);
        }

        /**
         * Return the {@link DevicePolicyManager} object.
         *
         * Since LockSettingsService is considered a lower-level component than DevicePolicyManager,
         * do NOT hold any lock in this class while calling into DevicePolicyManager to prevent
         * the risk of deadlock.
         */
        public DevicePolicyManager getDevicePolicyManager() {
            return (DevicePolicyManager) mContext.getSystemService(Context.DEVICE_POLICY_SERVICE);
        }

        public DeviceStateCache getDeviceStateCache() {
            return DeviceStateCache.getInstance();
        }

        public KeyStore getKeyStore() {
            return KeyStore.getInstance();
        }

        public RecoverableKeyStoreManager getRecoverableKeyStoreManager(KeyStore keyStore) {
            return RecoverableKeyStoreManager.getInstance(mContext, keyStore);
        }

        public IStorageManager getStorageManager() {
            final IBinder service = ServiceManager.getService("mount");
            if (service != null) {
                return IStorageManager.Stub.asInterface(service);
            }
            return null;
        }

        public SyntheticPasswordManager getSyntheticPasswordManager(LockSettingsStorage storage) {
            return new SyntheticPasswordManager(getContext(), storage, getUserManager(),
                    new PasswordSlotManager());
        }

        public RebootEscrowManager getRebootEscrowManager(RebootEscrowManager.Callbacks callbacks,
                LockSettingsStorage storage) {
            return new RebootEscrowManager(mContext, callbacks, storage);
        }

        public boolean hasEnrolledBiometrics(int userId) {
            BiometricManager bm = mContext.getSystemService(BiometricManager.class);
            return bm.hasEnrolledBiometrics(userId);
        }

        public int binderGetCallingUid() {
            return Binder.getCallingUid();
        }

        public boolean isGsiRunning() {
            return SystemProperties.getInt(GSI_RUNNING_PROP, 0) > 0;
        }

        public FingerprintManager getFingerprintManager() {
            if (mContext.getPackageManager().hasSystemFeature(PackageManager.FEATURE_FINGERPRINT)) {
                return (FingerprintManager) mContext.getSystemService(Context.FINGERPRINT_SERVICE);
            } else {
                return null;
            }
        }

        public FaceManager getFaceManager() {
            if (mContext.getPackageManager().hasSystemFeature(PackageManager.FEATURE_FACE)) {
                return (FaceManager) mContext.getSystemService(Context.FACE_SERVICE);
            } else {
                return null;
            }
        }

        public int settingsGlobalGetInt(ContentResolver contentResolver, String keyName,
                int defaultValue) {
            return Settings.Global.getInt(contentResolver, keyName, defaultValue);
        }

        public int settingsSecureGetInt(ContentResolver contentResolver, String keyName,
                int defaultValue, int userId) {
            return Settings.Secure.getIntForUser(contentResolver, keyName, defaultValue, userId);
        }

        public @NonNull ManagedProfilePasswordCache getManagedProfilePasswordCache() {
            try {
                java.security.KeyStore ks = java.security.KeyStore.getInstance("AndroidKeyStore");
                ks.load(null);
                return new ManagedProfilePasswordCache(ks, getUserManager());
            } catch (Exception e) {
                throw new IllegalStateException("Cannot load keystore", e);
            }
        }
    }

    public LockSettingsService(Context context) {
        this(new Injector(context));
    }

    @VisibleForTesting
    protected LockSettingsService(Injector injector) {
        mInjector = injector;
        mContext = injector.getContext();
        mKeyStore = injector.getKeyStore();
        mRecoverableKeyStoreManager = injector.getRecoverableKeyStoreManager(mKeyStore);
        mHandler = injector.getHandler(injector.getServiceThread());
        mStrongAuth = injector.getStrongAuth();
        mActivityManager = injector.getActivityManager();

        mFirstCallToVold = true;

        IntentFilter filter = new IntentFilter();
        filter.addAction(Intent.ACTION_USER_ADDED);
        filter.addAction(Intent.ACTION_USER_STARTING);
        filter.addAction(Intent.ACTION_USER_REMOVED);
        injector.getContext().registerReceiverAsUser(mBroadcastReceiver, UserHandle.ALL, filter,
                null, null);

        mStorage = injector.getStorage();
        mNotificationManager = injector.getNotificationManager();
        mUserManager = injector.getUserManager();
        mStorageManager = injector.getStorageManager();
        mStrongAuthTracker = injector.getStrongAuthTracker();
        mStrongAuthTracker.register(mStrongAuth);

        mSpManager = injector.getSyntheticPasswordManager(mStorage);
        mManagedProfilePasswordCache = injector.getManagedProfilePasswordCache();

        mRebootEscrowManager = injector.getRebootEscrowManager(new RebootEscrowCallbacks(),
                mStorage);

        LocalServices.addService(LockSettingsInternal.class, new LocalService());
    }

    /**
     * If the account is credential-encrypted, show notification requesting the user to unlock the
     * device.
     */
    private void maybeShowEncryptionNotificationForUser(@UserIdInt int userId) {
        final UserInfo user = mUserManager.getUserInfo(userId);
        if (!user.isManagedProfile()) {
            // When the user is locked, we communicate it loud-and-clear
            // on the lockscreen; we only show a notification below for
            // locked managed profiles.
            return;
        }

        if (isUserKeyUnlocked(userId)) {
            // If storage is not locked, the user will be automatically unlocked so there is
            // no need to show the notification.
            return;
        }

        final UserHandle userHandle = user.getUserHandle();
        final boolean isSecure = isUserSecure(userId);
        if (isSecure && !mUserManager.isUserUnlockingOrUnlocked(userHandle)) {
            UserInfo parent = mUserManager.getProfileParent(userId);
            if (parent != null &&
                    mUserManager.isUserUnlockingOrUnlocked(parent.getUserHandle()) &&
                    !mUserManager.isQuietModeEnabled(userHandle)) {
                // Only show notifications for managed profiles once their parent
                // user is unlocked.
                showEncryptionNotificationForProfile(userHandle);
            }
        }
    }

    private void showEncryptionNotificationForProfile(UserHandle user) {
        Resources r = mContext.getResources();
        CharSequence title = r.getText(
                com.android.internal.R.string.profile_encrypted_title);
        CharSequence message = r.getText(
                com.android.internal.R.string.profile_encrypted_message);
        CharSequence detail = r.getText(
                com.android.internal.R.string.profile_encrypted_detail);

        final KeyguardManager km = (KeyguardManager) mContext.getSystemService(KEYGUARD_SERVICE);
        final Intent unlockIntent = km.createConfirmDeviceCredentialIntent(null, null,
                user.getIdentifier());
        if (unlockIntent == null) {
            return;
        }
        unlockIntent.setFlags(
                Intent.FLAG_ACTIVITY_NEW_TASK | Intent.FLAG_ACTIVITY_EXCLUDE_FROM_RECENTS);
        PendingIntent intent = PendingIntent.getActivity(mContext, 0, unlockIntent,
                PendingIntent.FLAG_UPDATE_CURRENT);

        showEncryptionNotification(user, title, message, detail, intent);
    }

    private void showEncryptionNotification(UserHandle user, CharSequence title,
            CharSequence message, CharSequence detail, PendingIntent intent) {
        if (DEBUG) Slog.v(TAG, "showing encryption notification, user: " + user.getIdentifier());

        // Suppress all notifications on non-FBE devices for now
        if (!StorageManager.isFileEncryptedNativeOrEmulated()) return;

        Notification notification =
                new Notification.Builder(mContext, SystemNotificationChannels.DEVICE_ADMIN)
                        .setSmallIcon(com.android.internal.R.drawable.ic_user_secure)
                        .setWhen(0)
                        .setOngoing(true)
                        .setTicker(title)
                        .setColor(mContext.getColor(
                                com.android.internal.R.color.system_notification_accent_color))
                        .setContentTitle(title)
                        .setContentText(message)
                        .setSubText(detail)
                        .setVisibility(Notification.VISIBILITY_PUBLIC)
                        .setContentIntent(intent)
                        .build();
        mNotificationManager.notifyAsUser(null, SystemMessage.NOTE_FBE_ENCRYPTED_NOTIFICATION,
            notification, user);
    }

    private void hideEncryptionNotification(UserHandle userHandle) {
        if (DEBUG) Slog.v(TAG, "hide encryption notification, user: " + userHandle.getIdentifier());
        mNotificationManager.cancelAsUser(null, SystemMessage.NOTE_FBE_ENCRYPTED_NOTIFICATION,
            userHandle);
    }

    public void onCleanupUser(int userId) {
        hideEncryptionNotification(new UserHandle(userId));
        // User is stopped with its CE key evicted. Restore strong auth requirement to the default
        // flags after boot since stopping and restarting a user later is equivalent to rebooting
        // the device.
        int strongAuthRequired = LockPatternUtils.StrongAuthTracker.getDefaultFlags(mContext);
        requireStrongAuth(strongAuthRequired, userId);
        synchronized (this) {
            mUserPasswordMetrics.remove(userId);
        }
    }

    public void onStartUser(final int userId) {
        maybeShowEncryptionNotificationForUser(userId);
    }

    /**
     * Clean up states associated with the given user, in case the userId is reused but LSS didn't
     * get a chance to do cleanup previously during ACTION_USER_REMOVED.
     *
     * Internally, LSS stores serial number for each user and check it against the current user's
     * serial number to determine if the userId is reused and invoke cleanup code.
     */
    private void cleanupDataForReusedUserIdIfNecessary(int userId) {
        if (userId == UserHandle.USER_SYSTEM) {
            // Short circuit as we never clean up user 0.
            return;
        }
        // Serial number is never reusued, so we can use it as a distinguisher for user Id reuse.
        int serialNumber = mUserManager.getUserSerialNumber(userId);

        int storedSerialNumber = mStorage.getInt(USER_SERIAL_NUMBER_KEY, -1, userId);
        if (storedSerialNumber != serialNumber) {
            // If LockSettingsStorage does not have a copy of the serial number, it could be either
            // this is a user created before the serial number recording logic is introduced, or
            // the user does not exist or was removed and cleaned up properly. In either case, don't
            // invoke removeUser().
            if (storedSerialNumber != -1) {
                removeUser(userId, /* unknownUser */ true);
            }
            mStorage.setInt(USER_SERIAL_NUMBER_KEY, serialNumber, userId);
        }
    }

    /**
     * Check if profile got unlocked but the keystore is still locked. This happens on full disk
     * encryption devices since the profile may not yet be running when we consider unlocking it
     * during the normal flow. In this case unlock the keystore for the profile.
     */
    private void ensureProfileKeystoreUnlocked(int userId) {
        final KeyStore ks = KeyStore.getInstance();
        if (ks.state(userId) == KeyStore.State.LOCKED
                && mUserManager.getUserInfo(userId).isManagedProfile()
                && hasUnifiedChallenge(userId)) {
            Slog.i(TAG, "Managed profile got unlocked, will unlock its keystore");
            // If boot took too long and the password in vold got expired, parent keystore will
            // be still locked, we ignore this case since the user will be prompted to unlock
            // the device after boot.
            unlockChildProfile(userId, true /* ignoreUserNotAuthenticated */,
                    CHALLENGE_NONE, 0 /* challenge */, null /* resetLockouts */);
        }
    }

    public void onUnlockUser(final int userId) {
        // Perform tasks which require locks in LSS on a handler, as we are callbacks from
        // ActivityManager.unlockUser()
        mHandler.post(new Runnable() {
            @Override
            public void run() {
                cleanupDataForReusedUserIdIfNecessary(userId);
                ensureProfileKeystoreUnlocked(userId);
                // Hide notification first, as tie managed profile lock takes time
                hideEncryptionNotification(new UserHandle(userId));

                if (mUserManager.getUserInfo(userId).isManagedProfile()) {
                    tieManagedProfileLockIfNecessary(userId, LockscreenCredential.createNone());
                }

                // If the user doesn't have a credential, try and derive their secret for the
                // AuthSecret HAL. The secret will have been enrolled if the user previously set a
                // credential and still needs to be passed to the HAL once that credential is
                // removed.
                if (mUserManager.getUserInfo(userId).isPrimary() && !isUserSecure(userId)) {
                    tryDeriveAuthTokenForUnsecuredPrimaryUser(userId);
                }
            }
        });
    }

    private void tryDeriveAuthTokenForUnsecuredPrimaryUser(@UserIdInt int userId) {
        synchronized (mSpManager) {
            // Make sure the user has a synthetic password to derive
            if (!isSyntheticPasswordBasedCredentialLocked(userId)) {
                return;
            }

            final long handle = getSyntheticPasswordHandleLocked(userId);
            AuthenticationResult result =
                    mSpManager.unwrapPasswordBasedSyntheticPassword(getGateKeeperService(),
                            handle, LockscreenCredential.createNone(), userId, null);
            if (result.authToken != null) {
                Slog.i(TAG, "Retrieved auth token for user " + userId);
                onAuthTokenKnownForUser(userId, result.authToken);
            } else {
                Slog.e(TAG, "Auth token not available for user " + userId);
            }
        }
    }

    private final BroadcastReceiver mBroadcastReceiver = new BroadcastReceiver() {
        @Override
        public void onReceive(Context context, Intent intent) {
            if (Intent.ACTION_USER_ADDED.equals(intent.getAction())) {
                // Notify keystore that a new user was added.
                final int userHandle = intent.getIntExtra(Intent.EXTRA_USER_HANDLE, 0);
                final KeyStore ks = KeyStore.getInstance();
                final UserInfo parentInfo = mUserManager.getProfileParent(userHandle);
                final int parentHandle = parentInfo != null ? parentInfo.id : -1;
                ks.onUserAdded(userHandle, parentHandle);
            } else if (Intent.ACTION_USER_STARTING.equals(intent.getAction())) {
                final int userHandle = intent.getIntExtra(Intent.EXTRA_USER_HANDLE, 0);
                mStorage.prefetchUser(userHandle);
            } else if (Intent.ACTION_USER_REMOVED.equals(intent.getAction())) {
                final int userHandle = intent.getIntExtra(Intent.EXTRA_USER_HANDLE, 0);
                if (userHandle > 0) {
                    removeUser(userHandle, /* unknownUser= */ false);
                }
            }
        }
    };

    @Override // binder interface
    public void systemReady() {
        if (mContext.checkCallingOrSelfPermission(PERMISSION) != PERMISSION_GRANTED) {
            EventLog.writeEvent(0x534e4554, "28251513", getCallingUid(), "");  // SafetyNet
        }
        checkWritePermission(UserHandle.USER_SYSTEM);

        mHasSecureLockScreen = mContext.getPackageManager()
                .hasSystemFeature(PackageManager.FEATURE_SECURE_LOCK_SCREEN);
        migrateOldData();
        getGateKeeperService();
        mSpManager.initWeaverService();
        getAuthSecretHal();
        mDeviceProvisionedObserver.onSystemReady();
        mRebootEscrowManager.loadRebootEscrowDataIfAvailable();
        // TODO: maybe skip this for split system user mode.
        mStorage.prefetchUser(UserHandle.USER_SYSTEM);
    }

    private void getAuthSecretHal() {
        try {
            mAuthSecretService = IAuthSecret.getService(/* retry */ true);
        } catch (NoSuchElementException e) {
            Slog.i(TAG, "Device doesn't implement AuthSecret HAL");
        } catch (RemoteException e) {
            Slog.w(TAG, "Failed to get AuthSecret HAL", e);
        }
    }

    private void migrateOldData() {
        // These Settings moved before multi-user was enabled, so we only have to do it for the
        // root user.
        if (getString("migrated", null, 0) == null) {
            final ContentResolver cr = mContext.getContentResolver();
            for (String validSetting : VALID_SETTINGS) {
                String value = Settings.Secure.getString(cr, validSetting);
                if (value != null) {
                    setString(validSetting, value, 0);
                }
            }
            // No need to move the password / pattern files. They're already in the right place.
            setString("migrated", "true", 0);
            Slog.i(TAG, "Migrated lock settings to new location");
        }

        // These Settings changed after multi-user was enabled, hence need to be moved per user.
        if (getString("migrated_user_specific", null, 0) == null) {
            final ContentResolver cr = mContext.getContentResolver();
            List<UserInfo> users = mUserManager.getUsers();
            for (int user = 0; user < users.size(); user++) {
                // Migrate owner info
                final int userId = users.get(user).id;
                final String OWNER_INFO = Secure.LOCK_SCREEN_OWNER_INFO;
                String ownerInfo = Settings.Secure.getStringForUser(cr, OWNER_INFO, userId);
                if (!TextUtils.isEmpty(ownerInfo)) {
                    setString(OWNER_INFO, ownerInfo, userId);
                    Settings.Secure.putStringForUser(cr, OWNER_INFO, "", userId);
                }

                // Migrate owner info enabled. Note there was a bug where older platforms only
                // stored this value if the checkbox was toggled at least once. The code detects
                // this case by handling the exception.
                final String OWNER_INFO_ENABLED = Secure.LOCK_SCREEN_OWNER_INFO_ENABLED;
                boolean enabled;
                try {
                    int ivalue = Settings.Secure.getIntForUser(cr, OWNER_INFO_ENABLED, userId);
                    enabled = ivalue != 0;
                    setLong(OWNER_INFO_ENABLED, enabled ? 1 : 0, userId);
                } catch (SettingNotFoundException e) {
                    // Setting was never stored. Store it if the string is not empty.
                    if (!TextUtils.isEmpty(ownerInfo)) {
                        setLong(OWNER_INFO_ENABLED, 1, userId);
                    }
                }
                Settings.Secure.putIntForUser(cr, OWNER_INFO_ENABLED, 0, userId);
            }
            // No need to move the password / pattern files. They're already in the right place.
            setString("migrated_user_specific", "true", 0);
            Slog.i(TAG, "Migrated per-user lock settings to new location");
        }

        // Migrates biometric weak such that the fallback mechanism becomes the primary.
        if (getString("migrated_biometric_weak", null, 0) == null) {
            List<UserInfo> users = mUserManager.getUsers();
            for (int i = 0; i < users.size(); i++) {
                int userId = users.get(i).id;
                long type = getLong(LockPatternUtils.PASSWORD_TYPE_KEY,
                        DevicePolicyManager.PASSWORD_QUALITY_UNSPECIFIED,
                        userId);
                long alternateType = getLong(LockPatternUtils.PASSWORD_TYPE_ALTERNATE_KEY,
                        DevicePolicyManager.PASSWORD_QUALITY_UNSPECIFIED,
                        userId);
                if (type == DevicePolicyManager.PASSWORD_QUALITY_BIOMETRIC_WEAK) {
                    setLong(LockPatternUtils.PASSWORD_TYPE_KEY,
                            alternateType,
                            userId);
                }
                setLong(LockPatternUtils.PASSWORD_TYPE_ALTERNATE_KEY,
                        DevicePolicyManager.PASSWORD_QUALITY_UNSPECIFIED,
                        userId);
            }
            setString("migrated_biometric_weak", "true", 0);
            Slog.i(TAG, "Migrated biometric weak to use the fallback instead");
        }

        // Migrates lockscreen.disabled. Prior to M, the flag was ignored when more than one
        // user was present on the system, so if we're upgrading to M and there is more than one
        // user we disable the flag to remain consistent.
        if (getString("migrated_lockscreen_disabled", null, 0) == null) {
            final List<UserInfo> users = mUserManager.getUsers();
            final int userCount = users.size();
            int switchableUsers = 0;
            for (int i = 0; i < userCount; i++) {
                if (users.get(i).supportsSwitchTo()) {
                    switchableUsers++;
                }
            }

            if (switchableUsers > 1) {
                for (int i = 0; i < userCount; i++) {
                    int id = users.get(i).id;

                    if (getBoolean(LockPatternUtils.DISABLE_LOCKSCREEN_KEY, false, id)) {
                        setBoolean(LockPatternUtils.DISABLE_LOCKSCREEN_KEY, false, id);
                    }
                }
            }

            setString("migrated_lockscreen_disabled", "true", 0);
            Slog.i(TAG, "Migrated lockscreen disabled flag");
        }

        boolean isWatch = mContext.getPackageManager().hasSystemFeature(
                PackageManager.FEATURE_WATCH);
        // Wear used to set DISABLE_LOCKSCREEN to 'true', but because Wear now allows accounts
        // and device management the lockscreen must be re-enabled now for users that upgrade.
        if (isWatch && getString("migrated_wear_lockscreen_disabled", null, 0) == null) {
            final List<UserInfo> users = mUserManager.getUsers();
            final int userCount = users.size();
            for (int i = 0; i < userCount; i++) {
                int id = users.get(i).id;
                setBoolean(LockPatternUtils.DISABLE_LOCKSCREEN_KEY, false, id);
            }
            setString("migrated_wear_lockscreen_disabled", "true", 0);
            Slog.i(TAG, "Migrated lockscreen_disabled for Wear devices");
        }
    }

    private void migrateOldDataAfterSystemReady() {
        // Migrate the FRP credential to the persistent data block
        if (LockPatternUtils.frpCredentialEnabled(mContext)
                && !getBoolean("migrated_frp", false, 0)) {
            migrateFrpCredential();
            setBoolean("migrated_frp", true, 0);
            Slog.i(TAG, "Migrated migrated_frp.");
        }
    }

    /**
     * Migrate the credential for the FRP credential owner user if the following are satisfied:
     * - the user has a secure credential
     * - the FRP credential is not set up
     * - the credential is based on a synthetic password.
     */
    private void migrateFrpCredential() {
        if (mStorage.readPersistentDataBlock() != PersistentData.NONE) {
            return;
        }
        for (UserInfo userInfo : mUserManager.getUsers()) {
            if (userOwnsFrpCredential(mContext, userInfo) && isUserSecure(userInfo.id)) {
                synchronized (mSpManager) {
                    if (isSyntheticPasswordBasedCredentialLocked(userInfo.id)) {
                        int actualQuality = (int) getLong(LockPatternUtils.PASSWORD_TYPE_KEY,
                                DevicePolicyManager.PASSWORD_QUALITY_UNSPECIFIED, userInfo.id);

                        mSpManager.migrateFrpPasswordLocked(
                                getSyntheticPasswordHandleLocked(userInfo.id),
                                userInfo,
                                redactActualQualityToMostLenientEquivalentQuality(actualQuality));
                    }
                }
                return;
            }
        }
    }

    /**
     * Returns the lowest password quality that still presents the same UI for entering it.
     *
     * For the FRP credential, we do not want to leak the actual quality of the password, only what
     * kind of UI it requires. However, when migrating, we only know the actual quality, not the
     * originally requested quality; since this is only used to determine what input variant to
     * present to the user, we just assume the lowest possible quality was requested.
     */
    private int redactActualQualityToMostLenientEquivalentQuality(int quality) {
        switch (quality) {
            case DevicePolicyManager.PASSWORD_QUALITY_ALPHABETIC:
            case DevicePolicyManager.PASSWORD_QUALITY_ALPHANUMERIC:
            case DevicePolicyManager.PASSWORD_QUALITY_COMPLEX:
                return DevicePolicyManager.PASSWORD_QUALITY_ALPHABETIC;
            case DevicePolicyManager.PASSWORD_QUALITY_NUMERIC:
            case DevicePolicyManager.PASSWORD_QUALITY_NUMERIC_COMPLEX:
                return DevicePolicyManager.PASSWORD_QUALITY_NUMERIC;
            case DevicePolicyManager.PASSWORD_QUALITY_UNSPECIFIED:
            case DevicePolicyManager.PASSWORD_QUALITY_SOMETHING:
            case DevicePolicyManager.PASSWORD_QUALITY_MANAGED:
            case DevicePolicyManager.PASSWORD_QUALITY_BIOMETRIC_WEAK:
            default:
                return quality;
        }
    }

    private void enforceFrpResolved() {
        final ContentResolver cr = mContext.getContentResolver();
        final boolean inSetupWizard = mInjector.settingsSecureGetInt(cr,
                Settings.Secure.USER_SETUP_COMPLETE, 0, UserHandle.USER_SYSTEM) == 0;
        final boolean secureFrp = mInjector.settingsSecureGetInt(cr,
                Settings.Secure.SECURE_FRP_MODE, 0, UserHandle.USER_SYSTEM) == 1;
        if (inSetupWizard && secureFrp) {
            throw new SecurityException("Cannot change credential in SUW while factory reset"
                    + " protection is not resolved yet");
        }
    }

    private final void checkWritePermission(int userId) {
        mContext.enforceCallingOrSelfPermission(PERMISSION, "LockSettingsWrite");
    }

    private final void checkPasswordReadPermission(int userId) {
        mContext.enforceCallingOrSelfPermission(PERMISSION, "LockSettingsRead");
    }

    private final void checkPasswordHavePermission(int userId) {
        if (mContext.checkCallingOrSelfPermission(PERMISSION) != PERMISSION_GRANTED) {
            EventLog.writeEvent(0x534e4554, "28251513", getCallingUid(), "");  // SafetyNet
        }
        mContext.enforceCallingOrSelfPermission(PERMISSION, "LockSettingsHave");
    }

    private final void checkReadPermission(String requestedKey, int userId) {
        final int callingUid = Binder.getCallingUid();

        for (int i = 0; i < READ_CONTACTS_PROTECTED_SETTINGS.length; i++) {
            String key = READ_CONTACTS_PROTECTED_SETTINGS[i];
            if (key.equals(requestedKey) && mContext.checkCallingOrSelfPermission(READ_CONTACTS)
                    != PackageManager.PERMISSION_GRANTED) {
                throw new SecurityException("uid=" + callingUid
                        + " needs permission " + READ_CONTACTS + " to read "
                        + requestedKey + " for user " + userId);
            }
        }

        for (int i = 0; i < READ_PASSWORD_PROTECTED_SETTINGS.length; i++) {
            String key = READ_PASSWORD_PROTECTED_SETTINGS[i];
            if (key.equals(requestedKey) && mContext.checkCallingOrSelfPermission(PERMISSION)
                    != PackageManager.PERMISSION_GRANTED) {
                throw new SecurityException("uid=" + callingUid
                        + " needs permission " + PERMISSION + " to read "
                        + requestedKey + " for user " + userId);
            }
        }
    }

    private final void checkBiometricPermission() {
        mContext.enforceCallingOrSelfPermission(BIOMETRIC_PERMISSION, "LockSettingsBiometric");
    }

    @Override
    public boolean hasSecureLockScreen() {
        return mHasSecureLockScreen;
    }

    @Override
    public boolean getSeparateProfileChallengeEnabled(int userId) {
        checkReadPermission(SEPARATE_PROFILE_CHALLENGE_KEY, userId);
        return getSeparateProfileChallengeEnabledInternal(userId);
    }

    private boolean getSeparateProfileChallengeEnabledInternal(int userId) {
        synchronized (mSeparateChallengeLock) {
            return mStorage.getBoolean(SEPARATE_PROFILE_CHALLENGE_KEY, false, userId);
        }
    }

    @Override
    public void setSeparateProfileChallengeEnabled(int userId, boolean enabled,
            LockscreenCredential managedUserPassword) {
        checkWritePermission(userId);
        if (!mHasSecureLockScreen) {
            throw new UnsupportedOperationException(
                    "This operation requires secure lock screen feature.");
        }
        synchronized (mSeparateChallengeLock) {
            setSeparateProfileChallengeEnabledLocked(userId, enabled, managedUserPassword != null
                    ? managedUserPassword : LockscreenCredential.createNone());
        }
        notifySeparateProfileChallengeChanged(userId);
    }

    @GuardedBy("mSeparateChallengeLock")
    private void setSeparateProfileChallengeEnabledLocked(@UserIdInt int userId,
            boolean enabled, LockscreenCredential managedUserPassword) {
        final boolean old = getBoolean(SEPARATE_PROFILE_CHALLENGE_KEY, false, userId);
        setBoolean(SEPARATE_PROFILE_CHALLENGE_KEY, enabled, userId);
        try {
            if (enabled) {
                mStorage.removeChildProfileLock(userId);
                removeKeystoreProfileKey(userId);
            } else {
                tieManagedProfileLockIfNecessary(userId, managedUserPassword);
            }
        } catch (IllegalStateException e) {
            setBoolean(SEPARATE_PROFILE_CHALLENGE_KEY, old, userId);
            throw e;
        }
    }

    private void notifySeparateProfileChallengeChanged(int userId) {
        // LSS cannot call into DPM directly, otherwise it will cause deadlock.
        // In this case, calling DPM on a handler thread is OK since DPM doesn't
        // expect reportSeparateProfileChallengeChanged() to happen synchronously.
        mHandler.post(() -> {
            final DevicePolicyManagerInternal dpmi = LocalServices.getService(
                    DevicePolicyManagerInternal.class);
            if (dpmi != null) {
                dpmi.reportSeparateProfileChallengeChanged(userId);
            }
        });
    }

    @Override
    public void setBoolean(String key, boolean value, int userId) {
        checkWritePermission(userId);
        mStorage.setBoolean(key, value, userId);
    }

    @Override
    public void setLong(String key, long value, int userId) {
        checkWritePermission(userId);
        mStorage.setLong(key, value, userId);
    }

    @Override
    public void setString(String key, String value, int userId) {
        checkWritePermission(userId);
        mStorage.setString(key, value, userId);
    }

    @Override
    public boolean getBoolean(String key, boolean defaultValue, int userId) {
        checkReadPermission(key, userId);
        if (Settings.Secure.LOCK_PATTERN_ENABLED.equals(key)) {
            return getCredentialTypeInternal(userId) == CREDENTIAL_TYPE_PATTERN;
        }
        return mStorage.getBoolean(key, defaultValue, userId);
    }

    @Override
    public long getLong(String key, long defaultValue, int userId) {
        checkReadPermission(key, userId);
        return mStorage.getLong(key, defaultValue, userId);
    }

    @Override
    public String getString(String key, String defaultValue, int userId) {
        checkReadPermission(key, userId);
        return mStorage.getString(key, defaultValue, userId);
    }

    private void setKeyguardStoredQuality(int quality, int userId) {
        if (DEBUG) Slog.d(TAG, "setKeyguardStoredQuality: user=" + userId + " quality=" + quality);
        mStorage.setLong(LockPatternUtils.PASSWORD_TYPE_KEY, quality, userId);
    }

    private int getKeyguardStoredQuality(int userId) {
        return (int) mStorage.getLong(LockPatternUtils.PASSWORD_TYPE_KEY,
                DevicePolicyManager.PASSWORD_QUALITY_UNSPECIFIED, userId);
    }

    @Override
    public int getCredentialType(int userId) {
        checkPasswordHavePermission(userId);
        return getCredentialTypeInternal(userId);
    }

    // TODO: this is a hot path, can we optimize it?
    /**
     * Returns the credential type of the user, can be one of {@link #CREDENTIAL_TYPE_NONE},
     * {@link #CREDENTIAL_TYPE_PATTERN}, {@link #CREDENTIAL_TYPE_PIN} and
     * {@link #CREDENTIAL_TYPE_PASSWORD}
     */
    public int getCredentialTypeInternal(int userId) {
        if (userId == USER_FRP) {
            return getFrpCredentialType();
        }
        synchronized (mSpManager) {
            if (isSyntheticPasswordBasedCredentialLocked(userId)) {
                final long handle = getSyntheticPasswordHandleLocked(userId);
                int rawType = mSpManager.getCredentialType(handle, userId);
                if (rawType != CREDENTIAL_TYPE_PASSWORD_OR_PIN) {
                    return rawType;
                }
                return pinOrPasswordQualityToCredentialType(getKeyguardStoredQuality(userId));
            }
        }
        // Intentional duplication of the getKeyguardStoredQuality() call above since this is a
        // unlikely code path (device with pre-synthetic password credential). We want to skip
        // calling getKeyguardStoredQuality whenever possible.
        final int savedQuality = getKeyguardStoredQuality(userId);
        if (savedQuality == DevicePolicyManager.PASSWORD_QUALITY_SOMETHING
                && mStorage.hasPattern(userId)) {
            return CREDENTIAL_TYPE_PATTERN;
        }
        if (savedQuality >= DevicePolicyManager.PASSWORD_QUALITY_NUMERIC
                && mStorage.hasPassword(userId)) {
            return pinOrPasswordQualityToCredentialType(savedQuality);
        }
        return CREDENTIAL_TYPE_NONE;
    }

    private int getFrpCredentialType() {
        PersistentData data = mStorage.readPersistentDataBlock();
        if (data.type != PersistentData.TYPE_SP && data.type != PersistentData.TYPE_SP_WEAVER) {
            return CREDENTIAL_TYPE_NONE;
        }
        int credentialType = SyntheticPasswordManager.getFrpCredentialType(data.payload);
        if (credentialType != CREDENTIAL_TYPE_PASSWORD_OR_PIN) {
            return credentialType;
        }
        return pinOrPasswordQualityToCredentialType(data.qualityForUi);
    }

    private static int pinOrPasswordQualityToCredentialType(int quality) {
        if (LockPatternUtils.isQualityAlphabeticPassword(quality)) {
            return CREDENTIAL_TYPE_PASSWORD;
        }
        if (LockPatternUtils.isQualityNumericPin(quality)) {
            return CREDENTIAL_TYPE_PIN;
        }
        throw new IllegalArgumentException("Quality is neither Pin nor password: " + quality);
    }

    private boolean isUserSecure(int userId) {
        return getCredentialTypeInternal(userId) != CREDENTIAL_TYPE_NONE;
    }

    public void retainPassword(String password) {
        if (LockPatternUtils.isDeviceEncryptionEnabled()) {
            if (password != null)
                mSavePassword = password;
            else
                mSavePassword = DEFAULT_PASSWORD;
        }
    }

    public void sanitizePassword() {
        if (LockPatternUtils.isDeviceEncryptionEnabled()) {
            mSavePassword = DEFAULT_PASSWORD;
        }
    }

    private boolean checkCryptKeeperPermissions() {
        boolean permission_err = false;
        try {
            mContext.enforceCallingOrSelfPermission(
                       android.Manifest.permission.CRYPT_KEEPER,
                       "no permission to get the password");
        } catch (SecurityException e) {
            permission_err = true;
        }
        return permission_err;
    }

    public String getPassword() {
       /** if calling process does't have crypt keeper or admin permissions,
         * throw the exception.
         */
       if (checkCryptKeeperPermissions())
            mContext.enforceCallingOrSelfPermission(
                    android.Manifest.permission.ACCESS_KEYGUARD_SECURE_STORAGE,
                    "no crypt_keeper or admin permission to get the password");

       return mSavePassword;
    }

    private void setKeystorePassword(byte[] password, int userHandle) {
        final KeyStore ks = KeyStore.getInstance();
        // TODO(b/120484642): Update keystore to accept byte[] passwords
        String passwordString = password == null ? null : new String(password);
        ks.onUserPasswordChanged(userHandle, passwordString);
    }

    private void unlockKeystore(byte[] password, int userHandle) {
        if (DEBUG) Slog.v(TAG, "Unlock keystore for user: " + userHandle);
        // TODO(b/120484642): Update keystore to accept byte[] passwords
        String passwordString = password == null ? null : new String(password);
        final KeyStore ks = KeyStore.getInstance();
        ks.unlock(userHandle, passwordString);
    }

    @VisibleForTesting /** Note: this method is overridden in unit tests */
    protected LockscreenCredential getDecryptedPasswordForTiedProfile(int userId)
            throws KeyStoreException, UnrecoverableKeyException,
            NoSuchAlgorithmException, NoSuchPaddingException, InvalidKeyException,
            InvalidAlgorithmParameterException, IllegalBlockSizeException, BadPaddingException,
            CertificateException, IOException {
        if (DEBUG) Slog.v(TAG, "Get child profile decrypted key");
        byte[] storedData = mStorage.readChildProfileLock(userId);
        if (storedData == null) {
            throw new FileNotFoundException("Child profile lock file not found");
        }
        byte[] iv = Arrays.copyOfRange(storedData, 0, PROFILE_KEY_IV_SIZE);
        byte[] encryptedPassword = Arrays.copyOfRange(storedData, PROFILE_KEY_IV_SIZE,
                storedData.length);
        byte[] decryptionResult;
        java.security.KeyStore keyStore = java.security.KeyStore.getInstance("AndroidKeyStore");
        keyStore.load(null);
        SecretKey decryptionKey = (SecretKey) keyStore.getKey(
                LockPatternUtils.PROFILE_KEY_NAME_DECRYPT + userId, null);

        Cipher cipher = Cipher.getInstance(KeyProperties.KEY_ALGORITHM_AES + "/"
                + KeyProperties.BLOCK_MODE_GCM + "/" + KeyProperties.ENCRYPTION_PADDING_NONE);

        cipher.init(Cipher.DECRYPT_MODE, decryptionKey, new GCMParameterSpec(128, iv));
        decryptionResult = cipher.doFinal(encryptedPassword);
        LockscreenCredential credential = LockscreenCredential.createManagedPassword(
                decryptionResult);
        Arrays.fill(decryptionResult, (byte) 0);
        mManagedProfilePasswordCache.storePassword(userId, credential);
        return credential;
    }

    private void unlockChildProfile(int profileHandle, boolean ignoreUserNotAuthenticated,
            @ChallengeType int challengeType, long challenge,
            @Nullable ArrayList<PendingResetLockout> resetLockouts) {
        try {
            doVerifyCredential(getDecryptedPasswordForTiedProfile(profileHandle),
                    challengeType, challenge, profileHandle, null /* progressCallback */,
                    resetLockouts);
        } catch (UnrecoverableKeyException | InvalidKeyException | KeyStoreException
                | NoSuchAlgorithmException | NoSuchPaddingException
                | InvalidAlgorithmParameterException | IllegalBlockSizeException
                | BadPaddingException | CertificateException | IOException e) {
            if (e instanceof FileNotFoundException) {
                Slog.i(TAG, "Child profile key not found");
            } else if (ignoreUserNotAuthenticated && e instanceof UserNotAuthenticatedException) {
                Slog.i(TAG, "Parent keystore seems locked, ignoring");
            } else {
                Slog.e(TAG, "Failed to decrypt child profile key", e);
            }
        }
    }

    private void unlockUser(int userId, byte[] token, byte[] secret) {
        unlockUser(userId, token, secret, CHALLENGE_NONE, 0 /* challenge */, null);
    }

    /**
     * Unlock the user (both storage and user state) and its associated managed profiles
     * synchronously.
     *
     * <em>Be very careful about the risk of deadlock here: ActivityManager.unlockUser()
     * can end up calling into other system services to process user unlock request (via
     * {@link com.android.server.SystemServiceManager#unlockUser} </em>
     */
    private void unlockUser(int userId, byte[] token, byte[] secret,
            @ChallengeType int challengeType, long challenge,
            @Nullable ArrayList<PendingResetLockout> resetLockouts) {
        Slog.i(TAG, "Unlocking user " + userId + " with secret only, length "
                + (secret != null ? secret.length : 0));
        // TODO: make this method fully async so we can update UI with progress strings
        final boolean alreadyUnlocked = mUserManager.isUserUnlockingOrUnlocked(userId);
        final CountDownLatch latch = new CountDownLatch(1);
        final IProgressListener listener = new IProgressListener.Stub() {
            @Override
            public void onStarted(int id, Bundle extras) throws RemoteException {
                Slog.d(TAG, "unlockUser started");
            }

            @Override
            public void onProgress(int id, int progress, Bundle extras) throws RemoteException {
                Slog.d(TAG, "unlockUser progress " + progress);
            }

            @Override
            public void onFinished(int id, Bundle extras) throws RemoteException {
                Slog.d(TAG, "unlockUser finished");
                latch.countDown();
            }
        };

        try {
            mActivityManager.unlockUser(userId, token, secret, listener);
        } catch (RemoteException e) {
            throw e.rethrowAsRuntimeException();
        }

        try {
            latch.await(15, TimeUnit.SECONDS);
        } catch (InterruptedException e) {
            Thread.currentThread().interrupt();
        }

        if (mUserManager.getUserInfo(userId).isManagedProfile()) {
            return;
        }

        for (UserInfo profile : mUserManager.getProfiles(userId)) {
            if (profile.id == userId) continue;
            if (!profile.isManagedProfile()) continue;

            if (hasUnifiedChallenge(profile.id)) {
                if (mUserManager.isUserRunning(profile.id)) {
                    // Unlock managed profile with unified lock
                    // Must pass the challenge on for resetLockout, so it's not over-written, which
                    // causes LockSettingsService to revokeChallenge inappropriately.
                    unlockChildProfile(profile.id, false /* ignoreUserNotAuthenticated */,
                            challengeType, challenge, resetLockouts);
                } else {
                    try {
                        // Profile not ready for unlock yet, but decrypt the unified challenge now
                        // so it goes into the cache
                        getDecryptedPasswordForTiedProfile(profile.id);
                    } catch (GeneralSecurityException | IOException e) {
                        Slog.d(TAG, "Cache work profile password failed", e);
                    }
                }
            }
            // Now we have unlocked the parent user and attempted to unlock the profile we should
            // show notifications if the profile is still locked.
            if (!alreadyUnlocked) {
                long ident = clearCallingIdentity();
                try {
                    maybeShowEncryptionNotificationForUser(profile.id);
                } finally {
                    restoreCallingIdentity(ident);
                }
            }

        }

        if (resetLockouts != null && !resetLockouts.isEmpty()) {
            mHandler.post(() -> {
                final BiometricManager bm = mContext.getSystemService(BiometricManager.class);
                final PackageManager pm = mContext.getPackageManager();
                for (int i = 0; i < resetLockouts.size(); i++) {
                    bm.setActiveUser(resetLockouts.get(i).mUserId);
                    bm.resetLockout(resetLockouts.get(i).mHAT);
                }
                if (challengeType == CHALLENGE_INTERNAL
                        && pm.hasSystemFeature(PackageManager.FEATURE_FACE)) {
                    mContext.getSystemService(FaceManager.class).revokeChallenge();
                }
            });
        }
    }

    private boolean hasUnifiedChallenge(int userId) {
        return !getSeparateProfileChallengeEnabledInternal(userId)
                && mStorage.hasChildProfileLock(userId);
    }

    private Map<Integer, LockscreenCredential> getDecryptedPasswordsForAllTiedProfiles(int userId) {
        if (mUserManager.getUserInfo(userId).isManagedProfile()) {
            return null;
        }
        Map<Integer, LockscreenCredential> result = new ArrayMap<>();
        final List<UserInfo> profiles = mUserManager.getProfiles(userId);
        final int size = profiles.size();
        for (int i = 0; i < size; i++) {
            final UserInfo profile = profiles.get(i);
            if (!profile.isManagedProfile()) {
                continue;
            }
            final int managedUserId = profile.id;
            if (getSeparateProfileChallengeEnabledInternal(managedUserId)) {
                continue;
            }
            try {
                result.put(managedUserId, getDecryptedPasswordForTiedProfile(managedUserId));
            } catch (KeyStoreException | UnrecoverableKeyException | NoSuchAlgorithmException
                    | NoSuchPaddingException | InvalidKeyException
                    | InvalidAlgorithmParameterException | IllegalBlockSizeException
                    | BadPaddingException | CertificateException | IOException e) {
                Slog.e(TAG, "getDecryptedPasswordsForAllTiedProfiles failed for user " +
                    managedUserId, e);
            }
        }
        return result;
    }

    /**
     * Synchronize all profile's work challenge of the given user if it's unified: tie or clear them
     * depending on the parent user's secure state.
     *
     * When clearing tied work challenges, a pre-computed password table for profiles are required,
     * since changing password for profiles requires existing password, and existing passwords can
     * only be computed before the parent user's password is cleared.
     *
     * Strictly this is a recursive function, since setLockCredentialInternal ends up calling this
     * method again on profiles. However the recursion is guaranteed to terminate as this method
     * terminates when the user is a managed profile.
     */
    private void synchronizeUnifiedWorkChallengeForProfiles(int userId,
            Map<Integer, LockscreenCredential> profilePasswordMap) {
        if (mUserManager.getUserInfo(userId).isManagedProfile()) {
            return;
        }
        final boolean isSecure = isUserSecure(userId);
        final List<UserInfo> profiles = mUserManager.getProfiles(userId);
        final int size = profiles.size();
        for (int i = 0; i < size; i++) {
            final UserInfo profile = profiles.get(i);
            if (profile.isManagedProfile()) {
                final int managedUserId = profile.id;
                if (getSeparateProfileChallengeEnabledInternal(managedUserId)) {
                    continue;
                }
                if (isSecure) {
                    tieManagedProfileLockIfNecessary(managedUserId,
                            LockscreenCredential.createNone());
                } else {
                    // We use cached work profile password computed before clearing the parent's
                    // credential, otherwise they get lost
                    if (profilePasswordMap != null
                            && profilePasswordMap.containsKey(managedUserId)) {
                        setLockCredentialInternal(LockscreenCredential.createNone(),
                                profilePasswordMap.get(managedUserId),
                                managedUserId,
                                /* isLockTiedToParent= */ true);
                        mStorage.removeChildProfileLock(managedUserId);
                        removeKeystoreProfileKey(managedUserId);
                    } else {
                        Slog.wtf(TAG, "Attempt to clear tied challenge, but no password supplied.");
                    }
                }
            }
        }
    }

    private boolean isManagedProfileWithUnifiedLock(int userId) {
        return mUserManager.getUserInfo(userId).isManagedProfile()
                && !getSeparateProfileChallengeEnabledInternal(userId);
    }

    private boolean isManagedProfileWithSeparatedLock(int userId) {
        return mUserManager.getUserInfo(userId).isManagedProfile()
                && getSeparateProfileChallengeEnabledInternal(userId);
    }

    /**
     * Send credentials for user {@code userId} to {@link RecoverableKeyStoreManager} during an
     * unlock operation.
     */
    private void sendCredentialsOnUnlockIfRequired(LockscreenCredential credential, int userId) {
        // Don't send credentials during the factory reset protection flow.
        if (userId == USER_FRP) {
            return;
        }

        // A profile with a unified lock screen stores a randomly generated credential, so skip it.
        // Its parent will send credentials for the profile, as it stores the unified lock
        // credential.
        if (isManagedProfileWithUnifiedLock(userId)) {
            return;
        }

        // RecoverableKeyStoreManager expects null for empty credential.
        final byte[] secret = credential.isNone() ? null : credential.getCredential();
        // Send credentials for the user and any child profiles that share its lock screen.
        for (int profileId : getProfilesWithSameLockScreen(userId)) {
            mRecoverableKeyStoreManager.lockScreenSecretAvailable(
                    credential.getType(), secret, profileId);
        }
    }

    /**
     * Send credentials for user {@code userId} to {@link RecoverableKeyStoreManager} when its
     * credentials are set/changed.
     */
    private void sendCredentialsOnChangeIfRequired(
            LockscreenCredential credential, int userId, boolean isLockTiedToParent) {
        // A profile whose lock screen is being tied to its parent's will either have a randomly
        // generated credential (creation) or null (removal). We rely on the parent to send its
        // credentials for the profile in both cases as it stores the unified lock credential.
        if (isLockTiedToParent) {
            return;
        }

        // RecoverableKeyStoreManager expects null for empty credential.
        final byte[] secret = credential.isNone() ? null : credential.getCredential();
        // Send credentials for the user and any child profiles that share its lock screen.
        for (int profileId : getProfilesWithSameLockScreen(userId)) {
            mRecoverableKeyStoreManager.lockScreenSecretChanged(
                    credential.getType(), secret, profileId);
        }
    }

    /**
     * Returns all profiles of {@code userId}, including itself, that have the same lock screen
     * challenge.
     */
    private Set<Integer> getProfilesWithSameLockScreen(int userId) {
        Set<Integer> profiles = new ArraySet<>();
        for (UserInfo profile : mUserManager.getProfiles(userId)) {
            if (profile.id == userId
                    || (profile.profileGroupId == userId
                            && isManagedProfileWithUnifiedLock(profile.id))) {
                profiles.add(profile.id);
            }
        }
        return profiles;
    }

    // This method should be called by LockPatternUtil only, all internal methods in this class
    // should call setLockCredentialInternal.
    @Override
    public boolean setLockCredential(LockscreenCredential credential,
            LockscreenCredential savedCredential, int userId) {

        if (!mHasSecureLockScreen) {
            throw new UnsupportedOperationException(
                    "This operation requires secure lock screen feature");
        }
        checkWritePermission(userId);
        enforceFrpResolved();

        // When changing credential for profiles with unified challenge, some callers
        // will pass in empty credential while others will pass in the credential of
        // the parent user. setLockCredentialInternal() handles the formal case (empty
        // credential) correctly but not the latter. As a stopgap fix, convert the latter
        // case to the formal. The long-term fix would be fixing LSS such that it should
        // accept only the parent user credential on its public API interfaces, swap it
        // with the profile's random credential at that API boundary (i.e. here) and make
        // sure LSS internally does not special case profile with unififed challenge: b/80170828.
        if (!savedCredential.isNone() && isManagedProfileWithUnifiedLock(userId)) {
            // Verify the parent credential again, to make sure we have a fresh enough
            // auth token such that getDecryptedPasswordForTiedProfile() inside
            // setLockCredentialInternal() can function correctly.
            verifyCredential(savedCredential, /* challenge */ 0,
                    mUserManager.getProfileParent(userId).id);
            savedCredential.zeroize();
            savedCredential = LockscreenCredential.createNone();
        }
        synchronized (mSeparateChallengeLock) {
            if (!setLockCredentialInternal(credential, savedCredential,
                    userId, /* isLockTiedToParent= */ false)) {
                scheduleGc();
                return false;
            }
            setSeparateProfileChallengeEnabledLocked(userId, true, /* unused */ null);
            notifyPasswordChanged(userId);
        }
        if (mUserManager.getUserInfo(userId).isManagedProfile()) {
            // Make sure the profile doesn't get locked straight after setting work challenge.
            setDeviceUnlockedForUser(userId);
        }
        notifySeparateProfileChallengeChanged(userId);
        scheduleGc();
        return true;
    }

    /**
     * @param savedCredential if the user is a managed profile with unified challenge and
     *   savedCredential is empty, LSS will try to re-derive the profile password internally.
     *     TODO (b/80170828): Fix this so profile password is always passed in.
     * @param isLockTiedToParent is {@code true} if {@code userId} is a profile and its new
     *     credentials are being tied to its parent's credentials.
     */
    private boolean setLockCredentialInternal(LockscreenCredential credential,
            LockscreenCredential savedCredential, int userId, boolean isLockTiedToParent) {
        Objects.requireNonNull(credential);
        Objects.requireNonNull(savedCredential);
        synchronized (mSpManager) {
            if (isSyntheticPasswordBasedCredentialLocked(userId)) {
                return spBasedSetLockCredentialInternalLocked(credential, savedCredential, userId,
                        isLockTiedToParent);
            }
        }

        if (credential.isNone()) {
            clearUserKeyProtection(userId, null);
            gateKeeperClearSecureUserId(userId);
            mStorage.writeCredentialHash(CredentialHash.createEmptyHash(), userId);
            // Still update PASSWORD_TYPE_KEY if we are running in pre-synthetic password code path,
            // since it forms part of the state that determines the credential type
            // @see getCredentialTypeInternal
            setKeyguardStoredQuality(DevicePolicyManager.PASSWORD_QUALITY_UNSPECIFIED, userId);
            setKeystorePassword(null, userId);
            fixateNewestUserKeyAuth(userId);
            synchronizeUnifiedWorkChallengeForProfiles(userId, null);
            setUserPasswordMetrics(LockscreenCredential.createNone(), userId);
            sendCredentialsOnChangeIfRequired(credential, userId, isLockTiedToParent);
            return true;
        }

        CredentialHash currentHandle = mStorage.readCredentialHash(userId);
        if (isManagedProfileWithUnifiedLock(userId)) {
            // get credential from keystore when managed profile has unified lock
            if (savedCredential.isNone()) {
                try {
                    //TODO: remove as part of b/80170828
                    savedCredential = getDecryptedPasswordForTiedProfile(userId);
                } catch (FileNotFoundException e) {
                    Slog.i(TAG, "Child profile key not found");
                } catch (UnrecoverableKeyException | InvalidKeyException | KeyStoreException
                        | NoSuchAlgorithmException | NoSuchPaddingException
                        | InvalidAlgorithmParameterException | IllegalBlockSizeException
                        | BadPaddingException | CertificateException | IOException e) {
                    Slog.e(TAG, "Failed to decrypt child profile key", e);
                }
            }
        } else {
            if (currentHandle.hash == null) {
                if (!savedCredential.isNone()) {
                    Slog.w(TAG, "Saved credential provided, but none stored");
                }
                savedCredential.close();
                savedCredential = LockscreenCredential.createNone();
            }
        }
        synchronized (mSpManager) {
            if (shouldMigrateToSyntheticPasswordLocked(userId)) {
                initializeSyntheticPasswordLocked(currentHandle.hash, savedCredential, userId);
                return spBasedSetLockCredentialInternalLocked(credential, savedCredential, userId,
                        isLockTiedToParent);
            }
        }
        if (DEBUG) Slog.d(TAG, "setLockCredentialInternal: user=" + userId);
        byte[] enrolledHandle = enrollCredential(currentHandle.hash,
                savedCredential.getCredential(), credential.getCredential(), userId);
        if (enrolledHandle == null) {
            Slog.w(TAG, String.format("Failed to enroll %s: incorrect credential",
                    credential.isPattern() ? "pattern" : "password"));
            return false;
        }
        CredentialHash willStore = CredentialHash.create(enrolledHandle, credential.getType());
        mStorage.writeCredentialHash(willStore, userId);
        // Still update PASSWORD_TYPE_KEY if we are running in pre-synthetic password code path,
        // since it forms part of the state that determines the credential type
        // @see getCredentialTypeInternal
        setKeyguardStoredQuality(
                LockPatternUtils.credentialTypeToPasswordQuality(credential.getType()), userId);
        // push new secret and auth token to vold
        GateKeeperResponse gkResponse;
        try {
            gkResponse = getGateKeeperService().verifyChallenge(userId, 0, willStore.hash,
                    credential.getCredential());
        } catch (RemoteException e) {
            throw new IllegalStateException("Failed to verify current credential", e);
        }
        setUserKeyProtection(userId, credential, convertResponse(gkResponse));
        fixateNewestUserKeyAuth(userId);
        // Refresh the auth token
        doVerifyCredential(credential, CHALLENGE_FROM_CALLER, 0, userId,
                null /* progressCallback */);
        synchronizeUnifiedWorkChallengeForProfiles(userId, null);
        sendCredentialsOnChangeIfRequired(credential, userId, isLockTiedToParent);
        return true;
    }

    private VerifyCredentialResponse convertResponse(GateKeeperResponse gateKeeperResponse) {
        return VerifyCredentialResponse.fromGateKeeperResponse(gateKeeperResponse);
    }

    @VisibleForTesting /** Note: this method is overridden in unit tests */
    protected void tieProfileLockToParent(int userId, LockscreenCredential password) {
        if (DEBUG) Slog.v(TAG, "tieProfileLockToParent for user: " + userId);
        byte[] encryptionResult;
        byte[] iv;
        try {
            KeyGenerator keyGenerator = KeyGenerator.getInstance(KeyProperties.KEY_ALGORITHM_AES);
            keyGenerator.init(new SecureRandom());
            SecretKey secretKey = keyGenerator.generateKey();
            java.security.KeyStore keyStore = java.security.KeyStore.getInstance("AndroidKeyStore");
            keyStore.load(null);
            try {
                keyStore.setEntry(
                        LockPatternUtils.PROFILE_KEY_NAME_ENCRYPT + userId,
                        new java.security.KeyStore.SecretKeyEntry(secretKey),
                        new KeyProtection.Builder(KeyProperties.PURPOSE_ENCRYPT)
                                .setBlockModes(KeyProperties.BLOCK_MODE_GCM)
                                .setEncryptionPaddings(KeyProperties.ENCRYPTION_PADDING_NONE)
                                .build());
                keyStore.setEntry(
                        LockPatternUtils.PROFILE_KEY_NAME_DECRYPT + userId,
                        new java.security.KeyStore.SecretKeyEntry(secretKey),
                        new KeyProtection.Builder(KeyProperties.PURPOSE_DECRYPT)
                                .setBlockModes(KeyProperties.BLOCK_MODE_GCM)
                                .setEncryptionPaddings(KeyProperties.ENCRYPTION_PADDING_NONE)
                                .setUserAuthenticationRequired(true)
                                .setUserAuthenticationValidityDurationSeconds(30)
                                .setCriticalToDeviceEncryption(true)
                                .build());
                // Key imported, obtain a reference to it.
                SecretKey keyStoreEncryptionKey = (SecretKey) keyStore.getKey(
                        LockPatternUtils.PROFILE_KEY_NAME_ENCRYPT + userId, null);
                Cipher cipher = Cipher.getInstance(
                        KeyProperties.KEY_ALGORITHM_AES + "/" + KeyProperties.BLOCK_MODE_GCM + "/"
                                + KeyProperties.ENCRYPTION_PADDING_NONE);
                cipher.init(Cipher.ENCRYPT_MODE, keyStoreEncryptionKey);
                encryptionResult = cipher.doFinal(password.getCredential());
                iv = cipher.getIV();
            } finally {
                // The original key can now be discarded.
                keyStore.deleteEntry(LockPatternUtils.PROFILE_KEY_NAME_ENCRYPT + userId);
            }
        } catch (CertificateException | UnrecoverableKeyException
                | IOException | BadPaddingException | IllegalBlockSizeException | KeyStoreException
                | NoSuchPaddingException | NoSuchAlgorithmException | InvalidKeyException e) {
            throw new IllegalStateException("Failed to encrypt key", e);
        }
        ByteArrayOutputStream outputStream = new ByteArrayOutputStream();
        try {
            if (iv.length != PROFILE_KEY_IV_SIZE) {
                throw new IllegalArgumentException("Invalid iv length: " + iv.length);
            }
            outputStream.write(iv);
            outputStream.write(encryptionResult);
        } catch (IOException e) {
            throw new IllegalStateException("Failed to concatenate byte arrays", e);
        }
        mStorage.writeChildProfileLock(userId, outputStream.toByteArray());
    }

    private byte[] enrollCredential(byte[] enrolledHandle,
            byte[] enrolledCredential, byte[] toEnroll, int userId) {
        checkWritePermission(userId);
        GateKeeperResponse response;
        try {
            response = getGateKeeperService().enroll(userId, enrolledHandle,
                    enrolledCredential, toEnroll);
        } catch (RemoteException e) {
            Slog.e(TAG, "Failed to enroll credential", e);
            return null;
        }

        if (response == null) {
            return null;
        }

        byte[] hash = response.getPayload();
        if (hash != null) {
            setKeystorePassword(toEnroll, userId);
        } else {
            // Should not happen
            Slog.e(TAG, "Throttled while enrolling a password");
        }
        return hash;
    }

    private void setAuthlessUserKeyProtection(int userId, byte[] key) {
        if (DEBUG) Slog.d(TAG, "setAuthlessUserKeyProtectiond: user=" + userId);
        addUserKeyAuth(userId, null, key);
    }

    private void setUserKeyProtection(int userId, LockscreenCredential credential,
            VerifyCredentialResponse vcr) {
        if (DEBUG) Slog.d(TAG, "setUserKeyProtection: user=" + userId);
        if (vcr == null) {
            throw new IllegalArgumentException("Null response verifying a credential we just set");
        }
        if (vcr.getResponseCode() != VerifyCredentialResponse.RESPONSE_OK) {
            throw new IllegalArgumentException("Non-OK response verifying a credential we just set "
                    + vcr.getResponseCode());
        }
        byte[] token = vcr.getPayload();
        if (token == null) {
            throw new IllegalArgumentException("Empty payload verifying a credential we just set");
        }
        addUserKeyAuth(userId, token, secretFromCredential(credential));
    }

    private void clearUserKeyProtection(int userId, byte[] secret) {
        if (DEBUG) Slog.d(TAG, "clearUserKeyProtection user=" + userId);
        final UserInfo userInfo = mUserManager.getUserInfo(userId);
        final long callingId = Binder.clearCallingIdentity();
        try {
            mStorageManager.clearUserKeyAuth(userId, userInfo.serialNumber, null, secret);
        } catch (RemoteException e) {
            throw new IllegalStateException("clearUserKeyAuth failed user=" + userId);
        } finally {
            Binder.restoreCallingIdentity(callingId);
        }
    }

    private static byte[] secretFromCredential(LockscreenCredential credential) {
        try {
            MessageDigest digest = MessageDigest.getInstance("SHA-512");
            // Personalize the hash
            byte[] personalization = "Android FBE credential hash".getBytes();
            // Pad it to the block size of the hash function
            personalization = Arrays.copyOf(personalization, 128);
            digest.update(personalization);
            digest.update(credential.getCredential());
            return digest.digest();
        } catch (NoSuchAlgorithmException e) {
            throw new IllegalStateException("NoSuchAlgorithmException for SHA-512");
        }
    }

    private boolean isUserKeyUnlocked(int userId) {
        try {
            return mStorageManager.isUserKeyUnlocked(userId);
        } catch (RemoteException e) {
            Slog.e(TAG, "failed to check user key locked state", e);
            return false;
        }
    }

    /** Unlock disk encryption */
    private void unlockUserKey(int userId, byte[] token, byte[] secret) {
        final UserInfo userInfo = mUserManager.getUserInfo(userId);
        try {
            mStorageManager.unlockUserKey(userId, userInfo.serialNumber, token, secret);
        } catch (RemoteException e) {
            throw new IllegalStateException("Failed to unlock user key " + userId, e);

        }
    }

    private void addUserKeyAuth(int userId, byte[] token, byte[] secret) {
        final UserInfo userInfo = mUserManager.getUserInfo(userId);
        final long callingId = Binder.clearCallingIdentity();
        try {
            mStorageManager.addUserKeyAuth(userId, userInfo.serialNumber, token, secret);
        } catch (RemoteException e) {
            throw new IllegalStateException("Failed to add new key to vold " + userId, e);
        } finally {
            Binder.restoreCallingIdentity(callingId);
        }
    }

    private void fixateNewestUserKeyAuth(int userId) {
        if (DEBUG) Slog.d(TAG, "fixateNewestUserKeyAuth: user=" + userId);
        final long callingId = Binder.clearCallingIdentity();
        try {
            mStorageManager.fixateNewestUserKeyAuth(userId);
        } catch (RemoteException e) {
            // OK to ignore the exception as vold would just accept both old and new
            // keys if this call fails, and will fix itself during the next boot
            Slog.w(TAG, "fixateNewestUserKeyAuth failed", e);
        } finally {
            Binder.restoreCallingIdentity(callingId);
        }
    }

    @Override
    public void resetKeyStore(int userId) {
        checkWritePermission(userId);
        if (DEBUG) Slog.v(TAG, "Reset keystore for user: " + userId);
        int managedUserId = -1;
        LockscreenCredential managedUserDecryptedPassword = null;
        final List<UserInfo> profiles = mUserManager.getProfiles(userId);
        for (UserInfo pi : profiles) {
            // Unlock managed profile with unified lock
            if (pi.isManagedProfile()
                    && !getSeparateProfileChallengeEnabledInternal(pi.id)
                    && mStorage.hasChildProfileLock(pi.id)) {
                try {
                    if (managedUserId == -1) {
                        managedUserDecryptedPassword = getDecryptedPasswordForTiedProfile(pi.id);
                        managedUserId = pi.id;
                    } else {
                        // Should not happen
                        Slog.e(TAG, "More than one managed profile, uid1:" + managedUserId
                                + ", uid2:" + pi.id);
                    }
                } catch (UnrecoverableKeyException | InvalidKeyException | KeyStoreException
                        | NoSuchAlgorithmException | NoSuchPaddingException
                        | InvalidAlgorithmParameterException | IllegalBlockSizeException
                        | BadPaddingException | CertificateException | IOException e) {
                    Slog.e(TAG, "Failed to decrypt child profile key", e);
                }
            }
        }
        try {
            // Clear all the users credentials could have been installed in for this user.
            for (int profileId : mUserManager.getProfileIdsWithDisabled(userId)) {
                for (int uid : SYSTEM_CREDENTIAL_UIDS) {
                    mKeyStore.clearUid(UserHandle.getUid(profileId, uid));
                }
            }
        } finally {
            if (managedUserId != -1 && managedUserDecryptedPassword != null) {
                if (DEBUG) Slog.v(TAG, "Restore tied profile lock");
                tieProfileLockToParent(managedUserId, managedUserDecryptedPassword);
            }
        }
        if (managedUserDecryptedPassword != null) {
            managedUserDecryptedPassword.zeroize();
        }
    }

    @Override
    public VerifyCredentialResponse checkCredential(LockscreenCredential credential, int userId,
            ICheckCredentialProgressCallback progressCallback) {
        checkPasswordReadPermission(userId);
<<<<<<< HEAD
        VerifyCredentialResponse response = doVerifyCredential(credential, CHALLENGE_NONE,
                                             0, userId, progressCallback);
        if ((response.getResponseCode() == VerifyCredentialResponse.RESPONSE_OK) &&
                                           (userId == UserHandle.USER_OWNER)) {
                //TODO(b/127810705): Update to credentials to use LockscreenCredential
                String credentialString = credential.isNone() ? null : new String(credential.getCredential());
                retainPassword(credentialString);
        }
        return response;
=======
        try {
            return doVerifyCredential(credential, CHALLENGE_NONE, 0, userId, progressCallback);
        } finally {
            scheduleGc();
        }
>>>>>>> 8d8aa56f
    }

    @Override
    public VerifyCredentialResponse verifyCredential(LockscreenCredential credential,
            long challenge, int userId) {
        checkPasswordReadPermission(userId);
        @ChallengeType int challengeType = CHALLENGE_FROM_CALLER;
        if (challenge == 0) {
            Slog.w(TAG, "VerifyCredential called with challenge=0");
            challengeType = CHALLENGE_NONE;

        }
        try {
            return doVerifyCredential(credential, challengeType, challenge, userId,
                    null /* progressCallback */);
        } finally {
            scheduleGc();
        }
    }

    private VerifyCredentialResponse doVerifyCredential(LockscreenCredential credential,
            @ChallengeType int challengeType, long challenge, int userId,
            ICheckCredentialProgressCallback progressCallback) {
        return doVerifyCredential(credential, challengeType, challenge, userId,
                progressCallback, null /* resetLockouts */);
    }

    /**
     * Verify user credential and unlock the user. Fix pattern bug by deprecating the old base zero
     * format.
     */
    private VerifyCredentialResponse doVerifyCredential(LockscreenCredential credential,
            @ChallengeType int challengeType, long challenge, int userId,
            ICheckCredentialProgressCallback progressCallback,
            @Nullable ArrayList<PendingResetLockout> resetLockouts) {
        if (credential == null || credential.isNone()) {
            throw new IllegalArgumentException("Credential can't be null or empty");
        }
        if (userId == USER_FRP && mInjector.settingsGlobalGetInt(mContext.getContentResolver(),
                Settings.Global.DEVICE_PROVISIONED, 0) != 0) {
            Slog.e(TAG, "FRP credential can only be verified prior to provisioning.");
            return VerifyCredentialResponse.ERROR;
        }
        VerifyCredentialResponse response = null;
        response = spBasedDoVerifyCredential(credential, challengeType, challenge,
                userId, progressCallback, resetLockouts);
        // The user employs synthetic password based credential.
        if (response != null) {
            if (response.getResponseCode() == VerifyCredentialResponse.RESPONSE_OK) {
                sendCredentialsOnUnlockIfRequired(credential, userId);
            }
            return response;
        }

        if (userId == USER_FRP) {
            Slog.wtf(TAG, "Unexpected FRP credential type, should be SP based.");
            return VerifyCredentialResponse.ERROR;
        }

        final CredentialHash storedHash = mStorage.readCredentialHash(userId);
        if (!credential.checkAgainstStoredType(storedHash.type)) {
            Slog.wtf(TAG, "doVerifyCredential type mismatch with stored credential??"
                    + " stored: " + storedHash.type + " passed in: " + credential.getType());
            return VerifyCredentialResponse.ERROR;
        }

        response = verifyCredential(userId, storedHash, credential,
                challengeType, challenge, progressCallback);

        if (response.getResponseCode() == VerifyCredentialResponse.RESPONSE_OK) {
            mStrongAuth.reportSuccessfulStrongAuthUnlock(userId);
        }

        return response;
    }

    @Override
    public VerifyCredentialResponse verifyTiedProfileChallenge(LockscreenCredential credential,
            long challenge, int userId) {
        checkPasswordReadPermission(userId);
        if (!isManagedProfileWithUnifiedLock(userId)) {
            throw new IllegalArgumentException("User id must be managed profile with unified lock");
        }
        final int parentProfileId = mUserManager.getProfileParent(userId).id;
        // Unlock parent by using parent's challenge
        final VerifyCredentialResponse parentResponse = doVerifyCredential(
                credential,
                CHALLENGE_FROM_CALLER,
                challenge,
                parentProfileId,
                null /* progressCallback */);
        if (parentResponse.getResponseCode() != VerifyCredentialResponse.RESPONSE_OK) {
            // Failed, just return parent's response
            return parentResponse;
        }

        try {
            // Unlock work profile, and work profile with unified lock must use password only
            return doVerifyCredential(getDecryptedPasswordForTiedProfile(userId),
                    CHALLENGE_FROM_CALLER,
                    challenge,
                    userId, null /* progressCallback */);
        } catch (UnrecoverableKeyException | InvalidKeyException | KeyStoreException
                | NoSuchAlgorithmException | NoSuchPaddingException
                | InvalidAlgorithmParameterException | IllegalBlockSizeException
                | BadPaddingException | CertificateException | IOException e) {
            Slog.e(TAG, "Failed to decrypt child profile key", e);
            throw new IllegalStateException("Unable to get tied profile token");
        } finally {
            scheduleGc();
        }
    }

    /**
     * Lowest-level credential verification routine that talks to GateKeeper. If verification
     * passes, unlock the corresponding user and keystore. Also handles the migration from legacy
     * hash to GK.
     */
    private VerifyCredentialResponse verifyCredential(int userId, CredentialHash storedHash,
            LockscreenCredential credential, @ChallengeType int challengeType, long challenge,
            ICheckCredentialProgressCallback progressCallback) {
        if ((storedHash == null || storedHash.hash.length == 0) && credential.isNone()) {
            // don't need to pass empty credentials to GateKeeper
            return VerifyCredentialResponse.OK;
        }

        if (storedHash == null || storedHash.hash.length == 0 || credential.isNone()) {
            return VerifyCredentialResponse.ERROR;
        }

        // We're potentially going to be doing a bunch of disk I/O below as part
        // of unlocking the user, so yell if calling from the main thread.
        StrictMode.noteDiskRead();

        GateKeeperResponse gateKeeperResponse;
        try {
            gateKeeperResponse = getGateKeeperService().verifyChallenge(
                    userId, challenge, storedHash.hash, credential.getCredential());
        } catch (RemoteException e) {
            Slog.e(TAG, "gatekeeper verify failed", e);
            gateKeeperResponse = GateKeeperResponse.ERROR;
        }
        VerifyCredentialResponse response = convertResponse(gateKeeperResponse);
        boolean shouldReEnroll = gateKeeperResponse.getShouldReEnroll();

        if (response.getResponseCode() == VerifyCredentialResponse.RESPONSE_OK) {

            // credential has matched

            if (progressCallback != null) {
                try {
                    progressCallback.onCredentialVerified();
                } catch (RemoteException e) {
                    Slog.w(TAG, "progressCallback throws exception", e);
                }
            }
            setUserPasswordMetrics(credential, userId);
            unlockKeystore(credential.getCredential(), userId);

            Slog.i(TAG, "Unlocking user " + userId + " with token length "
                    + response.getPayload().length);
            unlockUser(userId, response.getPayload(), secretFromCredential(credential));

            if (isManagedProfileWithSeparatedLock(userId)) {
                setDeviceUnlockedForUser(userId);
            }
            if (shouldReEnroll) {
                setLockCredentialInternal(credential, credential,
                        userId, /* isLockTiedToParent= */ false);
            } else {
                // Now that we've cleared of all required GK migration, let's do the final
                // migration to synthetic password.
                synchronized (mSpManager) {
                    if (shouldMigrateToSyntheticPasswordLocked(userId)) {
                        AuthenticationToken auth = initializeSyntheticPasswordLocked(
                                storedHash.hash, credential,  userId);
                        activateEscrowTokens(auth, userId);
                    }
                }
            }
            // Use credentials to create recoverable keystore snapshot.
            sendCredentialsOnUnlockIfRequired(credential, userId);

        } else if (response.getResponseCode() == VerifyCredentialResponse.RESPONSE_RETRY) {
            if (response.getTimeout() > 0) {
                requireStrongAuth(STRONG_AUTH_REQUIRED_AFTER_LOCKOUT, userId);
            }
        }

        return response;
    }

    /**
     * Keep track of the given user's latest password metric. This should be called
     * when the user is authenticating or when a new password is being set. In comparison,
     * {@link #notifyPasswordChanged} only needs to be called when the user changes the password.
     */
    private void setUserPasswordMetrics(LockscreenCredential password, @UserIdInt int userHandle) {
        synchronized (this) {
            mUserPasswordMetrics.put(userHandle, PasswordMetrics.computeForCredential(password));
        }
    }

    @VisibleForTesting
    PasswordMetrics getUserPasswordMetrics(int userHandle) {
        if (!isUserSecure(userHandle)) {
            // for users without password, mUserPasswordMetrics might not be initialized
            // since the user never unlock the device manually. In this case, always
            // return a default metrics object. This is to distinguish this case from
            // the case where during boot user password is unknown yet (returning null here)
            return new PasswordMetrics(CREDENTIAL_TYPE_NONE);
        }
        synchronized (this) {
            return mUserPasswordMetrics.get(userHandle);
        }
    }

    private PasswordMetrics loadPasswordMetrics(AuthenticationToken auth, int userHandle) {
        synchronized (mSpManager) {
            return mSpManager.getPasswordMetrics(auth, getSyntheticPasswordHandleLocked(userHandle),
                    userHandle);
        }
    }

    /**
     * Call after {@link #setUserPasswordMetrics} so metrics are updated before
     * reporting the password changed.
     */
    private void notifyPasswordChanged(@UserIdInt int userId) {
        mHandler.post(() -> {
            mInjector.getDevicePolicyManager().reportPasswordChanged(userId);
            LocalServices.getService(WindowManagerInternal.class).reportPasswordChanged(userId);
        });
    }

    private LockscreenCredential createPattern(String patternString) {
        final byte[] patternBytes = patternString.getBytes();
        LockscreenCredential pattern = LockscreenCredential.createPattern(
                LockPatternUtils.byteArrayToPattern(patternBytes));
        Arrays.fill(patternBytes, (byte) 0);
        return pattern;
    }

    @Override
    public boolean checkVoldPassword(int userId) {
        if (!mFirstCallToVold) {
            return false;
        }
        mFirstCallToVold = false;

        checkPasswordReadPermission(userId);

        // There's no guarantee that this will safely connect, but if it fails
        // we will simply show the lock screen when we shouldn't, so relatively
        // benign. There is an outside chance something nasty would happen if
        // this service restarted before vold stales out the password in this
        // case. The nastiness is limited to not showing the lock screen when
        // we should, within the first minute of decrypting the phone if this
        // service can't connect to vold, it restarts, and then the new instance
        // does successfully connect.
        final IStorageManager service = mInjector.getStorageManager();
        // TODO(b/120484642): Update vold to return a password as a byte array
        String password;
        long identity = Binder.clearCallingIdentity();
        try {
            password = service.getPassword();
            service.clearPassword();
        } catch (RemoteException e) {
            Slog.w(TAG, "vold getPassword() failed", e);
            return false;
        } finally {
            Binder.restoreCallingIdentity(identity);
        }
        if (TextUtils.isEmpty(password)) {
            return false;
        }

        try {
            final LockscreenCredential credential;
            switch (getCredentialTypeInternal(userId)) {
                case CREDENTIAL_TYPE_PATTERN:
                    credential = createPattern(password);
                    break;
                case CREDENTIAL_TYPE_PIN:
                    credential = LockscreenCredential.createPin(password);
                    break;
                case CREDENTIAL_TYPE_PASSWORD:
                    credential = LockscreenCredential.createPassword(password);
                    break;
                default:
                    credential = null;
                    Slog.e(TAG, "Unknown credential type");
            }

            if (credential != null
                    && checkCredential(credential, userId, null /* progressCallback */)
                                .getResponseCode() == GateKeeperResponse.RESPONSE_OK) {
                return true;
            }
        } catch (Exception e) {
            Slog.e(TAG, "checkVoldPassword failed: ", e);
        }

        return false;
    }

    private void removeUser(int userId, boolean unknownUser) {
        Slog.i(TAG, "RemoveUser: " + userId);
        mSpManager.removeUser(userId);
        mStrongAuth.removeUser(userId);

        final KeyStore ks = KeyStore.getInstance();
        ks.onUserRemoved(userId);
        mManagedProfilePasswordCache.removePassword(userId);

        gateKeeperClearSecureUserId(userId);
        if (unknownUser || mUserManager.getUserInfo(userId).isManagedProfile()) {
            removeKeystoreProfileKey(userId);
        }
        // Clean up storage last, this is to ensure that cleanupDataForReusedUserIdIfNecessary()
        // can make the assumption that no USER_SERIAL_NUMBER_KEY means user is fully removed.
        mStorage.removeUser(userId);
    }

    private void removeKeystoreProfileKey(int targetUserId) {
        Slog.i(TAG, "Remove keystore profile key for user: " + targetUserId);
        try {
            java.security.KeyStore keyStore = java.security.KeyStore.getInstance("AndroidKeyStore");
            keyStore.load(null);
            keyStore.deleteEntry(LockPatternUtils.PROFILE_KEY_NAME_ENCRYPT + targetUserId);
            keyStore.deleteEntry(LockPatternUtils.PROFILE_KEY_NAME_DECRYPT + targetUserId);
        } catch (KeyStoreException | NoSuchAlgorithmException | CertificateException
                | IOException e) {
            // We have tried our best to remove all keys
            Slog.e(TAG, "Unable to remove keystore profile key for user:" + targetUserId, e);
        }
    }

    @Override
    public void registerStrongAuthTracker(IStrongAuthTracker tracker) {
        checkPasswordReadPermission(UserHandle.USER_ALL);
        mStrongAuth.registerStrongAuthTracker(tracker);
    }

    @Override
    public void unregisterStrongAuthTracker(IStrongAuthTracker tracker) {
        checkPasswordReadPermission(UserHandle.USER_ALL);
        mStrongAuth.unregisterStrongAuthTracker(tracker);
    }

    @Override
    public void requireStrongAuth(int strongAuthReason, int userId) {
        checkWritePermission(userId);
        mStrongAuth.requireStrongAuth(strongAuthReason, userId);
    }

    @Override
    public void reportSuccessfulBiometricUnlock(boolean isStrongBiometric, int userId) {
        checkBiometricPermission();
        mStrongAuth.reportSuccessfulBiometricUnlock(isStrongBiometric, userId);
    }

    @Override
    public void scheduleNonStrongBiometricIdleTimeout(int userId) {
        checkBiometricPermission();
        mStrongAuth.scheduleNonStrongBiometricIdleTimeout(userId);
    }

    @Override
    public void userPresent(int userId) {
        checkWritePermission(userId);
        mStrongAuth.reportUnlock(userId);
    }

    @Override
    public int getStrongAuthForUser(int userId) {
        checkPasswordReadPermission(userId);
        return mStrongAuthTracker.getStrongAuthForUser(userId);
    }

    private boolean isCallerShell() {
        final int callingUid = Binder.getCallingUid();
        return callingUid == Process.SHELL_UID || callingUid == Process.ROOT_UID;
    }

    private void enforceShell() {
        if (!isCallerShell()) {
            throw new SecurityException("Caller must be shell");
        }
    }

    @Override
    public void onShellCommand(FileDescriptor in, FileDescriptor out, FileDescriptor err,
            String[] args, ShellCallback callback, ResultReceiver resultReceiver) {
        enforceShell();
        final long origId = Binder.clearCallingIdentity();
        try {
            (new LockSettingsShellCommand(new LockPatternUtils(mContext))).exec(
                    this, in, out, err, args, callback, resultReceiver);
        } finally {
            Binder.restoreCallingIdentity(origId);
        }
    }

    @Override
    public void initRecoveryServiceWithSigFile(@NonNull String rootCertificateAlias,
            @NonNull byte[] recoveryServiceCertFile, @NonNull byte[] recoveryServiceSigFile)
            throws RemoteException {
        mRecoverableKeyStoreManager.initRecoveryServiceWithSigFile(rootCertificateAlias,
                recoveryServiceCertFile, recoveryServiceSigFile);
    }

    @Override
    public @NonNull KeyChainSnapshot getKeyChainSnapshot() throws RemoteException {
        return mRecoverableKeyStoreManager.getKeyChainSnapshot();
    }

    @Override
    public void setSnapshotCreatedPendingIntent(@Nullable PendingIntent intent)
            throws RemoteException {
        mRecoverableKeyStoreManager.setSnapshotCreatedPendingIntent(intent);
    }

    @Override
    public void setServerParams(byte[] serverParams) throws RemoteException {
        mRecoverableKeyStoreManager.setServerParams(serverParams);
    }

    @Override
    public void setRecoveryStatus(String alias, int status) throws RemoteException {
        mRecoverableKeyStoreManager.setRecoveryStatus(alias, status);
    }

    @Override
    public @NonNull Map getRecoveryStatus() throws RemoteException {
        return mRecoverableKeyStoreManager.getRecoveryStatus();
    }

    @Override
    public void setRecoverySecretTypes(@NonNull @KeyChainProtectionParams.UserSecretType
            int[] secretTypes) throws RemoteException {
        mRecoverableKeyStoreManager.setRecoverySecretTypes(secretTypes);
    }

    @Override
    public @NonNull int[] getRecoverySecretTypes() throws RemoteException {
        return mRecoverableKeyStoreManager.getRecoverySecretTypes();

    }

    @Override
    public @NonNull byte[] startRecoverySessionWithCertPath(@NonNull String sessionId,
            @NonNull String rootCertificateAlias, @NonNull RecoveryCertPath verifierCertPath,
            @NonNull byte[] vaultParams, @NonNull byte[] vaultChallenge,
            @NonNull List<KeyChainProtectionParams> secrets)
            throws RemoteException {
        return mRecoverableKeyStoreManager.startRecoverySessionWithCertPath(
                sessionId, rootCertificateAlias, verifierCertPath, vaultParams, vaultChallenge,
                secrets);
    }

    @Override
    public Map<String, String> recoverKeyChainSnapshot(
            @NonNull String sessionId,
            @NonNull byte[] recoveryKeyBlob,
            @NonNull List<WrappedApplicationKey> applicationKeys) throws RemoteException {
        return mRecoverableKeyStoreManager.recoverKeyChainSnapshot(
                sessionId, recoveryKeyBlob, applicationKeys);
    }

    @Override
    public void closeSession(@NonNull String sessionId) throws RemoteException {
        mRecoverableKeyStoreManager.closeSession(sessionId);
    }

    @Override
    public void removeKey(@NonNull String alias) throws RemoteException {
        mRecoverableKeyStoreManager.removeKey(alias);
    }

    @Override
    public @Nullable String generateKey(@NonNull String alias) throws RemoteException {
        return mRecoverableKeyStoreManager.generateKey(alias);
    }

    @Override
    public @Nullable String generateKeyWithMetadata(
            @NonNull String alias, @Nullable byte[] metadata) throws RemoteException {
        return mRecoverableKeyStoreManager.generateKeyWithMetadata(alias, metadata);
    }

    @Override
    public @Nullable String importKey(@NonNull String alias, @NonNull byte[] keyBytes)
            throws RemoteException {
        return mRecoverableKeyStoreManager.importKey(alias, keyBytes);
    }

    @Override
    public @Nullable String importKeyWithMetadata(@NonNull String alias, @NonNull byte[] keyBytes,
            @Nullable byte[] metadata) throws RemoteException {
        return mRecoverableKeyStoreManager.importKeyWithMetadata(alias, keyBytes, metadata);
    }

    @Override
    public @Nullable String getKey(@NonNull String alias) throws RemoteException {
        return mRecoverableKeyStoreManager.getKey(alias);
    }

    private static final String[] VALID_SETTINGS = new String[] {
            LockPatternUtils.LOCKOUT_PERMANENT_KEY,
            LockPatternUtils.PATTERN_EVER_CHOSEN_KEY,
            LockPatternUtils.PASSWORD_TYPE_KEY,
            LockPatternUtils.PASSWORD_TYPE_ALTERNATE_KEY,
            LockPatternUtils.LOCK_PASSWORD_SALT_KEY,
            LockPatternUtils.DISABLE_LOCKSCREEN_KEY,
            LockPatternUtils.LOCKSCREEN_OPTIONS,
            LockPatternUtils.LOCKSCREEN_BIOMETRIC_WEAK_FALLBACK,
            LockPatternUtils.BIOMETRIC_WEAK_EVER_CHOSEN_KEY,
            LockPatternUtils.LOCKSCREEN_POWER_BUTTON_INSTANTLY_LOCKS,
            LockPatternUtils.PASSWORD_HISTORY_KEY,
            Secure.LOCK_PATTERN_ENABLED,
            Secure.LOCK_BIOMETRIC_WEAK_FLAGS,
            Secure.LOCK_PATTERN_VISIBLE,
            Secure.LOCK_PATTERN_TACTILE_FEEDBACK_ENABLED
    };

    // Reading these settings needs the contacts permission
    private static final String[] READ_CONTACTS_PROTECTED_SETTINGS = new String[] {
            Secure.LOCK_SCREEN_OWNER_INFO_ENABLED,
            Secure.LOCK_SCREEN_OWNER_INFO
    };

    // Reading these settings needs the same permission as checking the password
    private static final String[] READ_PASSWORD_PROTECTED_SETTINGS = new String[] {
            LockPatternUtils.LOCK_PASSWORD_SALT_KEY,
            LockPatternUtils.PASSWORD_HISTORY_KEY,
            LockPatternUtils.PASSWORD_TYPE_KEY,
            SEPARATE_PROFILE_CHALLENGE_KEY
    };

    private class GateKeeperDiedRecipient implements IBinder.DeathRecipient {
        @Override
        public void binderDied() {
            mGateKeeperService.asBinder().unlinkToDeath(this, 0);
            mGateKeeperService = null;
        }
    }

    protected synchronized IGateKeeperService getGateKeeperService() {
        if (mGateKeeperService != null) {
            return mGateKeeperService;
        }

        final IBinder service = ServiceManager.getService(Context.GATEKEEPER_SERVICE);
        if (service != null) {
            try {
                service.linkToDeath(new GateKeeperDiedRecipient(), 0);
            } catch (RemoteException e) {
                Slog.w(TAG, " Unable to register death recipient", e);
            }
            mGateKeeperService = IGateKeeperService.Stub.asInterface(service);
            return mGateKeeperService;
        }

        Slog.e(TAG, "Unable to acquire GateKeeperService");
        return null;
    }

    private void gateKeeperClearSecureUserId(int userId) {
        try {
            getGateKeeperService().clearSecureUserId(userId);
        } catch (RemoteException e) {
            Slog.w(TAG, "Failed to clear SID", e);
        }
    }

    private void onAuthTokenKnownForUser(@UserIdInt int userId, AuthenticationToken auth) {
        if (mInjector.isGsiRunning()) {
            Slog.w(TAG, "Running in GSI; skipping calls to AuthSecret and RebootEscrow");
            return;
        }

        mRebootEscrowManager.callToRebootEscrowIfNeeded(userId, auth.getVersion(),
                auth.getSyntheticPassword());

        callToAuthSecretIfNeeded(userId, auth);
    }

    private void callToAuthSecretIfNeeded(@UserIdInt int userId,
            AuthenticationToken auth) {
        // Pass the primary user's auth secret to the HAL
        if (mAuthSecretService != null && mUserManager.getUserInfo(userId).isPrimary()) {
            try {
                final byte[] rawSecret = auth.deriveVendorAuthSecret();
                final ArrayList<Byte> secret = new ArrayList<>(rawSecret.length);
                for (int i = 0; i < rawSecret.length; ++i) {
                    secret.add(rawSecret[i]);
                }
                mAuthSecretService.primaryUserCredential(secret);
            } catch (RemoteException e) {
                Slog.w(TAG, "Failed to pass primary user secret to AuthSecret HAL", e);
            }
        }
    }

    /**
     * Precondition: vold and keystore unlocked.
     *
     * Create new synthetic password, set up synthetic password blob protected by the supplied
     * user credential, and make the newly-created SP blob active.
     *
     * The invariant under a synthetic password is:
     * 1. If user credential exists, then both vold and keystore and protected with keys derived
     *     from the synthetic password.
     * 2. If user credential does not exist, vold and keystore protection are cleared. This is to
     *     make it consistent with current behaviour. It also allows ActivityManager to call
     *     unlockUser() with empty secret.
     * 3. Once a user is migrated to have synthetic password, its value will never change, no matter
     *     whether the user changes his lockscreen PIN or clear/reset it. When the user clears its
     *     lockscreen PIN, we still maintain the existing synthetic password in a password blob
     *     protected by a default PIN.
     * 4. The user SID is linked with synthetic password, but its cleared/re-created when the user
     *     clears/re-creates his lockscreen PIN.
     *
     *
     * Different cases of calling this method:
     * 1. credentialHash != null
     *     This implies credential != null, a new SP blob will be provisioned, and existing SID
     *     migrated to associate with the new SP.
     *     This happens during a normal migration case when the user currently has password.
     *
     * 2. credentialhash == null and credential == null
     *     A new SP blob and will be created, while the user has no credentials.
     *     This can happens when we are activating an escrow token on a unsecured device, during
     *     which we want to create the SP structure with an empty user credential.
     *     This could also happen during an untrusted reset to clear password.
     *
     * 3. credentialhash == null and credential != null
     *     The user sets a new lockscreen password FOR THE FIRST TIME on a SP-enabled device.
     *     New credential and new SID will be created
     */
    @GuardedBy("mSpManager")
    @VisibleForTesting
    protected AuthenticationToken initializeSyntheticPasswordLocked(byte[] credentialHash,
            LockscreenCredential credential, int userId) {
        Slog.i(TAG, "Initialize SyntheticPassword for user: " + userId);
        final AuthenticationToken auth = mSpManager.newSyntheticPasswordAndSid(
                getGateKeeperService(), credentialHash, credential, userId);
        onAuthTokenKnownForUser(userId, auth);
        if (auth == null) {
            Slog.wtf(TAG, "initializeSyntheticPasswordLocked returns null auth token");
            return null;
        }
        long handle = mSpManager.createPasswordBasedSyntheticPassword(getGateKeeperService(),
                credential, auth, userId);
        if (!credential.isNone()) {
            if (credentialHash == null) {
                // Since when initializing SP, we didn't provide an existing password handle
                // for it to migrate SID, we need to create a new SID for the user.
                mSpManager.newSidForUser(getGateKeeperService(), auth, userId);
            }
            mSpManager.verifyChallenge(getGateKeeperService(), auth, 0L, userId);
            setAuthlessUserKeyProtection(userId, auth.deriveDiskEncryptionKey());
            setKeystorePassword(auth.deriveKeyStorePassword(), userId);
        } else {
            clearUserKeyProtection(userId, null);
            setKeystorePassword(null, userId);
            gateKeeperClearSecureUserId(userId);
        }
        fixateNewestUserKeyAuth(userId);
        setSyntheticPasswordHandleLocked(handle, userId);
        return auth;
    }

    @VisibleForTesting
    long getSyntheticPasswordHandleLocked(int userId) {
        return getLong(SYNTHETIC_PASSWORD_HANDLE_KEY,
                SyntheticPasswordManager.DEFAULT_HANDLE, userId);
    }

    private void setSyntheticPasswordHandleLocked(long handle, int userId) {
        final long oldHandle = getSyntheticPasswordHandleLocked(userId);
        setLong(SYNTHETIC_PASSWORD_HANDLE_KEY, handle, userId);
        setLong(PREV_SYNTHETIC_PASSWORD_HANDLE_KEY, oldHandle, userId);
        setLong(SYNTHETIC_PASSWORD_UPDATE_TIME_KEY, System.currentTimeMillis(), userId);

    }

    @VisibleForTesting
    boolean isSyntheticPasswordBasedCredential(int userId) {
        synchronized (mSpManager) {
            return isSyntheticPasswordBasedCredentialLocked(userId);
        }
    }

    private boolean isSyntheticPasswordBasedCredentialLocked(int userId) {
        if (userId == USER_FRP) {
            final int type = mStorage.readPersistentDataBlock().type;
            return type == PersistentData.TYPE_SP || type == PersistentData.TYPE_SP_WEAVER;
        }
        long handle = getSyntheticPasswordHandleLocked(userId);
        return handle != SyntheticPasswordManager.DEFAULT_HANDLE;
    }

    @VisibleForTesting
    protected boolean shouldMigrateToSyntheticPasswordLocked(int userId) {
        return true;
    }

    private VerifyCredentialResponse spBasedDoVerifyCredential(LockscreenCredential userCredential,
            @ChallengeType int challengeType, long challenge,
            int userId, ICheckCredentialProgressCallback progressCallback,
            @Nullable ArrayList<PendingResetLockout> resetLockouts) {

        final boolean hasEnrolledBiometrics = mInjector.hasEnrolledBiometrics(userId);

        Slog.d(TAG, "spBasedDoVerifyCredential: user=" + userId + " challengeType=" + challengeType
                + " hasEnrolledBiometrics=" + hasEnrolledBiometrics);

        final PackageManager pm = mContext.getPackageManager();
        // TODO: When lockout is handled under the HAL for all biometrics (fingerprint),
        // we need to generate challenge for each one, have it signed by GK and reset lockout
        // for each modality.
        if (challengeType == CHALLENGE_NONE && pm.hasSystemFeature(PackageManager.FEATURE_FACE)
                && hasEnrolledBiometrics) {
            // If there are multiple profiles in the same account, ensure we only generate the
            // challenge once.
            challengeType = CHALLENGE_INTERNAL;
            challenge = mContext.getSystemService(FaceManager.class).generateChallenge();
        }

        final AuthenticationResult authResult;
        VerifyCredentialResponse response;
        synchronized (mSpManager) {
            if (!isSyntheticPasswordBasedCredentialLocked(userId)) {
                return null;
            }
            if (userId == USER_FRP) {
                return mSpManager.verifyFrpCredential(getGateKeeperService(),
                        userCredential, progressCallback);
            }

            long handle = getSyntheticPasswordHandleLocked(userId);
            authResult = mSpManager.unwrapPasswordBasedSyntheticPassword(
                    getGateKeeperService(), handle, userCredential, userId, progressCallback);

            response = authResult.gkResponse;
            // credential has matched
            if (response.getResponseCode() == VerifyCredentialResponse.RESPONSE_OK) {
                // perform verifyChallenge with synthetic password which generates the real GK auth
                // token and response for the current user
                response = mSpManager.verifyChallenge(getGateKeeperService(), authResult.authToken,
                        challenge, userId);
                if (response.getResponseCode() != VerifyCredentialResponse.RESPONSE_OK) {
                    // This shouldn't really happen: the unwrapping of SP succeeds, but SP doesn't
                    // match the recorded GK password handle.
                    Slog.wtf(TAG, "verifyChallenge with SP failed.");
                    return VerifyCredentialResponse.ERROR;
                }
            }
        }
        if (response.getResponseCode() == VerifyCredentialResponse.RESPONSE_OK) {
            // Do resetLockout / revokeChallenge when all profiles are unlocked
            if (hasEnrolledBiometrics) {
                if (resetLockouts == null) {
                    resetLockouts = new ArrayList<>();
                }
                resetLockouts.add(new PendingResetLockout(userId, response.getPayload()));
            }

            onCredentialVerified(authResult.authToken, challengeType, challenge, resetLockouts,
                    PasswordMetrics.computeForCredential(userCredential), userId);
        } else if (response.getResponseCode() == VerifyCredentialResponse.RESPONSE_RETRY) {
            if (response.getTimeout() > 0) {
                requireStrongAuth(STRONG_AUTH_REQUIRED_AFTER_LOCKOUT, userId);
            }
        }

        return response;
    }

    private void onCredentialVerified(AuthenticationToken authToken,
            @ChallengeType int challengeType, long challenge,
            @Nullable ArrayList<PendingResetLockout> resetLockouts, PasswordMetrics metrics,
            int userId) {

        if (metrics != null) {
            synchronized (this) {
                mUserPasswordMetrics.put(userId,  metrics);
            }
        } else {
            Slog.wtf(TAG, "Null metrics after credential verification");
        }

        unlockKeystore(authToken.deriveKeyStorePassword(), userId);

        {
            final byte[] secret = authToken.deriveDiskEncryptionKey();
            unlockUser(userId, null, secret, challengeType, challenge, resetLockouts);
            Arrays.fill(secret, (byte) 0);
        }
        activateEscrowTokens(authToken, userId);

        if (isManagedProfileWithSeparatedLock(userId)) {
            setDeviceUnlockedForUser(userId);
        }
        mStrongAuth.reportSuccessfulStrongAuthUnlock(userId);

        onAuthTokenKnownForUser(userId, authToken);
    }

    private void setDeviceUnlockedForUser(int userId) {
        final TrustManager trustManager = mContext.getSystemService(TrustManager.class);
        trustManager.setDeviceLockedForUser(userId, false);
    }

    /**
     * Change the user's lockscreen password by creating a new SP blob and update the handle, based
     * on an existing authentication token. Even though a new SP blob is created, the underlying
     * synthetic password is never changed.
     *
     * When clearing credential, we keep the SP unchanged, but clear its password handle so its
     * SID is gone. We also clear password from (software-based) keystore and vold, which will be
     * added back when new password is set in future.
     */
    @GuardedBy("mSpManager")
    private long setLockCredentialWithAuthTokenLocked(LockscreenCredential credential,
            AuthenticationToken auth, int userId) {
        if (DEBUG) Slog.d(TAG, "setLockCredentialWithAuthTokenLocked: user=" + userId);
        long newHandle = mSpManager.createPasswordBasedSyntheticPassword(getGateKeeperService(),
                credential, auth, userId);
        final Map<Integer, LockscreenCredential> profilePasswords;
        if (!credential.isNone()) {
            // not needed by synchronizeUnifiedWorkChallengeForProfiles()
            profilePasswords = null;

            if (mSpManager.hasSidForUser(userId)) {
                // We are changing password of a secured device, nothing more needed as
                // createPasswordBasedSyntheticPassword has already taken care of maintaining
                // the password handle and SID unchanged.

                //refresh auth token
                mSpManager.verifyChallenge(getGateKeeperService(), auth, 0L, userId);
            } else {
                // A new password is set on a previously-unsecured device, we need to generate
                // a new SID, and re-add keys to vold and keystore.
                mSpManager.newSidForUser(getGateKeeperService(), auth, userId);
                mSpManager.verifyChallenge(getGateKeeperService(), auth, 0L, userId);
                setAuthlessUserKeyProtection(userId, auth.deriveDiskEncryptionKey());
                fixateNewestUserKeyAuth(userId);
                setKeystorePassword(auth.deriveKeyStorePassword(), userId);
            }
        } else {
            // Cache all profile password if they use unified work challenge. This will later be
            // used to clear the profile's password in synchronizeUnifiedWorkChallengeForProfiles()
            profilePasswords = getDecryptedPasswordsForAllTiedProfiles(userId);

            // we are clearing password of a secured device, so need to nuke SID as well.
            mSpManager.clearSidForUser(userId);
            gateKeeperClearSecureUserId(userId);
            // Clear key from vold so ActivityManager can just unlock the user with empty secret
            // during boot. Vold storage needs to be unlocked before manipulation of the keys can
            // succeed.
            unlockUserKey(userId, null, auth.deriveDiskEncryptionKey());
            clearUserKeyProtection(userId, auth.deriveDiskEncryptionKey());
            fixateNewestUserKeyAuth(userId);
            unlockKeystore(auth.deriveKeyStorePassword(), userId);
            setKeystorePassword(null, userId);
            removeBiometricsForUser(userId);
        }
        setSyntheticPasswordHandleLocked(newHandle, userId);
        synchronizeUnifiedWorkChallengeForProfiles(userId, profilePasswords);

        setUserPasswordMetrics(credential, userId);
        mManagedProfilePasswordCache.removePassword(userId);

        if (profilePasswords != null) {
            for (Map.Entry<Integer, LockscreenCredential> entry : profilePasswords.entrySet()) {
                entry.getValue().zeroize();
            }
        }

        return newHandle;
    }

    private void removeBiometricsForUser(int userId) {
        removeAllFingerprintForUser(userId);
        removeAllFaceForUser(userId);
    }

    private void removeAllFingerprintForUser(final int userId) {
        FingerprintManager mFingerprintManager = mInjector.getFingerprintManager();
        if (mFingerprintManager != null && mFingerprintManager.isHardwareDetected()) {
            if (mFingerprintManager.hasEnrolledFingerprints(userId)) {
                mFingerprintManager.setActiveUser(userId);
                CountDownLatch latch = new CountDownLatch(1);
                // For the purposes of M and N, groupId is the same as userId.
                Fingerprint finger = new Fingerprint(null, userId, 0, 0);
                mFingerprintManager.remove(finger, userId,
                        fingerprintManagerRemovalCallback(latch));
                try {
                    latch.await(10000, TimeUnit.MILLISECONDS);
                } catch (InterruptedException e) {
                    Slog.e(TAG, "Latch interrupted when removing fingerprint", e);
                }
            }
        }
    }

    private void removeAllFaceForUser(final int userId) {
        FaceManager mFaceManager = mInjector.getFaceManager();
        if (mFaceManager != null && mFaceManager.isHardwareDetected()) {
            if (mFaceManager.hasEnrolledTemplates(userId)) {
                mFaceManager.setActiveUser(userId);
                CountDownLatch latch = new CountDownLatch(1);
                Face face = new Face(null, 0, 0);
                mFaceManager.remove(face, userId, faceManagerRemovalCallback(latch));
                try {
                    latch.await(10000, TimeUnit.MILLISECONDS);
                } catch (InterruptedException e) {
                    Slog.e(TAG, "Latch interrupted when removing face", e);
                }
            }
        }
    }

    private FingerprintManager.RemovalCallback fingerprintManagerRemovalCallback(
            CountDownLatch latch) {
        return new FingerprintManager.RemovalCallback() {
            @Override
            public void onRemovalError(Fingerprint fp, int errMsgId, CharSequence err) {
                Slog.e(TAG, String.format(
                        "Can't remove fingerprint %d in group %d. Reason: %s",
                        fp.getBiometricId(), fp.getGroupId(), err));
                latch.countDown();
            }

            @Override
            public void onRemovalSucceeded(Fingerprint fp, int remaining) {
                if (remaining == 0) {
                    latch.countDown();
                }
            }
        };
    }

    private FaceManager.RemovalCallback faceManagerRemovalCallback(CountDownLatch latch) {
        return new FaceManager.RemovalCallback() {
            @Override
            public void onRemovalError(Face face, int errMsgId, CharSequence err) {
                Slog.e(TAG, String.format("Can't remove face %d. Reason: %s",
                        face.getBiometricId(), err));
                latch.countDown();
            }

            @Override
            public void onRemovalSucceeded(Face face, int remaining) {
                if (remaining == 0) {
                    latch.countDown();
                }
            }
        };
    }

    /**
     * @param savedCredential if the user is a managed profile with unified challenge and
     *   savedCredential is empty, LSS will try to re-derive the profile password internally.
     *     TODO (b/80170828): Fix this so profile password is always passed in.
     */
    @GuardedBy("mSpManager")
    private boolean spBasedSetLockCredentialInternalLocked(LockscreenCredential credential,
            LockscreenCredential savedCredential, int userId, boolean isLockTiedToParent) {
        if (DEBUG) Slog.d(TAG, "spBasedSetLockCredentialInternalLocked: user=" + userId);
        if (savedCredential.isNone() && isManagedProfileWithUnifiedLock(userId)) {
            // get credential from keystore when managed profile has unified lock
            try {
                //TODO: remove as part of b/80170828
                savedCredential = getDecryptedPasswordForTiedProfile(userId);
            } catch (FileNotFoundException e) {
                Slog.i(TAG, "Child profile key not found");
            } catch (UnrecoverableKeyException | InvalidKeyException | KeyStoreException
                    | NoSuchAlgorithmException | NoSuchPaddingException
                    | InvalidAlgorithmParameterException | IllegalBlockSizeException
                    | BadPaddingException | CertificateException | IOException e) {
                Slog.e(TAG, "Failed to decrypt child profile key", e);
            }
        }
        long handle = getSyntheticPasswordHandleLocked(userId);
        AuthenticationResult authResult = mSpManager.unwrapPasswordBasedSyntheticPassword(
                getGateKeeperService(), handle, savedCredential, userId, null);
        VerifyCredentialResponse response = authResult.gkResponse;
        AuthenticationToken auth = authResult.authToken;

        if (auth == null) {
            if (response == null
                    || response.getResponseCode() == VerifyCredentialResponse.RESPONSE_ERROR) {
                Slog.w(TAG, "Failed to enroll: incorrect credential.");
                return false;
            }
            if (response.getResponseCode() == VerifyCredentialResponse.RESPONSE_RETRY) {
                Slog.w(TAG, "Failed to enroll: rate limit exceeded.");
                return false;
            }
            // Should not be reachable, but just in case.
            throw new IllegalStateException("password change failed");
        }

        onAuthTokenKnownForUser(userId, auth);
        setLockCredentialWithAuthTokenLocked(credential, auth, userId);
        mSpManager.destroyPasswordBasedSyntheticPassword(handle, userId);
        sendCredentialsOnChangeIfRequired(credential, userId, isLockTiedToParent);
        return true;
    }

    /**
     * Returns a fixed pseudorandom byte string derived from the user's synthetic password.
     * This is used to salt the password history hash to protect the hash against offline
     * bruteforcing, since rederiving this value requires a successful authentication.
     * If user is a managed profile with unified challenge, currentCredential is ignored.
     */
    @Override
    public byte[] getHashFactor(LockscreenCredential currentCredential, int userId) {
        checkPasswordReadPermission(userId);
        try {
            if (isManagedProfileWithUnifiedLock(userId)) {
                try {
                    currentCredential = getDecryptedPasswordForTiedProfile(userId);
                } catch (Exception e) {
                    Slog.e(TAG, "Failed to get work profile credential", e);
                    return null;
                }
            }
            synchronized (mSpManager) {
                if (!isSyntheticPasswordBasedCredentialLocked(userId)) {
                    Slog.w(TAG, "Synthetic password not enabled");
                    return null;
                }
                long handle = getSyntheticPasswordHandleLocked(userId);
                AuthenticationResult auth = mSpManager.unwrapPasswordBasedSyntheticPassword(
                        getGateKeeperService(), handle, currentCredential, userId, null);
                if (auth.authToken == null) {
                    Slog.w(TAG, "Current credential is incorrect");
                    return null;
                }
                return auth.authToken.derivePasswordHashFactor();
            }
        } finally {
            scheduleGc();
        }
    }

    private long addEscrowToken(byte[] token, int userId, EscrowTokenStateChangeCallback callback) {
        if (DEBUG) Slog.d(TAG, "addEscrowToken: user=" + userId);
        synchronized (mSpManager) {
            // Migrate to synthetic password based credentials if the user has no password,
            // the token can then be activated immediately.
            AuthenticationToken auth = null;
            if (!isUserSecure(userId)) {
                if (shouldMigrateToSyntheticPasswordLocked(userId)) {
                    auth = initializeSyntheticPasswordLocked(
                            /* credentialHash */ null, LockscreenCredential.createNone(), userId);
                } else /* isSyntheticPasswordBasedCredentialLocked(userId) */ {
                    long pwdHandle = getSyntheticPasswordHandleLocked(userId);
                    auth = mSpManager.unwrapPasswordBasedSyntheticPassword(getGateKeeperService(),
                            pwdHandle, LockscreenCredential.createNone(), userId, null).authToken;
                }
            }
            if (isSyntheticPasswordBasedCredentialLocked(userId)) {
                disableEscrowTokenOnNonManagedDevicesIfNeeded(userId);
                if (!mSpManager.hasEscrowData(userId)) {
                    throw new SecurityException("Escrow token is disabled on the current user");
                }
            }
            long handle = mSpManager.createTokenBasedSyntheticPassword(token, userId, callback);
            if (auth != null) {
                mSpManager.activateTokenBasedSyntheticPassword(handle, auth, userId);
            }
            return handle;
        }
    }

    private void activateEscrowTokens(AuthenticationToken auth, int userId) {
        if (DEBUG) Slog.d(TAG, "activateEscrowTokens: user=" + userId);
        synchronized (mSpManager) {
            disableEscrowTokenOnNonManagedDevicesIfNeeded(userId);
            for (long handle : mSpManager.getPendingTokensForUser(userId)) {
                Slog.i(TAG, String.format("activateEscrowTokens: %x %d ", handle, userId));
                mSpManager.activateTokenBasedSyntheticPassword(handle, auth, userId);
            }
        }
    }

    private boolean isEscrowTokenActive(long handle, int userId) {
        synchronized (mSpManager) {
            return mSpManager.existsHandle(handle, userId);
        }
    }

    @Override
    public boolean hasPendingEscrowToken(int userId) {
        checkPasswordReadPermission(userId);
        synchronized (mSpManager) {
            return !mSpManager.getPendingTokensForUser(userId).isEmpty();
        }
    }

    private boolean removeEscrowToken(long handle, int userId) {
        synchronized (mSpManager) {
            if (handle == getSyntheticPasswordHandleLocked(userId)) {
                Slog.w(TAG, "Cannot remove password handle");
                return false;
            }
            if (mSpManager.removePendingToken(handle, userId)) {
                return true;
            }
            if (mSpManager.existsHandle(handle, userId)) {
                mSpManager.destroyTokenBasedSyntheticPassword(handle, userId);
                return true;
            } else {
                return false;
            }
        }
    }

    private boolean setLockCredentialWithToken(LockscreenCredential credential, long tokenHandle,
            byte[] token, int userId) {
        boolean result;
        synchronized (mSpManager) {
            if (!mSpManager.hasEscrowData(userId)) {
                throw new SecurityException("Escrow token is disabled on the current user");
            }
            result = setLockCredentialWithTokenInternalLocked(
                    credential, tokenHandle, token, userId);
        }
        if (result) {
            synchronized (mSeparateChallengeLock) {
                setSeparateProfileChallengeEnabledLocked(userId, true, /* unused */ null);
            }
            if (credential.isNone()) {
                // If clearing credential, unlock the user manually in order to progress user start
                // Call unlockUser() on a handler thread so no lock is held (either by LSS or by
                // the caller like DPMS), otherwise it can lead to deadlock.
                mHandler.post(() -> unlockUser(userId, null, null));
            }
            notifyPasswordChanged(userId);
            notifySeparateProfileChallengeChanged(userId);
        }
        return result;
    }

    @GuardedBy("mSpManager")
    private boolean setLockCredentialWithTokenInternalLocked(LockscreenCredential credential,
            long tokenHandle, byte[] token, int userId) {
        final AuthenticationResult result;
        result = mSpManager.unwrapTokenBasedSyntheticPassword(
                getGateKeeperService(), tokenHandle, token, userId);
        if (result.authToken == null) {
            Slog.w(TAG, "Invalid escrow token supplied");
            return false;
        }
        if (result.gkResponse.getResponseCode() != VerifyCredentialResponse.RESPONSE_OK) {
            // Most likely, an untrusted credential reset happened in the past which
            // changed the synthetic password
            Slog.e(TAG, "Obsolete token: synthetic password derived but it fails GK "
                    + "verification.");
            return false;
        }
        onAuthTokenKnownForUser(userId, result.authToken);
        long oldHandle = getSyntheticPasswordHandleLocked(userId);
        setLockCredentialWithAuthTokenLocked(credential, result.authToken, userId);
        mSpManager.destroyPasswordBasedSyntheticPassword(oldHandle, userId);
        return true;
    }

    private boolean unlockUserWithToken(long tokenHandle, byte[] token, int userId) {
        AuthenticationResult authResult;
        synchronized (mSpManager) {
            if (!mSpManager.hasEscrowData(userId)) {
                throw new SecurityException("Escrow token is disabled on the current user");
            }
            authResult = mSpManager.unwrapTokenBasedSyntheticPassword(getGateKeeperService(),
                    tokenHandle, token, userId);
            if (authResult.authToken == null) {
                Slog.w(TAG, "Invalid escrow token supplied");
                return false;
            }
        }
        // TODO: Reset biometrics lockout here. Ideally that should be self-contained inside
        // onCredentialVerified(), which will require some refactoring on the current lockout
        // reset logic.

        onCredentialVerified(authResult.authToken, CHALLENGE_NONE, 0, null,
                loadPasswordMetrics(authResult.authToken, userId), userId);
        return true;
    }

    @Override
    public boolean tryUnlockWithCachedUnifiedChallenge(int userId) {
        try (LockscreenCredential cred = mManagedProfilePasswordCache.retrievePassword(userId)) {
            if (cred == null) {
                return false;
            }
            return doVerifyCredential(cred, CHALLENGE_NONE, 0, userId, null /* progressCallback */)
                    .getResponseCode() == VerifyCredentialResponse.RESPONSE_OK;
        }
    }

    @Override
    public void removeCachedUnifiedChallenge(int userId) {
        mManagedProfilePasswordCache.removePassword(userId);
    }

    static String timestampToString(long timestamp) {
        return new SimpleDateFormat("yyyy-MM-dd HH:mm:ss").format(new Date(timestamp));
    }

    private static String credentialTypeToString(int credentialType) {
        switch (credentialType) {
            case CREDENTIAL_TYPE_NONE:
                return "None";
            case CREDENTIAL_TYPE_PATTERN:
                return "Pattern";
            case CREDENTIAL_TYPE_PIN:
                return "Pin";
            case CREDENTIAL_TYPE_PASSWORD:
                return "Password";
            default:
                return "Unknown " + credentialType;
        }
    }

    @Override
    protected void dump(FileDescriptor fd, PrintWriter printWriter, String[] args) {
        if (!DumpUtils.checkDumpPermission(mContext, TAG, printWriter)) return;
        IndentingPrintWriter pw = new IndentingPrintWriter(printWriter, "  ");

        pw.println("Current lock settings service state:");
        pw.println();

        pw.println("User State:");
        pw.increaseIndent();
        List<UserInfo> users = mUserManager.getUsers();
        for (int user = 0; user < users.size(); user++) {
            final int userId = users.get(user).id;
            pw.println("User " + userId);
            pw.increaseIndent();
            synchronized (mSpManager) {
                pw.println(String.format("SP Handle: %x",
                        getSyntheticPasswordHandleLocked(userId)));
                pw.println(String.format("Last changed: %s (%x)",
                        timestampToString(getLong(SYNTHETIC_PASSWORD_UPDATE_TIME_KEY, 0, userId)),
                        getLong(PREV_SYNTHETIC_PASSWORD_HANDLE_KEY, 0, userId)));
            }
            try {
                pw.println(String.format("SID: %x",
                        getGateKeeperService().getSecureUserId(userId)));
            } catch (RemoteException e) {
                // ignore.
            }
            // It's OK to dump the password type since anyone with physical access can just
            // observe it from the keyguard directly.
            pw.println("Quality: " + getKeyguardStoredQuality(userId));
            pw.println("CredentialType: " + credentialTypeToString(
                    getCredentialTypeInternal(userId)));
            pw.println("SeparateChallenge: " + getSeparateProfileChallengeEnabledInternal(userId));
            pw.println(String.format("Metrics: %s",
                    getUserPasswordMetrics(userId) != null ? "known" : "unknown"));
            pw.decreaseIndent();
        }
        pw.println();
        pw.decreaseIndent();

        pw.println("Storage:");
        pw.increaseIndent();
        mStorage.dump(pw);
        pw.println();
        pw.decreaseIndent();

        pw.println("StrongAuth:");
        pw.increaseIndent();
        mStrongAuth.dump(pw);
        pw.println();
        pw.decreaseIndent();

        pw.println("RebootEscrow:");
        pw.increaseIndent();
        mRebootEscrowManager.dump(pw);
        pw.println();
        pw.decreaseIndent();
    }

    /**
     * Cryptographically disable escrow token support for the current user, if the user is not
     * managed (either user has a profile owner, or if device is managed). Do not disable
     * if we are running an automotive build.
     */
    private void disableEscrowTokenOnNonManagedDevicesIfNeeded(int userId) {
        final UserManagerInternal userManagerInternal = mInjector.getUserManagerInternal();

        // Managed profile should have escrow enabled
        if (userManagerInternal.isUserManaged(userId)) {
            Slog.i(TAG, "Managed profile can have escrow token");
            return;
        }

        // Devices with Device Owner should have escrow enabled on all users.
        if (userManagerInternal.isDeviceManaged()) {
            Slog.i(TAG, "Corp-owned device can have escrow token");
            return;
        }

        // If the device is yet to be provisioned (still in SUW), there is still
        // a chance that Device Owner will be set on the device later, so postpone
        // disabling escrow token for now.
        if (!mInjector.getDeviceStateCache().isDeviceProvisioned()) {
            Slog.i(TAG, "Postpone disabling escrow tokens until device is provisioned");
            return;
        }

        // Escrow tokens are enabled on automotive builds.
        if (mContext.getPackageManager().hasSystemFeature(PackageManager.FEATURE_AUTOMOTIVE)) {
            return;
        }

        // Disable escrow token permanently on all other device/user types.
        Slog.i(TAG, "Disabling escrow token on user " + userId);
        if (isSyntheticPasswordBasedCredentialLocked(userId)) {
            mSpManager.destroyEscrowData(userId);
        }
    }

    /**
     * Schedules garbage collection to sanitize lockscreen credential remnants in memory.
     *
     * One source of leftover lockscreen credentials is the unmarshalled binder method arguments.
     * Since this method will be called within the binder implementation method, a small delay is
     * added before the GC operation to allow the enclosing binder proxy code to complete and
     * release references to the argument.
     */
    private void scheduleGc() {
        mHandler.postDelayed(() -> {
            System.gc();
            System.runFinalization();
            System.gc();
        }, 2000);
    }

    private class DeviceProvisionedObserver extends ContentObserver {
        private final Uri mDeviceProvisionedUri = Settings.Global.getUriFor(
                Settings.Global.DEVICE_PROVISIONED);

        private boolean mRegistered;

        public DeviceProvisionedObserver() {
            super(null);
        }

        @Override
        public void onChange(boolean selfChange, Uri uri, @UserIdInt int userId) {
            if (mDeviceProvisionedUri.equals(uri)) {
                updateRegistration();

                if (isProvisioned()) {
                    Slog.i(TAG, "Reporting device setup complete to IGateKeeperService");
                    reportDeviceSetupComplete();
                    clearFrpCredentialIfOwnerNotSecure();
                }
            }
        }

        public void onSystemReady() {
            if (frpCredentialEnabled(mContext)) {
                updateRegistration();
            } else {
                // If we don't intend to use frpCredentials and we're not provisioned yet, send
                // deviceSetupComplete immediately, so gatekeeper can discard any lingering
                // credentials immediately.
                if (!isProvisioned()) {
                    Slog.i(TAG, "FRP credential disabled, reporting device setup complete "
                            + "to Gatekeeper immediately");
                    reportDeviceSetupComplete();
                }
            }
        }

        private void reportDeviceSetupComplete() {
            try {
                getGateKeeperService().reportDeviceSetupComplete();
            } catch (RemoteException e) {
                Slog.e(TAG, "Failure reporting to IGateKeeperService", e);
            }
        }

        /**
         * Clears the FRP credential if the user that controls it does not have a secure
         * lockscreen.
         */
        private void clearFrpCredentialIfOwnerNotSecure() {
            List<UserInfo> users = mUserManager.getUsers();
            for (UserInfo user : users) {
                if (userOwnsFrpCredential(mContext, user)) {
                    if (!isUserSecure(user.id)) {
                        mStorage.writePersistentDataBlock(PersistentData.TYPE_NONE, user.id,
                                0, null);
                    }
                    return;
                }
            }
        }

        private void updateRegistration() {
            boolean register = !isProvisioned();
            if (register == mRegistered) {
                return;
            }
            if (register) {
                mContext.getContentResolver().registerContentObserver(mDeviceProvisionedUri,
                        false, this);
            } else {
                mContext.getContentResolver().unregisterContentObserver(this);
            }
            mRegistered = register;
        }

        private boolean isProvisioned() {
            return Settings.Global.getInt(mContext.getContentResolver(),
                    Settings.Global.DEVICE_PROVISIONED, 0) != 0;
        }
    }

    private final class LocalService extends LockSettingsInternal {

        @Override
        public long addEscrowToken(byte[] token, int userId,
                EscrowTokenStateChangeCallback callback) {
            return LockSettingsService.this.addEscrowToken(token, userId, callback);
        }

        @Override
        public boolean removeEscrowToken(long handle, int userId) {
            return LockSettingsService.this.removeEscrowToken(handle, userId);
        }

        @Override
        public boolean isEscrowTokenActive(long handle, int userId) {
            return LockSettingsService.this.isEscrowTokenActive(handle, userId);
        }

        @Override
        public boolean setLockCredentialWithToken(LockscreenCredential credential, long tokenHandle,
                byte[] token, int userId) {
            if (!mHasSecureLockScreen) {
                throw new UnsupportedOperationException(
                        "This operation requires secure lock screen feature.");
            }
            return LockSettingsService.this.setLockCredentialWithToken(
                    credential, tokenHandle, token, userId);
        }

        @Override
        public boolean unlockUserWithToken(long tokenHandle, byte[] token, int userId) {
            return LockSettingsService.this.unlockUserWithToken(tokenHandle, token, userId);
        }

        @Override
        public PasswordMetrics getUserPasswordMetrics(int userHandle) {
            long identity = Binder.clearCallingIdentity();
            try {
                if (isManagedProfileWithUnifiedLock(userHandle)) {
                    // A managed profile with unified challenge is supposed to be protected by the
                    // parent lockscreen, so asking for its password metrics is not really useful,
                    // as this method would just return the metrics of the random profile password
                    Slog.w(TAG, "Querying password metrics for unified challenge profile: "
                            + userHandle);
                }
            } finally {
                Binder.restoreCallingIdentity(identity);
            }
            return LockSettingsService.this.getUserPasswordMetrics(userHandle);
        }

        @Override
        public void prepareRebootEscrow() {
            if (!mRebootEscrowManager.prepareRebootEscrow()) {
                return;
            }
            mStrongAuth.requireStrongAuth(STRONG_AUTH_REQUIRED_FOR_UNATTENDED_UPDATE, USER_ALL);
        }

        @Override
        public void setRebootEscrowListener(RebootEscrowListener listener) {
            mRebootEscrowManager.setRebootEscrowListener(listener);
        }

        @Override
        public void clearRebootEscrow() {
            if (!mRebootEscrowManager.clearRebootEscrow()) {
                return;
            }
            mStrongAuth.noLongerRequireStrongAuth(STRONG_AUTH_REQUIRED_FOR_UNATTENDED_UPDATE,
                    USER_ALL);
        }

        @Override
        public boolean armRebootEscrow() {
            return mRebootEscrowManager.armRebootEscrowIfNeeded();
        }

        @Override
        public void refreshStrongAuthTimeout(int userId) {
            mStrongAuth.refreshStrongAuthTimeout(userId);
        }
    }

    private class RebootEscrowCallbacks implements RebootEscrowManager.Callbacks {
        @Override
        public boolean isUserSecure(int userId) {
            return LockSettingsService.this.isUserSecure(userId);
        }

        @Override
        public void onRebootEscrowRestored(byte spVersion, byte[] syntheticPassword, int userId) {
            SyntheticPasswordManager.AuthenticationToken
                    authToken = new SyntheticPasswordManager.AuthenticationToken(spVersion);
            authToken.recreateDirectly(syntheticPassword);
            onCredentialVerified(authToken, CHALLENGE_NONE, 0, null,
                    loadPasswordMetrics(authToken, userId), userId);
        }
    }
}<|MERGE_RESOLUTION|>--- conflicted
+++ resolved
@@ -2008,23 +2008,19 @@
     public VerifyCredentialResponse checkCredential(LockscreenCredential credential, int userId,
             ICheckCredentialProgressCallback progressCallback) {
         checkPasswordReadPermission(userId);
-<<<<<<< HEAD
-        VerifyCredentialResponse response = doVerifyCredential(credential, CHALLENGE_NONE,
-                                             0, userId, progressCallback);
-        if ((response.getResponseCode() == VerifyCredentialResponse.RESPONSE_OK) &&
-                                           (userId == UserHandle.USER_OWNER)) {
+        try {
+            VerifyCredentialResponse response = doVerifyCredential(credential, CHALLENGE_NONE,
+                                                 0, userId, progressCallback);
+            if ((response.getResponseCode() == VerifyCredentialResponse.RESPONSE_OK) &&
+                                               (userId == UserHandle.USER_OWNER)) {
                 //TODO(b/127810705): Update to credentials to use LockscreenCredential
                 String credentialString = credential.isNone() ? null : new String(credential.getCredential());
                 retainPassword(credentialString);
-        }
-        return response;
-=======
-        try {
-            return doVerifyCredential(credential, CHALLENGE_NONE, 0, userId, progressCallback);
+            }
+            return response;
         } finally {
             scheduleGc();
         }
->>>>>>> 8d8aa56f
     }
 
     @Override
