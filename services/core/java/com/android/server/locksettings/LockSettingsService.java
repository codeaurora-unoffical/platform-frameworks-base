/*
 * Copyright (C) 2012 The Android Open Source Project
 *
 * Licensed under the Apache License, Version 2.0 (the "License");
 * you may not use this file except in compliance with the License.
 * You may obtain a copy of the License at
 *
 *      http://www.apache.org/licenses/LICENSE-2.0
 *
 * Unless required by applicable law or agreed to in writing, software
 * distributed under the License is distributed on an "AS IS" BASIS,
 * WITHOUT WARRANTIES OR CONDITIONS OF ANY KIND, either express or implied.
 * See the License for the specific language governing permissions and
 * limitations under the License.
 */

package com.android.server.locksettings;

import static android.Manifest.permission.ACCESS_KEYGUARD_SECURE_STORAGE;
import static android.Manifest.permission.READ_CONTACTS;
import static android.content.Context.KEYGUARD_SERVICE;
import static android.content.pm.PackageManager.PERMISSION_GRANTED;
import static android.os.UserHandle.USER_ALL;

import static com.android.internal.widget.LockPatternUtils.CREDENTIAL_TYPE_NONE;
import static com.android.internal.widget.LockPatternUtils.CREDENTIAL_TYPE_PASSWORD;
import static com.android.internal.widget.LockPatternUtils.CREDENTIAL_TYPE_PASSWORD_OR_PIN;
import static com.android.internal.widget.LockPatternUtils.CREDENTIAL_TYPE_PATTERN;
import static com.android.internal.widget.LockPatternUtils.CREDENTIAL_TYPE_PIN;
import static com.android.internal.widget.LockPatternUtils.EscrowTokenStateChangeCallback;
import static com.android.internal.widget.LockPatternUtils.SYNTHETIC_PASSWORD_HANDLE_KEY;
import static com.android.internal.widget.LockPatternUtils.StrongAuthTracker.STRONG_AUTH_REQUIRED_AFTER_LOCKOUT;
import static com.android.internal.widget.LockPatternUtils.StrongAuthTracker.STRONG_AUTH_REQUIRED_FOR_UNATTENDED_UPDATE;
import static com.android.internal.widget.LockPatternUtils.USER_FRP;
import static com.android.internal.widget.LockPatternUtils.frpCredentialEnabled;
import static com.android.internal.widget.LockPatternUtils.userOwnsFrpCredential;

import android.annotation.IntDef;
import android.annotation.NonNull;
import android.annotation.Nullable;
import android.annotation.UserIdInt;
import android.app.ActivityManager;
import android.app.IActivityManager;
import android.app.KeyguardManager;
import android.app.Notification;
import android.app.NotificationManager;
import android.app.PendingIntent;
import android.app.admin.DevicePolicyManager;
import android.app.admin.DevicePolicyManagerInternal;
import android.app.admin.DeviceStateCache;
import android.app.admin.PasswordMetrics;
import android.app.backup.BackupManager;
import android.app.trust.IStrongAuthTracker;
import android.app.trust.TrustManager;
import android.content.BroadcastReceiver;
import android.content.ContentResolver;
import android.content.Context;
import android.content.Intent;
import android.content.IntentFilter;
import android.content.pm.PackageManager;
import android.content.pm.UserInfo;
import android.content.res.Resources;
import android.database.ContentObserver;
import android.database.sqlite.SQLiteDatabase;
import android.hardware.authsecret.V1_0.IAuthSecret;
import android.hardware.biometrics.BiometricManager;
import android.hardware.face.Face;
import android.hardware.face.FaceManager;
import android.hardware.fingerprint.Fingerprint;
import android.hardware.fingerprint.FingerprintManager;
import android.net.Uri;
import android.os.Binder;
import android.os.Bundle;
import android.os.Handler;
import android.os.IBinder;
import android.os.IProgressListener;
import android.os.Process;
import android.os.RemoteException;
import android.os.ResultReceiver;
import android.os.ServiceManager;
import android.os.ShellCallback;
import android.os.StrictMode;
import android.os.SystemProperties;
import android.os.UserHandle;
import android.os.UserManager;
import android.os.UserManagerInternal;
import android.os.storage.IStorageManager;
import android.os.storage.StorageManager;
import android.provider.Settings;
import android.provider.Settings.Secure;
import android.provider.Settings.SettingNotFoundException;
import android.security.KeyStore;
import android.security.keystore.AndroidKeyStoreProvider;
import android.security.keystore.KeyProperties;
import android.security.keystore.KeyProtection;
import android.security.keystore.UserNotAuthenticatedException;
import android.security.keystore.recovery.KeyChainProtectionParams;
import android.security.keystore.recovery.KeyChainSnapshot;
import android.security.keystore.recovery.RecoveryCertPath;
import android.security.keystore.recovery.WrappedApplicationKey;
import android.service.gatekeeper.GateKeeperResponse;
import android.service.gatekeeper.IGateKeeperService;
import android.text.TextUtils;
import android.util.ArrayMap;
import android.util.ArraySet;
import android.util.EventLog;
import android.util.Slog;
import android.util.SparseArray;

import com.android.internal.annotations.GuardedBy;
import com.android.internal.annotations.VisibleForTesting;
import com.android.internal.messages.nano.SystemMessageProto.SystemMessage;
import com.android.internal.notification.SystemNotificationChannels;
import com.android.internal.util.ArrayUtils;
import com.android.internal.util.DumpUtils;
import com.android.internal.util.IndentingPrintWriter;
import com.android.internal.util.Preconditions;
import com.android.internal.widget.ICheckCredentialProgressCallback;
import com.android.internal.widget.ILockSettings;
import com.android.internal.widget.LockPatternUtils;
import com.android.internal.widget.LockSettingsInternal;
import com.android.internal.widget.LockscreenCredential;
import com.android.internal.widget.RebootEscrowListener;
import com.android.internal.widget.VerifyCredentialResponse;
import com.android.server.LocalServices;
import com.android.server.ServiceThread;
import com.android.server.SystemService;
import com.android.server.locksettings.LockSettingsStorage.CredentialHash;
import com.android.server.locksettings.LockSettingsStorage.PersistentData;
import com.android.server.locksettings.SyntheticPasswordManager.AuthenticationResult;
import com.android.server.locksettings.SyntheticPasswordManager.AuthenticationToken;
import com.android.server.locksettings.recoverablekeystore.RecoverableKeyStoreManager;
import com.android.server.wm.WindowManagerInternal;

import libcore.util.HexEncoding;

import java.io.ByteArrayOutputStream;
import java.io.FileDescriptor;
import java.io.FileNotFoundException;
import java.io.IOException;
import java.io.PrintWriter;
import java.security.InvalidAlgorithmParameterException;
import java.security.InvalidKeyException;
import java.security.KeyStoreException;
import java.security.MessageDigest;
import java.security.NoSuchAlgorithmException;
import java.security.SecureRandom;
import java.security.UnrecoverableKeyException;
import java.security.cert.CertificateException;
import java.text.SimpleDateFormat;
import java.util.ArrayList;
import java.util.Arrays;
import java.util.Date;
import java.util.List;
import java.util.Map;
import java.util.NoSuchElementException;
import java.util.Objects;
import java.util.Set;
import java.util.concurrent.CountDownLatch;
import java.util.concurrent.TimeUnit;

import javax.crypto.BadPaddingException;
import javax.crypto.Cipher;
import javax.crypto.IllegalBlockSizeException;
import javax.crypto.KeyGenerator;
import javax.crypto.NoSuchPaddingException;
import javax.crypto.SecretKey;
import javax.crypto.spec.GCMParameterSpec;

/**
 * Keeps the lock pattern/password data and related settings for each user. Used by
 * LockPatternUtils. Needs to be a service because Settings app also needs to be able to save
 * lockscreen information for secondary users.
 *
 * @hide
 */
public class LockSettingsService extends ILockSettings.Stub {
    private static final String TAG = "LockSettingsService";
    private static final String PERMISSION = ACCESS_KEYGUARD_SECURE_STORAGE;
    private static final boolean DEBUG = false;

    private static final int PROFILE_KEY_IV_SIZE = 12;
    private static final String SEPARATE_PROFILE_CHALLENGE_KEY = "lockscreen.profilechallenge";
    private static final String PREV_SYNTHETIC_PASSWORD_HANDLE_KEY = "prev-sp-handle";
    private static final String SYNTHETIC_PASSWORD_UPDATE_TIME_KEY = "sp-handle-ts";
    private static final String USER_SERIAL_NUMBER_KEY = "serial-number";

    // No challenge provided
    private static final int CHALLENGE_NONE = 0;
    // Challenge was provided from the external caller (non-LockSettingsService)
    private static final int CHALLENGE_FROM_CALLER = 1;
    // Challenge was generated from within LockSettingsService, for resetLockout. When challenge
    // type is set to internal, LSS will revokeChallenge after all profiles for that user are
    // unlocked.
    private static final int CHALLENGE_INTERNAL = 2;

    @IntDef({CHALLENGE_NONE,
            CHALLENGE_FROM_CALLER,
            CHALLENGE_INTERNAL})
    @interface ChallengeType {}

    // Order of holding lock: mSeparateChallengeLock -> mSpManager -> this
    // Do not call into ActivityManager while holding mSpManager lock.
    private final Object mSeparateChallengeLock = new Object();
    private static final String DEFAULT_PASSWORD = "default_password";

    private final DeviceProvisionedObserver mDeviceProvisionedObserver =
            new DeviceProvisionedObserver();

    private final Injector mInjector;
    private final Context mContext;
    @VisibleForTesting
    protected final Handler mHandler;
    @VisibleForTesting
    protected final LockSettingsStorage mStorage;
    private final LockSettingsStrongAuth mStrongAuth;
    private final SynchronizedStrongAuthTracker mStrongAuthTracker;

    private final NotificationManager mNotificationManager;
    private final UserManager mUserManager;
    private final IStorageManager mStorageManager;
    private final IActivityManager mActivityManager;
    private final SyntheticPasswordManager mSpManager;

    private final KeyStore mKeyStore;
    private static String mSavePassword = DEFAULT_PASSWORD;

    private final RecoverableKeyStoreManager mRecoverableKeyStoreManager;

    private final RebootEscrowManager mRebootEscrowManager;

    private boolean mFirstCallToVold;

    // Current password metric for all users on the device. Updated when user unlocks
    // the device or changes password. Removed when user is stopped.
    @GuardedBy("this")
    final SparseArray<PasswordMetrics> mUserPasswordMetrics = new SparseArray<>();
    @VisibleForTesting
    protected boolean mHasSecureLockScreen;

    protected IGateKeeperService mGateKeeperService;
    protected IAuthSecret mAuthSecretService;

    private static final String GSI_RUNNING_PROP = "ro.gsid.image_running";

    /**
     * The UIDs that are used for system credential storage in keystore.
     */
    private static final int[] SYSTEM_CREDENTIAL_UIDS = {
            Process.WIFI_UID, Process.VPN_UID,
            Process.ROOT_UID, Process.SYSTEM_UID };

    // This class manages life cycle events for encrypted users on File Based Encryption (FBE)
    // devices. The most basic of these is to show/hide notifications about missing features until
    // the user unlocks the account and credential-encrypted storage is available.
    public static final class Lifecycle extends SystemService {
        private LockSettingsService mLockSettingsService;

        public Lifecycle(Context context) {
            super(context);
        }

        @Override
        public void onStart() {
            AndroidKeyStoreProvider.install();
            mLockSettingsService = new LockSettingsService(getContext());
            publishBinderService("lock_settings", mLockSettingsService);
        }

        @Override
        public void onBootPhase(int phase) {
            super.onBootPhase(phase);
            if (phase == PHASE_ACTIVITY_MANAGER_READY) {
                mLockSettingsService.migrateOldDataAfterSystemReady();
            }
        }

        @Override
        public void onStartUser(int userHandle) {
            mLockSettingsService.onStartUser(userHandle);
        }

        @Override
        public void onUnlockUser(int userHandle) {
            mLockSettingsService.onUnlockUser(userHandle);
        }

        @Override
        public void onCleanupUser(int userHandle) {
            mLockSettingsService.onCleanupUser(userHandle);
        }
    }

    @VisibleForTesting
    protected static class SynchronizedStrongAuthTracker
            extends LockPatternUtils.StrongAuthTracker {
        public SynchronizedStrongAuthTracker(Context context) {
            super(context);
        }

        @Override
        protected void handleStrongAuthRequiredChanged(int strongAuthFlags, int userId) {
            synchronized (this) {
                super.handleStrongAuthRequiredChanged(strongAuthFlags, userId);
            }
        }

        @Override
        public int getStrongAuthForUser(int userId) {
            synchronized (this) {
                return super.getStrongAuthForUser(userId);
            }
        }

        void register(LockSettingsStrongAuth strongAuth) {
            strongAuth.registerStrongAuthTracker(this.mStub);
        }
    }

    private class PendingResetLockout {
        final int mUserId;
        final byte[] mHAT;
        PendingResetLockout(int userId, byte[] hat) {
            mUserId = userId;
            mHAT = hat;
        }
    }

    private LockscreenCredential generateRandomProfilePassword() {
        byte[] randomLockSeed = new byte[] {};
        try {
            randomLockSeed = SecureRandom.getInstance("SHA1PRNG").generateSeed(40);
            char[] newPasswordChars = HexEncoding.encode(randomLockSeed);
            byte[] newPassword = new byte[newPasswordChars.length];
            for (int i = 0; i < newPasswordChars.length; i++) {
                newPassword[i] = (byte) newPasswordChars[i];
            }
            LockscreenCredential credential =
                    LockscreenCredential.createManagedPassword(newPassword);
            Arrays.fill(newPasswordChars, '\u0000');
            Arrays.fill(newPassword, (byte) 0);
            Arrays.fill(randomLockSeed, (byte) 0);
            return credential;
        } catch (NoSuchAlgorithmException e) {
            throw new IllegalStateException("Fail to generate profile password", e);
        }
    }

    /**
     * Tie managed profile to primary profile if it is in unified mode and not tied before.
     *
     * @param managedUserId Managed profile user Id
     * @param managedUserPassword Managed profile original password (when it has separated lock).
     */
    public void tieManagedProfileLockIfNecessary(int managedUserId,
            LockscreenCredential managedUserPassword) {
        if (DEBUG) Slog.v(TAG, "Check child profile lock for user: " + managedUserId);
        // Only for managed profile
        if (!mUserManager.getUserInfo(managedUserId).isManagedProfile()) {
            return;
        }
        // Do not tie managed profile when work challenge is enabled
        if (getSeparateProfileChallengeEnabledInternal(managedUserId)) {
            return;
        }
        // Do not tie managed profile to parent when it's done already
        if (mStorage.hasChildProfileLock(managedUserId)) {
            return;
        }
        // Do not tie it to parent when parent does not have a screen lock
        final int parentId = mUserManager.getProfileParent(managedUserId).id;
        if (!isUserSecure(parentId)) {
            if (DEBUG) Slog.v(TAG, "Parent does not have a screen lock");
            return;
        }
        // Do not tie when the parent has no SID (but does have a screen lock).
        // This can only happen during an upgrade path where SID is yet to be
        // generated when the user unlocks for the first time.
        try {
            if (getGateKeeperService().getSecureUserId(parentId) == 0) {
                return;
            }
        } catch (RemoteException e) {
            Slog.e(TAG, "Failed to talk to GateKeeper service", e);
            return;
        }
        if (DEBUG) Slog.v(TAG, "Tie managed profile to parent now!");
        try (LockscreenCredential unifiedProfilePassword = generateRandomProfilePassword()) {
            setLockCredentialInternal(unifiedProfilePassword, managedUserPassword, managedUserId,
                    /* isLockTiedToParent= */ true);
            tieProfileLockToParent(managedUserId, unifiedProfilePassword);
        }
    }

    static class Injector {

        protected Context mContext;

        public Injector(Context context) {
            mContext = context;
        }

        public Context getContext() {
            return mContext;
        }

        public ServiceThread getServiceThread() {
            ServiceThread handlerThread = new ServiceThread(TAG, Process.THREAD_PRIORITY_BACKGROUND,
                    true /*allowIo*/);
            handlerThread.start();
            return handlerThread;
        }

        public Handler getHandler(ServiceThread handlerThread) {
            return new Handler(handlerThread.getLooper());
        }

        public LockSettingsStorage getStorage() {
            final LockSettingsStorage storage = new LockSettingsStorage(mContext);
            storage.setDatabaseOnCreateCallback(new LockSettingsStorage.Callback() {
                @Override
                public void initialize(SQLiteDatabase db) {
                    // Get the lockscreen default from a system property, if available
                    boolean lockScreenDisable = SystemProperties.getBoolean(
                            "ro.lockscreen.disable.default", false);
                    if (lockScreenDisable) {
                        storage.writeKeyValue(db, LockPatternUtils.DISABLE_LOCKSCREEN_KEY, "1", 0);
                    }
                }
            });
            return storage;
        }

        public LockSettingsStrongAuth getStrongAuth() {
            return new LockSettingsStrongAuth(mContext);
        }

        public SynchronizedStrongAuthTracker getStrongAuthTracker() {
            return new SynchronizedStrongAuthTracker(mContext);
        }

        public IActivityManager getActivityManager() {
            return ActivityManager.getService();
        }

        public NotificationManager getNotificationManager() {
            return (NotificationManager) mContext.getSystemService(Context.NOTIFICATION_SERVICE);
        }

        public UserManager getUserManager() {
            return (UserManager) mContext.getSystemService(Context.USER_SERVICE);
        }

        public UserManagerInternal getUserManagerInternal() {
            return LocalServices.getService(UserManagerInternal.class);
        }

        /**
         * Return the {@link DevicePolicyManager} object.
         *
         * Since LockSettingsService is considered a lower-level component than DevicePolicyManager,
         * do NOT hold any lock in this class while calling into DevicePolicyManager to prevent
         * the risk of deadlock.
         */
        public DevicePolicyManager getDevicePolicyManager() {
            return (DevicePolicyManager) mContext.getSystemService(Context.DEVICE_POLICY_SERVICE);
        }

        public DeviceStateCache getDeviceStateCache() {
            return DeviceStateCache.getInstance();
        }

        public KeyStore getKeyStore() {
            return KeyStore.getInstance();
        }

        public RecoverableKeyStoreManager getRecoverableKeyStoreManager(KeyStore keyStore) {
            return RecoverableKeyStoreManager.getInstance(mContext, keyStore);
        }

        public IStorageManager getStorageManager() {
            final IBinder service = ServiceManager.getService("mount");
            if (service != null) {
                return IStorageManager.Stub.asInterface(service);
            }
            return null;
        }

        public SyntheticPasswordManager getSyntheticPasswordManager(LockSettingsStorage storage) {
            return new SyntheticPasswordManager(getContext(), storage, getUserManager(),
                    new PasswordSlotManager());
        }

        public RebootEscrowManager getRebootEscrowManager(RebootEscrowManager.Callbacks callbacks,
                LockSettingsStorage storage) {
            return new RebootEscrowManager(mContext, callbacks, storage);
        }

        public boolean hasEnrolledBiometrics(int userId) {
            BiometricManager bm = mContext.getSystemService(BiometricManager.class);
            return bm.hasEnrolledBiometrics(userId);
        }

        public int binderGetCallingUid() {
            return Binder.getCallingUid();
        }

        public boolean isGsiRunning() {
            return SystemProperties.getInt(GSI_RUNNING_PROP, 0) > 0;
        }

        public FingerprintManager getFingerprintManager() {
            if (mContext.getPackageManager().hasSystemFeature(PackageManager.FEATURE_FINGERPRINT)) {
                return (FingerprintManager) mContext.getSystemService(Context.FINGERPRINT_SERVICE);
            } else {
                return null;
            }
        }

        public FaceManager getFaceManager() {
            if (mContext.getPackageManager().hasSystemFeature(PackageManager.FEATURE_FACE)) {
                return (FaceManager) mContext.getSystemService(Context.FACE_SERVICE);
            } else {
                return null;
            }
        }

        public int settingsGlobalGetInt(ContentResolver contentResolver, String keyName,
                int defaultValue) {
            return Settings.Global.getInt(contentResolver, keyName, defaultValue);
        }
    }

    public LockSettingsService(Context context) {
        this(new Injector(context));
    }

    @VisibleForTesting
    protected LockSettingsService(Injector injector) {
        mInjector = injector;
        mContext = injector.getContext();
        mKeyStore = injector.getKeyStore();
        mRecoverableKeyStoreManager = injector.getRecoverableKeyStoreManager(mKeyStore);
        mHandler = injector.getHandler(injector.getServiceThread());
        mStrongAuth = injector.getStrongAuth();
        mActivityManager = injector.getActivityManager();

        mFirstCallToVold = true;

        IntentFilter filter = new IntentFilter();
        filter.addAction(Intent.ACTION_USER_ADDED);
        filter.addAction(Intent.ACTION_USER_STARTING);
        filter.addAction(Intent.ACTION_USER_REMOVED);
        injector.getContext().registerReceiverAsUser(mBroadcastReceiver, UserHandle.ALL, filter,
                null, null);

        mStorage = injector.getStorage();
        mNotificationManager = injector.getNotificationManager();
        mUserManager = injector.getUserManager();
        mStorageManager = injector.getStorageManager();
        mStrongAuthTracker = injector.getStrongAuthTracker();
        mStrongAuthTracker.register(mStrongAuth);

        mSpManager = injector.getSyntheticPasswordManager(mStorage);

        mRebootEscrowManager = injector.getRebootEscrowManager(new RebootEscrowCallbacks(),
                mStorage);

        LocalServices.addService(LockSettingsInternal.class, new LocalService());
    }

    /**
     * If the account is credential-encrypted, show notification requesting the user to unlock the
     * device.
     */
    private void maybeShowEncryptionNotificationForUser(@UserIdInt int userId) {
        final UserInfo user = mUserManager.getUserInfo(userId);
        if (!user.isManagedProfile()) {
            // When the user is locked, we communicate it loud-and-clear
            // on the lockscreen; we only show a notification below for
            // locked managed profiles.
            return;
        }

        if (isUserKeyUnlocked(userId)) {
            // If storage is not locked, the user will be automatically unlocked so there is
            // no need to show the notification.
            return;
        }

        final UserHandle userHandle = user.getUserHandle();
        final boolean isSecure = isUserSecure(userId);
        if (isSecure && !mUserManager.isUserUnlockingOrUnlocked(userHandle)) {
            UserInfo parent = mUserManager.getProfileParent(userId);
            if (parent != null &&
                    mUserManager.isUserUnlockingOrUnlocked(parent.getUserHandle()) &&
                    !mUserManager.isQuietModeEnabled(userHandle)) {
                // Only show notifications for managed profiles once their parent
                // user is unlocked.
                showEncryptionNotificationForProfile(userHandle);
            }
        }
    }

    private void showEncryptionNotificationForProfile(UserHandle user) {
        Resources r = mContext.getResources();
        CharSequence title = r.getText(
                com.android.internal.R.string.profile_encrypted_title);
        CharSequence message = r.getText(
                com.android.internal.R.string.profile_encrypted_message);
        CharSequence detail = r.getText(
                com.android.internal.R.string.profile_encrypted_detail);

        final KeyguardManager km = (KeyguardManager) mContext.getSystemService(KEYGUARD_SERVICE);
        final Intent unlockIntent = km.createConfirmDeviceCredentialIntent(null, null,
                user.getIdentifier());
        if (unlockIntent == null) {
            return;
        }
        unlockIntent.setFlags(
                Intent.FLAG_ACTIVITY_NEW_TASK | Intent.FLAG_ACTIVITY_EXCLUDE_FROM_RECENTS);
        PendingIntent intent = PendingIntent.getActivity(mContext, 0, unlockIntent,
                PendingIntent.FLAG_UPDATE_CURRENT);

        showEncryptionNotification(user, title, message, detail, intent);
    }

    private void showEncryptionNotification(UserHandle user, CharSequence title,
            CharSequence message, CharSequence detail, PendingIntent intent) {
        if (DEBUG) Slog.v(TAG, "showing encryption notification, user: " + user.getIdentifier());

        // Suppress all notifications on non-FBE devices for now
        if (!StorageManager.isFileEncryptedNativeOrEmulated()) return;

        Notification notification =
                new Notification.Builder(mContext, SystemNotificationChannels.DEVICE_ADMIN)
                        .setSmallIcon(com.android.internal.R.drawable.ic_user_secure)
                        .setWhen(0)
                        .setOngoing(true)
                        .setTicker(title)
                        .setColor(mContext.getColor(
                                com.android.internal.R.color.system_notification_accent_color))
                        .setContentTitle(title)
                        .setContentText(message)
                        .setSubText(detail)
                        .setVisibility(Notification.VISIBILITY_PUBLIC)
                        .setContentIntent(intent)
                        .build();
        mNotificationManager.notifyAsUser(null, SystemMessage.NOTE_FBE_ENCRYPTED_NOTIFICATION,
            notification, user);
    }

    private void hideEncryptionNotification(UserHandle userHandle) {
        if (DEBUG) Slog.v(TAG, "hide encryption notification, user: " + userHandle.getIdentifier());
        mNotificationManager.cancelAsUser(null, SystemMessage.NOTE_FBE_ENCRYPTED_NOTIFICATION,
            userHandle);
    }

    public void onCleanupUser(int userId) {
        hideEncryptionNotification(new UserHandle(userId));
        // User is stopped with its CE key evicted. Restore strong auth requirement to the default
        // flags after boot since stopping and restarting a user later is equivalent to rebooting
        // the device.
        int strongAuthRequired = LockPatternUtils.StrongAuthTracker.getDefaultFlags(mContext);
        requireStrongAuth(strongAuthRequired, userId);
        synchronized (this) {
            mUserPasswordMetrics.remove(userId);
        }
    }

    public void onStartUser(final int userId) {
        maybeShowEncryptionNotificationForUser(userId);
    }

    /**
     * Clean up states associated with the given user, in case the userId is reused but LSS didn't
     * get a chance to do cleanup previously during ACTION_USER_REMOVED.
     *
     * Internally, LSS stores serial number for each user and check it against the current user's
     * serial number to determine if the userId is reused and invoke cleanup code.
     */
    private void cleanupDataForReusedUserIdIfNecessary(int userId) {
        if (userId == UserHandle.USER_SYSTEM) {
            // Short circuit as we never clean up user 0.
            return;
        }
        // Serial number is never reusued, so we can use it as a distinguisher for user Id reuse.
        int serialNumber = mUserManager.getUserSerialNumber(userId);

        int storedSerialNumber = getIntUnchecked(USER_SERIAL_NUMBER_KEY, -1, userId);
        if (storedSerialNumber != serialNumber) {
            // If LockSettingsStorage does not have a copy of the serial number, it could be either
            // this is a user created before the serial number recording logic is introduced, or
            // the user does not exist or was removed and cleaned up properly. In either case, don't
            // invoke removeUser().
            if (storedSerialNumber != -1) {
                removeUser(userId, /* unknownUser */ true);
            }
            setIntUnchecked(USER_SERIAL_NUMBER_KEY, serialNumber, userId);
        }
    }

    /**
     * Check if profile got unlocked but the keystore is still locked. This happens on full disk
     * encryption devices since the profile may not yet be running when we consider unlocking it
     * during the normal flow. In this case unlock the keystore for the profile.
     */
    private void ensureProfileKeystoreUnlocked(int userId) {
        final KeyStore ks = KeyStore.getInstance();
        if (ks.state(userId) == KeyStore.State.LOCKED
                && tiedManagedProfileReadyToUnlock(mUserManager.getUserInfo(userId))) {
            Slog.i(TAG, "Managed profile got unlocked, will unlock its keystore");
            // If boot took too long and the password in vold got expired, parent keystore will
            // be still locked, we ignore this case since the user will be prompted to unlock
            // the device after boot.
            unlockChildProfile(userId, true /* ignoreUserNotAuthenticated */,
                    CHALLENGE_NONE, 0 /* challenge */, null /* resetLockouts */);
        }
    }

    public void onUnlockUser(final int userId) {
        // Perform tasks which require locks in LSS on a handler, as we are callbacks from
        // ActivityManager.unlockUser()
        mHandler.post(new Runnable() {
            @Override
            public void run() {
                cleanupDataForReusedUserIdIfNecessary(userId);
                ensureProfileKeystoreUnlocked(userId);
                // Hide notification first, as tie managed profile lock takes time
                hideEncryptionNotification(new UserHandle(userId));

                if (mUserManager.getUserInfo(userId).isManagedProfile()) {
                    tieManagedProfileLockIfNecessary(userId, LockscreenCredential.createNone());
                }

                // If the user doesn't have a credential, try and derive their secret for the
                // AuthSecret HAL. The secret will have been enrolled if the user previously set a
                // credential and still needs to be passed to the HAL once that credential is
                // removed.
                if (mUserManager.getUserInfo(userId).isPrimary() && !isUserSecure(userId)) {
                    tryDeriveAuthTokenForUnsecuredPrimaryUser(userId);
                }
            }
        });
    }

    private void tryDeriveAuthTokenForUnsecuredPrimaryUser(@UserIdInt int userId) {
        synchronized (mSpManager) {
            // Make sure the user has a synthetic password to derive
            if (!isSyntheticPasswordBasedCredentialLocked(userId)) {
                return;
            }

            final long handle = getSyntheticPasswordHandleLocked(userId);
            AuthenticationResult result =
                    mSpManager.unwrapPasswordBasedSyntheticPassword(getGateKeeperService(),
                            handle, LockscreenCredential.createNone(), userId, null);
            if (result.authToken != null) {
                Slog.i(TAG, "Retrieved auth token for user " + userId);
                onAuthTokenKnownForUser(userId, result.authToken);
            } else {
                Slog.e(TAG, "Auth token not available for user " + userId);
            }
        }
    }

    private final BroadcastReceiver mBroadcastReceiver = new BroadcastReceiver() {
        @Override
        public void onReceive(Context context, Intent intent) {
            if (Intent.ACTION_USER_ADDED.equals(intent.getAction())) {
                // Notify keystore that a new user was added.
                final int userHandle = intent.getIntExtra(Intent.EXTRA_USER_HANDLE, 0);
                final KeyStore ks = KeyStore.getInstance();
                final UserInfo parentInfo = mUserManager.getProfileParent(userHandle);
                final int parentHandle = parentInfo != null ? parentInfo.id : -1;
                ks.onUserAdded(userHandle, parentHandle);
            } else if (Intent.ACTION_USER_STARTING.equals(intent.getAction())) {
                final int userHandle = intent.getIntExtra(Intent.EXTRA_USER_HANDLE, 0);
                mStorage.prefetchUser(userHandle);
            } else if (Intent.ACTION_USER_REMOVED.equals(intent.getAction())) {
                final int userHandle = intent.getIntExtra(Intent.EXTRA_USER_HANDLE, 0);
                if (userHandle > 0) {
                    removeUser(userHandle, /* unknownUser= */ false);
                }
            }
        }
    };

    @Override // binder interface
    public void systemReady() {
        if (mContext.checkCallingOrSelfPermission(PERMISSION) != PERMISSION_GRANTED) {
            EventLog.writeEvent(0x534e4554, "28251513", getCallingUid(), "");  // SafetyNet
        }
        checkWritePermission(UserHandle.USER_SYSTEM);

        mHasSecureLockScreen = mContext.getPackageManager()
                .hasSystemFeature(PackageManager.FEATURE_SECURE_LOCK_SCREEN);
        migrateOldData();
        getGateKeeperService();
        mSpManager.initWeaverService();
        getAuthSecretHal();
        mDeviceProvisionedObserver.onSystemReady();
        mRebootEscrowManager.loadRebootEscrowDataIfAvailable();
        // TODO: maybe skip this for split system user mode.
        mStorage.prefetchUser(UserHandle.USER_SYSTEM);
    }

    private void getAuthSecretHal() {
        try {
            mAuthSecretService = IAuthSecret.getService();
        } catch (NoSuchElementException e) {
            Slog.i(TAG, "Device doesn't implement AuthSecret HAL");
        } catch (RemoteException e) {
            Slog.w(TAG, "Failed to get AuthSecret HAL", e);
        }
    }

    private void migrateOldData() {
        // These Settings moved before multi-user was enabled, so we only have to do it for the
        // root user.
        if (getString("migrated", null, 0) == null) {
            final ContentResolver cr = mContext.getContentResolver();
            for (String validSetting : VALID_SETTINGS) {
                String value = Settings.Secure.getString(cr, validSetting);
                if (value != null) {
                    setString(validSetting, value, 0);
                }
            }
            // No need to move the password / pattern files. They're already in the right place.
            setString("migrated", "true", 0);
            Slog.i(TAG, "Migrated lock settings to new location");
        }

        // These Settings changed after multi-user was enabled, hence need to be moved per user.
        if (getString("migrated_user_specific", null, 0) == null) {
            final ContentResolver cr = mContext.getContentResolver();
            List<UserInfo> users = mUserManager.getUsers();
            for (int user = 0; user < users.size(); user++) {
                // Migrate owner info
                final int userId = users.get(user).id;
                final String OWNER_INFO = Secure.LOCK_SCREEN_OWNER_INFO;
                String ownerInfo = Settings.Secure.getStringForUser(cr, OWNER_INFO, userId);
                if (!TextUtils.isEmpty(ownerInfo)) {
                    setString(OWNER_INFO, ownerInfo, userId);
                    Settings.Secure.putStringForUser(cr, OWNER_INFO, "", userId);
                }

                // Migrate owner info enabled. Note there was a bug where older platforms only
                // stored this value if the checkbox was toggled at least once. The code detects
                // this case by handling the exception.
                final String OWNER_INFO_ENABLED = Secure.LOCK_SCREEN_OWNER_INFO_ENABLED;
                boolean enabled;
                try {
                    int ivalue = Settings.Secure.getIntForUser(cr, OWNER_INFO_ENABLED, userId);
                    enabled = ivalue != 0;
                    setLong(OWNER_INFO_ENABLED, enabled ? 1 : 0, userId);
                } catch (SettingNotFoundException e) {
                    // Setting was never stored. Store it if the string is not empty.
                    if (!TextUtils.isEmpty(ownerInfo)) {
                        setLong(OWNER_INFO_ENABLED, 1, userId);
                    }
                }
                Settings.Secure.putIntForUser(cr, OWNER_INFO_ENABLED, 0, userId);
            }
            // No need to move the password / pattern files. They're already in the right place.
            setString("migrated_user_specific", "true", 0);
            Slog.i(TAG, "Migrated per-user lock settings to new location");
        }

        // Migrates biometric weak such that the fallback mechanism becomes the primary.
        if (getString("migrated_biometric_weak", null, 0) == null) {
            List<UserInfo> users = mUserManager.getUsers();
            for (int i = 0; i < users.size(); i++) {
                int userId = users.get(i).id;
                long type = getLong(LockPatternUtils.PASSWORD_TYPE_KEY,
                        DevicePolicyManager.PASSWORD_QUALITY_UNSPECIFIED,
                        userId);
                long alternateType = getLong(LockPatternUtils.PASSWORD_TYPE_ALTERNATE_KEY,
                        DevicePolicyManager.PASSWORD_QUALITY_UNSPECIFIED,
                        userId);
                if (type == DevicePolicyManager.PASSWORD_QUALITY_BIOMETRIC_WEAK) {
                    setLong(LockPatternUtils.PASSWORD_TYPE_KEY,
                            alternateType,
                            userId);
                }
                setLong(LockPatternUtils.PASSWORD_TYPE_ALTERNATE_KEY,
                        DevicePolicyManager.PASSWORD_QUALITY_UNSPECIFIED,
                        userId);
            }
            setString("migrated_biometric_weak", "true", 0);
            Slog.i(TAG, "Migrated biometric weak to use the fallback instead");
        }

        // Migrates lockscreen.disabled. Prior to M, the flag was ignored when more than one
        // user was present on the system, so if we're upgrading to M and there is more than one
        // user we disable the flag to remain consistent.
        if (getString("migrated_lockscreen_disabled", null, 0) == null) {
            final List<UserInfo> users = mUserManager.getUsers();
            final int userCount = users.size();
            int switchableUsers = 0;
            for (int i = 0; i < userCount; i++) {
                if (users.get(i).supportsSwitchTo()) {
                    switchableUsers++;
                }
            }

            if (switchableUsers > 1) {
                for (int i = 0; i < userCount; i++) {
                    int id = users.get(i).id;

                    if (getBoolean(LockPatternUtils.DISABLE_LOCKSCREEN_KEY, false, id)) {
                        setBoolean(LockPatternUtils.DISABLE_LOCKSCREEN_KEY, false, id);
                    }
                }
            }

            setString("migrated_lockscreen_disabled", "true", 0);
            Slog.i(TAG, "Migrated lockscreen disabled flag");
        }

        boolean isWatch = mContext.getPackageManager().hasSystemFeature(
                PackageManager.FEATURE_WATCH);
        // Wear used to set DISABLE_LOCKSCREEN to 'true', but because Wear now allows accounts
        // and device management the lockscreen must be re-enabled now for users that upgrade.
        if (isWatch && getString("migrated_wear_lockscreen_disabled", null, 0) == null) {
            final List<UserInfo> users = mUserManager.getUsers();
            final int userCount = users.size();
            for (int i = 0; i < userCount; i++) {
                int id = users.get(i).id;
                setBoolean(LockPatternUtils.DISABLE_LOCKSCREEN_KEY, false, id);
            }
            setString("migrated_wear_lockscreen_disabled", "true", 0);
            Slog.i(TAG, "Migrated lockscreen_disabled for Wear devices");
        }
    }

    private void migrateOldDataAfterSystemReady() {
        // Migrate the FRP credential to the persistent data block
        if (LockPatternUtils.frpCredentialEnabled(mContext)
                && !getBoolean("migrated_frp", false, 0)) {
            migrateFrpCredential();
            setBoolean("migrated_frp", true, 0);
            Slog.i(TAG, "Migrated migrated_frp.");
        }
    }

    /**
     * Migrate the credential for the FRP credential owner user if the following are satisfied:
     * - the user has a secure credential
     * - the FRP credential is not set up
     * - the credential is based on a synthetic password.
     */
    private void migrateFrpCredential() {
        if (mStorage.readPersistentDataBlock() != PersistentData.NONE) {
            return;
        }
        for (UserInfo userInfo : mUserManager.getUsers()) {
            if (userOwnsFrpCredential(mContext, userInfo) && isUserSecure(userInfo.id)) {
                synchronized (mSpManager) {
                    if (isSyntheticPasswordBasedCredentialLocked(userInfo.id)) {
                        int actualQuality = (int) getLong(LockPatternUtils.PASSWORD_TYPE_KEY,
                                DevicePolicyManager.PASSWORD_QUALITY_UNSPECIFIED, userInfo.id);

                        mSpManager.migrateFrpPasswordLocked(
                                getSyntheticPasswordHandleLocked(userInfo.id),
                                userInfo,
                                redactActualQualityToMostLenientEquivalentQuality(actualQuality));
                    }
                }
                return;
            }
        }
    }

    /**
     * Returns the lowest password quality that still presents the same UI for entering it.
     *
     * For the FRP credential, we do not want to leak the actual quality of the password, only what
     * kind of UI it requires. However, when migrating, we only know the actual quality, not the
     * originally requested quality; since this is only used to determine what input variant to
     * present to the user, we just assume the lowest possible quality was requested.
     */
    private int redactActualQualityToMostLenientEquivalentQuality(int quality) {
        switch (quality) {
            case DevicePolicyManager.PASSWORD_QUALITY_ALPHABETIC:
            case DevicePolicyManager.PASSWORD_QUALITY_ALPHANUMERIC:
            case DevicePolicyManager.PASSWORD_QUALITY_COMPLEX:
                return DevicePolicyManager.PASSWORD_QUALITY_ALPHABETIC;
            case DevicePolicyManager.PASSWORD_QUALITY_NUMERIC:
            case DevicePolicyManager.PASSWORD_QUALITY_NUMERIC_COMPLEX:
                return DevicePolicyManager.PASSWORD_QUALITY_NUMERIC;
            case DevicePolicyManager.PASSWORD_QUALITY_UNSPECIFIED:
            case DevicePolicyManager.PASSWORD_QUALITY_SOMETHING:
            case DevicePolicyManager.PASSWORD_QUALITY_MANAGED:
            case DevicePolicyManager.PASSWORD_QUALITY_BIOMETRIC_WEAK:
            default:
                return quality;
        }
    }

    private final void checkWritePermission(int userId) {
        mContext.enforceCallingOrSelfPermission(PERMISSION, "LockSettingsWrite");
    }

    private final void checkPasswordReadPermission(int userId) {
        mContext.enforceCallingOrSelfPermission(PERMISSION, "LockSettingsRead");
    }

    private final void checkPasswordHavePermission(int userId) {
        if (mContext.checkCallingOrSelfPermission(PERMISSION) != PERMISSION_GRANTED) {
            EventLog.writeEvent(0x534e4554, "28251513", getCallingUid(), "");  // SafetyNet
        }
        mContext.enforceCallingOrSelfPermission(PERMISSION, "LockSettingsHave");
    }

    private final void checkReadPermission(String requestedKey, int userId) {
        final int callingUid = Binder.getCallingUid();

        for (int i = 0; i < READ_CONTACTS_PROTECTED_SETTINGS.length; i++) {
            String key = READ_CONTACTS_PROTECTED_SETTINGS[i];
            if (key.equals(requestedKey) && mContext.checkCallingOrSelfPermission(READ_CONTACTS)
                    != PackageManager.PERMISSION_GRANTED) {
                throw new SecurityException("uid=" + callingUid
                        + " needs permission " + READ_CONTACTS + " to read "
                        + requestedKey + " for user " + userId);
            }
        }

        for (int i = 0; i < READ_PASSWORD_PROTECTED_SETTINGS.length; i++) {
            String key = READ_PASSWORD_PROTECTED_SETTINGS[i];
            if (key.equals(requestedKey) && mContext.checkCallingOrSelfPermission(PERMISSION)
                    != PackageManager.PERMISSION_GRANTED) {
                throw new SecurityException("uid=" + callingUid
                        + " needs permission " + PERMISSION + " to read "
                        + requestedKey + " for user " + userId);
            }
        }
    }

    @Override
    public boolean hasSecureLockScreen() {
        return mHasSecureLockScreen;
    }

    @Override
    public boolean getSeparateProfileChallengeEnabled(int userId) {
        checkReadPermission(SEPARATE_PROFILE_CHALLENGE_KEY, userId);
        return getSeparateProfileChallengeEnabledInternal(userId);
    }

    private boolean getSeparateProfileChallengeEnabledInternal(int userId) {
        synchronized (mSeparateChallengeLock) {
            return getBooleanUnchecked(SEPARATE_PROFILE_CHALLENGE_KEY, false, userId);
        }
    }

    @Override
    public void setSeparateProfileChallengeEnabled(int userId, boolean enabled,
            LockscreenCredential managedUserPassword) {
        checkWritePermission(userId);
        if (!mHasSecureLockScreen) {
            throw new UnsupportedOperationException(
                    "This operation requires secure lock screen feature.");
        }
        synchronized (mSeparateChallengeLock) {
            setSeparateProfileChallengeEnabledLocked(userId, enabled, managedUserPassword != null
                    ? managedUserPassword : LockscreenCredential.createNone());
        }
        notifySeparateProfileChallengeChanged(userId);
    }

    @GuardedBy("mSeparateChallengeLock")
    private void setSeparateProfileChallengeEnabledLocked(@UserIdInt int userId,
            boolean enabled, LockscreenCredential managedUserPassword) {
        final boolean old = getBoolean(SEPARATE_PROFILE_CHALLENGE_KEY, false, userId);
        setBoolean(SEPARATE_PROFILE_CHALLENGE_KEY, enabled, userId);
        try {
            if (enabled) {
                mStorage.removeChildProfileLock(userId);
                removeKeystoreProfileKey(userId);
            } else {
                tieManagedProfileLockIfNecessary(userId, managedUserPassword);
            }
        } catch (IllegalStateException e) {
            setBoolean(SEPARATE_PROFILE_CHALLENGE_KEY, old, userId);
            throw e;
        }
    }

    private void notifySeparateProfileChallengeChanged(int userId) {
        // LSS cannot call into DPM directly, otherwise it will cause deadlock.
        // In this case, calling DPM on a handler thread is OK since DPM doesn't
        // expect reportSeparateProfileChallengeChanged() to happen synchronously.
        mHandler.post(() -> {
            final DevicePolicyManagerInternal dpmi = LocalServices.getService(
                    DevicePolicyManagerInternal.class);
            if (dpmi != null) {
                dpmi.reportSeparateProfileChallengeChanged(userId);
            }
        });
    }

    @Override
    public void setBoolean(String key, boolean value, int userId) {
        checkWritePermission(userId);
        setStringUnchecked(key, userId, value ? "1" : "0");
    }

    @Override
    public void setLong(String key, long value, int userId) {
        checkWritePermission(userId);
        setLongUnchecked(key, value, userId);
    }

    private void setLongUnchecked(String key, long value, int userId) {
        setStringUnchecked(key, userId, Long.toString(value));
    }

    private void setIntUnchecked(String key, int value, int userId) {
        setStringUnchecked(key, userId, Integer.toString(value));
    }

    @Override
    public void setString(String key, String value, int userId) {
        checkWritePermission(userId);
        setStringUnchecked(key, userId, value);
    }

    private void setStringUnchecked(String key, int userId, String value) {
        Preconditions.checkArgument(userId != USER_FRP, "cannot store lock settings for FRP user");

        mStorage.writeKeyValue(key, value, userId);
        if (ArrayUtils.contains(SETTINGS_TO_BACKUP, key)) {
            BackupManager.dataChanged("com.android.providers.settings");
        }
    }

    @Override
    public boolean getBoolean(String key, boolean defaultValue, int userId) {
        checkReadPermission(key, userId);
        return getBooleanUnchecked(key, defaultValue, userId);
    }

    private boolean getBooleanUnchecked(String key, boolean defaultValue, int userId) {
        String value = getStringUnchecked(key, null, userId);
        return TextUtils.isEmpty(value) ?
                defaultValue : (value.equals("1") || value.equals("true"));
    }

    @Override
    public long getLong(String key, long defaultValue, int userId) {
        checkReadPermission(key, userId);
        return getLongUnchecked(key, defaultValue, userId);
    }

    private long getLongUnchecked(String key, long defaultValue, int userId) {
        String value = getStringUnchecked(key, null, userId);
        return TextUtils.isEmpty(value) ? defaultValue : Long.parseLong(value);
    }

    private int getIntUnchecked(String key, int defaultValue, int userId) {
        String value = getStringUnchecked(key, null, userId);
        return TextUtils.isEmpty(value) ? defaultValue : Integer.parseInt(value);
    }

    @Override
    public String getString(String key, String defaultValue, int userId) {
        checkReadPermission(key, userId);
        return getStringUnchecked(key, defaultValue, userId);
    }

    private String getStringUnchecked(String key, String defaultValue, int userId) {
        if (Settings.Secure.LOCK_PATTERN_ENABLED.equals(key)) {
            return getCredentialTypeInternal(userId) == CREDENTIAL_TYPE_PATTERN ? "1" : "0";
        }
        if (userId == USER_FRP) {
            return null;
        }

        if (LockPatternUtils.LEGACY_LOCK_PATTERN_ENABLED.equals(key)) {
            key = Settings.Secure.LOCK_PATTERN_ENABLED;
        }

        return mStorage.readKeyValue(key, defaultValue, userId);
    }

    private void setKeyguardStoredQuality(int quality, int userId) {
        if (DEBUG) Slog.d(TAG, "setKeyguardStoredQuality: user=" + userId + " quality=" + quality);
        setLongUnchecked(LockPatternUtils.PASSWORD_TYPE_KEY, quality, userId);
    }

    private int getKeyguardStoredQuality(int userId) {
        return (int) getLongUnchecked(LockPatternUtils.PASSWORD_TYPE_KEY,
                DevicePolicyManager.PASSWORD_QUALITY_UNSPECIFIED, userId);
    }

    @Override
    public int getCredentialType(int userId) {
        checkPasswordHavePermission(userId);
        return getCredentialTypeInternal(userId);
    }

    // TODO: this is a hot path, can we optimize it?
    /**
     * Returns the credential type of the user, can be one of {@link #CREDENTIAL_TYPE_NONE},
     * {@link #CREDENTIAL_TYPE_PATTERN}, {@link #CREDENTIAL_TYPE_PIN} and
     * {@link #CREDENTIAL_TYPE_PASSWORD}
     */
    public int getCredentialTypeInternal(int userId) {
        if (userId == USER_FRP) {
            return getFrpCredentialType();
        }
        synchronized (mSpManager) {
            if (isSyntheticPasswordBasedCredentialLocked(userId)) {
                final long handle = getSyntheticPasswordHandleLocked(userId);
                int rawType = mSpManager.getCredentialType(handle, userId);
                if (rawType != CREDENTIAL_TYPE_PASSWORD_OR_PIN) {
                    return rawType;
                }
                return pinOrPasswordQualityToCredentialType(getKeyguardStoredQuality(userId));
            }
        }
        // Intentional duplication of the getKeyguardStoredQuality() call above since this is a
        // unlikely code path (device with pre-synthetic password credential). We want to skip
        // calling getKeyguardStoredQuality whenever possible.
        final int savedQuality = getKeyguardStoredQuality(userId);
        if (savedQuality == DevicePolicyManager.PASSWORD_QUALITY_SOMETHING
                && mStorage.hasPattern(userId)) {
            return CREDENTIAL_TYPE_PATTERN;
        }
        if (savedQuality >= DevicePolicyManager.PASSWORD_QUALITY_NUMERIC
                && mStorage.hasPassword(userId)) {
            return pinOrPasswordQualityToCredentialType(savedQuality);
        }
        return CREDENTIAL_TYPE_NONE;
    }

    private int getFrpCredentialType() {
        PersistentData data = mStorage.readPersistentDataBlock();
        if (data.type != PersistentData.TYPE_SP && data.type != PersistentData.TYPE_SP_WEAVER) {
            return CREDENTIAL_TYPE_NONE;
        }
        int credentialType = SyntheticPasswordManager.getFrpCredentialType(data.payload);
        if (credentialType != CREDENTIAL_TYPE_PASSWORD_OR_PIN) {
            return credentialType;
        }
        return pinOrPasswordQualityToCredentialType(data.qualityForUi);
    }

    private static int pinOrPasswordQualityToCredentialType(int quality) {
        if (LockPatternUtils.isQualityAlphabeticPassword(quality)) {
            return CREDENTIAL_TYPE_PASSWORD;
        }
        if (LockPatternUtils.isQualityNumericPin(quality)) {
            return CREDENTIAL_TYPE_PIN;
        }
        throw new IllegalArgumentException("Quality is neither Pin nor password: " + quality);
    }

    private boolean isUserSecure(int userId) {
        return getCredentialTypeInternal(userId) != CREDENTIAL_TYPE_NONE;
    }

    public void retainPassword(String password) {
        if (LockPatternUtils.isDeviceEncryptionEnabled()) {
            if (password != null)
                mSavePassword = password;
            else
                mSavePassword = DEFAULT_PASSWORD;
        }
    }

    public void sanitizePassword() {
        if (LockPatternUtils.isDeviceEncryptionEnabled()) {
            mSavePassword = DEFAULT_PASSWORD;
        }
    }

    private boolean checkCryptKeeperPermissions() {
        boolean permission_err = false;
        try {
            mContext.enforceCallingOrSelfPermission(
                       android.Manifest.permission.CRYPT_KEEPER,
                       "no permission to get the password");
        } catch (SecurityException e) {
            permission_err = true;
        }
        return permission_err;
    }

    public String getPassword() {
       /** if calling process does't have crypt keeper or admin permissions,
         * throw the exception.
         */
       if (checkCryptKeeperPermissions())
            mContext.enforceCallingOrSelfPermission(
                    android.Manifest.permission.ACCESS_KEYGUARD_SECURE_STORAGE,
                    "no crypt_keeper or admin permission to get the password");

       return mSavePassword;
    }

    private void setKeystorePassword(byte[] password, int userHandle) {
        final KeyStore ks = KeyStore.getInstance();
        // TODO(b/120484642): Update keystore to accept byte[] passwords
        String passwordString = password == null ? null : new String(password);
        ks.onUserPasswordChanged(userHandle, passwordString);
    }

    private void unlockKeystore(byte[] password, int userHandle) {
        if (DEBUG) Slog.v(TAG, "Unlock keystore for user: " + userHandle);
        // TODO(b/120484642): Update keystore to accept byte[] passwords
        String passwordString = password == null ? null : new String(password);
        final KeyStore ks = KeyStore.getInstance();
        ks.unlock(userHandle, passwordString);
    }

    @VisibleForTesting /** Note: this method is overridden in unit tests */
    protected LockscreenCredential getDecryptedPasswordForTiedProfile(int userId)
            throws KeyStoreException, UnrecoverableKeyException,
            NoSuchAlgorithmException, NoSuchPaddingException, InvalidKeyException,
            InvalidAlgorithmParameterException, IllegalBlockSizeException, BadPaddingException,
            CertificateException, IOException {
        if (DEBUG) Slog.v(TAG, "Get child profile decrypted key");
        byte[] storedData = mStorage.readChildProfileLock(userId);
        if (storedData == null) {
            throw new FileNotFoundException("Child profile lock file not found");
        }
        byte[] iv = Arrays.copyOfRange(storedData, 0, PROFILE_KEY_IV_SIZE);
        byte[] encryptedPassword = Arrays.copyOfRange(storedData, PROFILE_KEY_IV_SIZE,
                storedData.length);
        byte[] decryptionResult;
        java.security.KeyStore keyStore = java.security.KeyStore.getInstance("AndroidKeyStore");
        keyStore.load(null);
        SecretKey decryptionKey = (SecretKey) keyStore.getKey(
                LockPatternUtils.PROFILE_KEY_NAME_DECRYPT + userId, null);

        Cipher cipher = Cipher.getInstance(KeyProperties.KEY_ALGORITHM_AES + "/"
                + KeyProperties.BLOCK_MODE_GCM + "/" + KeyProperties.ENCRYPTION_PADDING_NONE);

        cipher.init(Cipher.DECRYPT_MODE, decryptionKey, new GCMParameterSpec(128, iv));
        decryptionResult = cipher.doFinal(encryptedPassword);
        LockscreenCredential credential = LockscreenCredential.createManagedPassword(
                decryptionResult);
        Arrays.fill(decryptionResult, (byte) 0);
        return credential;
    }

    private void unlockChildProfile(int profileHandle, boolean ignoreUserNotAuthenticated,
            @ChallengeType int challengeType, long challenge,
            @Nullable ArrayList<PendingResetLockout> resetLockouts) {
        try {
            doVerifyCredential(getDecryptedPasswordForTiedProfile(profileHandle),
                    challengeType, challenge, profileHandle, null /* progressCallback */,
                    resetLockouts);
        } catch (UnrecoverableKeyException | InvalidKeyException | KeyStoreException
                | NoSuchAlgorithmException | NoSuchPaddingException
                | InvalidAlgorithmParameterException | IllegalBlockSizeException
                | BadPaddingException | CertificateException | IOException e) {
            if (e instanceof FileNotFoundException) {
                Slog.i(TAG, "Child profile key not found");
            } else if (ignoreUserNotAuthenticated && e instanceof UserNotAuthenticatedException) {
                Slog.i(TAG, "Parent keystore seems locked, ignoring");
            } else {
                Slog.e(TAG, "Failed to decrypt child profile key", e);
            }
        }
    }

    private void unlockUser(int userId, byte[] token, byte[] secret) {
        unlockUser(userId, token, secret, CHALLENGE_NONE, 0 /* challenge */, null);
    }

    /**
     * Unlock the user (both storage and user state) and its associated managed profiles
     * synchronously.
     *
     * <em>Be very careful about the risk of deadlock here: ActivityManager.unlockUser()
     * can end up calling into other system services to process user unlock request (via
     * {@link com.android.server.SystemServiceManager#unlockUser} </em>
     */
    private void unlockUser(int userId, byte[] token, byte[] secret,
            @ChallengeType int challengeType, long challenge,
            @Nullable ArrayList<PendingResetLockout> resetLockouts) {
        Slog.i(TAG, "Unlocking user " + userId + " with secret only, length "
                + (secret != null ? secret.length : 0));
        // TODO: make this method fully async so we can update UI with progress strings
        final boolean alreadyUnlocked = mUserManager.isUserUnlockingOrUnlocked(userId);
        final CountDownLatch latch = new CountDownLatch(1);
        final IProgressListener listener = new IProgressListener.Stub() {
            @Override
            public void onStarted(int id, Bundle extras) throws RemoteException {
                Slog.d(TAG, "unlockUser started");
            }

            @Override
            public void onProgress(int id, int progress, Bundle extras) throws RemoteException {
                Slog.d(TAG, "unlockUser progress " + progress);
            }

            @Override
            public void onFinished(int id, Bundle extras) throws RemoteException {
                Slog.d(TAG, "unlockUser finished");
                latch.countDown();
            }
        };

        try {
            mActivityManager.unlockUser(userId, token, secret, listener);
        } catch (RemoteException e) {
            throw e.rethrowAsRuntimeException();
        }

        try {
            latch.await(15, TimeUnit.SECONDS);
        } catch (InterruptedException e) {
            Thread.currentThread().interrupt();
        }

        if (mUserManager.getUserInfo(userId).isManagedProfile()) {
            return;
        }

        for (UserInfo profile : mUserManager.getProfiles(userId)) {
            // Unlock managed profile with unified lock
            if (tiedManagedProfileReadyToUnlock(profile)) {
                // Must pass the challenge on for resetLockout, so it's not over-written, which
                // causes LockSettingsService to revokeChallenge inappropriately.
                unlockChildProfile(profile.id, false /* ignoreUserNotAuthenticated */,
                        challengeType, challenge, resetLockouts);
            }
            // Now we have unlocked the parent user and attempted to unlock the profile we should
            // show notifications if the profile is still locked.
            if (!alreadyUnlocked) {
                long ident = clearCallingIdentity();
                try {
                    maybeShowEncryptionNotificationForUser(profile.id);
                } finally {
                    restoreCallingIdentity(ident);
                }
            }

        }

        if (resetLockouts != null && !resetLockouts.isEmpty()) {
            mHandler.post(() -> {
                final BiometricManager bm = mContext.getSystemService(BiometricManager.class);
                final PackageManager pm = mContext.getPackageManager();
                for (int i = 0; i < resetLockouts.size(); i++) {
                    bm.setActiveUser(resetLockouts.get(i).mUserId);
                    bm.resetLockout(resetLockouts.get(i).mHAT);
                }
                if (challengeType == CHALLENGE_INTERNAL
                        && pm.hasSystemFeature(PackageManager.FEATURE_FACE)) {
                    mContext.getSystemService(FaceManager.class).revokeChallenge();
                }
            });
        }
    }

    private boolean tiedManagedProfileReadyToUnlock(UserInfo userInfo) {
        return userInfo.isManagedProfile()
                && !getSeparateProfileChallengeEnabledInternal(userInfo.id)
                && mStorage.hasChildProfileLock(userInfo.id)
                && mUserManager.isUserRunning(userInfo.id);
    }

    private Map<Integer, LockscreenCredential> getDecryptedPasswordsForAllTiedProfiles(int userId) {
        if (mUserManager.getUserInfo(userId).isManagedProfile()) {
            return null;
        }
        Map<Integer, LockscreenCredential> result = new ArrayMap<>();
        final List<UserInfo> profiles = mUserManager.getProfiles(userId);
        final int size = profiles.size();
        for (int i = 0; i < size; i++) {
            final UserInfo profile = profiles.get(i);
            if (!profile.isManagedProfile()) {
                continue;
            }
            final int managedUserId = profile.id;
            if (getSeparateProfileChallengeEnabledInternal(managedUserId)) {
                continue;
            }
            try {
                result.put(managedUserId, getDecryptedPasswordForTiedProfile(managedUserId));
            } catch (KeyStoreException | UnrecoverableKeyException | NoSuchAlgorithmException
                    | NoSuchPaddingException | InvalidKeyException
                    | InvalidAlgorithmParameterException | IllegalBlockSizeException
                    | BadPaddingException | CertificateException | IOException e) {
                Slog.e(TAG, "getDecryptedPasswordsForAllTiedProfiles failed for user " +
                    managedUserId, e);
            }
        }
        return result;
    }

    /**
     * Synchronize all profile's work challenge of the given user if it's unified: tie or clear them
     * depending on the parent user's secure state.
     *
     * When clearing tied work challenges, a pre-computed password table for profiles are required,
     * since changing password for profiles requires existing password, and existing passwords can
     * only be computed before the parent user's password is cleared.
     *
     * Strictly this is a recursive function, since setLockCredentialInternal ends up calling this
     * method again on profiles. However the recursion is guaranteed to terminate as this method
     * terminates when the user is a managed profile.
     */
    private void synchronizeUnifiedWorkChallengeForProfiles(int userId,
            Map<Integer, LockscreenCredential> profilePasswordMap) {
        if (mUserManager.getUserInfo(userId).isManagedProfile()) {
            return;
        }
        final boolean isSecure = isUserSecure(userId);
        final List<UserInfo> profiles = mUserManager.getProfiles(userId);
        final int size = profiles.size();
        for (int i = 0; i < size; i++) {
            final UserInfo profile = profiles.get(i);
            if (profile.isManagedProfile()) {
                final int managedUserId = profile.id;
                if (getSeparateProfileChallengeEnabledInternal(managedUserId)) {
                    continue;
                }
                if (isSecure) {
                    tieManagedProfileLockIfNecessary(managedUserId,
                            LockscreenCredential.createNone());
                } else {
                    // We use cached work profile password computed before clearing the parent's
                    // credential, otherwise they get lost
                    if (profilePasswordMap != null
                            && profilePasswordMap.containsKey(managedUserId)) {
                        setLockCredentialInternal(LockscreenCredential.createNone(),
                                profilePasswordMap.get(managedUserId),
                                managedUserId,
                                /* isLockTiedToParent= */ true);
                        mStorage.removeChildProfileLock(managedUserId);
                        removeKeystoreProfileKey(managedUserId);
                    } else {
                        Slog.wtf(TAG, "Attempt to clear tied challenge, but no password supplied.");
                    }
                }
            }
        }
    }

    private boolean isManagedProfileWithUnifiedLock(int userId) {
        return mUserManager.getUserInfo(userId).isManagedProfile()
                && !getSeparateProfileChallengeEnabledInternal(userId);
    }

    private boolean isManagedProfileWithSeparatedLock(int userId) {
        return mUserManager.getUserInfo(userId).isManagedProfile()
                && getSeparateProfileChallengeEnabledInternal(userId);
    }

    /**
     * Send credentials for user {@code userId} to {@link RecoverableKeyStoreManager} during an
     * unlock operation.
     */
    private void sendCredentialsOnUnlockIfRequired(LockscreenCredential credential, int userId) {
        // Don't send credentials during the factory reset protection flow.
        if (userId == USER_FRP) {
            return;
        }

        // A profile with a unified lock screen stores a randomly generated credential, so skip it.
        // Its parent will send credentials for the profile, as it stores the unified lock
        // credential.
        if (isManagedProfileWithUnifiedLock(userId)) {
            return;
        }

        // RecoverableKeyStoreManager expects null for empty credential.
        final byte[] secret = credential.isNone() ? null : credential.getCredential();
        // Send credentials for the user and any child profiles that share its lock screen.
        for (int profileId : getProfilesWithSameLockScreen(userId)) {
            mRecoverableKeyStoreManager.lockScreenSecretAvailable(
                    credential.getType(), secret, profileId);
        }
    }

    /**
     * Send credentials for user {@code userId} to {@link RecoverableKeyStoreManager} when its
     * credentials are set/changed.
     */
    private void sendCredentialsOnChangeIfRequired(
            LockscreenCredential credential, int userId, boolean isLockTiedToParent) {
        // A profile whose lock screen is being tied to its parent's will either have a randomly
        // generated credential (creation) or null (removal). We rely on the parent to send its
        // credentials for the profile in both cases as it stores the unified lock credential.
        if (isLockTiedToParent) {
            return;
        }

        // RecoverableKeyStoreManager expects null for empty credential.
        final byte[] secret = credential.isNone() ? null : credential.getCredential();
        // Send credentials for the user and any child profiles that share its lock screen.
        for (int profileId : getProfilesWithSameLockScreen(userId)) {
            mRecoverableKeyStoreManager.lockScreenSecretChanged(
                    credential.getType(), secret, profileId);
        }
    }

    /**
     * Returns all profiles of {@code userId}, including itself, that have the same lock screen
     * challenge.
     */
    private Set<Integer> getProfilesWithSameLockScreen(int userId) {
        Set<Integer> profiles = new ArraySet<>();
        for (UserInfo profile : mUserManager.getProfiles(userId)) {
            if (profile.id == userId
                    || (profile.profileGroupId == userId
                            && isManagedProfileWithUnifiedLock(profile.id))) {
                profiles.add(profile.id);
            }
        }
        return profiles;
    }

    // This method should be called by LockPatternUtil only, all internal methods in this class
    // should call setLockCredentialInternal.
    @Override
    public boolean setLockCredential(LockscreenCredential credential,
            LockscreenCredential savedCredential, int userId) {

        if (!mHasSecureLockScreen) {
            throw new UnsupportedOperationException(
                    "This operation requires secure lock screen feature");
        }
        checkWritePermission(userId);
        synchronized (mSeparateChallengeLock) {
            if (!setLockCredentialInternal(credential, savedCredential,
                    userId, /* isLockTiedToParent= */ false)) {
                return false;
            }
            setSeparateProfileChallengeEnabledLocked(userId, true, /* unused */ null);
            notifyPasswordChanged(userId);
        }
        if (mUserManager.getUserInfo(userId).isManagedProfile()) {
            // Make sure the profile doesn't get locked straight after setting work challenge.
            setDeviceUnlockedForUser(userId);
        }
        notifySeparateProfileChallengeChanged(userId);
        return true;
    }

    /**
     * @param savedCredential if the user is a managed profile with unified challenge and
     *   savedCredential is empty, LSS will try to re-derive the profile password internally.
     *     TODO (b/80170828): Fix this so profile password is always passed in.
     * @param isLockTiedToParent is {@code true} if {@code userId} is a profile and its new
     *     credentials are being tied to its parent's credentials.
     */
    private boolean setLockCredentialInternal(LockscreenCredential credential,
            LockscreenCredential savedCredential, int userId, boolean isLockTiedToParent) {
        Objects.requireNonNull(credential);
        Objects.requireNonNull(savedCredential);
        synchronized (mSpManager) {
            if (isSyntheticPasswordBasedCredentialLocked(userId)) {
                return spBasedSetLockCredentialInternalLocked(credential, savedCredential, userId,
                        isLockTiedToParent);
            }
        }

        if (credential.isNone()) {
            clearUserKeyProtection(userId, null);
            gateKeeperClearSecureUserId(userId);
            mStorage.writeCredentialHash(CredentialHash.createEmptyHash(), userId);
            // Still update PASSWORD_TYPE_KEY if we are running in pre-synthetic password code path,
            // since it forms part of the state that determines the credential type
            // @see getCredentialTypeInternal
            setKeyguardStoredQuality(DevicePolicyManager.PASSWORD_QUALITY_UNSPECIFIED, userId);
            setKeystorePassword(null, userId);
            fixateNewestUserKeyAuth(userId);
            synchronizeUnifiedWorkChallengeForProfiles(userId, null);
            setUserPasswordMetrics(LockscreenCredential.createNone(), userId);
            sendCredentialsOnChangeIfRequired(credential, userId, isLockTiedToParent);
            return true;
        }

        CredentialHash currentHandle = mStorage.readCredentialHash(userId);
        if (isManagedProfileWithUnifiedLock(userId)) {
            // get credential from keystore when managed profile has unified lock
            if (savedCredential.isNone()) {
                try {
                    savedCredential = getDecryptedPasswordForTiedProfile(userId);
                } catch (FileNotFoundException e) {
                    Slog.i(TAG, "Child profile key not found");
                } catch (UnrecoverableKeyException | InvalidKeyException | KeyStoreException
                        | NoSuchAlgorithmException | NoSuchPaddingException
                        | InvalidAlgorithmParameterException | IllegalBlockSizeException
                        | BadPaddingException | CertificateException | IOException e) {
                    Slog.e(TAG, "Failed to decrypt child profile key", e);
                }
            }
        } else {
            if (currentHandle.hash == null) {
                if (!savedCredential.isNone()) {
                    Slog.w(TAG, "Saved credential provided, but none stored");
                }
                savedCredential.close();
                savedCredential = LockscreenCredential.createNone();
            }
        }
        synchronized (mSpManager) {
            if (shouldMigrateToSyntheticPasswordLocked(userId)) {
                initializeSyntheticPasswordLocked(currentHandle.hash, savedCredential, userId);
                return spBasedSetLockCredentialInternalLocked(credential, savedCredential, userId,
                        isLockTiedToParent);
            }
        }
        if (DEBUG) Slog.d(TAG, "setLockCredentialInternal: user=" + userId);
        byte[] enrolledHandle = enrollCredential(currentHandle.hash,
                savedCredential.getCredential(), credential.getCredential(), userId);
        if (enrolledHandle == null) {
            Slog.w(TAG, String.format("Failed to enroll %s: incorrect credential",
                    credential.isPattern() ? "pattern" : "password"));
            return false;
        }
        CredentialHash willStore = CredentialHash.create(enrolledHandle, credential.getType());
        mStorage.writeCredentialHash(willStore, userId);
        // Still update PASSWORD_TYPE_KEY if we are running in pre-synthetic password code path,
        // since it forms part of the state that determines the credential type
        // @see getCredentialTypeInternal
        setKeyguardStoredQuality(
                LockPatternUtils.credentialTypeToPasswordQuality(credential.getType()), userId);
        // push new secret and auth token to vold
        GateKeeperResponse gkResponse;
        try {
            gkResponse = getGateKeeperService().verifyChallenge(userId, 0, willStore.hash,
                    credential.getCredential());
        } catch (RemoteException e) {
            throw new IllegalStateException("Failed to verify current credential", e);
        }
        setUserKeyProtection(userId, credential, convertResponse(gkResponse));
        fixateNewestUserKeyAuth(userId);
        // Refresh the auth token
        doVerifyCredential(credential, CHALLENGE_FROM_CALLER, 0, userId,
                null /* progressCallback */);
        synchronizeUnifiedWorkChallengeForProfiles(userId, null);
        sendCredentialsOnChangeIfRequired(credential, userId, isLockTiedToParent);
        return true;
    }

    private VerifyCredentialResponse convertResponse(GateKeeperResponse gateKeeperResponse) {
        return VerifyCredentialResponse.fromGateKeeperResponse(gateKeeperResponse);
    }

    @VisibleForTesting /** Note: this method is overridden in unit tests */
    protected void tieProfileLockToParent(int userId, LockscreenCredential password) {
        if (DEBUG) Slog.v(TAG, "tieProfileLockToParent for user: " + userId);
        byte[] encryptionResult;
        byte[] iv;
        try {
            KeyGenerator keyGenerator = KeyGenerator.getInstance(KeyProperties.KEY_ALGORITHM_AES);
            keyGenerator.init(new SecureRandom());
            SecretKey secretKey = keyGenerator.generateKey();
            java.security.KeyStore keyStore = java.security.KeyStore.getInstance("AndroidKeyStore");
            keyStore.load(null);
            try {
                keyStore.setEntry(
                        LockPatternUtils.PROFILE_KEY_NAME_ENCRYPT + userId,
                        new java.security.KeyStore.SecretKeyEntry(secretKey),
                        new KeyProtection.Builder(KeyProperties.PURPOSE_ENCRYPT)
                                .setBlockModes(KeyProperties.BLOCK_MODE_GCM)
                                .setEncryptionPaddings(KeyProperties.ENCRYPTION_PADDING_NONE)
                                .build());
                keyStore.setEntry(
                        LockPatternUtils.PROFILE_KEY_NAME_DECRYPT + userId,
                        new java.security.KeyStore.SecretKeyEntry(secretKey),
                        new KeyProtection.Builder(KeyProperties.PURPOSE_DECRYPT)
                                .setBlockModes(KeyProperties.BLOCK_MODE_GCM)
                                .setEncryptionPaddings(KeyProperties.ENCRYPTION_PADDING_NONE)
                                .setUserAuthenticationRequired(true)
                                .setUserAuthenticationValidityDurationSeconds(30)
                                .setCriticalToDeviceEncryption(true)
                                .build());
                // Key imported, obtain a reference to it.
                SecretKey keyStoreEncryptionKey = (SecretKey) keyStore.getKey(
                        LockPatternUtils.PROFILE_KEY_NAME_ENCRYPT + userId, null);
                Cipher cipher = Cipher.getInstance(
                        KeyProperties.KEY_ALGORITHM_AES + "/" + KeyProperties.BLOCK_MODE_GCM + "/"
                                + KeyProperties.ENCRYPTION_PADDING_NONE);
                cipher.init(Cipher.ENCRYPT_MODE, keyStoreEncryptionKey);
                encryptionResult = cipher.doFinal(password.getCredential());
                iv = cipher.getIV();
            } finally {
                // The original key can now be discarded.
                keyStore.deleteEntry(LockPatternUtils.PROFILE_KEY_NAME_ENCRYPT + userId);
            }
        } catch (CertificateException | UnrecoverableKeyException
                | IOException | BadPaddingException | IllegalBlockSizeException | KeyStoreException
                | NoSuchPaddingException | NoSuchAlgorithmException | InvalidKeyException e) {
            throw new IllegalStateException("Failed to encrypt key", e);
        }
        ByteArrayOutputStream outputStream = new ByteArrayOutputStream();
        try {
            if (iv.length != PROFILE_KEY_IV_SIZE) {
                throw new IllegalArgumentException("Invalid iv length: " + iv.length);
            }
            outputStream.write(iv);
            outputStream.write(encryptionResult);
        } catch (IOException e) {
            throw new IllegalStateException("Failed to concatenate byte arrays", e);
        }
        mStorage.writeChildProfileLock(userId, outputStream.toByteArray());
    }

    private byte[] enrollCredential(byte[] enrolledHandle,
            byte[] enrolledCredential, byte[] toEnroll, int userId) {
        checkWritePermission(userId);
        GateKeeperResponse response;
        try {
            response = getGateKeeperService().enroll(userId, enrolledHandle,
                    enrolledCredential, toEnroll);
        } catch (RemoteException e) {
            Slog.e(TAG, "Failed to enroll credential", e);
            return null;
        }

        if (response == null) {
            return null;
        }

        byte[] hash = response.getPayload();
        if (hash != null) {
            setKeystorePassword(toEnroll, userId);
        } else {
            // Should not happen
            Slog.e(TAG, "Throttled while enrolling a password");
        }
        return hash;
    }

    private void setAuthlessUserKeyProtection(int userId, byte[] key) {
        if (DEBUG) Slog.d(TAG, "setAuthlessUserKeyProtectiond: user=" + userId);
        addUserKeyAuth(userId, null, key);
    }

    private void setUserKeyProtection(int userId, LockscreenCredential credential,
            VerifyCredentialResponse vcr) {
        if (DEBUG) Slog.d(TAG, "setUserKeyProtection: user=" + userId);
        if (vcr == null) {
            throw new IllegalArgumentException("Null response verifying a credential we just set");
        }
        if (vcr.getResponseCode() != VerifyCredentialResponse.RESPONSE_OK) {
            throw new IllegalArgumentException("Non-OK response verifying a credential we just set "
                    + vcr.getResponseCode());
        }
        byte[] token = vcr.getPayload();
        if (token == null) {
            throw new IllegalArgumentException("Empty payload verifying a credential we just set");
        }
        addUserKeyAuth(userId, token, secretFromCredential(credential));
    }

    private void clearUserKeyProtection(int userId, byte[] secret) {
        if (DEBUG) Slog.d(TAG, "clearUserKeyProtection user=" + userId);
        final UserInfo userInfo = mUserManager.getUserInfo(userId);
        final long callingId = Binder.clearCallingIdentity();
        try {
            mStorageManager.clearUserKeyAuth(userId, userInfo.serialNumber, null, secret);
        } catch (RemoteException e) {
            throw new IllegalStateException("clearUserKeyAuth failed user=" + userId);
        } finally {
            Binder.restoreCallingIdentity(callingId);
        }
    }

    private void clearUserKeyAuth(int userId, byte[] token, byte[] secret) {
        if (DEBUG) Slog.d(TAG, "clearUserKeyProtection user=" + userId);
        final UserInfo userInfo = mUserManager.getUserInfo(userId);
        final IStorageManager storageManager = mInjector.getStorageManager();
        final long callingId = Binder.clearCallingIdentity();
        try {
            storageManager.clearUserKeyAuth(userId, userInfo.serialNumber, token, secret);
        } catch (RemoteException e) {
            throw new IllegalStateException("clearUserKeyAuth failed user=" + userId);
        } finally {
            Binder.restoreCallingIdentity(callingId);
        }
    }

    private static byte[] secretFromCredential(LockscreenCredential credential) {
        try {
            MessageDigest digest = MessageDigest.getInstance("SHA-512");
            // Personalize the hash
            byte[] personalization = "Android FBE credential hash".getBytes();
            // Pad it to the block size of the hash function
            personalization = Arrays.copyOf(personalization, 128);
            digest.update(personalization);
            digest.update(credential.getCredential());
            return digest.digest();
        } catch (NoSuchAlgorithmException e) {
            throw new IllegalStateException("NoSuchAlgorithmException for SHA-512");
        }
    }

    private boolean isUserKeyUnlocked(int userId) {
        try {
            return mStorageManager.isUserKeyUnlocked(userId);
        } catch (RemoteException e) {
            Slog.e(TAG, "failed to check user key locked state", e);
            return false;
        }
    }

    /** Unlock disk encryption */
    private void unlockUserKey(int userId, byte[] token, byte[] secret) {
        final UserInfo userInfo = mUserManager.getUserInfo(userId);
        try {
            mStorageManager.unlockUserKey(userId, userInfo.serialNumber, token, secret);
        } catch (RemoteException e) {
            throw new IllegalStateException("Failed to unlock user key " + userId, e);

        }
    }

    private void addUserKeyAuth(int userId, byte[] token, byte[] secret) {
        final UserInfo userInfo = mUserManager.getUserInfo(userId);
        final long callingId = Binder.clearCallingIdentity();
        try {
            mStorageManager.addUserKeyAuth(userId, userInfo.serialNumber, token, secret);
        } catch (RemoteException e) {
            throw new IllegalStateException("Failed to add new key to vold " + userId, e);
        } finally {
            Binder.restoreCallingIdentity(callingId);
        }
    }

    private void fixateNewestUserKeyAuth(int userId) {
        if (DEBUG) Slog.d(TAG, "fixateNewestUserKeyAuth: user=" + userId);
        final long callingId = Binder.clearCallingIdentity();
        try {
            mStorageManager.fixateNewestUserKeyAuth(userId);
        } catch (RemoteException e) {
            // OK to ignore the exception as vold would just accept both old and new
            // keys if this call fails, and will fix itself during the next boot
            Slog.w(TAG, "fixateNewestUserKeyAuth failed", e);
        } finally {
            Binder.restoreCallingIdentity(callingId);
        }
    }

    @Override
    public void resetKeyStore(int userId) {
        checkWritePermission(userId);
        if (DEBUG) Slog.v(TAG, "Reset keystore for user: " + userId);
        int managedUserId = -1;
        LockscreenCredential managedUserDecryptedPassword = null;
        final List<UserInfo> profiles = mUserManager.getProfiles(userId);
        for (UserInfo pi : profiles) {
            // Unlock managed profile with unified lock
            if (pi.isManagedProfile()
                    && !getSeparateProfileChallengeEnabledInternal(pi.id)
                    && mStorage.hasChildProfileLock(pi.id)) {
                try {
                    if (managedUserId == -1) {
                        managedUserDecryptedPassword = getDecryptedPasswordForTiedProfile(pi.id);
                        managedUserId = pi.id;
                    } else {
                        // Should not happen
                        Slog.e(TAG, "More than one managed profile, uid1:" + managedUserId
                                + ", uid2:" + pi.id);
                    }
                } catch (UnrecoverableKeyException | InvalidKeyException | KeyStoreException
                        | NoSuchAlgorithmException | NoSuchPaddingException
                        | InvalidAlgorithmParameterException | IllegalBlockSizeException
                        | BadPaddingException | CertificateException | IOException e) {
                    Slog.e(TAG, "Failed to decrypt child profile key", e);
                }
            }
        }
        try {
            // Clear all the users credentials could have been installed in for this user.
            for (int profileId : mUserManager.getProfileIdsWithDisabled(userId)) {
                for (int uid : SYSTEM_CREDENTIAL_UIDS) {
                    mKeyStore.clearUid(UserHandle.getUid(profileId, uid));
                }
            }
        } finally {
            if (managedUserId != -1 && managedUserDecryptedPassword != null) {
                if (DEBUG) Slog.v(TAG, "Restore tied profile lock");
                tieProfileLockToParent(managedUserId, managedUserDecryptedPassword);
            }
        }
        if (managedUserDecryptedPassword != null) {
            managedUserDecryptedPassword.zeroize();
        }
    }

    @Override
    public VerifyCredentialResponse checkCredential(LockscreenCredential credential, int userId,
            ICheckCredentialProgressCallback progressCallback) {
        checkPasswordReadPermission(userId);
        VerifyCredentialResponse response = doVerifyCredential(credential, CHALLENGE_NONE,
                                             0, userId, progressCallback);
        if ((response.getResponseCode() == VerifyCredentialResponse.RESPONSE_OK) &&
                                           (userId == UserHandle.USER_OWNER)) {
                //TODO(b/127810705): Update to credentials to use LockscreenCredential
                String credentialString = credential.isNone() ? null : new String(credential.getCredential());
                retainPassword(credentialString);
        }
        return response;
    }

    @Override
    public VerifyCredentialResponse verifyCredential(LockscreenCredential credential,
            long challenge, int userId) {
        checkPasswordReadPermission(userId);
        return doVerifyCredential(credential, CHALLENGE_FROM_CALLER, challenge, userId,
                null /* progressCallback */);
    }

    private VerifyCredentialResponse doVerifyCredential(LockscreenCredential credential,
            @ChallengeType int challengeType, long challenge, int userId,
            ICheckCredentialProgressCallback progressCallback) {
        return doVerifyCredential(credential, challengeType, challenge, userId,
                progressCallback, null /* resetLockouts */);
    }

    /**
     * Verify user credential and unlock the user. Fix pattern bug by deprecating the old base zero
     * format.
     */
    private VerifyCredentialResponse doVerifyCredential(LockscreenCredential credential,
            @ChallengeType int challengeType, long challenge, int userId,
            ICheckCredentialProgressCallback progressCallback,
            @Nullable ArrayList<PendingResetLockout> resetLockouts) {
        if (credential == null || credential.isNone()) {
            throw new IllegalArgumentException("Credential can't be null or empty");
        }
        if (userId == USER_FRP && mInjector.settingsGlobalGetInt(mContext.getContentResolver(),
                Settings.Global.DEVICE_PROVISIONED, 0) != 0) {
            Slog.e(TAG, "FRP credential can only be verified prior to provisioning.");
            return VerifyCredentialResponse.ERROR;
        }
        VerifyCredentialResponse response = null;
        response = spBasedDoVerifyCredential(credential, challengeType, challenge,
                userId, progressCallback, resetLockouts);
        // The user employs synthetic password based credential.
        if (response != null) {
            if (response.getResponseCode() == VerifyCredentialResponse.RESPONSE_OK) {
                sendCredentialsOnUnlockIfRequired(credential, userId);
            }
            return response;
        }

        if (userId == USER_FRP) {
            Slog.wtf(TAG, "Unexpected FRP credential type, should be SP based.");
            return VerifyCredentialResponse.ERROR;
        }

        final CredentialHash storedHash = mStorage.readCredentialHash(userId);
        if (!credential.checkAgainstStoredType(storedHash.type)) {
            Slog.wtf(TAG, "doVerifyCredential type mismatch with stored credential??"
                    + " stored: " + storedHash.type + " passed in: " + credential.getType());
            return VerifyCredentialResponse.ERROR;
        }

        response = verifyCredential(userId, storedHash, credential,
                challengeType, challenge, progressCallback);

        if (response.getResponseCode() == VerifyCredentialResponse.RESPONSE_OK) {
            mStrongAuth.reportSuccessfulStrongAuthUnlock(userId);
        }

        return response;
    }

    @Override
    public VerifyCredentialResponse verifyTiedProfileChallenge(LockscreenCredential credential,
            long challenge, int userId) {
        checkPasswordReadPermission(userId);
        if (!isManagedProfileWithUnifiedLock(userId)) {
            throw new IllegalArgumentException("User id must be managed profile with unified lock");
        }
        final int parentProfileId = mUserManager.getProfileParent(userId).id;
        // Unlock parent by using parent's challenge
        final VerifyCredentialResponse parentResponse = doVerifyCredential(
                credential,
                CHALLENGE_FROM_CALLER,
                challenge,
                parentProfileId,
                null /* progressCallback */);
        if (parentResponse.getResponseCode() != VerifyCredentialResponse.RESPONSE_OK) {
            // Failed, just return parent's response
            return parentResponse;
        }

        try {
            // Unlock work profile, and work profile with unified lock must use password only
            return doVerifyCredential(getDecryptedPasswordForTiedProfile(userId),
                    CHALLENGE_FROM_CALLER,
                    challenge,
                    userId, null /* progressCallback */);
        } catch (UnrecoverableKeyException | InvalidKeyException | KeyStoreException
                | NoSuchAlgorithmException | NoSuchPaddingException
                | InvalidAlgorithmParameterException | IllegalBlockSizeException
                | BadPaddingException | CertificateException | IOException e) {
            Slog.e(TAG, "Failed to decrypt child profile key", e);
            throw new IllegalStateException("Unable to get tied profile token");
        }
    }

    /**
     * Lowest-level credential verification routine that talks to GateKeeper. If verification
     * passes, unlock the corresponding user and keystore. Also handles the migration from legacy
     * hash to GK.
     */
    private VerifyCredentialResponse verifyCredential(int userId, CredentialHash storedHash,
            LockscreenCredential credential, @ChallengeType int challengeType, long challenge,
            ICheckCredentialProgressCallback progressCallback) {
        if ((storedHash == null || storedHash.hash.length == 0) && credential.isNone()) {
            // don't need to pass empty credentials to GateKeeper
            return VerifyCredentialResponse.OK;
        }

        if (storedHash == null || storedHash.hash.length == 0 || credential.isNone()) {
            return VerifyCredentialResponse.ERROR;
        }

        // We're potentially going to be doing a bunch of disk I/O below as part
        // of unlocking the user, so yell if calling from the main thread.
        StrictMode.noteDiskRead();

        GateKeeperResponse gateKeeperResponse;
        try {
            gateKeeperResponse = getGateKeeperService().verifyChallenge(
                    userId, challenge, storedHash.hash, credential.getCredential());
        } catch (RemoteException e) {
            Slog.e(TAG, "gatekeeper verify failed", e);
            gateKeeperResponse = GateKeeperResponse.ERROR;
        }
        VerifyCredentialResponse response = convertResponse(gateKeeperResponse);
        boolean shouldReEnroll = gateKeeperResponse.getShouldReEnroll();

        if (response.getResponseCode() == VerifyCredentialResponse.RESPONSE_OK) {

            // credential has matched

            if (progressCallback != null) {
                try {
                    progressCallback.onCredentialVerified();
                } catch (RemoteException e) {
                    Slog.w(TAG, "progressCallback throws exception", e);
                }
            }
            setUserPasswordMetrics(credential, userId);
            unlockKeystore(credential.getCredential(), userId);

            Slog.i(TAG, "Unlocking user " + userId + " with token length "
                    + response.getPayload().length);
            unlockUser(userId, response.getPayload(), secretFromCredential(credential));

            if (isManagedProfileWithSeparatedLock(userId)) {
                setDeviceUnlockedForUser(userId);
            }
            if (shouldReEnroll) {
                setLockCredentialInternal(credential, credential,
                        userId, /* isLockTiedToParent= */ false);
            } else {
                // Now that we've cleared of all required GK migration, let's do the final
                // migration to synthetic password.
                synchronized (mSpManager) {
                    if (shouldMigrateToSyntheticPasswordLocked(userId)) {
                        AuthenticationToken auth = initializeSyntheticPasswordLocked(
                                storedHash.hash, credential,  userId);
                        activateEscrowTokens(auth, userId);
                    }
                }
            }
            // Use credentials to create recoverable keystore snapshot.
            sendCredentialsOnUnlockIfRequired(credential, userId);

        } else if (response.getResponseCode() == VerifyCredentialResponse.RESPONSE_RETRY) {
            if (response.getTimeout() > 0) {
                requireStrongAuth(STRONG_AUTH_REQUIRED_AFTER_LOCKOUT, userId);
            }
        }

        return response;
    }

    /**
     * Keep track of the given user's latest password metric. This should be called
     * when the user is authenticating or when a new password is being set. In comparison,
     * {@link #notifyPasswordChanged} only needs to be called when the user changes the password.
     */
    private void setUserPasswordMetrics(LockscreenCredential password, @UserIdInt int userHandle) {
        synchronized (this) {
            mUserPasswordMetrics.put(userHandle, PasswordMetrics.computeForCredential(password));
        }
    }

    @VisibleForTesting
    PasswordMetrics getUserPasswordMetrics(int userHandle) {
        if (!isUserSecure(userHandle)) {
            // for users without password, mUserPasswordMetrics might not be initialized
            // since the user never unlock the device manually. In this case, always
            // return a default metrics object. This is to distinguish this case from
            // the case where during boot user password is unknown yet (returning null here)
            return new PasswordMetrics(CREDENTIAL_TYPE_NONE);
        }
        synchronized (this) {
            return mUserPasswordMetrics.get(userHandle);
        }
    }

    /**
     * Call after {@link #setUserPasswordMetrics} so metrics are updated before
     * reporting the password changed.
     */
    private void notifyPasswordChanged(@UserIdInt int userId) {
        mHandler.post(() -> {
            mInjector.getDevicePolicyManager().reportPasswordChanged(userId);
            LocalServices.getService(WindowManagerInternal.class).reportPasswordChanged(userId);
        });
    }

    private LockscreenCredential createPattern(String patternString) {
        final byte[] patternBytes = patternString.getBytes();
        LockscreenCredential pattern = LockscreenCredential.createPattern(
                LockPatternUtils.byteArrayToPattern(patternBytes));
        Arrays.fill(patternBytes, (byte) 0);
        return pattern;
    }

    @Override
    public boolean checkVoldPassword(int userId) {
        if (!mFirstCallToVold) {
            return false;
        }
        mFirstCallToVold = false;

        checkPasswordReadPermission(userId);

        // There's no guarantee that this will safely connect, but if it fails
        // we will simply show the lock screen when we shouldn't, so relatively
        // benign. There is an outside chance something nasty would happen if
        // this service restarted before vold stales out the password in this
        // case. The nastiness is limited to not showing the lock screen when
        // we should, within the first minute of decrypting the phone if this
        // service can't connect to vold, it restarts, and then the new instance
        // does successfully connect.
        final IStorageManager service = mInjector.getStorageManager();
        // TODO(b/120484642): Update vold to return a password as a byte array
        String password;
        long identity = Binder.clearCallingIdentity();
        try {
            password = service.getPassword();
            service.clearPassword();
        } catch (RemoteException e) {
            Slog.w(TAG, "vold getPassword() failed", e);
            return false;
        } finally {
            Binder.restoreCallingIdentity(identity);
        }
        if (TextUtils.isEmpty(password)) {
            return false;
        }

        try {
            final LockscreenCredential credential;
            switch (getCredentialTypeInternal(userId)) {
                case CREDENTIAL_TYPE_PATTERN:
                    credential = createPattern(password);
                    break;
                case CREDENTIAL_TYPE_PIN:
                    credential = LockscreenCredential.createPin(password);
                    break;
                case CREDENTIAL_TYPE_PASSWORD:
                    credential = LockscreenCredential.createPassword(password);
                    break;
                default:
                    credential = null;
                    Slog.e(TAG, "Unknown credential type");
            }

            if (credential != null
                    && checkCredential(credential, userId, null /* progressCallback */)
                                .getResponseCode() == GateKeeperResponse.RESPONSE_OK) {
                return true;
            }
        } catch (Exception e) {
            Slog.e(TAG, "checkVoldPassword failed: ", e);
        }

        return false;
    }

    private void removeUser(int userId, boolean unknownUser) {
        Slog.i(TAG, "RemoveUser: " + userId);
        mSpManager.removeUser(userId);
        mStrongAuth.removeUser(userId);

        final KeyStore ks = KeyStore.getInstance();
        ks.onUserRemoved(userId);

        gateKeeperClearSecureUserId(userId);
        if (unknownUser || mUserManager.getUserInfo(userId).isManagedProfile()) {
            removeKeystoreProfileKey(userId);
        }
        // Clean up storage last, this is to ensure that cleanupDataForReusedUserIdIfNecessary()
        // can make the assumption that no USER_SERIAL_NUMBER_KEY means user is fully removed.
        mStorage.removeUser(userId);
    }

    private void removeKeystoreProfileKey(int targetUserId) {
        Slog.i(TAG, "Remove keystore profile key for user: " + targetUserId);
        try {
            java.security.KeyStore keyStore = java.security.KeyStore.getInstance("AndroidKeyStore");
            keyStore.load(null);
            keyStore.deleteEntry(LockPatternUtils.PROFILE_KEY_NAME_ENCRYPT + targetUserId);
            keyStore.deleteEntry(LockPatternUtils.PROFILE_KEY_NAME_DECRYPT + targetUserId);
        } catch (KeyStoreException | NoSuchAlgorithmException | CertificateException
                | IOException e) {
            // We have tried our best to remove all keys
            Slog.e(TAG, "Unable to remove keystore profile key for user:" + targetUserId, e);
        }
    }

    @Override
    public void registerStrongAuthTracker(IStrongAuthTracker tracker) {
        checkPasswordReadPermission(UserHandle.USER_ALL);
        mStrongAuth.registerStrongAuthTracker(tracker);
    }

    @Override
    public void unregisterStrongAuthTracker(IStrongAuthTracker tracker) {
        checkPasswordReadPermission(UserHandle.USER_ALL);
        mStrongAuth.unregisterStrongAuthTracker(tracker);
    }

    @Override
    public void requireStrongAuth(int strongAuthReason, int userId) {
        checkWritePermission(userId);
        mStrongAuth.requireStrongAuth(strongAuthReason, userId);
    }

    @Override
    public void userPresent(int userId) {
        checkWritePermission(userId);
        mStrongAuth.reportUnlock(userId);
    }

    @Override
    public int getStrongAuthForUser(int userId) {
        checkPasswordReadPermission(userId);
        return mStrongAuthTracker.getStrongAuthForUser(userId);
    }

    private boolean isCallerShell() {
        final int callingUid = Binder.getCallingUid();
        return callingUid == Process.SHELL_UID || callingUid == Process.ROOT_UID;
    }

    private void enforceShell() {
        if (!isCallerShell()) {
            throw new SecurityException("Caller must be shell");
        }
    }

    @Override
    public void onShellCommand(FileDescriptor in, FileDescriptor out, FileDescriptor err,
            String[] args, ShellCallback callback, ResultReceiver resultReceiver) {
        enforceShell();
        final long origId = Binder.clearCallingIdentity();
        try {
            (new LockSettingsShellCommand(new LockPatternUtils(mContext))).exec(
                    this, in, out, err, args, callback, resultReceiver);
        } finally {
            Binder.restoreCallingIdentity(origId);
        }
    }

    @Override
    public void initRecoveryServiceWithSigFile(@NonNull String rootCertificateAlias,
            @NonNull byte[] recoveryServiceCertFile, @NonNull byte[] recoveryServiceSigFile)
            throws RemoteException {
        mRecoverableKeyStoreManager.initRecoveryServiceWithSigFile(rootCertificateAlias,
                recoveryServiceCertFile, recoveryServiceSigFile);
    }

    @Override
    public @NonNull KeyChainSnapshot getKeyChainSnapshot() throws RemoteException {
        return mRecoverableKeyStoreManager.getKeyChainSnapshot();
    }

    @Override
    public void setSnapshotCreatedPendingIntent(@Nullable PendingIntent intent)
            throws RemoteException {
        mRecoverableKeyStoreManager.setSnapshotCreatedPendingIntent(intent);
    }

    @Override
    public void setServerParams(byte[] serverParams) throws RemoteException {
        mRecoverableKeyStoreManager.setServerParams(serverParams);
    }

    @Override
    public void setRecoveryStatus(String alias, int status) throws RemoteException {
        mRecoverableKeyStoreManager.setRecoveryStatus(alias, status);
    }

    @Override
    public @NonNull Map getRecoveryStatus() throws RemoteException {
        return mRecoverableKeyStoreManager.getRecoveryStatus();
    }

    @Override
    public void setRecoverySecretTypes(@NonNull @KeyChainProtectionParams.UserSecretType
            int[] secretTypes) throws RemoteException {
        mRecoverableKeyStoreManager.setRecoverySecretTypes(secretTypes);
    }

    @Override
    public @NonNull int[] getRecoverySecretTypes() throws RemoteException {
        return mRecoverableKeyStoreManager.getRecoverySecretTypes();

    }

    @Override
    public @NonNull byte[] startRecoverySessionWithCertPath(@NonNull String sessionId,
            @NonNull String rootCertificateAlias, @NonNull RecoveryCertPath verifierCertPath,
            @NonNull byte[] vaultParams, @NonNull byte[] vaultChallenge,
            @NonNull List<KeyChainProtectionParams> secrets)
            throws RemoteException {
        return mRecoverableKeyStoreManager.startRecoverySessionWithCertPath(
                sessionId, rootCertificateAlias, verifierCertPath, vaultParams, vaultChallenge,
                secrets);
    }

    @Override
    public Map<String, String> recoverKeyChainSnapshot(
            @NonNull String sessionId,
            @NonNull byte[] recoveryKeyBlob,
            @NonNull List<WrappedApplicationKey> applicationKeys) throws RemoteException {
        return mRecoverableKeyStoreManager.recoverKeyChainSnapshot(
                sessionId, recoveryKeyBlob, applicationKeys);
    }

    @Override
    public void closeSession(@NonNull String sessionId) throws RemoteException {
        mRecoverableKeyStoreManager.closeSession(sessionId);
    }

    @Override
    public void removeKey(@NonNull String alias) throws RemoteException {
        mRecoverableKeyStoreManager.removeKey(alias);
    }

    @Override
    public @Nullable String generateKey(@NonNull String alias) throws RemoteException {
        return mRecoverableKeyStoreManager.generateKey(alias);
    }

    @Override
    public @Nullable String generateKeyWithMetadata(
            @NonNull String alias, @Nullable byte[] metadata) throws RemoteException {
        return mRecoverableKeyStoreManager.generateKeyWithMetadata(alias, metadata);
    }

    @Override
    public @Nullable String importKey(@NonNull String alias, @NonNull byte[] keyBytes)
            throws RemoteException {
        return mRecoverableKeyStoreManager.importKey(alias, keyBytes);
    }

    @Override
    public @Nullable String importKeyWithMetadata(@NonNull String alias, @NonNull byte[] keyBytes,
            @Nullable byte[] metadata) throws RemoteException {
        return mRecoverableKeyStoreManager.importKeyWithMetadata(alias, keyBytes, metadata);
    }

    @Override
    public @Nullable String getKey(@NonNull String alias) throws RemoteException {
        return mRecoverableKeyStoreManager.getKey(alias);
    }

    private static final String[] VALID_SETTINGS = new String[] {
            LockPatternUtils.LOCKOUT_PERMANENT_KEY,
            LockPatternUtils.PATTERN_EVER_CHOSEN_KEY,
            LockPatternUtils.PASSWORD_TYPE_KEY,
            LockPatternUtils.PASSWORD_TYPE_ALTERNATE_KEY,
            LockPatternUtils.LOCK_PASSWORD_SALT_KEY,
            LockPatternUtils.DISABLE_LOCKSCREEN_KEY,
            LockPatternUtils.LOCKSCREEN_OPTIONS,
            LockPatternUtils.LOCKSCREEN_BIOMETRIC_WEAK_FALLBACK,
            LockPatternUtils.BIOMETRIC_WEAK_EVER_CHOSEN_KEY,
            LockPatternUtils.LOCKSCREEN_POWER_BUTTON_INSTANTLY_LOCKS,
            LockPatternUtils.PASSWORD_HISTORY_KEY,
            Secure.LOCK_PATTERN_ENABLED,
            Secure.LOCK_BIOMETRIC_WEAK_FLAGS,
            Secure.LOCK_PATTERN_VISIBLE,
            Secure.LOCK_PATTERN_TACTILE_FEEDBACK_ENABLED
    };

    // Reading these settings needs the contacts permission
    private static final String[] READ_CONTACTS_PROTECTED_SETTINGS = new String[] {
            Secure.LOCK_SCREEN_OWNER_INFO_ENABLED,
            Secure.LOCK_SCREEN_OWNER_INFO
    };

    // Reading these settings needs the same permission as checking the password
    private static final String[] READ_PASSWORD_PROTECTED_SETTINGS = new String[] {
            LockPatternUtils.LOCK_PASSWORD_SALT_KEY,
            LockPatternUtils.PASSWORD_HISTORY_KEY,
            LockPatternUtils.PASSWORD_TYPE_KEY,
            SEPARATE_PROFILE_CHALLENGE_KEY
    };

    private static final String[] SETTINGS_TO_BACKUP = new String[] {
            Secure.LOCK_SCREEN_OWNER_INFO_ENABLED,
            Secure.LOCK_SCREEN_OWNER_INFO,
            Secure.LOCK_PATTERN_VISIBLE,
            LockPatternUtils.LOCKSCREEN_POWER_BUTTON_INSTANTLY_LOCKS
    };

    private class GateKeeperDiedRecipient implements IBinder.DeathRecipient {
        @Override
        public void binderDied() {
            mGateKeeperService.asBinder().unlinkToDeath(this, 0);
            mGateKeeperService = null;
        }
    }

    protected synchronized IGateKeeperService getGateKeeperService() {
        if (mGateKeeperService != null) {
            return mGateKeeperService;
        }

        final IBinder service = ServiceManager.getService(Context.GATEKEEPER_SERVICE);
        if (service != null) {
            try {
                service.linkToDeath(new GateKeeperDiedRecipient(), 0);
            } catch (RemoteException e) {
                Slog.w(TAG, " Unable to register death recipient", e);
            }
            mGateKeeperService = IGateKeeperService.Stub.asInterface(service);
            return mGateKeeperService;
        }

        Slog.e(TAG, "Unable to acquire GateKeeperService");
        return null;
    }

    private void gateKeeperClearSecureUserId(int userId) {
        try {
            getGateKeeperService().clearSecureUserId(userId);
        } catch (RemoteException e) {
            Slog.w(TAG, "Failed to clear SID", e);
        }
    }

    private void onAuthTokenKnownForUser(@UserIdInt int userId, AuthenticationToken auth) {
        if (mInjector.isGsiRunning()) {
            Slog.w(TAG, "Running in GSI; skipping calls to AuthSecret and RebootEscrow");
            return;
        }

        mRebootEscrowManager.callToRebootEscrowIfNeeded(userId, auth.getVersion(),
                auth.getSyntheticPassword());

        callToAuthSecretIfNeeded(userId, auth);
    }

    private void callToAuthSecretIfNeeded(@UserIdInt int userId,
            AuthenticationToken auth) {
        // Pass the primary user's auth secret to the HAL
        if (mAuthSecretService != null && mUserManager.getUserInfo(userId).isPrimary()) {
            try {
                final byte[] rawSecret = auth.deriveVendorAuthSecret();
                final ArrayList<Byte> secret = new ArrayList<>(rawSecret.length);
                for (int i = 0; i < rawSecret.length; ++i) {
                    secret.add(rawSecret[i]);
                }
                mAuthSecretService.primaryUserCredential(secret);
            } catch (RemoteException e) {
                Slog.w(TAG, "Failed to pass primary user secret to AuthSecret HAL", e);
            }
        }
    }

    /**
     * Precondition: vold and keystore unlocked.
     *
     * Create new synthetic password, set up synthetic password blob protected by the supplied
     * user credential, and make the newly-created SP blob active.
     *
     * The invariant under a synthetic password is:
     * 1. If user credential exists, then both vold and keystore and protected with keys derived
     *     from the synthetic password.
     * 2. If user credential does not exist, vold and keystore protection are cleared. This is to
     *     make it consistent with current behaviour. It also allows ActivityManager to call
     *     unlockUser() with empty secret.
     * 3. Once a user is migrated to have synthetic password, its value will never change, no matter
     *     whether the user changes his lockscreen PIN or clear/reset it. When the user clears its
     *     lockscreen PIN, we still maintain the existing synthetic password in a password blob
     *     protected by a default PIN.
     * 4. The user SID is linked with synthetic password, but its cleared/re-created when the user
     *     clears/re-creates his lockscreen PIN.
     *
     *
     * Different cases of calling this method:
     * 1. credentialHash != null
     *     This implies credential != null, a new SP blob will be provisioned, and existing SID
     *     migrated to associate with the new SP.
     *     This happens during a normal migration case when the user currently has password.
     *
     * 2. credentialhash == null and credential == null
     *     A new SP blob and will be created, while the user has no credentials.
     *     This can happens when we are activating an escrow token on a unsecured device, during
     *     which we want to create the SP structure with an empty user credential.
     *     This could also happen during an untrusted reset to clear password.
     *
     * 3. credentialhash == null and credential != null
     *     The user sets a new lockscreen password FOR THE FIRST TIME on a SP-enabled device.
     *     New credential and new SID will be created
     */
    @GuardedBy("mSpManager")
    @VisibleForTesting
    protected AuthenticationToken initializeSyntheticPasswordLocked(byte[] credentialHash,
            LockscreenCredential credential, int userId) {
        Slog.i(TAG, "Initialize SyntheticPassword for user: " + userId);
        final AuthenticationToken auth = mSpManager.newSyntheticPasswordAndSid(
                getGateKeeperService(), credentialHash, credential, userId);
        onAuthTokenKnownForUser(userId, auth);
        if (auth == null) {
            Slog.wtf(TAG, "initializeSyntheticPasswordLocked returns null auth token");
            return null;
        }
        long handle = mSpManager.createPasswordBasedSyntheticPassword(getGateKeeperService(),
                credential, auth, userId);
        if (!credential.isNone()) {
            if (credentialHash == null) {
                // Since when initializing SP, we didn't provide an existing password handle
                // for it to migrate SID, we need to create a new SID for the user.
                mSpManager.newSidForUser(getGateKeeperService(), auth, userId);
            }
            mSpManager.verifyChallenge(getGateKeeperService(), auth, 0L, userId);
            setAuthlessUserKeyProtection(userId, auth.deriveDiskEncryptionKey());
            setKeystorePassword(auth.deriveKeyStorePassword(), userId);
        } else {
            clearUserKeyProtection(userId, null);
            setKeystorePassword(null, userId);
            gateKeeperClearSecureUserId(userId);
        }
        fixateNewestUserKeyAuth(userId);
        setSyntheticPasswordHandleLocked(handle, userId);
        return auth;
    }

    private long getSyntheticPasswordHandleLocked(int userId) {
        return getLong(SYNTHETIC_PASSWORD_HANDLE_KEY,
                SyntheticPasswordManager.DEFAULT_HANDLE, userId);
    }

    private void setSyntheticPasswordHandleLocked(long handle, int userId) {
        final long oldHandle = getSyntheticPasswordHandleLocked(userId);
        setLong(SYNTHETIC_PASSWORD_HANDLE_KEY, handle, userId);
        setLong(PREV_SYNTHETIC_PASSWORD_HANDLE_KEY, oldHandle, userId);
        setLong(SYNTHETIC_PASSWORD_UPDATE_TIME_KEY, System.currentTimeMillis(), userId);

    }

    @VisibleForTesting
    boolean isSyntheticPasswordBasedCredential(int userId) {
        synchronized (mSpManager) {
            return isSyntheticPasswordBasedCredentialLocked(userId);
        }
    }

    private boolean isSyntheticPasswordBasedCredentialLocked(int userId) {
        if (userId == USER_FRP) {
            final int type = mStorage.readPersistentDataBlock().type;
            return type == PersistentData.TYPE_SP || type == PersistentData.TYPE_SP_WEAVER;
        }
        long handle = getSyntheticPasswordHandleLocked(userId);
        return handle != SyntheticPasswordManager.DEFAULT_HANDLE;
    }

    @VisibleForTesting
    protected boolean shouldMigrateToSyntheticPasswordLocked(int userId) {
        return true;
    }

    private VerifyCredentialResponse spBasedDoVerifyCredential(LockscreenCredential userCredential,
            @ChallengeType int challengeType, long challenge,
            int userId, ICheckCredentialProgressCallback progressCallback,
            @Nullable ArrayList<PendingResetLockout> resetLockouts) {

        final boolean hasEnrolledBiometrics = mInjector.hasEnrolledBiometrics(userId);

        Slog.d(TAG, "spBasedDoVerifyCredential: user=" + userId + " challengeType=" + challengeType
                + " hasEnrolledBiometrics=" + hasEnrolledBiometrics);

        final PackageManager pm = mContext.getPackageManager();
        // TODO: When lockout is handled under the HAL for all biometrics (fingerprint),
        // we need to generate challenge for each one, have it signed by GK and reset lockout
        // for each modality.
        if (challengeType == CHALLENGE_NONE && pm.hasSystemFeature(PackageManager.FEATURE_FACE)
                && hasEnrolledBiometrics) {
            // If there are multiple profiles in the same account, ensure we only generate the
            // challenge once.
            challengeType = CHALLENGE_INTERNAL;
            challenge = mContext.getSystemService(FaceManager.class).generateChallenge();
        }

        final AuthenticationResult authResult;
        VerifyCredentialResponse response;
        synchronized (mSpManager) {
            if (!isSyntheticPasswordBasedCredentialLocked(userId)) {
                return null;
            }
            if (userId == USER_FRP) {
                return mSpManager.verifyFrpCredential(getGateKeeperService(),
                        userCredential, progressCallback);
            }

            long handle = getSyntheticPasswordHandleLocked(userId);
            authResult = mSpManager.unwrapPasswordBasedSyntheticPassword(
                    getGateKeeperService(), handle, userCredential, userId, progressCallback);

            response = authResult.gkResponse;
            // credential has matched
            if (response.getResponseCode() == VerifyCredentialResponse.RESPONSE_OK) {
                // perform verifyChallenge with synthetic password which generates the real GK auth
                // token and response for the current user
                response = mSpManager.verifyChallenge(getGateKeeperService(), authResult.authToken,
                        challenge, userId);
                if (response.getResponseCode() != VerifyCredentialResponse.RESPONSE_OK) {
                    // This shouldn't really happen: the unwrapping of SP succeeds, but SP doesn't
                    // match the recorded GK password handle.
                    Slog.wtf(TAG, "verifyChallenge with SP failed.");
                    return VerifyCredentialResponse.ERROR;
                }
            }
        }
        if (response.getResponseCode() == VerifyCredentialResponse.RESPONSE_OK) {
            // Do resetLockout / revokeChallenge when all profiles are unlocked
            if (hasEnrolledBiometrics) {
                if (resetLockouts == null) {
                    resetLockouts = new ArrayList<>();
                }
                resetLockouts.add(new PendingResetLockout(userId, response.getPayload()));
            }

            // TODO: Move setUserPasswordMetrics() inside onCredentialVerified(): this will require
            // LSS to store an encrypted version of the latest password metric for every user,
            // because user credential is not known when onCredentialVerified() is called during
            // a token-based unlock.
            setUserPasswordMetrics(userCredential, userId);
            onCredentialVerified(authResult.authToken, challengeType, challenge, resetLockouts,
                    userId);
        } else if (response.getResponseCode() == VerifyCredentialResponse.RESPONSE_RETRY) {
            if (response.getTimeout() > 0) {
                requireStrongAuth(STRONG_AUTH_REQUIRED_AFTER_LOCKOUT, userId);
            }
        }

        return response;
    }

    private void onCredentialVerified(AuthenticationToken authToken,
            @ChallengeType int challengeType, long challenge,
            @Nullable ArrayList<PendingResetLockout> resetLockouts, int userId) {

        unlockKeystore(authToken.deriveKeyStorePassword(), userId);

        {
            final byte[] secret = authToken.deriveDiskEncryptionKey();
            unlockUser(userId, null, secret, challengeType, challenge, resetLockouts);
            Arrays.fill(secret, (byte) 0);
        }
        activateEscrowTokens(authToken, userId);

        if (isManagedProfileWithSeparatedLock(userId)) {
            setDeviceUnlockedForUser(userId);
        }
        mStrongAuth.reportSuccessfulStrongAuthUnlock(userId);

        onAuthTokenKnownForUser(userId, authToken);
    }

    private void setDeviceUnlockedForUser(int userId) {
        final TrustManager trustManager = mContext.getSystemService(TrustManager.class);
        trustManager.setDeviceLockedForUser(userId, false);
    }

    /**
     * Change the user's lockscreen password by creating a new SP blob and update the handle, based
     * on an existing authentication token. Even though a new SP blob is created, the underlying
     * synthetic password is never changed.
     *
     * When clearing credential, we keep the SP unchanged, but clear its password handle so its
     * SID is gone. We also clear password from (software-based) keystore and vold, which will be
     * added back when new password is set in future.
     */
    @GuardedBy("mSpManager")
    private long setLockCredentialWithAuthTokenLocked(LockscreenCredential credential,
            AuthenticationToken auth, int userId) {
        if (DEBUG) Slog.d(TAG, "setLockCredentialWithAuthTokenLocked: user=" + userId);
        long newHandle = mSpManager.createPasswordBasedSyntheticPassword(getGateKeeperService(),
                credential, auth, userId);
        final Map<Integer, LockscreenCredential> profilePasswords;
        if (!credential.isNone()) {
            // not needed by synchronizeUnifiedWorkChallengeForProfiles()
            profilePasswords = null;

            if (mSpManager.hasSidForUser(userId)) {
                // We are changing password of a secured device, nothing more needed as
                // createPasswordBasedSyntheticPassword has already taken care of maintaining
                // the password handle and SID unchanged.

                //refresh auth token
                mSpManager.verifyChallenge(getGateKeeperService(), auth, 0L, userId);
            } else {
                // A new password is set on a previously-unsecured device, we need to generate
                // a new SID, and re-add keys to vold and keystore.
                mSpManager.newSidForUser(getGateKeeperService(), auth, userId);
                mSpManager.verifyChallenge(getGateKeeperService(), auth, 0L, userId);
                setAuthlessUserKeyProtection(userId, auth.deriveDiskEncryptionKey());
                fixateNewestUserKeyAuth(userId);
                setKeystorePassword(auth.deriveKeyStorePassword(), userId);
            }
        } else {
            // Cache all profile password if they use unified work challenge. This will later be
            // used to clear the profile's password in synchronizeUnifiedWorkChallengeForProfiles()
            profilePasswords = getDecryptedPasswordsForAllTiedProfiles(userId);

            // we are clearing password of a secured device, so need to nuke SID as well.
            mSpManager.clearSidForUser(userId);
            gateKeeperClearSecureUserId(userId);
            // Clear key from vold so ActivityManager can just unlock the user with empty secret
            // during boot. Vold storage needs to be unlocked before manipulation of the keys can
            // succeed.
            unlockUserKey(userId, null, auth.deriveDiskEncryptionKey());
<<<<<<< HEAD
            clearUserKeyAuth(userId, null, auth.deriveDiskEncryptionKey());
=======
            clearUserKeyProtection(userId, auth.deriveDiskEncryptionKey());
>>>>>>> db0ac397
            fixateNewestUserKeyAuth(userId);
            unlockKeystore(auth.deriveKeyStorePassword(), userId);
            setKeystorePassword(null, userId);
            removeBiometricsForUser(userId);
        }
        setSyntheticPasswordHandleLocked(newHandle, userId);
        synchronizeUnifiedWorkChallengeForProfiles(userId, profilePasswords);

        setUserPasswordMetrics(credential, userId);

        if (profilePasswords != null) {
            for (Map.Entry<Integer, LockscreenCredential> entry : profilePasswords.entrySet()) {
                entry.getValue().zeroize();
            }
        }

        return newHandle;
    }

    private void removeBiometricsForUser(int userId) {
        removeAllFingerprintForUser(userId);
        removeAllFaceForUser(userId);
    }

    private void removeAllFingerprintForUser(final int userId) {
        FingerprintManager mFingerprintManager = mInjector.getFingerprintManager();
        if (mFingerprintManager != null && mFingerprintManager.isHardwareDetected()) {
            if (mFingerprintManager.hasEnrolledFingerprints(userId)) {
                mFingerprintManager.setActiveUser(userId);
                CountDownLatch latch = new CountDownLatch(1);
                // For the purposes of M and N, groupId is the same as userId.
                Fingerprint finger = new Fingerprint(null, userId, 0, 0);
                mFingerprintManager.remove(finger, userId,
                        fingerprintManagerRemovalCallback(latch));
                try {
                    latch.await(10000, TimeUnit.MILLISECONDS);
                } catch (InterruptedException e) {
                    Slog.e(TAG, "Latch interrupted when removing fingerprint", e);
                }
            }
        }
    }

    private void removeAllFaceForUser(final int userId) {
        FaceManager mFaceManager = mInjector.getFaceManager();
        if (mFaceManager != null && mFaceManager.isHardwareDetected()) {
            if (mFaceManager.hasEnrolledTemplates(userId)) {
                mFaceManager.setActiveUser(userId);
                CountDownLatch latch = new CountDownLatch(1);
                Face face = new Face(null, 0, 0);
                mFaceManager.remove(face, userId, faceManagerRemovalCallback(latch));
                try {
                    latch.await(10000, TimeUnit.MILLISECONDS);
                } catch (InterruptedException e) {
                    Slog.e(TAG, "Latch interrupted when removing face", e);
                }
            }
        }
    }

    private FingerprintManager.RemovalCallback fingerprintManagerRemovalCallback(
            CountDownLatch latch) {
        return new FingerprintManager.RemovalCallback() {
            @Override
            public void onRemovalError(Fingerprint fp, int errMsgId, CharSequence err) {
                Slog.e(TAG, String.format(
                        "Can't remove fingerprint %d in group %d. Reason: %s",
                        fp.getBiometricId(), fp.getGroupId(), err));
                latch.countDown();
            }

            @Override
            public void onRemovalSucceeded(Fingerprint fp, int remaining) {
                if (remaining == 0) {
                    latch.countDown();
                }
            }
        };
    }

    private FaceManager.RemovalCallback faceManagerRemovalCallback(CountDownLatch latch) {
        return new FaceManager.RemovalCallback() {
            @Override
            public void onRemovalError(Face face, int errMsgId, CharSequence err) {
                Slog.e(TAG, String.format("Can't remove face %d. Reason: %s",
                        face.getBiometricId(), err));
                latch.countDown();
            }

            @Override
            public void onRemovalSucceeded(Face face, int remaining) {
                if (remaining == 0) {
                    latch.countDown();
                }
            }
        };
    }

    /**
     * @param savedCredential if the user is a managed profile with unified challenge and
     *   savedCredential is empty, LSS will try to re-derive the profile password internally.
     *     TODO (b/80170828): Fix this so profile password is always passed in.
     */
    @GuardedBy("mSpManager")
    private boolean spBasedSetLockCredentialInternalLocked(LockscreenCredential credential,
            LockscreenCredential savedCredential, int userId, boolean isLockTiedToParent) {
        if (DEBUG) Slog.d(TAG, "spBasedSetLockCredentialInternalLocked: user=" + userId);
        if (savedCredential.isNone() && isManagedProfileWithUnifiedLock(userId)) {
            // get credential from keystore when managed profile has unified lock
            try {
                savedCredential = getDecryptedPasswordForTiedProfile(userId);
            } catch (FileNotFoundException e) {
                Slog.i(TAG, "Child profile key not found");
            } catch (UnrecoverableKeyException | InvalidKeyException | KeyStoreException
                    | NoSuchAlgorithmException | NoSuchPaddingException
                    | InvalidAlgorithmParameterException | IllegalBlockSizeException
                    | BadPaddingException | CertificateException | IOException e) {
                Slog.e(TAG, "Failed to decrypt child profile key", e);
            }
        }
        long handle = getSyntheticPasswordHandleLocked(userId);
        AuthenticationResult authResult = mSpManager.unwrapPasswordBasedSyntheticPassword(
                getGateKeeperService(), handle, savedCredential, userId, null);
        VerifyCredentialResponse response = authResult.gkResponse;
        AuthenticationToken auth = authResult.authToken;

        if (auth == null) {
            if (response == null
                    || response.getResponseCode() == VerifyCredentialResponse.RESPONSE_ERROR) {
                Slog.w(TAG, "Failed to enroll: incorrect credential.");
                return false;
            }
            if (response.getResponseCode() == VerifyCredentialResponse.RESPONSE_RETRY) {
                Slog.w(TAG, "Failed to enroll: rate limit exceeded.");
                return false;
            }
            // Should not be reachable, but just in case.
            throw new IllegalStateException("password change failed");
        }

        onAuthTokenKnownForUser(userId, auth);
        setLockCredentialWithAuthTokenLocked(credential, auth, userId);
        mSpManager.destroyPasswordBasedSyntheticPassword(handle, userId);
        sendCredentialsOnChangeIfRequired(credential, userId, isLockTiedToParent);
        return true;
    }

    /**
     * Returns a fixed pseudorandom byte string derived from the user's synthetic password.
     * This is used to salt the password history hash to protect the hash against offline
     * bruteforcing, since rederiving this value requires a successful authentication.
     * If user is a managed profile with unified challenge, currentCredential is ignored.
     */
    @Override
    public byte[] getHashFactor(LockscreenCredential currentCredential, int userId) {
        checkPasswordReadPermission(userId);
        if (isManagedProfileWithUnifiedLock(userId)) {
            try {
                currentCredential = getDecryptedPasswordForTiedProfile(userId);
            } catch (Exception e) {
                Slog.e(TAG, "Failed to get work profile credential", e);
                return null;
            }
        }
        synchronized (mSpManager) {
            if (!isSyntheticPasswordBasedCredentialLocked(userId)) {
                Slog.w(TAG, "Synthetic password not enabled");
                return null;
            }
            long handle = getSyntheticPasswordHandleLocked(userId);
            AuthenticationResult auth = mSpManager.unwrapPasswordBasedSyntheticPassword(
                    getGateKeeperService(), handle, currentCredential, userId, null);
            if (auth.authToken == null) {
                Slog.w(TAG, "Current credential is incorrect");
                return null;
            }
            return auth.authToken.derivePasswordHashFactor();
        }
    }

    private long addEscrowToken(byte[] token, int userId, EscrowTokenStateChangeCallback callback) {
        if (DEBUG) Slog.d(TAG, "addEscrowToken: user=" + userId);
        synchronized (mSpManager) {
            // Migrate to synthetic password based credentials if the user has no password,
            // the token can then be activated immediately.
            AuthenticationToken auth = null;
            if (!isUserSecure(userId)) {
                if (shouldMigrateToSyntheticPasswordLocked(userId)) {
                    auth = initializeSyntheticPasswordLocked(
                            /* credentialHash */ null, LockscreenCredential.createNone(), userId);
                } else /* isSyntheticPasswordBasedCredentialLocked(userId) */ {
                    long pwdHandle = getSyntheticPasswordHandleLocked(userId);
                    auth = mSpManager.unwrapPasswordBasedSyntheticPassword(getGateKeeperService(),
                            pwdHandle, LockscreenCredential.createNone(), userId, null).authToken;
                }
            }
            if (isSyntheticPasswordBasedCredentialLocked(userId)) {
                disableEscrowTokenOnNonManagedDevicesIfNeeded(userId);
                if (!mSpManager.hasEscrowData(userId)) {
                    throw new SecurityException("Escrow token is disabled on the current user");
                }
            }
            long handle = mSpManager.createTokenBasedSyntheticPassword(token, userId, callback);
            if (auth != null) {
                mSpManager.activateTokenBasedSyntheticPassword(handle, auth, userId);
            }
            return handle;
        }
    }

    private void activateEscrowTokens(AuthenticationToken auth, int userId) {
        if (DEBUG) Slog.d(TAG, "activateEscrowTokens: user=" + userId);
        synchronized (mSpManager) {
            disableEscrowTokenOnNonManagedDevicesIfNeeded(userId);
            for (long handle : mSpManager.getPendingTokensForUser(userId)) {
                Slog.i(TAG, String.format("activateEscrowTokens: %x %d ", handle, userId));
                mSpManager.activateTokenBasedSyntheticPassword(handle, auth, userId);
            }
        }
    }

    private boolean isEscrowTokenActive(long handle, int userId) {
        synchronized (mSpManager) {
            return mSpManager.existsHandle(handle, userId);
        }
    }

    @Override
    public boolean hasPendingEscrowToken(int userId) {
        checkPasswordReadPermission(userId);
        synchronized (mSpManager) {
            return !mSpManager.getPendingTokensForUser(userId).isEmpty();
        }
    }

    private boolean removeEscrowToken(long handle, int userId) {
        synchronized (mSpManager) {
            if (handle == getSyntheticPasswordHandleLocked(userId)) {
                Slog.w(TAG, "Cannot remove password handle");
                return false;
            }
            if (mSpManager.removePendingToken(handle, userId)) {
                return true;
            }
            if (mSpManager.existsHandle(handle, userId)) {
                mSpManager.destroyTokenBasedSyntheticPassword(handle, userId);
                return true;
            } else {
                return false;
            }
        }
    }

    private boolean setLockCredentialWithToken(LockscreenCredential credential, long tokenHandle,
            byte[] token, int userId) {
        boolean result;
        synchronized (mSpManager) {
            if (!mSpManager.hasEscrowData(userId)) {
                throw new SecurityException("Escrow token is disabled on the current user");
            }
            result = setLockCredentialWithTokenInternalLocked(
                    credential, tokenHandle, token, userId);
        }
        if (result) {
            synchronized (mSeparateChallengeLock) {
                setSeparateProfileChallengeEnabledLocked(userId, true, /* unused */ null);
            }
            if (credential.isNone()) {
                // If clearing credential, unlock the user manually in order to progress user start
                // Call unlockUser() on a handler thread so no lock is held (either by LSS or by
                // the caller like DPMS), otherwise it can lead to deadlock.
                mHandler.post(() -> unlockUser(userId, null, null));
            }
            notifyPasswordChanged(userId);
            notifySeparateProfileChallengeChanged(userId);
        }
        return result;
    }

    @GuardedBy("mSpManager")
    private boolean setLockCredentialWithTokenInternalLocked(LockscreenCredential credential,
            long tokenHandle, byte[] token, int userId) {
        final AuthenticationResult result;
        result = mSpManager.unwrapTokenBasedSyntheticPassword(
                getGateKeeperService(), tokenHandle, token, userId);
        if (result.authToken == null) {
            Slog.w(TAG, "Invalid escrow token supplied");
            return false;
        }
        if (result.gkResponse.getResponseCode() != VerifyCredentialResponse.RESPONSE_OK) {
            // Most likely, an untrusted credential reset happened in the past which
            // changed the synthetic password
            Slog.e(TAG, "Obsolete token: synthetic password derived but it fails GK "
                    + "verification.");
            return false;
        }
        onAuthTokenKnownForUser(userId, result.authToken);
        long oldHandle = getSyntheticPasswordHandleLocked(userId);
        setLockCredentialWithAuthTokenLocked(credential, result.authToken, userId);
        mSpManager.destroyPasswordBasedSyntheticPassword(oldHandle, userId);
        return true;
    }

    private boolean unlockUserWithToken(long tokenHandle, byte[] token, int userId) {
        AuthenticationResult authResult;
        synchronized (mSpManager) {
            if (!mSpManager.hasEscrowData(userId)) {
                throw new SecurityException("Escrow token is disabled on the current user");
            }
            authResult = mSpManager.unwrapTokenBasedSyntheticPassword(getGateKeeperService(),
                    tokenHandle, token, userId);
            if (authResult.authToken == null) {
                Slog.w(TAG, "Invalid escrow token supplied");
                return false;
            }
        }
        // TODO: Reset biometrics lockout here. Ideally that should be self-contained inside
        // onCredentialVerified(), which will require some refactoring on the current lockout
        // reset logic.
        onCredentialVerified(authResult.authToken, CHALLENGE_NONE, 0, null, userId);
        return true;
    }

    static String timestampToString(long timestamp) {
        return new SimpleDateFormat("yyyy-MM-dd HH:mm:ss").format(new Date(timestamp));
    }

    @Override
    protected void dump(FileDescriptor fd, PrintWriter printWriter, String[] args) {
        if (!DumpUtils.checkDumpPermission(mContext, TAG, printWriter)) return;
        IndentingPrintWriter pw = new IndentingPrintWriter(printWriter, "  ");

        pw.println("Current lock settings service state:");
        pw.println();

        pw.println("User State:");
        pw.increaseIndent();
        List<UserInfo> users = mUserManager.getUsers();
        for (int user = 0; user < users.size(); user++) {
            final int userId = users.get(user).id;
            pw.println("User " + userId);
            pw.increaseIndent();
            synchronized (mSpManager) {
                pw.println(String.format("SP Handle: %x",
                        getSyntheticPasswordHandleLocked(userId)));
                pw.println(String.format("Last changed: %s (%x)",
                        timestampToString(getLong(SYNTHETIC_PASSWORD_UPDATE_TIME_KEY, 0, userId)),
                        getLong(PREV_SYNTHETIC_PASSWORD_HANDLE_KEY, 0, userId)));
            }
            try {
                pw.println(String.format("SID: %x",
                        getGateKeeperService().getSecureUserId(userId)));
            } catch (RemoteException e) {
                // ignore.
            }
            // It's OK to dump the password type since anyone with physical access can just
            // observe it from the keyguard directly.
            pw.println("Quality: " + getKeyguardStoredQuality(userId));
            pw.println("CredentialType: " + getCredentialTypeInternal(userId));
            pw.println("SeparateChallenge: " + getSeparateProfileChallengeEnabledInternal(userId));
            pw.println(String.format("Metrics: %s",
                    getUserPasswordMetrics(userId) != null ? "known" : "unknown"));
            pw.decreaseIndent();
        }
        pw.println();
        pw.decreaseIndent();

        pw.println("Storage:");
        pw.increaseIndent();
        mStorage.dump(pw);
        pw.println();
        pw.decreaseIndent();
    }

    /**
     * Cryptographically disable escrow token support for the current user, if the user is not
     * managed (either user has a profile owner, or if device is managed). Do not disable
     * if we are running an automotive build.
     */
    private void disableEscrowTokenOnNonManagedDevicesIfNeeded(int userId) {
        final UserManagerInternal userManagerInternal = mInjector.getUserManagerInternal();

        // Managed profile should have escrow enabled
        if (userManagerInternal.isUserManaged(userId)) {
            Slog.i(TAG, "Managed profile can have escrow token");
            return;
        }

        // Devices with Device Owner should have escrow enabled on all users.
        if (userManagerInternal.isDeviceManaged()) {
            Slog.i(TAG, "Corp-owned device can have escrow token");
            return;
        }

        // If the device is yet to be provisioned (still in SUW), there is still
        // a chance that Device Owner will be set on the device later, so postpone
        // disabling escrow token for now.
        if (!mInjector.getDeviceStateCache().isDeviceProvisioned()) {
            Slog.i(TAG, "Postpone disabling escrow tokens until device is provisioned");
            return;
        }

        // Escrow tokens are enabled on automotive builds.
        if (mContext.getPackageManager().hasSystemFeature(PackageManager.FEATURE_AUTOMOTIVE)) {
            return;
        }

        // Disable escrow token permanently on all other device/user types.
        Slog.i(TAG, "Disabling escrow token on user " + userId);
        if (isSyntheticPasswordBasedCredentialLocked(userId)) {
            mSpManager.destroyEscrowData(userId);
        }
    }

    private class DeviceProvisionedObserver extends ContentObserver {
        private final Uri mDeviceProvisionedUri = Settings.Global.getUriFor(
                Settings.Global.DEVICE_PROVISIONED);

        private boolean mRegistered;

        public DeviceProvisionedObserver() {
            super(null);
        }

        @Override
        public void onChange(boolean selfChange, Uri uri, @UserIdInt int userId) {
            if (mDeviceProvisionedUri.equals(uri)) {
                updateRegistration();

                if (isProvisioned()) {
                    Slog.i(TAG, "Reporting device setup complete to IGateKeeperService");
                    reportDeviceSetupComplete();
                    clearFrpCredentialIfOwnerNotSecure();
                }
            }
        }

        public void onSystemReady() {
            if (frpCredentialEnabled(mContext)) {
                updateRegistration();
            } else {
                // If we don't intend to use frpCredentials and we're not provisioned yet, send
                // deviceSetupComplete immediately, so gatekeeper can discard any lingering
                // credentials immediately.
                if (!isProvisioned()) {
                    Slog.i(TAG, "FRP credential disabled, reporting device setup complete "
                            + "to Gatekeeper immediately");
                    reportDeviceSetupComplete();
                }
            }
        }

        private void reportDeviceSetupComplete() {
            try {
                getGateKeeperService().reportDeviceSetupComplete();
            } catch (RemoteException e) {
                Slog.e(TAG, "Failure reporting to IGateKeeperService", e);
            }
        }

        /**
         * Clears the FRP credential if the user that controls it does not have a secure
         * lockscreen.
         */
        private void clearFrpCredentialIfOwnerNotSecure() {
            List<UserInfo> users = mUserManager.getUsers();
            for (UserInfo user : users) {
                if (userOwnsFrpCredential(mContext, user)) {
                    if (!isUserSecure(user.id)) {
                        mStorage.writePersistentDataBlock(PersistentData.TYPE_NONE, user.id,
                                0, null);
                    }
                    return;
                }
            }
        }

        private void updateRegistration() {
            boolean register = !isProvisioned();
            if (register == mRegistered) {
                return;
            }
            if (register) {
                mContext.getContentResolver().registerContentObserver(mDeviceProvisionedUri,
                        false, this);
            } else {
                mContext.getContentResolver().unregisterContentObserver(this);
            }
            mRegistered = register;
        }

        private boolean isProvisioned() {
            return Settings.Global.getInt(mContext.getContentResolver(),
                    Settings.Global.DEVICE_PROVISIONED, 0) != 0;
        }
    }

    private final class LocalService extends LockSettingsInternal {

        @Override
        public long addEscrowToken(byte[] token, int userId,
                EscrowTokenStateChangeCallback callback) {
            return LockSettingsService.this.addEscrowToken(token, userId, callback);
        }

        @Override
        public boolean removeEscrowToken(long handle, int userId) {
            return LockSettingsService.this.removeEscrowToken(handle, userId);
        }

        @Override
        public boolean isEscrowTokenActive(long handle, int userId) {
            return LockSettingsService.this.isEscrowTokenActive(handle, userId);
        }

        @Override
        public boolean setLockCredentialWithToken(LockscreenCredential credential, long tokenHandle,
                byte[] token, int userId) {
            if (!mHasSecureLockScreen) {
                throw new UnsupportedOperationException(
                        "This operation requires secure lock screen feature.");
            }
            return LockSettingsService.this.setLockCredentialWithToken(
                    credential, tokenHandle, token, userId);
        }

        @Override
        public boolean unlockUserWithToken(long tokenHandle, byte[] token, int userId) {
            return LockSettingsService.this.unlockUserWithToken(tokenHandle, token, userId);
        }

        @Override
        public PasswordMetrics getUserPasswordMetrics(int userHandle) {
            long identity = Binder.clearCallingIdentity();
            try {
                if (isManagedProfileWithUnifiedLock(userHandle)) {
                    // A managed profile with unified challenge is supposed to be protected by the
                    // parent lockscreen, so asking for its password metrics is not really useful,
                    // as this method would just return the metrics of the random profile password
                    Slog.w(TAG, "Querying password metrics for unified challenge profile: "
                            + userHandle);
                }
            } finally {
                Binder.restoreCallingIdentity(identity);
            }
            return LockSettingsService.this.getUserPasswordMetrics(userHandle);
        }

        @Override
        public void prepareRebootEscrow() {
            if (!mRebootEscrowManager.prepareRebootEscrow()) {
                return;
            }
            mStrongAuth.requireStrongAuth(STRONG_AUTH_REQUIRED_FOR_UNATTENDED_UPDATE, USER_ALL);
        }

        @Override
        public void setRebootEscrowListener(RebootEscrowListener listener) {
            mRebootEscrowManager.setRebootEscrowListener(listener);
        }

        @Override
        public void clearRebootEscrow() {
            if (!mRebootEscrowManager.clearRebootEscrow()) {
                return;
            }
            mStrongAuth.noLongerRequireStrongAuth(STRONG_AUTH_REQUIRED_FOR_UNATTENDED_UPDATE,
                    USER_ALL);
        }

        @Override
        public boolean armRebootEscrow() {
            return mRebootEscrowManager.armRebootEscrowIfNeeded();
        }
    }

    private class RebootEscrowCallbacks implements RebootEscrowManager.Callbacks {
        @Override
        public boolean isUserSecure(int userId) {
            return LockSettingsService.this.isUserSecure(userId);
        }

        @Override
        public void onRebootEscrowRestored(byte spVersion, byte[] syntheticPassword, int userId) {
            SyntheticPasswordManager.AuthenticationToken
                    authToken = new SyntheticPasswordManager.AuthenticationToken(spVersion);
            authToken.recreateDirectly(syntheticPassword);
            onCredentialVerified(authToken, CHALLENGE_NONE, 0, null, userId);
        }
    }
}<|MERGE_RESOLUTION|>--- conflicted
+++ resolved
@@ -1867,20 +1867,6 @@
         }
     }
 
-    private void clearUserKeyAuth(int userId, byte[] token, byte[] secret) {
-        if (DEBUG) Slog.d(TAG, "clearUserKeyProtection user=" + userId);
-        final UserInfo userInfo = mUserManager.getUserInfo(userId);
-        final IStorageManager storageManager = mInjector.getStorageManager();
-        final long callingId = Binder.clearCallingIdentity();
-        try {
-            storageManager.clearUserKeyAuth(userId, userInfo.serialNumber, token, secret);
-        } catch (RemoteException e) {
-            throw new IllegalStateException("clearUserKeyAuth failed user=" + userId);
-        } finally {
-            Binder.restoreCallingIdentity(callingId);
-        }
-    }
-
     private static byte[] secretFromCredential(LockscreenCredential credential) {
         try {
             MessageDigest digest = MessageDigest.getInstance("SHA-512");
@@ -2836,11 +2822,7 @@
             // during boot. Vold storage needs to be unlocked before manipulation of the keys can
             // succeed.
             unlockUserKey(userId, null, auth.deriveDiskEncryptionKey());
-<<<<<<< HEAD
-            clearUserKeyAuth(userId, null, auth.deriveDiskEncryptionKey());
-=======
             clearUserKeyProtection(userId, auth.deriveDiskEncryptionKey());
->>>>>>> db0ac397
             fixateNewestUserKeyAuth(userId);
             unlockKeystore(auth.deriveKeyStorePassword(), userId);
             setKeystorePassword(null, userId);
