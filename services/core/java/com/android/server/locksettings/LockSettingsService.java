/*
 * Copyright (C) 2012 The Android Open Source Project
 *
 * Licensed under the Apache License, Version 2.0 (the "License");
 * you may not use this file except in compliance with the License.
 * You may obtain a copy of the License at
 *
 *      http://www.apache.org/licenses/LICENSE-2.0
 *
 * Unless required by applicable law or agreed to in writing, software
 * distributed under the License is distributed on an "AS IS" BASIS,
 * WITHOUT WARRANTIES OR CONDITIONS OF ANY KIND, either express or implied.
 * See the License for the specific language governing permissions and
 * limitations under the License.
 */

package com.android.server.locksettings;

import static android.Manifest.permission.ACCESS_KEYGUARD_SECURE_STORAGE;
import static android.Manifest.permission.READ_CONTACTS;
import static android.content.Context.KEYGUARD_SERVICE;
import static android.content.pm.PackageManager.PERMISSION_GRANTED;

import static com.android.internal.widget.LockPatternUtils.CREDENTIAL_TYPE_NONE;
import static com.android.internal.widget.LockPatternUtils.CREDENTIAL_TYPE_PASSWORD;
import static com.android.internal.widget.LockPatternUtils.CREDENTIAL_TYPE_PATTERN;
import static com.android.internal.widget.LockPatternUtils.EscrowTokenStateChangeCallback;
import static com.android.internal.widget.LockPatternUtils.SYNTHETIC_PASSWORD_ENABLED_KEY;
import static com.android.internal.widget.LockPatternUtils.SYNTHETIC_PASSWORD_HANDLE_KEY;
import static com.android.internal.widget.LockPatternUtils.StrongAuthTracker.STRONG_AUTH_REQUIRED_AFTER_BOOT;
import static com.android.internal.widget.LockPatternUtils.StrongAuthTracker.STRONG_AUTH_REQUIRED_AFTER_LOCKOUT;
import static com.android.internal.widget.LockPatternUtils.USER_FRP;
import static com.android.internal.widget.LockPatternUtils.frpCredentialEnabled;
import static com.android.internal.widget.LockPatternUtils.userOwnsFrpCredential;

import android.annotation.NonNull;
import android.annotation.Nullable;
import android.annotation.UserIdInt;
import android.app.ActivityManager;
import android.app.IActivityManager;
import android.app.KeyguardManager;
import android.app.Notification;
import android.app.NotificationManager;
import android.app.PendingIntent;
import android.app.admin.DevicePolicyManager;
import android.app.admin.DevicePolicyManagerInternal;
import android.app.admin.PasswordMetrics;
import android.app.backup.BackupManager;
import android.app.trust.IStrongAuthTracker;
import android.app.trust.TrustManager;
import android.content.BroadcastReceiver;
import android.content.ContentResolver;
import android.content.Context;
import android.content.Intent;
import android.content.IntentFilter;
import android.content.pm.PackageManager;
import android.content.pm.UserInfo;
import android.content.res.Resources;
import android.database.ContentObserver;
import android.database.sqlite.SQLiteDatabase;
import android.hardware.authsecret.V1_0.IAuthSecret;
import android.hardware.biometrics.BiometricManager;
import android.hardware.face.FaceManager;
import android.net.Uri;
import android.os.Binder;
import android.os.Bundle;
import android.os.Handler;
import android.os.IBinder;
import android.os.IProgressListener;
import android.os.Process;
import android.os.RemoteException;
import android.os.ResultReceiver;
import android.os.ServiceManager;
import android.os.ShellCallback;
import android.os.StrictMode;
import android.os.SystemProperties;
import android.os.UserHandle;
import android.os.UserManager;
import android.os.storage.IStorageManager;
import android.os.storage.StorageManager;
import android.provider.Settings;
import android.provider.Settings.Secure;
import android.provider.Settings.SettingNotFoundException;
import android.security.KeyStore;
import android.security.keystore.AndroidKeyStoreProvider;
import android.security.keystore.KeyProperties;
import android.security.keystore.KeyProtection;
import android.security.keystore.UserNotAuthenticatedException;
import android.security.keystore.recovery.KeyChainProtectionParams;
import android.security.keystore.recovery.KeyChainSnapshot;
import android.security.keystore.recovery.RecoveryCertPath;
import android.security.keystore.recovery.WrappedApplicationKey;
import android.service.gatekeeper.GateKeeperResponse;
import android.service.gatekeeper.IGateKeeperService;
import android.text.TextUtils;
import android.util.ArrayMap;
import android.util.ArraySet;
import android.util.EventLog;
import android.util.Log;
import android.util.Slog;
import android.util.SparseArray;

import com.android.internal.annotations.GuardedBy;
import com.android.internal.annotations.VisibleForTesting;
import com.android.internal.messages.nano.SystemMessageProto.SystemMessage;
import com.android.internal.notification.SystemNotificationChannels;
import com.android.internal.util.ArrayUtils;
import com.android.internal.util.DumpUtils;
import com.android.internal.util.Preconditions;
import com.android.internal.widget.ICheckCredentialProgressCallback;
import com.android.internal.widget.ILockSettings;
import com.android.internal.widget.LockPatternUtils;
import com.android.internal.widget.LockPatternUtils.CredentialType;
import com.android.internal.widget.LockSettingsInternal;
import com.android.internal.widget.VerifyCredentialResponse;
import com.android.server.LocalServices;
import com.android.server.SystemService;
import com.android.server.locksettings.LockSettingsStorage.CredentialHash;
import com.android.server.locksettings.LockSettingsStorage.PersistentData;
import com.android.server.locksettings.SyntheticPasswordManager.AuthenticationResult;
import com.android.server.locksettings.SyntheticPasswordManager.AuthenticationToken;
import com.android.server.locksettings.recoverablekeystore.RecoverableKeyStoreManager;
import com.android.server.wm.WindowManagerInternal;

import libcore.util.HexEncoding;

import java.io.ByteArrayOutputStream;
import java.io.FileDescriptor;
import java.io.FileNotFoundException;
import java.io.IOException;
import java.io.PrintWriter;
import java.security.InvalidAlgorithmParameterException;
import java.security.InvalidKeyException;
import java.security.KeyStoreException;
import java.security.MessageDigest;
import java.security.NoSuchAlgorithmException;
import java.security.SecureRandom;
import java.security.UnrecoverableKeyException;
import java.security.cert.CertificateException;
import java.util.ArrayList;
import java.util.Arrays;
import java.util.List;
import java.util.Map;
import java.util.NoSuchElementException;
import java.util.Set;
import java.util.concurrent.CountDownLatch;
import java.util.concurrent.TimeUnit;

import javax.crypto.BadPaddingException;
import javax.crypto.Cipher;
import javax.crypto.IllegalBlockSizeException;
import javax.crypto.KeyGenerator;
import javax.crypto.NoSuchPaddingException;
import javax.crypto.SecretKey;
import javax.crypto.spec.GCMParameterSpec;

/**
 * Keeps the lock pattern/password data and related settings for each user. Used by
 * LockPatternUtils. Needs to be a service because Settings app also needs to be able to save
 * lockscreen information for secondary users.
 *
 * @hide
 */
public class LockSettingsService extends ILockSettings.Stub {
    private static final String TAG = "LockSettingsService";
    private static final String PERMISSION = ACCESS_KEYGUARD_SECURE_STORAGE;
    private static final boolean DEBUG = false;

    private static final int PROFILE_KEY_IV_SIZE = 12;
    private static final String SEPARATE_PROFILE_CHALLENGE_KEY = "lockscreen.profilechallenge";
    private static final int SYNTHETIC_PASSWORD_ENABLED_BY_DEFAULT = 1;

    // Order of holding lock: mSeparateChallengeLock -> mSpManager -> this
    // Do not call into ActivityManager while holding mSpManager lock.
    private final Object mSeparateChallengeLock = new Object();
    private static final String DEFAULT_PASSWORD = "default_password";

    private final DeviceProvisionedObserver mDeviceProvisionedObserver =
            new DeviceProvisionedObserver();

    private final Injector mInjector;
    private final Context mContext;
    @VisibleForTesting
    protected final Handler mHandler;
    @VisibleForTesting
    protected final LockSettingsStorage mStorage;
    private final LockSettingsStrongAuth mStrongAuth;
    private final SynchronizedStrongAuthTracker mStrongAuthTracker;

    private final LockPatternUtils mLockPatternUtils;
    private final NotificationManager mNotificationManager;
    private final UserManager mUserManager;
    private final IStorageManager mStorageManager;
    private final IActivityManager mActivityManager;
    private final SyntheticPasswordManager mSpManager;

    private final KeyStore mKeyStore;
    private static String mSavePassword = DEFAULT_PASSWORD;

    private final RecoverableKeyStoreManager mRecoverableKeyStoreManager;

    private boolean mFirstCallToVold;
    protected IGateKeeperService mGateKeeperService;
    protected IAuthSecret mAuthSecretService;

    private static final String GSI_RUNNING_PROP = "ro.gsid.image_running";

    /**
     * The UIDs that are used for system credential storage in keystore.
     */
    private static final int[] SYSTEM_CREDENTIAL_UIDS = {
            Process.WIFI_UID, Process.VPN_UID,
            Process.ROOT_UID, Process.SYSTEM_UID };

    // This class manages life cycle events for encrypted users on File Based Encryption (FBE)
    // devices. The most basic of these is to show/hide notifications about missing features until
    // the user unlocks the account and credential-encrypted storage is available.
    public static final class Lifecycle extends SystemService {
        private LockSettingsService mLockSettingsService;

        public Lifecycle(Context context) {
            super(context);
        }

        @Override
        public void onStart() {
            AndroidKeyStoreProvider.install();
            mLockSettingsService = new LockSettingsService(getContext());
            publishBinderService("lock_settings", mLockSettingsService);
        }

        @Override
        public void onBootPhase(int phase) {
            super.onBootPhase(phase);
            if (phase == PHASE_ACTIVITY_MANAGER_READY) {
                mLockSettingsService.migrateOldDataAfterSystemReady();
            }
        }

        @Override
        public void onStartUser(int userHandle) {
            mLockSettingsService.onStartUser(userHandle);
        }

        @Override
        public void onUnlockUser(int userHandle) {
            mLockSettingsService.onUnlockUser(userHandle);
        }

        @Override
        public void onCleanupUser(int userHandle) {
            mLockSettingsService.onCleanupUser(userHandle);
        }
    }

    @VisibleForTesting
    protected static class SynchronizedStrongAuthTracker
            extends LockPatternUtils.StrongAuthTracker {
        public SynchronizedStrongAuthTracker(Context context) {
            super(context);
        }

        @Override
        protected void handleStrongAuthRequiredChanged(int strongAuthFlags, int userId) {
            synchronized (this) {
                super.handleStrongAuthRequiredChanged(strongAuthFlags, userId);
            }
        }

        @Override
        public int getStrongAuthForUser(int userId) {
            synchronized (this) {
                return super.getStrongAuthForUser(userId);
            }
        }

        void register(LockSettingsStrongAuth strongAuth) {
            strongAuth.registerStrongAuthTracker(this.mStub);
        }
    }

    /**
     * Tie managed profile to primary profile if it is in unified mode and not tied before.
     *
     * @param managedUserId Managed profile user Id
     * @param managedUserPassword Managed profile original password (when it has separated lock).
     *            NULL when it does not have a separated lock before.
     */
    public void tieManagedProfileLockIfNecessary(int managedUserId, byte[] managedUserPassword) {
        if (DEBUG) Slog.v(TAG, "Check child profile lock for user: " + managedUserId);
        // Only for managed profile
        if (!mUserManager.getUserInfo(managedUserId).isManagedProfile()) {
            return;
        }
        // Do not tie managed profile when work challenge is enabled
        if (mLockPatternUtils.isSeparateProfileChallengeEnabled(managedUserId)) {
            return;
        }
        // Do not tie managed profile to parent when it's done already
        if (mStorage.hasChildProfileLock(managedUserId)) {
            return;
        }
        // Do not tie it to parent when parent does not have a screen lock
        final int parentId = mUserManager.getProfileParent(managedUserId).id;
        if (!isUserSecure(parentId)) {
            if (DEBUG) Slog.v(TAG, "Parent does not have a screen lock");
            return;
        }
        // Do not tie when the parent has no SID (but does have a screen lock).
        // This can only happen during an upgrade path where SID is yet to be
        // generated when the user unlocks for the first time.
        try {
            if (getGateKeeperService().getSecureUserId(parentId) == 0) {
                return;
            }
        } catch (RemoteException e) {
            Slog.e(TAG, "Failed to talk to GateKeeper service", e);
            return;
        }
        if (DEBUG) Slog.v(TAG, "Tie managed profile to parent now!");
        byte[] randomLockSeed = new byte[] {};
        try {
            randomLockSeed = SecureRandom.getInstance("SHA1PRNG").generateSeed(40);
            char[] newPasswordChars = HexEncoding.encode(randomLockSeed);
            byte[] newPassword = new byte[newPasswordChars.length];
            for (int i = 0; i < newPasswordChars.length; i++) {
                newPassword[i] = (byte) newPasswordChars[i];
            }
            Arrays.fill(newPasswordChars, '\u0000');
            final int quality = DevicePolicyManager.PASSWORD_QUALITY_ALPHANUMERIC;
            setLockCredentialInternal(newPassword, CREDENTIAL_TYPE_PASSWORD, managedUserPassword,
                    quality, managedUserId, false, /* isLockTiedToParent= */ true);
            // We store a private credential for the managed user that's unlocked by the primary
            // account holder's credential. As such, the user will never be prompted to enter this
            // password directly, so we always store a password.
            setLong(LockPatternUtils.PASSWORD_TYPE_KEY, quality, managedUserId);
            tieProfileLockToParent(managedUserId, newPassword);
            Arrays.fill(newPassword, (byte) 0);
        } catch (NoSuchAlgorithmException | RemoteException e) {
            Slog.e(TAG, "Fail to tie managed profile", e);
            // Nothing client can do to fix this issue, so we do not throw exception out
        }
    }

    static class Injector {

        protected Context mContext;

        public Injector(Context context) {
            mContext = context;
        }

        public Context getContext() {
            return mContext;
        }

        public Handler getHandler() {
            return new Handler();
        }

        public LockSettingsStorage getStorage() {
            final LockSettingsStorage storage = new LockSettingsStorage(mContext);
            storage.setDatabaseOnCreateCallback(new LockSettingsStorage.Callback() {
                @Override
                public void initialize(SQLiteDatabase db) {
                    // Get the lockscreen default from a system property, if available
                    boolean lockScreenDisable = SystemProperties.getBoolean(
                            "ro.lockscreen.disable.default", false);
                    if (lockScreenDisable) {
                        storage.writeKeyValue(db, LockPatternUtils.DISABLE_LOCKSCREEN_KEY, "1", 0);
                    }
                }
            });
            return storage;
        }

        public LockSettingsStrongAuth getStrongAuth() {
            return new LockSettingsStrongAuth(mContext);
        }

        public SynchronizedStrongAuthTracker getStrongAuthTracker() {
            return new SynchronizedStrongAuthTracker(mContext);
        }

        public IActivityManager getActivityManager() {
            return ActivityManager.getService();
        }

        public LockPatternUtils getLockPatternUtils() {
            return new LockPatternUtils(mContext);
        }

        public NotificationManager getNotificationManager() {
            return (NotificationManager) mContext.getSystemService(Context.NOTIFICATION_SERVICE);
        }

        public UserManager getUserManager() {
            return (UserManager) mContext.getSystemService(Context.USER_SERVICE);
        }

        public DevicePolicyManager getDevicePolicyManager() {
            return (DevicePolicyManager) mContext.getSystemService(Context.DEVICE_POLICY_SERVICE);
        }

        public KeyStore getKeyStore() {
            return KeyStore.getInstance();
        }

        public RecoverableKeyStoreManager getRecoverableKeyStoreManager(KeyStore keyStore) {
            return RecoverableKeyStoreManager.getInstance(mContext, keyStore);
        }

        public IStorageManager getStorageManager() {
            final IBinder service = ServiceManager.getService("mount");
            if (service != null) {
                return IStorageManager.Stub.asInterface(service);
            }
            return null;
        }

        public SyntheticPasswordManager getSyntheticPasswordManager(LockSettingsStorage storage) {
            return new SyntheticPasswordManager(getContext(), storage, getUserManager(),
                    new PasswordSlotManager());
        }

        public boolean hasBiometrics() {
            return BiometricManager.hasBiometrics(mContext);
        }

        public int binderGetCallingUid() {
            return Binder.getCallingUid();
        }

        public boolean isGsiRunning() {
            return SystemProperties.getInt(GSI_RUNNING_PROP, 0) > 0;
        }
    }

    public LockSettingsService(Context context) {
        this(new Injector(context));
    }

    @VisibleForTesting
    protected LockSettingsService(Injector injector) {
        mInjector = injector;
        mContext = injector.getContext();
        mKeyStore = injector.getKeyStore();
        mRecoverableKeyStoreManager = injector.getRecoverableKeyStoreManager(mKeyStore);
        mHandler = injector.getHandler();
        mStrongAuth = injector.getStrongAuth();
        mActivityManager = injector.getActivityManager();

        mLockPatternUtils = injector.getLockPatternUtils();
        mFirstCallToVold = true;

        IntentFilter filter = new IntentFilter();
        filter.addAction(Intent.ACTION_USER_ADDED);
        filter.addAction(Intent.ACTION_USER_STARTING);
        filter.addAction(Intent.ACTION_USER_REMOVED);
        injector.getContext().registerReceiverAsUser(mBroadcastReceiver, UserHandle.ALL, filter,
                null, null);

        mStorage = injector.getStorage();
        mNotificationManager = injector.getNotificationManager();
        mUserManager = injector.getUserManager();
        mStorageManager = injector.getStorageManager();
        mStrongAuthTracker = injector.getStrongAuthTracker();
        mStrongAuthTracker.register(mStrongAuth);

        mSpManager = injector.getSyntheticPasswordManager(mStorage);

        LocalServices.addService(LockSettingsInternal.class, new LocalService());
    }

    /**
     * If the account is credential-encrypted, show notification requesting the user to unlock the
     * device.
     */
    private void maybeShowEncryptionNotificationForUser(@UserIdInt int userId) {
        final UserInfo user = mUserManager.getUserInfo(userId);
        if (!user.isManagedProfile()) {
            // When the user is locked, we communicate it loud-and-clear
            // on the lockscreen; we only show a notification below for
            // locked managed profiles.
            return;
        }

        final UserHandle userHandle = user.getUserHandle();
        final boolean isSecure = isUserSecure(userId);
        if (isSecure && !mUserManager.isUserUnlockingOrUnlocked(userHandle)) {
            UserInfo parent = mUserManager.getProfileParent(userId);
            if (parent != null &&
                    mUserManager.isUserUnlockingOrUnlocked(parent.getUserHandle()) &&
                    !mUserManager.isQuietModeEnabled(userHandle)) {
                // Only show notifications for managed profiles once their parent
                // user is unlocked.
                showEncryptionNotificationForProfile(userHandle);
            }
        }
    }

    private void showEncryptionNotificationForProfile(UserHandle user) {
        Resources r = mContext.getResources();
        CharSequence title = r.getText(
                com.android.internal.R.string.user_encrypted_title);
        CharSequence message = r.getText(
                com.android.internal.R.string.profile_encrypted_message);
        CharSequence detail = r.getText(
                com.android.internal.R.string.profile_encrypted_detail);

        final KeyguardManager km = (KeyguardManager) mContext.getSystemService(KEYGUARD_SERVICE);
        final Intent unlockIntent = km.createConfirmDeviceCredentialIntent(null, null,
                user.getIdentifier());
        if (unlockIntent == null) {
            return;
        }
        unlockIntent.setFlags(
                Intent.FLAG_ACTIVITY_NEW_TASK | Intent.FLAG_ACTIVITY_EXCLUDE_FROM_RECENTS);
        PendingIntent intent = PendingIntent.getActivity(mContext, 0, unlockIntent,
                PendingIntent.FLAG_UPDATE_CURRENT);

        showEncryptionNotification(user, title, message, detail, intent);
    }

    private void showEncryptionNotification(UserHandle user, CharSequence title,
            CharSequence message, CharSequence detail, PendingIntent intent) {
        if (DEBUG) Slog.v(TAG, "showing encryption notification, user: " + user.getIdentifier());

        // Suppress all notifications on non-FBE devices for now
        if (!StorageManager.isFileEncryptedNativeOrEmulated()) return;

        Notification notification =
                new Notification.Builder(mContext, SystemNotificationChannels.SECURITY)
                        .setSmallIcon(com.android.internal.R.drawable.ic_user_secure)
                        .setWhen(0)
                        .setOngoing(true)
                        .setTicker(title)
                        .setColor(mContext.getColor(
                                com.android.internal.R.color.system_notification_accent_color))
                        .setContentTitle(title)
                        .setContentText(message)
                        .setSubText(detail)
                        .setVisibility(Notification.VISIBILITY_PUBLIC)
                        .setContentIntent(intent)
                        .build();
        mNotificationManager.notifyAsUser(null, SystemMessage.NOTE_FBE_ENCRYPTED_NOTIFICATION,
            notification, user);
    }

    private void hideEncryptionNotification(UserHandle userHandle) {
        if (DEBUG) Slog.v(TAG, "hide encryption notification, user: " + userHandle.getIdentifier());
        mNotificationManager.cancelAsUser(null, SystemMessage.NOTE_FBE_ENCRYPTED_NOTIFICATION,
            userHandle);
    }

    public void onCleanupUser(int userId) {
        hideEncryptionNotification(new UserHandle(userId));
        // User is stopped with its CE key evicted. Require strong auth next time to be able to
        // unlock the user's storage. Use STRONG_AUTH_REQUIRED_AFTER_BOOT since stopping and
        // restarting a user later is equivalent to rebooting the device.
        requireStrongAuth(STRONG_AUTH_REQUIRED_AFTER_BOOT, userId);
    }

    public void onStartUser(final int userId) {
        maybeShowEncryptionNotificationForUser(userId);
    }

    /**
     * Check if profile got unlocked but the keystore is still locked. This happens on full disk
     * encryption devices since the profile may not yet be running when we consider unlocking it
     * during the normal flow. In this case unlock the keystore for the profile.
     */
    private void ensureProfileKeystoreUnlocked(int userId) {
        final KeyStore ks = KeyStore.getInstance();
        if (ks.state(userId) == KeyStore.State.LOCKED
                && tiedManagedProfileReadyToUnlock(mUserManager.getUserInfo(userId))) {
            Slog.i(TAG, "Managed profile got unlocked, will unlock its keystore");
            try {
                // If boot took too long and the password in vold got expired, parent keystore will
                // be still locked, we ignore this case since the user will be prompted to unlock
                // the device after boot.
                unlockChildProfile(userId, true /* ignoreUserNotAuthenticated */);
            } catch (RemoteException e) {
                Slog.e(TAG, "Failed to unlock child profile");
            }
        }
    }

    public void onUnlockUser(final int userId) {
        // Perform tasks which require locks in LSS on a handler, as we are callbacks from
        // ActivityManager.unlockUser()
        mHandler.post(new Runnable() {
            @Override
            public void run() {
                ensureProfileKeystoreUnlocked(userId);
                // Hide notification first, as tie managed profile lock takes time
                hideEncryptionNotification(new UserHandle(userId));

                // Now we have unlocked the parent user we should show notifications
                // about any profiles that exist.
                List<UserInfo> profiles = mUserManager.getProfiles(userId);
                for (int i = 0; i < profiles.size(); i++) {
                    UserInfo profile = profiles.get(i);
                    final boolean isSecure = isUserSecure(profile.id);
                    if (isSecure && profile.isManagedProfile()) {
                        UserHandle userHandle = profile.getUserHandle();
                        if (!mUserManager.isUserUnlockingOrUnlocked(userHandle) &&
                                !mUserManager.isQuietModeEnabled(userHandle)) {
                            showEncryptionNotificationForProfile(userHandle);
                        }
                    }
                }

                if (mUserManager.getUserInfo(userId).isManagedProfile()) {
                    tieManagedProfileLockIfNecessary(userId, null);
                }

                // If the user doesn't have a credential, try and derive their secret for the
                // AuthSecret HAL. The secret will have been enrolled if the user previously set a
                // credential and still needs to be passed to the HAL once that credential is
                // removed.
                if (mUserManager.getUserInfo(userId).isPrimary() && !isUserSecure(userId)) {
                    tryDeriveAuthTokenForUnsecuredPrimaryUser(userId);
                }
            }
        });
    }

    private void tryDeriveAuthTokenForUnsecuredPrimaryUser(@UserIdInt int userId) {
        synchronized (mSpManager) {
            // Make sure the user has a synthetic password to derive
            if (!isSyntheticPasswordBasedCredentialLocked(userId)) {
                return;
            }

            try {
                final long handle = getSyntheticPasswordHandleLocked(userId);
                final byte[] noCredential = null;
                AuthenticationResult result =
                        mSpManager.unwrapPasswordBasedSyntheticPassword(
                                getGateKeeperService(), handle, noCredential, userId, null);
                if (result.authToken != null) {
                    Slog.i(TAG, "Retrieved auth token for user " + userId);
                    onAuthTokenKnownForUser(userId, result.authToken);
                } else {
                    Slog.e(TAG, "Auth token not available for user " + userId);
                }
            } catch (RemoteException e) {
                Slog.e(TAG, "Failure retrieving auth token", e);
            }
        }
    }

    private final BroadcastReceiver mBroadcastReceiver = new BroadcastReceiver() {
        @Override
        public void onReceive(Context context, Intent intent) {
            if (Intent.ACTION_USER_ADDED.equals(intent.getAction())) {
                // Notify keystore that a new user was added.
                final int userHandle = intent.getIntExtra(Intent.EXTRA_USER_HANDLE, 0);
                if (userHandle > UserHandle.USER_SYSTEM) {
                    removeUser(userHandle, /* unknownUser= */ true);
                }
                final KeyStore ks = KeyStore.getInstance();
                final UserInfo parentInfo = mUserManager.getProfileParent(userHandle);
                final int parentHandle = parentInfo != null ? parentInfo.id : -1;
                ks.onUserAdded(userHandle, parentHandle);
            } else if (Intent.ACTION_USER_STARTING.equals(intent.getAction())) {
                final int userHandle = intent.getIntExtra(Intent.EXTRA_USER_HANDLE, 0);
                mStorage.prefetchUser(userHandle);
            } else if (Intent.ACTION_USER_REMOVED.equals(intent.getAction())) {
                final int userHandle = intent.getIntExtra(Intent.EXTRA_USER_HANDLE, 0);
                if (userHandle > 0) {
                    removeUser(userHandle, /* unknownUser= */ false);
                }
            }
        }
    };

    @Override // binder interface
    public void systemReady() {
        if (mContext.checkCallingOrSelfPermission(PERMISSION) != PERMISSION_GRANTED) {
            EventLog.writeEvent(0x534e4554, "28251513", getCallingUid(), "");  // SafetyNet
        }
        checkWritePermission(UserHandle.USER_SYSTEM);
        migrateOldData();
        try {
            getGateKeeperService();
            mSpManager.initWeaverService();
        } catch (RemoteException e) {
            Slog.e(TAG, "Failure retrieving IGateKeeperService", e);
        }
        // Find the AuthSecret HAL
        try {
            mAuthSecretService = IAuthSecret.getService();
        } catch (NoSuchElementException e) {
            Slog.i(TAG, "Device doesn't implement AuthSecret HAL");
        } catch (RemoteException e) {
            Slog.w(TAG, "Failed to get AuthSecret HAL", e);
        }
        mDeviceProvisionedObserver.onSystemReady();
        // TODO: maybe skip this for split system user mode.
        mStorage.prefetchUser(UserHandle.USER_SYSTEM);
    }

    private void migrateOldData() {
        // These Settings moved before multi-user was enabled, so we only have to do it for the
        // root user.
        if (getString("migrated", null, 0) == null) {
            final ContentResolver cr = mContext.getContentResolver();
            for (String validSetting : VALID_SETTINGS) {
                String value = Settings.Secure.getString(cr, validSetting);
                if (value != null) {
                    setString(validSetting, value, 0);
                }
            }
            // No need to move the password / pattern files. They're already in the right place.
            setString("migrated", "true", 0);
            Slog.i(TAG, "Migrated lock settings to new location");
        }

        // These Settings changed after multi-user was enabled, hence need to be moved per user.
        if (getString("migrated_user_specific", null, 0) == null) {
            final ContentResolver cr = mContext.getContentResolver();
            List<UserInfo> users = mUserManager.getUsers();
            for (int user = 0; user < users.size(); user++) {
                // Migrate owner info
                final int userId = users.get(user).id;
                final String OWNER_INFO = Secure.LOCK_SCREEN_OWNER_INFO;
                String ownerInfo = Settings.Secure.getStringForUser(cr, OWNER_INFO, userId);
                if (!TextUtils.isEmpty(ownerInfo)) {
                    setString(OWNER_INFO, ownerInfo, userId);
                    Settings.Secure.putStringForUser(cr, OWNER_INFO, "", userId);
                }

                // Migrate owner info enabled. Note there was a bug where older platforms only
                // stored this value if the checkbox was toggled at least once. The code detects
                // this case by handling the exception.
                final String OWNER_INFO_ENABLED = Secure.LOCK_SCREEN_OWNER_INFO_ENABLED;
                boolean enabled;
                try {
                    int ivalue = Settings.Secure.getIntForUser(cr, OWNER_INFO_ENABLED, userId);
                    enabled = ivalue != 0;
                    setLong(OWNER_INFO_ENABLED, enabled ? 1 : 0, userId);
                } catch (SettingNotFoundException e) {
                    // Setting was never stored. Store it if the string is not empty.
                    if (!TextUtils.isEmpty(ownerInfo)) {
                        setLong(OWNER_INFO_ENABLED, 1, userId);
                    }
                }
                Settings.Secure.putIntForUser(cr, OWNER_INFO_ENABLED, 0, userId);
            }
            // No need to move the password / pattern files. They're already in the right place.
            setString("migrated_user_specific", "true", 0);
            Slog.i(TAG, "Migrated per-user lock settings to new location");
        }

        // Migrates biometric weak such that the fallback mechanism becomes the primary.
        if (getString("migrated_biometric_weak", null, 0) == null) {
            List<UserInfo> users = mUserManager.getUsers();
            for (int i = 0; i < users.size(); i++) {
                int userId = users.get(i).id;
                long type = getLong(LockPatternUtils.PASSWORD_TYPE_KEY,
                        DevicePolicyManager.PASSWORD_QUALITY_UNSPECIFIED,
                        userId);
                long alternateType = getLong(LockPatternUtils.PASSWORD_TYPE_ALTERNATE_KEY,
                        DevicePolicyManager.PASSWORD_QUALITY_UNSPECIFIED,
                        userId);
                if (type == DevicePolicyManager.PASSWORD_QUALITY_BIOMETRIC_WEAK) {
                    setLong(LockPatternUtils.PASSWORD_TYPE_KEY,
                            alternateType,
                            userId);
                }
                setLong(LockPatternUtils.PASSWORD_TYPE_ALTERNATE_KEY,
                        DevicePolicyManager.PASSWORD_QUALITY_UNSPECIFIED,
                        userId);
            }
            setString("migrated_biometric_weak", "true", 0);
            Slog.i(TAG, "Migrated biometric weak to use the fallback instead");
        }

        // Migrates lockscreen.disabled. Prior to M, the flag was ignored when more than one
        // user was present on the system, so if we're upgrading to M and there is more than one
        // user we disable the flag to remain consistent.
        if (getString("migrated_lockscreen_disabled", null, 0) == null) {
            final List<UserInfo> users = mUserManager.getUsers();
            final int userCount = users.size();
            int switchableUsers = 0;
            for (int i = 0; i < userCount; i++) {
                if (users.get(i).supportsSwitchTo()) {
                    switchableUsers++;
                }
            }

            if (switchableUsers > 1) {
                for (int i = 0; i < userCount; i++) {
                    int id = users.get(i).id;

                    if (getBoolean(LockPatternUtils.DISABLE_LOCKSCREEN_KEY, false, id)) {
                        setBoolean(LockPatternUtils.DISABLE_LOCKSCREEN_KEY, false, id);
                    }
                }
            }

            setString("migrated_lockscreen_disabled", "true", 0);
            Slog.i(TAG, "Migrated lockscreen disabled flag");
        }

        final List<UserInfo> users = mUserManager.getUsers();
        for (int i = 0; i < users.size(); i++) {
            final UserInfo userInfo = users.get(i);
            if (userInfo.isManagedProfile() && mStorage.hasChildProfileLock(userInfo.id)) {
                // When managed profile has a unified lock, the password quality stored has 2
                // possibilities only.
                // 1). PASSWORD_QUALITY_UNSPECIFIED, which is upgraded from dp2, and we are
                // going to set it back to PASSWORD_QUALITY_ALPHANUMERIC.
                // 2). PASSWORD_QUALITY_ALPHANUMERIC, which is the actual password quality for
                // unified lock.
                final long quality = getLong(LockPatternUtils.PASSWORD_TYPE_KEY,
                        DevicePolicyManager.PASSWORD_QUALITY_UNSPECIFIED, userInfo.id);
                if (quality == DevicePolicyManager.PASSWORD_QUALITY_UNSPECIFIED) {
                    // Only possible when it's upgraded from nyc dp3
                    Slog.i(TAG, "Migrated tied profile lock type");
                    setLong(LockPatternUtils.PASSWORD_TYPE_KEY,
                            DevicePolicyManager.PASSWORD_QUALITY_ALPHANUMERIC, userInfo.id);
                } else if (quality != DevicePolicyManager.PASSWORD_QUALITY_ALPHANUMERIC) {
                    // It should not happen
                    Slog.e(TAG, "Invalid tied profile lock type: " + quality);
                }
            }
            try {
                final String alias = LockPatternUtils.PROFILE_KEY_NAME_ENCRYPT + userInfo.id;
                java.security.KeyStore keyStore =
                        java.security.KeyStore.getInstance("AndroidKeyStore");
                keyStore.load(null);
                if (keyStore.containsAlias(alias)) {
                    keyStore.deleteEntry(alias);
                }
            } catch (KeyStoreException | NoSuchAlgorithmException |
                    CertificateException | IOException e) {
                Slog.e(TAG, "Unable to remove tied profile key", e);
            }
        }

        boolean isWatch = mContext.getPackageManager().hasSystemFeature(
                PackageManager.FEATURE_WATCH);
        // Wear used to set DISABLE_LOCKSCREEN to 'true', but because Wear now allows accounts
        // and device management the lockscreen must be re-enabled now for users that upgrade.
        if (isWatch && getString("migrated_wear_lockscreen_disabled", null, 0) == null) {
            final int userCount = users.size();
            for (int i = 0; i < userCount; i++) {
                int id = users.get(i).id;
                setBoolean(LockPatternUtils.DISABLE_LOCKSCREEN_KEY, false, id);
            }
            setString("migrated_wear_lockscreen_disabled", "true", 0);
            Slog.i(TAG, "Migrated lockscreen_disabled for Wear devices");
        }
    }

    private void migrateOldDataAfterSystemReady() {
        try {
            // Migrate the FRP credential to the persistent data block
            if (LockPatternUtils.frpCredentialEnabled(mContext)
                    && !getBoolean("migrated_frp", false, 0)) {
                migrateFrpCredential();
                setBoolean("migrated_frp", true, 0);
                Slog.i(TAG, "Migrated migrated_frp.");
            }
        } catch (RemoteException e) {
            Slog.e(TAG, "Unable to migrateOldDataAfterSystemReady", e);
        }
    }

    /**
     * Migrate the credential for the FRP credential owner user if the following are satisfied:
     * - the user has a secure credential
     * - the FRP credential is not set up
     * - the credential is based on a synthetic password.
     */
    private void migrateFrpCredential() throws RemoteException {
        if (mStorage.readPersistentDataBlock() != PersistentData.NONE) {
            return;
        }
        for (UserInfo userInfo : mUserManager.getUsers()) {
            if (userOwnsFrpCredential(mContext, userInfo) && isUserSecure(userInfo.id)) {
                synchronized (mSpManager) {
                    if (isSyntheticPasswordBasedCredentialLocked(userInfo.id)) {
                        int actualQuality = (int) getLong(LockPatternUtils.PASSWORD_TYPE_KEY,
                                DevicePolicyManager.PASSWORD_QUALITY_UNSPECIFIED, userInfo.id);

                        mSpManager.migrateFrpPasswordLocked(
                                getSyntheticPasswordHandleLocked(userInfo.id),
                                userInfo,
                                redactActualQualityToMostLenientEquivalentQuality(actualQuality));
                    }
                }
                return;
            }
        }
    }

    /**
     * Returns the lowest password quality that still presents the same UI for entering it.
     *
     * For the FRP credential, we do not want to leak the actual quality of the password, only what
     * kind of UI it requires. However, when migrating, we only know the actual quality, not the
     * originally requested quality; since this is only used to determine what input variant to
     * present to the user, we just assume the lowest possible quality was requested.
     */
    private int redactActualQualityToMostLenientEquivalentQuality(int quality) {
        switch (quality) {
            case DevicePolicyManager.PASSWORD_QUALITY_ALPHABETIC:
            case DevicePolicyManager.PASSWORD_QUALITY_ALPHANUMERIC:
            case DevicePolicyManager.PASSWORD_QUALITY_COMPLEX:
                return DevicePolicyManager.PASSWORD_QUALITY_ALPHABETIC;
            case DevicePolicyManager.PASSWORD_QUALITY_NUMERIC:
            case DevicePolicyManager.PASSWORD_QUALITY_NUMERIC_COMPLEX:
                return DevicePolicyManager.PASSWORD_QUALITY_NUMERIC;
            case DevicePolicyManager.PASSWORD_QUALITY_UNSPECIFIED:
            case DevicePolicyManager.PASSWORD_QUALITY_SOMETHING:
            case DevicePolicyManager.PASSWORD_QUALITY_MANAGED:
            case DevicePolicyManager.PASSWORD_QUALITY_BIOMETRIC_WEAK:
            default:
                return quality;
        }
    }

    private final void checkWritePermission(int userId) {
        mContext.enforceCallingOrSelfPermission(PERMISSION, "LockSettingsWrite");
    }

    private final void checkPasswordReadPermission(int userId) {
        mContext.enforceCallingOrSelfPermission(PERMISSION, "LockSettingsRead");
    }

    private final void checkPasswordHavePermission(int userId) {
        if (mContext.checkCallingOrSelfPermission(PERMISSION) != PERMISSION_GRANTED) {
            EventLog.writeEvent(0x534e4554, "28251513", getCallingUid(), "");  // SafetyNet
        }
        mContext.enforceCallingOrSelfPermission(PERMISSION, "LockSettingsHave");
    }

    private final void checkReadPermission(String requestedKey, int userId) {
        final int callingUid = Binder.getCallingUid();

        for (int i = 0; i < READ_CONTACTS_PROTECTED_SETTINGS.length; i++) {
            String key = READ_CONTACTS_PROTECTED_SETTINGS[i];
            if (key.equals(requestedKey) && mContext.checkCallingOrSelfPermission(READ_CONTACTS)
                    != PackageManager.PERMISSION_GRANTED) {
                throw new SecurityException("uid=" + callingUid
                        + " needs permission " + READ_CONTACTS + " to read "
                        + requestedKey + " for user " + userId);
            }
        }

        for (int i = 0; i < READ_PASSWORD_PROTECTED_SETTINGS.length; i++) {
            String key = READ_PASSWORD_PROTECTED_SETTINGS[i];
            if (key.equals(requestedKey) && mContext.checkCallingOrSelfPermission(PERMISSION)
                    != PackageManager.PERMISSION_GRANTED) {
                throw new SecurityException("uid=" + callingUid
                        + " needs permission " + PERMISSION + " to read "
                        + requestedKey + " for user " + userId);
            }
        }
    }

    @Override
    public boolean getSeparateProfileChallengeEnabled(int userId) {
        checkReadPermission(SEPARATE_PROFILE_CHALLENGE_KEY, userId);
        synchronized (mSeparateChallengeLock) {
            return getBoolean(SEPARATE_PROFILE_CHALLENGE_KEY, false, userId);
        }
    }

    @Override
    public void setSeparateProfileChallengeEnabled(int userId, boolean enabled,
            byte[] managedUserPassword) {
        checkWritePermission(userId);
        if (!mLockPatternUtils.hasSecureLockScreen()) {
            throw new UnsupportedOperationException(
                    "This operation requires secure lock screen feature.");
        }
        synchronized (mSeparateChallengeLock) {
            setSeparateProfileChallengeEnabledLocked(userId, enabled, managedUserPassword);
        }
        notifySeparateProfileChallengeChanged(userId);
    }

    @GuardedBy("mSeparateChallengeLock")
    private void setSeparateProfileChallengeEnabledLocked(@UserIdInt int userId,
            boolean enabled, byte[] managedUserPassword) {
        final boolean old = getBoolean(SEPARATE_PROFILE_CHALLENGE_KEY, false, userId);
        setBoolean(SEPARATE_PROFILE_CHALLENGE_KEY, enabled, userId);
        try {
            if (enabled) {
                mStorage.removeChildProfileLock(userId);
                removeKeystoreProfileKey(userId);
            } else {
                tieManagedProfileLockIfNecessary(userId, managedUserPassword);
            }
        } catch (IllegalStateException e) {
            setBoolean(SEPARATE_PROFILE_CHALLENGE_KEY, old, userId);
            throw e;
        }
    }

    private void notifySeparateProfileChallengeChanged(int userId) {
        final DevicePolicyManagerInternal dpmi = LocalServices.getService(
                DevicePolicyManagerInternal.class);
        if (dpmi != null) {
            dpmi.reportSeparateProfileChallengeChanged(userId);
        }
    }

    @Override
    public void setBoolean(String key, boolean value, int userId) {
        checkWritePermission(userId);
        setStringUnchecked(key, userId, value ? "1" : "0");
    }

    @Override
    public void setLong(String key, long value, int userId) {
        checkWritePermission(userId);
        setStringUnchecked(key, userId, Long.toString(value));
    }

    @Override
    public void setString(String key, String value, int userId) {
        checkWritePermission(userId);
        setStringUnchecked(key, userId, value);
    }

    private void setStringUnchecked(String key, int userId, String value) {
        Preconditions.checkArgument(userId != USER_FRP, "cannot store lock settings for FRP user");

        mStorage.writeKeyValue(key, value, userId);
        if (ArrayUtils.contains(SETTINGS_TO_BACKUP, key)) {
            BackupManager.dataChanged("com.android.providers.settings");
        }
    }

    @Override
    public boolean getBoolean(String key, boolean defaultValue, int userId) {
        checkReadPermission(key, userId);
        String value = getStringUnchecked(key, null, userId);
        return TextUtils.isEmpty(value) ?
                defaultValue : (value.equals("1") || value.equals("true"));
    }

    @Override
    public long getLong(String key, long defaultValue, int userId) {
        checkReadPermission(key, userId);
        String value = getStringUnchecked(key, null, userId);
        return TextUtils.isEmpty(value) ? defaultValue : Long.parseLong(value);
    }

    @Override
    public String getString(String key, String defaultValue, int userId) {
        checkReadPermission(key, userId);
        return getStringUnchecked(key, defaultValue, userId);
    }

    public String getStringUnchecked(String key, String defaultValue, int userId) {
        if (Settings.Secure.LOCK_PATTERN_ENABLED.equals(key)) {
            long ident = Binder.clearCallingIdentity();
            try {
                return mLockPatternUtils.isLockPatternEnabled(userId) ? "1" : "0";
            } finally {
                Binder.restoreCallingIdentity(ident);
            }
        }

        if (userId == USER_FRP) {
            return getFrpStringUnchecked(key);
        }

        if (LockPatternUtils.LEGACY_LOCK_PATTERN_ENABLED.equals(key)) {
            key = Settings.Secure.LOCK_PATTERN_ENABLED;
        }

        return mStorage.readKeyValue(key, defaultValue, userId);
    }

    private String getFrpStringUnchecked(String key) {
        if (LockPatternUtils.PASSWORD_TYPE_KEY.equals(key)) {
            return String.valueOf(readFrpPasswordQuality());
        }
        return null;
    }

    private int readFrpPasswordQuality() {
        return mStorage.readPersistentDataBlock().qualityForUi;
    }

    @Override
    public boolean havePassword(int userId) {
        checkPasswordHavePermission(userId);
        synchronized (mSpManager) {
            if (isSyntheticPasswordBasedCredentialLocked(userId)) {
                final long handle = getSyntheticPasswordHandleLocked(userId);
                return mSpManager.getCredentialType(handle, userId) == CREDENTIAL_TYPE_PASSWORD;
            }
        }
        // Do we need a permissions check here?
        return mStorage.hasPassword(userId);
    }

    @Override
    public boolean havePattern(int userId) {
        checkPasswordHavePermission(userId);
        synchronized (mSpManager) {
            if (isSyntheticPasswordBasedCredentialLocked(userId)) {
                final long handle = getSyntheticPasswordHandleLocked(userId);
                return mSpManager.getCredentialType(handle, userId) == CREDENTIAL_TYPE_PATTERN;
            }
        }
        // Do we need a permissions check here?
        return mStorage.hasPattern(userId);
    }

    private boolean isUserSecure(int userId) {
        synchronized (mSpManager) {
            if (isSyntheticPasswordBasedCredentialLocked(userId)) {
                final long handle = getSyntheticPasswordHandleLocked(userId);
                return mSpManager.getCredentialType(handle, userId) != CREDENTIAL_TYPE_NONE;
            }
        }
        return mStorage.hasCredential(userId);
    }

    public void retainPassword(String password) {
        if (LockPatternUtils.isDeviceEncryptionEnabled()) {
            if (password != null)
                mSavePassword = password;
            else
                mSavePassword = DEFAULT_PASSWORD;
        }
    }

    public void sanitizePassword() {
        if (LockPatternUtils.isDeviceEncryptionEnabled()) {
            mSavePassword = DEFAULT_PASSWORD;
        }
    }

    private boolean checkCryptKeeperPermissions() {
        boolean permission_err = false;
        try {
            mContext.enforceCallingOrSelfPermission(
                       android.Manifest.permission.CRYPT_KEEPER,
                       "no permission to get the password");
        } catch (SecurityException e) {
            permission_err = true;
        }
        return permission_err;
    }

    public String getPassword() {
       /** if calling process does't have crypt keeper or admin permissions,
         * throw the exception.
         */
       if (checkCryptKeeperPermissions())
            mContext.enforceCallingOrSelfPermission(
                    android.Manifest.permission.MANAGE_DEVICE_ADMINS,
                    "no crypt_keeper or admin permission to get the password");

       return mSavePassword;
    }

    private void setKeystorePassword(byte[] password, int userHandle) {
        final KeyStore ks = KeyStore.getInstance();
        // TODO(b/120484642): Update keystore to accept byte[] passwords
        String passwordString = password == null ? null : new String(password);
        ks.onUserPasswordChanged(userHandle, passwordString);
    }

    private void unlockKeystore(byte[] password, int userHandle) {
        if (DEBUG) Slog.v(TAG, "Unlock keystore for user: " + userHandle);
        // TODO(b/120484642): Update keystore to accept byte[] passwords
        String passwordString = password == null ? null : new String(password);
        final KeyStore ks = KeyStore.getInstance();
        ks.unlock(userHandle, passwordString);
    }

    @VisibleForTesting
    protected byte[] getDecryptedPasswordForTiedProfile(int userId)
            throws KeyStoreException, UnrecoverableKeyException,
            NoSuchAlgorithmException, NoSuchPaddingException, InvalidKeyException,
            InvalidAlgorithmParameterException, IllegalBlockSizeException, BadPaddingException,
            CertificateException, IOException {
        if (DEBUG) Slog.v(TAG, "Get child profile decrypted key");
        byte[] storedData = mStorage.readChildProfileLock(userId);
        if (storedData == null) {
            throw new FileNotFoundException("Child profile lock file not found");
        }
        byte[] iv = Arrays.copyOfRange(storedData, 0, PROFILE_KEY_IV_SIZE);
        byte[] encryptedPassword = Arrays.copyOfRange(storedData, PROFILE_KEY_IV_SIZE,
                storedData.length);
        byte[] decryptionResult;
        java.security.KeyStore keyStore = java.security.KeyStore.getInstance("AndroidKeyStore");
        keyStore.load(null);
        SecretKey decryptionKey = (SecretKey) keyStore.getKey(
                LockPatternUtils.PROFILE_KEY_NAME_DECRYPT + userId, null);

        Cipher cipher = Cipher.getInstance(KeyProperties.KEY_ALGORITHM_AES + "/"
                + KeyProperties.BLOCK_MODE_GCM + "/" + KeyProperties.ENCRYPTION_PADDING_NONE);

        cipher.init(Cipher.DECRYPT_MODE, decryptionKey, new GCMParameterSpec(128, iv));
        decryptionResult = cipher.doFinal(encryptedPassword);
        return decryptionResult;
    }

    private void unlockChildProfile(int profileHandle, boolean ignoreUserNotAuthenticated)
            throws RemoteException {
        try {
            doVerifyCredential(getDecryptedPasswordForTiedProfile(profileHandle),
                    CREDENTIAL_TYPE_PASSWORD,
                    false, 0 /* no challenge */, profileHandle, null /* progressCallback */);
        } catch (UnrecoverableKeyException | InvalidKeyException | KeyStoreException
                | NoSuchAlgorithmException | NoSuchPaddingException
                | InvalidAlgorithmParameterException | IllegalBlockSizeException
                | BadPaddingException | CertificateException | IOException e) {
            if (e instanceof FileNotFoundException) {
                Slog.i(TAG, "Child profile key not found");
            } else if (ignoreUserNotAuthenticated && e instanceof UserNotAuthenticatedException) {
                Slog.i(TAG, "Parent keystore seems locked, ignoring");
            } else {
                Slog.e(TAG, "Failed to decrypt child profile key", e);
            }
        }
    }

    /**
     * Unlock the user (both storage and user state) and its associated managed profiles
     * synchronously.
     *
     * <em>Be very careful about the risk of deadlock here: ActivityManager.unlockUser()
     * can end up calling into other system services to process user unlock request (via
     * {@link com.android.server.SystemServiceManager#unlockUser} </em>
     */
    private void unlockUser(int userId, byte[] token, byte[] secret) {
        // TODO: make this method fully async so we can update UI with progress strings
        final CountDownLatch latch = new CountDownLatch(1);
        final IProgressListener listener = new IProgressListener.Stub() {
            @Override
            public void onStarted(int id, Bundle extras) throws RemoteException {
                Log.d(TAG, "unlockUser started");
            }

            @Override
            public void onProgress(int id, int progress, Bundle extras) throws RemoteException {
                Log.d(TAG, "unlockUser progress " + progress);
            }

            @Override
            public void onFinished(int id, Bundle extras) throws RemoteException {
                Log.d(TAG, "unlockUser finished");
                latch.countDown();
            }
        };

        try {
            mActivityManager.unlockUser(userId, token, secret, listener);
        } catch (RemoteException e) {
            throw e.rethrowAsRuntimeException();
        }

        try {
            latch.await(15, TimeUnit.SECONDS);
        } catch (InterruptedException e) {
            Thread.currentThread().interrupt();
        }
        try {
            if (!mUserManager.getUserInfo(userId).isManagedProfile()) {
                final List<UserInfo> profiles = mUserManager.getProfiles(userId);
                for (UserInfo pi : profiles) {
                    // Unlock managed profile with unified lock
                    if (tiedManagedProfileReadyToUnlock(pi)) {
                        unlockChildProfile(pi.id, false /* ignoreUserNotAuthenticated */);
                    }
                }
            }
        } catch (RemoteException e) {
            Log.d(TAG, "Failed to unlock child profile", e);
        }
    }

    private boolean tiedManagedProfileReadyToUnlock(UserInfo userInfo) {
        return userInfo.isManagedProfile()
                && !mLockPatternUtils.isSeparateProfileChallengeEnabled(userInfo.id)
                && mStorage.hasChildProfileLock(userInfo.id)
                && mUserManager.isUserRunning(userInfo.id);
    }

    private Map<Integer, byte[]> getDecryptedPasswordsForAllTiedProfiles(int userId) {
        if (mUserManager.getUserInfo(userId).isManagedProfile()) {
            return null;
        }
        Map<Integer, byte[]> result = new ArrayMap<Integer, byte[]>();
        final List<UserInfo> profiles = mUserManager.getProfiles(userId);
        final int size = profiles.size();
        for (int i = 0; i < size; i++) {
            final UserInfo profile = profiles.get(i);
            if (!profile.isManagedProfile()) {
                continue;
            }
            final int managedUserId = profile.id;
            if (mLockPatternUtils.isSeparateProfileChallengeEnabled(managedUserId)) {
                continue;
            }
            try {
                result.put(managedUserId, getDecryptedPasswordForTiedProfile(managedUserId));
            } catch (KeyStoreException | UnrecoverableKeyException | NoSuchAlgorithmException
                    | NoSuchPaddingException | InvalidKeyException
                    | InvalidAlgorithmParameterException | IllegalBlockSizeException
                    | BadPaddingException | CertificateException | IOException e) {
                Slog.e(TAG, "getDecryptedPasswordsForAllTiedProfiles failed for user " +
                    managedUserId, e);
            }
        }
        return result;
    }

    /**
     * Synchronize all profile's work challenge of the given user if it's unified: tie or clear them
     * depending on the parent user's secure state.
     *
     * When clearing tied work challenges, a pre-computed password table for profiles are required,
     * since changing password for profiles requires existing password, and existing passwords can
     * only be computed before the parent user's password is cleared.
     *
     * Strictly this is a recursive function, since setLockCredentialInternal ends up calling this
     * method again on profiles. However the recursion is guaranteed to terminate as this method
     * terminates when the user is a managed profile.
     */
    private void synchronizeUnifiedWorkChallengeForProfiles(int userId,
            Map<Integer, byte[]> profilePasswordMap) throws RemoteException {
        if (mUserManager.getUserInfo(userId).isManagedProfile()) {
            return;
        }
        final boolean isSecure = isUserSecure(userId);
        final List<UserInfo> profiles = mUserManager.getProfiles(userId);
        final int size = profiles.size();
        for (int i = 0; i < size; i++) {
            final UserInfo profile = profiles.get(i);
            if (profile.isManagedProfile()) {
                final int managedUserId = profile.id;
                if (mLockPatternUtils.isSeparateProfileChallengeEnabled(managedUserId)) {
                    continue;
                }
                if (isSecure) {
                    tieManagedProfileLockIfNecessary(managedUserId, null);
                } else {
                    // We use cached work profile password computed before clearing the parent's
                    // credential, otherwise they get lost
                    if (profilePasswordMap != null && profilePasswordMap.containsKey(managedUserId)) {
                        setLockCredentialInternal(null, CREDENTIAL_TYPE_NONE,
                                profilePasswordMap.get(managedUserId),
                                DevicePolicyManager.PASSWORD_QUALITY_UNSPECIFIED, managedUserId,
                                false, /* isLockTiedToParent= */ true);
                    } else {
                        Slog.wtf(TAG, "clear tied profile challenges, but no password supplied.");
                        // Supplying null here would lead to untrusted credential change
                        setLockCredentialInternal(null, CREDENTIAL_TYPE_NONE, null,
                                DevicePolicyManager.PASSWORD_QUALITY_UNSPECIFIED, managedUserId,
                                true, /* isLockTiedToParent= */ true);
                    }
                    mStorage.removeChildProfileLock(managedUserId);
                    removeKeystoreProfileKey(managedUserId);
                }
            }
        }
    }

    private boolean isManagedProfileWithUnifiedLock(int userId) {
        return mUserManager.getUserInfo(userId).isManagedProfile()
                && !mLockPatternUtils.isSeparateProfileChallengeEnabled(userId);
    }

    private boolean isManagedProfileWithSeparatedLock(int userId) {
        return mUserManager.getUserInfo(userId).isManagedProfile()
                && mLockPatternUtils.isSeparateProfileChallengeEnabled(userId);
    }

    /**
     * Send credentials for user {@code userId} to {@link RecoverableKeyStoreManager} during an
     * unlock operation.
     */
    private void sendCredentialsOnUnlockIfRequired(
            int credentialType, @NonNull byte[] credential, int userId) {
        // Don't send credentials during the factory reset protection flow.
        if (userId == USER_FRP) {
            return;
        }

        // A profile with a unified lock screen stores a randomly generated credential, so skip it.
        // Its parent will send credentials for the profile, as it stores the unified lock
        // credential.
        if (isManagedProfileWithUnifiedLock(userId)) {
            return;
        }

        // Send credentials for the user and any child profiles that share its lock screen.
        for (int profileId : getProfilesWithSameLockScreen(userId)) {
            mRecoverableKeyStoreManager.lockScreenSecretAvailable(
                    credentialType, credential, profileId);
        }
    }

    /**
     * Send credentials for user {@code userId} to {@link RecoverableKeyStoreManager} when its
     * credentials are set/changed.
     */
    private void sendCredentialsOnChangeIfRequired(
            int credentialType, byte[] credential, int userId, boolean isLockTiedToParent) {
        // A profile whose lock screen is being tied to its parent's will either have a randomly
        // generated credential (creation) or null (removal). We rely on the parent to send its
        // credentials for the profile in both cases as it stores the unified lock credential.
        if (isLockTiedToParent) {
            return;
        }

        // Send credentials for the user and any child profiles that share its lock screen.
        for (int profileId : getProfilesWithSameLockScreen(userId)) {
            mRecoverableKeyStoreManager.lockScreenSecretChanged(
                    credentialType, credential, profileId);
        }
    }

    /**
     * Returns all profiles of {@code userId}, including itself, that have the same lock screen
     * challenge.
     */
    private Set<Integer> getProfilesWithSameLockScreen(int userId) {
        Set<Integer> profiles = new ArraySet<>();
        for (UserInfo profile : mUserManager.getProfiles(userId)) {
            if (profile.id == userId
                    || (profile.profileGroupId == userId
                            && isManagedProfileWithUnifiedLock(profile.id))) {
                profiles.add(profile.id);
            }
        }
        return profiles;
    }

    // This method should be called by LockPatternUtil only, all internal methods in this class
    // should call setLockCredentialInternal.
    @Override
    public void setLockCredential(byte[] credential, int type,
            byte[] savedCredential, int requestedQuality, int userId,
            boolean allowUntrustedChange) throws RemoteException {

        if (!mLockPatternUtils.hasSecureLockScreen()) {
            throw new UnsupportedOperationException(
                    "This operation requires secure lock screen feature");
        }
        checkWritePermission(userId);
        synchronized (mSeparateChallengeLock) {
            setLockCredentialInternal(credential, type, savedCredential, requestedQuality, userId,
                    allowUntrustedChange, /* isLockTiedToParent= */ false);
            setSeparateProfileChallengeEnabledLocked(userId, true, null);
            notifyPasswordChanged(userId);
        }
        if (mUserManager.getUserInfo(userId).isManagedProfile()) {
            // Make sure the profile doesn't get locked straight after setting work challenge.
            setDeviceUnlockedForUser(userId);
        }
        notifySeparateProfileChallengeChanged(userId);
    }

    /**
     * @param isLockTiedToParent is {@code true} if {@code userId} is a profile and its new
     *     credentials are being tied to its parent's credentials.
     */
    private void setLockCredentialInternal(byte[] credential, @CredentialType int credentialType,
            byte[] savedCredential, int requestedQuality, int userId, boolean allowUntrustedChange,
            boolean isLockTiedToParent) throws RemoteException {
        // Normalize savedCredential and credential such that empty string is always represented
        // as null.
        if (savedCredential == null || savedCredential.length == 0) {
            savedCredential = null;
        }
        if (credential == null || credential.length == 0) {
            credential = null;
        }
        synchronized (mSpManager) {
            if (isSyntheticPasswordBasedCredentialLocked(userId)) {
                spBasedSetLockCredentialInternalLocked(credential, credentialType, savedCredential,
                        requestedQuality, userId, allowUntrustedChange, isLockTiedToParent);
                return;
            }
        }

        if (credentialType == CREDENTIAL_TYPE_NONE) {
            if (credential != null) {
                Slog.wtf(TAG, "CredentialType is none, but credential is non-null.");
            }
            clearUserKeyProtection(userId);
            getGateKeeperService().clearSecureUserId(userId);
            mStorage.writeCredentialHash(CredentialHash.createEmptyHash(), userId);
            setKeystorePassword(null, userId);
            fixateNewestUserKeyAuth(userId);
            synchronizeUnifiedWorkChallengeForProfiles(userId, null);
            notifyActivePasswordMetricsAvailable(CREDENTIAL_TYPE_NONE, null, userId);
            sendCredentialsOnChangeIfRequired(
                    credentialType, credential, userId, isLockTiedToParent);
            return;
        }
        if (credential == null) {
            throw new RemoteException("Null credential with mismatched credential type");
        }

        CredentialHash currentHandle = mStorage.readCredentialHash(userId);
        if (isManagedProfileWithUnifiedLock(userId)) {
            // get credential from keystore when managed profile has unified lock
            if (savedCredential == null) {
                try {
                    savedCredential = getDecryptedPasswordForTiedProfile(userId);
                } catch (FileNotFoundException e) {
                    Slog.i(TAG, "Child profile key not found");
                } catch (UnrecoverableKeyException | InvalidKeyException | KeyStoreException
                        | NoSuchAlgorithmException | NoSuchPaddingException
                        | InvalidAlgorithmParameterException | IllegalBlockSizeException
                        | BadPaddingException | CertificateException | IOException e) {
                    Slog.e(TAG, "Failed to decrypt child profile key", e);
                }
            }
        } else {
            if (currentHandle.hash == null) {
                if (savedCredential != null) {
                    Slog.w(TAG, "Saved credential provided, but none stored");
                }
                savedCredential = null;
            }
        }
        synchronized (mSpManager) {
            if (shouldMigrateToSyntheticPasswordLocked(userId)) {
                initializeSyntheticPasswordLocked(currentHandle.hash, savedCredential,
                        currentHandle.type, requestedQuality, userId);
                spBasedSetLockCredentialInternalLocked(credential, credentialType, savedCredential,
                        requestedQuality, userId, allowUntrustedChange, isLockTiedToParent);
                return;
            }
        }
        if (DEBUG) Slog.d(TAG, "setLockCredentialInternal: user=" + userId);
        byte[] enrolledHandle = enrollCredential(currentHandle.hash, savedCredential, credential,
                userId);
        if (enrolledHandle != null) {
            CredentialHash willStore = CredentialHash.create(enrolledHandle, credentialType);
            mStorage.writeCredentialHash(willStore, userId);
            // push new secret and auth token to vold
            GateKeeperResponse gkResponse = getGateKeeperService()
                    .verifyChallenge(userId, 0, willStore.hash, credential);
            setUserKeyProtection(userId, credential, convertResponse(gkResponse));
            fixateNewestUserKeyAuth(userId);
            // Refresh the auth token
            doVerifyCredential(credential, credentialType, true, 0, userId, null /* progressCallback */);
            synchronizeUnifiedWorkChallengeForProfiles(userId, null);
            sendCredentialsOnChangeIfRequired(
                    credentialType, credential, userId, isLockTiedToParent);
        } else {
            throw new RemoteException("Failed to enroll " +
                    (credentialType == CREDENTIAL_TYPE_PASSWORD ? "password" : "pattern"));
        }
    }

    private VerifyCredentialResponse convertResponse(GateKeeperResponse gateKeeperResponse) {
        return VerifyCredentialResponse.fromGateKeeperResponse(gateKeeperResponse);
    }

    @VisibleForTesting
    protected void tieProfileLockToParent(int userId, byte[] password) {
        if (DEBUG) Slog.v(TAG, "tieProfileLockToParent for user: " + userId);
        byte[] encryptionResult;
        byte[] iv;
        try {
            KeyGenerator keyGenerator = KeyGenerator.getInstance(KeyProperties.KEY_ALGORITHM_AES);
            keyGenerator.init(new SecureRandom());
            SecretKey secretKey = keyGenerator.generateKey();
            java.security.KeyStore keyStore = java.security.KeyStore.getInstance("AndroidKeyStore");
            keyStore.load(null);
            try {
                keyStore.setEntry(
                        LockPatternUtils.PROFILE_KEY_NAME_ENCRYPT + userId,
                        new java.security.KeyStore.SecretKeyEntry(secretKey),
                        new KeyProtection.Builder(KeyProperties.PURPOSE_ENCRYPT)
                                .setBlockModes(KeyProperties.BLOCK_MODE_GCM)
                                .setEncryptionPaddings(KeyProperties.ENCRYPTION_PADDING_NONE)
                                .build());
                keyStore.setEntry(
                        LockPatternUtils.PROFILE_KEY_NAME_DECRYPT + userId,
                        new java.security.KeyStore.SecretKeyEntry(secretKey),
                        new KeyProtection.Builder(KeyProperties.PURPOSE_DECRYPT)
                                .setBlockModes(KeyProperties.BLOCK_MODE_GCM)
                                .setEncryptionPaddings(KeyProperties.ENCRYPTION_PADDING_NONE)
                                .setUserAuthenticationRequired(true)
                                .setUserAuthenticationValidityDurationSeconds(30)
                                .setCriticalToDeviceEncryption(true)
                                .build());
                // Key imported, obtain a reference to it.
                SecretKey keyStoreEncryptionKey = (SecretKey) keyStore.getKey(
                        LockPatternUtils.PROFILE_KEY_NAME_ENCRYPT + userId, null);
                Cipher cipher = Cipher.getInstance(
                        KeyProperties.KEY_ALGORITHM_AES + "/" + KeyProperties.BLOCK_MODE_GCM + "/"
                                + KeyProperties.ENCRYPTION_PADDING_NONE);
                cipher.init(Cipher.ENCRYPT_MODE, keyStoreEncryptionKey);
                encryptionResult = cipher.doFinal(password);
                iv = cipher.getIV();
            } finally {
                // The original key can now be discarded.
                keyStore.deleteEntry(LockPatternUtils.PROFILE_KEY_NAME_ENCRYPT + userId);
            }
        } catch (CertificateException | UnrecoverableKeyException
                | IOException | BadPaddingException | IllegalBlockSizeException | KeyStoreException
                | NoSuchPaddingException | NoSuchAlgorithmException | InvalidKeyException e) {
            throw new RuntimeException("Failed to encrypt key", e);
        }
        ByteArrayOutputStream outputStream = new ByteArrayOutputStream();
        try {
            if (iv.length != PROFILE_KEY_IV_SIZE) {
                throw new RuntimeException("Invalid iv length: " + iv.length);
            }
            outputStream.write(iv);
            outputStream.write(encryptionResult);
        } catch (IOException e) {
            throw new RuntimeException("Failed to concatenate byte arrays", e);
        }
        mStorage.writeChildProfileLock(userId, outputStream.toByteArray());
    }

    private byte[] enrollCredential(byte[] enrolledHandle,
            byte[] enrolledCredential, byte[] toEnroll, int userId)
            throws RemoteException {
        checkWritePermission(userId);
        GateKeeperResponse response = getGateKeeperService().enroll(userId, enrolledHandle,
                enrolledCredential, toEnroll);

        if (response == null) {
            return null;
        }

        byte[] hash = response.getPayload();
        if (hash != null) {
            setKeystorePassword(toEnroll, userId);
        } else {
            // Should not happen
            Slog.e(TAG, "Throttled while enrolling a password");
        }
        return hash;
    }

    private void setAuthlessUserKeyProtection(int userId, byte[] key) throws RemoteException {
        if (DEBUG) Slog.d(TAG, "setAuthlessUserKeyProtectiond: user=" + userId);
        addUserKeyAuth(userId, null, key);
    }

    private void setUserKeyProtection(int userId, byte[] credential, VerifyCredentialResponse vcr)
            throws RemoteException {
        if (DEBUG) Slog.d(TAG, "setUserKeyProtection: user=" + userId);
        if (vcr == null) {
            throw new RemoteException("Null response verifying a credential we just set");
        }
        if (vcr.getResponseCode() != VerifyCredentialResponse.RESPONSE_OK) {
            throw new RemoteException("Non-OK response verifying a credential we just set: "
                    + vcr.getResponseCode());
        }
        byte[] token = vcr.getPayload();
        if (token == null) {
            throw new RemoteException("Empty payload verifying a credential we just set");
        }
        addUserKeyAuth(userId, token, secretFromCredential(credential));
    }

    private void clearUserKeyProtection(int userId) throws RemoteException {
        if (DEBUG) Slog.d(TAG, "clearUserKeyProtection user=" + userId);
        addUserKeyAuth(userId, null, null);
    }

    private void clearUserKeyAuth(int userId, byte[] token, byte[] secret) throws RemoteException {
        if (DEBUG) Slog.d(TAG, "clearUserKeyProtection user=" + userId);
        final UserInfo userInfo = mUserManager.getUserInfo(userId);
        final IStorageManager storageManager = mInjector.getStorageManager();
        final long callingId = Binder.clearCallingIdentity();
        try {
            storageManager.clearUserKeyAuth(userId, userInfo.serialNumber, token, secret);
        } finally {
            Binder.restoreCallingIdentity(callingId);
        }
    }

    private static byte[] secretFromCredential(byte[] credential) throws RemoteException {
        try {
            MessageDigest digest = MessageDigest.getInstance("SHA-512");
            // Personalize the hash
            byte[] personalization = "Android FBE credential hash".getBytes();
            // Pad it to the block size of the hash function
            personalization = Arrays.copyOf(personalization, 128);
            digest.update(personalization);
            digest.update(credential);
            return digest.digest();
        } catch (NoSuchAlgorithmException e) {
            throw new RuntimeException("NoSuchAlgorithmException for SHA-512");
        }
    }

    private boolean isUserKeyUnlocked(int userId) {
        try {
            return mStorageManager.isUserKeyUnlocked(userId);
        } catch (RemoteException e) {
            Log.e(TAG, "failed to check user key locked state", e);
            return false;
        }
    }

    /** Unlock disk encryption */
    private void unlockUserKey(int userId, byte[] token, byte[] secret) throws RemoteException {
        final UserInfo userInfo = mUserManager.getUserInfo(userId);
        mStorageManager.unlockUserKey(userId, userInfo.serialNumber, token, secret);
    }

    private void addUserKeyAuth(int userId, byte[] token, byte[] secret)
            throws RemoteException {
        final UserInfo userInfo = mUserManager.getUserInfo(userId);
        final long callingId = Binder.clearCallingIdentity();
        try {
            mStorageManager.addUserKeyAuth(userId, userInfo.serialNumber, token, secret);
        } finally {
            Binder.restoreCallingIdentity(callingId);
        }
    }

    private void fixateNewestUserKeyAuth(int userId)
            throws RemoteException {
        if (DEBUG) Slog.d(TAG, "fixateNewestUserKeyAuth: user=" + userId);
        final long callingId = Binder.clearCallingIdentity();
        try {
            mStorageManager.fixateNewestUserKeyAuth(userId);
        } finally {
            Binder.restoreCallingIdentity(callingId);
        }
    }

    @Override
    public void resetKeyStore(int userId) throws RemoteException {
        checkWritePermission(userId);
        if (DEBUG) Slog.v(TAG, "Reset keystore for user: " + userId);
        int managedUserId = -1;
        byte[] managedUserDecryptedPassword = null;
        final List<UserInfo> profiles = mUserManager.getProfiles(userId);
        for (UserInfo pi : profiles) {
            // Unlock managed profile with unified lock
            if (pi.isManagedProfile()
                    && !mLockPatternUtils.isSeparateProfileChallengeEnabled(pi.id)
                    && mStorage.hasChildProfileLock(pi.id)) {
                try {
                    if (managedUserId == -1) {
                        managedUserDecryptedPassword = getDecryptedPasswordForTiedProfile(pi.id);
                        managedUserId = pi.id;
                    } else {
                        // Should not happen
                        Slog.e(TAG, "More than one managed profile, uid1:" + managedUserId
                                + ", uid2:" + pi.id);
                    }
                } catch (UnrecoverableKeyException | InvalidKeyException | KeyStoreException
                        | NoSuchAlgorithmException | NoSuchPaddingException
                        | InvalidAlgorithmParameterException | IllegalBlockSizeException
                        | BadPaddingException | CertificateException | IOException e) {
                    Slog.e(TAG, "Failed to decrypt child profile key", e);
                }
            }
        }
        try {
            // Clear all the users credentials could have been installed in for this user.
            for (int profileId : mUserManager.getProfileIdsWithDisabled(userId)) {
                for (int uid : SYSTEM_CREDENTIAL_UIDS) {
                    mKeyStore.clearUid(UserHandle.getUid(profileId, uid));
                }
            }
        } finally {
            if (managedUserId != -1 && managedUserDecryptedPassword != null) {
                if (DEBUG) Slog.v(TAG, "Restore tied profile lock");
                tieProfileLockToParent(managedUserId, managedUserDecryptedPassword);
            }
        }
        if (managedUserDecryptedPassword != null && managedUserDecryptedPassword.length > 0) {
            Arrays.fill(managedUserDecryptedPassword, (byte) 0);
        }
    }

    @Override
    public VerifyCredentialResponse checkCredential(byte[] credential, int type, int userId,
            ICheckCredentialProgressCallback progressCallback) throws RemoteException {
        checkPasswordReadPermission(userId);
        VerifyCredentialResponse response = doVerifyCredential(credential, type,
                                        false, 0, userId, progressCallback);
        if ((response.getResponseCode() == VerifyCredentialResponse.RESPONSE_OK) &&
                                           (userId == UserHandle.USER_OWNER)) {
                //TODO(b/127810705): Update to credentials to use byte[]
                String credentialString = credential == null ? null : new String(credential);
                retainPassword(credentialString);
        }
        return response;
    }

    @Override
    public VerifyCredentialResponse verifyCredential(byte[] credential, int type, long challenge,
            int userId) throws RemoteException {
        checkPasswordReadPermission(userId);
        return doVerifyCredential(credential, type, true, challenge, userId,
                null /* progressCallback */);
    }

    /**
     * Verify user credential and unlock the user. Fix pattern bug by deprecating the old base zero
     * format.
     */
    private VerifyCredentialResponse doVerifyCredential(byte[] credential, int credentialType,
            boolean hasChallenge, long challenge, int userId,
            ICheckCredentialProgressCallback progressCallback) throws RemoteException {
        if (credential == null || credential.length == 0) {
            throw new IllegalArgumentException("Credential can't be null or empty");
        }
        if (userId == USER_FRP && Settings.Global.getInt(mContext.getContentResolver(),
                Settings.Global.DEVICE_PROVISIONED, 0) != 0) {
            Slog.e(TAG, "FRP credential can only be verified prior to provisioning.");
            return VerifyCredentialResponse.ERROR;
        }
        VerifyCredentialResponse response = null;
        response = spBasedDoVerifyCredential(credential, credentialType, hasChallenge, challenge,
                userId, progressCallback);
        // The user employs synthetic password based credential.
        if (response != null) {
            if (response.getResponseCode() == VerifyCredentialResponse.RESPONSE_OK) {
                sendCredentialsOnUnlockIfRequired(credentialType, credential, userId);
            }
            return response;
        }

        if (userId == USER_FRP) {
            Slog.wtf(TAG, "Unexpected FRP credential type, should be SP based.");
            return VerifyCredentialResponse.ERROR;
        }

        final CredentialHash storedHash = mStorage.readCredentialHash(userId);
        if (storedHash.type != credentialType) {
            Slog.wtf(TAG, "doVerifyCredential type mismatch with stored credential??"
                    + " stored: " + storedHash.type + " passed in: " + credentialType);
            return VerifyCredentialResponse.ERROR;
        }

        boolean shouldReEnrollBaseZero = storedHash.type == CREDENTIAL_TYPE_PATTERN
                && storedHash.isBaseZeroPattern;

        byte[] credentialToVerify;
        if (shouldReEnrollBaseZero) {
            credentialToVerify = LockPatternUtils.patternByteArrayToBaseZero(credential);
        } else {
            credentialToVerify = credential;
        }

        response = verifyCredential(userId, storedHash, credentialToVerify,
                hasChallenge, challenge, progressCallback);

        if (response.getResponseCode() == VerifyCredentialResponse.RESPONSE_OK) {
            mStrongAuth.reportSuccessfulStrongAuthUnlock(userId);
            if (shouldReEnrollBaseZero) {
                setLockCredentialInternal(credential, storedHash.type, credentialToVerify,
                        DevicePolicyManager.PASSWORD_QUALITY_SOMETHING, userId, false,
                        /* isLockTiedToParent= */ false);
            }
        }

        return response;
    }

    @Override
    public VerifyCredentialResponse verifyTiedProfileChallenge(byte[] credential, int type,
            long challenge, int userId) throws RemoteException {
        checkPasswordReadPermission(userId);
        if (!isManagedProfileWithUnifiedLock(userId)) {
            throw new RemoteException("User id must be managed profile with unified lock");
        }
        final int parentProfileId = mUserManager.getProfileParent(userId).id;
        // Unlock parent by using parent's challenge
        final VerifyCredentialResponse parentResponse = doVerifyCredential(
                credential,
                type,
                true /* hasChallenge */,
                challenge,
                parentProfileId,
                null /* progressCallback */);
        if (parentResponse.getResponseCode() != VerifyCredentialResponse.RESPONSE_OK) {
            // Failed, just return parent's response
            return parentResponse;
        }

        try {
            // Unlock work profile, and work profile with unified lock must use password only
            return doVerifyCredential(getDecryptedPasswordForTiedProfile(userId),
                    CREDENTIAL_TYPE_PASSWORD,
                    true,
                    challenge,
                    userId, null /* progressCallback */);
        } catch (UnrecoverableKeyException | InvalidKeyException | KeyStoreException
                | NoSuchAlgorithmException | NoSuchPaddingException
                | InvalidAlgorithmParameterException | IllegalBlockSizeException
                | BadPaddingException | CertificateException | IOException e) {
            Slog.e(TAG, "Failed to decrypt child profile key", e);
            throw new RemoteException("Unable to get tied profile token");
        }
    }

    /**
     * Lowest-level credential verification routine that talks to GateKeeper. If verification
     * passes, unlock the corresponding user and keystore. Also handles the migration from legacy
     * hash to GK.
     */
    private VerifyCredentialResponse verifyCredential(int userId, CredentialHash storedHash,
            byte[] credential, boolean hasChallenge, long challenge,
            ICheckCredentialProgressCallback progressCallback) throws RemoteException {
        if ((storedHash == null || storedHash.hash.length == 0)
                    && (credential == null || credential.length == 0)) {
            // don't need to pass empty credentials to GateKeeper
            return VerifyCredentialResponse.OK;
        }

        if (storedHash == null || credential == null || credential.length == 0) {
            return VerifyCredentialResponse.ERROR;
        }

        // We're potentially going to be doing a bunch of disk I/O below as part
        // of unlocking the user, so yell if calling from the main thread.
        StrictMode.noteDiskRead();

        if (storedHash.version == CredentialHash.VERSION_LEGACY) {
            final byte[] hash;
            if (storedHash.type == CREDENTIAL_TYPE_PATTERN) {
                hash = LockPatternUtils.patternToHash(
                        LockPatternUtils.byteArrayToPattern(credential));
            } else {
                hash = mLockPatternUtils.legacyPasswordToHash(credential, userId).getBytes();
            }
            if (Arrays.equals(hash, storedHash.hash)) {
                if (storedHash.type == CREDENTIAL_TYPE_PATTERN) {
                    unlockKeystore(LockPatternUtils.patternByteArrayToBaseZero(credential), userId);
                } else {
                    unlockKeystore(credential, userId);
                }
                // Users with legacy credentials don't have credential-backed
                // FBE keys, so just pass through a fake token/secret
                Slog.i(TAG, "Unlocking user with fake token: " + userId);
                final byte[] fakeToken = String.valueOf(userId).getBytes();
                unlockUser(userId, fakeToken, fakeToken);

                // migrate credential to GateKeeper
                setLockCredentialInternal(credential, storedHash.type, null,
                        storedHash.type == CREDENTIAL_TYPE_PATTERN
                                ? DevicePolicyManager.PASSWORD_QUALITY_SOMETHING
                                : DevicePolicyManager.PASSWORD_QUALITY_ALPHANUMERIC
                                /* TODO(roosa): keep the same password quality */,
                        userId, false, /* isLockTiedToParent= */ false);
                if (!hasChallenge) {
                    notifyActivePasswordMetricsAvailable(storedHash.type, credential, userId);
                    // Use credentials to create recoverable keystore snapshot.
                    sendCredentialsOnUnlockIfRequired(storedHash.type, credential, userId);
                    return VerifyCredentialResponse.OK;
                }
                // Fall through to get the auth token. Technically this should never happen,
                // as a user that had a legacy credential would have to unlock their device
                // before getting to a flow with a challenge, but supporting for consistency.
            } else {
                return VerifyCredentialResponse.ERROR;
            }
        }
        GateKeeperResponse gateKeeperResponse = getGateKeeperService()
                .verifyChallenge(userId, challenge, storedHash.hash, credential);
        VerifyCredentialResponse response = convertResponse(gateKeeperResponse);
        boolean shouldReEnroll = gateKeeperResponse.getShouldReEnroll();

        if (response.getResponseCode() == VerifyCredentialResponse.RESPONSE_OK) {

            // credential has matched

            if (progressCallback != null) {
                progressCallback.onCredentialVerified();
            }
            notifyActivePasswordMetricsAvailable(storedHash.type, credential, userId);
            unlockKeystore(credential, userId);

            Slog.i(TAG, "Unlocking user " + userId + " with token length "
                    + response.getPayload().length);
            unlockUser(userId, response.getPayload(), secretFromCredential(credential));

            if (isManagedProfileWithSeparatedLock(userId)) {
                setDeviceUnlockedForUser(userId);
            }
            int reEnrollQuality = storedHash.type == CREDENTIAL_TYPE_PATTERN
                    ? DevicePolicyManager.PASSWORD_QUALITY_SOMETHING
                    : DevicePolicyManager.PASSWORD_QUALITY_ALPHANUMERIC
                    /* TODO(roosa): keep the same password quality */;
            if (shouldReEnroll) {
                setLockCredentialInternal(credential, storedHash.type, credential,
                        reEnrollQuality, userId, false, /* isLockTiedToParent= */ false);
            } else {
                // Now that we've cleared of all required GK migration, let's do the final
                // migration to synthetic password.
                synchronized (mSpManager) {
                    if (shouldMigrateToSyntheticPasswordLocked(userId)) {
                        AuthenticationToken auth = initializeSyntheticPasswordLocked(
                                storedHash.hash, credential, storedHash.type, reEnrollQuality,
                                userId);
                        activateEscrowTokens(auth, userId);
                    }
                }
            }
            // Use credentials to create recoverable keystore snapshot.
            sendCredentialsOnUnlockIfRequired(storedHash.type, credential, userId);

        } else if (response.getResponseCode() == VerifyCredentialResponse.RESPONSE_RETRY) {
            if (response.getTimeout() > 0) {
                requireStrongAuth(STRONG_AUTH_REQUIRED_AFTER_LOCKOUT, userId);
            }
        }

        return response;
    }

    /**
     * Call this method to notify DPMS regarding the latest password metric. This should be called
     * when the user is authenticating or when a new password is being set.
     */
    private void notifyActivePasswordMetricsAvailable(
            @CredentialType int credentialType, byte[] password, @UserIdInt int userId) {
        final PasswordMetrics metrics =
                PasswordMetrics.computeForCredential(credentialType, password);

        // Asynchronous to avoid dead lock
        mHandler.post(() -> {
            final DevicePolicyManager dpm = (DevicePolicyManager)
                    mContext.getSystemService(Context.DEVICE_POLICY_SERVICE);
            dpm.setActivePasswordState(metrics, userId);
        });
    }

    /**
     * Call after {@link #notifyActivePasswordMetricsAvailable} so metrics are updated before
     * reporting the password changed.
     */
    private void notifyPasswordChanged(@UserIdInt int userId) {
        // Same handler as notifyActivePasswordMetricsAvailable to ensure correct ordering
        mHandler.post(() -> {
            DevicePolicyManager dpm = (DevicePolicyManager)
                    mContext.getSystemService(Context.DEVICE_POLICY_SERVICE);
            dpm.reportPasswordChanged(userId);
            LocalServices.getService(WindowManagerInternal.class).reportPasswordChanged(userId);
        });
    }

    @Override
    public boolean checkVoldPassword(int userId) throws RemoteException {
        if (!mFirstCallToVold) {
            return false;
        }
        mFirstCallToVold = false;

        checkPasswordReadPermission(userId);

        // There's no guarantee that this will safely connect, but if it fails
        // we will simply show the lock screen when we shouldn't, so relatively
        // benign. There is an outside chance something nasty would happen if
        // this service restarted before vold stales out the password in this
        // case. The nastiness is limited to not showing the lock screen when
        // we should, within the first minute of decrypting the phone if this
        // service can't connect to vold, it restarts, and then the new instance
        // does successfully connect.
        final IStorageManager service = mInjector.getStorageManager();
        // TODO(b/120484642): Update vold to return a password as a byte array
        String password;
        long identity = Binder.clearCallingIdentity();
        try {
            password = service.getPassword();
            service.clearPassword();
        } finally {
            Binder.restoreCallingIdentity(identity);
        }
        if (password == null) {
            return false;
        }

        try {
            if (mLockPatternUtils.isLockPatternEnabled(userId)) {
                if (checkCredential(password.getBytes(), CREDENTIAL_TYPE_PATTERN,
                        userId, null /* progressCallback */)
                                .getResponseCode() == GateKeeperResponse.RESPONSE_OK) {
                    return true;
                }
            }
        } catch (Exception e) {
        }

        try {
            if (mLockPatternUtils.isLockPasswordEnabled(userId)) {
                if (checkCredential(password.getBytes(), CREDENTIAL_TYPE_PASSWORD,
                        userId, null /* progressCallback */)
                                .getResponseCode() == GateKeeperResponse.RESPONSE_OK) {
                    return true;
                }
            }
        } catch (Exception e) {
        }

        return false;
    }

    private void removeUser(int userId, boolean unknownUser) {
        mSpManager.removeUser(userId);
        mStorage.removeUser(userId);
        mStrongAuth.removeUser(userId);
        tryRemoveUserFromSpCacheLater(userId);

        final KeyStore ks = KeyStore.getInstance();
        ks.onUserRemoved(userId);

        try {
            final IGateKeeperService gk = getGateKeeperService();
            if (gk != null) {
                gk.clearSecureUserId(userId);
            }
        } catch (RemoteException ex) {
            Slog.w(TAG, "unable to clear GK secure user id");
        }
        if (unknownUser || mUserManager.getUserInfo(userId).isManagedProfile()) {
            removeKeystoreProfileKey(userId);
        }
    }

    private void removeKeystoreProfileKey(int targetUserId) {
        if (DEBUG) Slog.v(TAG, "Remove keystore profile key for user: " + targetUserId);
        try {
            java.security.KeyStore keyStore = java.security.KeyStore.getInstance("AndroidKeyStore");
            keyStore.load(null);
            keyStore.deleteEntry(LockPatternUtils.PROFILE_KEY_NAME_ENCRYPT + targetUserId);
            keyStore.deleteEntry(LockPatternUtils.PROFILE_KEY_NAME_DECRYPT + targetUserId);
        } catch (KeyStoreException | NoSuchAlgorithmException | CertificateException
                | IOException e) {
            // We have tried our best to remove all keys
            Slog.e(TAG, "Unable to remove keystore profile key for user:" + targetUserId, e);
        }
    }

    @Override
    public void registerStrongAuthTracker(IStrongAuthTracker tracker) {
        checkPasswordReadPermission(UserHandle.USER_ALL);
        mStrongAuth.registerStrongAuthTracker(tracker);
    }

    @Override
    public void unregisterStrongAuthTracker(IStrongAuthTracker tracker) {
        checkPasswordReadPermission(UserHandle.USER_ALL);
        mStrongAuth.unregisterStrongAuthTracker(tracker);
    }

    @Override
    public void requireStrongAuth(int strongAuthReason, int userId) {
        checkWritePermission(userId);
        mStrongAuth.requireStrongAuth(strongAuthReason, userId);
    }

    @Override
    public void userPresent(int userId) {
        checkWritePermission(userId);
        mStrongAuth.reportUnlock(userId);
    }

    @Override
    public int getStrongAuthForUser(int userId) {
        checkPasswordReadPermission(userId);
        return mStrongAuthTracker.getStrongAuthForUser(userId);
    }

    private boolean isCallerShell() {
        final int callingUid = Binder.getCallingUid();
        return callingUid == Process.SHELL_UID || callingUid == Process.ROOT_UID;
    }

    private void enforceShell() {
        if (!isCallerShell()) {
            throw new SecurityException("Caller must be shell");
        }
    }

    @Override
    public void onShellCommand(FileDescriptor in, FileDescriptor out, FileDescriptor err,
            String[] args, ShellCallback callback, ResultReceiver resultReceiver)
            throws RemoteException {
        enforceShell();
        final long origId = Binder.clearCallingIdentity();
        try {
            (new LockSettingsShellCommand(new LockPatternUtils(mContext))).exec(
                    this, in, out, err, args, callback, resultReceiver);
        } finally {
            Binder.restoreCallingIdentity(origId);
        }
    }

    @Override
    public void initRecoveryServiceWithSigFile(@NonNull String rootCertificateAlias,
            @NonNull byte[] recoveryServiceCertFile, @NonNull byte[] recoveryServiceSigFile)
            throws RemoteException {
        mRecoverableKeyStoreManager.initRecoveryServiceWithSigFile(rootCertificateAlias,
                recoveryServiceCertFile, recoveryServiceSigFile);
    }

    @Override
    public @NonNull KeyChainSnapshot getKeyChainSnapshot() throws RemoteException {
        return mRecoverableKeyStoreManager.getKeyChainSnapshot();
    }

    @Override
    public void setSnapshotCreatedPendingIntent(@Nullable PendingIntent intent)
            throws RemoteException {
        mRecoverableKeyStoreManager.setSnapshotCreatedPendingIntent(intent);
    }

    @Override
    public void setServerParams(byte[] serverParams) throws RemoteException {
        mRecoverableKeyStoreManager.setServerParams(serverParams);
    }

    @Override
    public void setRecoveryStatus(String alias, int status) throws RemoteException {
        mRecoverableKeyStoreManager.setRecoveryStatus(alias, status);
    }

    @Override
    public @NonNull Map getRecoveryStatus() throws RemoteException {
        return mRecoverableKeyStoreManager.getRecoveryStatus();
    }

    @Override
    public void setRecoverySecretTypes(@NonNull @KeyChainProtectionParams.UserSecretType
            int[] secretTypes) throws RemoteException {
        mRecoverableKeyStoreManager.setRecoverySecretTypes(secretTypes);
    }

    @Override
    public @NonNull int[] getRecoverySecretTypes() throws RemoteException {
        return mRecoverableKeyStoreManager.getRecoverySecretTypes();

    }

    @Override
    public @NonNull byte[] startRecoverySessionWithCertPath(@NonNull String sessionId,
            @NonNull String rootCertificateAlias, @NonNull RecoveryCertPath verifierCertPath,
            @NonNull byte[] vaultParams, @NonNull byte[] vaultChallenge,
            @NonNull List<KeyChainProtectionParams> secrets)
            throws RemoteException {
        return mRecoverableKeyStoreManager.startRecoverySessionWithCertPath(
                sessionId, rootCertificateAlias, verifierCertPath, vaultParams, vaultChallenge,
                secrets);
    }

    @Override
    public Map<String, String> recoverKeyChainSnapshot(
            @NonNull String sessionId,
            @NonNull byte[] recoveryKeyBlob,
            @NonNull List<WrappedApplicationKey> applicationKeys) throws RemoteException {
        return mRecoverableKeyStoreManager.recoverKeyChainSnapshot(
                sessionId, recoveryKeyBlob, applicationKeys);
    }

    @Override
    public void closeSession(@NonNull String sessionId) throws RemoteException {
        mRecoverableKeyStoreManager.closeSession(sessionId);
    }

    @Override
    public void removeKey(@NonNull String alias) throws RemoteException {
        mRecoverableKeyStoreManager.removeKey(alias);
    }

    @Override
    public @Nullable String generateKey(@NonNull String alias) throws RemoteException {
        return mRecoverableKeyStoreManager.generateKey(alias);
    }

    @Override
    public @Nullable String generateKeyWithMetadata(
            @NonNull String alias, @Nullable byte[] metadata) throws RemoteException {
        return mRecoverableKeyStoreManager.generateKeyWithMetadata(alias, metadata);
    }

    @Override
    public @Nullable String importKey(@NonNull String alias, @NonNull byte[] keyBytes)
            throws RemoteException {
        return mRecoverableKeyStoreManager.importKey(alias, keyBytes);
    }

    @Override
    public @Nullable String importKeyWithMetadata(@NonNull String alias, @NonNull byte[] keyBytes,
            @Nullable byte[] metadata) throws RemoteException {
        return mRecoverableKeyStoreManager.importKeyWithMetadata(alias, keyBytes, metadata);
    }

    @Override
    public @Nullable String getKey(@NonNull String alias) throws RemoteException {
        return mRecoverableKeyStoreManager.getKey(alias);
    }

    private static final String[] VALID_SETTINGS = new String[] {
            LockPatternUtils.LOCKOUT_PERMANENT_KEY,
            LockPatternUtils.PATTERN_EVER_CHOSEN_KEY,
            LockPatternUtils.PASSWORD_TYPE_KEY,
            LockPatternUtils.PASSWORD_TYPE_ALTERNATE_KEY,
            LockPatternUtils.LOCK_PASSWORD_SALT_KEY,
            LockPatternUtils.DISABLE_LOCKSCREEN_KEY,
            LockPatternUtils.LOCKSCREEN_OPTIONS,
            LockPatternUtils.LOCKSCREEN_BIOMETRIC_WEAK_FALLBACK,
            LockPatternUtils.BIOMETRIC_WEAK_EVER_CHOSEN_KEY,
            LockPatternUtils.LOCKSCREEN_POWER_BUTTON_INSTANTLY_LOCKS,
            LockPatternUtils.PASSWORD_HISTORY_KEY,
            Secure.LOCK_PATTERN_ENABLED,
            Secure.LOCK_BIOMETRIC_WEAK_FLAGS,
            Secure.LOCK_PATTERN_VISIBLE,
            Secure.LOCK_PATTERN_TACTILE_FEEDBACK_ENABLED
    };

    // Reading these settings needs the contacts permission
    private static final String[] READ_CONTACTS_PROTECTED_SETTINGS = new String[] {
            Secure.LOCK_SCREEN_OWNER_INFO_ENABLED,
            Secure.LOCK_SCREEN_OWNER_INFO
    };

    // Reading these settings needs the same permission as checking the password
    private static final String[] READ_PASSWORD_PROTECTED_SETTINGS = new String[] {
            LockPatternUtils.LOCK_PASSWORD_SALT_KEY,
            LockPatternUtils.PASSWORD_HISTORY_KEY,
            LockPatternUtils.PASSWORD_TYPE_KEY,
            SEPARATE_PROFILE_CHALLENGE_KEY
    };

    private static final String[] SETTINGS_TO_BACKUP = new String[] {
            Secure.LOCK_SCREEN_OWNER_INFO_ENABLED,
            Secure.LOCK_SCREEN_OWNER_INFO,
            Secure.LOCK_PATTERN_VISIBLE,
            LockPatternUtils.LOCKSCREEN_POWER_BUTTON_INSTANTLY_LOCKS
    };

    private class GateKeeperDiedRecipient implements IBinder.DeathRecipient {
        @Override
        public void binderDied() {
            mGateKeeperService.asBinder().unlinkToDeath(this, 0);
            mGateKeeperService = null;
        }
    }

    protected synchronized IGateKeeperService getGateKeeperService()
            throws RemoteException {
        if (mGateKeeperService != null) {
            return mGateKeeperService;
        }

        final IBinder service = ServiceManager.getService(Context.GATEKEEPER_SERVICE);
        if (service != null) {
            service.linkToDeath(new GateKeeperDiedRecipient(), 0);
            mGateKeeperService = IGateKeeperService.Stub.asInterface(service);
            return mGateKeeperService;
        }

        Slog.e(TAG, "Unable to acquire GateKeeperService");
        return null;
    }

    /**
     * A user's synthetic password does not change so it must be cached in certain circumstances to
     * enable untrusted credential reset.
     *
     * Untrusted credential reset will be removed in a future version (b/68036371) at which point
     * this cache is no longer needed as the SP will always be known when changing the user's
     * credential.
     */
    @GuardedBy("mSpManager")
    private SparseArray<AuthenticationToken> mSpCache = new SparseArray();

    private void onAuthTokenKnownForUser(@UserIdInt int userId, AuthenticationToken auth) {
        // Preemptively cache the SP and then try to remove it in a handler.
        Slog.i(TAG, "Caching SP for user " + userId);
        synchronized (mSpManager) {
            mSpCache.put(userId, auth);
        }
        tryRemoveUserFromSpCacheLater(userId);

        if (mInjector.isGsiRunning()) {
            Slog.w(TAG, "AuthSecret disabled in GSI");
            return;
        }

        // Pass the primary user's auth secret to the HAL
        if (mAuthSecretService != null && mUserManager.getUserInfo(userId).isPrimary()) {
            try {
                final byte[] rawSecret = auth.deriveVendorAuthSecret();
                final ArrayList<Byte> secret = new ArrayList<>(rawSecret.length);
                for (int i = 0; i < rawSecret.length; ++i) {
                    secret.add(rawSecret[i]);
                }
                mAuthSecretService.primaryUserCredential(secret);
            } catch (RemoteException e) {
                Slog.w(TAG, "Failed to pass primary user secret to AuthSecret HAL", e);
            }
        }
    }

    private void tryRemoveUserFromSpCacheLater(@UserIdInt int userId) {
        mHandler.post(() -> {
            if (!shouldCacheSpForUser(userId)) {
                // The transition from 'should not cache' to 'should cache' can only happen if
                // certain admin apps are installed after provisioning e.g. via adb. This is not
                // a common case and we do not seamlessly support; it may result in the SP not
                // being cached when it is needed. The cache can be re-populated by verifying
                // the credential again.
                Slog.i(TAG, "Removing SP from cache for user " + userId);
                synchronized (mSpManager) {
                    mSpCache.remove(userId);
                }
            }
        });
    }

    /** Do not hold any of the locks from this service when calling. */
    private boolean shouldCacheSpForUser(@UserIdInt int userId) {
        // Before the user setup has completed, an admin could be installed that requires the SP to
        // be cached (see below).
        if (Settings.Secure.getIntForUser(mContext.getContentResolver(),
                    Settings.Secure.USER_SETUP_COMPLETE, 0, userId) == 0) {
            return true;
        }

        // If the user has an admin which can perform an untrusted credential reset, the SP needs to
        // be cached. If there isn't a DevicePolicyManager then there can't be an admin in the first
        // place so caching is not necessary.
        final DevicePolicyManagerInternal dpmi = LocalServices.getService(
                DevicePolicyManagerInternal.class);
        if (dpmi == null) {
            return false;
        }
        return dpmi.canUserHaveUntrustedCredentialReset(userId);
    }

    /**
     * Precondition: vold and keystore unlocked.
     *
     * Create new synthetic password, set up synthetic password blob protected by the supplied
     * user credential, and make the newly-created SP blob active.
     *
     * The invariant under a synthetic password is:
     * 1. If user credential exists, then both vold and keystore and protected with keys derived
     *     from the synthetic password.
     * 2. If user credential does not exist, vold and keystore protection are cleared. This is to
     *     make it consistent with current behaviour. It also allows ActivityManager to call
     *     unlockUser() with empty secret.
     * 3. Once a user is migrated to have synthetic password, its value will never change, no matter
     *     whether the user changes his lockscreen PIN or clear/reset it. When the user clears its
     *     lockscreen PIN, we still maintain the existing synthetic password in a password blob
     *     protected by a default PIN.
     * 4. The user SID is linked with synthetic password, but its cleared/re-created when the user
     *     clears/re-creates his lockscreen PIN.
     *
     *
     * Different cases of calling this method:
     * 1. credentialHash != null
     *     This implies credential != null, a new SP blob will be provisioned, and existing SID
     *     migrated to associate with the new SP.
     *     This happens during a normal migration case when the user currently has password.
     *
     * 2. credentialhash == null and credential == null
     *     A new SP blob and will be created, while the user has no credentials.
     *     This can happens when we are activating an escrow token on a unsecured device, during
     *     which we want to create the SP structure with an empty user credential.
     *     This could also happen during an untrusted reset to clear password.
     *
     * 3. credentialhash == null and credential != null
     *     This is the untrusted credential reset, OR the user sets a new lockscreen password
     *     FOR THE FIRST TIME on a SP-enabled device. New credential and new SID will be created
     */
    @GuardedBy("mSpManager")
    @VisibleForTesting
    protected AuthenticationToken initializeSyntheticPasswordLocked(byte[] credentialHash,
            byte[] credential, int credentialType, int requestedQuality,
            int userId) throws RemoteException {
        Slog.i(TAG, "Initialize SyntheticPassword for user: " + userId);
        final AuthenticationToken auth = mSpManager.newSyntheticPasswordAndSid(
                getGateKeeperService(), credentialHash, credential, userId);
        onAuthTokenKnownForUser(userId, auth);
        if (auth == null) {
            Slog.wtf(TAG, "initializeSyntheticPasswordLocked returns null auth token");
            return null;
        }
        long handle = mSpManager.createPasswordBasedSyntheticPassword(getGateKeeperService(),
                credential, credentialType, auth, requestedQuality, userId);
        if (credential != null) {
            if (credentialHash == null) {
                // Since when initializing SP, we didn't provide an existing password handle
                // for it to migrate SID, we need to create a new SID for the user.
                mSpManager.newSidForUser(getGateKeeperService(), auth, userId);
            }
            mSpManager.verifyChallenge(getGateKeeperService(), auth, 0L, userId);
            setAuthlessUserKeyProtection(userId, auth.deriveDiskEncryptionKey());
            setKeystorePassword(auth.deriveKeyStorePassword(), userId);
        } else {
            clearUserKeyProtection(userId);
            setKeystorePassword(null, userId);
            getGateKeeperService().clearSecureUserId(userId);
        }
        fixateNewestUserKeyAuth(userId);
        setLong(SYNTHETIC_PASSWORD_HANDLE_KEY, handle, userId);
        return auth;
    }

    private long getSyntheticPasswordHandleLocked(int userId) {
        return getLong(SYNTHETIC_PASSWORD_HANDLE_KEY,
                SyntheticPasswordManager.DEFAULT_HANDLE, userId);
    }

    private boolean isSyntheticPasswordBasedCredentialLocked(int userId) {
        if (userId == USER_FRP) {
            final int type = mStorage.readPersistentDataBlock().type;
            return type == PersistentData.TYPE_SP || type == PersistentData.TYPE_SP_WEAVER;
        }
        long handle = getSyntheticPasswordHandleLocked(userId);
        // This is a global setting
        long enabled = getLong(SYNTHETIC_PASSWORD_ENABLED_KEY,
                SYNTHETIC_PASSWORD_ENABLED_BY_DEFAULT, UserHandle.USER_SYSTEM);
      return enabled != 0 && handle != SyntheticPasswordManager.DEFAULT_HANDLE;
    }

    @VisibleForTesting
    protected boolean shouldMigrateToSyntheticPasswordLocked(int userId) {
        long handle = getSyntheticPasswordHandleLocked(userId);
        // This is a global setting
        long enabled = getLong(SYNTHETIC_PASSWORD_ENABLED_KEY,
                SYNTHETIC_PASSWORD_ENABLED_BY_DEFAULT, UserHandle.USER_SYSTEM);
        return enabled != 0 && handle == SyntheticPasswordManager.DEFAULT_HANDLE;
    }

    private void enableSyntheticPasswordLocked() {
        setLong(SYNTHETIC_PASSWORD_ENABLED_KEY, 1, UserHandle.USER_SYSTEM);
    }

    private VerifyCredentialResponse spBasedDoVerifyCredential(byte[] userCredential,
            @CredentialType int credentialType, boolean hasChallenge, long challenge, int userId,
            ICheckCredentialProgressCallback progressCallback) throws RemoteException {
        if (DEBUG) Slog.d(TAG, "spBasedDoVerifyCredential: user=" + userId);
        if (credentialType == CREDENTIAL_TYPE_NONE) {
            userCredential = null;
        }

        final PackageManager pm = mContext.getPackageManager();
        // TODO: When lockout is handled under the HAL for all biometrics (fingerprint),
        // we need to generate challenge for each one, have it signed by GK and reset lockout
        // for each modality.
        if (!hasChallenge && pm.hasSystemFeature(PackageManager.FEATURE_FACE)) {
            challenge = mContext.getSystemService(FaceManager.class).generateChallenge();
        }

        final AuthenticationResult authResult;
        VerifyCredentialResponse response;
        synchronized (mSpManager) {
            if (!isSyntheticPasswordBasedCredentialLocked(userId)) {
                return null;
            }
            if (userId == USER_FRP) {
                return mSpManager.verifyFrpCredential(getGateKeeperService(),
                        userCredential, credentialType, progressCallback);
            }

            long handle = getSyntheticPasswordHandleLocked(userId);
            authResult = mSpManager.unwrapPasswordBasedSyntheticPassword(
                    getGateKeeperService(), handle, userCredential, userId, progressCallback);

            if (authResult.credentialType != credentialType) {
                Slog.e(TAG, "Credential type mismatch.");
                return VerifyCredentialResponse.ERROR;
            }
            response = authResult.gkResponse;
            // credential has matched
            if (response.getResponseCode() == VerifyCredentialResponse.RESPONSE_OK) {
                // perform verifyChallenge with synthetic password which generates the real GK auth
                // token and response for the current user
                response = mSpManager.verifyChallenge(getGateKeeperService(), authResult.authToken,
                        challenge, userId);
                if (response.getResponseCode() != VerifyCredentialResponse.RESPONSE_OK) {
                    // This shouldn't really happen: the unwrapping of SP succeeds, but SP doesn't
                    // match the recorded GK password handle.
                    Slog.wtf(TAG, "verifyChallenge with SP failed.");
                    return VerifyCredentialResponse.ERROR;
                }
            }
        }

        if (response.getResponseCode() == VerifyCredentialResponse.RESPONSE_OK) {
            notifyActivePasswordMetricsAvailable(credentialType, userCredential, userId);
            unlockKeystore(authResult.authToken.deriveKeyStorePassword(), userId);
            // Reset lockout
            if (mInjector.hasBiometrics()) {
                BiometricManager bm = mContext.getSystemService(BiometricManager.class);
                Slog.i(TAG, "Resetting lockout, length: "
                        + authResult.gkResponse.getPayload().length);
                bm.resetLockout(authResult.gkResponse.getPayload());

                if (!hasChallenge && pm.hasSystemFeature(PackageManager.FEATURE_FACE)) {
                    mContext.getSystemService(FaceManager.class).revokeChallenge();
                }
            }

            final byte[] secret = authResult.authToken.deriveDiskEncryptionKey();
            Slog.i(TAG, "Unlocking user " + userId + " with secret only, length " + secret.length);
            unlockUser(userId, null, secret);

            activateEscrowTokens(authResult.authToken, userId);

            if (isManagedProfileWithSeparatedLock(userId)) {
                setDeviceUnlockedForUser(userId);
            }
            mStrongAuth.reportSuccessfulStrongAuthUnlock(userId);

            onAuthTokenKnownForUser(userId, authResult.authToken);
        } else if (response.getResponseCode() == VerifyCredentialResponse.RESPONSE_RETRY) {
            if (response.getTimeout() > 0) {
                requireStrongAuth(STRONG_AUTH_REQUIRED_AFTER_LOCKOUT, userId);
            }
        }

        return response;
    }

    private void setDeviceUnlockedForUser(int userId) {
        final TrustManager trustManager = mContext.getSystemService(TrustManager.class);
        trustManager.setDeviceLockedForUser(userId, false);
    }

    /**
     * Change the user's lockscreen password by creating a new SP blob and update the handle, based
     * on an existing authentication token. Even though a new SP blob is created, the underlying
     * synthetic password is never changed.
     *
     * When clearing credential, we keep the SP unchanged, but clear its password handle so its
     * SID is gone. We also clear password from (software-based) keystore and vold, which will be
     * added back when new password is set in future.
     */
    @GuardedBy("mSpManager")
    private long setLockCredentialWithAuthTokenLocked(byte[] credential,
            @CredentialType int credentialType, AuthenticationToken auth, int requestedQuality,
            int userId) throws RemoteException {
        if (DEBUG) Slog.d(TAG, "setLockCredentialWithAuthTokenLocked: user=" + userId);
        long newHandle = mSpManager.createPasswordBasedSyntheticPassword(getGateKeeperService(),
                credential, credentialType, auth, requestedQuality, userId);
        final Map<Integer, byte[]> profilePasswords;
        if (credential != null) {
            // not needed by synchronizeUnifiedWorkChallengeForProfiles()
            profilePasswords = null;

            if (mSpManager.hasSidForUser(userId)) {
                // We are changing password of a secured device, nothing more needed as
                // createPasswordBasedSyntheticPassword has already taken care of maintaining
                // the password handle and SID unchanged.

                //refresh auth token
                mSpManager.verifyChallenge(getGateKeeperService(), auth, 0L, userId);
            } else {
                // A new password is set on a previously-unsecured device, we need to generate
                // a new SID, and re-add keys to vold and keystore.
                mSpManager.newSidForUser(getGateKeeperService(), auth, userId);
                mSpManager.verifyChallenge(getGateKeeperService(), auth, 0L, userId);
                setAuthlessUserKeyProtection(userId, auth.deriveDiskEncryptionKey());
                fixateNewestUserKeyAuth(userId);
                setKeystorePassword(auth.deriveKeyStorePassword(), userId);
            }
        } else {
            // Cache all profile password if they use unified work challenge. This will later be
            // used to clear the profile's password in synchronizeUnifiedWorkChallengeForProfiles()
            profilePasswords = getDecryptedPasswordsForAllTiedProfiles(userId);

            // we are clearing password of a secured device, so need to nuke SID as well.
            mSpManager.clearSidForUser(userId);
            getGateKeeperService().clearSecureUserId(userId);
            // Clear key from vold so ActivityManager can just unlock the user with empty secret
<<<<<<< HEAD
            // during boot.
            clearUserKeyAuth(userId, null, auth.deriveDiskEncryptionKey());
=======
            // during boot. Vold storage needs to be unlocked before manipulation of the keys can
            // succeed.
            unlockUserKey(userId, null, auth.deriveDiskEncryptionKey());
            clearUserKeyProtection(userId);
>>>>>>> e4f4eabc
            fixateNewestUserKeyAuth(userId);
            unlockKeystore(auth.deriveKeyStorePassword(), userId);
            setKeystorePassword(null, userId);
        }
        setLong(SYNTHETIC_PASSWORD_HANDLE_KEY, newHandle, userId);
        synchronizeUnifiedWorkChallengeForProfiles(userId, profilePasswords);

        notifyActivePasswordMetricsAvailable(credentialType, credential, userId);

        if (profilePasswords != null) {
            for (Map.Entry<Integer, byte[]> entry : profilePasswords.entrySet()) {
                Arrays.fill(entry.getValue(), (byte) 0);
            }
        }

        return newHandle;
    }

    @GuardedBy("mSpManager")
    private void spBasedSetLockCredentialInternalLocked(byte[] credential, int credentialType,
            byte[] savedCredential, int requestedQuality, int userId,
            boolean allowUntrustedChange, boolean isLockTiedToParent) throws RemoteException {
        if (DEBUG) Slog.d(TAG, "spBasedSetLockCredentialInternalLocked: user=" + userId);
        if (isManagedProfileWithUnifiedLock(userId)) {
            // get credential from keystore when managed profile has unified lock
            try {
                savedCredential = getDecryptedPasswordForTiedProfile(userId);
            } catch (FileNotFoundException e) {
                Slog.i(TAG, "Child profile key not found");
            } catch (UnrecoverableKeyException | InvalidKeyException | KeyStoreException
                    | NoSuchAlgorithmException | NoSuchPaddingException
                    | InvalidAlgorithmParameterException | IllegalBlockSizeException
                    | BadPaddingException | CertificateException | IOException e) {
                Slog.e(TAG, "Failed to decrypt child profile key", e);
            }
        }
        long handle = getSyntheticPasswordHandleLocked(userId);
        AuthenticationResult authResult = mSpManager.unwrapPasswordBasedSyntheticPassword(
                getGateKeeperService(), handle, savedCredential, userId, null);
        VerifyCredentialResponse response = authResult.gkResponse;
        AuthenticationToken auth = authResult.authToken;

        // If existing credential is provided, the existing credential must match.
        if (savedCredential != null && auth == null) {
            throw new IllegalStateException("Failed to enroll "
                    + (credentialType == CREDENTIAL_TYPE_PASSWORD
                    ? "password" : "pattern"));
        }
        boolean untrustedReset = false;
        if (auth != null) {
            onAuthTokenKnownForUser(userId, auth);
        } else if (response == null) {
            throw new IllegalStateException("Password change failed.");
        } else if (response.getResponseCode() == VerifyCredentialResponse.RESPONSE_ERROR) {
            // We are performing an untrusted credential change, by DevicePolicyManager or other
            // internal callers that don't provide the existing credential
            Slog.w(TAG, "Untrusted credential change invoked");
            // Try to get a cached auth token, so we can keep SP unchanged.
            auth = mSpCache.get(userId);
            if (!allowUntrustedChange) {
                throw new IllegalStateException("Untrusted credential change was invoked but it was"
                        + " not allowed. This is likely a bug. Auth token is null: "
                        + Boolean.toString(auth == null));
            }
            untrustedReset = true;
        } else /* responseCode == VerifyCredentialResponse.RESPONSE_RETRY */ {
            throw new IllegalStateException("Rate limit exceeded, so password was not changed.");
        }

        if (auth != null) {
            if (untrustedReset) {
                // Force change the current SID to mantain existing behaviour that an untrusted
                // reset leads to a change of SID. If the untrusted reset is for clearing the
                // current password, the nuking of the SID will be done in
                // setLockCredentialWithAuthTokenLocked next
                mSpManager.newSidForUser(getGateKeeperService(), auth, userId);
            }
            setLockCredentialWithAuthTokenLocked(credential, credentialType, auth, requestedQuality,
                    userId);
            mSpManager.destroyPasswordBasedSyntheticPassword(handle, userId);
        } else {
            throw new IllegalStateException(
                    "Untrusted credential reset not possible without cached SP");
            // Could call initializeSyntheticPasswordLocked(null, credential, credentialType,
            // requestedQuality, userId) instead if we still allow untrusted reset that changes
            // synthetic password. That would invalidate existing escrow tokens though.
        }
        sendCredentialsOnChangeIfRequired(credentialType, credential, userId, isLockTiedToParent);
    }

    /**
     * Returns a fixed pseudorandom byte string derived from the user's synthetic password.
     * This is used to salt the password history hash to protect the hash against offline
     * bruteforcing, since rederiving this value requires a successful authentication.
     * If user is a managed profile with unified challenge, currentCredential is ignored.
     */
    @Override
    public byte[] getHashFactor(byte[] currentCredential, int userId) throws RemoteException {
        checkPasswordReadPermission(userId);
        if (currentCredential == null || currentCredential.length == 0) {
            currentCredential = null;
        }
        if (isManagedProfileWithUnifiedLock(userId)) {
            try {
                currentCredential = getDecryptedPasswordForTiedProfile(userId);
            } catch (Exception e) {
                Slog.e(TAG, "Failed to get work profile credential", e);
                return null;
            }
        }
        synchronized (mSpManager) {
            if (!isSyntheticPasswordBasedCredentialLocked(userId)) {
                Slog.w(TAG, "Synthetic password not enabled");
                return null;
            }
            long handle = getSyntheticPasswordHandleLocked(userId);
            AuthenticationResult auth = mSpManager.unwrapPasswordBasedSyntheticPassword(
                    getGateKeeperService(), handle, currentCredential, userId, null);
            if (auth.authToken == null) {
                Slog.w(TAG, "Current credential is incorrect");
                return null;
            }
            return auth.authToken.derivePasswordHashFactor();
        }
    }

    private long addEscrowToken(byte[] token, int userId, EscrowTokenStateChangeCallback callback)
            throws RemoteException {
        if (DEBUG) Slog.d(TAG, "addEscrowToken: user=" + userId);
        synchronized (mSpManager) {
            enableSyntheticPasswordLocked();
            // Migrate to synthetic password based credentials if the user has no password,
            // the token can then be activated immediately.
            AuthenticationToken auth = null;
            if (!isUserSecure(userId)) {
                if (shouldMigrateToSyntheticPasswordLocked(userId)) {
                    auth = initializeSyntheticPasswordLocked(null, null,
                            CREDENTIAL_TYPE_NONE,
                            DevicePolicyManager.PASSWORD_QUALITY_UNSPECIFIED, userId);
                } else /* isSyntheticPasswordBasedCredentialLocked(userId) */ {
                    long pwdHandle = getSyntheticPasswordHandleLocked(userId);
                    auth = mSpManager.unwrapPasswordBasedSyntheticPassword(getGateKeeperService(),
                            pwdHandle, null, userId, null).authToken;
                }
            }
            if (isSyntheticPasswordBasedCredentialLocked(userId)) {
                disableEscrowTokenOnNonManagedDevicesIfNeeded(userId);
                if (!mSpManager.hasEscrowData(userId)) {
                    throw new SecurityException("Escrow token is disabled on the current user");
                }
            }
            long handle = mSpManager.createTokenBasedSyntheticPassword(token, userId, callback);
            if (auth != null) {
                mSpManager.activateTokenBasedSyntheticPassword(handle, auth, userId);
            }
            return handle;
        }
    }

    private void activateEscrowTokens(AuthenticationToken auth, int userId) {
        if (DEBUG) Slog.d(TAG, "activateEscrowTokens: user=" + userId);
        synchronized (mSpManager) {
            disableEscrowTokenOnNonManagedDevicesIfNeeded(userId);
            for (long handle : mSpManager.getPendingTokensForUser(userId)) {
                Slog.i(TAG, String.format("activateEscrowTokens: %x %d ", handle, userId));
                mSpManager.activateTokenBasedSyntheticPassword(handle, auth, userId);
            }
        }
    }

    private boolean isEscrowTokenActive(long handle, int userId) {
        synchronized (mSpManager) {
            return mSpManager.existsHandle(handle, userId);
        }
    }

    @Override
    public boolean hasPendingEscrowToken(int userId) {
        checkPasswordReadPermission(userId);
        synchronized (mSpManager) {
            return !mSpManager.getPendingTokensForUser(userId).isEmpty();
        }
    }

    private boolean removeEscrowToken(long handle, int userId) {
        synchronized (mSpManager) {
            if (handle == getSyntheticPasswordHandleLocked(userId)) {
                Slog.w(TAG, "Cannot remove password handle");
                return false;
            }
            if (mSpManager.removePendingToken(handle, userId)) {
                return true;
            }
            if (mSpManager.existsHandle(handle, userId)) {
                mSpManager.destroyTokenBasedSyntheticPassword(handle, userId);
                return true;
            } else {
                return false;
            }
        }
    }

    private boolean setLockCredentialWithToken(byte[] credential, int type, long tokenHandle,
            byte[] token, int requestedQuality, int userId) throws RemoteException {
        boolean result;
        synchronized (mSpManager) {
            if (!mSpManager.hasEscrowData(userId)) {
                throw new SecurityException("Escrow token is disabled on the current user");
            }
            result = setLockCredentialWithTokenInternalLocked(credential, type, tokenHandle, token,
                    requestedQuality, userId);
        }
        if (result) {
            synchronized (mSeparateChallengeLock) {
                setSeparateProfileChallengeEnabledLocked(userId, true, null);
            }
            if (credential == null) {
                // If clearing credential, unlock the user manually in order to progress user start
                // Call unlockUser() on a handler thread so no lock is held (either by LSS or by
                // the caller like DPMS), otherwise it can lead to deadlock.
                mHandler.post(() -> unlockUser(userId, null, null));
            }
            notifyPasswordChanged(userId);
            notifySeparateProfileChallengeChanged(userId);
        }
        return result;
    }

    @GuardedBy("mSpManager")
    private boolean setLockCredentialWithTokenInternalLocked(byte[] credential, int type,
            long tokenHandle, byte[] token, int requestedQuality, int userId)
                    throws RemoteException {
        final AuthenticationResult result;
        result = mSpManager.unwrapTokenBasedSyntheticPassword(
                getGateKeeperService(), tokenHandle, token, userId);
        if (result.authToken == null) {
            Slog.w(TAG, "Invalid escrow token supplied");
            return false;
        }
        if (result.gkResponse.getResponseCode() != VerifyCredentialResponse.RESPONSE_OK) {
            // Most likely, an untrusted credential reset happened in the past which
            // changed the synthetic password
            Slog.e(TAG, "Obsolete token: synthetic password derived but it fails GK "
                    + "verification.");
            return false;
        }
        // TODO: refactor usage of PASSWORD_TYPE_KEY b/65239740
        setLong(LockPatternUtils.PASSWORD_TYPE_KEY, requestedQuality, userId);
        long oldHandle = getSyntheticPasswordHandleLocked(userId);
        setLockCredentialWithAuthTokenLocked(credential, type, result.authToken,
                requestedQuality, userId);
        mSpManager.destroyPasswordBasedSyntheticPassword(oldHandle, userId);

        onAuthTokenKnownForUser(userId, result.authToken);
        return true;
    }

    private boolean unlockUserWithToken(long tokenHandle, byte[] token, int userId)
            throws RemoteException {
        AuthenticationResult authResult;
        synchronized (mSpManager) {
            if (!mSpManager.hasEscrowData(userId)) {
                throw new SecurityException("Escrow token is disabled on the current user");
            }
            authResult = mSpManager.unwrapTokenBasedSyntheticPassword(getGateKeeperService(),
                    tokenHandle, token, userId);
            if (authResult.authToken == null) {
                Slog.w(TAG, "Invalid escrow token supplied");
                return false;
            }
        }
        unlockUser(userId, null, authResult.authToken.deriveDiskEncryptionKey());
        onAuthTokenKnownForUser(userId, authResult.authToken);
        return true;
    }

    @Override
    protected void dump(FileDescriptor fd, PrintWriter pw, String[] args){
        if (!DumpUtils.checkDumpPermission(mContext, TAG, pw)) return;

        pw.println("Current lock settings service state:");
        pw.println(String.format("SP Enabled = %b",
                mLockPatternUtils.isSyntheticPasswordEnabled()));

        List<UserInfo> users = mUserManager.getUsers();
        for (int user = 0; user < users.size(); user++) {
            final int userId = users.get(user).id;
            pw.println("    User " + userId);
            synchronized (mSpManager) {
                pw.println(String.format("        SP Handle = %x",
                        getSyntheticPasswordHandleLocked(userId)));
            }
            try {
                pw.println(String.format("        SID = %x",
                        getGateKeeperService().getSecureUserId(userId)));
            } catch (RemoteException e) {
                // ignore.
            }
        }
    }

    private void disableEscrowTokenOnNonManagedDevicesIfNeeded(int userId) {
        long ident = Binder.clearCallingIdentity();
        try {
            // Managed profile should have escrow enabled
            if (mUserManager.getUserInfo(userId).isManagedProfile()) {
                Slog.i(TAG, "Managed profile can have escrow token");
                return;
            }
            DevicePolicyManager dpm = mInjector.getDevicePolicyManager();
            // Devices with Device Owner should have escrow enabled on all users.
            if (dpm.getDeviceOwnerComponentOnAnyUser() != null) {
                Slog.i(TAG, "Corp-owned device can have escrow token");
                return;
            }
            // We could also have a profile owner on the given (non-managed) user for unicorn cases
            if (dpm.getProfileOwnerAsUser(userId) != null) {
                Slog.i(TAG, "User with profile owner can have escrow token");
                return;
            }
            // If the device is yet to be provisioned (still in SUW), there is still
            // a chance that Device Owner will be set on the device later, so postpone
            // disabling escrow token for now.
            if (!dpm.isDeviceProvisioned()) {
                Slog.i(TAG, "Postpone disabling escrow tokens until device is provisioned");
                return;
            }

            // Escrow tokens are enabled on automotive builds.
            if (mContext.getPackageManager().hasSystemFeature(PackageManager.FEATURE_AUTOMOTIVE)) {
                return;
            }

            // Disable escrow token permanently on all other device/user types.
            Slog.i(TAG, "Disabling escrow token on user " + userId);
            if (isSyntheticPasswordBasedCredentialLocked(userId)) {
                mSpManager.destroyEscrowData(userId);
            }
        } finally {
            Binder.restoreCallingIdentity(ident);
        }
    }

    private class DeviceProvisionedObserver extends ContentObserver {
        private final Uri mDeviceProvisionedUri = Settings.Global.getUriFor(
                Settings.Global.DEVICE_PROVISIONED);
        private final Uri mUserSetupCompleteUri = Settings.Secure.getUriFor(
                Settings.Secure.USER_SETUP_COMPLETE);

        private boolean mRegistered;

        public DeviceProvisionedObserver() {
            super(null);
        }

        @Override
        public void onChange(boolean selfChange, Uri uri, @UserIdInt int userId) {
            if (mDeviceProvisionedUri.equals(uri)) {
                updateRegistration();

                if (isProvisioned()) {
                    Slog.i(TAG, "Reporting device setup complete to IGateKeeperService");
                    reportDeviceSetupComplete();
                    clearFrpCredentialIfOwnerNotSecure();
                }
            } else if (mUserSetupCompleteUri.equals(uri)) {
                tryRemoveUserFromSpCacheLater(userId);
            }
        }

        public void onSystemReady() {
            if (frpCredentialEnabled(mContext)) {
                updateRegistration();
            } else {
                // If we don't intend to use frpCredentials and we're not provisioned yet, send
                // deviceSetupComplete immediately, so gatekeeper can discard any lingering
                // credentials immediately.
                if (!isProvisioned()) {
                    Slog.i(TAG, "FRP credential disabled, reporting device setup complete "
                            + "to Gatekeeper immediately");
                    reportDeviceSetupComplete();
                }
            }
        }

        private void reportDeviceSetupComplete() {
            // TODO(b/130235467) Uncomment the following code after the call to
            // reportDeviceSetupComplete() stops causing system service to crash.
            /*
            try {
                getGateKeeperService().reportDeviceSetupComplete();
            } catch (RemoteException e) {
                Slog.e(TAG, "Failure reporting to IGateKeeperService", e);
            }
            */
        }

        /**
         * Clears the FRP credential if the user that controls it does not have a secure
         * lockscreen.
         */
        private void clearFrpCredentialIfOwnerNotSecure() {
            List<UserInfo> users = mUserManager.getUsers();
            for (UserInfo user : users) {
                if (userOwnsFrpCredential(mContext, user)) {
                    if (!isUserSecure(user.id)) {
                        mStorage.writePersistentDataBlock(PersistentData.TYPE_NONE, user.id,
                                0, null);
                    }
                    return;
                }
            }
        }

        private void updateRegistration() {
            boolean register = !isProvisioned();
            if (register == mRegistered) {
                return;
            }
            if (register) {
                mContext.getContentResolver().registerContentObserver(mDeviceProvisionedUri,
                        false, this);
                mContext.getContentResolver().registerContentObserver(mUserSetupCompleteUri,
                        false, this, UserHandle.USER_ALL);
            } else {
                mContext.getContentResolver().unregisterContentObserver(this);
            }
            mRegistered = register;
        }

        private boolean isProvisioned() {
            return Settings.Global.getInt(mContext.getContentResolver(),
                    Settings.Global.DEVICE_PROVISIONED, 0) != 0;
        }
    }

    private final class LocalService extends LockSettingsInternal {

        @Override
        public long addEscrowToken(byte[] token, int userId,
                EscrowTokenStateChangeCallback callback) {
            try {
                return LockSettingsService.this.addEscrowToken(token, userId, callback);
            } catch (RemoteException re) {
                throw re.rethrowFromSystemServer();
            }
        }

        @Override
        public boolean removeEscrowToken(long handle, int userId) {
            return LockSettingsService.this.removeEscrowToken(handle, userId);
        }

        @Override
        public boolean isEscrowTokenActive(long handle, int userId) {
            return LockSettingsService.this.isEscrowTokenActive(handle, userId);
        }

        @Override
        public boolean setLockCredentialWithToken(byte[] credential, int type,
                long tokenHandle, byte[] token, int requestedQuality, int userId) {
            if (!mLockPatternUtils.hasSecureLockScreen()) {
                throw new UnsupportedOperationException(
                        "This operation requires secure lock screen feature.");
            }
            try {
                return LockSettingsService.this.setLockCredentialWithToken(credential, type,
                        tokenHandle, token, requestedQuality, userId);
            } catch (RemoteException re) {
                throw re.rethrowFromSystemServer();
            }
        }

        @Override
        public boolean unlockUserWithToken(long tokenHandle, byte[] token, int userId) {
            try {
                return LockSettingsService.this.unlockUserWithToken(tokenHandle, token, userId);
            } catch (RemoteException re) {
                throw re.rethrowFromSystemServer();
            }
        }
    }
}<|MERGE_RESOLUTION|>--- conflicted
+++ resolved
@@ -2683,15 +2683,10 @@
             mSpManager.clearSidForUser(userId);
             getGateKeeperService().clearSecureUserId(userId);
             // Clear key from vold so ActivityManager can just unlock the user with empty secret
-<<<<<<< HEAD
-            // during boot.
-            clearUserKeyAuth(userId, null, auth.deriveDiskEncryptionKey());
-=======
             // during boot. Vold storage needs to be unlocked before manipulation of the keys can
             // succeed.
             unlockUserKey(userId, null, auth.deriveDiskEncryptionKey());
-            clearUserKeyProtection(userId);
->>>>>>> e4f4eabc
+            clearUserKeyAuth(userId, null, auth.deriveDiskEncryptionKey());
             fixateNewestUserKeyAuth(userId);
             unlockKeystore(auth.deriveKeyStorePassword(), userId);
             setKeystorePassword(null, userId);
