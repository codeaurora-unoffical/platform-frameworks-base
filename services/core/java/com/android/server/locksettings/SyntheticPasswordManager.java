--- conflicted
+++ resolved
@@ -469,14 +469,6 @@
      *
      */
     public AuthenticationToken newSyntheticPasswordAndSid(IGateKeeperService gatekeeper,
-<<<<<<< HEAD
-            byte[] hash, byte[] credential, int userId) throws RemoteException {
-        AuthenticationToken result = AuthenticationToken.create();
-        GateKeeperResponse response;
-        if (hash != null) {
-            response = gatekeeper.enroll(userId, hash, credential,
-                    result.deriveGkPassword());
-=======
             byte[] hash, byte[] credential, int userId) {
         AuthenticationToken result = AuthenticationToken.create();
         GateKeeperResponse response;
@@ -486,7 +478,6 @@
             } catch (RemoteException e) {
                 throw new IllegalStateException("Failed to enroll credential duing SP init", e);
             }
->>>>>>> dbf9e87c
             if (response.getResponseCode() != GateKeeperResponse.RESPONSE_OK) {
                 Log.w(TAG, "Fail to migrate SID, assuming no SID, user " + userId);
                 clearSidForUser(userId);
@@ -590,17 +581,8 @@
             Set<Integer> usedSlots = getUsedWeaverSlots();
             if (!usedSlots.contains(slot)) {
                 Log.i(TAG, "Destroy weaver slot " + slot + " for user " + userId);
-<<<<<<< HEAD
-                try {
-                    weaverEnroll(slot, null, null);
-                    mPasswordSlotManager.markSlotDeleted(slot);
-                } catch (RemoteException e) {
-                    Log.w(TAG, "Failed to destroy slot", e);
-                }
-=======
                 weaverEnroll(slot, null, null);
                 mPasswordSlotManager.markSlotDeleted(slot);
->>>>>>> dbf9e87c
             } else {
                 Log.w(TAG, "Skip destroying reused weaver slot " + slot + " for user " + userId);
             }
@@ -657,12 +639,7 @@
      */
     public long createPasswordBasedSyntheticPassword(IGateKeeperService gatekeeper,
             byte[] credential, int credentialType, AuthenticationToken authToken,
-<<<<<<< HEAD
-            int requestedQuality, int userId)
-                    throws RemoteException {
-=======
             int requestedQuality, int userId) {
->>>>>>> dbf9e87c
         if (credential == null || credentialType == LockPatternUtils.CREDENTIAL_TYPE_NONE) {
             credentialType = LockPatternUtils.CREDENTIAL_TYPE_NONE;
             credential = DEFAULT_PASSWORD;
@@ -726,11 +703,7 @@
 
     public VerifyCredentialResponse verifyFrpCredential(IGateKeeperService gatekeeper,
             byte[] userCredential, int credentialType,
-<<<<<<< HEAD
-            ICheckCredentialProgressCallback progressCallback) throws RemoteException {
-=======
             ICheckCredentialProgressCallback progressCallback) {
->>>>>>> dbf9e87c
         PersistentData persistentData = mStorage.readPersistentDataBlock();
         if (persistentData.type == PersistentData.TYPE_SP) {
             PasswordData pwd = PasswordData.fromBytes(persistentData.payload);
@@ -913,11 +886,7 @@
      */
     public AuthenticationResult unwrapPasswordBasedSyntheticPassword(IGateKeeperService gatekeeper,
             long handle, byte[] credential, int userId,
-<<<<<<< HEAD
-            ICheckCredentialProgressCallback progressCallback) throws RemoteException {
-=======
             ICheckCredentialProgressCallback progressCallback) {
->>>>>>> dbf9e87c
         if (credential == null) {
             credential = DEFAULT_PASSWORD;
         }
