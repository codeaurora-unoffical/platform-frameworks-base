--- conflicted
+++ resolved
@@ -998,14 +998,8 @@
                          BluetoothAdapter.nameForState(st));
                 return;
             }
-<<<<<<< HEAD
-            if (!mEnableExternal && isAirplaneModeOn()) {
-                // Airplane mode is turned on while enabling BLE only mode, disable
-                // BLE now.
-=======
             if (!mEnableExternal && !isBleAppPresent()) {
                 Slog.i(TAG, "Bluetooth was disabled while enabling BLE, disable BLE now");
->>>>>>> 36b71e21
                 mEnable = false;
                 mBluetooth.onBrEdrDown();
                 return;
