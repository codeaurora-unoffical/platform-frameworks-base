/*
 * Copyright (C) 2012 The Android Open Source Project
 *
 * Licensed under the Apache License, Version 2.0 (the "License");
 * you may not use this file except in compliance with the License.
 * You may obtain a copy of the License at
 *
 *      http://www.apache.org/licenses/LICENSE-2.0
 *
 * Unless required by applicable law or agreed to in writing, software
 * distributed under the License is distributed on an "AS IS" BASIS,
 * WITHOUT WARRANTIES OR CONDITIONS OF ANY KIND, either express or implied.
 * See the License for the specific language governing permissions and
 * limitations under the License.
 */

package com.android.server;

import android.Manifest;
import android.app.ActivityManager;
import android.app.AppGlobals;
import android.app.AppOpsManager;
import android.bluetooth.BluetoothAdapter;
import android.bluetooth.BluetoothProfile;
import android.bluetooth.BluetoothProtoEnums;
import android.bluetooth.IBluetooth;
import android.bluetooth.IBluetoothCallback;
import android.bluetooth.IBluetoothGatt;
import android.bluetooth.IBluetoothHeadset;
import android.bluetooth.IBluetoothManager;
import android.bluetooth.IBluetoothManagerCallback;
import android.bluetooth.IBluetoothProfileServiceConnection;
import android.bluetooth.IBluetoothStateChangeCallback;
import android.content.ActivityNotFoundException;
import android.content.BroadcastReceiver;
import android.content.ComponentName;
import android.content.ContentResolver;
import android.content.Context;
import android.content.Intent;
import android.content.IntentFilter;
import android.content.ServiceConnection;
import android.content.pm.ApplicationInfo;
import android.content.pm.IPackageManager;
import android.content.pm.PackageManager;
import android.content.pm.UserInfo;
import android.database.ContentObserver;
import android.os.Binder;
import android.os.Bundle;
import android.os.Handler;
import android.os.IBinder;
import android.os.Looper;
import android.os.Message;
import android.os.Process;
import android.os.RemoteCallbackList;
import android.os.RemoteException;
import android.os.SystemClock;
import android.os.SystemProperties;
import android.os.UserHandle;
import android.os.UserManager;
import android.os.UserManagerInternal;
import android.os.UserManagerInternal.UserRestrictionsListener;
import android.provider.Settings;
import android.provider.Settings.SettingNotFoundException;
import android.text.TextUtils;
import android.util.FeatureFlagUtils;
import android.util.Log;
import android.util.Slog;
import android.util.StatsLog;

import com.android.internal.R;
import com.android.internal.util.DumpUtils;
import com.android.server.pm.UserRestrictionsUtils;

import java.io.FileDescriptor;
import java.io.PrintWriter;
import java.util.HashMap;
import java.util.LinkedList;
import java.util.Locale;
import java.util.Map;
import java.util.NoSuchElementException;
import java.util.concurrent.ConcurrentHashMap;
import java.util.concurrent.locks.ReentrantReadWriteLock;


class BluetoothManagerService extends IBluetoothManager.Stub {
    private static final String TAG = "BluetoothManagerService";
    private static final boolean DBG = true;

    private static final String BLUETOOTH_ADMIN_PERM = android.Manifest.permission.BLUETOOTH_ADMIN;
    private static final String BLUETOOTH_PERM = android.Manifest.permission.BLUETOOTH;
    private static final String BLUETOOTH_PRIVILEGED_PERM = android.Manifest.permission.BLUETOOTH_PRIVILEGED;

    private static final String SECURE_SETTINGS_BLUETOOTH_ADDR_VALID = "bluetooth_addr_valid";
    private static final String SECURE_SETTINGS_BLUETOOTH_ADDRESS = "bluetooth_address";
    private static final String SECURE_SETTINGS_BLUETOOTH_NAME = "bluetooth_name";

    private static final int ACTIVE_LOG_MAX_SIZE = 20;
    private static final int CRASH_LOG_MAX_SIZE = 100;

    private static final int TIMEOUT_BIND_MS = 3000; //Maximum msec to wait for a bind
    //Maximum msec to wait for service restart
    private static final int SERVICE_RESTART_TIME_MS = 200;
    //Maximum msec to wait for restart due to error
    private static final int ERROR_RESTART_TIME_MS = 3000;
    //Maximum msec to delay MESSAGE_USER_SWITCHED
    private static final int USER_SWITCHED_TIME_MS = 200;
    // Delay for the addProxy function in msec
    private static final int ADD_PROXY_DELAY_MS = 100;

    private static final int MESSAGE_ENABLE = 1;
    private static final int MESSAGE_DISABLE = 2;
    private static final int MESSAGE_REGISTER_ADAPTER = 20;
    private static final int MESSAGE_UNREGISTER_ADAPTER = 21;
    private static final int MESSAGE_REGISTER_STATE_CHANGE_CALLBACK = 30;
    private static final int MESSAGE_UNREGISTER_STATE_CHANGE_CALLBACK = 31;
    private static final int MESSAGE_BLUETOOTH_SERVICE_CONNECTED = 40;
    private static final int MESSAGE_BLUETOOTH_SERVICE_DISCONNECTED = 41;
    private static final int MESSAGE_RESTART_BLUETOOTH_SERVICE = 42;
    private static final int MESSAGE_BLUETOOTH_STATE_CHANGE = 60;
    private static final int MESSAGE_TIMEOUT_BIND = 100;
    private static final int MESSAGE_TIMEOUT_UNBIND = 101;
    private static final int MESSAGE_GET_NAME_AND_ADDRESS = 200;
    private static final int MESSAGE_USER_SWITCHED = 300;
    private static final int MESSAGE_USER_UNLOCKED = 301;
    private static final int MESSAGE_ADD_PROXY_DELAYED = 400;
    private static final int MESSAGE_BIND_PROFILE_SERVICE = 401;
    private static final int MESSAGE_RESTORE_USER_SETTING = 500;

    private static final int RESTORE_SETTING_TO_ON = 1;
    private static final int RESTORE_SETTING_TO_OFF = 0;

    private static final int MAX_ERROR_RESTART_RETRIES = 6;

    // Bluetooth persisted setting is off
    private static final int BLUETOOTH_OFF = 0;
    // Bluetooth persisted setting is on
    // and Airplane mode won't affect Bluetooth state at start up
    private static final int BLUETOOTH_ON_BLUETOOTH = 1;
    // Bluetooth persisted setting is on
    // but Airplane mode will affect Bluetooth state at start up
    // and Airplane mode will have higher priority.
    private static final int BLUETOOTH_ON_AIRPLANE = 2;

    private static final int SERVICE_IBLUETOOTH = 1;
    private static final int SERVICE_IBLUETOOTHGATT = 2;

    private final Context mContext;

    // Locks are not provided for mName and mAddress.
    // They are accessed in handler or broadcast receiver, same thread context.
    private String mAddress;
    private String mName;
    private final ContentResolver mContentResolver;
    private final RemoteCallbackList<IBluetoothManagerCallback> mCallbacks;
    private final RemoteCallbackList<IBluetoothStateChangeCallback> mStateChangeCallbacks;
    private IBinder mBluetoothBinder;
    private IBluetooth mBluetooth;
    private IBluetoothGatt mBluetoothGatt;
    private final ReentrantReadWriteLock mBluetoothLock = new ReentrantReadWriteLock();
    private boolean mBinding;
    private boolean mUnbinding;

    // used inside handler thread
    private boolean mQuietEnable = false;
    private boolean mEnable;

    private static CharSequence timeToLog(long timestamp) {
        return android.text.format.DateFormat.format("MM-dd HH:mm:ss", timestamp);
    }

    /**
     * Used for tracking apps that enabled / disabled Bluetooth.
     */
    private class ActiveLog {
        private int mReason;
        private String mPackageName;
        private boolean mEnable;
        private long mTimestamp;

        ActiveLog(int reason, String packageName, boolean enable, long timestamp) {
            mReason = reason;
            mPackageName = packageName;
            mEnable = enable;
            mTimestamp = timestamp;
        }

        public String toString() {
            return timeToLog(mTimestamp) + (mEnable ? "  Enabled " : " Disabled ")
                    + " due to " + getEnableDisableReasonString(mReason) + " by " + mPackageName;
        }

    }

    private final LinkedList<ActiveLog> mActiveLogs = new LinkedList<>();
    private final LinkedList<Long> mCrashTimestamps = new LinkedList<>();
    private int mCrashes;
    private long mLastEnabledTime;

    // configuration from external IBinder call which is used to
    // synchronize with broadcast receiver.
    private boolean mQuietEnableExternal;
    private boolean mEnableExternal;
    private boolean mEnableBLE;

    // Map of apps registered to keep BLE scanning on.
    private Map<IBinder, ClientDeathRecipient> mBleApps =
            new ConcurrentHashMap<IBinder, ClientDeathRecipient>();

    private int mState;
    private final BluetoothHandler mHandler;
    private int mErrorRecoveryRetryCounter;
    private final int mSystemUiUid;

    private boolean mIsHearingAidProfileSupported;

    private AppOpsManager mAppOps;

    // Save a ProfileServiceConnections object for each of the bound
    // bluetooth profile services
    private final Map<Integer, ProfileServiceConnections> mProfileServices = new HashMap<>();

    private final boolean mWirelessConsentRequired;

    private final IBluetoothCallback mBluetoothCallback = new IBluetoothCallback.Stub() {
        @Override
        public void onBluetoothStateChange(int prevState, int newState) throws RemoteException {
            Message msg =
                    mHandler.obtainMessage(MESSAGE_BLUETOOTH_STATE_CHANGE, prevState, newState);
            mHandler.sendMessage(msg);
        }
    };

    private final UserRestrictionsListener mUserRestrictionsListener =
            new UserRestrictionsListener() {
                @Override
                public void onUserRestrictionsChanged(int userId, Bundle newRestrictions,
                        Bundle prevRestrictions) {

                    if (UserRestrictionsUtils.restrictionsChanged(prevRestrictions, newRestrictions,
                            UserManager.DISALLOW_BLUETOOTH_SHARING)) {
                        updateOppLauncherComponentState(userId,
                                newRestrictions.getBoolean(UserManager.DISALLOW_BLUETOOTH_SHARING));
                    }

                    // DISALLOW_BLUETOOTH can only be set by DO or PO on the system user.
                    if (userId == UserHandle.USER_SYSTEM
                            && UserRestrictionsUtils.restrictionsChanged(prevRestrictions,
                            newRestrictions, UserManager.DISALLOW_BLUETOOTH)) {
                        if (userId == UserHandle.USER_SYSTEM && newRestrictions.getBoolean(
                                UserManager.DISALLOW_BLUETOOTH)) {
                            updateOppLauncherComponentState(userId, true); // Sharing disallowed
                            sendDisableMsg(BluetoothProtoEnums.ENABLE_DISABLE_REASON_DISALLOWED,
                                    mContext.getPackageName());
                        } else {
                            updateOppLauncherComponentState(userId, newRestrictions.getBoolean(
                                    UserManager.DISALLOW_BLUETOOTH_SHARING));
                        }
                    }
                }
            };

    private final ContentObserver mAirplaneModeObserver = new ContentObserver(null) {
        @Override
        public void onChange(boolean unused) {
            synchronized (this) {
                if (isBluetoothPersistedStateOn()) {
                    if (isAirplaneModeOn()) {
                        persistBluetoothSetting(BLUETOOTH_ON_AIRPLANE);
                    } else {
                        persistBluetoothSetting(BLUETOOTH_ON_BLUETOOTH);
                    }
                }

                int st = BluetoothAdapter.STATE_OFF;
                try {
                    mBluetoothLock.readLock().lock();
                    if (mBluetooth != null) {
                        st = mBluetooth.getState();
                    }
                } catch (RemoteException e) {
                    Slog.e(TAG, "Unable to call getState", e);
                    return;
                } finally {
                    mBluetoothLock.readLock().unlock();
                }

                Slog.d(TAG,
                        "Airplane Mode change - current state:  " + BluetoothAdapter.nameForState(
                                st) + ", isAirplaneModeOn()=" + isAirplaneModeOn());

                if (isAirplaneModeOn()) {
                    // Clear registered LE apps to force shut-off
                    clearBleApps();

                    // If state is BLE_ON make sure we trigger disableBLE
                    if (st == BluetoothAdapter.STATE_BLE_ON) {
                        try {
                            mBluetoothLock.readLock().lock();
                            if (mBluetooth != null) {
                                addActiveLog(
                                        BluetoothProtoEnums.ENABLE_DISABLE_REASON_AIRPLANE_MODE,
                                        mContext.getPackageName(), false);
                                mBluetooth.onBrEdrDown();
                                mEnable = false;
                                mEnableExternal = false;
                            }
                        } catch (RemoteException e) {
                            Slog.e(TAG, "Unable to call onBrEdrDown", e);
                        } finally {
                            mBluetoothLock.readLock().unlock();
                        }
                    } else if (st == BluetoothAdapter.STATE_ON) {
                        sendDisableMsg(BluetoothProtoEnums.ENABLE_DISABLE_REASON_AIRPLANE_MODE,
                                mContext.getPackageName());
                    }
                } else if (mEnableExternal) {
                    if (st!= BluetoothAdapter.STATE_ON && isBluetoothPersistedStateOn()) {
                    sendEnableMsg(mQuietEnableExternal,
                            BluetoothProtoEnums.ENABLE_DISABLE_REASON_AIRPLANE_MODE,
                            mContext.getPackageName());
                    }
                }
            }
        }
    };

    private final BroadcastReceiver mReceiver = new BroadcastReceiver() {
        @Override
        public void onReceive(Context context, Intent intent) {
            String action = intent.getAction();
            if (BluetoothAdapter.ACTION_LOCAL_NAME_CHANGED.equals(action)) {
                String newName = intent.getStringExtra(BluetoothAdapter.EXTRA_LOCAL_NAME);
                if (DBG) {
                    Slog.d(TAG, "Bluetooth Adapter name changed to " + newName);
                }
                if (newName != null) {
                    storeNameAndAddress(newName, null);
                }
            } else if (BluetoothAdapter.ACTION_BLUETOOTH_ADDRESS_CHANGED.equals(action)) {
                String newAddress = intent.getStringExtra(BluetoothAdapter.EXTRA_BLUETOOTH_ADDRESS);
                if (newAddress != null) {
                    if (DBG) {
                        Slog.d(TAG, "Bluetooth Adapter address changed to " + newAddress);
                    }
                    storeNameAndAddress(null, newAddress);
                } else {
                    if (DBG) {
                        Slog.e(TAG, "No Bluetooth Adapter address parameter found");
                    }
                }
            } else if (Intent.ACTION_SETTING_RESTORED.equals(action)) {
                final String name = intent.getStringExtra(Intent.EXTRA_SETTING_NAME);
                if (Settings.Global.BLUETOOTH_ON.equals(name)) {
                    // The Bluetooth On state may be changed during system restore.
                    final String prevValue =
                            intent.getStringExtra(Intent.EXTRA_SETTING_PREVIOUS_VALUE);
                    final String newValue = intent.getStringExtra(Intent.EXTRA_SETTING_NEW_VALUE);

                    if (DBG) {
                        Slog.d(TAG,
                                "ACTION_SETTING_RESTORED with BLUETOOTH_ON, prevValue=" + prevValue
                                        + ", newValue=" + newValue);
                    }

                    if ((newValue != null) && (prevValue != null) && !prevValue.equals(newValue)) {
                        Message msg = mHandler.obtainMessage(MESSAGE_RESTORE_USER_SETTING,
                                newValue.equals("0") ? RESTORE_SETTING_TO_OFF
                                        : RESTORE_SETTING_TO_ON, 0);
                        mHandler.sendMessage(msg);
                    }
                }
            }
        }
    };

    BluetoothManagerService(Context context) {
        mHandler = new BluetoothHandler(IoThread.get().getLooper());

        mContext = context;

        mWirelessConsentRequired = context.getResources()
                .getBoolean(com.android.internal.R.bool.config_wirelessConsentRequired);

        mCrashes = 0;
        mBluetooth = null;
        mBluetoothBinder = null;
        mBluetoothGatt = null;
        mBinding = false;
        mUnbinding = false;
        mEnable = false;
        mEnableBLE = false;
        mState = BluetoothAdapter.STATE_OFF;
        mQuietEnableExternal = false;
        mEnableExternal = false;
        mAddress = null;
        mName = null;
        mErrorRecoveryRetryCounter = 0;
        mContentResolver = context.getContentResolver();
        // Observe BLE scan only mode settings change.
        registerForBleScanModeChange();
        mCallbacks = new RemoteCallbackList<IBluetoothManagerCallback>();
        mStateChangeCallbacks = new RemoteCallbackList<IBluetoothStateChangeCallback>();

        mIsHearingAidProfileSupported = context.getResources()
                .getBoolean(com.android.internal.R.bool.config_hearing_aid_profile_supported);

        // TODO: We need a more generic way to initialize the persist keys of FeatureFlagUtils
        String value = SystemProperties.get(FeatureFlagUtils.PERSIST_PREFIX + FeatureFlagUtils.HEARING_AID_SETTINGS);
        if (!TextUtils.isEmpty(value)) {
            boolean isHearingAidEnabled = Boolean.parseBoolean(value);
            Log.v(TAG, "set feature flag HEARING_AID_SETTINGS to " + isHearingAidEnabled);
            FeatureFlagUtils.setEnabled(context, FeatureFlagUtils.HEARING_AID_SETTINGS, isHearingAidEnabled);
            if (isHearingAidEnabled && !mIsHearingAidProfileSupported) {
                // Overwrite to enable support by FeatureFlag
                mIsHearingAidProfileSupported = true;
            }
        }

        IntentFilter filter = new IntentFilter();
        filter.addAction(BluetoothAdapter.ACTION_LOCAL_NAME_CHANGED);
        filter.addAction(BluetoothAdapter.ACTION_BLUETOOTH_ADDRESS_CHANGED);
        filter.addAction(Intent.ACTION_SETTING_RESTORED);
        filter.setPriority(IntentFilter.SYSTEM_HIGH_PRIORITY);
        mContext.registerReceiver(mReceiver, filter);

        loadStoredNameAndAddress();
        if (isBluetoothPersistedStateOn()) {
            if (DBG) {
                Slog.d(TAG, "Startup: Bluetooth persisted state is ON.");
            }
            mEnableExternal = true;
        }

        String airplaneModeRadios =
                Settings.Global.getString(mContentResolver, Settings.Global.AIRPLANE_MODE_RADIOS);
        if (airplaneModeRadios == null || airplaneModeRadios.contains(
                Settings.Global.RADIO_BLUETOOTH)) {
            mContentResolver.registerContentObserver(
                    Settings.Global.getUriFor(Settings.Global.AIRPLANE_MODE_ON), true,
                    mAirplaneModeObserver);
        }

        int systemUiUid = -1;
        try {
            // Check if device is configured with no home screen, which implies no SystemUI.
            boolean noHome = mContext.getResources().getBoolean(R.bool.config_noHomeScreen);
            if (!noHome) {
                systemUiUid = mContext.getPackageManager()
                        .getPackageUidAsUser("com.android.systemui", PackageManager.MATCH_SYSTEM_ONLY,
                                UserHandle.USER_SYSTEM);
            }
            Slog.d(TAG, "Detected SystemUiUid: " + Integer.toString(systemUiUid));
        } catch (PackageManager.NameNotFoundException e) {
            // Some platforms, such as wearables do not have a system ui.
            Slog.w(TAG, "Unable to resolve SystemUI's UID.", e);
        }
        mSystemUiUid = systemUiUid;
    }

    /**
     *  Returns true if airplane mode is currently on
     */
    private boolean isAirplaneModeOn() {
        return Settings.Global.getInt(mContext.getContentResolver(),
                Settings.Global.AIRPLANE_MODE_ON, 0) == 1;
    }

    private boolean supportBluetoothPersistedState() {
        return mContext.getResources().getBoolean(R.bool.config_supportBluetoothPersistedState);
    }

    /**
     *  Returns true if the Bluetooth saved state is "on"
     */
    private boolean isBluetoothPersistedStateOn() {
        if (!supportBluetoothPersistedState()) {
            return false;
        }
        int state = Settings.Global.getInt(mContentResolver, Settings.Global.BLUETOOTH_ON, -1);
        if (DBG) {
            Slog.d(TAG, "Bluetooth persisted state: " + state);
        }
        return state != BLUETOOTH_OFF;
    }

    /**
     *  Returns true if the Bluetooth saved state is BLUETOOTH_ON_BLUETOOTH
     */
    private boolean isBluetoothPersistedStateOnBluetooth() {
        if (!supportBluetoothPersistedState()) {
            return false;
        }
        return Settings.Global.getInt(mContentResolver, Settings.Global.BLUETOOTH_ON,
                BLUETOOTH_ON_BLUETOOTH) == BLUETOOTH_ON_BLUETOOTH;
    }

    /**
     *  Save the Bluetooth on/off state
     */
    private void persistBluetoothSetting(int value) {
        if (DBG) {
            Slog.d(TAG, "Persisting Bluetooth Setting: " + value);
        }
        // waive WRITE_SECURE_SETTINGS permission check
        long callingIdentity = Binder.clearCallingIdentity();
        Settings.Global.putInt(mContext.getContentResolver(), Settings.Global.BLUETOOTH_ON, value);
        Binder.restoreCallingIdentity(callingIdentity);
    }

    /**
     * Returns true if the Bluetooth Adapter's name and address is
     * locally cached
     * @return
     */
    private boolean isNameAndAddressSet() {
        return mName != null && mAddress != null && mName.length() > 0 && mAddress.length() > 0;
    }

    /**
     * Retrieve the Bluetooth Adapter's name and address and save it in
     * in the local cache
     */
    private void loadStoredNameAndAddress() {
        if (DBG) {
            Slog.d(TAG, "Loading stored name and address");
        }
        if (mContext.getResources()
                .getBoolean(com.android.internal.R.bool.config_bluetooth_address_validation)
                && Settings.Secure.getInt(mContentResolver, SECURE_SETTINGS_BLUETOOTH_ADDR_VALID, 0)
                == 0) {
            // if the valid flag is not set, don't load the address and name
            if (DBG) {
                Slog.d(TAG, "invalid bluetooth name and address stored");
            }
            return;
        }
        mName = Settings.Secure.getString(mContentResolver, SECURE_SETTINGS_BLUETOOTH_NAME);
        mAddress = Settings.Secure.getString(mContentResolver, SECURE_SETTINGS_BLUETOOTH_ADDRESS);
        if (DBG) {
            Slog.d(TAG, "Stored bluetooth Name=" + mName + ",Address=" + mAddress);
        }
    }

    /**
     * Save the Bluetooth name and address in the persistent store.
     * Only non-null values will be saved.
     * @param name
     * @param address
     */
    private void storeNameAndAddress(String name, String address) {
        if (name != null) {
            Settings.Secure.putString(mContentResolver, SECURE_SETTINGS_BLUETOOTH_NAME, name);
            mName = name;
            if (DBG) {
                Slog.d(TAG, "Stored Bluetooth name: " + Settings.Secure.getString(mContentResolver,
                        SECURE_SETTINGS_BLUETOOTH_NAME));
            }
        }

        if (address != null) {
            Settings.Secure.putString(mContentResolver, SECURE_SETTINGS_BLUETOOTH_ADDRESS, address);
            mAddress = address;
            if (DBG) {
                Slog.d(TAG,
                        "Stored Bluetoothaddress: " + Settings.Secure.getString(mContentResolver,
                                SECURE_SETTINGS_BLUETOOTH_ADDRESS));
            }
        }

        if ((name != null) && (address != null)) {
            Settings.Secure.putInt(mContentResolver, SECURE_SETTINGS_BLUETOOTH_ADDR_VALID, 1);
        }
    }

    public IBluetooth registerAdapter(IBluetoothManagerCallback callback) {
        if (callback == null) {
            Slog.w(TAG, "Callback is null in registerAdapter");
            return null;
        }
        Message msg = mHandler.obtainMessage(MESSAGE_REGISTER_ADAPTER);
        msg.obj = callback;
        mHandler.sendMessage(msg);

        return mBluetooth;
    }

    public void unregisterAdapter(IBluetoothManagerCallback callback) {
        if (callback == null) {
            Slog.w(TAG, "Callback is null in unregisterAdapter");
            return;
        }
        mContext.enforceCallingOrSelfPermission(BLUETOOTH_PERM, "Need BLUETOOTH permission");
        Message msg = mHandler.obtainMessage(MESSAGE_UNREGISTER_ADAPTER);
        msg.obj = callback;
        mHandler.sendMessage(msg);
    }

    public void registerStateChangeCallback(IBluetoothStateChangeCallback callback) {
        mContext.enforceCallingOrSelfPermission(BLUETOOTH_PERM, "Need BLUETOOTH permission");
        if (callback == null) {
            Slog.w(TAG, "registerStateChangeCallback: Callback is null!");
            return;
        }
        Message msg = mHandler.obtainMessage(MESSAGE_REGISTER_STATE_CHANGE_CALLBACK);
        msg.obj = callback;
        mHandler.sendMessage(msg);
    }

    public void unregisterStateChangeCallback(IBluetoothStateChangeCallback callback) {
        mContext.enforceCallingOrSelfPermission(BLUETOOTH_PERM, "Need BLUETOOTH permission");
        if (callback == null) {
            Slog.w(TAG, "unregisterStateChangeCallback: Callback is null!");
            return;
        }
        Message msg = mHandler.obtainMessage(MESSAGE_UNREGISTER_STATE_CHANGE_CALLBACK);
        msg.obj = callback;
        mHandler.sendMessage(msg);
    }

    public boolean isEnabled() {
        if ((Binder.getCallingUid() != Process.SYSTEM_UID) && (!checkIfCallerIsForegroundUser())) {
            Slog.w(TAG, "isEnabled(): not allowed for non-active and non system user");
            return false;
        }

        try {
            mBluetoothLock.readLock().lock();
            if (mBluetooth != null) {
                return mBluetooth.isEnabled();
            }
        } catch (RemoteException e) {
            Slog.e(TAG, "isEnabled()", e);
        } finally {
            mBluetoothLock.readLock().unlock();
        }
        return false;
    }

    public int getState() {
        if ((Binder.getCallingUid() != Process.SYSTEM_UID) && (!checkIfCallerIsForegroundUser())) {
            Slog.w(TAG, "getState(): report OFF for non-active and non system user");
            return BluetoothAdapter.STATE_OFF;
        }

        try {
            mBluetoothLock.readLock().lock();
            if (mBluetooth != null) {
                return mBluetooth.getState();
            }
        } catch (RemoteException e) {
            Slog.e(TAG, "getState()", e);
        } finally {
            mBluetoothLock.readLock().unlock();
        }
        return BluetoothAdapter.STATE_OFF;
    }

    class ClientDeathRecipient implements IBinder.DeathRecipient {
        private String mPackageName;

        ClientDeathRecipient(String packageName) {
            mPackageName = packageName;
        }

        public void binderDied() {
            if (DBG) {
                Slog.d(TAG, "Binder is dead - unregister " + mPackageName);
            }

            for (Map.Entry<IBinder, ClientDeathRecipient> entry : mBleApps.entrySet()) {
                IBinder token = entry.getKey();
                ClientDeathRecipient deathRec = entry.getValue();
                if (deathRec.equals(this)) {
                    updateBleAppCount(token, false, mPackageName);
                    break;
                }
            }
        }

        public String getPackageName() {
            return mPackageName;
        }
    }

    @Override
    public boolean isBleScanAlwaysAvailable() {
        if (isAirplaneModeOn() && !mEnable) {
            return false;
        }
        try {
            return Settings.Global.getInt(mContentResolver,
                    Settings.Global.BLE_SCAN_ALWAYS_AVAILABLE) != 0;
        } catch (SettingNotFoundException e) {
        }
        return false;
    }

    @Override
    public boolean isHearingAidProfileSupported() {
        return mIsHearingAidProfileSupported;
    }

    // Monitor change of BLE scan only mode settings.
    private void registerForBleScanModeChange() {
        ContentObserver contentObserver = new ContentObserver(null) {
            @Override
            public void onChange(boolean selfChange) {
                if (isBleScanAlwaysAvailable()) {
                    // Nothing to do
                    return;
                }
                // BLE scan is not available.
                disableBleScanMode();
                clearBleApps();
                try {
                    mBluetoothLock.readLock().lock();
                    if (mBluetooth != null) {
                        addActiveLog(BluetoothProtoEnums.ENABLE_DISABLE_REASON_APPLICATION_REQUEST,
                                mContext.getPackageName(), false);
                        mBluetooth.onBrEdrDown();
                    }
                } catch (RemoteException e) {
                    Slog.e(TAG, "error when disabling bluetooth", e);
                } finally {
                    mBluetoothLock.readLock().unlock();
                }
            }
        };

        mContentResolver.registerContentObserver(
                Settings.Global.getUriFor(Settings.Global.BLE_SCAN_ALWAYS_AVAILABLE), false,
                contentObserver);
    }

    // Disable ble scan only mode.
    private void disableBleScanMode() {
        try {
            mBluetoothLock.writeLock().lock();
            if (mBluetooth != null && (mBluetooth.getState() != BluetoothAdapter.STATE_ON) && (!isBluetoothPersistedStateOnBluetooth())) {
                if (DBG) {
                    Slog.d(TAG, "Reseting the mEnable flag for clean disable");
                }
                if (!mEnableExternal) {
                    mEnable = false;
                }
            }
        } catch (RemoteException e) {
            Slog.e(TAG, "getState()", e);
        } finally {
            mBluetoothLock.writeLock().unlock();
        }
    }

    public int updateBleAppCount(IBinder token, boolean enable, String packageName) {
        // Check if packageName belongs to callingUid
        final int callingUid = Binder.getCallingUid();
        final boolean isCallerSystem = UserHandle.getAppId(callingUid) == Process.SYSTEM_UID;
        if (!isCallerSystem) {
            checkPackage(callingUid, packageName);
        }
        ClientDeathRecipient r = mBleApps.get(token);
        int st = BluetoothAdapter.STATE_OFF;
        if (r == null && enable) {
            ClientDeathRecipient deathRec = new ClientDeathRecipient(packageName);
            try {
                token.linkToDeath(deathRec, 0);
            } catch (RemoteException ex) {
                throw new IllegalArgumentException("BLE app (" + packageName + ") already dead!");
            }
            mBleApps.put(token, deathRec);
            if (DBG) {
                Slog.d(TAG, "Registered for death of " + packageName);
            }
        } else if (!enable && r != null) {
            // Unregister death recipient as the app goes away.
            token.unlinkToDeath(r, 0);
            mBleApps.remove(token);
            if (DBG) {
                Slog.d(TAG, "Unregistered for death of " + packageName);
            }
        }
        if (enable) {
            try {
                mBluetoothLock.readLock().lock();
                if (mBluetooth == null ||
                        (mBluetooth.getState() != BluetoothAdapter.STATE_BLE_ON &&
                         mBluetooth.getState() != BluetoothAdapter.STATE_TURNING_ON &&
                         mBluetooth.getState() != BluetoothAdapter.STATE_ON)) {
                    mEnableBLE = true;
                }
            } catch (RemoteException e) {
                    Slog.e(TAG,"Unable to call getState", e);
            } finally {
                    mBluetoothLock.readLock().unlock();
            }
        }
        int appCount = mBleApps.size();
        if (DBG) {
            Slog.d(TAG, appCount + " registered Ble Apps");
        }
        if (appCount == 0 && mEnable) {
            disableBleScanMode();
        }
        if(appCount == 0) {
            try {
                mBluetoothLock.readLock().lock();
                if (mBluetooth != null) {
                    st = mBluetooth.getState();
                }
                if (!mEnableExternal || (st == BluetoothAdapter.STATE_BLE_ON)) {
                    if (DBG) Slog.d(TAG, "Move to BT state OFF");
                    sendBrEdrDownCallback();
                    mEnableExternal = false;
                }
            } catch (RemoteException e) {
                Slog.e(TAG, "", e);
            } finally {
                mBluetoothLock.readLock().unlock();
            }
        }
        return appCount;
    }

    // Clear all apps using BLE scan only mode.
    private void clearBleApps() {
        mBleApps.clear();
    }

    /** @hide */
    public boolean isBleAppPresent() {
        if (DBG) {
            Slog.d(TAG, "isBleAppPresent() count: " + mBleApps.size());
        }
        return mBleApps.size() > 0;
    }

    /**
     * Call IBluetooth.onLeServiceUp() to continue if Bluetooth should be on.
     */
    private void continueFromBleOnState() {
        if (DBG) {
            Slog.d(TAG, "continueFromBleOnState()");
        }
        try {
            mBluetoothLock.readLock().lock();
            if (mBluetooth == null) {
                Slog.e(TAG, "onBluetoothServiceUp: mBluetooth is null!");
                return;
            }
            int st = mBluetooth.getState();
            if (st != BluetoothAdapter.STATE_BLE_ON) {
                if (DBG) Slog.v(TAG, "onBluetoothServiceUp: state isn't BLE_ON: " +
                         BluetoothAdapter.nameForState(st));
                return;
            }
           if (isAirplaneModeOn() && !mEnableExternal) {
                addActiveLog(BluetoothProtoEnums.ENABLE_DISABLE_REASON_AIRPLANE_MODE,
                    mContext.getPackageName(), false);

                mBluetooth.onBrEdrDown();
                mEnable = false;
                mEnableExternal = false;
            } else if (isBluetoothPersistedStateOnBluetooth() ||
                 mEnableExternal) {
                // This triggers transition to STATE_ON
                mBluetooth.updateQuietModeStatus(mQuietEnable);
                mBluetooth.onLeServiceUp();
                persistBluetoothSetting(BLUETOOTH_ON_BLUETOOTH);
            }
        } catch (RemoteException e) {
            Slog.e(TAG, "Unable to call onServiceUp", e);
        } finally {
            mBluetoothLock.readLock().unlock();
        }
    }

    /**
     * Inform BluetoothAdapter instances that BREDR part is down
     * and turn off all service and stack if no LE app needs it
     */
    private void sendBrEdrDownCallback() {
        if (DBG) {
            Slog.d(TAG, "Calling sendBrEdrDownCallback callbacks");
        }

        if (mBluetooth == null) {
            Slog.w(TAG, "Bluetooth handle is null");
            return;
        }

        if (isBleAppPresent()) {
            // Need to stay at BLE ON. Disconnect all Gatt connections
            try {
                if (mBluetoothGatt != null) {
                    mBluetoothGatt.unregAll();
                }
            } catch (RemoteException e) {
                Slog.e(TAG, "Unable to disconnect all apps.", e);
            }
        } else {
            try {
                mBluetoothLock.readLock().lock();
                if (mBluetooth != null) {
                    mBluetooth.onBrEdrDown();
                }
            } catch (RemoteException e) {
                Slog.e(TAG, "Call to onBrEdrDown() failed.", e);
            } finally {
                mBluetoothLock.readLock().unlock();
            }
        }

    }

    public boolean enableNoAutoConnect(String packageName) {
        if (isBluetoothDisallowed()) {
            if (DBG) {
                Slog.d(TAG, "enableNoAutoConnect(): not enabling - bluetooth disallowed");
            }
            return false;
        }

        // Check if packageName belongs to callingUid
        final int callingUid = Binder.getCallingUid();
        final boolean isCallerSystem = UserHandle.getAppId(callingUid) == Process.SYSTEM_UID;
        if (!isCallerSystem) {
            checkPackage(callingUid, packageName);
        }

        mContext.enforceCallingOrSelfPermission(BLUETOOTH_ADMIN_PERM,
                "Need BLUETOOTH ADMIN permission");

        if (DBG) {
            Slog.d(TAG, "enableNoAutoConnect():  mBluetooth =" + mBluetooth + " mBinding = "
                    + mBinding);
        }
        int callingAppId = UserHandle.getAppId(callingUid);

        if (callingAppId != Process.NFC_UID) {
            throw new SecurityException("no permission to enable Bluetooth quietly");
        }

        synchronized (mReceiver) {
            mQuietEnableExternal = true;
            mEnableExternal = true;
            sendEnableMsg(true,
                    BluetoothProtoEnums.ENABLE_DISABLE_REASON_APPLICATION_REQUEST, packageName);
        }
        return true;
    }

    public boolean enable(String packageName) throws RemoteException {
        final int callingUid = Binder.getCallingUid();
        final boolean callerSystem = UserHandle.getAppId(callingUid) == Process.SYSTEM_UID;

        if (isBluetoothDisallowed()) {
            if (DBG) {
                Slog.d(TAG, "enable(): not enabling - bluetooth disallowed");
            }
            return false;
        }

        if (!callerSystem) {
            // Check if packageName belongs to callingUid
            checkPackage(callingUid, packageName);

            if (!checkIfCallerIsForegroundUser()) {
                Slog.w(TAG, "enable(): not allowed for non-active and non system user");
                return false;
            }

            mContext.enforceCallingOrSelfPermission(BLUETOOTH_ADMIN_PERM,
                    "Need BLUETOOTH ADMIN permission");

            if (!isEnabled() && mWirelessConsentRequired && startConsentUiIfNeeded(packageName,
                    callingUid, BluetoothAdapter.ACTION_REQUEST_ENABLE)) {
                return false;
            }
        }

        if (DBG) {
            Slog.d(TAG, "enable(" + packageName + "):  mBluetooth =" + mBluetooth + " mBinding = "
                    + mBinding + " mState = " + BluetoothAdapter.nameForState(mState));
        }

        synchronized (mReceiver) {
            mQuietEnableExternal = false;
            if (!mEnableBLE) {
                mEnableExternal = true;
            } else {
                mEnableBLE = false;
            }
            // waive WRITE_SECURE_SETTINGS permission check
            sendEnableMsg(false,
                    BluetoothProtoEnums.ENABLE_DISABLE_REASON_APPLICATION_REQUEST, packageName);
        }
        if (DBG) {
            Slog.d(TAG, "enable returning");
        }
        return true;
    }

    public boolean disable(String packageName, boolean persist) throws RemoteException {
        final int callingUid = Binder.getCallingUid();
        final boolean callerSystem = UserHandle.getAppId(callingUid) == Process.SYSTEM_UID;

        if (!callerSystem) {
            // Check if packageName belongs to callingUid
            checkPackage(callingUid, packageName);

            if (!checkIfCallerIsForegroundUser()) {
                Slog.w(TAG, "disable(): not allowed for non-active and non system user");
                return false;
            }

            mContext.enforceCallingOrSelfPermission(BLUETOOTH_ADMIN_PERM,
                    "Need BLUETOOTH ADMIN permission");

            if (isEnabled() && mWirelessConsentRequired && startConsentUiIfNeeded(packageName,
                    callingUid, BluetoothAdapter.ACTION_REQUEST_DISABLE)) {
                return false;
            }
        }

        if (DBG) {
            Slog.d(TAG, "disable(): mBluetooth = " + mBluetooth + " mBinding = " + mBinding);
        }

        synchronized (mReceiver) {
            if (persist) {
                persistBluetoothSetting(BLUETOOTH_OFF);
                mEnableExternal = false;
                sendDisableMsg(BluetoothProtoEnums.ENABLE_DISABLE_REASON_APPLICATION_REQUEST,
                    packageName);
            } else {
                /* It means disable is called by shutdown thread */
                synchronized (this) {
                    clearBleApps();
                }

                try {
                    mBluetoothLock.readLock().lock();
                    mEnableExternal = false;
                    if (mBluetooth != null) {
                        if(mBluetooth.getState() == BluetoothAdapter.STATE_BLE_ON) {
                            mEnable = false;
                            mBluetooth.onBrEdrDown();
                        } else {
                            sendDisableMsg(BluetoothProtoEnums.ENABLE_DISABLE_REASON_SYSTEM_BOOT,
                                    packageName);
                        }
                    }
                } catch (RemoteException e) {
                    Slog.e(TAG, "Unable to initiate disable", e);
                } finally {
                    mBluetoothLock.readLock().unlock();
                }
            }
        }
        return true;
    }

    private boolean startConsentUiIfNeeded(String packageName,
            int callingUid, String intentAction) throws RemoteException {
        if (checkBluetoothPermissionWhenWirelessConsentRequired()) {
            return false;
        }
        try {
            // Validate the package only if we are going to use it
            ApplicationInfo applicationInfo = mContext.getPackageManager()
                    .getApplicationInfoAsUser(packageName,
                            PackageManager.MATCH_DEBUG_TRIAGED_MISSING,
                            UserHandle.getUserId(callingUid));
            if (applicationInfo.uid != callingUid) {
                throw new SecurityException("Package " + packageName
                        + " not in uid " + callingUid);
            }

            Intent intent = new Intent(intentAction);
            intent.putExtra(Intent.EXTRA_PACKAGE_NAME, packageName);
            intent.setFlags(
                    Intent.FLAG_ACTIVITY_NEW_TASK | Intent.FLAG_ACTIVITY_EXCLUDE_FROM_RECENTS);
            try {
                mContext.startActivity(intent);
            } catch (ActivityNotFoundException e) {
                // Shouldn't happen
                Slog.e(TAG, "Intent to handle action " + intentAction + " missing");
                return false;
            }
            return true;
        } catch (PackageManager.NameNotFoundException e) {
            throw new RemoteException(e.getMessage());
        }
    }

    /**
     * Check if AppOpsManager is available and the packageName belongs to uid
     *
     * A null package belongs to any uid
     */
    private void checkPackage(int uid, String packageName) {
        if (mAppOps == null) {
            Slog.w(TAG, "checkPackage(): called before system boot up, uid "
                    + uid + ", packageName " + packageName);
            throw new IllegalStateException("System has not boot yet");
        }
        if (packageName == null) {
            Slog.w(TAG, "checkPackage(): called with null packageName from " + uid);
            return;
        }
        try {
            mAppOps.checkPackage(uid, packageName);
        } catch (SecurityException e) {
            Slog.w(TAG, "checkPackage(): " + packageName + " does not belong to uid " + uid);
            throw new SecurityException(e.getMessage());
        }
    }

    /**
     * Check if the caller must still pass permission check or if the caller is exempted
     * from the consent UI via the MANAGE_BLUETOOTH_WHEN_WIRELESS_CONSENT_REQUIRED check.
     *
     * Commands from some callers may be exempted from triggering the consent UI when
     * enabling bluetooth. This exemption is checked via the
     * MANAGE_BLUETOOTH_WHEN_WIRELESS_CONSENT_REQUIRED and allows calls to skip
     * the consent UI where it may otherwise be required.
     *
     * @hide
     */
    private boolean checkBluetoothPermissionWhenWirelessConsentRequired() {
        int result = mContext.checkCallingPermission(
                android.Manifest.permission.MANAGE_BLUETOOTH_WHEN_WIRELESS_CONSENT_REQUIRED);
        return result == PackageManager.PERMISSION_GRANTED;
    }

    public void unbindAndFinish() {
        if (DBG) {
            Slog.d(TAG, "unbindAndFinish(): " + mBluetooth + " mBinding = " + mBinding
                    + " mUnbinding = " + mUnbinding);
        }

        try {
            mBluetoothLock.writeLock().lock();
            if (mUnbinding) {
                return;
            }
            mUnbinding = true;
            mHandler.removeMessages(MESSAGE_BLUETOOTH_STATE_CHANGE);
            mHandler.removeMessages(MESSAGE_BIND_PROFILE_SERVICE);
            if (mBluetooth != null) {
                //Unregister callback object
                try {
                    mBluetooth.unregisterCallback(mBluetoothCallback);
                } catch (RemoteException re) {
                    Slog.e(TAG, "Unable to unregister BluetoothCallback", re);
                }
                mBluetoothBinder = null;
                mBluetooth = null;
                mContext.unbindService(mConnection);
                mUnbinding = false;
                mBinding = false;
            } else {
                mUnbinding = false;
            }
            mBluetoothGatt = null;
        } finally {
            mBluetoothLock.writeLock().unlock();
        }
    }

    public IBluetoothGatt getBluetoothGatt() {
        // sync protection
        return mBluetoothGatt;
    }

    public boolean isBluetoothAvailableForBinding() {
        try {
            mBluetoothLock.writeLock().lock();
            if (mBluetooth != null && ((mBluetooth.getState() == BluetoothAdapter.STATE_ON) ||
                (mBluetooth.getState() == BluetoothAdapter.STATE_TURNING_ON))) {
                return true;
            } else {
                return false;
            }
        } catch (RemoteException e) {
            Slog.e(TAG, "getState()", e);
        } finally {
            mBluetoothLock.writeLock().unlock();
        }
        return false;
    }

    @Override
    public boolean bindBluetoothProfileService(int bluetoothProfile,
            IBluetoothProfileServiceConnection proxy) {
        if (isBluetoothAvailableForBinding() == false) {
            Slog.w(TAG, "bindBluetoothProfileService:Trying to bind to profile: "
                       + bluetoothProfile + ", while Bluetooth is disabled");
            return false;
        }
        synchronized (mProfileServices) {
            ProfileServiceConnections psc = mProfileServices.get(new Integer(bluetoothProfile));
            if (psc == null) {
                if (DBG) {
                    Slog.d(TAG, "Creating new ProfileServiceConnections object for" + " profile: "
                            + bluetoothProfile);
                }

                if (bluetoothProfile != BluetoothProfile.HEADSET) {
                    return false;
                }

                Intent intent = new Intent(IBluetoothHeadset.class.getName());
                psc = new ProfileServiceConnections(intent);
                if (!psc.bindService()) {
                    return false;
                }

                mProfileServices.put(new Integer(bluetoothProfile), psc);
            }
            else
               Slog.w(TAG, "psc is not null in bindBluetoothProfileService");
        }

        // Introducing a delay to give the client app time to prepare
        Message addProxyMsg = mHandler.obtainMessage(MESSAGE_ADD_PROXY_DELAYED);
        addProxyMsg.arg1 = bluetoothProfile;
        addProxyMsg.obj = proxy;
        mHandler.sendMessageDelayed(addProxyMsg, ADD_PROXY_DELAY_MS);
        return true;
    }

    @Override
    public void unbindBluetoothProfileService(int bluetoothProfile,
            IBluetoothProfileServiceConnection proxy) {
        synchronized (mProfileServices) {
            Integer profile = new Integer(bluetoothProfile);
            ProfileServiceConnections psc = mProfileServices.get(profile);
            if (psc == null) {
                Slog.e(TAG, "unbindBluetoothProfileService: psc is null, returning");
                return;
            }
            Slog.w(TAG, "unbindBluetoothProfileService: calling psc.removeProxy");
            psc.removeProxy(proxy);
            if (psc.isEmpty()) {
<<<<<<< HEAD
                // All proxies are disconnected, unbind with the service.
=======
                // All prxoies are disconnected, unbind with the service.
>>>>>>> dbf9e87c
                try {
                    mContext.unbindService(psc);
                } catch (IllegalArgumentException e) {
                    Slog.e(TAG, "Unable to unbind service with intent: " + psc.mIntent, e);
                }
<<<<<<< HEAD
                Slog.w(TAG, "psc.isEmpty is true, removing psc entry for profile "
                             + profile);
=======
>>>>>>> dbf9e87c
                mProfileServices.remove(profile);
            }
        }
    }

    private void unbindAllBluetoothProfileServices() {
        synchronized (mProfileServices) {
            for (Integer i : mProfileServices.keySet()) {
                ProfileServiceConnections psc = mProfileServices.get(i);
                try {
                    mContext.unbindService(psc);
                } catch (IllegalArgumentException e) {
                    Slog.e(TAG, "Unable to unbind service with intent: " + psc.mIntent, e);
                }
                psc.removeAllProxies();
            }
            mProfileServices.clear();
        }
    }

    /**
     * Send enable message and set adapter name and address. Called when the boot phase becomes
     * PHASE_SYSTEM_SERVICES_READY.
     */
    public void handleOnBootPhase() {
        if (DBG) {
            Slog.d(TAG, "Bluetooth boot completed");
        }
        mAppOps = mContext.getSystemService(AppOpsManager.class);
        UserManagerInternal userManagerInternal =
                LocalServices.getService(UserManagerInternal.class);
        userManagerInternal.addUserRestrictionsListener(mUserRestrictionsListener);
        final boolean isBluetoothDisallowed = isBluetoothDisallowed();
        if (isBluetoothDisallowed) {
            return;
        }
        final boolean isSafeMode = mContext.getPackageManager().isSafeMode();
        if (mEnableExternal && isBluetoothPersistedStateOnBluetooth() && !isSafeMode) {
            if (DBG) {
                Slog.d(TAG, "Auto-enabling Bluetooth.");
            }
            sendEnableMsg(mQuietEnableExternal,
                    BluetoothProtoEnums.ENABLE_DISABLE_REASON_SYSTEM_BOOT,
                    mContext.getPackageName());
        } else if (!isNameAndAddressSet()) {
            if (DBG) {
                Slog.d(TAG, "Getting adapter name and address");
            }
            Message getMsg = mHandler.obtainMessage(MESSAGE_GET_NAME_AND_ADDRESS);
            mHandler.sendMessage(getMsg);
        }
    }

    /**
     * Called when switching to a different foreground user.
     */
    public void handleOnSwitchUser(int userHandle) {
        if (DBG) {
            Slog.d(TAG, "User " + userHandle + " switched");
        }
        mHandler.obtainMessage(MESSAGE_USER_SWITCHED, userHandle, 0).sendToTarget();
    }

    /**
     * Called when user is unlocked.
     */
    public void handleOnUnlockUser(int userHandle) {
        if (DBG) {
            Slog.d(TAG, "User " + userHandle + " unlocked");
        }
        mHandler.obtainMessage(MESSAGE_USER_UNLOCKED, userHandle, 0).sendToTarget();
    }

    /**
     * This class manages the clients connected to a given ProfileService
     * and maintains the connection with that service.
     */
    private final class ProfileServiceConnections
            implements ServiceConnection, IBinder.DeathRecipient {
        final RemoteCallbackList<IBluetoothProfileServiceConnection> mProxies =
                new RemoteCallbackList<IBluetoothProfileServiceConnection>();
        IBinder mService;
        ComponentName mClassName;
        Intent mIntent;
        boolean mInvokingProxyCallbacks = false;

        ProfileServiceConnections(Intent intent) {
            mService = null;
            mClassName = null;
            mIntent = intent;
        }

        private boolean bindService() {
            int state = BluetoothAdapter.STATE_OFF;
            try {
                mBluetoothLock.readLock().lock();
                if (mBluetooth != null) {
                    state = mBluetooth.getState();
                }
            } catch (RemoteException e) {
                Slog.e(TAG, "Unable to call getState", e);
                return false;
            } finally {
                mBluetoothLock.readLock().unlock();
            }

            if (!mEnable || state != BluetoothAdapter.STATE_ON) {
                if (DBG) {
                    Slog.d(TAG, "Unable to bindService while Bluetooth is disabled");
                }
                return false;
            }

            if (mIntent != null && mService == null && doBind(mIntent, this, 0,
                    UserHandle.CURRENT_OR_SELF)) {
                Message msg = mHandler.obtainMessage(MESSAGE_BIND_PROFILE_SERVICE);
                msg.obj = this;
                mHandler.sendMessageDelayed(msg, TIMEOUT_BIND_MS);
                return true;
            }
            Slog.w(TAG, "Unable to bind with intent: " + mIntent);
            return false;
        }

        private void addProxy(IBluetoothProfileServiceConnection proxy) {
            mProxies.register(proxy);
            if (mService != null) {
                try {
                    proxy.onServiceConnected(mClassName, mService);
                } catch (RemoteException e) {
                    Slog.e(TAG, "Unable to connect to proxy", e);
                }
            } else {
                if (isBluetoothAvailableForBinding() == false) {
                    Slog.w(TAG, "addProxy: Trying to bind to profile: " + mClassName +
                           ", while Bluetooth is disabled");
                    mProxies.unregister(proxy);
                    return;
                }

                if (!mHandler.hasMessages(MESSAGE_BIND_PROFILE_SERVICE, this)) {
                    Message msg = mHandler.obtainMessage(MESSAGE_BIND_PROFILE_SERVICE);
                    msg.obj = this;
                    mHandler.sendMessage(msg);
                }
            }
        }

        private void removeProxy(IBluetoothProfileServiceConnection proxy) {
            if (proxy != null) {
                if (mProxies.unregister(proxy)) {
                    try {
                        proxy.onServiceDisconnected(mClassName);
                    } catch (RemoteException e) {
                        Slog.e(TAG, "Unable to disconnect proxy", e);
                    }
                }

                Slog.w(TAG, "removing the proxy, count is "
                               + mProxies.getRegisteredCallbackCount());
            } else {
                Slog.w(TAG, "Trying to remove a null proxy");
            }
        }

        private void removeAllProxies() {
            onServiceDisconnected(mClassName);
            mProxies.kill();
        }

        private boolean isEmpty() {
<<<<<<< HEAD
            return (mProxies != null && mProxies.getRegisteredCallbackCount() == 0);
=======
            return mProxies.getRegisteredCallbackCount() == 0;
>>>>>>> dbf9e87c
        }

        @Override
        public void onServiceConnected(ComponentName className, IBinder service) {
            // remove timeout message
            mHandler.removeMessages(MESSAGE_BIND_PROFILE_SERVICE, this);
            mService = service;
            mClassName = className;
            try {
                mService.linkToDeath(this, 0);
            } catch (RemoteException e) {
                Slog.e(TAG, "Unable to linkToDeath", e);
            }

            if (mInvokingProxyCallbacks) {
                Slog.e(TAG, "Proxy callbacks already in progress.");
                return;
            }
            mInvokingProxyCallbacks = true;

            final int n = mProxies.beginBroadcast();
            try {
                for (int i = 0; i < n; i++) {
                    try {
                        mProxies.getBroadcastItem(i).onServiceConnected(className, service);
                    } catch (RemoteException e) {
                        Slog.e(TAG, "Unable to connect to proxy", e);
                    }
                }
            } finally {
                mProxies.finishBroadcast();
                mInvokingProxyCallbacks = false;
            }
        }

        @Override
        public void onServiceDisconnected(ComponentName className) {
            if (mService == null) return;
            try {
                mService.unlinkToDeath(this, 0);
            } catch (NoSuchElementException e) {
                Slog.e(TAG, "Unable to unlinkToDeath", e);
            }
            mService = null;
            mClassName = null;

            if (mInvokingProxyCallbacks) {
                Slog.e(TAG, "Proxy callbacks already in progress.");
                return;
            }
            mInvokingProxyCallbacks = true;

            final int n = mProxies.beginBroadcast();
            try {
                for (int i = 0; i < n; i++) {
                    try {
                        mProxies.getBroadcastItem(i).onServiceDisconnected(className);
                    } catch (RemoteException e) {
                        Slog.e(TAG, "Unable to disconnect from proxy", e);
                    }
                }
            } finally {
                mProxies.finishBroadcast();
                mInvokingProxyCallbacks = false;
            }
        }

        @Override
        public void binderDied() {
            if (DBG) {
                Slog.w(TAG, "Profile service for profile: " + mClassName + " died.");
            }
            onServiceDisconnected(mClassName);

            if (isBluetoothAvailableForBinding() == false) {
                Slog.w(TAG, "binderDied: Trying to bind to profile: " + mClassName +
                           ", while Bluetooth is disabled");
                return;
            }
            // Trigger rebind
            Message msg = mHandler.obtainMessage(MESSAGE_BIND_PROFILE_SERVICE);
            msg.obj = this;
            mHandler.sendMessageDelayed(msg, TIMEOUT_BIND_MS);
        }
    }

    private void sendBluetoothStateCallback(boolean isUp) {
        try {
            int n = mStateChangeCallbacks.beginBroadcast();
            if (DBG) {
                Slog.d(TAG, "Broadcasting onBluetoothStateChange(" + isUp + ") to " + n
                        + " receivers.");
            }
            for (int i = 0; i < n; i++) {
                try {
                    mStateChangeCallbacks.getBroadcastItem(i).onBluetoothStateChange(isUp);
                } catch (RemoteException e) {
                    Slog.e(TAG, "Unable to call onBluetoothStateChange() on callback #" + i, e);
                }
            }
        } finally {
            mStateChangeCallbacks.finishBroadcast();
        }
    }

    /**
     * Inform BluetoothAdapter instances that Adapter service is up
     */
    private void sendBluetoothServiceUpCallback() {
        try {
            int n = mCallbacks.beginBroadcast();
            Slog.d(TAG, "Broadcasting onBluetoothServiceUp() to " + n + " receivers.");
            for (int i = 0; i < n; i++) {
                try {
                    mCallbacks.getBroadcastItem(i).onBluetoothServiceUp(mBluetooth);
                } catch (RemoteException e) {
                    Slog.e(TAG, "Unable to call onBluetoothServiceUp() on callback #" + i, e);
                }
            }
        } finally {
            mCallbacks.finishBroadcast();
        }
    }

    /**
     * Inform BluetoothAdapter instances that Adapter service is down
     */
    private void sendBluetoothServiceDownCallback() {
        try {
            int n = mCallbacks.beginBroadcast();
            Slog.d(TAG, "Broadcasting onBluetoothServiceDown() to " + n + " receivers.");
            for (int i = 0; i < n; i++) {
                try {
                    mCallbacks.getBroadcastItem(i).onBluetoothServiceDown();
                } catch (RemoteException e) {
                    Slog.e(TAG, "Unable to call onBluetoothServiceDown() on callback #" + i, e);
                }
            }
        } finally {
            mCallbacks.finishBroadcast();
        }
    }

    public String getAddress() {
        mContext.enforceCallingOrSelfPermission(BLUETOOTH_PERM, "Need BLUETOOTH permission");

        if ((Binder.getCallingUid() != Process.SYSTEM_UID) && (!checkIfCallerIsForegroundUser())) {
            Slog.w(TAG, "getAddress(): not allowed for non-active and non system user");
            return null;
        }

        if (mContext.checkCallingOrSelfPermission(Manifest.permission.LOCAL_MAC_ADDRESS)
                != PackageManager.PERMISSION_GRANTED) {
            return BluetoothAdapter.DEFAULT_MAC_ADDRESS;
        }

        try {
            mBluetoothLock.readLock().lock();
            if (mBluetooth != null) {
                return mBluetooth.getAddress();
            }
        } catch (RemoteException e) {
            Slog.e(TAG,
                    "getAddress(): Unable to retrieve address remotely. Returning cached address",
                    e);
        } finally {
            mBluetoothLock.readLock().unlock();
        }

        // mAddress is accessed from outside.
        // It is alright without a lock. Here, bluetooth is off, no other thread is
        // changing mAddress
        return mAddress;
    }

    public String getName() {
        mContext.enforceCallingOrSelfPermission(BLUETOOTH_PERM, "Need BLUETOOTH permission");

        if ((Binder.getCallingUid() != Process.SYSTEM_UID) && (!checkIfCallerIsForegroundUser())) {
            Slog.w(TAG, "getName(): not allowed for non-active and non system user");
            return null;
        }

        try {
            mBluetoothLock.readLock().lock();
            if (mBluetooth != null) {
                return mBluetooth.getName();
            }
        } catch (RemoteException e) {
            Slog.e(TAG, "getName(): Unable to retrieve name remotely. Returning cached name", e);
        } finally {
            mBluetoothLock.readLock().unlock();
        }

        // mName is accessed from outside.
        // It alright without a lock. Here, bluetooth is off, no other thread is
        // changing mName
        return mName;
    }

    public boolean factoryReset() {
        final int callingUid = Binder.getCallingUid();
        final boolean callerSystem = UserHandle.getAppId(callingUid) == Process.SYSTEM_UID;

        if (!callerSystem) {
            if (!checkIfCallerIsForegroundUser()) {
                Slog.w(TAG, "factoryReset(): not allowed for non-active and non system user");
                return false;
            }

            mContext.enforceCallingOrSelfPermission(
                   BLUETOOTH_PRIVILEGED_PERM, "Need BLUETOOTH PRIVILEGED permission");
        }
        persistBluetoothSetting(BLUETOOTH_ON_BLUETOOTH);
        // Clear registered LE apps to force shut-off
        clearBleApps();
        try {
            if (mBluetooth == null) {
                mEnable = true;
                handleEnable(mQuietEnable);
            } else if (mBluetooth != null &&
                       (mBluetooth.getState() == BluetoothAdapter.STATE_OFF)) {
                mEnable = true;
                mBluetooth.factoryReset();
                handleEnable(mQuietEnable);
            } else if (mBluetooth != null){
                return mBluetooth.factoryReset();
            }
        } catch (RemoteException e) {
            Slog.e(TAG, "factoryReset(): Unable to do factoryReset.", e);
            return false;
        }
        return true;
    }

    private class BluetoothServiceConnection implements ServiceConnection {
        public void onServiceConnected(ComponentName componentName, IBinder service) {
            String name = componentName.getClassName();
            if (DBG) {
                Slog.d(TAG, "BluetoothServiceConnection: " + name);
            }
            Message msg = mHandler.obtainMessage(MESSAGE_BLUETOOTH_SERVICE_CONNECTED);
            if (name.equals("com.android.bluetooth.btservice.AdapterService")) {
                msg.arg1 = SERVICE_IBLUETOOTH;
                mHandler.removeMessages(MESSAGE_TIMEOUT_BIND);
            } else if (name.equals("com.android.bluetooth.gatt.GattService")) {
                msg.arg1 = SERVICE_IBLUETOOTHGATT;
            } else {
                Slog.e(TAG, "Unknown service connected: " + name);
                return;
            }
            msg.obj = service;
            mHandler.sendMessage(msg);
        }

        public void onServiceDisconnected(ComponentName componentName) {
            // Called if we unexpectedly disconnect.
            String name = componentName.getClassName();
            if (DBG) {
                Slog.d(TAG, "BluetoothServiceConnection, disconnected: " + name);
            }
            Message msg = mHandler.obtainMessage(MESSAGE_BLUETOOTH_SERVICE_DISCONNECTED);
            if (name.equals("com.android.bluetooth.btservice.AdapterService")) {
                msg.arg1 = SERVICE_IBLUETOOTH;
            } else if (name.equals("com.android.bluetooth.gatt.GattService")) {
                msg.arg1 = SERVICE_IBLUETOOTHGATT;
            } else {
                Slog.e(TAG, "Unknown service disconnected: " + name);
                return;
            }
            mHandler.sendMessage(msg);
        }
    }

    private BluetoothServiceConnection mConnection = new BluetoothServiceConnection();

    private class BluetoothHandler extends Handler {
        boolean mGetNameAddressOnly = false;

        BluetoothHandler(Looper looper) {
            super(looper);
        }

        @Override
        public void handleMessage(Message msg) {
            switch (msg.what) {
                case MESSAGE_GET_NAME_AND_ADDRESS:
                    if (DBG) {
                        Slog.d(TAG, "MESSAGE_GET_NAME_AND_ADDRESS");
                    }
                    try {
                        mBluetoothLock.writeLock().lock();
                        if ((mBluetooth == null) && (!mBinding)) {
                            if (DBG) {
                                Slog.d(TAG, "Binding to service to get name and address");
                            }
                            mGetNameAddressOnly = true;
                            Message timeoutMsg = mHandler.obtainMessage(MESSAGE_TIMEOUT_BIND);
                            mHandler.sendMessageDelayed(timeoutMsg, TIMEOUT_BIND_MS);
                            Intent i = new Intent(IBluetooth.class.getName());
                            if (!doBind(i, mConnection,
                                    Context.BIND_AUTO_CREATE | Context.BIND_IMPORTANT,
                                    UserHandle.CURRENT)) {
                                mHandler.removeMessages(MESSAGE_TIMEOUT_BIND);
                            } else {
                                mBinding = true;
                            }
                        } else if (mBluetooth != null) {
                            try {
                                storeNameAndAddress(mBluetooth.getName(), mBluetooth.getAddress());
                            } catch (RemoteException re) {
                                Slog.e(TAG, "Unable to grab names", re);
                            }
                            if (mGetNameAddressOnly && !mEnable) {
                                unbindAndFinish();
                            }
                            mGetNameAddressOnly = false;
                        }
                    } finally {
                        mBluetoothLock.writeLock().unlock();
                    }
                    break;

                case MESSAGE_ENABLE:
                    if (DBG) {
                        Slog.d(TAG, "MESSAGE_ENABLE(" + msg.arg1 + "): mBluetooth = " + mBluetooth);
                    }
                    mHandler.removeMessages(MESSAGE_RESTART_BLUETOOTH_SERVICE);
                    mEnable = true;

                    mQuietEnable = (msg.arg1 == 1);
                    // Use service interface to get the exact state
                    try {
                        mBluetoothLock.readLock().lock();
                        if (mBluetooth != null) {
                            int state = mBluetooth.getState();
                            if (state == BluetoothAdapter.STATE_BLE_ON) {
                                Slog.w(TAG, "BT Enable in BLE_ON State, going to ON");
                                mBluetooth.updateQuietModeStatus(mQuietEnable);
                                mBluetooth.onLeServiceUp();

                                // waive WRITE_SECURE_SETTINGS permission check
                                long callingIdentity = Binder.clearCallingIdentity();
                                persistBluetoothSetting(BLUETOOTH_ON_BLUETOOTH);
                                Binder.restoreCallingIdentity(callingIdentity);
                                break;
                            }
                        }
                    } catch (RemoteException e) {
                        Slog.e(TAG, "", e);
                    } finally {
                        mBluetoothLock.readLock().unlock();
                    }

                    if (mBluetooth == null) {
                        handleEnable(mQuietEnable);
                    } else {
                        //
                        // We need to wait until transitioned to STATE_OFF and
                        // the previous Bluetooth process has exited. The
                        // waiting period has three components:
                        // (a) Wait until the local state is STATE_OFF. This
                        //     is accomplished by "waitForMonitoredOnOff(false, true)".
                        // (b) Wait until the STATE_OFF state is updated to
                        //     all components.
                        // (c) Wait until the Bluetooth process exits, and
                        //     ActivityManager detects it.
                        // The waiting for (b) and (c) is accomplished by
                        // delaying the MESSAGE_RESTART_BLUETOOTH_SERVICE
                        // message. On slower devices, that delay needs to be
                        // on the order of (2 * SERVICE_RESTART_TIME_MS).
                        //
                        // Wait for (a) is required only when Bluetooth is being
                        // turned off.
                        int state;
                        try {
                            state = mBluetooth.getState();
                        } catch (RemoteException e) {
                            Slog.e(TAG, "getState()", e);
                            break;
                        }
                        if(state == BluetoothAdapter.STATE_TURNING_OFF || state == BluetoothAdapter.STATE_BLE_TURNING_OFF)
                            waitForMonitoredOnOff(false, true);
                        Message restartMsg =
                                mHandler.obtainMessage(MESSAGE_RESTART_BLUETOOTH_SERVICE);
                        mHandler.sendMessageDelayed(restartMsg, 2 * SERVICE_RESTART_TIME_MS);
                    }
                    break;

                case MESSAGE_DISABLE:
                    if (DBG) {
                        Slog.d(TAG, "MESSAGE_DISABLE: mBluetooth = " + mBluetooth);
                    }
                    mHandler.removeMessages(MESSAGE_RESTART_BLUETOOTH_SERVICE);
                    if (mEnable && mBluetooth != null) {
                        waitForMonitoredOnOff(true, false);

                        try {
                            mBluetoothLock.readLock().lock();
                            if((mBluetooth.getState() == BluetoothAdapter.STATE_BLE_ON) &&
                                    ((isBluetoothPersistedStateOnBluetooth() ||
                                    !isBleAppPresent()))) {
                                Message disableMsg =
                                        mHandler.obtainMessage(MESSAGE_DISABLE);
                                mHandler.sendMessageDelayed(disableMsg, 100);
                                break;
                            }
                        } catch (RemoteException e) {
                            Slog.e(TAG, "Unable to initiate disable", e);
                        } finally {
                            mBluetoothLock.readLock().unlock();
                        }
                        mEnable = false;
                        handleDisable();
                        waitForMonitoredOnOff(false, false);
                    } else {
                        mEnable = false;
                        handleDisable();
                    }
                    break;

                case MESSAGE_RESTORE_USER_SETTING:
                    if ((msg.arg1 == RESTORE_SETTING_TO_OFF) && mEnable) {
                        if (DBG) {
                            Slog.d(TAG, "Restore Bluetooth state to disabled");
                        }
                        persistBluetoothSetting(BLUETOOTH_OFF);
                        mEnableExternal = false;
                        sendDisableMsg(
                                BluetoothProtoEnums.ENABLE_DISABLE_REASON_RESTORE_USER_SETTING,
                                mContext.getPackageName());
                    } else if ((msg.arg1 == RESTORE_SETTING_TO_ON) && !mEnable) {
                        if (DBG) {
                            Slog.d(TAG, "Restore Bluetooth state to enabled");
                        }
                        mQuietEnableExternal = false;
                        mEnableExternal = true;
                        // waive WRITE_SECURE_SETTINGS permission check
                        sendEnableMsg(false,
                                BluetoothProtoEnums.ENABLE_DISABLE_REASON_RESTORE_USER_SETTING,
                                mContext.getPackageName());
                    }
                    break;

                case MESSAGE_REGISTER_ADAPTER: {
                    IBluetoothManagerCallback callback = (IBluetoothManagerCallback) msg.obj;
                    mCallbacks.register(callback);
                    break;
                }
                case MESSAGE_UNREGISTER_ADAPTER: {
                    IBluetoothManagerCallback callback = (IBluetoothManagerCallback) msg.obj;
                    mCallbacks.unregister(callback);
                    break;
                }
                case MESSAGE_REGISTER_STATE_CHANGE_CALLBACK: {
                    IBluetoothStateChangeCallback callback =
                            (IBluetoothStateChangeCallback) msg.obj;
                    mStateChangeCallbacks.register(callback);
                    break;
                }
                case MESSAGE_UNREGISTER_STATE_CHANGE_CALLBACK: {
                    IBluetoothStateChangeCallback callback =
                            (IBluetoothStateChangeCallback) msg.obj;
                    mStateChangeCallbacks.unregister(callback);
                    break;
                }
                case MESSAGE_ADD_PROXY_DELAYED: {
                    ProfileServiceConnections psc = mProfileServices.get(msg.arg1);
                    if (psc == null) {
                        break;
                    }
                    IBluetoothProfileServiceConnection proxy =
                            (IBluetoothProfileServiceConnection) msg.obj;
                    psc.addProxy(proxy);
                    break;
                }
                case MESSAGE_BIND_PROFILE_SERVICE: {
                    Slog.w(TAG, "MESSAGE_BIND_PROFILE_SERVICE");
                    ProfileServiceConnections psc = (ProfileServiceConnections) msg.obj;
                    removeMessages(MESSAGE_BIND_PROFILE_SERVICE, msg.obj);
                    if (psc == null) {
                        Slog.w(TAG, "psc is null, breaking");
                        break;
                    }
                    Slog.w(TAG, "Calling psc.bindService from MESSAGE_BIND_PROFILE_SERVICE");
                    psc.bindService();
                    break;
                }
                case MESSAGE_BLUETOOTH_SERVICE_CONNECTED: {
                    if (DBG) {
                        Slog.d(TAG, "MESSAGE_BLUETOOTH_SERVICE_CONNECTED: " + msg.arg1);
                    }

                    IBinder service = (IBinder) msg.obj;
                    try {
                        mBluetoothLock.writeLock().lock();
                        if (msg.arg1 == SERVICE_IBLUETOOTHGATT) {
                            mBluetoothGatt =
                                    IBluetoothGatt.Stub.asInterface(Binder.allowBlocking(service));
                            continueFromBleOnState();
                            break;
                        } // else must be SERVICE_IBLUETOOTH

                        mBinding = false;
                        mBluetoothBinder = service;
                        mBluetooth = IBluetooth.Stub.asInterface(Binder.allowBlocking(service));

                        if (!isNameAndAddressSet()) {
                            Message getMsg = mHandler.obtainMessage(MESSAGE_GET_NAME_AND_ADDRESS);
                            mHandler.sendMessage(getMsg);
                            if (mGetNameAddressOnly) {
                                return;
                            }
                        }

                        //Register callback object
                        try {
                            mBluetooth.registerCallback(mBluetoothCallback);
                        } catch (RemoteException re) {
                            Slog.e(TAG, "Unable to register BluetoothCallback", re);
                        }
                        //Inform BluetoothAdapter instances that service is up
                        sendBluetoothServiceUpCallback();

                        //Do enable request
                        try {
                            if (!mQuietEnable) {
                                if (!mBluetooth.enable()) {
                                    Slog.e(TAG, "IBluetooth.enable() returned false");
                                }
                            } else {
                                if (!mBluetooth.enableNoAutoConnect()) {
                                    Slog.e(TAG, "IBluetooth.enableNoAutoConnect() returned false");
                                }
                            }
                        } catch (RemoteException e) {
                            Slog.e(TAG, "Unable to call enable()", e);
                        }
                    } finally {
                        mBluetoothLock.writeLock().unlock();
                    }

                    if (!mEnable) {
                        waitForMonitoredOnOff(true, false);
                        handleDisable();
                        waitForMonitoredOnOff(false, false);
                    }
                    break;
                }
                case MESSAGE_BLUETOOTH_STATE_CHANGE: {
                    int prevState = msg.arg1;
                    int newState = msg.arg2;
                    if (DBG) {
                        Slog.d(TAG,
                                "MESSAGE_BLUETOOTH_STATE_CHANGE: " + BluetoothAdapter.nameForState(
                                        prevState) + " > " + BluetoothAdapter.nameForState(
                                        newState));
                    }
                    mState = newState;
                    bluetoothStateChangeHandler(prevState, newState);
                    // handle error state transition case from TURNING_ON to OFF
                    // unbind and rebind bluetooth service and enable bluetooth
                    if ((prevState == BluetoothAdapter.STATE_BLE_TURNING_ON) && (newState
                            == BluetoothAdapter.STATE_OFF) && (mBluetooth != null) && mEnable) {
                        recoverBluetoothServiceFromError(false);
                    }
                    if ((prevState == BluetoothAdapter.STATE_TURNING_ON) &&
                            (newState == BluetoothAdapter.STATE_OFF) &&
                            (mBluetooth != null) && mEnable) {
                         persistBluetoothSetting(BLUETOOTH_OFF);
                    }
                    if ((prevState == BluetoothAdapter.STATE_TURNING_ON) &&
                           (newState == BluetoothAdapter.STATE_BLE_ON) &&
                           (mBluetooth != null) && mEnable) {
                        recoverBluetoothServiceFromError(true);
                    }
                    // If we tried to enable BT while BT was in the process of shutting down,
                    // wait for the BT process to fully tear down and then force a restart
                    // here.  This is a bit of a hack (b/29363429).
                    if ((prevState == BluetoothAdapter.STATE_BLE_TURNING_OFF) && (newState
                            == BluetoothAdapter.STATE_OFF)) {
                        if (mEnable) {
                            Slog.d(TAG, "Entering STATE_OFF but mEnabled is true; restarting.");
                            mHandler.removeMessages(MESSAGE_RESTART_BLUETOOTH_SERVICE);
                            waitForMonitoredOnOff(false, true);
                            Message restartMsg =
                                    mHandler.obtainMessage(MESSAGE_RESTART_BLUETOOTH_SERVICE);
                            mHandler.sendMessageDelayed(restartMsg, 2 * SERVICE_RESTART_TIME_MS);
                        }
                    }
                    if (newState == BluetoothAdapter.STATE_ON
                            || newState == BluetoothAdapter.STATE_BLE_ON) {
                        // bluetooth is working, reset the counter
                        if (mErrorRecoveryRetryCounter != 0) {
                            Slog.w(TAG, "bluetooth is recovered from error");
                            mErrorRecoveryRetryCounter = 0;
                        }
                    }
                    break;
                }
                case MESSAGE_BLUETOOTH_SERVICE_DISCONNECTED: {
                    Slog.e(TAG, "MESSAGE_BLUETOOTH_SERVICE_DISCONNECTED(" + msg.arg1 + ")");
                    try {
                        mBluetoothLock.writeLock().lock();
                        if (msg.arg1 == SERVICE_IBLUETOOTH) {
                            // if service is unbinded already, do nothing and return
                            if (mBluetooth == null) {
                                break;
                            }
                            mBluetooth = null;
                        } else if (msg.arg1 == SERVICE_IBLUETOOTHGATT) {
                            mBluetoothGatt = null;
                            break;
                        } else {
                            Slog.e(TAG, "Unknown argument for service disconnect!");
                            break;
                        }
                    } finally {
                        mBluetoothLock.writeLock().unlock();
                    }

                    // log the unexpected crash
                    addCrashLog();
                    addActiveLog(BluetoothProtoEnums.ENABLE_DISABLE_REASON_CRASH,
                            mContext.getPackageName(), false);
                    if (mEnable) {
                        mEnable = false;
                        // Send a Bluetooth Restart message
                        Message restartMsg =
                                mHandler.obtainMessage(MESSAGE_RESTART_BLUETOOTH_SERVICE);
                        mHandler.sendMessageDelayed(restartMsg, SERVICE_RESTART_TIME_MS);
                    }

                    sendBluetoothServiceDownCallback();

                    // Send BT state broadcast to update
                    // the BT icon correctly
                    if ((mState == BluetoothAdapter.STATE_TURNING_ON) || (mState
                            == BluetoothAdapter.STATE_ON)) {
                        bluetoothStateChangeHandler(BluetoothAdapter.STATE_ON,
                                BluetoothAdapter.STATE_TURNING_OFF);
                        mState = BluetoothAdapter.STATE_TURNING_OFF;
                    }
                    if (mState == BluetoothAdapter.STATE_TURNING_OFF) {
                        bluetoothStateChangeHandler(BluetoothAdapter.STATE_TURNING_OFF,
                                BluetoothAdapter.STATE_OFF);
                    }

                    mHandler.removeMessages(MESSAGE_BLUETOOTH_STATE_CHANGE);
                    mState = BluetoothAdapter.STATE_OFF;
                    break;
                }
                case MESSAGE_RESTART_BLUETOOTH_SERVICE: {
                    Slog.d(TAG, "MESSAGE_RESTART_BLUETOOTH_SERVICE");
                    /* Enable without persisting the setting as
                     it doesnt change when IBluetooth
                     service restarts */
                    mEnable = true;
                    addActiveLog(BluetoothProtoEnums.ENABLE_DISABLE_REASON_RESTARTED,
                            mContext.getPackageName(), true);
                    handleEnable(mQuietEnable);
                    break;
                }
                case MESSAGE_TIMEOUT_BIND: {
                    Slog.e(TAG, "MESSAGE_TIMEOUT_BIND");
                    mBluetoothLock.writeLock().lock();
                    mBinding = false;
                    mBluetoothLock.writeLock().unlock();
                    break;
                }
                case MESSAGE_TIMEOUT_UNBIND: {
                    Slog.e(TAG, "MESSAGE_TIMEOUT_UNBIND");
                    mBluetoothLock.writeLock().lock();
                    mUnbinding = false;
                    mBluetoothLock.writeLock().unlock();
                    break;
                }

                case MESSAGE_USER_SWITCHED: {
                    if (DBG) {
                        Slog.d(TAG, "MESSAGE_USER_SWITCHED");
                    }
                    mHandler.removeMessages(MESSAGE_USER_SWITCHED);

                    /* disable and enable BT when detect a user switch */
                    if (mBluetooth != null && isEnabled()) {
                        try {
                            mBluetoothLock.readLock().lock();
                            if (mBluetooth != null) {
                                mBluetooth.unregisterCallback(mBluetoothCallback);
                            }
                        } catch (RemoteException re) {
                            Slog.e(TAG, "Unable to unregister", re);
                        } finally {
                            mBluetoothLock.readLock().unlock();
                        }

                        if (mState == BluetoothAdapter.STATE_TURNING_OFF) {
                            // MESSAGE_USER_SWITCHED happened right after MESSAGE_ENABLE
                            bluetoothStateChangeHandler(mState, BluetoothAdapter.STATE_OFF);
                            mState = BluetoothAdapter.STATE_OFF;
                        }
                        if (mState == BluetoothAdapter.STATE_OFF) {
                            bluetoothStateChangeHandler(mState, BluetoothAdapter.STATE_TURNING_ON);
                            mState = BluetoothAdapter.STATE_TURNING_ON;
                        }

                        waitForMonitoredOnOff(true, false);

                        if (mState == BluetoothAdapter.STATE_TURNING_ON) {
                            bluetoothStateChangeHandler(mState, BluetoothAdapter.STATE_ON);
                        }

                        unbindAllBluetoothProfileServices();
                        // disable
                        addActiveLog(BluetoothProtoEnums.ENABLE_DISABLE_REASON_USER_SWITCH,
                                mContext.getPackageName(), false);

                        clearBleApps();

                        handleDisable();
                        // Pbap service need receive STATE_TURNING_OFF intent to close
                        bluetoothStateChangeHandler(BluetoothAdapter.STATE_ON,
                                BluetoothAdapter.STATE_TURNING_OFF);

                        boolean didDisableTimeout = !waitForMonitoredOnOff(false, true);

                        bluetoothStateChangeHandler(BluetoothAdapter.STATE_TURNING_OFF,
                                BluetoothAdapter.STATE_OFF);
                        sendBluetoothServiceDownCallback();

                        if(!didDisableTimeout) {
                            try {
                                mBluetoothLock.writeLock().lock();
                                if (mBluetooth != null) {
                                    mBluetooth = null;
                                    // Unbind
                                    mContext.unbindService(mConnection);
                                }
                                mBluetoothGatt = null;
                            } finally {
                                mBluetoothLock.writeLock().unlock();
                            }
                        }

                        //
                        // If disabling Bluetooth times out, wait for an
                        // additional amount of time to ensure the process is
                        // shut down completely before attempting to restart.
                        //
                        if (didDisableTimeout) {
                            SystemClock.sleep(3000);
                            mHandler.removeMessages(MESSAGE_BLUETOOTH_SERVICE_DISCONNECTED);
                        } else {
                            SystemClock.sleep(100);
                        }

                        mHandler.removeMessages(MESSAGE_BLUETOOTH_STATE_CHANGE);
                        mState = BluetoothAdapter.STATE_OFF;
                        // enable
                        addActiveLog(BluetoothProtoEnums.ENABLE_DISABLE_REASON_USER_SWITCH,
                                mContext.getPackageName(), true);
                        // mEnable flag could have been reset on disableBLE. Reenable it.
                        mEnable = true;
                        handleEnable(mQuietEnable);
                    } else if (mBinding || mBluetooth != null) {
                        Message userMsg = mHandler.obtainMessage(MESSAGE_USER_SWITCHED);
                        userMsg.arg2 = 1 + msg.arg2;
                        // if user is switched when service is binding retry after a delay
                        mHandler.sendMessageDelayed(userMsg, USER_SWITCHED_TIME_MS);
                        if (DBG) {
                            Slog.d(TAG, "Retry MESSAGE_USER_SWITCHED " + userMsg.arg2);
                        }
                    }
                    break;
                }
                case MESSAGE_USER_UNLOCKED: {
                    if (DBG) {
                        Slog.d(TAG, "MESSAGE_USER_UNLOCKED");
                    }
                    mHandler.removeMessages(MESSAGE_USER_SWITCHED);

                    if (mEnable && !mBinding && (mBluetooth == null)) {
                        // We should be connected, but we gave up for some
                        // reason; maybe the Bluetooth service wasn't encryption
                        // aware, so try binding again.
                        if (DBG) {
                            Slog.d(TAG, "Enabled but not bound; retrying after unlock");
                        }
                        handleEnable(mQuietEnable);
                    }
                }
            }
        }
    }

    private void handleEnable(boolean quietMode) {
        mQuietEnable = quietMode;

        try {
            mBluetoothLock.writeLock().lock();
            if ((mBluetooth == null) && (!mBinding)) {
                //Start bind timeout and bind
                Message timeoutMsg = mHandler.obtainMessage(MESSAGE_TIMEOUT_BIND);
                mHandler.sendMessageDelayed(timeoutMsg, TIMEOUT_BIND_MS);
                Intent i = new Intent(IBluetooth.class.getName());
                if (!doBind(i, mConnection, Context.BIND_AUTO_CREATE | Context.BIND_IMPORTANT,
                        UserHandle.CURRENT)) {
                    mHandler.removeMessages(MESSAGE_TIMEOUT_BIND);
                } else {
                    mBinding = true;
                }
            } else if (mBluetooth != null) {
                //Enable bluetooth
                try {
                    if (!mQuietEnable) {
                        if (!mBluetooth.enable()) {
                            Slog.e(TAG, "IBluetooth.enable() returned false");
                        }
                    } else {
                        if (!mBluetooth.enableNoAutoConnect()) {
                            Slog.e(TAG, "IBluetooth.enableNoAutoConnect() returned false");
                        }
                    }
                } catch (RemoteException e) {
                    Slog.e(TAG, "Unable to call enable()", e);
                }
            }
        } finally {
            mBluetoothLock.writeLock().unlock();
        }
    }

    boolean doBind(Intent intent, ServiceConnection conn, int flags, UserHandle user) {
        ComponentName comp = intent.resolveSystemService(mContext.getPackageManager(), 0);
        intent.setComponent(comp);
        if (comp == null || !mContext.bindServiceAsUser(intent, conn, flags, user)) {
            Slog.e(TAG, "Fail to bind to: " + intent);
            return false;
        }
        return true;
    }

    private void handleDisable() {
        try {
            mBluetoothLock.readLock().lock();
            if (mBluetooth != null) {
                if (DBG) {
                    Slog.d(TAG, "Sending off request.");
                }
                if (!mBluetooth.disable()) {
                    Slog.e(TAG, "IBluetooth.disable() returned false");
                }
            }
        } catch (RemoteException e) {
            Slog.e(TAG, "Unable to call disable()", e);
        } finally {
            mBluetoothLock.readLock().unlock();
        }
    }

    private boolean checkIfCallerIsForegroundUser() {
        int foregroundUser;
        int callingUser = UserHandle.getCallingUserId();
        int callingUid = Binder.getCallingUid();
        long callingIdentity = Binder.clearCallingIdentity();
        UserManager um = (UserManager) mContext.getSystemService(Context.USER_SERVICE);
        UserInfo ui = um.getProfileParent(callingUser);
        int parentUser = (ui != null) ? ui.id : UserHandle.USER_NULL;
        int callingAppId = UserHandle.getAppId(callingUid);
        boolean valid = false;
        try {
            foregroundUser = ActivityManager.getCurrentUser();
            valid = (callingUser == foregroundUser) || parentUser == foregroundUser
                    || callingAppId == Process.NFC_UID || callingAppId == mSystemUiUid;
            if (DBG && !valid) {
                Slog.d(TAG, "checkIfCallerIsForegroundUser: valid=" + valid + " callingUser="
                        + callingUser + " parentUser=" + parentUser + " foregroundUser="
                        + foregroundUser);
            }
        } finally {
            Binder.restoreCallingIdentity(callingIdentity);
        }
        return valid;
    }

    private void sendBleStateChanged(int prevState, int newState) {
        if (DBG) {
            Slog.d(TAG,
                    "Sending BLE State Change: " + BluetoothAdapter.nameForState(prevState) + " > "
                            + BluetoothAdapter.nameForState(newState));
        }
        // Send broadcast message to everyone else
        Intent intent = new Intent(BluetoothAdapter.ACTION_BLE_STATE_CHANGED);
        intent.putExtra(BluetoothAdapter.EXTRA_PREVIOUS_STATE, prevState);
        intent.putExtra(BluetoothAdapter.EXTRA_STATE, newState);
        intent.addFlags(Intent.FLAG_RECEIVER_REGISTERED_ONLY_BEFORE_BOOT);
        intent.setFlags(Intent.FLAG_RECEIVER_FOREGROUND);
        mContext.sendBroadcastAsUser(intent, UserHandle.ALL, BLUETOOTH_PERM);
    }

    private void bluetoothStateChangeHandler(int prevState, int newState) {
        boolean isStandardBroadcast = true;
        if (prevState == newState) { // No change. Nothing to do.
            return;
        }
        // Notify all proxy objects first of adapter state change
        if (newState == BluetoothAdapter.STATE_BLE_ON || newState == BluetoothAdapter.STATE_OFF) {
            boolean intermediate_off = (prevState == BluetoothAdapter.STATE_TURNING_OFF
                    && newState == BluetoothAdapter.STATE_BLE_ON);

            if (newState == BluetoothAdapter.STATE_OFF) {
                // If Bluetooth is off, send service down event to proxy objects, and unbind
                if (DBG) {
                    Slog.d(TAG, "Bluetooth is complete send Service Down");
                }
                sendBluetoothServiceDownCallback();
                unbindAndFinish();
                sendBleStateChanged(prevState, newState);
                if (prevState != BluetoothAdapter.STATE_TURNING_ON) {
                    // Don't broadcast as it has already been broadcast before
                    isStandardBroadcast = false;
                }

            } else if (!intermediate_off) {
                // connect to GattService
                if (DBG) {
                    Slog.d(TAG, "Bluetooth is in LE only mode");
                }
                if (mBluetoothGatt != null || !mContext.getPackageManager()
                            .hasSystemFeature(PackageManager.FEATURE_BLUETOOTH_LE)) {
                    continueFromBleOnState();
                } else {
                    if (DBG) {
                        Slog.d(TAG, "Binding Bluetooth GATT service");
                    }
                    Intent i = new Intent(IBluetoothGatt.class.getName());
                    doBind(i, mConnection, Context.BIND_AUTO_CREATE | Context.BIND_IMPORTANT,
                            UserHandle.CURRENT);
                }
                sendBleStateChanged(prevState, newState);
                //Don't broadcase this as std intent
                isStandardBroadcast = false;

            } else if (intermediate_off) {
                if (DBG) {
                    Slog.d(TAG, "Intermediate off, back to LE only mode");
                }
                // For LE only mode, broadcast as is
                sendBleStateChanged(prevState, newState);
                sendBluetoothStateCallback(false); // BT is OFF for general users
                // Broadcast as STATE_OFF
                newState = BluetoothAdapter.STATE_OFF;
                sendBrEdrDownCallback();
            }
        } else if (newState == BluetoothAdapter.STATE_ON) {
            boolean isUp = (newState == BluetoothAdapter.STATE_ON);
            sendBluetoothStateCallback(isUp);
            sendBleStateChanged(prevState, newState);

        } else if (newState == BluetoothAdapter.STATE_BLE_TURNING_ON
                || newState == BluetoothAdapter.STATE_BLE_TURNING_OFF) {
            sendBleStateChanged(prevState, newState);
            isStandardBroadcast = false;

        } else if (newState == BluetoothAdapter.STATE_TURNING_ON
                || newState == BluetoothAdapter.STATE_TURNING_OFF) {
            sendBleStateChanged(prevState, newState);
        }

        if (isStandardBroadcast) {
            if (prevState == BluetoothAdapter.STATE_BLE_ON) {
                // Show prevState of BLE_ON as OFF to standard users
                prevState = BluetoothAdapter.STATE_OFF;
            }
            Intent intent = new Intent(BluetoothAdapter.ACTION_STATE_CHANGED);
            intent.putExtra(BluetoothAdapter.EXTRA_PREVIOUS_STATE, prevState);
            intent.putExtra(BluetoothAdapter.EXTRA_STATE, newState);
            intent.addFlags(Intent.FLAG_RECEIVER_REGISTERED_ONLY_BEFORE_BOOT);
            intent.addFlags(Intent.FLAG_RECEIVER_INCLUDE_BACKGROUND);
            mContext.sendBroadcastAsUser(intent, UserHandle.ALL, BLUETOOTH_PERM);
        }
    }

    /**
     *  if on is true, wait for state become ON
     *  if off is true, wait for state become OFF
     *  if both on and off are false, wait for state not ON
     */
    private boolean waitForOnOff(boolean on, boolean off) {
        int i = 0;
        while (i < 16) {
            try {
                mBluetoothLock.readLock().lock();
                if (mBluetooth == null) {
                    break;
                }
                if (on) {
                    if (mBluetooth.getState() == BluetoothAdapter.STATE_ON) {
                        return true;
                    }
                } else if (off) {
                    if (mBluetooth.getState() == BluetoothAdapter.STATE_OFF) {
                        return true;
                    }
                } else {
                    if (mBluetooth.getState() != BluetoothAdapter.STATE_ON) {
                        return true;
                    }
                }
            } catch (RemoteException e) {
                Slog.e(TAG, "getState()", e);
                break;
            } finally {
                mBluetoothLock.readLock().unlock();
            }
            if (on || off) {
                SystemClock.sleep(500);
            } else {
                SystemClock.sleep(30);
            }
            i++;
        }
        Slog.e(TAG,"waitForOnOff time out");
        return false;
    }

    /**
     *  if on is true, wait for state become ON
     *  if off is true, wait for state become OFF
     *  if both on and off are false, wait for state not ON
     */
    private boolean waitForMonitoredOnOff(boolean on, boolean off) {
        int i = 0;
        while (i < 10) {
            synchronized(mConnection) {
                try {
                    if (mBluetooth == null) break;
                    if (on) {
                        if (mBluetooth.getState() == BluetoothAdapter.STATE_ON) return true;
                        if (mBluetooth.getState() == BluetoothAdapter.STATE_BLE_ON) {
                            bluetoothStateChangeHandler(BluetoothAdapter.STATE_BLE_TURNING_ON,
                                                        BluetoothAdapter.STATE_BLE_ON);
                            if (mBluetoothGatt != null) {
                                Slog.d(TAG,"GattService is connected, execute waitForOnOff");
                                boolean ret = waitForOnOff(on, off);
                                return ret;
                            } else {
                                Slog.d(TAG,
                                    "GattService connect in progress, return to avoid timeout");
                                return true;
                            }
                        }
                    } else if (off) {
                        if (mBluetooth.getState() == BluetoothAdapter.STATE_OFF) return true;
                        if (mBluetooth.getState() == BluetoothAdapter.STATE_BLE_ON) {
                            bluetoothStateChangeHandler(BluetoothAdapter.STATE_TURNING_OFF,
                                                        BluetoothAdapter.STATE_BLE_ON);
                            boolean ret = waitForOnOff(on, off);
                            return ret;
                        }
                    } else {
                        if (mBluetooth.getState() != BluetoothAdapter.STATE_ON) return true;
                    }
                } catch (RemoteException e) {
                    Slog.e(TAG, "getState()", e);
                    break;
                }
            }
            if (on || off) {
                SystemClock.sleep(300);
            } else {
                SystemClock.sleep(50);
            }
            i++;
        }
        Slog.e(TAG,"waitForMonitoredOnOff time out");
        return false;
    }

    private void sendDisableMsg(int reason, String packageName) {
        mHandler.sendMessage(mHandler.obtainMessage(MESSAGE_DISABLE));
        addActiveLog(reason, packageName, false);
    }

    private void sendEnableMsg(boolean quietMode, int reason, String packageName) {
        mHandler.sendMessage(mHandler.obtainMessage(MESSAGE_ENABLE, quietMode ? 1 : 0, 0));
        addActiveLog(reason, packageName, true);
        mLastEnabledTime = SystemClock.elapsedRealtime();
    }

    private void addActiveLog(int reason, String packageName, boolean enable) {
        synchronized (mActiveLogs) {
            if (mActiveLogs.size() > ACTIVE_LOG_MAX_SIZE) {
                mActiveLogs.remove();
            }
            mActiveLogs.add(
                    new ActiveLog(reason, packageName, enable, System.currentTimeMillis()));
        }

        int state = enable ? StatsLog.BLUETOOTH_ENABLED_STATE_CHANGED__STATE__ENABLED :
                             StatsLog.BLUETOOTH_ENABLED_STATE_CHANGED__STATE__DISABLED;
        StatsLog.write_non_chained(StatsLog.BLUETOOTH_ENABLED_STATE_CHANGED,
                Binder.getCallingUid(), null, state, reason, packageName);
    }

    private void addCrashLog() {
        synchronized (mCrashTimestamps) {
            if (mCrashTimestamps.size() == CRASH_LOG_MAX_SIZE) {
                mCrashTimestamps.removeFirst();
            }
            mCrashTimestamps.add(System.currentTimeMillis());
            mCrashes++;
        }
    }

    private void recoverBluetoothServiceFromError(boolean clearBle) {
        Slog.e(TAG, "recoverBluetoothServiceFromError");
        try {
            mBluetoothLock.readLock().lock();
            if (mBluetooth != null) {
                //Unregister callback object
                mBluetooth.unregisterCallback(mBluetoothCallback);
            }
        } catch (RemoteException re) {
            Slog.e(TAG, "Unable to unregister", re);
        } finally {
            mBluetoothLock.readLock().unlock();
        }

        waitForMonitoredOnOff(false, true);

        sendBluetoothServiceDownCallback();

        mHandler.removeMessages(MESSAGE_BLUETOOTH_STATE_CHANGE);
        mState = BluetoothAdapter.STATE_OFF;

        if (clearBle) {
            clearBleApps();
        }

        mEnable = false;

        if (mErrorRecoveryRetryCounter++ < MAX_ERROR_RESTART_RETRIES) {
            // Send a Bluetooth Restart message to reenable bluetooth
            Message restartMsg = mHandler.obtainMessage(MESSAGE_RESTART_BLUETOOTH_SERVICE);
            mHandler.sendMessageDelayed(restartMsg, ERROR_RESTART_TIME_MS);
        } else {
            // todo: notify user to power down and power up phone to make bluetooth work.
        }
    }

    private boolean isBluetoothDisallowed() {
        long callingIdentity = Binder.clearCallingIdentity();
        try {
            return mContext.getSystemService(UserManager.class)
                    .hasUserRestriction(UserManager.DISALLOW_BLUETOOTH, UserHandle.SYSTEM);
        } finally {
            Binder.restoreCallingIdentity(callingIdentity);
        }
    }

    /**
     * Disables BluetoothOppLauncherActivity component, so the Bluetooth sharing option is not
     * offered to the user if Bluetooth or sharing is disallowed. Puts the component to its default
     * state if Bluetooth is not disallowed.
     *
     * @param userId user to disable bluetooth sharing for.
     * @param bluetoothSharingDisallowed whether bluetooth sharing is disallowed.
     */
    private void updateOppLauncherComponentState(int userId, boolean bluetoothSharingDisallowed) {
        final ComponentName oppLauncherComponent = new ComponentName("com.android.bluetooth",
                "com.android.bluetooth.opp.BluetoothOppLauncherActivity");
        final int newState =
                bluetoothSharingDisallowed ? PackageManager.COMPONENT_ENABLED_STATE_DISABLED
                        : PackageManager.COMPONENT_ENABLED_STATE_DEFAULT;
        try {
            final IPackageManager imp = AppGlobals.getPackageManager();
            imp.setComponentEnabledSetting(oppLauncherComponent, newState,
                    PackageManager.DONT_KILL_APP, userId);
        } catch (Exception e) {
            // The component was not found, do nothing.
        }
    }

    @Override
    public void dump(FileDescriptor fd, PrintWriter writer, String[] args) {
        if (!DumpUtils.checkDumpPermission(mContext, TAG, writer)) {
            return;
        }
        String errorMsg = null;

        boolean protoOut = (args.length > 0) && args[0].startsWith("--proto");

        if (!protoOut) {
            writer.println("Bluetooth Status");
            writer.println("  enabled: " + isEnabled());
            writer.println("  state: " + BluetoothAdapter.nameForState(mState));
            writer.println("  address: " + mAddress);
            writer.println("  name: " + mName);
            if (mEnable) {
                long onDuration = SystemClock.elapsedRealtime() - mLastEnabledTime;
                String onDurationString = String.format(Locale.US, "%02d:%02d:%02d.%03d",
                        (int) (onDuration / (1000 * 60 * 60)),
                        (int) ((onDuration / (1000 * 60)) % 60), (int) ((onDuration / 1000) % 60),
                        (int) (onDuration % 1000));
                writer.println("  time since enabled: " + onDurationString);
            }

            if (mActiveLogs.size() == 0) {
                writer.println("\nBluetooth never enabled!");
            } else {
                writer.println("\nEnable log:");
                for (ActiveLog log : mActiveLogs) {
                    writer.println("  " + log);
                }
            }

            writer.println(
                    "\nBluetooth crashed " + mCrashes + " time" + (mCrashes == 1 ? "" : "s"));
            if (mCrashes == CRASH_LOG_MAX_SIZE) {
                writer.println("(last " + CRASH_LOG_MAX_SIZE + ")");
            }
            for (Long time : mCrashTimestamps) {
                writer.println("  " + timeToLog(time));
            }

            writer.println("\n" + mBleApps.size() + " BLE app" + (mBleApps.size() == 1 ? "" : "s")
                    + "registered");
            for (ClientDeathRecipient app : mBleApps.values()) {
                writer.println("  " + app.getPackageName());
            }

            writer.println("");
            writer.flush();
            if (args.length == 0) {
                // Add arg to produce output
                args = new String[1];
                args[0] = "--print";
            }
        }

        if (mBluetoothBinder == null) {
            errorMsg = "Bluetooth Service not connected";
        } else {
            try {
                mBluetoothBinder.dump(fd, args);
            } catch (RemoteException re) {
                errorMsg = "RemoteException while dumping Bluetooth Service";
            }
        }
        if (errorMsg != null) {
            // Silently return if we are extracting metrics in Protobuf format
            if (protoOut) {
                return;
            }
            writer.println(errorMsg);
        }
    }

    private static String getEnableDisableReasonString(int reason) {
        switch (reason) {
            case BluetoothProtoEnums.ENABLE_DISABLE_REASON_APPLICATION_REQUEST:
                return "APPLICATION_REQUEST";
            case BluetoothProtoEnums.ENABLE_DISABLE_REASON_AIRPLANE_MODE:
                return "AIRPLANE_MODE";
            case BluetoothProtoEnums.ENABLE_DISABLE_REASON_DISALLOWED:
                return "DISALLOWED";
            case BluetoothProtoEnums.ENABLE_DISABLE_REASON_RESTARTED:
                return "RESTARTED";
            case BluetoothProtoEnums.ENABLE_DISABLE_REASON_START_ERROR:
                return "START_ERROR";
            case BluetoothProtoEnums.ENABLE_DISABLE_REASON_SYSTEM_BOOT:
                return "SYSTEM_BOOT";
            case BluetoothProtoEnums.ENABLE_DISABLE_REASON_CRASH:
                return "CRASH";
            case BluetoothProtoEnums.ENABLE_DISABLE_REASON_USER_SWITCH:
                return "USER_SWITCH";
            case BluetoothProtoEnums.ENABLE_DISABLE_REASON_RESTORE_USER_SETTING:
                return "RESTORE_USER_SETTING";
            case BluetoothProtoEnums.ENABLE_DISABLE_REASON_UNSPECIFIED:
            default: return "UNKNOWN[" + reason + "]";
        }
    }
}<|MERGE_RESOLUTION|>--- conflicted
+++ resolved
@@ -1243,21 +1243,14 @@
             Slog.w(TAG, "unbindBluetoothProfileService: calling psc.removeProxy");
             psc.removeProxy(proxy);
             if (psc.isEmpty()) {
-<<<<<<< HEAD
                 // All proxies are disconnected, unbind with the service.
-=======
-                // All prxoies are disconnected, unbind with the service.
->>>>>>> dbf9e87c
                 try {
                     mContext.unbindService(psc);
                 } catch (IllegalArgumentException e) {
                     Slog.e(TAG, "Unable to unbind service with intent: " + psc.mIntent, e);
                 }
-<<<<<<< HEAD
                 Slog.w(TAG, "psc.isEmpty is true, removing psc entry for profile "
                              + profile);
-=======
->>>>>>> dbf9e87c
                 mProfileServices.remove(profile);
             }
         }
@@ -1429,11 +1422,7 @@
         }
 
         private boolean isEmpty() {
-<<<<<<< HEAD
             return (mProxies != null && mProxies.getRegisteredCallbackCount() == 0);
-=======
-            return mProxies.getRegisteredCallbackCount() == 0;
->>>>>>> dbf9e87c
         }
 
         @Override
