/*
 * Copyright (C) 2012 The Android Open Source Project
 *
 * Licensed under the Apache License, Version 2.0 (the "License");
 * you may not use this file except in compliance with the License.
 * You may obtain a copy of the License at
 *
 *      http://www.apache.org/licenses/LICENSE-2.0
 *
 * Unless required by applicable law or agreed to in writing, software
 * distributed under the License is distributed on an "AS IS" BASIS,
 * WITHOUT WARRANTIES OR CONDITIONS OF ANY KIND, either express or implied.
 * See the License for the specific language governing permissions and
 * limitations under the License.
 */

package com.android.server;

import android.Manifest;
import android.app.ActivityManager;
import android.app.AppGlobals;
import android.bluetooth.BluetoothAdapter;
import android.bluetooth.BluetoothProfile;
import android.bluetooth.BluetoothProtoEnums;
import android.bluetooth.IBluetooth;
import android.bluetooth.IBluetoothCallback;
import android.bluetooth.IBluetoothGatt;
import android.bluetooth.IBluetoothHeadset;
import android.bluetooth.IBluetoothManager;
import android.bluetooth.IBluetoothManagerCallback;
import android.bluetooth.IBluetoothProfileServiceConnection;
import android.bluetooth.IBluetoothStateChangeCallback;
import android.content.ActivityNotFoundException;
import android.content.BroadcastReceiver;
import android.content.ComponentName;
import android.content.ContentResolver;
import android.content.Context;
import android.content.Intent;
import android.content.IntentFilter;
import android.content.ServiceConnection;
import android.content.pm.ApplicationInfo;
import android.content.pm.IPackageManager;
import android.content.pm.PackageManager;
import android.content.pm.UserInfo;
import android.database.ContentObserver;
import android.os.Binder;
import android.os.Bundle;
import android.os.Handler;
import android.os.IBinder;
import android.os.Looper;
import android.os.Message;
import android.os.Process;
import android.os.RemoteCallbackList;
import android.os.RemoteException;
import android.os.SystemClock;
import android.os.SystemProperties;
import android.os.UserHandle;
import android.os.UserManager;
import android.os.UserManagerInternal;
import android.os.UserManagerInternal.UserRestrictionsListener;
import android.provider.Settings;
import android.provider.Settings.SettingNotFoundException;
import android.text.TextUtils;
import android.util.FeatureFlagUtils;
import android.util.Log;
import android.util.Slog;
import android.util.StatsLog;

import com.android.internal.R;
import com.android.internal.util.DumpUtils;
import com.android.server.pm.UserRestrictionsUtils;

import java.io.FileDescriptor;
import java.io.PrintWriter;
import java.util.HashMap;
import java.util.LinkedList;
import java.util.Locale;
import java.util.Map;
import java.util.NoSuchElementException;
import java.util.concurrent.ConcurrentHashMap;
import java.util.concurrent.locks.ReentrantReadWriteLock;


class BluetoothManagerService extends IBluetoothManager.Stub {
    private static final String TAG = "BluetoothManagerService";
    private static final boolean DBG = true;

    private static final String BLUETOOTH_ADMIN_PERM = android.Manifest.permission.BLUETOOTH_ADMIN;
    private static final String BLUETOOTH_PERM = android.Manifest.permission.BLUETOOTH;
    private static final String BLUETOOTH_PRIVILEGED_PERM = android.Manifest.permission.BLUETOOTH_PRIVILEGED;

    private static final String SECURE_SETTINGS_BLUETOOTH_ADDR_VALID = "bluetooth_addr_valid";
    private static final String SECURE_SETTINGS_BLUETOOTH_ADDRESS = "bluetooth_address";
    private static final String SECURE_SETTINGS_BLUETOOTH_NAME = "bluetooth_name";

    private static final int ACTIVE_LOG_MAX_SIZE = 20;
    private static final int CRASH_LOG_MAX_SIZE = 100;

    private static final int TIMEOUT_BIND_MS = 3000; //Maximum msec to wait for a bind
    //Maximum msec to wait for service restart
    private static final int SERVICE_RESTART_TIME_MS = 200;
    //Maximum msec to wait for restart due to error
    private static final int ERROR_RESTART_TIME_MS = 3000;
    //Maximum msec to delay MESSAGE_USER_SWITCHED
    private static final int USER_SWITCHED_TIME_MS = 200;
    // Delay for the addProxy function in msec
    private static final int ADD_PROXY_DELAY_MS = 100;

    private static final int MESSAGE_ENABLE = 1;
    private static final int MESSAGE_DISABLE = 2;
    private static final int MESSAGE_REGISTER_ADAPTER = 20;
    private static final int MESSAGE_UNREGISTER_ADAPTER = 21;
    private static final int MESSAGE_REGISTER_STATE_CHANGE_CALLBACK = 30;
    private static final int MESSAGE_UNREGISTER_STATE_CHANGE_CALLBACK = 31;
    private static final int MESSAGE_BLUETOOTH_SERVICE_CONNECTED = 40;
    private static final int MESSAGE_BLUETOOTH_SERVICE_DISCONNECTED = 41;
    private static final int MESSAGE_RESTART_BLUETOOTH_SERVICE = 42;
    private static final int MESSAGE_BLUETOOTH_STATE_CHANGE = 60;
    private static final int MESSAGE_TIMEOUT_BIND = 100;
    private static final int MESSAGE_TIMEOUT_UNBIND = 101;
    private static final int MESSAGE_GET_NAME_AND_ADDRESS = 200;
    private static final int MESSAGE_USER_SWITCHED = 300;
    private static final int MESSAGE_USER_UNLOCKED = 301;
    private static final int MESSAGE_ADD_PROXY_DELAYED = 400;
    private static final int MESSAGE_BIND_PROFILE_SERVICE = 401;
    private static final int MESSAGE_RESTORE_USER_SETTING = 500;

    private static final int RESTORE_SETTING_TO_ON = 1;
    private static final int RESTORE_SETTING_TO_OFF = 0;

    private static final int MAX_ERROR_RESTART_RETRIES = 6;

    // Bluetooth persisted setting is off
    private static final int BLUETOOTH_OFF = 0;
    // Bluetooth persisted setting is on
    // and Airplane mode won't affect Bluetooth state at start up
    private static final int BLUETOOTH_ON_BLUETOOTH = 1;
    // Bluetooth persisted setting is on
    // but Airplane mode will affect Bluetooth state at start up
    // and Airplane mode will have higher priority.
    private static final int BLUETOOTH_ON_AIRPLANE = 2;

    private static final int SERVICE_IBLUETOOTH = 1;
    private static final int SERVICE_IBLUETOOTHGATT = 2;

    private final Context mContext;

    // Locks are not provided for mName and mAddress.
    // They are accessed in handler or broadcast receiver, same thread context.
    private String mAddress;
    private String mName;
    private final ContentResolver mContentResolver;
    private final RemoteCallbackList<IBluetoothManagerCallback> mCallbacks;
    private final RemoteCallbackList<IBluetoothStateChangeCallback> mStateChangeCallbacks;
    private IBinder mBluetoothBinder;
    private IBluetooth mBluetooth;
    private IBluetoothGatt mBluetoothGatt;
    private final ReentrantReadWriteLock mBluetoothLock = new ReentrantReadWriteLock();
    private boolean mBinding;
    private boolean mUnbinding;

    // used inside handler thread
    private boolean mQuietEnable = false;
    private boolean mEnable;

    private static CharSequence timeToLog(long timestamp) {
        return android.text.format.DateFormat.format("MM-dd HH:mm:ss", timestamp);
    }

    /**
     * Used for tracking apps that enabled / disabled Bluetooth.
     */
    private class ActiveLog {
        private int mReason;
        private String mPackageName;
        private boolean mEnable;
        private long mTimestamp;

        ActiveLog(int reason, String packageName, boolean enable, long timestamp) {
            mReason = reason;
            mPackageName = packageName;
            mEnable = enable;
            mTimestamp = timestamp;
        }

        public String toString() {
            return timeToLog(mTimestamp) + (mEnable ? "  Enabled " : " Disabled ")
                    + " due to " + getEnableDisableReasonString(mReason) + " by " + mPackageName;
        }

    }

    private final LinkedList<ActiveLog> mActiveLogs = new LinkedList<>();
    private final LinkedList<Long> mCrashTimestamps = new LinkedList<>();
    private int mCrashes;
    private long mLastEnabledTime;

    // configuration from external IBinder call which is used to
    // synchronize with broadcast receiver.
    private boolean mQuietEnableExternal;
    private boolean mEnableExternal;

    // Map of apps registered to keep BLE scanning on.
    private Map<IBinder, ClientDeathRecipient> mBleApps =
            new ConcurrentHashMap<IBinder, ClientDeathRecipient>();

    private int mState;
    private final BluetoothHandler mHandler;
    private int mErrorRecoveryRetryCounter;
    private final int mSystemUiUid;

    // Save a ProfileServiceConnections object for each of the bound
    // bluetooth profile services
    private final Map<Integer, ProfileServiceConnections> mProfileServices = new HashMap<>();

    private final boolean mWirelessConsentRequired;

    private final IBluetoothCallback mBluetoothCallback = new IBluetoothCallback.Stub() {
        @Override
        public void onBluetoothStateChange(int prevState, int newState) throws RemoteException {
            Message msg =
                    mHandler.obtainMessage(MESSAGE_BLUETOOTH_STATE_CHANGE, prevState, newState);
            mHandler.sendMessage(msg);
        }
    };

    private final UserRestrictionsListener mUserRestrictionsListener =
            new UserRestrictionsListener() {
                @Override
                public void onUserRestrictionsChanged(int userId, Bundle newRestrictions,
                        Bundle prevRestrictions) {

                    if (UserRestrictionsUtils.restrictionsChanged(prevRestrictions, newRestrictions,
                            UserManager.DISALLOW_BLUETOOTH_SHARING)) {
                        updateOppLauncherComponentState(userId,
                                newRestrictions.getBoolean(UserManager.DISALLOW_BLUETOOTH_SHARING));
                    }

                    // DISALLOW_BLUETOOTH can only be set by DO or PO on the system user.
                    if (userId == UserHandle.USER_SYSTEM
                            && UserRestrictionsUtils.restrictionsChanged(prevRestrictions,
                            newRestrictions, UserManager.DISALLOW_BLUETOOTH)) {
                        if (userId == UserHandle.USER_SYSTEM && newRestrictions.getBoolean(
                                UserManager.DISALLOW_BLUETOOTH)) {
                            updateOppLauncherComponentState(userId, true); // Sharing disallowed
                            sendDisableMsg(BluetoothProtoEnums.ENABLE_DISABLE_REASON_DISALLOWED,
                                    mContext.getPackageName());
                        } else {
                            updateOppLauncherComponentState(userId, newRestrictions.getBoolean(
                                    UserManager.DISALLOW_BLUETOOTH_SHARING));
                        }
                    }
                }
            };

    private final ContentObserver mAirplaneModeObserver = new ContentObserver(null) {
        @Override
        public void onChange(boolean unused) {
            synchronized (this) {
                if (isBluetoothPersistedStateOn()) {
                    if (isAirplaneModeOn()) {
                        persistBluetoothSetting(BLUETOOTH_ON_AIRPLANE);
                    } else {
                        persistBluetoothSetting(BLUETOOTH_ON_BLUETOOTH);
                    }
                }

                int st = BluetoothAdapter.STATE_OFF;
                try {
                    mBluetoothLock.readLock().lock();
                    if (mBluetooth != null) {
                        st = mBluetooth.getState();
                    }
                } catch (RemoteException e) {
                    Slog.e(TAG, "Unable to call getState", e);
                    return;
                } finally {
                    mBluetoothLock.readLock().unlock();
                }

                Slog.d(TAG,
                        "Airplane Mode change - current state:  " + BluetoothAdapter.nameForState(
                                st));

                if (isAirplaneModeOn()) {
                    // Clear registered LE apps to force shut-off
                    clearBleApps();

                    // If state is BLE_ON make sure we trigger disableBLE
                    if (st == BluetoothAdapter.STATE_BLE_ON) {
                        try {
                            mBluetoothLock.readLock().lock();
                            if (mBluetooth != null) {
                                addActiveLog(
                                        BluetoothProtoEnums.ENABLE_DISABLE_REASON_AIRPLANE_MODE,
                                        mContext.getPackageName(), false);
                                mBluetooth.onBrEdrDown();
                                mEnable = false;
                                mEnableExternal = false;
                            }
                        } catch (RemoteException e) {
                            Slog.e(TAG, "Unable to call onBrEdrDown", e);
                        } finally {
                            mBluetoothLock.readLock().unlock();
                        }
                    } else if (st == BluetoothAdapter.STATE_ON) {
                        sendDisableMsg(BluetoothProtoEnums.ENABLE_DISABLE_REASON_AIRPLANE_MODE,
                                mContext.getPackageName());
                    }
                } else if (mEnableExternal) {
                    sendEnableMsg(mQuietEnableExternal,
                            BluetoothProtoEnums.ENABLE_DISABLE_REASON_AIRPLANE_MODE,
                            mContext.getPackageName());
                }
            }
        }
    };

    private final BroadcastReceiver mReceiver = new BroadcastReceiver() {
        @Override
        public void onReceive(Context context, Intent intent) {
            String action = intent.getAction();
            if (BluetoothAdapter.ACTION_LOCAL_NAME_CHANGED.equals(action)) {
                String newName = intent.getStringExtra(BluetoothAdapter.EXTRA_LOCAL_NAME);
                if (DBG) {
                    Slog.d(TAG, "Bluetooth Adapter name changed to " + newName);
                }
                if (newName != null) {
                    storeNameAndAddress(newName, null);
                }
            } else if (BluetoothAdapter.ACTION_BLUETOOTH_ADDRESS_CHANGED.equals(action)) {
                String newAddress = intent.getStringExtra(BluetoothAdapter.EXTRA_BLUETOOTH_ADDRESS);
                if (newAddress != null) {
                    if (DBG) {
                        Slog.d(TAG, "Bluetooth Adapter address changed to " + newAddress);
                    }
                    storeNameAndAddress(null, newAddress);
                } else {
                    if (DBG) {
                        Slog.e(TAG, "No Bluetooth Adapter address parameter found");
                    }
                }
            } else if (Intent.ACTION_SETTING_RESTORED.equals(action)) {
                final String name = intent.getStringExtra(Intent.EXTRA_SETTING_NAME);
                if (Settings.Global.BLUETOOTH_ON.equals(name)) {
                    // The Bluetooth On state may be changed during system restore.
                    final String prevValue =
                            intent.getStringExtra(Intent.EXTRA_SETTING_PREVIOUS_VALUE);
                    final String newValue = intent.getStringExtra(Intent.EXTRA_SETTING_NEW_VALUE);

                    if (DBG) {
                        Slog.d(TAG,
                                "ACTION_SETTING_RESTORED with BLUETOOTH_ON, prevValue=" + prevValue
                                        + ", newValue=" + newValue);
                    }

                    if ((newValue != null) && (prevValue != null) && !prevValue.equals(newValue)) {
                        Message msg = mHandler.obtainMessage(MESSAGE_RESTORE_USER_SETTING,
                                newValue.equals("0") ? RESTORE_SETTING_TO_OFF
                                        : RESTORE_SETTING_TO_ON, 0);
                        mHandler.sendMessage(msg);
                    }
                }
            }
        }
    };

    BluetoothManagerService(Context context) {
        mHandler = new BluetoothHandler(IoThread.get().getLooper());

        mContext = context;

        mWirelessConsentRequired = context.getResources()
                .getBoolean(com.android.internal.R.bool.config_wirelessConsentRequired);

        mCrashes = 0;
        mBluetooth = null;
        mBluetoothBinder = null;
        mBluetoothGatt = null;
        mBinding = false;
        mUnbinding = false;
        mEnable = false;
        mState = BluetoothAdapter.STATE_OFF;
        mQuietEnableExternal = false;
        mEnableExternal = false;
        mAddress = null;
        mName = null;
        mErrorRecoveryRetryCounter = 0;
        mContentResolver = context.getContentResolver();
        // Observe BLE scan only mode settings change.
        registerForBleScanModeChange();
        mCallbacks = new RemoteCallbackList<IBluetoothManagerCallback>();
        mStateChangeCallbacks = new RemoteCallbackList<IBluetoothStateChangeCallback>();

        // TODO: We need a more generic way to initialize the persist keys of FeatureFlagUtils
        boolean isHearingAidEnabled;
        String value = SystemProperties.get(FeatureFlagUtils.PERSIST_PREFIX + FeatureFlagUtils.HEARING_AID_SETTINGS);
        if (!TextUtils.isEmpty(value)) {
            isHearingAidEnabled = Boolean.parseBoolean(value);
            Log.v(TAG, "set feature flag HEARING_AID_SETTINGS to " + isHearingAidEnabled);
            FeatureFlagUtils.setEnabled(context, FeatureFlagUtils.HEARING_AID_SETTINGS, isHearingAidEnabled);
        }

        IntentFilter filter = new IntentFilter();
        filter.addAction(BluetoothAdapter.ACTION_LOCAL_NAME_CHANGED);
        filter.addAction(BluetoothAdapter.ACTION_BLUETOOTH_ADDRESS_CHANGED);
        filter.addAction(Intent.ACTION_SETTING_RESTORED);
        filter.setPriority(IntentFilter.SYSTEM_HIGH_PRIORITY);
        mContext.registerReceiver(mReceiver, filter);

        loadStoredNameAndAddress();
        if (isBluetoothPersistedStateOn()) {
            if (DBG) {
                Slog.d(TAG, "Startup: Bluetooth persisted state is ON.");
            }
            mEnableExternal = true;
        }

        String airplaneModeRadios =
                Settings.Global.getString(mContentResolver, Settings.Global.AIRPLANE_MODE_RADIOS);
        if (airplaneModeRadios == null || airplaneModeRadios.contains(
                Settings.Global.RADIO_BLUETOOTH)) {
            mContentResolver.registerContentObserver(
                    Settings.Global.getUriFor(Settings.Global.AIRPLANE_MODE_ON), true,
                    mAirplaneModeObserver);
        }

        int systemUiUid = -1;
        try {
            // Check if device is configured with no home screen, which implies no SystemUI.
            boolean noHome = mContext.getResources().getBoolean(R.bool.config_noHomeScreen);
            if (!noHome) {
                systemUiUid = mContext.getPackageManager()
                        .getPackageUidAsUser("com.android.systemui", PackageManager.MATCH_SYSTEM_ONLY,
                                UserHandle.USER_SYSTEM);
            }
            Slog.d(TAG, "Detected SystemUiUid: " + Integer.toString(systemUiUid));
        } catch (PackageManager.NameNotFoundException e) {
            // Some platforms, such as wearables do not have a system ui.
            Slog.w(TAG, "Unable to resolve SystemUI's UID.", e);
        }
        mSystemUiUid = systemUiUid;
    }

    /**
     *  Returns true if airplane mode is currently on
     */
    private boolean isAirplaneModeOn() {
        return Settings.Global.getInt(mContext.getContentResolver(),
                Settings.Global.AIRPLANE_MODE_ON, 0) == 1;
    }

    private boolean supportBluetoothPersistedState() {
        return mContext.getResources().getBoolean(R.bool.config_supportBluetoothPersistedState);
    }

    /**
     *  Returns true if the Bluetooth saved state is "on"
     */
    private boolean isBluetoothPersistedStateOn() {
        if (!supportBluetoothPersistedState()) {
            return false;
        }
        int state = Settings.Global.getInt(mContentResolver, Settings.Global.BLUETOOTH_ON, -1);
        if (DBG) {
            Slog.d(TAG, "Bluetooth persisted state: " + state);
        }
        return state != BLUETOOTH_OFF;
    }

    /**
     *  Returns true if the Bluetooth saved state is BLUETOOTH_ON_BLUETOOTH
     */
    private boolean isBluetoothPersistedStateOnBluetooth() {
        if (!supportBluetoothPersistedState()) {
            return false;
        }
        return Settings.Global.getInt(mContentResolver, Settings.Global.BLUETOOTH_ON,
                BLUETOOTH_ON_BLUETOOTH) == BLUETOOTH_ON_BLUETOOTH;
    }

    /**
     *  Save the Bluetooth on/off state
     */
    private void persistBluetoothSetting(int value) {
        if (DBG) {
            Slog.d(TAG, "Persisting Bluetooth Setting: " + value);
        }
        // waive WRITE_SECURE_SETTINGS permission check
        long callingIdentity = Binder.clearCallingIdentity();
        Settings.Global.putInt(mContext.getContentResolver(), Settings.Global.BLUETOOTH_ON, value);
        Binder.restoreCallingIdentity(callingIdentity);
    }

    /**
     * Returns true if the Bluetooth Adapter's name and address is
     * locally cached
     * @return
     */
    private boolean isNameAndAddressSet() {
        return mName != null && mAddress != null && mName.length() > 0 && mAddress.length() > 0;
    }

    /**
     * Retrieve the Bluetooth Adapter's name and address and save it in
     * in the local cache
     */
    private void loadStoredNameAndAddress() {
        if (DBG) {
            Slog.d(TAG, "Loading stored name and address");
        }
        if (mContext.getResources()
                .getBoolean(com.android.internal.R.bool.config_bluetooth_address_validation)
                && Settings.Secure.getInt(mContentResolver, SECURE_SETTINGS_BLUETOOTH_ADDR_VALID, 0)
                == 0) {
            // if the valid flag is not set, don't load the address and name
            if (DBG) {
                Slog.d(TAG, "invalid bluetooth name and address stored");
            }
            return;
        }
        mName = Settings.Secure.getString(mContentResolver, SECURE_SETTINGS_BLUETOOTH_NAME);
        mAddress = Settings.Secure.getString(mContentResolver, SECURE_SETTINGS_BLUETOOTH_ADDRESS);
        if (DBG) {
            Slog.d(TAG, "Stored bluetooth Name=" + mName + ",Address=" + mAddress);
        }
    }

    /**
     * Save the Bluetooth name and address in the persistent store.
     * Only non-null values will be saved.
     * @param name
     * @param address
     */
    private void storeNameAndAddress(String name, String address) {
        if (name != null) {
            Settings.Secure.putString(mContentResolver, SECURE_SETTINGS_BLUETOOTH_NAME, name);
            mName = name;
            if (DBG) {
                Slog.d(TAG, "Stored Bluetooth name: " + Settings.Secure.getString(mContentResolver,
                        SECURE_SETTINGS_BLUETOOTH_NAME));
            }
        }

        if (address != null) {
            Settings.Secure.putString(mContentResolver, SECURE_SETTINGS_BLUETOOTH_ADDRESS, address);
            mAddress = address;
            if (DBG) {
                Slog.d(TAG,
                        "Stored Bluetoothaddress: " + Settings.Secure.getString(mContentResolver,
                                SECURE_SETTINGS_BLUETOOTH_ADDRESS));
            }
        }

        if ((name != null) && (address != null)) {
            Settings.Secure.putInt(mContentResolver, SECURE_SETTINGS_BLUETOOTH_ADDR_VALID, 1);
        }
    }

    public IBluetooth registerAdapter(IBluetoothManagerCallback callback) {
        if (callback == null) {
            Slog.w(TAG, "Callback is null in registerAdapter");
            return null;
        }
        Message msg = mHandler.obtainMessage(MESSAGE_REGISTER_ADAPTER);
        msg.obj = callback;
        mHandler.sendMessage(msg);

        return mBluetooth;
    }

    public void unregisterAdapter(IBluetoothManagerCallback callback) {
        if (callback == null) {
            Slog.w(TAG, "Callback is null in unregisterAdapter");
            return;
        }
        mContext.enforceCallingOrSelfPermission(BLUETOOTH_PERM, "Need BLUETOOTH permission");
        Message msg = mHandler.obtainMessage(MESSAGE_UNREGISTER_ADAPTER);
        msg.obj = callback;
        mHandler.sendMessage(msg);
    }

    public void registerStateChangeCallback(IBluetoothStateChangeCallback callback) {
        mContext.enforceCallingOrSelfPermission(BLUETOOTH_PERM, "Need BLUETOOTH permission");
        if (callback == null) {
            Slog.w(TAG, "registerStateChangeCallback: Callback is null!");
            return;
        }
        Message msg = mHandler.obtainMessage(MESSAGE_REGISTER_STATE_CHANGE_CALLBACK);
        msg.obj = callback;
        mHandler.sendMessage(msg);
    }

    public void unregisterStateChangeCallback(IBluetoothStateChangeCallback callback) {
        mContext.enforceCallingOrSelfPermission(BLUETOOTH_PERM, "Need BLUETOOTH permission");
        if (callback == null) {
            Slog.w(TAG, "unregisterStateChangeCallback: Callback is null!");
            return;
        }
        Message msg = mHandler.obtainMessage(MESSAGE_UNREGISTER_STATE_CHANGE_CALLBACK);
        msg.obj = callback;
        mHandler.sendMessage(msg);
    }

    public boolean isEnabled() {
        if ((Binder.getCallingUid() != Process.SYSTEM_UID) && (!checkIfCallerIsForegroundUser())) {
            Slog.w(TAG, "isEnabled(): not allowed for non-active and non system user");
            return false;
        }

        try {
            mBluetoothLock.readLock().lock();
            if (mBluetooth != null) {
                return mBluetooth.isEnabled();
            }
        } catch (RemoteException e) {
            Slog.e(TAG, "isEnabled()", e);
        } finally {
            mBluetoothLock.readLock().unlock();
        }
        return false;
    }

    public int getState() {
        if ((Binder.getCallingUid() != Process.SYSTEM_UID) && (!checkIfCallerIsForegroundUser())) {
            Slog.w(TAG, "getState(): report OFF for non-active and non system user");
            return BluetoothAdapter.STATE_OFF;
        }

        try {
            mBluetoothLock.readLock().lock();
            if (mBluetooth != null) {
                return mBluetooth.getState();
            }
        } catch (RemoteException e) {
            Slog.e(TAG, "getState()", e);
        } finally {
            mBluetoothLock.readLock().unlock();
        }
        return BluetoothAdapter.STATE_OFF;
    }

    class ClientDeathRecipient implements IBinder.DeathRecipient {
        private String mPackageName;

        ClientDeathRecipient(String packageName) {
            mPackageName = packageName;
        }

        public void binderDied() {
            if (DBG) {
                Slog.d(TAG, "Binder is dead - unregister " + mPackageName);
            }

            for (Map.Entry<IBinder, ClientDeathRecipient> entry : mBleApps.entrySet()) {
                IBinder token = entry.getKey();
                ClientDeathRecipient deathRec = entry.getValue();
                if (deathRec.equals(this)) {
                    updateBleAppCount(token, false, mPackageName);
                    break;
                }
            }
        }

        public String getPackageName() {
            return mPackageName;
        }
    }

    @Override
    public boolean isBleScanAlwaysAvailable() {
        if (isAirplaneModeOn() && !mEnable) {
            return false;
        }
        try {
            return Settings.Global.getInt(mContentResolver,
                    Settings.Global.BLE_SCAN_ALWAYS_AVAILABLE) != 0;
        } catch (SettingNotFoundException e) {
        }
        return false;
    }

    // Monitor change of BLE scan only mode settings.
    private void registerForBleScanModeChange() {
        ContentObserver contentObserver = new ContentObserver(null) {
            @Override
            public void onChange(boolean selfChange) {
                if (isBleScanAlwaysAvailable()) {
                    // Nothing to do
                    return;
                }
                // BLE scan is not available.
                disableBleScanMode();
                clearBleApps();
                try {
                    mBluetoothLock.readLock().lock();
                    if (mBluetooth != null) {
                        addActiveLog(BluetoothProtoEnums.ENABLE_DISABLE_REASON_APPLICATION_REQUEST,
                                mContext.getPackageName(), false);
                        mBluetooth.onBrEdrDown();
                    }
                } catch (RemoteException e) {
                    Slog.e(TAG, "error when disabling bluetooth", e);
                } finally {
                    mBluetoothLock.readLock().unlock();
                }
            }
        };

        mContentResolver.registerContentObserver(
                Settings.Global.getUriFor(Settings.Global.BLE_SCAN_ALWAYS_AVAILABLE), false,
                contentObserver);
    }

    // Disable ble scan only mode.
    private void disableBleScanMode() {
        try {
            mBluetoothLock.writeLock().lock();
            if (mBluetooth != null && (mBluetooth.getState() != BluetoothAdapter.STATE_ON) && (!isBluetoothPersistedStateOnBluetooth())) {
                if (DBG) {
                    Slog.d(TAG, "Reseting the mEnable flag for clean disable");
                }
                mEnable = false;
            }
        } catch (RemoteException e) {
            Slog.e(TAG, "getState()", e);
        } finally {
            mBluetoothLock.writeLock().unlock();
        }
    }

    public int updateBleAppCount(IBinder token, boolean enable, String packageName) {
        ClientDeathRecipient r = mBleApps.get(token);
        int st = BluetoothAdapter.STATE_OFF;
        if (r == null && enable) {
            ClientDeathRecipient deathRec = new ClientDeathRecipient(packageName);
            try {
                token.linkToDeath(deathRec, 0);
            } catch (RemoteException ex) {
                throw new IllegalArgumentException("BLE app (" + packageName + ") already dead!");
            }
            mBleApps.put(token, deathRec);
            if (DBG) {
                Slog.d(TAG, "Registered for death of " + packageName);
            }
        } else if (!enable && r != null) {
            // Unregister death recipient as the app goes away.
            token.unlinkToDeath(r, 0);
            mBleApps.remove(token);
            if (DBG) {
                Slog.d(TAG, "Unregistered for death of " + packageName);
            }
        }
        int appCount = mBleApps.size();
        if (DBG) {
            Slog.d(TAG, appCount + " registered Ble Apps");
        }
        if (appCount == 0 && mEnable) {
            disableBleScanMode();
        }
        if(appCount == 0) {
            try {
                mBluetoothLock.readLock().lock();
                if (mBluetooth != null) {
                    st = mBluetooth.getState();
                }
                if (!mEnableExternal || (st == BluetoothAdapter.STATE_BLE_ON)) {
                    if (DBG) Slog.d(TAG, "Move to BT state OFF");
                    sendBrEdrDownCallback();
                    mEnableExternal = false;
                }
            } catch (RemoteException e) {
                Slog.e(TAG, "", e);
            } finally {
                mBluetoothLock.readLock().unlock();
            }
        }
        return appCount;
    }

    // Clear all apps using BLE scan only mode.
    private void clearBleApps() {
        mBleApps.clear();
    }

    /** @hide */
    public boolean isBleAppPresent() {
        if (DBG) {
            Slog.d(TAG, "isBleAppPresent() count: " + mBleApps.size());
        }
        return mBleApps.size() > 0;
    }

    /**
     * Call IBluetooth.onLeServiceUp() to continue if Bluetooth should be on.
     */
    private void continueFromBleOnState() {
        if (DBG) {
            Slog.d(TAG, "continueFromBleOnState()");
        }
        try {
            mBluetoothLock.readLock().lock();
            if (mBluetooth == null) {
                Slog.e(TAG, "onBluetoothServiceUp: mBluetooth is null!");
                return;
            }
            int st = mBluetooth.getState();
            if (st != BluetoothAdapter.STATE_BLE_ON) {
                if (DBG) Slog.v(TAG, "onBluetoothServiceUp: state isn't BLE_ON: " +
                         BluetoothAdapter.nameForState(st));
                return;
            }
            if (isBluetoothPersistedStateOnBluetooth() || !isBleAppPresent()) {
                // This triggers transition to STATE_ON
                mBluetooth.onLeServiceUp();
                persistBluetoothSetting(BLUETOOTH_ON_BLUETOOTH);
            }
        } catch (RemoteException e) {
            Slog.e(TAG, "Unable to call onServiceUp", e);
        } finally {
            mBluetoothLock.readLock().unlock();
        }
    }

    /**
     * Inform BluetoothAdapter instances that BREDR part is down
     * and turn off all service and stack if no LE app needs it
     */
    private void sendBrEdrDownCallback() {
        if (DBG) {
            Slog.d(TAG, "Calling sendBrEdrDownCallback callbacks");
        }

        if (mBluetooth == null) {
            Slog.w(TAG, "Bluetooth handle is null");
            return;
        }

        if (isBleAppPresent()) {
            // Need to stay at BLE ON. Disconnect all Gatt connections
            try {
                mBluetoothGatt.unregAll();
            } catch (RemoteException e) {
                Slog.e(TAG, "Unable to disconnect all apps.", e);
            }
        } else {
            try {
                mBluetoothLock.readLock().lock();
                if (mBluetooth != null) {
                    mBluetooth.onBrEdrDown();
                }
            } catch (RemoteException e) {
                Slog.e(TAG, "Call to onBrEdrDown() failed.", e);
            } finally {
                mBluetoothLock.readLock().unlock();
            }
        }

    }

    public boolean enableNoAutoConnect(String packageName) {
        if (isBluetoothDisallowed()) {
            if (DBG) {
                Slog.d(TAG, "enableNoAutoConnect(): not enabling - bluetooth disallowed");
            }
            return false;
        }

        mContext.enforceCallingOrSelfPermission(BLUETOOTH_ADMIN_PERM,
                "Need BLUETOOTH ADMIN permission");

        if (DBG) {
            Slog.d(TAG, "enableNoAutoConnect():  mBluetooth =" + mBluetooth + " mBinding = "
                    + mBinding);
        }
        int callingAppId = UserHandle.getAppId(Binder.getCallingUid());

        if (callingAppId != Process.NFC_UID) {
            throw new SecurityException("no permission to enable Bluetooth quietly");
        }

        synchronized (mReceiver) {
            mQuietEnableExternal = true;
            mEnableExternal = true;
            sendEnableMsg(true,
                    BluetoothProtoEnums.ENABLE_DISABLE_REASON_APPLICATION_REQUEST, packageName);
        }
        return true;
    }

    public boolean enable(String packageName) throws RemoteException {
        final int callingUid = Binder.getCallingUid();
        final boolean callerSystem = UserHandle.getAppId(callingUid) == Process.SYSTEM_UID;

        if (isBluetoothDisallowed()) {
            if (DBG) {
                Slog.d(TAG, "enable(): not enabling - bluetooth disallowed");
            }
            return false;
        }

        if (!callerSystem) {
            if (!checkIfCallerIsForegroundUser()) {
                Slog.w(TAG, "enable(): not allowed for non-active and non system user");
                return false;
            }

            mContext.enforceCallingOrSelfPermission(BLUETOOTH_ADMIN_PERM,
                    "Need BLUETOOTH ADMIN permission");

            if (!isEnabled() && mWirelessConsentRequired && startConsentUiIfNeeded(packageName,
                    callingUid, BluetoothAdapter.ACTION_REQUEST_ENABLE)) {
                return false;
            }
        }

        if (DBG) {
            Slog.d(TAG, "enable(" + packageName + "):  mBluetooth =" + mBluetooth + " mBinding = "
                    + mBinding + " mState = " + BluetoothAdapter.nameForState(mState));
        }

        synchronized (mReceiver) {
            mQuietEnableExternal = false;
            mEnableExternal = true;
            // waive WRITE_SECURE_SETTINGS permission check
            sendEnableMsg(false,
                    BluetoothProtoEnums.ENABLE_DISABLE_REASON_APPLICATION_REQUEST, packageName);
        }
        if (DBG) {
            Slog.d(TAG, "enable returning");
        }
        return true;
    }

    public boolean disable(String packageName, boolean persist) throws RemoteException {
        final int callingUid = Binder.getCallingUid();
        final boolean callerSystem = UserHandle.getAppId(callingUid) == Process.SYSTEM_UID;

        if (!callerSystem) {
            if (!checkIfCallerIsForegroundUser()) {
                Slog.w(TAG, "disable(): not allowed for non-active and non system user");
                return false;
            }

            mContext.enforceCallingOrSelfPermission(BLUETOOTH_ADMIN_PERM,
                    "Need BLUETOOTH ADMIN permission");

            if (isEnabled() && mWirelessConsentRequired && startConsentUiIfNeeded(packageName,
                    callingUid, BluetoothAdapter.ACTION_REQUEST_DISABLE)) {
                return false;
            }
        }

        if (DBG) {
            Slog.d(TAG, "disable(): mBluetooth = " + mBluetooth + " mBinding = " + mBinding);
        }

        synchronized (mReceiver) {
            if (persist) {
                persistBluetoothSetting(BLUETOOTH_OFF);
                mEnableExternal = false;
                sendDisableMsg(BluetoothProtoEnums.ENABLE_DISABLE_REASON_APPLICATION_REQUEST,
                    packageName);
            } else {
                /* It means disable is called by shutdown thread */
                synchronized (this) {
                    clearBleApps();
                }

                try {
                    mBluetoothLock.readLock().lock();
                    mEnableExternal = false;
                    if (mBluetooth != null) {
                        if(mBluetooth.getState() == BluetoothAdapter.STATE_BLE_ON) {
                            mEnable = false;
                            mBluetooth.onBrEdrDown();
                        } else {
                            sendDisableMsg(BluetoothProtoEnums.ENABLE_DISABLE_REASON_SYSTEM_BOOT,
                                    packageName);
                        }
                    }
                } catch (RemoteException e) {
                    Slog.e(TAG, "Unable to initiate disable", e);
                } finally {
                    mBluetoothLock.readLock().unlock();
                }
            }
        }
        return true;
    }

    private boolean startConsentUiIfNeeded(String packageName,
            int callingUid, String intentAction) throws RemoteException {
        if (checkBluetoothPermissionWhenWirelessConsentRequired()) {
            return false;
        }
        try {
            // Validate the package only if we are going to use it
            ApplicationInfo applicationInfo = mContext.getPackageManager()
                    .getApplicationInfoAsUser(packageName,
                            PackageManager.MATCH_DEBUG_TRIAGED_MISSING,
                            UserHandle.getUserId(callingUid));
            if (applicationInfo.uid != callingUid) {
                throw new SecurityException("Package " + packageName
                        + " not in uid " + callingUid);
            }

            Intent intent = new Intent(intentAction);
            intent.putExtra(Intent.EXTRA_PACKAGE_NAME, packageName);
            intent.setFlags(
                    Intent.FLAG_ACTIVITY_NEW_TASK | Intent.FLAG_ACTIVITY_EXCLUDE_FROM_RECENTS);
            try {
                mContext.startActivity(intent);
            } catch (ActivityNotFoundException e) {
                // Shouldn't happen
                Slog.e(TAG, "Intent to handle action " + intentAction + " missing");
                return false;
            }
            return true;
        } catch (PackageManager.NameNotFoundException e) {
            throw new RemoteException(e.getMessage());
        }
    }

    /**
     * Check if the caller must still pass permission check or if the caller is exempted
     * from the consent UI via the MANAGE_BLUETOOTH_WHEN_WIRELESS_CONSENT_REQUIRED check.
     *
     * Commands from some callers may be exempted from triggering the consent UI when
     * enabling bluetooth. This exemption is checked via the
     * MANAGE_BLUETOOTH_WHEN_WIRELESS_CONSENT_REQUIRED and allows calls to skip
     * the consent UI where it may otherwise be required.
     *
     * @hide
     */
    private boolean checkBluetoothPermissionWhenWirelessConsentRequired() {
        int result = mContext.checkCallingPermission(
                android.Manifest.permission.MANAGE_BLUETOOTH_WHEN_WIRELESS_CONSENT_REQUIRED);
        return result == PackageManager.PERMISSION_GRANTED;
    }

    public void unbindAndFinish() {
        if (DBG) {
            Slog.d(TAG, "unbindAndFinish(): " + mBluetooth + " mBinding = " + mBinding
                    + " mUnbinding = " + mUnbinding);
        }

        try {
            mBluetoothLock.writeLock().lock();
            if (mUnbinding) {
                return;
            }
            mUnbinding = true;
            mHandler.removeMessages(MESSAGE_BLUETOOTH_STATE_CHANGE);
            mHandler.removeMessages(MESSAGE_BIND_PROFILE_SERVICE);
            if (mBluetooth != null) {
                //Unregister callback object
                try {
                    mBluetooth.unregisterCallback(mBluetoothCallback);
                } catch (RemoteException re) {
                    Slog.e(TAG, "Unable to unregister BluetoothCallback", re);
                }
                mBluetoothBinder = null;
                mBluetooth = null;
                mContext.unbindService(mConnection);
                mUnbinding = false;
                mBinding = false;
            } else {
                mUnbinding = false;
            }
            mBluetoothGatt = null;
        } finally {
            mBluetoothLock.writeLock().unlock();
        }
    }

    public IBluetoothGatt getBluetoothGatt() {
        // sync protection
        return mBluetoothGatt;
    }

    @Override
    public boolean bindBluetoothProfileService(int bluetoothProfile,
            IBluetoothProfileServiceConnection proxy) {
        try {
            mBluetoothLock.writeLock().lock();
            if (!mEnable ||
                (mBluetooth != null && (mBluetooth.getState() != BluetoothAdapter.STATE_ON) &&
                (mBluetooth.getState() != BluetoothAdapter.STATE_TURNING_ON))) {
                if (DBG) {
                   Slog.d(TAG, "Trying to bind to profile: " + bluetoothProfile +
                           ", while Bluetooth was disabled");
                }
                return false;
            }
        } catch (RemoteException e) {
            Slog.e(TAG, "getState()", e);
        } finally {
            mBluetoothLock.writeLock().unlock();
        }
        synchronized (mProfileServices) {
            ProfileServiceConnections psc = mProfileServices.get(new Integer(bluetoothProfile));
            if (psc == null) {
                if (DBG) {
                    Slog.d(TAG, "Creating new ProfileServiceConnections object for" + " profile: "
                            + bluetoothProfile);
                }

                if (bluetoothProfile != BluetoothProfile.HEADSET) {
                    return false;
                }

                Intent intent = new Intent(IBluetoothHeadset.class.getName());
                psc = new ProfileServiceConnections(intent);
                if (!psc.bindService()) {
                    return false;
                }

                mProfileServices.put(new Integer(bluetoothProfile), psc);
            }
        }

        // Introducing a delay to give the client app time to prepare
        Message addProxyMsg = mHandler.obtainMessage(MESSAGE_ADD_PROXY_DELAYED);
        addProxyMsg.arg1 = bluetoothProfile;
        addProxyMsg.obj = proxy;
        mHandler.sendMessageDelayed(addProxyMsg, ADD_PROXY_DELAY_MS);
        return true;
    }

    @Override
    public void unbindBluetoothProfileService(int bluetoothProfile,
            IBluetoothProfileServiceConnection proxy) {
        synchronized (mProfileServices) {
            ProfileServiceConnections psc = mProfileServices.get(new Integer(bluetoothProfile));
            if (psc == null) {
                return;
            }
            psc.removeProxy(proxy);
        }
    }

    private void unbindAllBluetoothProfileServices() {
        synchronized (mProfileServices) {
            for (Integer i : mProfileServices.keySet()) {
                ProfileServiceConnections psc = mProfileServices.get(i);
                try {
                    mContext.unbindService(psc);
                } catch (IllegalArgumentException e) {
                    Slog.e(TAG, "Unable to unbind service with intent: " + psc.mIntent, e);
                }
                psc.removeAllProxies();
            }
            mProfileServices.clear();
        }
    }

    /**
     * Send enable message and set adapter name and address. Called when the boot phase becomes
     * PHASE_SYSTEM_SERVICES_READY.
     */
    public void handleOnBootPhase() {
        if (DBG) {
            Slog.d(TAG, "Bluetooth boot completed");
        }
        UserManagerInternal userManagerInternal =
                LocalServices.getService(UserManagerInternal.class);
        userManagerInternal.addUserRestrictionsListener(mUserRestrictionsListener);
        final boolean isBluetoothDisallowed = isBluetoothDisallowed();
        if (isBluetoothDisallowed) {
            return;
        }
        if (mEnableExternal && isBluetoothPersistedStateOnBluetooth()) {
            if (DBG) {
                Slog.d(TAG, "Auto-enabling Bluetooth.");
            }
            sendEnableMsg(mQuietEnableExternal,
                    BluetoothProtoEnums.ENABLE_DISABLE_REASON_SYSTEM_BOOT,
                    mContext.getPackageName());
        } else if (!isNameAndAddressSet()) {
            if (DBG) {
                Slog.d(TAG, "Getting adapter name and address");
            }
            Message getMsg = mHandler.obtainMessage(MESSAGE_GET_NAME_AND_ADDRESS);
            mHandler.sendMessage(getMsg);
        }
    }

    /**
     * Called when switching to a different foreground user.
     */
    public void handleOnSwitchUser(int userHandle) {
        if (DBG) {
            Slog.d(TAG, "User " + userHandle + " switched");
        }
        mHandler.obtainMessage(MESSAGE_USER_SWITCHED, userHandle, 0).sendToTarget();
    }

    /**
     * Called when user is unlocked.
     */
    public void handleOnUnlockUser(int userHandle) {
        if (DBG) {
            Slog.d(TAG, "User " + userHandle + " unlocked");
        }
        mHandler.obtainMessage(MESSAGE_USER_UNLOCKED, userHandle, 0).sendToTarget();
    }

    /**
     * This class manages the clients connected to a given ProfileService
     * and maintains the connection with that service.
     */
    private final class ProfileServiceConnections
            implements ServiceConnection, IBinder.DeathRecipient {
        final RemoteCallbackList<IBluetoothProfileServiceConnection> mProxies =
                new RemoteCallbackList<IBluetoothProfileServiceConnection>();
        IBinder mService;
        ComponentName mClassName;
        Intent mIntent;
        boolean mInvokingProxyCallbacks = false;

        ProfileServiceConnections(Intent intent) {
            mService = null;
            mClassName = null;
            mIntent = intent;
        }

        private boolean bindService() {
            int state = BluetoothAdapter.STATE_OFF;
            try {
                mBluetoothLock.readLock().lock();
                if (mBluetooth != null) {
                    state = mBluetooth.getState();
                }
            } catch (RemoteException e) {
                Slog.e(TAG, "Unable to call getState", e);
                return false;
            } finally {
                mBluetoothLock.readLock().unlock();
            }

            if (!mEnable || state != BluetoothAdapter.STATE_ON) {
                if (DBG) {
                    Slog.d(TAG, "Unable to bindService while Bluetooth is disabled");
                }
                return false;
            }

            if (mIntent != null && mService == null && doBind(mIntent, this, 0,
                    UserHandle.CURRENT_OR_SELF)) {
                Message msg = mHandler.obtainMessage(MESSAGE_BIND_PROFILE_SERVICE);
                msg.obj = this;
                mHandler.sendMessageDelayed(msg, TIMEOUT_BIND_MS);
                return true;
            }
            Slog.w(TAG, "Unable to bind with intent: " + mIntent);
            return false;
        }

        private void addProxy(IBluetoothProfileServiceConnection proxy) {
            mProxies.register(proxy);
            if (mService != null) {
                try {
                    proxy.onServiceConnected(mClassName, mService);
                } catch (RemoteException e) {
                    Slog.e(TAG, "Unable to connect to proxy", e);
                }
            } else {
                if (!mHandler.hasMessages(MESSAGE_BIND_PROFILE_SERVICE, this)) {
                    Message msg = mHandler.obtainMessage(MESSAGE_BIND_PROFILE_SERVICE);
                    msg.obj = this;
                    mHandler.sendMessage(msg);
                }
            }
        }

        private void removeProxy(IBluetoothProfileServiceConnection proxy) {
            if (proxy != null) {
                if (mProxies.unregister(proxy)) {
                    try {
                        proxy.onServiceDisconnected(mClassName);
                    } catch (RemoteException e) {
                        Slog.e(TAG, "Unable to disconnect proxy", e);
                    }
                }
            } else {
                Slog.w(TAG, "Trying to remove a null proxy");
            }
        }

        private void removeAllProxies() {
            onServiceDisconnected(mClassName);
            mProxies.kill();
        }

        @Override
        public void onServiceConnected(ComponentName className, IBinder service) {
            // remove timeout message
            mHandler.removeMessages(MESSAGE_BIND_PROFILE_SERVICE, this);
            mService = service;
            mClassName = className;
            try {
                mService.linkToDeath(this, 0);
            } catch (RemoteException e) {
                Slog.e(TAG, "Unable to linkToDeath", e);
            }

            if (mInvokingProxyCallbacks) {
                Slog.e(TAG, "Proxy callbacks already in progress.");
                return;
            }
            mInvokingProxyCallbacks = true;

            final int n = mProxies.beginBroadcast();
            try {
                for (int i = 0; i < n; i++) {
                    try {
                        mProxies.getBroadcastItem(i).onServiceConnected(className, service);
                    } catch (RemoteException e) {
                        Slog.e(TAG, "Unable to connect to proxy", e);
                    }
                }
            } finally {
                mProxies.finishBroadcast();
                mInvokingProxyCallbacks = false;
            }
        }

        @Override
        public void onServiceDisconnected(ComponentName className) {
            if (mService == null) return;
            try {
                mService.unlinkToDeath(this, 0);
            } catch (NoSuchElementException e) {
                Slog.e(TAG, "Unable to unlinkToDeath", e);
            }
<<<<<<< HEAD

=======
            try {
                mService.unlinkToDeath(this, 0);
            } catch (NoSuchElementException e) {
                Log.e(TAG, "error unlinking to death", e);
            }
>>>>>>> de843449
            mService = null;
            mClassName = null;

            if (mInvokingProxyCallbacks) {
                Slog.e(TAG, "Proxy callbacks already in progress.");
                return;
            }
            mInvokingProxyCallbacks = true;

            final int n = mProxies.beginBroadcast();
            try {
                for (int i = 0; i < n; i++) {
                    try {
                        mProxies.getBroadcastItem(i).onServiceDisconnected(className);
                    } catch (RemoteException e) {
                        Slog.e(TAG, "Unable to disconnect from proxy", e);
                    }
                }
            } finally {
                mProxies.finishBroadcast();
                mInvokingProxyCallbacks = false;
            }
        }

        @Override
        public void binderDied() {
            if (DBG) {
                Slog.w(TAG, "Profile service for profile: " + mClassName + " died.");
            }
            onServiceDisconnected(mClassName);
            // Trigger rebind
            Message msg = mHandler.obtainMessage(MESSAGE_BIND_PROFILE_SERVICE);
            msg.obj = this;
            mHandler.sendMessageDelayed(msg, TIMEOUT_BIND_MS);
        }
    }

    private void sendBluetoothStateCallback(boolean isUp) {
        try {
            int n = mStateChangeCallbacks.beginBroadcast();
            if (DBG) {
                Slog.d(TAG, "Broadcasting onBluetoothStateChange(" + isUp + ") to " + n
                        + " receivers.");
            }
            for (int i = 0; i < n; i++) {
                try {
                    mStateChangeCallbacks.getBroadcastItem(i).onBluetoothStateChange(isUp);
                } catch (RemoteException e) {
                    Slog.e(TAG, "Unable to call onBluetoothStateChange() on callback #" + i, e);
                }
            }
        } finally {
            mStateChangeCallbacks.finishBroadcast();
        }
    }

    /**
     * Inform BluetoothAdapter instances that Adapter service is up
     */
    private void sendBluetoothServiceUpCallback() {
        try {
            int n = mCallbacks.beginBroadcast();
            Slog.d(TAG, "Broadcasting onBluetoothServiceUp() to " + n + " receivers.");
            for (int i = 0; i < n; i++) {
                try {
                    mCallbacks.getBroadcastItem(i).onBluetoothServiceUp(mBluetooth);
                } catch (RemoteException e) {
                    Slog.e(TAG, "Unable to call onBluetoothServiceUp() on callback #" + i, e);
                }
            }
        } finally {
            mCallbacks.finishBroadcast();
        }
    }

    /**
     * Inform BluetoothAdapter instances that Adapter service is down
     */
    private void sendBluetoothServiceDownCallback() {
        try {
            int n = mCallbacks.beginBroadcast();
            Slog.d(TAG, "Broadcasting onBluetoothServiceDown() to " + n + " receivers.");
            for (int i = 0; i < n; i++) {
                try {
                    mCallbacks.getBroadcastItem(i).onBluetoothServiceDown();
                } catch (RemoteException e) {
                    Slog.e(TAG, "Unable to call onBluetoothServiceDown() on callback #" + i, e);
                }
            }
        } finally {
            mCallbacks.finishBroadcast();
        }
    }

    public String getAddress() {
        mContext.enforceCallingOrSelfPermission(BLUETOOTH_PERM, "Need BLUETOOTH permission");

        if ((Binder.getCallingUid() != Process.SYSTEM_UID) && (!checkIfCallerIsForegroundUser())) {
            Slog.w(TAG, "getAddress(): not allowed for non-active and non system user");
            return null;
        }

        if (mContext.checkCallingOrSelfPermission(Manifest.permission.LOCAL_MAC_ADDRESS)
                != PackageManager.PERMISSION_GRANTED) {
            return BluetoothAdapter.DEFAULT_MAC_ADDRESS;
        }

        try {
            mBluetoothLock.readLock().lock();
            if (mBluetooth != null) {
                return mBluetooth.getAddress();
            }
        } catch (RemoteException e) {
            Slog.e(TAG,
                    "getAddress(): Unable to retrieve address remotely. Returning cached address",
                    e);
        } finally {
            mBluetoothLock.readLock().unlock();
        }

        // mAddress is accessed from outside.
        // It is alright without a lock. Here, bluetooth is off, no other thread is
        // changing mAddress
        return mAddress;
    }

    public String getName() {
        mContext.enforceCallingOrSelfPermission(BLUETOOTH_PERM, "Need BLUETOOTH permission");

        if ((Binder.getCallingUid() != Process.SYSTEM_UID) && (!checkIfCallerIsForegroundUser())) {
            Slog.w(TAG, "getName(): not allowed for non-active and non system user");
            return null;
        }

        try {
            mBluetoothLock.readLock().lock();
            if (mBluetooth != null) {
                return mBluetooth.getName();
            }
        } catch (RemoteException e) {
            Slog.e(TAG, "getName(): Unable to retrieve name remotely. Returning cached name", e);
        } finally {
            mBluetoothLock.readLock().unlock();
        }

        // mName is accessed from outside.
        // It alright without a lock. Here, bluetooth is off, no other thread is
        // changing mName
        return mName;
    }

    public boolean factoryReset() {
        final int callingUid = Binder.getCallingUid();
        final boolean callerSystem = UserHandle.getAppId(callingUid) == Process.SYSTEM_UID;

        if (!callerSystem) {
            if (!checkIfCallerIsForegroundUser()) {
                Slog.w(TAG, "factoryReset(): not allowed for non-active and non system user");
                return false;
            }

            mContext.enforceCallingOrSelfPermission(
                   BLUETOOTH_PRIVILEGED_PERM, "Need BLUETOOTH PRIVILEGED permission");
        }

        try {
            if (mBluetooth != null) {
                // Clear registered LE apps to force shut-off
                clearBleApps();
                return mBluetooth.factoryReset();
            }
        } catch (RemoteException e) {
            Slog.e(TAG, "factoryReset(): Unable to do factoryReset.", e);
            return false;
        }
        return true;
    }

    private class BluetoothServiceConnection implements ServiceConnection {
        public void onServiceConnected(ComponentName componentName, IBinder service) {
            String name = componentName.getClassName();
            if (DBG) {
                Slog.d(TAG, "BluetoothServiceConnection: " + name);
            }
            Message msg = mHandler.obtainMessage(MESSAGE_BLUETOOTH_SERVICE_CONNECTED);
            if (name.equals("com.android.bluetooth.btservice.AdapterService")) {
                msg.arg1 = SERVICE_IBLUETOOTH;
            } else if (name.equals("com.android.bluetooth.gatt.GattService")) {
                msg.arg1 = SERVICE_IBLUETOOTHGATT;
            } else {
                Slog.e(TAG, "Unknown service connected: " + name);
                return;
            }
            msg.obj = service;
            mHandler.sendMessage(msg);
        }

        public void onServiceDisconnected(ComponentName componentName) {
            // Called if we unexpectedly disconnect.
            String name = componentName.getClassName();
            if (DBG) {
                Slog.d(TAG, "BluetoothServiceConnection, disconnected: " + name);
            }
            Message msg = mHandler.obtainMessage(MESSAGE_BLUETOOTH_SERVICE_DISCONNECTED);
            if (name.equals("com.android.bluetooth.btservice.AdapterService")) {
                msg.arg1 = SERVICE_IBLUETOOTH;
            } else if (name.equals("com.android.bluetooth.gatt.GattService")) {
                msg.arg1 = SERVICE_IBLUETOOTHGATT;
            } else {
                Slog.e(TAG, "Unknown service disconnected: " + name);
                return;
            }
            mHandler.sendMessage(msg);
        }
    }

    private BluetoothServiceConnection mConnection = new BluetoothServiceConnection();

    private class BluetoothHandler extends Handler {
        boolean mGetNameAddressOnly = false;

        BluetoothHandler(Looper looper) {
            super(looper);
        }

        @Override
        public void handleMessage(Message msg) {
            switch (msg.what) {
                case MESSAGE_GET_NAME_AND_ADDRESS:
                    if (DBG) {
                        Slog.d(TAG, "MESSAGE_GET_NAME_AND_ADDRESS");
                    }
                    try {
                        mBluetoothLock.writeLock().lock();
                        if ((mBluetooth == null) && (!mBinding)) {
                            if (DBG) {
                                Slog.d(TAG, "Binding to service to get name and address");
                            }
                            mGetNameAddressOnly = true;
                            Message timeoutMsg = mHandler.obtainMessage(MESSAGE_TIMEOUT_BIND);
                            mHandler.sendMessageDelayed(timeoutMsg, TIMEOUT_BIND_MS);
                            Intent i = new Intent(IBluetooth.class.getName());
                            if (!doBind(i, mConnection,
                                    Context.BIND_AUTO_CREATE | Context.BIND_IMPORTANT,
                                    UserHandle.CURRENT)) {
                                mHandler.removeMessages(MESSAGE_TIMEOUT_BIND);
                            } else {
                                mBinding = true;
                            }
                        } else if (mBluetooth != null) {
                            try {
                                storeNameAndAddress(mBluetooth.getName(), mBluetooth.getAddress());
                            } catch (RemoteException re) {
                                Slog.e(TAG, "Unable to grab names", re);
                            }
                            if (mGetNameAddressOnly && !mEnable) {
                                unbindAndFinish();
                            }
                            mGetNameAddressOnly = false;
                        }
                    } finally {
                        mBluetoothLock.writeLock().unlock();
                    }
                    break;

                case MESSAGE_ENABLE:
                    if (DBG) {
                        Slog.d(TAG, "MESSAGE_ENABLE(" + msg.arg1 + "): mBluetooth = " + mBluetooth);
                    }
                    mHandler.removeMessages(MESSAGE_RESTART_BLUETOOTH_SERVICE);
                    mEnable = true;

                    // Use service interface to get the exact state
                    try {
                        mBluetoothLock.readLock().lock();
                        if (mBluetooth != null) {
                            int state = mBluetooth.getState();
                            if (state == BluetoothAdapter.STATE_BLE_ON) {
                                Slog.w(TAG, "BT Enable in BLE_ON State, going to ON");
                                mBluetooth.onLeServiceUp();

                                // waive WRITE_SECURE_SETTINGS permission check
                                long callingIdentity = Binder.clearCallingIdentity();
                                persistBluetoothSetting(BLUETOOTH_ON_BLUETOOTH);
                                Binder.restoreCallingIdentity(callingIdentity);
                                break;
                            }
                        }
                    } catch (RemoteException e) {
                        Slog.e(TAG, "", e);
                    } finally {
                        mBluetoothLock.readLock().unlock();
                    }

                    mQuietEnable = (msg.arg1 == 1);
                    if (mBluetooth == null) {
                        handleEnable(mQuietEnable);
                    } else {
                        //
                        // We need to wait until transitioned to STATE_OFF and
                        // the previous Bluetooth process has exited. The
                        // waiting period has three components:
                        // (a) Wait until the local state is STATE_OFF. This
                        //     is accomplished by "waitForMonitoredOnOff(false, true)".
                        // (b) Wait until the STATE_OFF state is updated to
                        //     all components.
                        // (c) Wait until the Bluetooth process exits, and
                        //     ActivityManager detects it.
                        // The waiting for (b) and (c) is accomplished by
                        // delaying the MESSAGE_RESTART_BLUETOOTH_SERVICE
                        // message. On slower devices, that delay needs to be
                        // on the order of (2 * SERVICE_RESTART_TIME_MS).
                        //
                        // Wait for (a) is required only when Bluetooth is being
                        // turned off.
                        int state;
                        try {
                            state = mBluetooth.getState();
                        } catch (RemoteException e) {
                            Slog.e(TAG, "getState()", e);
                            break;
                        }
                        if(state == BluetoothAdapter.STATE_TURNING_OFF || state == BluetoothAdapter.STATE_BLE_TURNING_OFF)
                            waitForMonitoredOnOff(false, true);
                        Message restartMsg =
                                mHandler.obtainMessage(MESSAGE_RESTART_BLUETOOTH_SERVICE);
                        mHandler.sendMessageDelayed(restartMsg, 2 * SERVICE_RESTART_TIME_MS);
                    }
                    break;

                case MESSAGE_DISABLE:
                    if (DBG) {
                        Slog.d(TAG, "MESSAGE_DISABLE: mBluetooth = " + mBluetooth);
                    }
                    mHandler.removeMessages(MESSAGE_RESTART_BLUETOOTH_SERVICE);
                    if (mEnable && mBluetooth != null) {
                        waitForMonitoredOnOff(true, false);
                        mEnable = false;
                        handleDisable();
                        waitForMonitoredOnOff(false, false);
                    } else {
                        mEnable = false;
                        handleDisable();
                    }
                    break;

                case MESSAGE_RESTORE_USER_SETTING:
                    if ((msg.arg1 == RESTORE_SETTING_TO_OFF) && mEnable) {
                        if (DBG) {
                            Slog.d(TAG, "Restore Bluetooth state to disabled");
                        }
                        persistBluetoothSetting(BLUETOOTH_OFF);
                        mEnableExternal = false;
                        sendDisableMsg(
                                BluetoothProtoEnums.ENABLE_DISABLE_REASON_RESTORE_USER_SETTING,
                                mContext.getPackageName());
                    } else if ((msg.arg1 == RESTORE_SETTING_TO_ON) && !mEnable) {
                        if (DBG) {
                            Slog.d(TAG, "Restore Bluetooth state to enabled");
                        }
                        mQuietEnableExternal = false;
                        mEnableExternal = true;
                        // waive WRITE_SECURE_SETTINGS permission check
                        sendEnableMsg(false,
                                BluetoothProtoEnums.ENABLE_DISABLE_REASON_RESTORE_USER_SETTING,
                                mContext.getPackageName());
                    }
                    break;

                case MESSAGE_REGISTER_ADAPTER: {
                    IBluetoothManagerCallback callback = (IBluetoothManagerCallback) msg.obj;
                    mCallbacks.register(callback);
                    break;
                }
                case MESSAGE_UNREGISTER_ADAPTER: {
                    IBluetoothManagerCallback callback = (IBluetoothManagerCallback) msg.obj;
                    mCallbacks.unregister(callback);
                    break;
                }
                case MESSAGE_REGISTER_STATE_CHANGE_CALLBACK: {
                    IBluetoothStateChangeCallback callback =
                            (IBluetoothStateChangeCallback) msg.obj;
                    mStateChangeCallbacks.register(callback);
                    break;
                }
                case MESSAGE_UNREGISTER_STATE_CHANGE_CALLBACK: {
                    IBluetoothStateChangeCallback callback =
                            (IBluetoothStateChangeCallback) msg.obj;
                    mStateChangeCallbacks.unregister(callback);
                    break;
                }
                case MESSAGE_ADD_PROXY_DELAYED: {
                    ProfileServiceConnections psc = mProfileServices.get(msg.arg1);
                    if (psc == null) {
                        break;
                    }
                    IBluetoothProfileServiceConnection proxy =
                            (IBluetoothProfileServiceConnection) msg.obj;
                    psc.addProxy(proxy);
                    break;
                }
                case MESSAGE_BIND_PROFILE_SERVICE: {
                    ProfileServiceConnections psc = (ProfileServiceConnections) msg.obj;
                    removeMessages(MESSAGE_BIND_PROFILE_SERVICE, msg.obj);
                    if (psc == null) {
                        break;
                    }
                    psc.bindService();
                    break;
                }
                case MESSAGE_BLUETOOTH_SERVICE_CONNECTED: {
                    if (DBG) {
                        Slog.d(TAG, "MESSAGE_BLUETOOTH_SERVICE_CONNECTED: " + msg.arg1);
                    }

                    IBinder service = (IBinder) msg.obj;
                    try {
                        mBluetoothLock.writeLock().lock();
                        if (msg.arg1 == SERVICE_IBLUETOOTHGATT) {
                            mBluetoothGatt =
                                    IBluetoothGatt.Stub.asInterface(Binder.allowBlocking(service));
                            continueFromBleOnState();
                            break;
                        } // else must be SERVICE_IBLUETOOTH

                        //Remove timeout
                        mHandler.removeMessages(MESSAGE_TIMEOUT_BIND);

                        mBinding = false;
                        mBluetoothBinder = service;
                        mBluetooth = IBluetooth.Stub.asInterface(Binder.allowBlocking(service));

                        if (!isNameAndAddressSet()) {
                            Message getMsg = mHandler.obtainMessage(MESSAGE_GET_NAME_AND_ADDRESS);
                            mHandler.sendMessage(getMsg);
                            if (mGetNameAddressOnly) {
                                return;
                            }
                        }

                        //Register callback object
                        try {
                            mBluetooth.registerCallback(mBluetoothCallback);
                        } catch (RemoteException re) {
                            Slog.e(TAG, "Unable to register BluetoothCallback", re);
                        }
                        //Inform BluetoothAdapter instances that service is up
                        sendBluetoothServiceUpCallback();

                        //Do enable request
                        try {
                            if (!mQuietEnable) {
                                if (!mBluetooth.enable()) {
                                    Slog.e(TAG, "IBluetooth.enable() returned false");
                                }
                            } else {
                                if (!mBluetooth.enableNoAutoConnect()) {
                                    Slog.e(TAG, "IBluetooth.enableNoAutoConnect() returned false");
                                }
                            }
                        } catch (RemoteException e) {
                            Slog.e(TAG, "Unable to call enable()", e);
                        }
                    } finally {
                        mBluetoothLock.writeLock().unlock();
                    }

                    if (!mEnable) {
                        waitForMonitoredOnOff(true, false);
                        handleDisable();
                        waitForMonitoredOnOff(false, false);
                    }
                    break;
                }
                case MESSAGE_BLUETOOTH_STATE_CHANGE: {
                    int prevState = msg.arg1;
                    int newState = msg.arg2;
                    if (DBG) {
                        Slog.d(TAG,
                                "MESSAGE_BLUETOOTH_STATE_CHANGE: " + BluetoothAdapter.nameForState(
                                        prevState) + " > " + BluetoothAdapter.nameForState(
                                        newState));
                    }
                    mState = newState;
                    bluetoothStateChangeHandler(prevState, newState);
                    // handle error state transition case from TURNING_ON to OFF
                    // unbind and rebind bluetooth service and enable bluetooth
                    if ((prevState == BluetoothAdapter.STATE_BLE_TURNING_ON) && (newState
                            == BluetoothAdapter.STATE_OFF) && (mBluetooth != null) && mEnable) {
                        recoverBluetoothServiceFromError(false);
                    }
                    if ((prevState == BluetoothAdapter.STATE_TURNING_ON) &&
                            (newState == BluetoothAdapter.STATE_OFF) &&
                            (mBluetooth != null) && mEnable) {
                         persistBluetoothSetting(BLUETOOTH_OFF);
                    }
                    if ((prevState == BluetoothAdapter.STATE_TURNING_ON) &&
                           (newState == BluetoothAdapter.STATE_BLE_ON) &&
                           (mBluetooth != null) && mEnable) {
                        recoverBluetoothServiceFromError(true);
                    }
                    // If we tried to enable BT while BT was in the process of shutting down,
                    // wait for the BT process to fully tear down and then force a restart
                    // here.  This is a bit of a hack (b/29363429).
                    if ((prevState == BluetoothAdapter.STATE_BLE_TURNING_OFF) && (newState
                            == BluetoothAdapter.STATE_OFF)) {
                        if (mEnable) {
                            Slog.d(TAG, "Entering STATE_OFF but mEnabled is true; restarting.");
                            mHandler.removeMessages(MESSAGE_RESTART_BLUETOOTH_SERVICE);
                            waitForMonitoredOnOff(false, true);
                            Message restartMsg =
                                    mHandler.obtainMessage(MESSAGE_RESTART_BLUETOOTH_SERVICE);
                            mHandler.sendMessageDelayed(restartMsg, 2 * SERVICE_RESTART_TIME_MS);
                        }
                    }
                    if (newState == BluetoothAdapter.STATE_ON
                            || newState == BluetoothAdapter.STATE_BLE_ON) {
                        // bluetooth is working, reset the counter
                        if (mErrorRecoveryRetryCounter != 0) {
                            Slog.w(TAG, "bluetooth is recovered from error");
                            mErrorRecoveryRetryCounter = 0;
                        }
                    }
                    break;
                }
                case MESSAGE_BLUETOOTH_SERVICE_DISCONNECTED: {
                    Slog.e(TAG, "MESSAGE_BLUETOOTH_SERVICE_DISCONNECTED(" + msg.arg1 + ")");
                    try {
                        mBluetoothLock.writeLock().lock();
                        if (msg.arg1 == SERVICE_IBLUETOOTH) {
                            // if service is unbinded already, do nothing and return
                            if (mBluetooth == null) {
                                break;
                            }
                            mBluetooth = null;
                        } else if (msg.arg1 == SERVICE_IBLUETOOTHGATT) {
                            mBluetoothGatt = null;
                            break;
                        } else {
                            Slog.e(TAG, "Unknown argument for service disconnect!");
                            break;
                        }
                    } finally {
                        mBluetoothLock.writeLock().unlock();
                    }

                    // log the unexpected crash
                    addCrashLog();
                    addActiveLog(BluetoothProtoEnums.ENABLE_DISABLE_REASON_CRASH,
                            mContext.getPackageName(), false);
                    if (mEnable) {
                        mEnable = false;
                        // Send a Bluetooth Restart message
                        Message restartMsg =
                                mHandler.obtainMessage(MESSAGE_RESTART_BLUETOOTH_SERVICE);
                        mHandler.sendMessageDelayed(restartMsg, SERVICE_RESTART_TIME_MS);
                    }

                    sendBluetoothServiceDownCallback();

                    // Send BT state broadcast to update
                    // the BT icon correctly
                    if ((mState == BluetoothAdapter.STATE_TURNING_ON) || (mState
                            == BluetoothAdapter.STATE_ON)) {
                        bluetoothStateChangeHandler(BluetoothAdapter.STATE_ON,
                                BluetoothAdapter.STATE_TURNING_OFF);
                        mState = BluetoothAdapter.STATE_TURNING_OFF;
                    }
                    if (mState == BluetoothAdapter.STATE_TURNING_OFF) {
                        bluetoothStateChangeHandler(BluetoothAdapter.STATE_TURNING_OFF,
                                BluetoothAdapter.STATE_OFF);
                    }

                    mHandler.removeMessages(MESSAGE_BLUETOOTH_STATE_CHANGE);
                    mState = BluetoothAdapter.STATE_OFF;
                    break;
                }
                case MESSAGE_RESTART_BLUETOOTH_SERVICE: {
                    Slog.d(TAG, "MESSAGE_RESTART_BLUETOOTH_SERVICE");
                    /* Enable without persisting the setting as
                     it doesnt change when IBluetooth
                     service restarts */
                    mEnable = true;
                    addActiveLog(BluetoothProtoEnums.ENABLE_DISABLE_REASON_RESTARTED,
                            mContext.getPackageName(), true);
                    handleEnable(mQuietEnable);
                    break;
                }
                case MESSAGE_TIMEOUT_BIND: {
                    Slog.e(TAG, "MESSAGE_TIMEOUT_BIND");
                    mBluetoothLock.writeLock().lock();
                    mBinding = false;
                    mBluetoothLock.writeLock().unlock();
                    break;
                }
                case MESSAGE_TIMEOUT_UNBIND: {
                    Slog.e(TAG, "MESSAGE_TIMEOUT_UNBIND");
                    mBluetoothLock.writeLock().lock();
                    mUnbinding = false;
                    mBluetoothLock.writeLock().unlock();
                    break;
                }

                case MESSAGE_USER_SWITCHED: {
                    if (DBG) {
                        Slog.d(TAG, "MESSAGE_USER_SWITCHED");
                    }
                    mHandler.removeMessages(MESSAGE_USER_SWITCHED);

                    /* disable and enable BT when detect a user switch */
                    if (mBluetooth != null && isEnabled()) {
                        try {
                            mBluetoothLock.readLock().lock();
                            if (mBluetooth != null) {
                                mBluetooth.unregisterCallback(mBluetoothCallback);
                            }
                        } catch (RemoteException re) {
                            Slog.e(TAG, "Unable to unregister", re);
                        } finally {
                            mBluetoothLock.readLock().unlock();
                        }

                        if (mState == BluetoothAdapter.STATE_TURNING_OFF) {
                            // MESSAGE_USER_SWITCHED happened right after MESSAGE_ENABLE
                            bluetoothStateChangeHandler(mState, BluetoothAdapter.STATE_OFF);
                            mState = BluetoothAdapter.STATE_OFF;
                        }
                        if (mState == BluetoothAdapter.STATE_OFF) {
                            bluetoothStateChangeHandler(mState, BluetoothAdapter.STATE_TURNING_ON);
                            mState = BluetoothAdapter.STATE_TURNING_ON;
                        }

                        waitForMonitoredOnOff(true, false);

                        if (mState == BluetoothAdapter.STATE_TURNING_ON) {
                            bluetoothStateChangeHandler(mState, BluetoothAdapter.STATE_ON);
                        }

                        unbindAllBluetoothProfileServices();
                        // disable
                        addActiveLog(BluetoothProtoEnums.ENABLE_DISABLE_REASON_USER_SWITCH,
                                mContext.getPackageName(), false);

                        clearBleApps();

                        handleDisable();
                        // Pbap service need receive STATE_TURNING_OFF intent to close
                        bluetoothStateChangeHandler(BluetoothAdapter.STATE_ON,
                                BluetoothAdapter.STATE_TURNING_OFF);

                        boolean didDisableTimeout = !waitForMonitoredOnOff(false, true);

                        bluetoothStateChangeHandler(BluetoothAdapter.STATE_TURNING_OFF,
                                BluetoothAdapter.STATE_OFF);
                        sendBluetoothServiceDownCallback();

                        if(!didDisableTimeout) {
                            try {
                                mBluetoothLock.writeLock().lock();
                                if (mBluetooth != null) {
                                    mBluetooth = null;
                                    // Unbind
                                    mContext.unbindService(mConnection);
                                }
                                mBluetoothGatt = null;
                            } finally {
                                mBluetoothLock.writeLock().unlock();
                            }
                        }

                        //
                        // If disabling Bluetooth times out, wait for an
                        // additional amount of time to ensure the process is
                        // shut down completely before attempting to restart.
                        //
                        if (didDisableTimeout) {
                            SystemClock.sleep(3000);
                            mHandler.removeMessages(MESSAGE_BLUETOOTH_SERVICE_DISCONNECTED);
                        } else {
                            SystemClock.sleep(100);
                        }

                        mHandler.removeMessages(MESSAGE_BLUETOOTH_STATE_CHANGE);
                        mState = BluetoothAdapter.STATE_OFF;
                        // enable
                        addActiveLog(BluetoothProtoEnums.ENABLE_DISABLE_REASON_USER_SWITCH,
                                mContext.getPackageName(), true);
                        // mEnable flag could have been reset on disableBLE. Reenable it.
                        mEnable = true;
                        handleEnable(mQuietEnable);
                    } else if (mBinding || mBluetooth != null) {
                        Message userMsg = mHandler.obtainMessage(MESSAGE_USER_SWITCHED);
                        userMsg.arg2 = 1 + msg.arg2;
                        // if user is switched when service is binding retry after a delay
                        mHandler.sendMessageDelayed(userMsg, USER_SWITCHED_TIME_MS);
                        if (DBG) {
                            Slog.d(TAG, "Retry MESSAGE_USER_SWITCHED " + userMsg.arg2);
                        }
                    }
                    break;
                }
                case MESSAGE_USER_UNLOCKED: {
                    if (DBG) {
                        Slog.d(TAG, "MESSAGE_USER_UNLOCKED");
                    }
                    mHandler.removeMessages(MESSAGE_USER_SWITCHED);

                    if (mEnable && !mBinding && (mBluetooth == null)) {
                        // We should be connected, but we gave up for some
                        // reason; maybe the Bluetooth service wasn't encryption
                        // aware, so try binding again.
                        if (DBG) {
                            Slog.d(TAG, "Enabled but not bound; retrying after unlock");
                        }
                        handleEnable(mQuietEnable);
                    }
                }
            }
        }
    }

    private void handleEnable(boolean quietMode) {
        mQuietEnable = quietMode;

        try {
            mBluetoothLock.writeLock().lock();
            if ((mBluetooth == null) && (!mBinding)) {
                //Start bind timeout and bind
                Message timeoutMsg = mHandler.obtainMessage(MESSAGE_TIMEOUT_BIND);
                mHandler.sendMessageDelayed(timeoutMsg, TIMEOUT_BIND_MS);
                Intent i = new Intent(IBluetooth.class.getName());
                if (!doBind(i, mConnection, Context.BIND_AUTO_CREATE | Context.BIND_IMPORTANT,
                        UserHandle.CURRENT)) {
                    mHandler.removeMessages(MESSAGE_TIMEOUT_BIND);
                } else {
                    mBinding = true;
                }
            } else if (mBluetooth != null) {
                //Enable bluetooth
                try {
                    if (!mQuietEnable) {
                        if (!mBluetooth.enable()) {
                            Slog.e(TAG, "IBluetooth.enable() returned false");
                        }
                    } else {
                        if (!mBluetooth.enableNoAutoConnect()) {
                            Slog.e(TAG, "IBluetooth.enableNoAutoConnect() returned false");
                        }
                    }
                } catch (RemoteException e) {
                    Slog.e(TAG, "Unable to call enable()", e);
                }
            }
        } finally {
            mBluetoothLock.writeLock().unlock();
        }
    }

    boolean doBind(Intent intent, ServiceConnection conn, int flags, UserHandle user) {
        ComponentName comp = intent.resolveSystemService(mContext.getPackageManager(), 0);
        intent.setComponent(comp);
        if (comp == null || !mContext.bindServiceAsUser(intent, conn, flags, user)) {
            Slog.e(TAG, "Fail to bind to: " + intent);
            return false;
        }
        return true;
    }

    private void handleDisable() {
        try {
            mBluetoothLock.readLock().lock();
            if (mBluetooth != null) {
                if (DBG) {
                    Slog.d(TAG, "Sending off request.");
                }
                if (!mBluetooth.disable()) {
                    Slog.e(TAG, "IBluetooth.disable() returned false");
                }
            }
        } catch (RemoteException e) {
            Slog.e(TAG, "Unable to call disable()", e);
        } finally {
            mBluetoothLock.readLock().unlock();
        }
    }

    private boolean checkIfCallerIsForegroundUser() {
        int foregroundUser;
        int callingUser = UserHandle.getCallingUserId();
        int callingUid = Binder.getCallingUid();
        long callingIdentity = Binder.clearCallingIdentity();
        UserManager um = (UserManager) mContext.getSystemService(Context.USER_SERVICE);
        UserInfo ui = um.getProfileParent(callingUser);
        int parentUser = (ui != null) ? ui.id : UserHandle.USER_NULL;
        int callingAppId = UserHandle.getAppId(callingUid);
        boolean valid = false;
        try {
            foregroundUser = ActivityManager.getCurrentUser();
            valid = (callingUser == foregroundUser) || parentUser == foregroundUser
                    || callingAppId == Process.NFC_UID || callingAppId == mSystemUiUid;
            if (DBG && !valid) {
                Slog.d(TAG, "checkIfCallerIsForegroundUser: valid=" + valid + " callingUser="
                        + callingUser + " parentUser=" + parentUser + " foregroundUser="
                        + foregroundUser);
            }
        } finally {
            Binder.restoreCallingIdentity(callingIdentity);
        }
        return valid;
    }

    private void sendBleStateChanged(int prevState, int newState) {
        if (DBG) {
            Slog.d(TAG,
                    "Sending BLE State Change: " + BluetoothAdapter.nameForState(prevState) + " > "
                            + BluetoothAdapter.nameForState(newState));
        }
        // Send broadcast message to everyone else
        Intent intent = new Intent(BluetoothAdapter.ACTION_BLE_STATE_CHANGED);
        intent.putExtra(BluetoothAdapter.EXTRA_PREVIOUS_STATE, prevState);
        intent.putExtra(BluetoothAdapter.EXTRA_STATE, newState);
        intent.addFlags(Intent.FLAG_RECEIVER_REGISTERED_ONLY_BEFORE_BOOT);
        intent.setFlags(Intent.FLAG_RECEIVER_FOREGROUND);
        mContext.sendBroadcastAsUser(intent, UserHandle.ALL, BLUETOOTH_PERM);
    }

    private void bluetoothStateChangeHandler(int prevState, int newState) {
        boolean isStandardBroadcast = true;
        if (prevState == newState) { // No change. Nothing to do.
            return;
        }
        // Notify all proxy objects first of adapter state change
        if (newState == BluetoothAdapter.STATE_BLE_ON || newState == BluetoothAdapter.STATE_OFF) {
            boolean intermediate_off = (prevState == BluetoothAdapter.STATE_TURNING_OFF
                    && newState == BluetoothAdapter.STATE_BLE_ON);

            if (newState == BluetoothAdapter.STATE_OFF) {
                // If Bluetooth is off, send service down event to proxy objects, and unbind
                if (DBG) {
                    Slog.d(TAG, "Bluetooth is complete send Service Down");
                }
                sendBluetoothServiceDownCallback();
                unbindAndFinish();
                sendBleStateChanged(prevState, newState);
                // Don't broadcast as it has already been broadcast before
                isStandardBroadcast = false;

            } else if (!intermediate_off) {
                // connect to GattService
                if (DBG) {
                    Slog.d(TAG, "Bluetooth is in LE only mode");
                }
                if (mBluetoothGatt != null || !mContext.getPackageManager()
                            .hasSystemFeature(PackageManager.FEATURE_BLUETOOTH_LE)) {
                    continueFromBleOnState();
                } else {
                    if (DBG) {
                        Slog.d(TAG, "Binding Bluetooth GATT service");
                    }
                    Intent i = new Intent(IBluetoothGatt.class.getName());
                    doBind(i, mConnection, Context.BIND_AUTO_CREATE | Context.BIND_IMPORTANT,
                            UserHandle.CURRENT);
                }
                sendBleStateChanged(prevState, newState);
                //Don't broadcase this as std intent
                isStandardBroadcast = false;

            } else if (intermediate_off) {
                if (DBG) {
                    Slog.d(TAG, "Intermediate off, back to LE only mode");
                }
                // For LE only mode, broadcast as is
                sendBleStateChanged(prevState, newState);
                sendBluetoothStateCallback(false); // BT is OFF for general users
                // Broadcast as STATE_OFF
                newState = BluetoothAdapter.STATE_OFF;
                sendBrEdrDownCallback();
            }
        } else if (newState == BluetoothAdapter.STATE_ON) {
            boolean isUp = (newState == BluetoothAdapter.STATE_ON);
            sendBluetoothStateCallback(isUp);
            sendBleStateChanged(prevState, newState);

        } else if (newState == BluetoothAdapter.STATE_BLE_TURNING_ON
                || newState == BluetoothAdapter.STATE_BLE_TURNING_OFF) {
            sendBleStateChanged(prevState, newState);
            isStandardBroadcast = false;

        } else if (newState == BluetoothAdapter.STATE_TURNING_ON
                || newState == BluetoothAdapter.STATE_TURNING_OFF) {
            sendBleStateChanged(prevState, newState);
        }

        if (isStandardBroadcast) {
            if (prevState == BluetoothAdapter.STATE_BLE_ON) {
                // Show prevState of BLE_ON as OFF to standard users
                prevState = BluetoothAdapter.STATE_OFF;
            }
            Intent intent = new Intent(BluetoothAdapter.ACTION_STATE_CHANGED);
            intent.putExtra(BluetoothAdapter.EXTRA_PREVIOUS_STATE, prevState);
            intent.putExtra(BluetoothAdapter.EXTRA_STATE, newState);
            intent.addFlags(Intent.FLAG_RECEIVER_REGISTERED_ONLY_BEFORE_BOOT);
            intent.addFlags(Intent.FLAG_RECEIVER_INCLUDE_BACKGROUND);
            mContext.sendBroadcastAsUser(intent, UserHandle.ALL, BLUETOOTH_PERM);
        }
    }

    /**
     *  if on is true, wait for state become ON
     *  if off is true, wait for state become OFF
     *  if both on and off are false, wait for state not ON
     */
    private boolean waitForOnOff(boolean on, boolean off) {
        int i = 0;
        while (i < 16) {
            try {
                mBluetoothLock.readLock().lock();
                if (mBluetooth == null) {
                    break;
                }
                if (on) {
                    if (mBluetooth.getState() == BluetoothAdapter.STATE_ON) {
                        return true;
                    }
                } else if (off) {
                    if (mBluetooth.getState() == BluetoothAdapter.STATE_OFF) {
                        return true;
                    }
                } else {
                    if (mBluetooth.getState() != BluetoothAdapter.STATE_ON) {
                        return true;
                    }
                }
            } catch (RemoteException e) {
                Slog.e(TAG, "getState()", e);
                break;
            } finally {
                mBluetoothLock.readLock().unlock();
            }
            if (on || off) {
                SystemClock.sleep(500);
            } else {
                SystemClock.sleep(30);
            }
            i++;
        }
        Slog.e(TAG,"waitForOnOff time out");
        return false;
    }

    /**
     *  if on is true, wait for state become ON
     *  if off is true, wait for state become OFF
     *  if both on and off are false, wait for state not ON
     */
    private boolean waitForMonitoredOnOff(boolean on, boolean off) {
        int i = 0;
        while (i < 10) {
            synchronized(mConnection) {
                try {
                    if (mBluetooth == null) break;
                    if (on) {
                        if (mBluetooth.getState() == BluetoothAdapter.STATE_ON) return true;
                        if (mBluetooth.getState() == BluetoothAdapter.STATE_BLE_ON) {
                            bluetoothStateChangeHandler(BluetoothAdapter.STATE_BLE_TURNING_ON,
                                                        BluetoothAdapter.STATE_BLE_ON);
                            boolean ret = waitForOnOff(on, off);
                            return ret;
                        }
                    } else if (off) {
                        if (mBluetooth.getState() == BluetoothAdapter.STATE_OFF) return true;
                        if (mBluetooth.getState() == BluetoothAdapter.STATE_BLE_ON) {
                            bluetoothStateChangeHandler(BluetoothAdapter.STATE_TURNING_OFF,
                                                        BluetoothAdapter.STATE_BLE_ON);
                            boolean ret = waitForOnOff(on, off);
                            return ret;
                        }
                    } else {
                        if (mBluetooth.getState() != BluetoothAdapter.STATE_ON) return true;
                    }
                } catch (RemoteException e) {
                    Slog.e(TAG, "getState()", e);
                    break;
                }
            }
            if (on || off) {
                SystemClock.sleep(300);
            } else {
                SystemClock.sleep(50);
            }
            i++;
        }
        Slog.e(TAG,"waitForMonitoredOnOff time out");
        return false;
    }

    private void sendDisableMsg(int reason, String packageName) {
        mHandler.sendMessage(mHandler.obtainMessage(MESSAGE_DISABLE));
        addActiveLog(reason, packageName, false);
    }

    private void sendEnableMsg(boolean quietMode, int reason, String packageName) {
        mHandler.sendMessage(mHandler.obtainMessage(MESSAGE_ENABLE, quietMode ? 1 : 0, 0));
        addActiveLog(reason, packageName, true);
        mLastEnabledTime = SystemClock.elapsedRealtime();
    }

    private void addActiveLog(int reason, String packageName, boolean enable) {
        synchronized (mActiveLogs) {
            if (mActiveLogs.size() > ACTIVE_LOG_MAX_SIZE) {
                mActiveLogs.remove();
            }
            mActiveLogs.add(
                    new ActiveLog(reason, packageName, enable, System.currentTimeMillis()));
        }

        int state = enable ? StatsLog.BLUETOOTH_ENABLED_STATE_CHANGED__STATE__ENABLED :
                             StatsLog.BLUETOOTH_ENABLED_STATE_CHANGED__STATE__DISABLED;
        StatsLog.write_non_chained(StatsLog.BLUETOOTH_ENABLED_STATE_CHANGED,
                Binder.getCallingUid(), null, state, reason, packageName);
    }

    private void addCrashLog() {
        synchronized (mCrashTimestamps) {
            if (mCrashTimestamps.size() == CRASH_LOG_MAX_SIZE) {
                mCrashTimestamps.removeFirst();
            }
            mCrashTimestamps.add(System.currentTimeMillis());
            mCrashes++;
        }
    }

    private void recoverBluetoothServiceFromError(boolean clearBle) {
        Slog.e(TAG, "recoverBluetoothServiceFromError");
        try {
            mBluetoothLock.readLock().lock();
            if (mBluetooth != null) {
                //Unregister callback object
                mBluetooth.unregisterCallback(mBluetoothCallback);
            }
        } catch (RemoteException re) {
            Slog.e(TAG, "Unable to unregister", re);
        } finally {
            mBluetoothLock.readLock().unlock();
        }

        waitForMonitoredOnOff(false, true);

        sendBluetoothServiceDownCallback();

        mHandler.removeMessages(MESSAGE_BLUETOOTH_STATE_CHANGE);
        mState = BluetoothAdapter.STATE_OFF;

        if (clearBle) {
            clearBleApps();
        }

        mEnable = false;

        if (mErrorRecoveryRetryCounter++ < MAX_ERROR_RESTART_RETRIES) {
            // Send a Bluetooth Restart message to reenable bluetooth
            Message restartMsg = mHandler.obtainMessage(MESSAGE_RESTART_BLUETOOTH_SERVICE);
            mHandler.sendMessageDelayed(restartMsg, ERROR_RESTART_TIME_MS);
        } else {
            // todo: notify user to power down and power up phone to make bluetooth work.
        }
    }

    private boolean isBluetoothDisallowed() {
        long callingIdentity = Binder.clearCallingIdentity();
        try {
            return mContext.getSystemService(UserManager.class)
                    .hasUserRestriction(UserManager.DISALLOW_BLUETOOTH, UserHandle.SYSTEM);
        } finally {
            Binder.restoreCallingIdentity(callingIdentity);
        }
    }

    /**
     * Disables BluetoothOppLauncherActivity component, so the Bluetooth sharing option is not
     * offered to the user if Bluetooth or sharing is disallowed. Puts the component to its default
     * state if Bluetooth is not disallowed.
     *
     * @param userId user to disable bluetooth sharing for.
     * @param bluetoothSharingDisallowed whether bluetooth sharing is disallowed.
     */
    private void updateOppLauncherComponentState(int userId, boolean bluetoothSharingDisallowed) {
        final ComponentName oppLauncherComponent = new ComponentName("com.android.bluetooth",
                "com.android.bluetooth.opp.BluetoothOppLauncherActivity");
        final int newState =
                bluetoothSharingDisallowed ? PackageManager.COMPONENT_ENABLED_STATE_DISABLED
                        : PackageManager.COMPONENT_ENABLED_STATE_DEFAULT;
        try {
            final IPackageManager imp = AppGlobals.getPackageManager();
            imp.setComponentEnabledSetting(oppLauncherComponent, newState,
                    PackageManager.DONT_KILL_APP, userId);
        } catch (Exception e) {
            // The component was not found, do nothing.
        }
    }

    @Override
    public void dump(FileDescriptor fd, PrintWriter writer, String[] args) {
        if (!DumpUtils.checkDumpPermission(mContext, TAG, writer)) {
            return;
        }
        String errorMsg = null;

        boolean protoOut = (args.length > 0) && args[0].startsWith("--proto");

        if (!protoOut) {
            writer.println("Bluetooth Status");
            writer.println("  enabled: " + isEnabled());
            writer.println("  state: " + BluetoothAdapter.nameForState(mState));
            writer.println("  address: " + mAddress);
            writer.println("  name: " + mName);
            if (mEnable) {
                long onDuration = SystemClock.elapsedRealtime() - mLastEnabledTime;
                String onDurationString = String.format(Locale.US, "%02d:%02d:%02d.%03d",
                        (int) (onDuration / (1000 * 60 * 60)),
                        (int) ((onDuration / (1000 * 60)) % 60), (int) ((onDuration / 1000) % 60),
                        (int) (onDuration % 1000));
                writer.println("  time since enabled: " + onDurationString);
            }

            if (mActiveLogs.size() == 0) {
                writer.println("\nBluetooth never enabled!");
            } else {
                writer.println("\nEnable log:");
                for (ActiveLog log : mActiveLogs) {
                    writer.println("  " + log);
                }
            }

            writer.println(
                    "\nBluetooth crashed " + mCrashes + " time" + (mCrashes == 1 ? "" : "s"));
            if (mCrashes == CRASH_LOG_MAX_SIZE) {
                writer.println("(last " + CRASH_LOG_MAX_SIZE + ")");
            }
            for (Long time : mCrashTimestamps) {
                writer.println("  " + timeToLog(time));
            }

            writer.println("\n" + mBleApps.size() + " BLE app" + (mBleApps.size() == 1 ? "" : "s")
                    + "registered");
            for (ClientDeathRecipient app : mBleApps.values()) {
                writer.println("  " + app.getPackageName());
            }

            writer.println("");
            writer.flush();
            if (args.length == 0) {
                // Add arg to produce output
                args = new String[1];
                args[0] = "--print";
            }
        }

        if (mBluetoothBinder == null) {
            errorMsg = "Bluetooth Service not connected";
        } else {
            try {
                mBluetoothBinder.dump(fd, args);
            } catch (RemoteException re) {
                errorMsg = "RemoteException while dumping Bluetooth Service";
            }
        }
        if (errorMsg != null) {
            // Silently return if we are extracting metrics in Protobuf format
            if (protoOut) {
                return;
            }
            writer.println(errorMsg);
        }
    }

    private static String getEnableDisableReasonString(int reason) {
        switch (reason) {
            case BluetoothProtoEnums.ENABLE_DISABLE_REASON_APPLICATION_REQUEST:
                return "APPLICATION_REQUEST";
            case BluetoothProtoEnums.ENABLE_DISABLE_REASON_AIRPLANE_MODE:
                return "AIRPLANE_MODE";
            case BluetoothProtoEnums.ENABLE_DISABLE_REASON_DISALLOWED:
                return "DISALLOWED";
            case BluetoothProtoEnums.ENABLE_DISABLE_REASON_RESTARTED:
                return "RESTARTED";
            case BluetoothProtoEnums.ENABLE_DISABLE_REASON_START_ERROR:
                return "START_ERROR";
            case BluetoothProtoEnums.ENABLE_DISABLE_REASON_SYSTEM_BOOT:
                return "SYSTEM_BOOT";
            case BluetoothProtoEnums.ENABLE_DISABLE_REASON_CRASH:
                return "CRASH";
            case BluetoothProtoEnums.ENABLE_DISABLE_REASON_USER_SWITCH:
                return "USER_SWITCH";
            case BluetoothProtoEnums.ENABLE_DISABLE_REASON_RESTORE_USER_SETTING:
                return "RESTORE_USER_SETTING";
            case BluetoothProtoEnums.ENABLE_DISABLE_REASON_UNSPECIFIED:
            default: return "UNKNOWN[" + reason + "]";
        }
    }
}<|MERGE_RESOLUTION|>--- conflicted
+++ resolved
@@ -1334,15 +1334,6 @@
             } catch (NoSuchElementException e) {
                 Slog.e(TAG, "Unable to unlinkToDeath", e);
             }
-<<<<<<< HEAD
-
-=======
-            try {
-                mService.unlinkToDeath(this, 0);
-            } catch (NoSuchElementException e) {
-                Log.e(TAG, "error unlinking to death", e);
-            }
->>>>>>> de843449
             mService = null;
             mClassName = null;
 
