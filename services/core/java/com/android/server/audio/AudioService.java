/*
 * Copyright (C) 2006 The Android Open Source Project
 *
 * Licensed under the Apache License, Version 2.0 (the "License");
 * you may not use this file except in compliance with the License.
 * You may obtain a copy of the License at
 *
 *      http://www.apache.org/licenses/LICENSE-2.0
 *
 * Unless required by applicable law or agreed to in writing, software
 * distributed under the License is distributed on an "AS IS" BASIS,
 * WITHOUT WARRANTIES OR CONDITIONS OF ANY KIND, either express or implied.
 * See the License for the specific language governing permissions and
 * limitations under the License.
 */

package com.android.server.audio;

import static android.Manifest.permission.REMOTE_AUDIO_PLAYBACK;
import static android.media.AudioManager.RINGER_MODE_NORMAL;
import static android.media.AudioManager.RINGER_MODE_SILENT;
import static android.media.AudioManager.RINGER_MODE_VIBRATE;
import static android.media.AudioManager.STREAM_SYSTEM;
import static android.os.Process.FIRST_APPLICATION_UID;
import static android.provider.Settings.Secure.VOLUME_HUSH_MUTE;
import static android.provider.Settings.Secure.VOLUME_HUSH_OFF;
import static android.provider.Settings.Secure.VOLUME_HUSH_VIBRATE;

import android.Manifest;
import android.annotation.IntDef;
import android.annotation.NonNull;
import android.annotation.Nullable;
import android.app.ActivityManager;
import android.app.ActivityManagerInternal;
import android.app.AppGlobals;
import android.app.AppOpsManager;
import android.app.IUidObserver;
import android.app.NotificationManager;
import android.bluetooth.BluetoothAdapter;
import android.bluetooth.BluetoothDevice;
import android.bluetooth.BluetoothHeadset;
import android.bluetooth.BluetoothProfile;
import android.content.BroadcastReceiver;
import android.content.ComponentName;
import android.content.ContentResolver;
import android.content.Context;
import android.content.Intent;
import android.content.IntentFilter;
import android.content.pm.ApplicationInfo;
import android.content.pm.PackageInfo;
import android.content.pm.PackageManager;
import android.content.pm.ResolveInfo;
import android.content.pm.UserInfo;
import android.content.res.Configuration;
import android.content.res.Resources;
import android.content.res.XmlResourceParser;
import android.database.ContentObserver;
import android.hardware.hdmi.HdmiAudioSystemClient;
import android.hardware.hdmi.HdmiControlManager;
import android.hardware.hdmi.HdmiPlaybackClient;
import android.hardware.hdmi.HdmiTvClient;
import android.hardware.usb.UsbManager;
import android.media.AudioAttributes;
import android.media.AudioFocusInfo;
import android.media.AudioFocusRequest;
import android.media.AudioFormat;
import android.media.AudioManager;
import android.media.AudioManagerInternal;
import android.media.AudioPlaybackConfiguration;
import android.media.AudioRecordingConfiguration;
import android.media.AudioRoutesInfo;
import android.media.AudioSystem;
import android.media.IAudioFocusDispatcher;
import android.media.IAudioRoutesObserver;
import android.media.IAudioServerStateDispatcher;
import android.media.IAudioService;
import android.media.IPlaybackConfigDispatcher;
import android.media.IRecordingConfigDispatcher;
import android.media.IRingtonePlayer;
import android.media.IVolumeController;
import android.media.MediaExtractor;
import android.media.MediaFormat;
import android.media.MediaPlayer;
import android.media.MediaPlayer.OnCompletionListener;
import android.media.MediaPlayer.OnErrorListener;
import android.media.PlayerBase;
import android.media.SoundPool;
import android.media.VolumePolicy;
import android.media.audiofx.AudioEffect;
import android.media.audiopolicy.AudioMix;
import android.media.audiopolicy.AudioPolicy;
import android.media.audiopolicy.AudioPolicyConfig;
import android.media.audiopolicy.AudioProductStrategies;
import android.media.audiopolicy.AudioVolumeGroup;
import android.media.audiopolicy.AudioVolumeGroups;
import android.media.audiopolicy.IAudioPolicyCallback;
import android.media.projection.IMediaProjection;
import android.media.projection.IMediaProjectionManager;
<<<<<<< HEAD
=======
import android.net.Uri;
>>>>>>> 825827da
import android.os.Binder;
import android.os.Build;
import android.os.Bundle;
import android.os.Environment;
import android.os.Handler;
import android.os.IBinder;
import android.os.Looper;
import android.os.Message;
import android.os.PowerManager;
import android.os.RemoteException;
import android.os.ServiceManager;
import android.os.SystemClock;
import android.os.SystemProperties;
import android.os.UserHandle;
import android.os.UserManager;
import android.os.UserManagerInternal;
import android.os.UserManagerInternal.UserRestrictionsListener;
import android.os.VibrationEffect;
import android.os.Vibrator;
import android.provider.Settings;
import android.provider.Settings.System;
import android.service.notification.ZenModeConfig;
import android.telecom.TelecomManager;
import android.text.TextUtils;
import android.util.AndroidRuntimeException;
import android.util.IntArray;
import android.util.Log;
import android.util.MathUtils;
import android.util.Slog;
import android.util.SparseIntArray;
import android.view.KeyEvent;
import android.view.accessibility.AccessibilityManager;
import android.widget.Toast;

import com.android.internal.annotations.GuardedBy;
import com.android.internal.util.DumpUtils;
import com.android.internal.util.Preconditions;
import com.android.internal.util.XmlUtils;
import com.android.server.EventLogTags;
import com.android.server.LocalServices;
import com.android.server.SystemService;
import com.android.server.audio.AudioServiceEvents.PhoneStateEvent;
import com.android.server.audio.AudioServiceEvents.VolumeEvent;
import com.android.server.pm.UserManagerService;
import com.android.server.wm.ActivityTaskManagerInternal;

import org.xmlpull.v1.XmlPullParserException;

import java.io.File;
import java.io.FileDescriptor;
import java.io.IOException;
import java.io.PrintWriter;
import java.lang.annotation.Retention;
import java.lang.annotation.RetentionPolicy;
import java.lang.reflect.Field;
import java.util.ArrayList;
import java.util.Collection;
import java.util.HashMap;
import java.util.Iterator;
import java.util.List;
import java.util.NoSuchElementException;
import java.util.Objects;

/**
 * The implementation of the volume manager service.
 * <p>
 * This implementation focuses on delivering a responsive UI. Most methods are
 * asynchronous to external calls. For example, the task of setting a volume
 * will update our internal state, but in a separate thread will set the system
 * volume and later persist to the database. Similarly, setting the ringer mode
 * will update the state and broadcast a change and in a separate thread later
 * persist the ringer mode.
 *
 * @hide
 */
public class AudioService extends IAudioService.Stub
        implements AccessibilityManager.TouchExplorationStateChangeListener,
            AccessibilityManager.AccessibilityServicesStateChangeListener {

    private static final String TAG = "AS.AudioService";

    /** Debug audio mode */
    protected static final boolean DEBUG_MODE = false;

    /** Debug audio policy feature */
    protected static final boolean DEBUG_AP = false;

    /** Debug volumes */
    protected static final boolean DEBUG_VOL = false;

    /** debug calls to devices APIs */
    protected static final boolean DEBUG_DEVICES = false;

<<<<<<< HEAD
    /** debug SCO modes */
    protected static final boolean DEBUG_SCO = true;

=======
>>>>>>> 825827da
    /** How long to delay before persisting a change in volume/ringer mode. */
    private static final int PERSIST_DELAY = 500;

    /** How long to delay after a volume down event before unmuting a stream */
    private static final int UNMUTE_STREAM_DELAY = 350;

    /**
     * Only used in the result from {@link #checkForRingerModeChange(int, int, int)}
     */
    private static final int FLAG_ADJUST_VOLUME = 1;

    private final Context mContext;
    private final ContentResolver mContentResolver;
    private final AppOpsManager mAppOps;

    // the platform type affects volume and silent mode behavior
    private final int mPlatformType;

    // indicates whether the system maps all streams to a single stream.
    private final boolean mIsSingleVolume;

    private boolean isPlatformVoice() {
        return mPlatformType == AudioSystem.PLATFORM_VOICE;
    }

    /*package*/ boolean isPlatformTelevision() {
        return mPlatformType == AudioSystem.PLATFORM_TELEVISION;
    }

    /*package*/ boolean isPlatformAutomotive() {
        return mContext.getPackageManager().hasSystemFeature(PackageManager.FEATURE_AUTOMOTIVE);
    }

    /** The controller for the volume UI. */
    private final VolumeController mVolumeController = new VolumeController();

    // sendMsg() flags
    /** If the msg is already queued, replace it with this one. */
    private static final int SENDMSG_REPLACE = 0;
    /** If the msg is already queued, ignore this one and leave the old. */
    private static final int SENDMSG_NOOP = 1;
    /** If the msg is already queued, queue this one and leave the old. */
    private static final int SENDMSG_QUEUE = 2;

    // AudioHandler messages
    private static final int MSG_SET_DEVICE_VOLUME = 0;
    private static final int MSG_PERSIST_VOLUME = 1;
    private static final int MSG_PERSIST_RINGER_MODE = 3;
    private static final int MSG_AUDIO_SERVER_DIED = 4;
    private static final int MSG_PLAY_SOUND_EFFECT = 5;
    private static final int MSG_LOAD_SOUND_EFFECTS = 7;
    private static final int MSG_SET_FORCE_USE = 8;
    private static final int MSG_BT_HEADSET_CNCT_FAILED = 9;
    private static final int MSG_SET_ALL_VOLUMES = 10;
    private static final int MSG_CHECK_MUSIC_ACTIVE = 11;
    private static final int MSG_CONFIGURE_SAFE_MEDIA_VOLUME = 12;
    private static final int MSG_CONFIGURE_SAFE_MEDIA_VOLUME_FORCED = 13;
    private static final int MSG_PERSIST_SAFE_VOLUME_STATE = 14;
    private static final int MSG_UNLOAD_SOUND_EFFECTS = 15;
    private static final int MSG_SYSTEM_READY = 16;
    private static final int MSG_PERSIST_MUSIC_ACTIVE_MS = 17;
    private static final int MSG_UNMUTE_STREAM = 18;
    private static final int MSG_DYN_POLICY_MIX_STATE_UPDATE = 19;
    private static final int MSG_INDICATE_SYSTEM_READY = 20;
    private static final int MSG_ACCESSORY_PLUG_MEDIA_UNMUTE = 21;
    private static final int MSG_NOTIFY_VOL_EVENT = 22;
    private static final int MSG_DISPATCH_AUDIO_SERVER_STATE = 23;
    private static final int MSG_ENABLE_SURROUND_FORMATS = 24;
    private static final int MSG_UPDATE_RINGER_MODE = 25;
    // start of messages handled under wakelock
    //   these messages can only be queued, i.e. sent with queueMsgUnderWakeLock(),
    //   and not with sendMsg(..., ..., SENDMSG_QUEUE, ...)
    private static final int MSG_DISABLE_AUDIO_FOR_UID = 100;
    // end of messages handled under wakelock

    // retry delay in case of failure to indicate system ready to AudioFlinger
    private static final int INDICATE_SYSTEM_READY_RETRY_DELAY_MS = 1000;

    /** @see AudioSystemThread */
    private AudioSystemThread mAudioSystemThread;
    /** @see AudioHandler */
    private AudioHandler mAudioHandler;
    /** @see VolumeStreamState */
    private VolumeStreamState[] mStreamStates;

    /*package*/ VolumeStreamState getStreamState(int stream) {
        return mStreamStates[stream];
    }

    private SettingsObserver mSettingsObserver;

    /** @see AudioProductStrategies */
    private static AudioProductStrategies sAudioProductStrategies;
    /** @see AudioVolumeGroups */
    private static AudioVolumeGroups sAudioVolumeGroups;

    private int mMode = AudioSystem.MODE_NORMAL;
    // protects mRingerMode
    private final Object mSettingsLock = new Object();

    private SoundPool mSoundPool;
    private final Object mSoundEffectsLock = new Object();
    private static final int NUM_SOUNDPOOL_CHANNELS = 4;

    /* Sound effect file names  */
    private static final String SOUND_EFFECTS_PATH = "/media/audio/ui/";
    private static final List<String> SOUND_EFFECT_FILES = new ArrayList<String>();

    /* Sound effect file name mapping sound effect id (AudioManager.FX_xxx) to
     * file index in SOUND_EFFECT_FILES[] (first column) and indicating if effect
     * uses soundpool (second column) */
    private final int[][] SOUND_EFFECT_FILES_MAP = new int[AudioManager.NUM_SOUND_EFFECTS][2];

   /** Maximum volume index values for audio streams */
    protected static int[] MAX_STREAM_VOLUME = new int[] {
        5,  // STREAM_VOICE_CALL
        7,  // STREAM_SYSTEM
        7,  // STREAM_RING
        15, // STREAM_MUSIC
        7,  // STREAM_ALARM
        7,  // STREAM_NOTIFICATION
        15, // STREAM_BLUETOOTH_SCO
        7,  // STREAM_SYSTEM_ENFORCED
        15, // STREAM_DTMF
        15, // STREAM_TTS
        15  // STREAM_ACCESSIBILITY
    };

    /** Minimum volume index values for audio streams */
    protected static int[] MIN_STREAM_VOLUME = new int[] {
        1,  // STREAM_VOICE_CALL
        0,  // STREAM_SYSTEM
        0,  // STREAM_RING
        0,  // STREAM_MUSIC
        1,  // STREAM_ALARM
        0,  // STREAM_NOTIFICATION
        0,  // STREAM_BLUETOOTH_SCO
        0,  // STREAM_SYSTEM_ENFORCED
        0,  // STREAM_DTMF
        0,  // STREAM_TTS
        1   // STREAM_ACCESSIBILITY
    };

    /* mStreamVolumeAlias[] indicates for each stream if it uses the volume settings
     * of another stream: This avoids multiplying the volume settings for hidden
     * stream types that follow other stream behavior for volume settings
     * NOTE: do not create loops in aliases!
     * Some streams alias to different streams according to device category (phone or tablet) or
     * use case (in call vs off call...). See updateStreamVolumeAlias() for more details.
     *  mStreamVolumeAlias contains STREAM_VOLUME_ALIAS_VOICE aliases for a voice capable device
     *  (phone), STREAM_VOLUME_ALIAS_TELEVISION for a television or set-top box and
     *  STREAM_VOLUME_ALIAS_DEFAULT for other devices (e.g. tablets).*/
    private final int[] STREAM_VOLUME_ALIAS_VOICE = new int[] {
        AudioSystem.STREAM_VOICE_CALL,      // STREAM_VOICE_CALL
        AudioSystem.STREAM_RING,            // STREAM_SYSTEM
        AudioSystem.STREAM_RING,            // STREAM_RING
        AudioSystem.STREAM_MUSIC,           // STREAM_MUSIC
        AudioSystem.STREAM_ALARM,           // STREAM_ALARM
        AudioSystem.STREAM_RING,            // STREAM_NOTIFICATION
        AudioSystem.STREAM_BLUETOOTH_SCO,   // STREAM_BLUETOOTH_SCO
        AudioSystem.STREAM_RING,            // STREAM_SYSTEM_ENFORCED
        AudioSystem.STREAM_RING,            // STREAM_DTMF
        AudioSystem.STREAM_MUSIC,           // STREAM_TTS
        AudioSystem.STREAM_MUSIC            // STREAM_ACCESSIBILITY
    };
    private final int[] STREAM_VOLUME_ALIAS_TELEVISION = new int[] {
        AudioSystem.STREAM_MUSIC,       // STREAM_VOICE_CALL
        AudioSystem.STREAM_MUSIC,       // STREAM_SYSTEM
        AudioSystem.STREAM_MUSIC,       // STREAM_RING
        AudioSystem.STREAM_MUSIC,       // STREAM_MUSIC
        AudioSystem.STREAM_MUSIC,       // STREAM_ALARM
        AudioSystem.STREAM_MUSIC,       // STREAM_NOTIFICATION
        AudioSystem.STREAM_MUSIC,       // STREAM_BLUETOOTH_SCO
        AudioSystem.STREAM_MUSIC,       // STREAM_SYSTEM_ENFORCED
        AudioSystem.STREAM_MUSIC,       // STREAM_DTMF
        AudioSystem.STREAM_MUSIC,       // STREAM_TTS
        AudioSystem.STREAM_MUSIC        // STREAM_ACCESSIBILITY
    };
    private final int[] STREAM_VOLUME_ALIAS_DEFAULT = new int[] {
        AudioSystem.STREAM_VOICE_CALL,      // STREAM_VOICE_CALL
        AudioSystem.STREAM_RING,            // STREAM_SYSTEM
        AudioSystem.STREAM_RING,            // STREAM_RING
        AudioSystem.STREAM_MUSIC,           // STREAM_MUSIC
        AudioSystem.STREAM_ALARM,           // STREAM_ALARM
        AudioSystem.STREAM_RING,            // STREAM_NOTIFICATION
        AudioSystem.STREAM_BLUETOOTH_SCO,   // STREAM_BLUETOOTH_SCO
        AudioSystem.STREAM_RING,            // STREAM_SYSTEM_ENFORCED
        AudioSystem.STREAM_RING,            // STREAM_DTMF
        AudioSystem.STREAM_MUSIC,           // STREAM_TTS
        AudioSystem.STREAM_MUSIC            // STREAM_ACCESSIBILITY
    };
    protected static int[] mStreamVolumeAlias;

    /**
     * Map AudioSystem.STREAM_* constants to app ops.  This should be used
     * after mapping through mStreamVolumeAlias.
     */
    private static final int[] STREAM_VOLUME_OPS = new int[] {
        AppOpsManager.OP_AUDIO_VOICE_VOLUME,            // STREAM_VOICE_CALL
        AppOpsManager.OP_AUDIO_MEDIA_VOLUME,            // STREAM_SYSTEM
        AppOpsManager.OP_AUDIO_RING_VOLUME,             // STREAM_RING
        AppOpsManager.OP_AUDIO_MEDIA_VOLUME,            // STREAM_MUSIC
        AppOpsManager.OP_AUDIO_ALARM_VOLUME,            // STREAM_ALARM
        AppOpsManager.OP_AUDIO_NOTIFICATION_VOLUME,     // STREAM_NOTIFICATION
        AppOpsManager.OP_AUDIO_BLUETOOTH_VOLUME,        // STREAM_BLUETOOTH_SCO
        AppOpsManager.OP_AUDIO_MEDIA_VOLUME,            // STREAM_SYSTEM_ENFORCED
        AppOpsManager.OP_AUDIO_MEDIA_VOLUME,            // STREAM_DTMF
        AppOpsManager.OP_AUDIO_MEDIA_VOLUME,            // STREAM_TTS
        AppOpsManager.OP_AUDIO_ACCESSIBILITY_VOLUME,    // STREAM_ACCESSIBILITY
    };

    private final boolean mUseFixedVolume;

    /**
    * Default stream type used for volume control in the absence of playback
    * e.g. user on homescreen, no app playing anything, presses hardware volume buttons, this
    *    stream type is controlled.
    */
    protected static final int DEFAULT_VOL_STREAM_NO_PLAYBACK = AudioSystem.STREAM_MUSIC;

    private final AudioSystem.ErrorCallback mAudioSystemCallback = new AudioSystem.ErrorCallback() {
        public void onError(int error) {
            switch (error) {
            case AudioSystem.AUDIO_STATUS_SERVER_DIED:
                mRecordMonitor.clear();

                sendMsg(mAudioHandler, MSG_AUDIO_SERVER_DIED,
                        SENDMSG_NOOP, 0, 0, null, 0);
                sendMsg(mAudioHandler, MSG_DISPATCH_AUDIO_SERVER_STATE,
                        SENDMSG_QUEUE, 0, 0, null, 0);
                break;
            default:
                break;
            }
        }
    };

    /**
     * Current ringer mode from one of {@link AudioManager#RINGER_MODE_NORMAL},
     * {@link AudioManager#RINGER_MODE_SILENT}, or
     * {@link AudioManager#RINGER_MODE_VIBRATE}.
     */
    @GuardedBy("mSettingsLock")
    private int mRingerMode;  // internal ringer mode, affects muting of underlying streams
    @GuardedBy("mSettingsLock")
    private int mRingerModeExternal = -1;  // reported ringer mode to outside clients (AudioManager)

    /** @see System#MODE_RINGER_STREAMS_AFFECTED */
    private int mRingerModeAffectedStreams = 0;

    private int mZenModeAffectedStreams = 0;

    // Streams currently muted by ringer mode and dnd
    private int mRingerAndZenModeMutedStreams;

    /** Streams that can be muted. Do not resolve to aliases when checking.
     * @see System#MUTE_STREAMS_AFFECTED */
    private int mMuteAffectedStreams;

    /**
     * NOTE: setVibrateSetting(), getVibrateSetting(), shouldVibrate() are deprecated.
     * mVibrateSetting is just maintained during deprecation period but vibration policy is
     * now only controlled by mHasVibrator and mRingerMode
     */
    private int mVibrateSetting;

    // Is there a vibrator
    private final boolean mHasVibrator;
    // Used to play vibrations
    private Vibrator mVibrator;
    private static final AudioAttributes VIBRATION_ATTRIBUTES = new AudioAttributes.Builder()
            .setContentType(AudioAttributes.CONTENT_TYPE_SONIFICATION)
            .setUsage(AudioAttributes.USAGE_ASSISTANCE_SONIFICATION)
            .build();

    // Broadcast receiver for device connections intent broadcasts
    private final BroadcastReceiver mReceiver = new AudioServiceBroadcastReceiver();

    private IMediaProjectionManager mProjectionService; // to validate projection token

    /** Interface for UserManagerService. */
    private final UserManagerInternal mUserManagerInternal;
    private final ActivityManagerInternal mActivityManagerInternal;

    private final UserRestrictionsListener mUserRestrictionsListener =
            new AudioServiceUserRestrictionsListener();

    // List of binder death handlers for setMode() client processes.
    // The last process to have called setMode() is at the top of the list.
    // package-private so it can be accessed in AudioDeviceBroker.getSetModeDeathHandlers
    //TODO candidate to be moved to separate class that handles synchronization
    @GuardedBy("mDeviceBroker.mSetModeLock")
    /*package*/ final ArrayList<SetModeDeathHandler> mSetModeDeathHandlers =
            new ArrayList<SetModeDeathHandler>();

    // true if boot sequence has been completed
    private boolean mSystemReady;
    // true if Intent.ACTION_USER_SWITCHED has ever been received
    private boolean mUserSwitchedReceived;
    // listener for SoundPool sample load completion indication
    private SoundPoolCallback mSoundPoolCallBack;
    // thread for SoundPool listener
    private SoundPoolListenerThread mSoundPoolListenerThread;
    // message looper for SoundPool listener
    private Looper mSoundPoolLooper = null;
    // volume applied to sound played with playSoundEffect()
    private static int sSoundEffectVolumeDb;
    // previous volume adjustment direction received by checkForRingerModeChange()
    private int mPrevVolDirection = AudioManager.ADJUST_SAME;
    // mVolumeControlStream is set by VolumePanel to temporarily force the stream type which volume
    // is controlled by Vol keys.
    private int mVolumeControlStream = -1;
    // interpretation of whether the volume stream has been selected by the user by clicking on a
    // volume slider to change which volume is controlled by the volume keys. Is false
    // when mVolumeControlStream is -1.
    private boolean mUserSelectedVolumeControlStream = false;
    private final Object mForceControlStreamLock = new Object();
    // VolumePanel is currently the only client of forceVolumeControlStream() and runs in system
    // server process so in theory it is not necessary to monitor the client death.
    // However it is good to be ready for future evolutions.
    private ForceControlStreamClient mForceControlStreamClient = null;
    // Used to play ringtones outside system_server
    private volatile IRingtonePlayer mRingtonePlayer;

    // Devices for which the volume is fixed and VolumePanel slider should be disabled
    int mFixedVolumeDevices = AudioSystem.DEVICE_OUT_HDMI |
            AudioSystem.DEVICE_OUT_DGTL_DOCK_HEADSET |
            AudioSystem.DEVICE_OUT_ANLG_DOCK_HEADSET |
            AudioSystem.DEVICE_OUT_HDMI_ARC |
            AudioSystem.DEVICE_OUT_SPDIF |
            AudioSystem.DEVICE_OUT_AUX_LINE;
    int mFullVolumeDevices = 0;

    private final boolean mMonitorRotation;

    private boolean mDockAudioMediaEnabled = true;

    private int mDockState = Intent.EXTRA_DOCK_STATE_UNDOCKED;

    // Used when safe volume warning message display is requested by setStreamVolume(). In this
    // case, the new requested volume, stream type and device are stored in mPendingVolumeCommand
    // and used later when/if disableSafeMediaVolume() is called.
    private StreamVolumeCommand mPendingVolumeCommand;

    private PowerManager.WakeLock mAudioEventWakeLock;

    private final MediaFocusControl mMediaFocusControl;

    // Pre-scale for Bluetooth Absolute Volume
    private float[] mPrescaleAbsoluteVolume = new float[] {
        0.5f,    // Pre-scale for index 1
        0.7f,    // Pre-scale for index 2
        0.85f,   // Pre-scale for index 3
    };

    private NotificationManager mNm;
    private AudioManagerInternal.RingerModeDelegate mRingerModeDelegate;
    private VolumePolicy mVolumePolicy = VolumePolicy.DEFAULT;
    private long mLoweredFromNormalToVibrateTime;

    // Array of Uids of valid accessibility services to check if caller is one of them
    private int[] mAccessibilityServiceUids;
    private final Object mAccessibilityServiceUidsLock = new Object();

    private int mEncodedSurroundMode;
    private String mEnabledSurroundFormats;
    private boolean mSurroundModeChanged;

    @GuardedBy("mSettingsLock")
    private int mAssistantUid;

    // Defines the format for the connection "address" for ALSA devices
    public static String makeAlsaAddressString(int card, int device) {
        return "card=" + card + ";device=" + device + ";";
    }

    public static final class Lifecycle extends SystemService {
        private AudioService mService;

        public Lifecycle(Context context) {
            super(context);
            mService = new AudioService(context);
        }

        @Override
        public void onStart() {
            publishBinderService(Context.AUDIO_SERVICE, mService);
        }

        @Override
        public void onBootPhase(int phase) {
            if (phase == SystemService.PHASE_ACTIVITY_MANAGER_READY) {
                mService.systemReady();
            }
        }
    }

    final private IUidObserver mUidObserver = new IUidObserver.Stub() {
        @Override public void onUidStateChanged(int uid, int procState, long procStateSeq) {
        }

        @Override public void onUidGone(int uid, boolean disabled) {
            // Once the uid is no longer running, no need to keep trying to disable its audio.
            disableAudioForUid(false, uid);
        }

        @Override public void onUidActive(int uid) throws RemoteException {
        }

        @Override public void onUidIdle(int uid, boolean disabled) {
        }

        @Override public void onUidCachedChanged(int uid, boolean cached) {
            disableAudioForUid(cached, uid);
        }

        private void disableAudioForUid(boolean disable, int uid) {
            queueMsgUnderWakeLock(mAudioHandler, MSG_DISABLE_AUDIO_FOR_UID,
                    disable ? 1 : 0 /* arg1 */,  uid /* arg2 */,
                    null /* obj */,  0 /* delay */);
        }
    };

    ///////////////////////////////////////////////////////////////////////////
    // Construction
    ///////////////////////////////////////////////////////////////////////////

    /** @hide */
    public AudioService(Context context) {
        mContext = context;
        mContentResolver = context.getContentResolver();
        mAppOps = (AppOpsManager)context.getSystemService(Context.APP_OPS_SERVICE);

        mPlatformType = AudioSystem.getPlatformType(context);

        mIsSingleVolume = AudioSystem.isSingleVolume(context);

        mUserManagerInternal = LocalServices.getService(UserManagerInternal.class);
        mActivityManagerInternal = LocalServices.getService(ActivityManagerInternal.class);

        PowerManager pm = (PowerManager)context.getSystemService(Context.POWER_SERVICE);
        mAudioEventWakeLock = pm.newWakeLock(PowerManager.PARTIAL_WAKE_LOCK, "handleAudioEvent");

        mVibrator = (Vibrator) context.getSystemService(Context.VIBRATOR_SERVICE);
        mHasVibrator = mVibrator == null ? false : mVibrator.hasVibrator();

        sAudioProductStrategies = new AudioProductStrategies();
        sAudioVolumeGroups = new AudioVolumeGroups();

        // Initialize volume
        int maxCallVolume = SystemProperties.getInt("ro.config.vc_call_vol_steps", -1);
        if (maxCallVolume != -1) {
            MAX_STREAM_VOLUME[AudioSystem.STREAM_VOICE_CALL] = maxCallVolume;
        }

        int defaultCallVolume = SystemProperties.getInt("ro.config.vc_call_vol_default", -1);
        if (defaultCallVolume != -1 &&
                defaultCallVolume <= MAX_STREAM_VOLUME[AudioSystem.STREAM_VOICE_CALL] &&
                defaultCallVolume >= MIN_STREAM_VOLUME[AudioSystem.STREAM_VOICE_CALL]) {
            AudioSystem.DEFAULT_STREAM_VOLUME[AudioSystem.STREAM_VOICE_CALL] = defaultCallVolume;
        } else {
            AudioSystem.DEFAULT_STREAM_VOLUME[AudioSystem.STREAM_VOICE_CALL] =
                    (maxCallVolume * 3) / 4;
        }

        int maxMusicVolume = SystemProperties.getInt("ro.config.media_vol_steps", -1);
        if (maxMusicVolume != -1) {
            MAX_STREAM_VOLUME[AudioSystem.STREAM_MUSIC] = maxMusicVolume;
        }

        int defaultMusicVolume = SystemProperties.getInt("ro.config.media_vol_default", -1);
        if (defaultMusicVolume != -1 &&
                defaultMusicVolume <= MAX_STREAM_VOLUME[AudioSystem.STREAM_MUSIC] &&
                defaultMusicVolume >= MIN_STREAM_VOLUME[AudioSystem.STREAM_MUSIC]) {
            AudioSystem.DEFAULT_STREAM_VOLUME[AudioSystem.STREAM_MUSIC] = defaultMusicVolume;
        } else {
            if (isPlatformTelevision()) {
                AudioSystem.DEFAULT_STREAM_VOLUME[AudioSystem.STREAM_MUSIC] =
                        MAX_STREAM_VOLUME[AudioSystem.STREAM_MUSIC] / 4;
            } else {
                AudioSystem.DEFAULT_STREAM_VOLUME[AudioSystem.STREAM_MUSIC] =
                        MAX_STREAM_VOLUME[AudioSystem.STREAM_MUSIC] / 3;
            }
        }

        int maxAlarmVolume = SystemProperties.getInt("ro.config.alarm_vol_steps", -1);
        if (maxAlarmVolume != -1) {
            MAX_STREAM_VOLUME[AudioSystem.STREAM_ALARM] = maxAlarmVolume;
        }

        int defaultAlarmVolume = SystemProperties.getInt("ro.config.alarm_vol_default", -1);
        if (defaultAlarmVolume != -1 &&
                defaultAlarmVolume <= MAX_STREAM_VOLUME[AudioSystem.STREAM_ALARM]) {
            AudioSystem.DEFAULT_STREAM_VOLUME[AudioSystem.STREAM_ALARM] = defaultAlarmVolume;
        } else {
            // Default is 6 out of 7 (default maximum), so scale accordingly.
            AudioSystem.DEFAULT_STREAM_VOLUME[AudioSystem.STREAM_ALARM] =
                        6 * MAX_STREAM_VOLUME[AudioSystem.STREAM_ALARM] / 7;
        }

        int maxSystemVolume = SystemProperties.getInt("ro.config.system_vol_steps", -1);
        if (maxSystemVolume != -1) {
            MAX_STREAM_VOLUME[AudioSystem.STREAM_SYSTEM] = maxSystemVolume;
        }

        int defaultSystemVolume = SystemProperties.getInt("ro.config.system_vol_default", -1);
        if (defaultSystemVolume != -1 &&
                defaultSystemVolume <= MAX_STREAM_VOLUME[AudioSystem.STREAM_SYSTEM]) {
            AudioSystem.DEFAULT_STREAM_VOLUME[AudioSystem.STREAM_SYSTEM] = defaultSystemVolume;
        } else {
            // Default is to use maximum.
            AudioSystem.DEFAULT_STREAM_VOLUME[AudioSystem.STREAM_SYSTEM] =
                        MAX_STREAM_VOLUME[AudioSystem.STREAM_SYSTEM];
        }

        sSoundEffectVolumeDb = context.getResources().getInteger(
                com.android.internal.R.integer.config_soundEffectVolumeDb);

        createAudioSystemThread();

        AudioSystem.setErrorCallback(mAudioSystemCallback);

        boolean cameraSoundForced = readCameraSoundForced();
        mCameraSoundForced = new Boolean(cameraSoundForced);
        sendMsg(mAudioHandler,
                MSG_SET_FORCE_USE,
                SENDMSG_QUEUE,
                AudioSystem.FOR_SYSTEM,
                cameraSoundForced ?
                        AudioSystem.FORCE_SYSTEM_ENFORCED : AudioSystem.FORCE_NONE,
                new String("AudioService ctor"),
                0);

        mSafeMediaVolumeState = Settings.Global.getInt(mContentResolver,
                                            Settings.Global.AUDIO_SAFE_VOLUME_STATE,
                                            SAFE_MEDIA_VOLUME_NOT_CONFIGURED);
        // The default safe volume index read here will be replaced by the actual value when
        // the mcc is read by onConfigureSafeVolume()
        mSafeMediaVolumeIndex = mContext.getResources().getInteger(
                com.android.internal.R.integer.config_safe_media_volume_index) * 10;

        mUseFixedVolume = mContext.getResources().getBoolean(
                com.android.internal.R.bool.config_useFixedVolume);

        mDeviceBroker = new AudioDeviceBroker(mContext, this);

        // must be called before readPersistedSettings() which needs a valid mStreamVolumeAlias[]
        // array initialized by updateStreamVolumeAlias()
        updateStreamVolumeAlias(false /*updateVolumes*/, TAG);
        readPersistedSettings();
        readUserRestrictions();
        mSettingsObserver = new SettingsObserver();
        createStreamStates();

        // mSafeUsbMediaVolumeIndex must be initialized after createStreamStates() because it
        // relies on audio policy having correct ranges for volume indexes.
        mSafeUsbMediaVolumeIndex = getSafeUsbMediaVolumeIndex();

        mPlaybackMonitor =
                new PlaybackActivityMonitor(context, MAX_STREAM_VOLUME[AudioSystem.STREAM_ALARM]);

        mMediaFocusControl = new MediaFocusControl(mContext, mPlaybackMonitor);

        mRecordMonitor = new RecordingActivityMonitor(mContext);

        readAndSetLowRamDevice();

        // Call setRingerModeInt() to apply correct mute
        // state on streams affected by ringer mode.
        mRingerAndZenModeMutedStreams = 0;
        setRingerModeInt(getRingerModeInternal(), false);

        // Register for device connection intent broadcasts.
        IntentFilter intentFilter =
                new IntentFilter(BluetoothHeadset.ACTION_AUDIO_STATE_CHANGED);
        intentFilter.addAction(BluetoothHeadset.ACTION_ACTIVE_DEVICE_CHANGED);
        intentFilter.addAction(Intent.ACTION_DOCK_EVENT);
        intentFilter.addAction(Intent.ACTION_SCREEN_ON);
        intentFilter.addAction(Intent.ACTION_SCREEN_OFF);
        intentFilter.addAction(Intent.ACTION_USER_SWITCHED);
        intentFilter.addAction(Intent.ACTION_USER_BACKGROUND);
        intentFilter.addAction(Intent.ACTION_USER_FOREGROUND);
        intentFilter.addAction(UsbManager.ACTION_USB_DEVICE_ATTACHED);
        intentFilter.addAction(BluetoothAdapter.ACTION_STATE_CHANGED);
        intentFilter.addAction(Intent.ACTION_PACKAGES_SUSPENDED);

        intentFilter.addAction(Intent.ACTION_CONFIGURATION_CHANGED);
        mMonitorRotation = SystemProperties.getBoolean("ro.audio.monitorRotation", false);
        if (mMonitorRotation) {
            RotationHelper.init(mContext, mAudioHandler);
        }

        intentFilter.addAction(AudioEffect.ACTION_OPEN_AUDIO_EFFECT_CONTROL_SESSION);
        intentFilter.addAction(AudioEffect.ACTION_CLOSE_AUDIO_EFFECT_CONTROL_SESSION);

        context.registerReceiverAsUser(mReceiver, UserHandle.ALL, intentFilter, null, null);

        LocalServices.addService(AudioManagerInternal.class, new AudioServiceInternal());

        mUserManagerInternal.addUserRestrictionsListener(mUserRestrictionsListener);

        mRecordMonitor.initMonitor();

        final float[] preScale = new float[3];
        preScale[0] = mContext.getResources().getFraction(
                com.android.internal.R.fraction.config_prescaleAbsoluteVolume_index1,
                1, 1);
        preScale[1] = mContext.getResources().getFraction(
                com.android.internal.R.fraction.config_prescaleAbsoluteVolume_index2,
                1, 1);
        preScale[2] = mContext.getResources().getFraction(
                com.android.internal.R.fraction.config_prescaleAbsoluteVolume_index3,
                1, 1);
        for (int i = 0; i < preScale.length; i++) {
            if (0.0f <= preScale[i] && preScale[i] <= 1.0f) {
                mPrescaleAbsoluteVolume[i] = preScale[i];
            }
        }
    }

    public void systemReady() {
        sendMsg(mAudioHandler, MSG_SYSTEM_READY, SENDMSG_QUEUE,
                0, 0, null, 0);
        if (false) {
            // This is turned off for now, because it is racy and thus causes apps to break.
            // Currently banning a uid means that if an app tries to start playing an audio
            // stream, that will be preventing, and unbanning it will not allow that stream
            // to resume.  However these changes in uid state are racy with what the app is doing,
            // so that after taking a process out of the cached state we can't guarantee that
            // we will unban the uid before the app actually tries to start playing audio.
            // (To do that, the activity manager would need to wait until it knows for sure
            // that the ban has been removed, before telling the app to do whatever it is
            // supposed to do that caused it to go out of the cached state.)
            try {
                ActivityManager.getService().registerUidObserver(mUidObserver,
                        ActivityManager.UID_OBSERVER_CACHED | ActivityManager.UID_OBSERVER_GONE,
                        ActivityManager.PROCESS_STATE_UNKNOWN, null);
            } catch (RemoteException e) {
                // ignored; both services live in system_server
            }
        }
    }

    public void onSystemReady() {
        mSystemReady = true;
        sendMsg(mAudioHandler, MSG_LOAD_SOUND_EFFECTS, SENDMSG_QUEUE,
                0, 0, null, 0);

        mDeviceBroker.onSystemReady();

        if (mContext.getPackageManager().hasSystemFeature(PackageManager.FEATURE_HDMI_CEC)) {
            synchronized (mHdmiClientLock) {
                mHdmiManager = mContext.getSystemService(HdmiControlManager.class);
                mHdmiTvClient = mHdmiManager.getTvClient();
                if (mHdmiTvClient != null) {
                    mFixedVolumeDevices &= ~AudioSystem.DEVICE_ALL_HDMI_SYSTEM_AUDIO_AND_SPEAKER;
                }
                mHdmiPlaybackClient = mHdmiManager.getPlaybackClient();
                mHdmiCecSink = false;
                mHdmiAudioSystemClient = mHdmiManager.getAudioSystemClient();
            }
        }

        mNm = (NotificationManager) mContext.getSystemService(Context.NOTIFICATION_SERVICE);

        sendMsg(mAudioHandler,
                MSG_CONFIGURE_SAFE_MEDIA_VOLUME_FORCED,
                SENDMSG_REPLACE,
                0,
                0,
                TAG,
                SystemProperties.getBoolean("audio.safemedia.bypass", false) ?
                        0 : SAFE_VOLUME_CONFIGURE_TIMEOUT_MS);

        initA11yMonitoring();
        onIndicateSystemReady();
    }

    void onIndicateSystemReady() {
        if (AudioSystem.systemReady() == AudioSystem.SUCCESS) {
            return;
        }
        sendMsg(mAudioHandler,
                MSG_INDICATE_SYSTEM_READY,
                SENDMSG_REPLACE,
                0,
                0,
                null,
                INDICATE_SYSTEM_READY_RETRY_DELAY_MS);
    }

    public void onAudioServerDied() {
        if (!mSystemReady ||
                (AudioSystem.checkAudioFlinger() != AudioSystem.AUDIO_STATUS_OK)) {
            Log.e(TAG, "Audioserver died.");
            sendMsg(mAudioHandler, MSG_AUDIO_SERVER_DIED, SENDMSG_NOOP, 0, 0,
                    null, 500);
            return;
        }
        Log.e(TAG, "Audioserver started.");

        // indicate to audio HAL that we start the reconfiguration phase after a media
        // server crash
        // Note that we only execute this when the media server
        // process restarts after a crash, not the first time it is started.
        AudioSystem.setParameters("restarting=true");

        readAndSetLowRamDevice();

        // Restore device connection states, BT state
        mDeviceBroker.onAudioServerDied();

        // Restore call state
        if (AudioSystem.setPhoneState(mMode) ==  AudioSystem.AUDIO_STATUS_OK) {
            mModeLogger.log(new AudioEventLogger.StringEvent(
                "onAudioServerDied causes setPhoneState(" + AudioSystem.modeToString(mMode) + ")"));
        }

        final int forSys;
        synchronized (mSettingsLock) {
            forSys = mCameraSoundForced ?
                    AudioSystem.FORCE_SYSTEM_ENFORCED : AudioSystem.FORCE_NONE;
        }

        mDeviceBroker.setForceUse_Async(AudioSystem.FOR_SYSTEM, forSys, "onAudioServerDied");

        // Restore stream volumes
        int numStreamTypes = AudioSystem.getNumStreamTypes();
        for (int streamType = numStreamTypes - 1; streamType >= 0; streamType--) {
            VolumeStreamState streamState = mStreamStates[streamType];
            AudioSystem.initStreamVolume(
                streamType, streamState.mIndexMin / 10, streamState.mIndexMax / 10);

            streamState.applyAllVolumes();
        }

        // Restore mono mode
        updateMasterMono(mContentResolver);

        // Restore audio balance
        updateMasterBalance(mContentResolver);

        // Restore ringer mode
        setRingerModeInt(getRingerModeInternal(), false);

        // Reset device rotation (if monitored for this device)
        if (mMonitorRotation) {
            RotationHelper.updateOrientation();
        }

        synchronized (mSettingsLock) {
            final int forDock = mDockAudioMediaEnabled ?
                    AudioSystem.FORCE_ANALOG_DOCK : AudioSystem.FORCE_NONE;
            mDeviceBroker.setForceUse_Async(AudioSystem.FOR_DOCK, forDock, "onAudioServerDied");
            sendEncodedSurroundMode(mContentResolver, "onAudioServerDied");
            sendEnabledSurroundFormats(mContentResolver, true);
            updateAssistantUId(true);
        }
        synchronized (mAccessibilityServiceUidsLock) {
            AudioSystem.setA11yServicesUids(mAccessibilityServiceUids);
        }
        synchronized (mHdmiClientLock) {
            if (mHdmiManager != null && mHdmiTvClient != null) {
                setHdmiSystemAudioSupported(mHdmiSystemAudioSupported);
            }
        }

        synchronized (mAudioPolicies) {
            for (AudioPolicyProxy policy : mAudioPolicies.values()) {
                policy.connectMixes();
            }
        }

        onIndicateSystemReady();
        // indicate the end of reconfiguration phase to audio HAL
        AudioSystem.setParameters("restarting=false");

        sendMsg(mAudioHandler, MSG_DISPATCH_AUDIO_SERVER_STATE,
                SENDMSG_QUEUE, 1, 0, null, 0);
    }

    private void onDispatchAudioServerStateChange(boolean state) {
        synchronized (mAudioServerStateListeners) {
            for (AsdProxy asdp : mAudioServerStateListeners.values()) {
                try {
                    asdp.callback().dispatchAudioServerStateChange(state);
                } catch (RemoteException e) {
                    Log.w(TAG, "Could not call dispatchAudioServerStateChange()", e);
                }
            }
        }
    }

    private void createAudioSystemThread() {
        mAudioSystemThread = new AudioSystemThread();
        mAudioSystemThread.start();
        waitForAudioHandlerCreation();
    }

    /** Waits for the volume handler to be created by the other thread. */
    private void waitForAudioHandlerCreation() {
        synchronized(this) {
            while (mAudioHandler == null) {
                try {
                    // Wait for mAudioHandler to be set by the other thread
                    wait();
                } catch (InterruptedException e) {
                    Log.e(TAG, "Interrupted while waiting on volume handler.");
                }
            }
        }
    }

    /**
     * @return the {@link android.media.audiopolicy.AudioProductStrategies} discovered from the
     * platform configuration file.
     */
    public @NonNull AudioProductStrategies getAudioProductStrategies() {
        return sAudioProductStrategies;
    }

    /**
     * @return the {@link android.media.audiopolicy.AudioVolumeGroups} discovered from the
     * platform configuration file.
     */
    public @NonNull AudioVolumeGroups listAudioVolumeGroups() {
        return sAudioVolumeGroups;
    }

    private void checkAllAliasStreamVolumes() {
        synchronized (mSettingsLock) {
            synchronized (VolumeStreamState.class) {
                int numStreamTypes = AudioSystem.getNumStreamTypes();
                for (int streamType = 0; streamType < numStreamTypes; streamType++) {
                    mStreamStates[streamType]
                            .setAllIndexes(mStreamStates[mStreamVolumeAlias[streamType]], TAG);
                    // apply stream volume
                    if (!mStreamStates[streamType].mIsMuted) {
                        mStreamStates[streamType].applyAllVolumes();
                    }
                }
            }
        }
    }

    /**
     * Called from AudioDeviceBroker when DEVICE_OUT_HDMI is connected or disconnected.
     */
    /*package*/ void checkVolumeCecOnHdmiConnection(int state, String caller) {
        if (state != 0) {
            // DEVICE_OUT_HDMI is now connected
            if ((AudioSystem.DEVICE_OUT_HDMI & mSafeMediaVolumeDevices) != 0) {
                sendMsg(mAudioHandler,
                        MSG_CHECK_MUSIC_ACTIVE,
                        SENDMSG_REPLACE,
                        0,
                        0,
                        caller,
                        MUSIC_ACTIVE_POLL_PERIOD_MS);
            }

            if (isPlatformTelevision()) {
                mFixedVolumeDevices |= AudioSystem.DEVICE_OUT_HDMI;
                checkAllFixedVolumeDevices();
                synchronized (mHdmiClientLock) {
                    if (mHdmiManager != null && mHdmiPlaybackClient != null) {
                        mHdmiCecSink = false;
                        mHdmiPlaybackClient.queryDisplayStatus(mHdmiDisplayStatusCallback);
                    }
                }
            }
            sendEnabledSurroundFormats(mContentResolver, true);
        } else {
            // DEVICE_OUT_HDMI disconnected
            if (isPlatformTelevision()) {
                synchronized (mHdmiClientLock) {
                    if (mHdmiManager != null) {
                        mHdmiCecSink = false;
                    }
                }
            }
        }
    }

    private void checkAllFixedVolumeDevices()
    {
        int numStreamTypes = AudioSystem.getNumStreamTypes();
        for (int streamType = 0; streamType < numStreamTypes; streamType++) {
            mStreamStates[streamType].checkFixedVolumeDevices();
        }
    }

    private void checkAllFixedVolumeDevices(int streamType) {
        mStreamStates[streamType].checkFixedVolumeDevices();
    }

    private void checkMuteAffectedStreams() {
        // any stream with a min level > 0 is not muteable by definition
        // STREAM_VOICE_CALL and STREAM_BLUETOOTH_SCO can be muted by applications
        // that has the the MODIFY_PHONE_STATE permission.
        for (int i = 0; i < mStreamStates.length; i++) {
            final VolumeStreamState vss = mStreamStates[i];
            if (vss.mIndexMin > 0 &&
                (vss.mStreamType != AudioSystem.STREAM_VOICE_CALL &&
                vss.mStreamType != AudioSystem.STREAM_BLUETOOTH_SCO)) {
                mMuteAffectedStreams &= ~(1 << vss.mStreamType);
            }
        }
    }

    private void createStreamStates() {
        int numStreamTypes = AudioSystem.getNumStreamTypes();
        VolumeStreamState[] streams = mStreamStates = new VolumeStreamState[numStreamTypes];

        for (int i = 0; i < numStreamTypes; i++) {
            streams[i] =
                    new VolumeStreamState(System.VOLUME_SETTINGS_INT[mStreamVolumeAlias[i]], i);
        }

        checkAllFixedVolumeDevices();
        checkAllAliasStreamVolumes();
        checkMuteAffectedStreams();
        updateDefaultVolumes();
    }

    // Update default indexes from aliased streams. Must be called after mStreamStates is created
    private void updateDefaultVolumes() {
        for (int stream = 0; stream < mStreamStates.length; stream++) {
            if (stream != mStreamVolumeAlias[stream]) {
                AudioSystem.DEFAULT_STREAM_VOLUME[stream] = rescaleIndex(
                        AudioSystem.DEFAULT_STREAM_VOLUME[mStreamVolumeAlias[stream]],
                        mStreamVolumeAlias[stream],
                        stream);
            }
        }
    }

    private void dumpStreamStates(PrintWriter pw) {
        pw.println("\nStream volumes (device: index)");
        int numStreamTypes = AudioSystem.getNumStreamTypes();
        for (int i = 0; i < numStreamTypes; i++) {
            pw.println("- " + AudioSystem.STREAM_NAMES[i] + ":");
            mStreamStates[i].dump(pw);
            pw.println("");
        }
        pw.print("\n- mute affected streams = 0x");
        pw.println(Integer.toHexString(mMuteAffectedStreams));
    }

    private void updateStreamVolumeAlias(boolean updateVolumes, String caller) {
        int dtmfStreamAlias;
        final int a11yStreamAlias = sIndependentA11yVolume ?
                AudioSystem.STREAM_ACCESSIBILITY : AudioSystem.STREAM_MUSIC;

        if (mIsSingleVolume) {
            mStreamVolumeAlias = STREAM_VOLUME_ALIAS_TELEVISION;
            dtmfStreamAlias = AudioSystem.STREAM_MUSIC;
        } else {
            switch (mPlatformType) {
                case AudioSystem.PLATFORM_VOICE:
                    mStreamVolumeAlias = STREAM_VOLUME_ALIAS_VOICE;
                    dtmfStreamAlias = AudioSystem.STREAM_RING;
                    break;
                default:
                    mStreamVolumeAlias = STREAM_VOLUME_ALIAS_DEFAULT;
                    dtmfStreamAlias = AudioSystem.STREAM_MUSIC;
            }
        }

        if (mIsSingleVolume) {
            mRingerModeAffectedStreams = 0;
        } else {
            if (isInCommunication()) {
                dtmfStreamAlias = AudioSystem.STREAM_VOICE_CALL;
                mRingerModeAffectedStreams &= ~(1 << AudioSystem.STREAM_DTMF);
            } else {
                mRingerModeAffectedStreams |= (1 << AudioSystem.STREAM_DTMF);
            }
        }

        mStreamVolumeAlias[AudioSystem.STREAM_DTMF] = dtmfStreamAlias;
        mStreamVolumeAlias[AudioSystem.STREAM_ACCESSIBILITY] = a11yStreamAlias;

        if (updateVolumes && mStreamStates != null) {
            updateDefaultVolumes();

            synchronized (mSettingsLock) {
                synchronized (VolumeStreamState.class) {
                    mStreamStates[AudioSystem.STREAM_DTMF]
                            .setAllIndexes(mStreamStates[dtmfStreamAlias], caller);
                    mStreamStates[AudioSystem.STREAM_ACCESSIBILITY].mVolumeIndexSettingName =
                            System.VOLUME_SETTINGS_INT[a11yStreamAlias];
                    mStreamStates[AudioSystem.STREAM_ACCESSIBILITY].setAllIndexes(
                            mStreamStates[a11yStreamAlias], caller);
                    mStreamStates[AudioSystem.STREAM_ACCESSIBILITY].refreshRange(
                            mStreamVolumeAlias[AudioSystem.STREAM_ACCESSIBILITY]);
                }
            }
            if (sIndependentA11yVolume) {
                // restore the a11y values from the settings
                mStreamStates[AudioSystem.STREAM_ACCESSIBILITY].readSettings();
            }

            // apply stream mute states according to new value of mRingerModeAffectedStreams
            setRingerModeInt(getRingerModeInternal(), false);
            sendMsg(mAudioHandler,
                    MSG_SET_ALL_VOLUMES,
                    SENDMSG_QUEUE,
                    0,
                    0,
                    mStreamStates[AudioSystem.STREAM_DTMF], 0);
            sendMsg(mAudioHandler,
                    MSG_SET_ALL_VOLUMES,
                    SENDMSG_QUEUE,
                    0,
                    0,
                    mStreamStates[AudioSystem.STREAM_ACCESSIBILITY], 0);
        }
    }

    private void readDockAudioSettings(ContentResolver cr)
    {
        mDockAudioMediaEnabled = Settings.Global.getInt(
                                        cr, Settings.Global.DOCK_AUDIO_MEDIA_ENABLED, 0) == 1;

        sendMsg(mAudioHandler,
                MSG_SET_FORCE_USE,
                SENDMSG_QUEUE,
                AudioSystem.FOR_DOCK,
                mDockAudioMediaEnabled ?
                        AudioSystem.FORCE_ANALOG_DOCK : AudioSystem.FORCE_NONE,
                new String("readDockAudioSettings"),
                0);
    }


    private void updateMasterMono(ContentResolver cr)
    {
        final boolean masterMono = System.getIntForUser(
                cr, System.MASTER_MONO, 0 /* default */, UserHandle.USER_CURRENT) == 1;
        if (DEBUG_VOL) {
            Log.d(TAG, String.format("Master mono %b", masterMono));
        }
        AudioSystem.setMasterMono(masterMono);
    }

    private void updateMasterBalance(ContentResolver cr) {
        final float masterBalance = System.getFloatForUser(
                cr, System.MASTER_BALANCE, 0.f /* default */, UserHandle.USER_CURRENT);
        if (DEBUG_VOL) {
            Log.d(TAG, String.format("Master balance %f", masterBalance));
        }
        if (AudioSystem.setMasterBalance(masterBalance) != 0) {
            Log.e(TAG, String.format("setMasterBalance failed for %f", masterBalance));
        }
    }

    private void sendEncodedSurroundMode(ContentResolver cr, String eventSource)
    {
        final int encodedSurroundMode = Settings.Global.getInt(
                cr, Settings.Global.ENCODED_SURROUND_OUTPUT,
                Settings.Global.ENCODED_SURROUND_OUTPUT_AUTO);
        sendEncodedSurroundMode(encodedSurroundMode, eventSource);
    }

    private void sendEncodedSurroundMode(int encodedSurroundMode, String eventSource)
    {
        // initialize to guaranteed bad value
        int forceSetting = AudioSystem.NUM_FORCE_CONFIG;
        switch (encodedSurroundMode) {
            case Settings.Global.ENCODED_SURROUND_OUTPUT_AUTO:
                forceSetting = AudioSystem.FORCE_NONE;
                break;
            case Settings.Global.ENCODED_SURROUND_OUTPUT_NEVER:
                forceSetting = AudioSystem.FORCE_ENCODED_SURROUND_NEVER;
                break;
            case Settings.Global.ENCODED_SURROUND_OUTPUT_ALWAYS:
                forceSetting = AudioSystem.FORCE_ENCODED_SURROUND_ALWAYS;
                break;
            case Settings.Global.ENCODED_SURROUND_OUTPUT_MANUAL:
                forceSetting = AudioSystem.FORCE_ENCODED_SURROUND_MANUAL;
                break;
            default:
                Log.e(TAG, "updateSurroundSoundSettings: illegal value "
                        + encodedSurroundMode);
                break;
        }
        if (forceSetting != AudioSystem.NUM_FORCE_CONFIG) {
            mDeviceBroker.setForceUse_Async(AudioSystem.FOR_ENCODED_SURROUND, forceSetting,
                    eventSource);
        }
    }

    private void sendEnabledSurroundFormats(ContentResolver cr, boolean forceUpdate) {
        if (mEncodedSurroundMode != Settings.Global.ENCODED_SURROUND_OUTPUT_MANUAL) {
            // Manually enable surround formats only when the setting is in manual mode.
            return;
        }
        String enabledSurroundFormats = Settings.Global.getString(
                cr, Settings.Global.ENCODED_SURROUND_OUTPUT_ENABLED_FORMATS);
        if (enabledSurroundFormats == null) {
            // Never allow enabledSurroundFormats as a null, which could happen when
            // ENCODED_SURROUND_OUTPUT_ENABLED_FORMATS is not appear in settings DB.
            enabledSurroundFormats = "";
        }
        if (!forceUpdate && TextUtils.equals(enabledSurroundFormats, mEnabledSurroundFormats)) {
            // Update enabled surround formats to AudioPolicyManager only when forceUpdate
            // is true or enabled surround formats changed.
            return;
        }

        mEnabledSurroundFormats = enabledSurroundFormats;
        String[] surroundFormats = TextUtils.split(enabledSurroundFormats, ",");
        ArrayList<Integer> formats = new ArrayList<>();
        for (String format : surroundFormats) {
            try {
                int audioFormat = Integer.valueOf(format);
                boolean isSurroundFormat = false;
                for (int sf : AudioFormat.SURROUND_SOUND_ENCODING) {
                    if (sf == audioFormat) {
                        isSurroundFormat = true;
                        break;
                    }
                }
                if (isSurroundFormat && !formats.contains(audioFormat)) {
                    formats.add(audioFormat);
                }
            } catch (Exception e) {
                Log.e(TAG, "Invalid enabled surround format:" + format);
            }
        }
        // Set filtered surround formats to settings DB in case
        // there are invalid surround formats in original settings.
        Settings.Global.putString(mContext.getContentResolver(),
                Settings.Global.ENCODED_SURROUND_OUTPUT_ENABLED_FORMATS,
                TextUtils.join(",", formats));
        sendMsg(mAudioHandler, MSG_ENABLE_SURROUND_FORMATS, SENDMSG_QUEUE, 0, 0, formats, 0);
    }

    private void onEnableSurroundFormats(ArrayList<Integer> enabledSurroundFormats) {
        // Set surround format enabled accordingly.
        for (int surroundFormat : AudioFormat.SURROUND_SOUND_ENCODING) {
            boolean enabled = enabledSurroundFormats.contains(surroundFormat);
            int ret = AudioSystem.setSurroundFormatEnabled(surroundFormat, enabled);
            Log.i(TAG, "enable surround format:" + surroundFormat + " " + enabled + " " + ret);
        }
    }

    @GuardedBy("mSettingsLock")
    private void updateAssistantUId(boolean forceUpdate) {
        int assistantUid = 0;

        // Consider assistants in the following order of priority:
        // 1) voice interaction service
        // 2) assistant
        String assistantName = Settings.Secure.getStringForUser(
                        mContentResolver,
                        Settings.Secure.VOICE_INTERACTION_SERVICE, UserHandle.USER_CURRENT);
        if (TextUtils.isEmpty(assistantName)) {
            assistantName = Settings.Secure.getStringForUser(
                    mContentResolver,
                    Settings.Secure.ASSISTANT, UserHandle.USER_CURRENT);
        }
        if (!TextUtils.isEmpty(assistantName)) {
            String packageName = ComponentName.unflattenFromString(assistantName).getPackageName();
            if (!TextUtils.isEmpty(packageName)) {
                try {
                    assistantUid = mContext.getPackageManager().getPackageUid(packageName, 0);
                } catch (PackageManager.NameNotFoundException e) {
                    Log.e(TAG,
                            "updateAssistantUId() could not find UID for package: " + packageName);
                }
            }
        }

        if (assistantUid != mAssistantUid || forceUpdate) {
            AudioSystem.setAssistantUid(assistantUid);
            mAssistantUid = assistantUid;
        }
    }

    private void readPersistedSettings() {
        final ContentResolver cr = mContentResolver;

        int ringerModeFromSettings =
                Settings.Global.getInt(
                        cr, Settings.Global.MODE_RINGER, AudioManager.RINGER_MODE_NORMAL);
        int ringerMode = ringerModeFromSettings;
        // sanity check in case the settings are restored from a device with incompatible
        // ringer modes
        if (!isValidRingerMode(ringerMode)) {
            ringerMode = AudioManager.RINGER_MODE_NORMAL;
        }
        if ((ringerMode == AudioManager.RINGER_MODE_VIBRATE) && !mHasVibrator) {
            ringerMode = AudioManager.RINGER_MODE_SILENT;
        }
        if (ringerMode != ringerModeFromSettings) {
            Settings.Global.putInt(cr, Settings.Global.MODE_RINGER, ringerMode);
        }
        if (mUseFixedVolume || mIsSingleVolume) {
            ringerMode = AudioManager.RINGER_MODE_NORMAL;
        }
        synchronized(mSettingsLock) {
            mRingerMode = ringerMode;
            if (mRingerModeExternal == -1) {
                mRingerModeExternal = mRingerMode;
            }

            // System.VIBRATE_ON is not used any more but defaults for mVibrateSetting
            // are still needed while setVibrateSetting() and getVibrateSetting() are being
            // deprecated.
            mVibrateSetting = AudioSystem.getValueForVibrateSetting(0,
                                            AudioManager.VIBRATE_TYPE_NOTIFICATION,
                                            mHasVibrator ? AudioManager.VIBRATE_SETTING_ONLY_SILENT
                                                            : AudioManager.VIBRATE_SETTING_OFF);
            mVibrateSetting = AudioSystem.getValueForVibrateSetting(mVibrateSetting,
                                            AudioManager.VIBRATE_TYPE_RINGER,
                                            mHasVibrator ? AudioManager.VIBRATE_SETTING_ONLY_SILENT
                                                            : AudioManager.VIBRATE_SETTING_OFF);

            updateRingerAndZenModeAffectedStreams();
            readDockAudioSettings(cr);
            sendEncodedSurroundMode(cr, "readPersistedSettings");
            sendEnabledSurroundFormats(cr, true);
            updateAssistantUId(true);
        }

        mMuteAffectedStreams = System.getIntForUser(cr,
                System.MUTE_STREAMS_AFFECTED, AudioSystem.DEFAULT_MUTE_STREAMS_AFFECTED,
                UserHandle.USER_CURRENT);

        updateMasterMono(cr);

        updateMasterBalance(cr);

        // Each stream will read its own persisted settings

        // Broadcast the sticky intents
        broadcastRingerMode(AudioManager.RINGER_MODE_CHANGED_ACTION, mRingerModeExternal);
        broadcastRingerMode(AudioManager.INTERNAL_RINGER_MODE_CHANGED_ACTION, mRingerMode);

        // Broadcast vibrate settings
        broadcastVibrateSetting(AudioManager.VIBRATE_TYPE_RINGER);
        broadcastVibrateSetting(AudioManager.VIBRATE_TYPE_NOTIFICATION);

        // Load settings for the volume controller
        mVolumeController.loadSettings(cr);
    }

    private void readUserRestrictions() {
        final int currentUser = getCurrentUserId();

        // Check the current user restriction.
        boolean masterMute =
                mUserManagerInternal.getUserRestriction(currentUser,
                        UserManager.DISALLOW_UNMUTE_DEVICE)
                        || mUserManagerInternal.getUserRestriction(currentUser,
                        UserManager.DISALLOW_ADJUST_VOLUME);
        if (mUseFixedVolume) {
            masterMute = false;
            AudioSystem.setMasterVolume(1.0f);
        }
        if (DEBUG_VOL) {
            Log.d(TAG, String.format("Master mute %s, user=%d", masterMute, currentUser));
        }
        setSystemAudioMute(masterMute);
        AudioSystem.setMasterMute(masterMute);
        broadcastMasterMuteStatus(masterMute);

        boolean microphoneMute = mUserManagerInternal.getUserRestriction(
                currentUser, UserManager.DISALLOW_UNMUTE_MICROPHONE);
        if (DEBUG_VOL) {
            Log.d(TAG, String.format("Mic mute %s, user=%d", microphoneMute, currentUser));
        }
        AudioSystem.muteMicrophone(microphoneMute);
    }

    private int rescaleIndex(int index, int srcStream, int dstStream) {
        final int rescaled =
                (index * mStreamStates[dstStream].getMaxIndex()
                        + mStreamStates[srcStream].getMaxIndex() / 2)
                / mStreamStates[srcStream].getMaxIndex();
        if (rescaled < mStreamStates[dstStream].getMinIndex()) {
            return mStreamStates[dstStream].getMinIndex();
        } else {
            return rescaled;
        }
    }

    ///////////////////////////////////////////////////////////////////////////
    // IPC methods
    ///////////////////////////////////////////////////////////////////////////
    /** @see AudioManager#adjustVolume(int, int) */
    public void adjustSuggestedStreamVolume(int direction, int suggestedStreamType, int flags,
            String callingPackage, String caller) {
        final IAudioPolicyCallback extVolCtlr;
        synchronized (mExtVolumeControllerLock) {
            extVolCtlr = mExtVolumeController;
        }
        if (extVolCtlr != null) {
            sendMsg(mAudioHandler, MSG_NOTIFY_VOL_EVENT, SENDMSG_QUEUE,
                    direction, 0 /*ignored*/,
                    extVolCtlr, 0 /*delay*/);
        } else {
            adjustSuggestedStreamVolume(direction, suggestedStreamType, flags, callingPackage,
                    caller, Binder.getCallingUid());
        }
    }

    private void adjustSuggestedStreamVolume(int direction, int suggestedStreamType, int flags,
            String callingPackage, String caller, int uid) {
<<<<<<< HEAD
=======
        if (DEBUG_VOL) Log.d(TAG, "adjustSuggestedStreamVolume() stream=" + suggestedStreamType
                + ", flags=" + flags + ", caller=" + caller
                + ", volControlStream=" + mVolumeControlStream
                + ", userSelect=" + mUserSelectedVolumeControlStream);
>>>>>>> 825827da
        sVolumeLogger.log(new VolumeEvent(VolumeEvent.VOL_ADJUST_SUGG_VOL, suggestedStreamType,
                direction/*val1*/, flags/*val2*/, new StringBuilder(callingPackage)
                        .append("/").append(caller).append(" uid:").append(uid).toString()));
        final int streamType;
        synchronized (mForceControlStreamLock) {
            if (DEBUG_VOL) Log.d(TAG, "adjustSuggestedStreamVolume() stream=" + suggestedStreamType
                    + ", flags=" + flags + ", caller=" + caller
                    + ", volControlStream=" + mVolumeControlStream
                    + ", userSelect=" + mUserSelectedVolumeControlStream);
            // Request lock in case mVolumeControlStream is changed by other thread.
            if (mUserSelectedVolumeControlStream) { // implies mVolumeControlStream != -1
                streamType = mVolumeControlStream;
            } else {
                final int maybeActiveStreamType = getActiveStreamType(suggestedStreamType);
                final boolean activeForReal;
                if (maybeActiveStreamType == AudioSystem.STREAM_RING
                        || maybeActiveStreamType == AudioSystem.STREAM_NOTIFICATION) {
                    activeForReal = wasStreamActiveRecently(maybeActiveStreamType, 0);
                } else {
                    activeForReal = AudioSystem.isStreamActive(maybeActiveStreamType, 0);
                }
                if (activeForReal || mVolumeControlStream == -1) {
                    streamType = maybeActiveStreamType;
                } else {
                    streamType = mVolumeControlStream;
                }
            }
        }

        final boolean isMute = isMuteAdjust(direction);

        ensureValidStreamType(streamType);
        final int resolvedStream = mStreamVolumeAlias[streamType];

        // Play sounds on STREAM_RING only.
        if ((flags & AudioManager.FLAG_PLAY_SOUND) != 0 &&
                resolvedStream != AudioSystem.STREAM_RING) {
            flags &= ~AudioManager.FLAG_PLAY_SOUND;
        }

        // For notifications/ring, show the ui before making any adjustments
        // Don't suppress mute/unmute requests
        // Don't suppress adjustments for single volume device
        if (mVolumeController.suppressAdjustment(resolvedStream, flags, isMute)
                && !mIsSingleVolume) {
            direction = 0;
            flags &= ~AudioManager.FLAG_PLAY_SOUND;
            flags &= ~AudioManager.FLAG_VIBRATE;
            if (DEBUG_VOL) Log.d(TAG, "Volume controller suppressed adjustment");
        }

        adjustStreamVolume(streamType, direction, flags, callingPackage, caller, uid);
    }

    /** @see AudioManager#adjustStreamVolume(int, int, int) */
    public void adjustStreamVolume(int streamType, int direction, int flags,
            String callingPackage) {
        if ((streamType == AudioManager.STREAM_ACCESSIBILITY) && !canChangeAccessibilityVolume()) {
            Log.w(TAG, "Trying to call adjustStreamVolume() for a11y without"
                    + "CHANGE_ACCESSIBILITY_VOLUME / callingPackage=" + callingPackage);
            return;
        }
        sVolumeLogger.log(new VolumeEvent(VolumeEvent.VOL_ADJUST_STREAM_VOL, streamType,
                direction/*val1*/, flags/*val2*/, callingPackage));
        adjustStreamVolume(streamType, direction, flags, callingPackage, callingPackage,
                Binder.getCallingUid());
    }

    protected void adjustStreamVolume(int streamType, int direction, int flags,
            String callingPackage, String caller, int uid) {
        if (DEBUG_VOL) Log.d(TAG, "adjustStreamVolume() stream=" + streamType + ", dir=" + direction
                + ", flags=" + flags + ", caller=" + caller);

        /* If MirrorLink audio is playing, then disable volume changes */
        String value = SystemProperties.get("vendor.mls.audio.session.status", "default");
        if (true == value.equals("started")){
            Log.e(TAG, "adjustStreamVolume() Ignore volume change during MirrorLink session");
            return;
        }

        if (mUseFixedVolume) {
            return;
        }

        ensureValidDirection(direction);
        ensureValidStreamType(streamType);

        boolean isMuteAdjust = isMuteAdjust(direction);

        if (isMuteAdjust && !isStreamAffectedByMute(streamType)) {
            return;
        }

        // If adjust is mute and the stream is STREAM_VOICE_CALL or STREAM_BLUETOOTH_SCO, make sure
        // that the calling app have the MODIFY_PHONE_STATE permission.
        if (isMuteAdjust &&
            (streamType == AudioSystem.STREAM_VOICE_CALL ||
                streamType == AudioSystem.STREAM_BLUETOOTH_SCO) &&
            mContext.checkCallingOrSelfPermission(
                android.Manifest.permission.MODIFY_PHONE_STATE)
                    != PackageManager.PERMISSION_GRANTED) {
            Log.w(TAG, "MODIFY_PHONE_STATE Permission Denial: adjustStreamVolume from pid="
                    + Binder.getCallingPid() + ", uid=" + Binder.getCallingUid());
            return;
        }

        // use stream type alias here so that streams with same alias have the same behavior,
        // including with regard to silent mode control (e.g the use of STREAM_RING below and in
        // checkForRingerModeChange() in place of STREAM_RING or STREAM_NOTIFICATION)
        int streamTypeAlias = mStreamVolumeAlias[streamType];

        VolumeStreamState streamState = mStreamStates[streamTypeAlias];

        final int device = getDeviceForStream(streamTypeAlias);

        int aliasIndex = streamState.getIndex(device);
        boolean adjustVolume = true;
        int step;

        // skip a2dp absolute volume control request when the device
        // is not an a2dp device
        if ((device & AudioSystem.DEVICE_OUT_ALL_A2DP) == 0 &&
            (flags & AudioManager.FLAG_BLUETOOTH_ABS_VOLUME) != 0) {
            return;
        }

        // If we are being called by the system (e.g. hardware keys) check for current user
        // so we handle user restrictions correctly.
        if (uid == android.os.Process.SYSTEM_UID) {
            uid = UserHandle.getUid(getCurrentUserId(), UserHandle.getAppId(uid));
        }
        if (mAppOps.noteOp(STREAM_VOLUME_OPS[streamTypeAlias], uid, callingPackage)
                != AppOpsManager.MODE_ALLOWED) {
            return;
        }

        // reset any pending volume command
        synchronized (mSafeMediaVolumeStateLock) {
            mPendingVolumeCommand = null;
        }

        flags &= ~AudioManager.FLAG_FIXED_VOLUME;
        if ((streamTypeAlias == AudioSystem.STREAM_MUSIC) &&
               ((device & mFixedVolumeDevices) != 0)) {
            flags |= AudioManager.FLAG_FIXED_VOLUME;

            // Always toggle between max safe volume and 0 for fixed volume devices where safe
            // volume is enforced, and max and 0 for the others.
            // This is simulated by stepping by the full allowed volume range
            if (mSafeMediaVolumeState == SAFE_MEDIA_VOLUME_ACTIVE &&
                    (device & mSafeMediaVolumeDevices) != 0) {
                step = safeMediaVolumeIndex(device);
            } else {
                step = streamState.getMaxIndex();
            }
            if (aliasIndex != 0) {
                aliasIndex = step;
            }
        } else {
            // convert one UI step (+/-1) into a number of internal units on the stream alias
            step = rescaleIndex(10, streamType, streamTypeAlias);
        }

        // If either the client forces allowing ringer modes for this adjustment,
        // or the stream type is one that is affected by ringer modes
        if (((flags & AudioManager.FLAG_ALLOW_RINGER_MODES) != 0) ||
                (streamTypeAlias == getUiSoundsStreamType())) {
            int ringerMode = getRingerModeInternal();
            // do not vibrate if already in vibrate mode
            if (ringerMode == AudioManager.RINGER_MODE_VIBRATE) {
                flags &= ~AudioManager.FLAG_VIBRATE;
            }
            // Check if the ringer mode handles this adjustment. If it does we don't
            // need to adjust the volume further.
            final int result = checkForRingerModeChange(aliasIndex, direction, step,
                    streamState.mIsMuted, callingPackage, flags);
            adjustVolume = (result & FLAG_ADJUST_VOLUME) != 0;
            // If suppressing a volume adjustment in silent mode, display the UI hint
            if ((result & AudioManager.FLAG_SHOW_SILENT_HINT) != 0) {
                flags |= AudioManager.FLAG_SHOW_SILENT_HINT;
            }
            // If suppressing a volume down adjustment in vibrate mode, display the UI hint
            if ((result & AudioManager.FLAG_SHOW_VIBRATE_HINT) != 0) {
                flags |= AudioManager.FLAG_SHOW_VIBRATE_HINT;
            }
        }

        // If the ringer mode or zen is muting the stream, do not change stream unless
        // it'll cause us to exit dnd
        if (!volumeAdjustmentAllowedByDnd(streamTypeAlias, flags)) {
            adjustVolume = false;
        }
        int oldIndex = mStreamStates[streamType].getIndex(device);

        if (adjustVolume && (direction != AudioManager.ADJUST_SAME)) {
            mAudioHandler.removeMessages(MSG_UNMUTE_STREAM);

            if (isMuteAdjust) {
                boolean state;
                if (direction == AudioManager.ADJUST_TOGGLE_MUTE) {
                    state = !streamState.mIsMuted;
                } else {
                    state = direction == AudioManager.ADJUST_MUTE;
                }
                if (streamTypeAlias == AudioSystem.STREAM_MUSIC) {
                    setSystemAudioMute(state);
                }
                for (int stream = 0; stream < mStreamStates.length; stream++) {
                    if (streamTypeAlias == mStreamVolumeAlias[stream]) {
                        if (!(readCameraSoundForced()
                                    && (mStreamStates[stream].getStreamType()
                                        == AudioSystem.STREAM_SYSTEM_ENFORCED))) {
                            mStreamStates[stream].mute(state);
                        }
                    }
                }
            } else if ((direction == AudioManager.ADJUST_RAISE) &&
                    !checkSafeMediaVolume(streamTypeAlias, aliasIndex + step, device)) {
                Log.e(TAG, "adjustStreamVolume() safe volume index = " + oldIndex);
                mVolumeController.postDisplaySafeVolumeWarning(flags);
            } else if (streamState.adjustIndex(direction * step, device, caller)
                    || streamState.mIsMuted) {
                // Post message to set system volume (it in turn will post a
                // message to persist).
                if (streamState.mIsMuted) {
                    // Unmute the stream if it was previously muted
                    if (direction == AudioManager.ADJUST_RAISE) {
                        // unmute immediately for volume up
                        streamState.mute(false);
                    } else if (direction == AudioManager.ADJUST_LOWER) {
                        if (mIsSingleVolume) {
                            sendMsg(mAudioHandler, MSG_UNMUTE_STREAM, SENDMSG_QUEUE,
                                    streamTypeAlias, flags, null, UNMUTE_STREAM_DELAY);
                        }
                    }
                }
                sendMsg(mAudioHandler,
                        MSG_SET_DEVICE_VOLUME,
                        SENDMSG_QUEUE,
                        device,
                        0,
                        streamState,
                        0);
            }

            int newIndex = mStreamStates[streamType].getIndex(device);

            // Check if volume update should be send to AVRCP
            if (streamTypeAlias == AudioSystem.STREAM_MUSIC &&
                (device & AudioSystem.DEVICE_OUT_ALL_A2DP) != 0 &&
                (flags & AudioManager.FLAG_BLUETOOTH_ABS_VOLUME) == 0) {
                if (DEBUG_VOL) {
                    Log.d(TAG, "adjustSreamVolume: postSetAvrcpAbsoluteVolumeIndex index="
                            + newIndex + "stream=" + streamType);
                }
                mDeviceBroker.postSetAvrcpAbsoluteVolumeIndex(newIndex / 10);
            }

            // Check if volume update should be send to Hearing Aid
            if ((device & AudioSystem.DEVICE_OUT_HEARING_AID) != 0) {
                Log.i(TAG, "adjustSreamVolume postSetHearingAidVolumeIndex index=" + newIndex
                        + " stream=" + streamType);
                mDeviceBroker.postSetHearingAidVolumeIndex(newIndex, streamType);
            }

            // Check if volume update should be sent to Hdmi system audio.
            if (streamTypeAlias == AudioSystem.STREAM_MUSIC) {
                setSystemAudioVolume(oldIndex, newIndex, getStreamMaxVolume(streamType), flags);
            }
            synchronized (mHdmiClientLock) {
                if (mHdmiManager != null) {
                    // mHdmiCecSink true => mHdmiPlaybackClient != null
                    if (mHdmiCecSink &&
                            streamTypeAlias == AudioSystem.STREAM_MUSIC &&
                            oldIndex != newIndex) {
                        int keyCode = (direction == -1) ? KeyEvent.KEYCODE_VOLUME_DOWN :
                                KeyEvent.KEYCODE_VOLUME_UP;
                        final long ident = Binder.clearCallingIdentity();
                        try {
                            mHdmiPlaybackClient.sendKeyEvent(keyCode, true);
                            mHdmiPlaybackClient.sendKeyEvent(keyCode, false);
                        } finally {
                            Binder.restoreCallingIdentity(ident);
                        }
                    }

                    if (mHdmiAudioSystemClient != null &&
                            mHdmiSystemAudioSupported &&
                            streamTypeAlias == AudioSystem.STREAM_MUSIC &&
                            (oldIndex != newIndex || isMuteAdjust)) {
                        final long identity = Binder.clearCallingIdentity();
                        mHdmiAudioSystemClient.sendReportAudioStatusCecCommand(
                                isMuteAdjust, getStreamVolume(AudioSystem.STREAM_MUSIC),
                                getStreamMaxVolume(AudioSystem.STREAM_MUSIC),
                                isStreamMute(AudioSystem.STREAM_MUSIC));
                        Binder.restoreCallingIdentity(identity);
                    }
                }
            }
        }
        int index = mStreamStates[streamType].getIndex(device);
        sendVolumeUpdate(streamType, oldIndex, index, flags);
    }

    // Called after a delay when volume down is pressed while muted
    private void onUnmuteStream(int stream, int flags) {
        VolumeStreamState streamState = mStreamStates[stream];
        streamState.mute(false);

        final int device = getDeviceForStream(stream);
        final int index = mStreamStates[stream].getIndex(device);
        sendVolumeUpdate(stream, index, index, flags);
    }

    private void setSystemAudioVolume(int oldVolume, int newVolume, int maxVolume, int flags) {
        // Sets the audio volume of AVR when we are in system audio mode. The new volume info
        // is tranformed to HDMI-CEC commands and passed through CEC bus.
        synchronized (mHdmiClientLock) {
            if (mHdmiManager == null
                    || mHdmiTvClient == null
                    || oldVolume == newVolume
                    || (flags & AudioManager.FLAG_HDMI_SYSTEM_AUDIO_VOLUME) != 0
                    || !mHdmiSystemAudioSupported) return;
            final long token = Binder.clearCallingIdentity();
            try {
                mHdmiTvClient.setSystemAudioVolume(oldVolume, newVolume, maxVolume);
            } finally {
                Binder.restoreCallingIdentity(token);
            }
        }
    }

    // StreamVolumeCommand contains the information needed to defer the process of
    // setStreamVolume() in case the user has to acknowledge the safe volume warning message.
    class StreamVolumeCommand {
        public final int mStreamType;
        public final int mIndex;
        public final int mFlags;
        public final int mDevice;

        StreamVolumeCommand(int streamType, int index, int flags, int device) {
            mStreamType = streamType;
            mIndex = index;
            mFlags = flags;
            mDevice = device;
        }

        @Override
        public String toString() {
            return new StringBuilder().append("{streamType=").append(mStreamType).append(",index=")
                    .append(mIndex).append(",flags=").append(mFlags).append(",device=")
                    .append(mDevice).append('}').toString();
        }
    };

    private int getNewRingerMode(int stream, int index, int flags) {
        // setRingerMode does nothing if the device is single volume,so the value would be unchanged
        if (mIsSingleVolume) {
            return getRingerModeExternal();
        }

        // setting volume on ui sounds stream type also controls silent mode
        if (((flags & AudioManager.FLAG_ALLOW_RINGER_MODES) != 0) ||
                (stream == getUiSoundsStreamType())) {
            int newRingerMode;
            if (index == 0) {
                newRingerMode = mHasVibrator ? AudioManager.RINGER_MODE_VIBRATE
                        : mVolumePolicy.volumeDownToEnterSilent ? AudioManager.RINGER_MODE_SILENT
                                : AudioManager.RINGER_MODE_NORMAL;
            } else {
                newRingerMode = AudioManager.RINGER_MODE_NORMAL;
            }
            return newRingerMode;
        }
        return getRingerModeExternal();
    }

    private boolean isAndroidNPlus(String caller) {
        try {
            final ApplicationInfo applicationInfo =
                    mContext.getPackageManager().getApplicationInfoAsUser(
                            caller, 0, UserHandle.getUserId(Binder.getCallingUid()));
            if (applicationInfo.targetSdkVersion >= Build.VERSION_CODES.N) {
                return true;
            }
            return false;
        } catch (PackageManager.NameNotFoundException e) {
            return true;
        }
    }

    private boolean wouldToggleZenMode(int newMode) {
        if (getRingerModeExternal() == AudioManager.RINGER_MODE_SILENT
                && newMode != AudioManager.RINGER_MODE_SILENT) {
            return true;
        } else if (getRingerModeExternal() != AudioManager.RINGER_MODE_SILENT
                && newMode == AudioManager.RINGER_MODE_SILENT) {
            return true;
        }
        return false;
    }

    private void onSetStreamVolume(int streamType, int index, int flags, int device,
            String caller) {
        final int stream = mStreamVolumeAlias[streamType];
        setStreamVolumeInt(stream, index, device, false, caller);
        // setting volume on ui sounds stream type also controls silent mode
        if (((flags & AudioManager.FLAG_ALLOW_RINGER_MODES) != 0) ||
                (stream == getUiSoundsStreamType())) {
            setRingerMode(getNewRingerMode(stream, index, flags),
                    TAG + ".onSetStreamVolume", false /*external*/);
        }
        // setting non-zero volume for a muted stream unmutes the stream and vice versa
        mStreamStates[stream].mute(index == 0);
    }

    private void enforceModifyAudioRoutingPermission() {
        if (mContext.checkCallingPermission(
                    android.Manifest.permission.MODIFY_AUDIO_ROUTING)
                != PackageManager.PERMISSION_GRANTED) {
            throw new SecurityException("Missing MODIFY_AUDIO_ROUTING permission");
        }
    }

    /** @see AudioManager#setVolumeIndexForAttributes(attr, int, int) */
    public void setVolumeIndexForAttributes(@NonNull AudioAttributes attr, int index, int flags,
                                            String callingPackage) {
        enforceModifyAudioRoutingPermission();
        Preconditions.checkNotNull(attr, "attr must not be null");
        // @todo not hold the caller context, post message
        int stream = sAudioProductStrategies.getLegacyStreamTypeForAudioAttributes(attr);
        final int device = getDeviceForStream(stream);

        int oldIndex = AudioSystem.getVolumeIndexForAttributes(attr, device);

        AudioSystem.setVolumeIndexForAttributes(attr, index, device);

        final int volumeGroup = sAudioProductStrategies.getVolumeGroupIdForAttributes(attr);
        final AudioVolumeGroup avg = sAudioVolumeGroups.getById(volumeGroup);
        if (avg == null) {
            return;
        }
        for (final int groupedStream : avg.getLegacyStreamTypes()) {
            setStreamVolume(stream, index, flags, callingPackage, callingPackage,
                            Binder.getCallingUid());
        }
    }

    /** @see AudioManager#getVolumeIndexForAttributes(attr) */
    public int getVolumeIndexForAttributes(@NonNull AudioAttributes attr) {
        enforceModifyAudioRoutingPermission();
        Preconditions.checkNotNull(attr, "attr must not be null");
        int stream = sAudioProductStrategies.getLegacyStreamTypeForAudioAttributes(attr);
        final int device = getDeviceForStream(stream);

        return AudioSystem.getVolumeIndexForAttributes(attr, device);
    }

    /** @see AudioManager#getMaxVolumeIndexForAttributes(attr) */
    public int getMaxVolumeIndexForAttributes(@NonNull AudioAttributes attr) {
        enforceModifyAudioRoutingPermission();
        Preconditions.checkNotNull(attr, "attr must not be null");
        return AudioSystem.getMaxVolumeIndexForAttributes(attr);
    }

    /** @see AudioManager#getMinVolumeIndexForAttributes(attr) */
    public int getMinVolumeIndexForAttributes(@NonNull AudioAttributes attr) {
        enforceModifyAudioRoutingPermission();
        Preconditions.checkNotNull(attr, "attr must not be null");
        return AudioSystem.getMinVolumeIndexForAttributes(attr);
    }

    /** @see AudioManager#setStreamVolume(int, int, int) */
    public void setStreamVolume(int streamType, int index, int flags, String callingPackage) {
        if ((streamType == AudioManager.STREAM_ACCESSIBILITY) && !canChangeAccessibilityVolume()) {
            Log.w(TAG, "Trying to call setStreamVolume() for a11y without"
                    + " CHANGE_ACCESSIBILITY_VOLUME  callingPackage=" + callingPackage);
            return;
        }
        if ((streamType == AudioManager.STREAM_VOICE_CALL ||
                streamType == AudioManager.STREAM_BLUETOOTH_SCO) &&
                (index == 0) &&
                (mContext.checkCallingOrSelfPermission(
                android.Manifest.permission.MODIFY_PHONE_STATE)
                    != PackageManager.PERMISSION_GRANTED)) {
            Log.w(TAG, "Trying to call setStreamVolume() for STREAM_VOICE_CALL or"
                    + " STREAM_BLUETOOTH_SCO and index 0 without"
                    + " MODIFY_PHONE_STATE  callingPackage=" + callingPackage);
            return;
        }
        sVolumeLogger.log(new VolumeEvent(VolumeEvent.VOL_SET_STREAM_VOL, streamType,
                index/*val1*/, flags/*val2*/, callingPackage));
        setStreamVolume(streamType, index, flags, callingPackage, callingPackage,
                Binder.getCallingUid());
    }

    private boolean canChangeAccessibilityVolume() {
        synchronized (mAccessibilityServiceUidsLock) {
            if (PackageManager.PERMISSION_GRANTED == mContext.checkCallingOrSelfPermission(
                    android.Manifest.permission.CHANGE_ACCESSIBILITY_VOLUME)) {
                return true;
            }
            if (mAccessibilityServiceUids != null) {
                int callingUid = Binder.getCallingUid();
                for (int i = 0; i < mAccessibilityServiceUids.length; i++) {
                    if (mAccessibilityServiceUids[i] == callingUid) {
                        return true;
                    }
                }
            }
            return false;
        }
    }

    private void setStreamVolume(int streamType, int index, int flags, String callingPackage,
            String caller, int uid) {
        if (DEBUG_VOL) {
            Log.d(TAG, "setStreamVolume(stream=" + streamType+", index=" + index
                    + ", calling=" + callingPackage + ")");
        }

        /* If MirrorLink audio is playing, then disable volume changes */
        String value = SystemProperties.get("vendor.mls.audio.session.status", "default");
        if (true == value.equals("started")){
            Log.e(TAG, "setStreamVolume() Ignore volume change during MirrorLink session");
            return;
        }

        if (mUseFixedVolume) {
            return;
        }

        ensureValidStreamType(streamType);
        int streamTypeAlias = mStreamVolumeAlias[streamType];
        VolumeStreamState streamState = mStreamStates[streamTypeAlias];

        final int device = getDeviceForStream(streamType);
        int oldIndex;

        // skip a2dp absolute volume control request when the device
        // is not an a2dp device
        if ((device & AudioSystem.DEVICE_OUT_ALL_A2DP) == 0 &&
            (flags & AudioManager.FLAG_BLUETOOTH_ABS_VOLUME) != 0) {
            return;
        }
        // If we are being called by the system (e.g. hardware keys) check for current user
        // so we handle user restrictions correctly.
        if (uid == android.os.Process.SYSTEM_UID) {
            uid = UserHandle.getUid(getCurrentUserId(), UserHandle.getAppId(uid));
        }
        if (mAppOps.noteOp(STREAM_VOLUME_OPS[streamTypeAlias], uid, callingPackage)
                != AppOpsManager.MODE_ALLOWED) {
            return;
        }

        if (isAndroidNPlus(callingPackage)
                && wouldToggleZenMode(getNewRingerMode(streamTypeAlias, index, flags))
                && !mNm.isNotificationPolicyAccessGrantedForPackage(callingPackage)) {
            throw new SecurityException("Not allowed to change Do Not Disturb state");
        }

        if (!volumeAdjustmentAllowedByDnd(streamTypeAlias, flags)) {
            return;
        }

        synchronized (mSafeMediaVolumeStateLock) {
            // reset any pending volume command
            mPendingVolumeCommand = null;

            oldIndex = streamState.getIndex(device);

            index = rescaleIndex(index * 10, streamType, streamTypeAlias);

            if (streamTypeAlias == AudioSystem.STREAM_MUSIC
                    && (device & AudioSystem.DEVICE_OUT_ALL_A2DP) != 0
                    && (flags & AudioManager.FLAG_BLUETOOTH_ABS_VOLUME) == 0) {
                if (DEBUG_VOL) {
                    Log.d(TAG, "setStreamVolume postSetAvrcpAbsoluteVolumeIndex index=" + index
                            + "stream=" + streamType);
                }
                mDeviceBroker.postSetAvrcpAbsoluteVolumeIndex(index / 10);
            }

            if ((device & AudioSystem.DEVICE_OUT_HEARING_AID) != 0) {
                Log.i(TAG, "setStreamVolume postSetHearingAidVolumeIndex index=" + index
                        + " stream=" + streamType);
                mDeviceBroker.postSetHearingAidVolumeIndex(index, streamType);
            }

            if (streamTypeAlias == AudioSystem.STREAM_MUSIC) {
                setSystemAudioVolume(oldIndex, index, getStreamMaxVolume(streamType), flags);
            }

            flags &= ~AudioManager.FLAG_FIXED_VOLUME;
            if ((streamTypeAlias == AudioSystem.STREAM_MUSIC) &&
                    ((device & mFixedVolumeDevices) != 0)) {
                flags |= AudioManager.FLAG_FIXED_VOLUME;

                // volume is either 0 or max allowed for fixed volume devices
                if (index != 0) {
                    if (mSafeMediaVolumeState == SAFE_MEDIA_VOLUME_ACTIVE &&
                            (device & mSafeMediaVolumeDevices) != 0) {
                        index = safeMediaVolumeIndex(device);
                    } else {
                        index = streamState.getMaxIndex();
                    }
                }
            }

            if (!checkSafeMediaVolume(streamTypeAlias, index, device)) {
                mVolumeController.postDisplaySafeVolumeWarning(flags);
                mPendingVolumeCommand = new StreamVolumeCommand(
                                                    streamType, index, flags, device);
            } else {
                onSetStreamVolume(streamType, index, flags, device, caller);
                index = mStreamStates[streamType].getIndex(device);
            }
        }
        synchronized (mHdmiClientLock) {
            if (mHdmiManager != null &&
                    mHdmiAudioSystemClient != null &&
                    mHdmiSystemAudioSupported &&
                    streamTypeAlias == AudioSystem.STREAM_MUSIC &&
                    (oldIndex != index)) {
                final long identity = Binder.clearCallingIdentity();
                mHdmiAudioSystemClient.sendReportAudioStatusCecCommand(
                        false, getStreamVolume(AudioSystem.STREAM_MUSIC),
                        getStreamMaxVolume(AudioSystem.STREAM_MUSIC),
                        isStreamMute(AudioSystem.STREAM_MUSIC));
                Binder.restoreCallingIdentity(identity);
            }
        }
        sendVolumeUpdate(streamType, oldIndex, index, flags);
    }

    // No ringer or zen muted stream volumes can be changed unless it'll exit dnd
    private boolean volumeAdjustmentAllowedByDnd(int streamTypeAlias, int flags) {
        switch (mNm.getZenMode()) {
            case Settings.Global.ZEN_MODE_OFF:
                return true;
            case Settings.Global.ZEN_MODE_NO_INTERRUPTIONS:
            case Settings.Global.ZEN_MODE_ALARMS:
            case Settings.Global.ZEN_MODE_IMPORTANT_INTERRUPTIONS:
                return !isStreamMutedByRingerOrZenMode(streamTypeAlias)
                        || streamTypeAlias == getUiSoundsStreamType()
                        || (flags & AudioManager.FLAG_ALLOW_RINGER_MODES) != 0;
        }

        return true;
    }

    /** @see AudioManager#forceVolumeControlStream(int) */
    public void forceVolumeControlStream(int streamType, IBinder cb) {
        if (mContext.checkCallingOrSelfPermission(android.Manifest.permission.MODIFY_PHONE_STATE)
                != PackageManager.PERMISSION_GRANTED) {
            return;
        }
        if (DEBUG_VOL) { Log.d(TAG, String.format("forceVolumeControlStream(%d)", streamType)); }
        synchronized(mForceControlStreamLock) {
            if (mVolumeControlStream != -1 && streamType != -1) {
                mUserSelectedVolumeControlStream = true;
            }
            mVolumeControlStream = streamType;
            if (mVolumeControlStream == -1) {
                if (mForceControlStreamClient != null) {
                    mForceControlStreamClient.release();
                    mForceControlStreamClient = null;
                }
                mUserSelectedVolumeControlStream = false;
            } else {
                if (null == mForceControlStreamClient) {
                    mForceControlStreamClient = new ForceControlStreamClient(cb);
                } else {
                    if (mForceControlStreamClient.getBinder() == cb) {
                        Log.d(TAG, "forceVolumeControlStream cb:" + cb + " is already linked.");
                    } else {
                        mForceControlStreamClient.release();
                        mForceControlStreamClient = new ForceControlStreamClient(cb);
                    }
                }
            }
        }
    }

    private class ForceControlStreamClient implements IBinder.DeathRecipient {
        private IBinder mCb; // To be notified of client's death

        ForceControlStreamClient(IBinder cb) {
            if (cb != null) {
                try {
                    cb.linkToDeath(this, 0);
                } catch (RemoteException e) {
                    // Client has died!
                    Log.w(TAG, "ForceControlStreamClient() could not link to "+cb+" binder death");
                    cb = null;
                }
            }
            mCb = cb;
        }

        public void binderDied() {
            synchronized(mForceControlStreamLock) {
                Log.w(TAG, "SCO client died");
                if (mForceControlStreamClient != this) {
                    Log.w(TAG, "unregistered control stream client died");
                } else {
                    mForceControlStreamClient = null;
                    mVolumeControlStream = -1;
                    mUserSelectedVolumeControlStream = false;
                }
            }
        }

        public void release() {
            if (mCb != null) {
                mCb.unlinkToDeath(this, 0);
                mCb = null;
            }
        }

        public IBinder getBinder() {
            return mCb;
        }
    }

    private void sendBroadcastToAll(Intent intent) {
        intent.addFlags(Intent.FLAG_RECEIVER_REGISTERED_ONLY_BEFORE_BOOT);
        intent.addFlags(Intent.FLAG_RECEIVER_FOREGROUND);
        final long ident = Binder.clearCallingIdentity();
        try {
            mContext.sendBroadcastAsUser(intent, UserHandle.ALL);
        } finally {
            Binder.restoreCallingIdentity(ident);
        }
    }

    private void sendStickyBroadcastToAll(Intent intent) {
        intent.addFlags(Intent.FLAG_RECEIVER_FOREGROUND);
        final long ident = Binder.clearCallingIdentity();
        try {
            mContext.sendStickyBroadcastAsUser(intent, UserHandle.ALL);
        } finally {
            Binder.restoreCallingIdentity(ident);
        }
    }

    private int getCurrentUserId() {
        final long ident = Binder.clearCallingIdentity();
        try {
            UserInfo currentUser = ActivityManager.getService().getCurrentUser();
            return currentUser.id;
        } catch (RemoteException e) {
            // Activity manager not running, nothing we can do assume user 0.
        } finally {
            Binder.restoreCallingIdentity(ident);
        }
        return UserHandle.USER_SYSTEM;
    }

    // UI update and Broadcast Intent
    protected void sendVolumeUpdate(int streamType, int oldIndex, int index, int flags) {
        streamType = mStreamVolumeAlias[streamType];

        if (streamType == AudioSystem.STREAM_MUSIC) {
            flags = updateFlagsForSystemAudio(flags);
        }
        mVolumeController.postVolumeChanged(streamType, flags);
    }

    // If Hdmi-CEC system audio mode is on, we show volume bar only when TV
    // receives volume notification from Audio Receiver.
    private int updateFlagsForSystemAudio(int flags) {
        synchronized (mHdmiClientLock) {
            if (mHdmiTvClient != null) {
                if (mHdmiSystemAudioSupported &&
                        ((flags & AudioManager.FLAG_HDMI_SYSTEM_AUDIO_VOLUME) == 0)) {
                    flags &= ~AudioManager.FLAG_SHOW_UI;
                }
            }
        }
        return flags;
    }

    // UI update and Broadcast Intent
    private void sendMasterMuteUpdate(boolean muted, int flags) {
        mVolumeController.postMasterMuteChanged(updateFlagsForSystemAudio(flags));
        broadcastMasterMuteStatus(muted);
    }

    private void broadcastMasterMuteStatus(boolean muted) {
        Intent intent = new Intent(AudioManager.MASTER_MUTE_CHANGED_ACTION);
        intent.putExtra(AudioManager.EXTRA_MASTER_VOLUME_MUTED, muted);
        intent.addFlags(Intent.FLAG_RECEIVER_REGISTERED_ONLY_BEFORE_BOOT
                | Intent.FLAG_RECEIVER_REPLACE_PENDING);
        sendStickyBroadcastToAll(intent);
    }

    /**
     * Sets the stream state's index, and posts a message to set system volume.
     * This will not call out to the UI. Assumes a valid stream type.
     *
     * @param streamType Type of the stream
     * @param index Desired volume index of the stream
     * @param device the device whose volume must be changed
     * @param force If true, set the volume even if the desired volume is same
     * as the current volume.
     */
    private void setStreamVolumeInt(int streamType,
                                    int index,
                                    int device,
                                    boolean force,
                                    String caller) {
        VolumeStreamState streamState = mStreamStates[streamType];

        if (streamState.setIndex(index, device, caller) || force) {
            // Post message to set system volume (it in turn will post a message
            // to persist).
            sendMsg(mAudioHandler,
                    MSG_SET_DEVICE_VOLUME,
                    SENDMSG_QUEUE,
                    device,
                    0,
                    streamState,
                    0);
        }
    }

    private void setSystemAudioMute(boolean state) {
        synchronized (mHdmiClientLock) {
            if (mHdmiManager == null || mHdmiTvClient == null || !mHdmiSystemAudioSupported) return;
            final long token = Binder.clearCallingIdentity();
            try {
                mHdmiTvClient.setSystemAudioMute(state);
            } finally {
                Binder.restoreCallingIdentity(token);
            }
        }
    }

    /** get stream mute state. */
    public boolean isStreamMute(int streamType) {
        if (streamType == AudioManager.USE_DEFAULT_STREAM_TYPE) {
            streamType = getActiveStreamType(streamType);
        }
        synchronized (VolumeStreamState.class) {
            ensureValidStreamType(streamType);
            return mStreamStates[streamType].mIsMuted;
        }
    }

    private class RmtSbmxFullVolDeathHandler implements IBinder.DeathRecipient {
        private IBinder mICallback; // To be notified of client's death

        RmtSbmxFullVolDeathHandler(IBinder cb) {
            mICallback = cb;
            try {
                cb.linkToDeath(this, 0/*flags*/);
            } catch (RemoteException e) {
                Log.e(TAG, "can't link to death", e);
            }
        }

        boolean isHandlerFor(IBinder cb) {
            return mICallback.equals(cb);
        }

        void forget() {
            try {
                mICallback.unlinkToDeath(this, 0/*flags*/);
            } catch (NoSuchElementException e) {
                Log.e(TAG, "error unlinking to death", e);
            }
        }

        public void binderDied() {
            Log.w(TAG, "Recorder with remote submix at full volume died " + mICallback);
            forceRemoteSubmixFullVolume(false, mICallback);
        }
    }

    /**
     * call must be synchronized on mRmtSbmxFullVolDeathHandlers
     * @return true if there is a registered death handler, false otherwise */
    private boolean discardRmtSbmxFullVolDeathHandlerFor(IBinder cb) {
        Iterator<RmtSbmxFullVolDeathHandler> it = mRmtSbmxFullVolDeathHandlers.iterator();
        while (it.hasNext()) {
            final RmtSbmxFullVolDeathHandler handler = it.next();
            if (handler.isHandlerFor(cb)) {
                handler.forget();
                mRmtSbmxFullVolDeathHandlers.remove(handler);
                return true;
            }
        }
        return false;
    }

    /** call synchronized on mRmtSbmxFullVolDeathHandlers */
    private boolean hasRmtSbmxFullVolDeathHandlerFor(IBinder cb) {
        Iterator<RmtSbmxFullVolDeathHandler> it = mRmtSbmxFullVolDeathHandlers.iterator();
        while (it.hasNext()) {
            if (it.next().isHandlerFor(cb)) {
                return true;
            }
        }
        return false;
    }

    private int mRmtSbmxFullVolRefCount = 0;
    private ArrayList<RmtSbmxFullVolDeathHandler> mRmtSbmxFullVolDeathHandlers =
            new ArrayList<RmtSbmxFullVolDeathHandler>();

    public void forceRemoteSubmixFullVolume(boolean startForcing, IBinder cb) {
        if (cb == null) {
            return;
        }
        if ((PackageManager.PERMISSION_GRANTED != mContext.checkCallingOrSelfPermission(
                        android.Manifest.permission.CAPTURE_AUDIO_OUTPUT))) {
            Log.w(TAG, "Trying to call forceRemoteSubmixFullVolume() without CAPTURE_AUDIO_OUTPUT");
            return;
        }
        synchronized(mRmtSbmxFullVolDeathHandlers) {
            boolean applyRequired = false;
            if (startForcing) {
                if (!hasRmtSbmxFullVolDeathHandlerFor(cb)) {
                    mRmtSbmxFullVolDeathHandlers.add(new RmtSbmxFullVolDeathHandler(cb));
                    if (mRmtSbmxFullVolRefCount == 0) {
                        mFullVolumeDevices |= AudioSystem.DEVICE_OUT_REMOTE_SUBMIX;
                        mFixedVolumeDevices |= AudioSystem.DEVICE_OUT_REMOTE_SUBMIX;
                        applyRequired = true;
                    }
                    mRmtSbmxFullVolRefCount++;
                }
            } else {
                if (discardRmtSbmxFullVolDeathHandlerFor(cb) && (mRmtSbmxFullVolRefCount > 0)) {
                    mRmtSbmxFullVolRefCount--;
                    if (mRmtSbmxFullVolRefCount == 0) {
                        mFullVolumeDevices &= ~AudioSystem.DEVICE_OUT_REMOTE_SUBMIX;
                        mFixedVolumeDevices &= ~AudioSystem.DEVICE_OUT_REMOTE_SUBMIX;
                        applyRequired = true;
                    }
                }
            }
            if (applyRequired) {
                // Assumes only STREAM_MUSIC going through DEVICE_OUT_REMOTE_SUBMIX
                checkAllFixedVolumeDevices(AudioSystem.STREAM_MUSIC);
                mStreamStates[AudioSystem.STREAM_MUSIC].applyAllVolumes();
            }
        }
    }

    private void setMasterMuteInternal(boolean mute, int flags, String callingPackage, int uid,
            int userId) {
        // If we are being called by the system check for user we are going to change
        // so we handle user restrictions correctly.
        if (uid == android.os.Process.SYSTEM_UID) {
            uid = UserHandle.getUid(userId, UserHandle.getAppId(uid));
        }
        // If OP_AUDIO_MASTER_VOLUME is set, disallow unmuting.
        if (!mute && mAppOps.noteOp(AppOpsManager.OP_AUDIO_MASTER_VOLUME, uid, callingPackage)
                != AppOpsManager.MODE_ALLOWED) {
            return;
        }
        if (userId != UserHandle.getCallingUserId() &&
                mContext.checkCallingOrSelfPermission(
                        android.Manifest.permission.INTERACT_ACROSS_USERS_FULL)
                != PackageManager.PERMISSION_GRANTED) {
            return;
        }
        setMasterMuteInternalNoCallerCheck(mute, flags, userId);
    }

    private void setMasterMuteInternalNoCallerCheck(boolean mute, int flags, int userId) {
        if (DEBUG_VOL) {
            Log.d(TAG, String.format("Master mute %s, %d, user=%d", mute, flags, userId));
        }
        if (!isPlatformAutomotive() && mUseFixedVolume) {
            // If using fixed volume, we don't mute.
            // TODO: remove the isPlatformAutomotive check here.
            // The isPlatformAutomotive check is added for safety but may not be necessary.
            return;
        }
        if (getCurrentUserId() == userId) {
            if (mute != AudioSystem.getMasterMute()) {
                setSystemAudioMute(mute);
                AudioSystem.setMasterMute(mute);
                sendMasterMuteUpdate(mute, flags);

                Intent intent = new Intent(AudioManager.MASTER_MUTE_CHANGED_ACTION);
                intent.putExtra(AudioManager.EXTRA_MASTER_VOLUME_MUTED, mute);
                sendBroadcastToAll(intent);
            }
        }
    }

    /** get master mute state. */
    public boolean isMasterMute() {
        return AudioSystem.getMasterMute();
    }

    public void setMasterMute(boolean mute, int flags, String callingPackage, int userId) {
        setMasterMuteInternal(mute, flags, callingPackage, Binder.getCallingUid(),
                userId);
    }

    /** @see AudioManager#getStreamVolume(int) */
    public int getStreamVolume(int streamType) {
        ensureValidStreamType(streamType);
        int device = getDeviceForStream(streamType);
        synchronized (VolumeStreamState.class) {
            int index = mStreamStates[streamType].getIndex(device);

            // by convention getStreamVolume() returns 0 when a stream is muted.
            if (mStreamStates[streamType].mIsMuted) {
                index = 0;
            }
            if (index != 0 && (mStreamVolumeAlias[streamType] == AudioSystem.STREAM_MUSIC) &&
                    (device & mFixedVolumeDevices) != 0) {
                index = mStreamStates[streamType].getMaxIndex();
            }
            return (index + 5) / 10;
        }
    }

    /** @see AudioManager#getStreamMaxVolume(int) */
    public int getStreamMaxVolume(int streamType) {
        ensureValidStreamType(streamType);
        return (mStreamStates[streamType].getMaxIndex() + 5) / 10;
    }

    /** @see AudioManager#getStreamMinVolumeInt(int) */
    public int getStreamMinVolume(int streamType) {
        ensureValidStreamType(streamType);
        return (mStreamStates[streamType].getMinIndex() + 5) / 10;
    }

    /** Get last audible volume before stream was muted. */
    public int getLastAudibleStreamVolume(int streamType) {
        ensureValidStreamType(streamType);
        int device = getDeviceForStream(streamType);
        return (mStreamStates[streamType].getIndex(device) + 5) / 10;
    }

    /** @see AudioManager#getUiSoundsStreamType()  */
    public int getUiSoundsStreamType() {
        return mStreamVolumeAlias[AudioSystem.STREAM_SYSTEM];
    }

    /** @see AudioManager#setMicrophoneMute(boolean) */
    @Override
    public void setMicrophoneMute(boolean on, String callingPackage, int userId) {
        // If we are being called by the system check for user we are going to change
        // so we handle user restrictions correctly.
        int uid = Binder.getCallingUid();
        if (uid == android.os.Process.SYSTEM_UID) {
            uid = UserHandle.getUid(userId, UserHandle.getAppId(uid));
        }
        // If OP_MUTE_MICROPHONE is set, disallow unmuting.
        if (!on && mAppOps.noteOp(AppOpsManager.OP_MUTE_MICROPHONE, uid, callingPackage)
                != AppOpsManager.MODE_ALLOWED) {
            return;
        }
        if (!checkAudioSettingsPermission("setMicrophoneMute()")) {
            return;
        }
        if (userId != UserHandle.getCallingUserId() &&
                mContext.checkCallingOrSelfPermission(
                android.Manifest.permission.INTERACT_ACROSS_USERS_FULL)
                != PackageManager.PERMISSION_GRANTED) {
            return;
        }
        setMicrophoneMuteNoCallerCheck(on, userId);
    }

    private void setMicrophoneMuteNoCallerCheck(boolean on, int userId) {
        if (DEBUG_VOL) {
            Log.d(TAG, String.format("Mic mute %s, user=%d", on, userId));
        }
        // only mute for the current user
        if (getCurrentUserId() == userId) {
            final boolean currentMute = AudioSystem.isMicrophoneMuted();
            final long identity = Binder.clearCallingIdentity();
            AudioSystem.muteMicrophone(on);
            Binder.restoreCallingIdentity(identity);
            if (on != currentMute) {
                mContext.sendBroadcast(new Intent(AudioManager.ACTION_MICROPHONE_MUTE_CHANGED)
                        .setFlags(Intent.FLAG_RECEIVER_REGISTERED_ONLY));
            }
        }
    }

    @Override
    public int getRingerModeExternal() {
        synchronized(mSettingsLock) {
            return mRingerModeExternal;
        }
    }

    @Override
    public int getRingerModeInternal() {
        synchronized(mSettingsLock) {
            return mRingerMode;
        }
    }

    private void ensureValidRingerMode(int ringerMode) {
        if (!isValidRingerMode(ringerMode)) {
            throw new IllegalArgumentException("Bad ringer mode " + ringerMode);
        }
    }

    /** @see AudioManager#isValidRingerMode(int) */
    public boolean isValidRingerMode(int ringerMode) {
        return ringerMode >= 0 && ringerMode <= AudioManager.RINGER_MODE_MAX;
    }

    public void setRingerModeExternal(int ringerMode, String caller) {
        if (isAndroidNPlus(caller) && wouldToggleZenMode(ringerMode)
                && !mNm.isNotificationPolicyAccessGrantedForPackage(caller)) {
            throw new SecurityException("Not allowed to change Do Not Disturb state");
        }

        setRingerMode(ringerMode, caller, true /*external*/);
    }

    public void setRingerModeInternal(int ringerMode, String caller) {
        enforceVolumeController("setRingerModeInternal");
        setRingerMode(ringerMode, caller, false /*external*/);
    }

    public void silenceRingerModeInternal(String reason) {
        VibrationEffect effect = null;
        int ringerMode = AudioManager.RINGER_MODE_SILENT;
        int toastText = 0;

        int silenceRingerSetting = Settings.Secure.VOLUME_HUSH_OFF;
        if (mContext.getResources()
                .getBoolean(com.android.internal.R.bool.config_volumeHushGestureEnabled)) {
            silenceRingerSetting = Settings.Secure.getIntForUser(mContentResolver,
                    Settings.Secure.VOLUME_HUSH_GESTURE, VOLUME_HUSH_OFF,
                    UserHandle.USER_CURRENT);
        }

        switch(silenceRingerSetting) {
            case VOLUME_HUSH_MUTE:
                effect = VibrationEffect.get(VibrationEffect.EFFECT_DOUBLE_CLICK);
                ringerMode = AudioManager.RINGER_MODE_SILENT;
                toastText = com.android.internal.R.string.volume_dialog_ringer_guidance_silent;
                break;
            case VOLUME_HUSH_VIBRATE:
                effect = VibrationEffect.get(VibrationEffect.EFFECT_HEAVY_CLICK);
                ringerMode = AudioManager.RINGER_MODE_VIBRATE;
                toastText = com.android.internal.R.string.volume_dialog_ringer_guidance_vibrate;
                break;
        }
        maybeVibrate(effect, reason);
        setRingerModeInternal(ringerMode, reason);
        Toast.makeText(mContext, toastText, Toast.LENGTH_SHORT).show();
    }

    private boolean maybeVibrate(VibrationEffect effect, String reason) {
        if (!mHasVibrator) {
            return false;
        }
        final boolean hapticsDisabled = Settings.System.getIntForUser(mContext.getContentResolver(),
                Settings.System.HAPTIC_FEEDBACK_ENABLED, 0, UserHandle.USER_CURRENT) == 0;
        if (hapticsDisabled) {
            return false;
        }

        if (effect == null) {
            return false;
        }
        mVibrator.vibrate(Binder.getCallingUid(), mContext.getOpPackageName(), effect,
                reason, VIBRATION_ATTRIBUTES);
        return true;
    }

    private void setRingerMode(int ringerMode, String caller, boolean external) {
        if (mUseFixedVolume || mIsSingleVolume) {
            return;
        }
        if (caller == null || caller.length() == 0) {
            throw new IllegalArgumentException("Bad caller: " + caller);
        }
        ensureValidRingerMode(ringerMode);
        if ((ringerMode == AudioManager.RINGER_MODE_VIBRATE) && !mHasVibrator) {
            ringerMode = AudioManager.RINGER_MODE_SILENT;
        }
        final long identity = Binder.clearCallingIdentity();
        try {
            synchronized (mSettingsLock) {
                final int ringerModeInternal = getRingerModeInternal();
                final int ringerModeExternal = getRingerModeExternal();
                if (external) {
                    setRingerModeExt(ringerMode);
                    if (mRingerModeDelegate != null) {
                        ringerMode = mRingerModeDelegate.onSetRingerModeExternal(ringerModeExternal,
                                ringerMode, caller, ringerModeInternal, mVolumePolicy);
                    }
                    if (ringerMode != ringerModeInternal) {
                        setRingerModeInt(ringerMode, true /*persist*/);
                    }
                } else /*internal*/ {
                    if (ringerMode != ringerModeInternal) {
                        setRingerModeInt(ringerMode, true /*persist*/);
                    }
                    if (mRingerModeDelegate != null) {
                        ringerMode = mRingerModeDelegate.onSetRingerModeInternal(ringerModeInternal,
                                ringerMode, caller, ringerModeExternal, mVolumePolicy);
                    }
                    setRingerModeExt(ringerMode);
                }
            }
        } finally {
            Binder.restoreCallingIdentity(identity);
        }
    }

    private void setRingerModeExt(int ringerMode) {
        synchronized(mSettingsLock) {
            if (ringerMode == mRingerModeExternal) return;
            mRingerModeExternal = ringerMode;
        }
        // Send sticky broadcast
        broadcastRingerMode(AudioManager.RINGER_MODE_CHANGED_ACTION, ringerMode);
    }

    @GuardedBy("mSettingsLock")
    private void muteRingerModeStreams() {
        // Mute stream if not previously muted by ringer mode and (ringer mode
        // is not RINGER_MODE_NORMAL OR stream is zen muted) and stream is affected by ringer mode.
        // Unmute stream if previously muted by ringer/zen mode and ringer mode
        // is RINGER_MODE_NORMAL or stream is not affected by ringer mode.
        int numStreamTypes = AudioSystem.getNumStreamTypes();

        if (mNm == null) {
            mNm = (NotificationManager) mContext.getSystemService(Context.NOTIFICATION_SERVICE);
        }

        final int ringerMode = mRingerMode; // Read ringer mode as reading primitives is atomic
        final boolean ringerModeMute = ringerMode == AudioManager.RINGER_MODE_VIBRATE
                || ringerMode == AudioManager.RINGER_MODE_SILENT;
        final boolean shouldRingSco = ringerMode == AudioManager.RINGER_MODE_VIBRATE
                && isBluetoothScoOn();
        // Ask audio policy engine to force use Bluetooth SCO channel if needed
        final String eventSource = "muteRingerModeStreams() from u/pid:" + Binder.getCallingUid()
                + "/" + Binder.getCallingPid();
        sendMsg(mAudioHandler, MSG_SET_FORCE_USE, SENDMSG_QUEUE, AudioSystem.FOR_VIBRATE_RINGING,
                shouldRingSco ? AudioSystem.FORCE_BT_SCO : AudioSystem.FORCE_NONE, eventSource, 0);

        for (int streamType = numStreamTypes - 1; streamType >= 0; streamType--) {
            final boolean isMuted = isStreamMutedByRingerOrZenMode(streamType);
            final boolean muteAllowedBySco =
                    !(shouldRingSco && streamType == AudioSystem.STREAM_RING);
            final boolean shouldZenMute = shouldZenMuteStream(streamType);
            final boolean shouldMute = shouldZenMute || (ringerModeMute
                    && isStreamAffectedByRingerMode(streamType) && muteAllowedBySco);
            if (isMuted == shouldMute) continue;
            if (!shouldMute) {
                // unmute
                // ring and notifications volume should never be 0 when not silenced
                if (mStreamVolumeAlias[streamType] == AudioSystem.STREAM_RING) {
                    synchronized (VolumeStreamState.class) {
                        final VolumeStreamState vss = mStreamStates[streamType];
                        for (int i = 0; i < vss.mIndexMap.size(); i++) {
                            int device = vss.mIndexMap.keyAt(i);
                            int value = vss.mIndexMap.valueAt(i);
                            if (value == 0) {
                                vss.setIndex(10, device, TAG);
                            }
                        }
                        // Persist volume for stream ring when it is changed here
                      final int device = getDeviceForStream(streamType);
                      sendMsg(mAudioHandler,
                              MSG_PERSIST_VOLUME,
                              SENDMSG_QUEUE,
                              device,
                              0,
                              mStreamStates[streamType],
                              PERSIST_DELAY);
                    }
                }
                mStreamStates[streamType].mute(false);
                mRingerAndZenModeMutedStreams &= ~(1 << streamType);
            } else {
                // mute
                mStreamStates[streamType].mute(true);
                mRingerAndZenModeMutedStreams |= (1 << streamType);
            }
        }
    }

    private boolean isAlarm(int streamType) {
        return streamType == AudioSystem.STREAM_ALARM;
    }

    private boolean isNotificationOrRinger(int streamType) {
        return streamType == AudioSystem.STREAM_NOTIFICATION
                || streamType == AudioSystem.STREAM_RING;
    }

    private boolean isMedia(int streamType) {
        return streamType == AudioSystem.STREAM_MUSIC;
    }


    private boolean isSystem(int streamType) {
        return streamType == AudioSystem.STREAM_SYSTEM;
    }

    private void setRingerModeInt(int ringerMode, boolean persist) {
        final boolean change;
        synchronized(mSettingsLock) {
            change = mRingerMode != ringerMode;
            mRingerMode = ringerMode;
            muteRingerModeStreams();
        }

        // Post a persist ringer mode msg
        if (persist) {
            sendMsg(mAudioHandler, MSG_PERSIST_RINGER_MODE,
                    SENDMSG_REPLACE, 0, 0, null, PERSIST_DELAY);
        }
        if (change) {
            // Send sticky broadcast
            broadcastRingerMode(AudioManager.INTERNAL_RINGER_MODE_CHANGED_ACTION, ringerMode);
        }
    }

    /*package*/ void postUpdateRingerModeServiceInt() {
        sendMsg(mAudioHandler, MSG_UPDATE_RINGER_MODE, SENDMSG_QUEUE, 0, 0, null, 0);
    }

    private void onUpdateRingerModeServiceInt() {
        setRingerModeInt(getRingerModeInternal(), false);
    }

    /** @see AudioManager#shouldVibrate(int) */
    public boolean shouldVibrate(int vibrateType) {
        if (!mHasVibrator) return false;

        switch (getVibrateSetting(vibrateType)) {

            case AudioManager.VIBRATE_SETTING_ON:
                return getRingerModeExternal() != AudioManager.RINGER_MODE_SILENT;

            case AudioManager.VIBRATE_SETTING_ONLY_SILENT:
                return getRingerModeExternal() == AudioManager.RINGER_MODE_VIBRATE;

            case AudioManager.VIBRATE_SETTING_OFF:
                // return false, even for incoming calls
                return false;

            default:
                return false;
        }
    }

    /** @see AudioManager#getVibrateSetting(int) */
    public int getVibrateSetting(int vibrateType) {
        if (!mHasVibrator) return AudioManager.VIBRATE_SETTING_OFF;
        return (mVibrateSetting >> (vibrateType * 2)) & 3;
    }

    /** @see AudioManager#setVibrateSetting(int, int) */
    public void setVibrateSetting(int vibrateType, int vibrateSetting) {

        if (!mHasVibrator) return;

        mVibrateSetting = AudioSystem.getValueForVibrateSetting(mVibrateSetting, vibrateType,
                vibrateSetting);

        // Broadcast change
        broadcastVibrateSetting(vibrateType);

    }

    /*package*/ class SetModeDeathHandler implements IBinder.DeathRecipient {
        private IBinder mCb; // To be notified of client's death
        private int mPid;
        private int mMode = AudioSystem.MODE_NORMAL; // Current mode set by this client

        SetModeDeathHandler(IBinder cb, int pid) {
            mCb = cb;
            mPid = pid;
        }

        public void binderDied() {
            int oldModeOwnerPid = 0;
            int newModeOwnerPid = 0;
            synchronized (mDeviceBroker.mSetModeLock) {
                Log.w(TAG, "setMode() client died");
                if (!mSetModeDeathHandlers.isEmpty()) {
                    oldModeOwnerPid = mSetModeDeathHandlers.get(0).getPid();
                }
                int index = mSetModeDeathHandlers.indexOf(this);
                if (index < 0) {
                    Log.w(TAG, "unregistered setMode() client died");
                } else {
                    newModeOwnerPid = setModeInt(AudioSystem.MODE_NORMAL, mCb, mPid, TAG);
                }
            }
            // when entering RINGTONE, IN_CALL or IN_COMMUNICATION mode, clear all
            // SCO connections not started by the application changing the mode when pid changes
            if ((newModeOwnerPid != oldModeOwnerPid) && (newModeOwnerPid != 0)) {
<<<<<<< HEAD
                Log.i(TAG, "In binderDied(), calling disconnectBluetoothSco()");
=======
>>>>>>> 825827da
                mDeviceBroker.postDisconnectBluetoothSco(newModeOwnerPid);
            }
        }

        public int getPid() {
            return mPid;
        }

        public void setMode(int mode) {
            mMode = mode;
        }

        public int getMode() {
            return mMode;
        }

        public IBinder getBinder() {
            return mCb;
        }
    }

    /** @see AudioManager#setMode(int) */
    public void setMode(int mode, IBinder cb, String callingPackage) {
        Log.i(TAG, "setMode(mode = " + mode + ", callingPackage = " +
                  callingPackage + ", Process ID: " + Binder.getCallingPid());
        if (DEBUG_MODE) { Log.v(TAG, "setMode(mode=" + mode + ", callingPackage=" + callingPackage + ")"); }
        if (!checkAudioSettingsPermission("setMode()")) {
            return;
        }

        if ( (mode == AudioSystem.MODE_IN_CALL) &&
                (mContext.checkCallingOrSelfPermission(
                        android.Manifest.permission.MODIFY_PHONE_STATE)
                            != PackageManager.PERMISSION_GRANTED)) {
            Log.w(TAG, "MODIFY_PHONE_STATE Permission Denial: setMode(MODE_IN_CALL) from pid="
                    + Binder.getCallingPid() + ", uid=" + Binder.getCallingUid());
            return;
        }

        if (mode < AudioSystem.MODE_CURRENT || mode >= AudioSystem.NUM_MODES) {
            return;
        }

        int oldModeOwnerPid = 0;
        int newModeOwnerPid = 0;
        synchronized (mDeviceBroker.mSetModeLock) {
            if (!mSetModeDeathHandlers.isEmpty()) {
                oldModeOwnerPid = mSetModeDeathHandlers.get(0).getPid();
            }
            if (mode == AudioSystem.MODE_CURRENT) {
                mode = mMode;
            }
            newModeOwnerPid = setModeInt(mode, cb, Binder.getCallingPid(), callingPackage);
        }
        // when entering RINGTONE, IN_CALL or IN_COMMUNICATION mode, clear all
        // SCO connections not started by the application changing the mode when pid changes
        if ((newModeOwnerPid != oldModeOwnerPid) && (newModeOwnerPid != 0)) {
<<<<<<< HEAD
            Log.i(TAG, "In setMode(), calling disconnectBluetoothSco()");
=======
>>>>>>> 825827da
            mDeviceBroker.postDisconnectBluetoothSco(newModeOwnerPid);
        }
    }

    // must be called synchronized on mSetModeLock
    // setModeInt() returns a valid PID if the audio mode was successfully set to
    // any mode other than NORMAL.
    private int setModeInt(int mode, IBinder cb, int pid, String caller) {
        if (DEBUG_MODE) { Log.v(TAG, "setModeInt(mode=" + mode + ", pid=" + pid + ", caller="
                + caller + ")"); }
        int newModeOwnerPid = 0;
        if (cb == null) {
            Log.e(TAG, "setModeInt() called with null binder");
            return newModeOwnerPid;
        }

        SetModeDeathHandler hdlr = null;
        Iterator iter = mSetModeDeathHandlers.iterator();
        while (iter.hasNext()) {
            SetModeDeathHandler h = (SetModeDeathHandler)iter.next();
            if (h.getPid() == pid) {
                hdlr = h;
                // Remove from client list so that it is re-inserted at top of list
                iter.remove();
                hdlr.getBinder().unlinkToDeath(hdlr, 0);
                break;
            }
        }
        int status = AudioSystem.AUDIO_STATUS_OK;
        int actualMode;
        do {
            actualMode = mode;
            if (mode == AudioSystem.MODE_NORMAL) {
                // get new mode from client at top the list if any
                if (!mSetModeDeathHandlers.isEmpty()) {
                    hdlr = mSetModeDeathHandlers.get(0);
                    cb = hdlr.getBinder();
                    actualMode = hdlr.getMode();
                    if (DEBUG_MODE) {
                        Log.w(TAG, " using mode=" + mode + " instead due to death hdlr at pid="
                                + hdlr.mPid);
                    }
                }
            } else {
                if (hdlr == null) {
                    hdlr = new SetModeDeathHandler(cb, pid);
                }
                // Register for client death notification
                try {
                    cb.linkToDeath(hdlr, 0);
                } catch (RemoteException e) {
                    // Client has died!
                    Log.w(TAG, "setMode() could not link to "+cb+" binder death");
                }

                // Last client to call setMode() is always at top of client list
                // as required by SetModeDeathHandler.binderDied()
                mSetModeDeathHandlers.add(0, hdlr);
                hdlr.setMode(mode);
            }

            if (actualMode != mMode) {
                final long identity = Binder.clearCallingIdentity();
                status = AudioSystem.setPhoneState(actualMode);
                Binder.restoreCallingIdentity(identity);
                if (status == AudioSystem.AUDIO_STATUS_OK) {
                    if (DEBUG_MODE) { Log.v(TAG, " mode successfully set to " + actualMode); }
                    mMode = actualMode;
                } else {
                    if (hdlr != null) {
                        mSetModeDeathHandlers.remove(hdlr);
                        cb.unlinkToDeath(hdlr, 0);
                    }
                    // force reading new top of mSetModeDeathHandlers stack
                    if (DEBUG_MODE) { Log.w(TAG, " mode set to MODE_NORMAL after phoneState pb"); }
                    mode = AudioSystem.MODE_NORMAL;
                }
            } else {
                status = AudioSystem.AUDIO_STATUS_OK;
            }
        } while (status != AudioSystem.AUDIO_STATUS_OK && !mSetModeDeathHandlers.isEmpty());

        if (status == AudioSystem.AUDIO_STATUS_OK) {
            if (actualMode != AudioSystem.MODE_NORMAL) {
                if (mSetModeDeathHandlers.isEmpty()) {
                    Log.e(TAG, "setMode() different from MODE_NORMAL with empty mode client stack");
                } else {
                    newModeOwnerPid = mSetModeDeathHandlers.get(0).getPid();
                }
            }
            // Note: newModeOwnerPid is always 0 when actualMode is MODE_NORMAL
            mModeLogger.log(
                    new PhoneStateEvent(caller, pid, mode, newModeOwnerPid, actualMode));
            int streamType = getActiveStreamType(AudioManager.USE_DEFAULT_STREAM_TYPE);
            int device = getDeviceForStream(streamType);
            int index = mStreamStates[mStreamVolumeAlias[streamType]].getIndex(device);
            setStreamVolumeInt(mStreamVolumeAlias[streamType], index, device, true, caller);

            updateStreamVolumeAlias(true /*updateVolumes*/, caller);
        }
        return newModeOwnerPid;
    }

    /** @see AudioManager#getMode() */
    public int getMode() {
        return mMode;
    }

    //==========================================================================================
    // Sound Effects
    //==========================================================================================

    private static final String TAG_AUDIO_ASSETS = "audio_assets";
    private static final String ATTR_VERSION = "version";
    private static final String TAG_GROUP = "group";
    private static final String ATTR_GROUP_NAME = "name";
    private static final String TAG_ASSET = "asset";
    private static final String ATTR_ASSET_ID = "id";
    private static final String ATTR_ASSET_FILE = "file";

    private static final String ASSET_FILE_VERSION = "1.0";
    private static final String GROUP_TOUCH_SOUNDS = "touch_sounds";

    private static final int SOUND_EFFECTS_LOAD_TIMEOUT_MS = 5000;

    class LoadSoundEffectReply {
        public int mStatus = 1;
    };

    private void loadTouchSoundAssetDefaults() {
        SOUND_EFFECT_FILES.add("Effect_Tick.ogg");
        for (int i = 0; i < AudioManager.NUM_SOUND_EFFECTS; i++) {
            SOUND_EFFECT_FILES_MAP[i][0] = 0;
            SOUND_EFFECT_FILES_MAP[i][1] = -1;
        }
    }

    private void loadTouchSoundAssets() {
        XmlResourceParser parser = null;

        // only load assets once.
        if (!SOUND_EFFECT_FILES.isEmpty()) {
            return;
        }

        loadTouchSoundAssetDefaults();

        try {
            parser = mContext.getResources().getXml(com.android.internal.R.xml.audio_assets);

            XmlUtils.beginDocument(parser, TAG_AUDIO_ASSETS);
            String version = parser.getAttributeValue(null, ATTR_VERSION);
            boolean inTouchSoundsGroup = false;

            if (ASSET_FILE_VERSION.equals(version)) {
                while (true) {
                    XmlUtils.nextElement(parser);
                    String element = parser.getName();
                    if (element == null) {
                        break;
                    }
                    if (element.equals(TAG_GROUP)) {
                        String name = parser.getAttributeValue(null, ATTR_GROUP_NAME);
                        if (GROUP_TOUCH_SOUNDS.equals(name)) {
                            inTouchSoundsGroup = true;
                            break;
                        }
                    }
                }
                while (inTouchSoundsGroup) {
                    XmlUtils.nextElement(parser);
                    String element = parser.getName();
                    if (element == null) {
                        break;
                    }
                    if (element.equals(TAG_ASSET)) {
                        String id = parser.getAttributeValue(null, ATTR_ASSET_ID);
                        String file = parser.getAttributeValue(null, ATTR_ASSET_FILE);
                        int fx;

                        try {
                            Field field = AudioManager.class.getField(id);
                            fx = field.getInt(null);
                        } catch (Exception e) {
                            Log.w(TAG, "Invalid touch sound ID: "+id);
                            continue;
                        }

                        int i = SOUND_EFFECT_FILES.indexOf(file);
                        if (i == -1) {
                            i = SOUND_EFFECT_FILES.size();
                            SOUND_EFFECT_FILES.add(file);
                        }
                        SOUND_EFFECT_FILES_MAP[fx][0] = i;
                    } else {
                        break;
                    }
                }
            }
        } catch (Resources.NotFoundException e) {
            Log.w(TAG, "audio assets file not found", e);
        } catch (XmlPullParserException e) {
            Log.w(TAG, "XML parser exception reading touch sound assets", e);
        } catch (IOException e) {
            Log.w(TAG, "I/O exception reading touch sound assets", e);
        } finally {
            if (parser != null) {
                parser.close();
            }
        }
    }

    /** @see AudioManager#playSoundEffect(int) */
    public void playSoundEffect(int effectType) {
        playSoundEffectVolume(effectType, -1.0f);
    }

    /** @see AudioManager#playSoundEffect(int, float) */
    public void playSoundEffectVolume(int effectType, float volume) {
        // do not try to play the sound effect if the system stream is muted
        if (isStreamMutedByRingerOrZenMode(STREAM_SYSTEM)) {
            return;
        }

        if (effectType >= AudioManager.NUM_SOUND_EFFECTS || effectType < 0) {
            Log.w(TAG, "AudioService effectType value " + effectType + " out of range");
            return;
        }

        sendMsg(mAudioHandler, MSG_PLAY_SOUND_EFFECT, SENDMSG_QUEUE,
                effectType, (int) (volume * 1000), null, 0);
    }

    /**
     * Loads samples into the soundpool.
     * This method must be called at first when sound effects are enabled
     */
    public boolean loadSoundEffects() {
        int attempts = 3;
        LoadSoundEffectReply reply = new LoadSoundEffectReply();

        synchronized (reply) {
            sendMsg(mAudioHandler, MSG_LOAD_SOUND_EFFECTS, SENDMSG_QUEUE, 0, 0, reply, 0);
            while ((reply.mStatus == 1) && (attempts-- > 0)) {
                try {
                    reply.wait(SOUND_EFFECTS_LOAD_TIMEOUT_MS);
                } catch (InterruptedException e) {
                    Log.w(TAG, "loadSoundEffects Interrupted while waiting sound pool loaded.");
                }
            }
        }
        return (reply.mStatus == 0);
    }

    /**
     *  Unloads samples from the sound pool.
     *  This method can be called to free some memory when
     *  sound effects are disabled.
     */
    public void unloadSoundEffects() {
        sendMsg(mAudioHandler, MSG_UNLOAD_SOUND_EFFECTS, SENDMSG_QUEUE, 0, 0, null, 0);
    }

    class SoundPoolListenerThread extends Thread {
        public SoundPoolListenerThread() {
            super("SoundPoolListenerThread");
        }

        @Override
        public void run() {

            Looper.prepare();
            mSoundPoolLooper = Looper.myLooper();

            synchronized (mSoundEffectsLock) {
                if (mSoundPool != null) {
                    mSoundPoolCallBack = new SoundPoolCallback();
                    mSoundPool.setOnLoadCompleteListener(mSoundPoolCallBack);
                }
                mSoundEffectsLock.notify();
            }
            Looper.loop();
        }
    }

    private final class SoundPoolCallback implements
            android.media.SoundPool.OnLoadCompleteListener {

        int mStatus = 1; // 1 means neither error nor last sample loaded yet
        List<Integer> mSamples = new ArrayList<Integer>();

        public int status() {
            return mStatus;
        }

        public void setSamples(int[] samples) {
            for (int i = 0; i < samples.length; i++) {
                // do not wait ack for samples rejected upfront by SoundPool
                if (samples[i] > 0) {
                    mSamples.add(samples[i]);
                }
            }
        }

        public void onLoadComplete(SoundPool soundPool, int sampleId, int status) {
            synchronized (mSoundEffectsLock) {
                int i = mSamples.indexOf(sampleId);
                if (i >= 0) {
                    mSamples.remove(i);
                }
                if ((status != 0) || mSamples. isEmpty()) {
                    mStatus = status;
                    mSoundEffectsLock.notify();
                }
            }
        }
    }

    /** @see AudioManager#reloadAudioSettings() */
    public void reloadAudioSettings() {
        readAudioSettings(false /*userSwitch*/);
    }

    private void readAudioSettings(boolean userSwitch) {
        // restore ringer mode, ringer mode affected streams, mute affected streams and vibrate settings
        readPersistedSettings();
        readUserRestrictions();

        // restore volume settings
        int numStreamTypes = AudioSystem.getNumStreamTypes();
        for (int streamType = 0; streamType < numStreamTypes; streamType++) {
            VolumeStreamState streamState = mStreamStates[streamType];

            if (userSwitch && mStreamVolumeAlias[streamType] == AudioSystem.STREAM_MUSIC) {
                continue;
            }

            streamState.readSettings();
            synchronized (VolumeStreamState.class) {
                // unmute stream that was muted but is not affect by mute anymore
                if (streamState.mIsMuted && ((!isStreamAffectedByMute(streamType) &&
                        !isStreamMutedByRingerOrZenMode(streamType)) || mUseFixedVolume)) {
                    streamState.mIsMuted = false;
                }
            }
        }

        // apply new ringer mode before checking volume for alias streams so that streams
        // muted by ringer mode have the correct volume
        setRingerModeInt(getRingerModeInternal(), false);

        checkAllFixedVolumeDevices();
        checkAllAliasStreamVolumes();
        checkMuteAffectedStreams();

        synchronized (mSafeMediaVolumeStateLock) {
            mMusicActiveMs = MathUtils.constrain(Settings.Secure.getIntForUser(mContentResolver,
                    Settings.Secure.UNSAFE_VOLUME_MUSIC_ACTIVE_MS, 0, UserHandle.USER_CURRENT),
                    0, UNSAFE_VOLUME_MUSIC_ACTIVE_MS_MAX);
            if (mSafeMediaVolumeState == SAFE_MEDIA_VOLUME_ACTIVE) {
                enforceSafeMediaVolume(TAG);
            }
        }
    }

    /** @see AudioManager#setSpeakerphoneOn(boolean) */
    public void setSpeakerphoneOn(boolean on){
        if (!checkAudioSettingsPermission("setSpeakerphoneOn()")) {
            return;
        }

        if (mContext.checkCallingOrSelfPermission(
                android.Manifest.permission.MODIFY_PHONE_STATE)
                != PackageManager.PERMISSION_GRANTED) {
            synchronized (mSetModeDeathHandlers) {
                for (SetModeDeathHandler h : mSetModeDeathHandlers) {
                    if (h.getMode() == AudioSystem.MODE_IN_CALL) {
                        Log.w(TAG, "getMode is call, Permission Denial: setSpeakerphoneOn from pid="
                                + Binder.getCallingPid() + ", uid=" + Binder.getCallingUid());
                        return;
                    }
                }
            }
        }

        // for logging only
        final String eventSource = new StringBuilder("setSpeakerphoneOn(").append(on)
                .append(") from u/pid:").append(Binder.getCallingUid()).append("/")
                .append(Binder.getCallingPid()).toString();
<<<<<<< HEAD
        Log.i(TAG, "In setSpeakerphoneOn(), on: " + on + ", eventSource: " + eventSource);

        mDeviceBroker.setSpeakerphoneOn(on, eventSource);
=======
        final boolean stateChanged = mDeviceBroker.setSpeakerphoneOn(on, eventSource);
        if (stateChanged) {
            mContext.sendBroadcast(new Intent(AudioManager.ACTION_SPEAKERPHONE_STATE_CHANGED)
                    .setFlags(Intent.FLAG_RECEIVER_REGISTERED_ONLY));
        }
>>>>>>> 825827da
    }

    /** @see AudioManager#isSpeakerphoneOn() */
    public boolean isSpeakerphoneOn() {
        return mDeviceBroker.isSpeakerphoneOn();
    }

    /** @see AudioManager#setBluetoothScoOn(boolean) */
    public void setBluetoothScoOn(boolean on) {
        if (!checkAudioSettingsPermission("setBluetoothScoOn()")) {
            return;
        }
        // Only enable calls from system components
        if (UserHandle.getCallingAppId() >= FIRST_APPLICATION_UID) {
<<<<<<< HEAD
            Log.i(TAG, "In setBluetoothScoOn(), on: "+on+". The calling application Uid: "
                  + Binder.getCallingUid() + ", is greater than FIRST_APPLICATION_UID"
                  + " exiting from setBluetoothScoOn()");
=======
>>>>>>> 825827da
            mDeviceBroker.setBluetoothScoOnByApp(on);
            return;
        }

        // for logging only
        final String eventSource = new StringBuilder("setBluetoothScoOn(").append(on)
                .append(") from u/pid:").append(Binder.getCallingUid()).append("/")
                .append(Binder.getCallingPid()).toString();
<<<<<<< HEAD
        Log.i(TAG, "In setBluetoothScoOn(), eventSource: " + eventSource);
=======

>>>>>>> 825827da
        mDeviceBroker.setBluetoothScoOn(on, eventSource);
    }

    /** @see AudioManager#isBluetoothScoOn()
     * Note that it doesn't report internal state, but state seen by apps (which may have
     * called setBluetoothScoOn() */
    public boolean isBluetoothScoOn() {
        return mDeviceBroker.isBluetoothScoOnForApp();
    }

    // TODO investigate internal users due to deprecation of SDK API
    /** @see AudioManager#setBluetoothA2dpOn(boolean) */
    public void setBluetoothA2dpOn(boolean on) {
        // for logging only
        final String eventSource = new StringBuilder("setBluetoothA2dpOn(").append(on)
                .append(") from u/pid:").append(Binder.getCallingUid()).append("/")
                .append(Binder.getCallingPid()).toString();
        mDeviceBroker.setBluetoothA2dpOn_Async(on, eventSource);
    }

    /** @see AudioManager#isBluetoothA2dpOn() */
    public boolean isBluetoothA2dpOn() {
        return mDeviceBroker.isBluetoothA2dpOn();
    }

    /** @see AudioManager#startBluetoothSco() */
    public void startBluetoothSco(IBinder cb, int targetSdkVersion) {
<<<<<<< HEAD
        Log.i(TAG, "In startBluetoothSco()");
=======
>>>>>>> 825827da
        final int scoAudioMode =
                (targetSdkVersion < Build.VERSION_CODES.JELLY_BEAN_MR2) ?
                        BtHelper.SCO_MODE_VIRTUAL_CALL : BtHelper.SCO_MODE_UNDEFINED;
        final String eventSource = new StringBuilder("startBluetoothSco()")
                .append(") from u/pid:").append(Binder.getCallingUid()).append("/")
                .append(Binder.getCallingPid()).toString();
        startBluetoothScoInt(cb, scoAudioMode, eventSource);
    }

    /** @see AudioManager#startBluetoothScoVirtualCall() */
    public void startBluetoothScoVirtualCall(IBinder cb) {
<<<<<<< HEAD
        Log.i(TAG, "In startBluetoothScoVirtualCall()");
=======
>>>>>>> 825827da
        final String eventSource = new StringBuilder("startBluetoothScoVirtualCall()")
                .append(") from u/pid:").append(Binder.getCallingUid()).append("/")
                .append(Binder.getCallingPid()).toString();
        startBluetoothScoInt(cb, BtHelper.SCO_MODE_VIRTUAL_CALL, eventSource);
    }

    void startBluetoothScoInt(IBinder cb, int scoAudioMode, @NonNull String eventSource) {
<<<<<<< HEAD
        Log.i(TAG, "In startBluetoothScoInt(), scoAudioMode: " + scoAudioMode);
=======
>>>>>>> 825827da
        if (!checkAudioSettingsPermission("startBluetoothSco()") ||
                !mSystemReady) {
            return;
        }
        mDeviceBroker.startBluetoothScoForClient_Sync(cb, scoAudioMode, eventSource);
    }

    /** @see AudioManager#stopBluetoothSco() */
    public void stopBluetoothSco(IBinder cb){
        Log.i(TAG, "In stopBluetoothSco()");
        if (!checkAudioSettingsPermission("stopBluetoothSco()") ||
                !mSystemReady) {
            return;
        }
        final String eventSource =  new StringBuilder("stopBluetoothSco()")
                .append(") from u/pid:").append(Binder.getCallingUid()).append("/")
                .append(Binder.getCallingPid()).toString();
        mDeviceBroker.stopBluetoothScoForClient_Sync(cb, eventSource);
    }


    /*package*/ ContentResolver getContentResolver() {
        return mContentResolver;
    }
<<<<<<< HEAD

    private void onCheckMusicActive(String caller) {
        synchronized (mSafeMediaVolumeStateLock) {
            if (mSafeMediaVolumeState == SAFE_MEDIA_VOLUME_INACTIVE) {
                int device = getDeviceForStream(AudioSystem.STREAM_MUSIC);

=======

    private void onCheckMusicActive(String caller) {
        synchronized (mSafeMediaVolumeStateLock) {
            if (mSafeMediaVolumeState == SAFE_MEDIA_VOLUME_INACTIVE) {
                int device = getDeviceForStream(AudioSystem.STREAM_MUSIC);

>>>>>>> 825827da
                if ((device & mSafeMediaVolumeDevices) != 0) {
                    sendMsg(mAudioHandler,
                            MSG_CHECK_MUSIC_ACTIVE,
                            SENDMSG_REPLACE,
                            0,
                            0,
                            caller,
                            MUSIC_ACTIVE_POLL_PERIOD_MS);
                    int index = mStreamStates[AudioSystem.STREAM_MUSIC].getIndex(device);
                    if (AudioSystem.isStreamActive(AudioSystem.STREAM_MUSIC, 0)
                            && (index > safeMediaVolumeIndex(device))) {
                        // Approximate cumulative active music time
                        mMusicActiveMs += MUSIC_ACTIVE_POLL_PERIOD_MS;
                        if (mMusicActiveMs > UNSAFE_VOLUME_MUSIC_ACTIVE_MS_MAX) {
                            setSafeMediaVolumeEnabled(true, caller);
<<<<<<< HEAD
                            mMusicActiveMs = 0;                        }
=======
                            mMusicActiveMs = 0;
                        }
>>>>>>> 825827da
                        saveMusicActiveMs();
                    }
                }
            }
        }
    }

    private void saveMusicActiveMs() {
        mAudioHandler.obtainMessage(MSG_PERSIST_MUSIC_ACTIVE_MS, mMusicActiveMs, 0).sendToTarget();
    }

    private int getSafeUsbMediaVolumeIndex() {
        // determine UI volume index corresponding to the wanted safe gain in dBFS
        int min = MIN_STREAM_VOLUME[AudioSystem.STREAM_MUSIC];
        int max = MAX_STREAM_VOLUME[AudioSystem.STREAM_MUSIC];

        mSafeUsbMediaVolumeDbfs = mContext.getResources().getInteger(
                com.android.internal.R.integer.config_safe_media_volume_usb_mB) / 100.0f;

        while (Math.abs(max - min) > 1) {
            int index = (max + min) / 2;
            float gainDB = AudioSystem.getStreamVolumeDB(
                    AudioSystem.STREAM_MUSIC, index, AudioSystem.DEVICE_OUT_USB_HEADSET);
            if (Float.isNaN(gainDB)) {
                //keep last min in case of read error
                break;
            } else if (gainDB == mSafeUsbMediaVolumeDbfs) {
                min = index;
                break;
            } else if (gainDB < mSafeUsbMediaVolumeDbfs) {
                min = index;
            } else {
                max = index;
            }
        }
        return min * 10;
    }

    private void onConfigureSafeVolume(boolean force, String caller) {
        synchronized (mSafeMediaVolumeStateLock) {
            int mcc = mContext.getResources().getConfiguration().mcc;
            if ((mMcc != mcc) || ((mMcc == 0) && force)) {
                mSafeMediaVolumeIndex = mContext.getResources().getInteger(
                        com.android.internal.R.integer.config_safe_media_volume_index) * 10;

                mSafeUsbMediaVolumeIndex = getSafeUsbMediaVolumeIndex();

                boolean safeMediaVolumeEnabled =
                        SystemProperties.getBoolean("audio.safemedia.force", false)
                        || mContext.getResources().getBoolean(
                                com.android.internal.R.bool.config_safe_media_volume_enabled);
                boolean safeMediaVolumeBypass =
                        SystemProperties.getBoolean("audio.safemedia.bypass", false);

                // The persisted state is either "disabled" or "active": this is the state applied
                // next time we boot and cannot be "inactive"
                int persistedState;
                if (safeMediaVolumeEnabled && !safeMediaVolumeBypass) {
                    persistedState = SAFE_MEDIA_VOLUME_ACTIVE;
                    // The state can already be "inactive" here if the user has forced it before
                    // the 30 seconds timeout for forced configuration. In this case we don't reset
                    // it to "active".
                    if (mSafeMediaVolumeState != SAFE_MEDIA_VOLUME_INACTIVE) {
                        if (mMusicActiveMs == 0) {
                            mSafeMediaVolumeState = SAFE_MEDIA_VOLUME_ACTIVE;
                            enforceSafeMediaVolume(caller);
                        } else {
                            // We have existing playback time recorded, already confirmed.
                            mSafeMediaVolumeState = SAFE_MEDIA_VOLUME_INACTIVE;
                        }
                    }
                } else {
                    persistedState = SAFE_MEDIA_VOLUME_DISABLED;
                    mSafeMediaVolumeState = SAFE_MEDIA_VOLUME_DISABLED;
                }
                mMcc = mcc;
                sendMsg(mAudioHandler,
                        MSG_PERSIST_SAFE_VOLUME_STATE,
                        SENDMSG_QUEUE,
                        persistedState,
                        0,
                        null,
                        0);
            }
        }
    }

    ///////////////////////////////////////////////////////////////////////////
    // Internal methods
    ///////////////////////////////////////////////////////////////////////////

    /**
     * Checks if the adjustment should change ringer mode instead of just
     * adjusting volume. If so, this will set the proper ringer mode and volume
     * indices on the stream states.
     */
    private int checkForRingerModeChange(int oldIndex, int direction, int step, boolean isMuted,
            String caller, int flags) {
        int result = FLAG_ADJUST_VOLUME;
        if (isPlatformTelevision() || mIsSingleVolume) {
            return result;
        }

        int ringerMode = getRingerModeInternal();

        switch (ringerMode) {
        case RINGER_MODE_NORMAL:
            if (direction == AudioManager.ADJUST_LOWER) {
                if (mHasVibrator) {
                    // "step" is the delta in internal index units corresponding to a
                    // change of 1 in UI index units.
                    // Because of rounding when rescaling from one stream index range to its alias
                    // index range, we cannot simply test oldIndex == step:
                    //   (step <= oldIndex < 2 * step) is equivalent to: (old UI index == 1)
                    if (step <= oldIndex && oldIndex < 2 * step) {
                        ringerMode = RINGER_MODE_VIBRATE;
                        mLoweredFromNormalToVibrateTime = SystemClock.uptimeMillis();
                    }
                } else {
                    if (oldIndex == step && mVolumePolicy.volumeDownToEnterSilent) {
                        ringerMode = RINGER_MODE_SILENT;
                    }
                }
            } else if (mIsSingleVolume && (direction == AudioManager.ADJUST_TOGGLE_MUTE
                    || direction == AudioManager.ADJUST_MUTE)) {
                if (mHasVibrator) {
                    ringerMode = RINGER_MODE_VIBRATE;
                } else {
                    ringerMode = RINGER_MODE_SILENT;
                }
                // Setting the ringer mode will toggle mute
                result &= ~FLAG_ADJUST_VOLUME;
            }
            break;
        case RINGER_MODE_VIBRATE:
            if (!mHasVibrator) {
                Log.e(TAG, "checkForRingerModeChange() current ringer mode is vibrate" +
                        "but no vibrator is present");
                break;
            }
            if ((direction == AudioManager.ADJUST_LOWER)) {
                // This is the case we were muted with the volume turned up
                if (mIsSingleVolume && oldIndex >= 2 * step && isMuted) {
                    ringerMode = RINGER_MODE_NORMAL;
                } else if (mPrevVolDirection != AudioManager.ADJUST_LOWER) {
                    if (mVolumePolicy.volumeDownToEnterSilent) {
                        final long diff = SystemClock.uptimeMillis()
                                - mLoweredFromNormalToVibrateTime;
                        if (diff > mVolumePolicy.vibrateToSilentDebounce
                                && mRingerModeDelegate.canVolumeDownEnterSilent()) {
                            ringerMode = RINGER_MODE_SILENT;
                        }
                    } else {
                        result |= AudioManager.FLAG_SHOW_VIBRATE_HINT;
                    }
                }
            } else if (direction == AudioManager.ADJUST_RAISE
                    || direction == AudioManager.ADJUST_TOGGLE_MUTE
                    || direction == AudioManager.ADJUST_UNMUTE) {
                ringerMode = RINGER_MODE_NORMAL;
            }
            result &= ~FLAG_ADJUST_VOLUME;
            break;
        case RINGER_MODE_SILENT:
            if (mIsSingleVolume && direction == AudioManager.ADJUST_LOWER && oldIndex >= 2 * step && isMuted) {
                // This is the case we were muted with the volume turned up
                ringerMode = RINGER_MODE_NORMAL;
            } else if (direction == AudioManager.ADJUST_RAISE
                    || direction == AudioManager.ADJUST_TOGGLE_MUTE
                    || direction == AudioManager.ADJUST_UNMUTE) {
                if (!mVolumePolicy.volumeUpToExitSilent) {
                    result |= AudioManager.FLAG_SHOW_SILENT_HINT;
                } else {
                  if (mHasVibrator && direction == AudioManager.ADJUST_RAISE) {
                      ringerMode = RINGER_MODE_VIBRATE;
                  } else {
                      // If we don't have a vibrator or they were toggling mute
                      // go straight back to normal.
                      ringerMode = RINGER_MODE_NORMAL;
                  }
                }
            }
            result &= ~FLAG_ADJUST_VOLUME;
            break;
        default:
            Log.e(TAG, "checkForRingerModeChange() wrong ringer mode: "+ringerMode);
            break;
        }

        if (isAndroidNPlus(caller) && wouldToggleZenMode(ringerMode)
                && !mNm.isNotificationPolicyAccessGrantedForPackage(caller)
                && (flags & AudioManager.FLAG_FROM_KEY) == 0) {
            throw new SecurityException("Not allowed to change Do Not Disturb state");
        }

        setRingerMode(ringerMode, TAG + ".checkForRingerModeChange", false /*external*/);

        mPrevVolDirection = direction;

        return result;
    }

    @Override
    public boolean isStreamAffectedByRingerMode(int streamType) {
        return (mRingerModeAffectedStreams & (1 << streamType)) != 0;
    }

    private boolean shouldZenMuteStream(int streamType) {
        if (mNm.getZenMode() != Settings.Global.ZEN_MODE_IMPORTANT_INTERRUPTIONS) {
            return false;
        }

        NotificationManager.Policy zenPolicy = mNm.getConsolidatedNotificationPolicy();
        final boolean muteAlarms = (zenPolicy.priorityCategories
                & NotificationManager.Policy.PRIORITY_CATEGORY_ALARMS) == 0;
        final boolean muteMedia = (zenPolicy.priorityCategories
                & NotificationManager.Policy.PRIORITY_CATEGORY_MEDIA) == 0;
        final boolean muteSystem = (zenPolicy.priorityCategories
                & NotificationManager.Policy.PRIORITY_CATEGORY_SYSTEM) == 0;
        final boolean muteNotificationAndRing = ZenModeConfig
                .areAllPriorityOnlyNotificationZenSoundsMuted(
                        mNm.getConsolidatedNotificationPolicy());
        return muteAlarms && isAlarm(streamType)
                || muteMedia && isMedia(streamType)
                || muteSystem && isSystem(streamType)
                || muteNotificationAndRing && isNotificationOrRinger(streamType);
    }

    private boolean isStreamMutedByRingerOrZenMode(int streamType) {
        return (mRingerAndZenModeMutedStreams & (1 << streamType)) != 0;
    }

    /**
     * DND total silence: media and alarms streams are tied to the muted ringer
     * {@link ZenModeHelper.RingerModeDelegate#getRingerModeAffectedStreams(int)}
     * DND alarms only: notification, ringer + system muted (by default tied to muted ringer mode)
     * DND priority only: alarms, media, system streams can be muted separate from ringer based on
     * zenPolicy (this method determines which streams)
     * @return true if changed, else false
     */
    private boolean updateZenModeAffectedStreams() {
        int zenModeAffectedStreams = 0;
        if (mSystemReady && mNm.getZenMode() == Settings.Global.ZEN_MODE_IMPORTANT_INTERRUPTIONS) {
            NotificationManager.Policy zenPolicy = mNm.getConsolidatedNotificationPolicy();
            if ((zenPolicy.priorityCategories
                    & NotificationManager.Policy.PRIORITY_CATEGORY_ALARMS) == 0) {
                zenModeAffectedStreams |= 1 << AudioManager.STREAM_ALARM;
            }

            if ((zenPolicy.priorityCategories
                    & NotificationManager.Policy.PRIORITY_CATEGORY_MEDIA) == 0) {
                zenModeAffectedStreams |= 1 << AudioManager.STREAM_MUSIC;
            }

            if ((zenPolicy.priorityCategories
                    & NotificationManager.Policy.PRIORITY_CATEGORY_SYSTEM) == 0) {
                zenModeAffectedStreams |= 1 << AudioManager.STREAM_SYSTEM;
            }
        }

        if (mZenModeAffectedStreams != zenModeAffectedStreams) {
            mZenModeAffectedStreams = zenModeAffectedStreams;
            return true;
        }

        return false;
    }

    @GuardedBy("mSettingsLock")
    private boolean updateRingerAndZenModeAffectedStreams() {
        boolean updatedZenModeAffectedStreams = updateZenModeAffectedStreams();
        int ringerModeAffectedStreams = Settings.System.getIntForUser(mContentResolver,
                Settings.System.MODE_RINGER_STREAMS_AFFECTED,
                ((1 << AudioSystem.STREAM_RING)|(1 << AudioSystem.STREAM_NOTIFICATION)|
                 (1 << AudioSystem.STREAM_SYSTEM)|(1 << AudioSystem.STREAM_SYSTEM_ENFORCED)),
                 UserHandle.USER_CURRENT);

        if (mIsSingleVolume) {
            ringerModeAffectedStreams = 0;
        } else if (mRingerModeDelegate != null) {
            ringerModeAffectedStreams = mRingerModeDelegate
                    .getRingerModeAffectedStreams(ringerModeAffectedStreams);
        }
        if (mCameraSoundForced) {
            ringerModeAffectedStreams &= ~(1 << AudioSystem.STREAM_SYSTEM_ENFORCED);
        } else {
            ringerModeAffectedStreams |= (1 << AudioSystem.STREAM_SYSTEM_ENFORCED);
        }
        if (mStreamVolumeAlias[AudioSystem.STREAM_DTMF] == AudioSystem.STREAM_RING) {
            ringerModeAffectedStreams |= (1 << AudioSystem.STREAM_DTMF);
        } else {
            ringerModeAffectedStreams &= ~(1 << AudioSystem.STREAM_DTMF);
        }

        if (ringerModeAffectedStreams != mRingerModeAffectedStreams) {
            Settings.System.putIntForUser(mContentResolver,
                    Settings.System.MODE_RINGER_STREAMS_AFFECTED,
                    ringerModeAffectedStreams,
                    UserHandle.USER_CURRENT);
            mRingerModeAffectedStreams = ringerModeAffectedStreams;
            return true;
        }
        return updatedZenModeAffectedStreams;
    }

    @Override
    public boolean isStreamAffectedByMute(int streamType) {
        return (mMuteAffectedStreams & (1 << streamType)) != 0;
    }

    private void ensureValidDirection(int direction) {
        switch (direction) {
            case AudioManager.ADJUST_LOWER:
            case AudioManager.ADJUST_RAISE:
            case AudioManager.ADJUST_SAME:
            case AudioManager.ADJUST_MUTE:
            case AudioManager.ADJUST_UNMUTE:
            case AudioManager.ADJUST_TOGGLE_MUTE:
                break;
            default:
                throw new IllegalArgumentException("Bad direction " + direction);
        }
    }

    private void ensureValidStreamType(int streamType) {
        if (streamType < 0 || streamType >= mStreamStates.length) {
            throw new IllegalArgumentException("Bad stream type " + streamType);
        }
    }

    private boolean isMuteAdjust(int adjust) {
        return adjust == AudioManager.ADJUST_MUTE || adjust == AudioManager.ADJUST_UNMUTE
                || adjust == AudioManager.ADJUST_TOGGLE_MUTE;
    }

    /*package*/ boolean isInCommunication() {
        boolean IsInCall = false;

        TelecomManager telecomManager =
                (TelecomManager) mContext.getSystemService(Context.TELECOM_SERVICE);

        final long ident = Binder.clearCallingIdentity();
        IsInCall = telecomManager.isInCall();
        Binder.restoreCallingIdentity(ident);

        return (IsInCall || getMode() == AudioManager.MODE_IN_COMMUNICATION ||
                getMode() == AudioManager.MODE_IN_CALL);
    }

    /**
     * For code clarity for getActiveStreamType(int)
     * @param delay_ms max time since last stream activity to consider
     * @return true if stream is active in streams handled by AudioFlinger now or
     *     in the last "delay_ms" ms.
     */
    private boolean wasStreamActiveRecently(int stream, int delay_ms) {
        return AudioSystem.isStreamActive(stream, delay_ms)
                || AudioSystem.isStreamActiveRemotely(stream, delay_ms);
    }

    private int getActiveStreamType(int suggestedStreamType) {
        if (mIsSingleVolume
                && suggestedStreamType == AudioManager.USE_DEFAULT_STREAM_TYPE) {
            return AudioSystem.STREAM_MUSIC;
        }

        switch (mPlatformType) {
        case AudioSystem.PLATFORM_VOICE:
            if (isInCommunication()) {
                if (AudioSystem.getForceUse(AudioSystem.FOR_COMMUNICATION)
                        == AudioSystem.FORCE_BT_SCO) {
                    // Log.v(TAG, "getActiveStreamType: Forcing STREAM_BLUETOOTH_SCO...");
                    return AudioSystem.STREAM_BLUETOOTH_SCO;
                } else {
                    // Log.v(TAG, "getActiveStreamType: Forcing STREAM_VOICE_CALL...");
                    return AudioSystem.STREAM_VOICE_CALL;
                }
            } else if (suggestedStreamType == AudioManager.USE_DEFAULT_STREAM_TYPE) {
                if (wasStreamActiveRecently(AudioSystem.STREAM_RING, sStreamOverrideDelayMs)) {
                    if (DEBUG_VOL)
                        Log.v(TAG, "getActiveStreamType: Forcing STREAM_RING stream active");
                    return AudioSystem.STREAM_RING;
                } else if (wasStreamActiveRecently(
                        AudioSystem.STREAM_NOTIFICATION, sStreamOverrideDelayMs)) {
                    if (DEBUG_VOL)
                        Log.v(TAG, "getActiveStreamType: Forcing STREAM_NOTIFICATION stream active");
                    return AudioSystem.STREAM_NOTIFICATION;
                } else {
                    if (DEBUG_VOL) {
                        Log.v(TAG, "getActiveStreamType: Forcing DEFAULT_VOL_STREAM_NO_PLAYBACK("
                                + DEFAULT_VOL_STREAM_NO_PLAYBACK + ") b/c default");
                    }
                    return DEFAULT_VOL_STREAM_NO_PLAYBACK;
                }
            } else if (
                    wasStreamActiveRecently(AudioSystem.STREAM_NOTIFICATION, sStreamOverrideDelayMs)) {
                if (DEBUG_VOL)
                    Log.v(TAG, "getActiveStreamType: Forcing STREAM_NOTIFICATION stream active");
                return AudioSystem.STREAM_NOTIFICATION;
            } else if (wasStreamActiveRecently(AudioSystem.STREAM_RING, sStreamOverrideDelayMs)) {
                if (DEBUG_VOL)
                    Log.v(TAG, "getActiveStreamType: Forcing STREAM_RING stream active");
                return AudioSystem.STREAM_RING;
            }
        default:
            if (isInCommunication()) {
                if (AudioSystem.getForceUse(AudioSystem.FOR_COMMUNICATION)
                        == AudioSystem.FORCE_BT_SCO) {
                    if (DEBUG_VOL) Log.v(TAG, "getActiveStreamType: Forcing STREAM_BLUETOOTH_SCO");
                    return AudioSystem.STREAM_BLUETOOTH_SCO;
                } else {
                    if (DEBUG_VOL)  Log.v(TAG, "getActiveStreamType: Forcing STREAM_VOICE_CALL");
                    return AudioSystem.STREAM_VOICE_CALL;
                }
            } else if (AudioSystem.isStreamActive(
                    AudioSystem.STREAM_NOTIFICATION, sStreamOverrideDelayMs)) {
                if (DEBUG_VOL) Log.v(TAG, "getActiveStreamType: Forcing STREAM_NOTIFICATION");
                return AudioSystem.STREAM_NOTIFICATION;
            } else if (AudioSystem.isStreamActive(
                    AudioSystem.STREAM_RING, sStreamOverrideDelayMs)) {
                if (DEBUG_VOL) Log.v(TAG, "getActiveStreamType: Forcing STREAM_RING");
                return AudioSystem.STREAM_RING;
            } else if (suggestedStreamType == AudioManager.USE_DEFAULT_STREAM_TYPE) {
                if (AudioSystem.isStreamActive(
                        AudioSystem.STREAM_NOTIFICATION, sStreamOverrideDelayMs)) {
                    if (DEBUG_VOL) Log.v(TAG, "getActiveStreamType: Forcing STREAM_NOTIFICATION");
                    return AudioSystem.STREAM_NOTIFICATION;
                } else if (AudioSystem.isStreamActive(
                        AudioSystem.STREAM_RING, sStreamOverrideDelayMs)) {
                    if (DEBUG_VOL) Log.v(TAG, "getActiveStreamType: Forcing STREAM_RING");
                    return AudioSystem.STREAM_RING;
                } else {
                    if (DEBUG_VOL) {
                        Log.v(TAG, "getActiveStreamType: Forcing DEFAULT_VOL_STREAM_NO_PLAYBACK("
                                + DEFAULT_VOL_STREAM_NO_PLAYBACK + ") b/c default");
                    }
                    return DEFAULT_VOL_STREAM_NO_PLAYBACK;
                }
            }
            break;
        }
        if (DEBUG_VOL) Log.v(TAG, "getActiveStreamType: Returning suggested type "
                + suggestedStreamType);
        return suggestedStreamType;
    }

    private void broadcastRingerMode(String action, int ringerMode) {
        // Send sticky broadcast
        Intent broadcast = new Intent(action);
        broadcast.putExtra(AudioManager.EXTRA_RINGER_MODE, ringerMode);
        broadcast.addFlags(Intent.FLAG_RECEIVER_REGISTERED_ONLY_BEFORE_BOOT
                | Intent.FLAG_RECEIVER_REPLACE_PENDING);
        sendStickyBroadcastToAll(broadcast);
    }

    private void broadcastVibrateSetting(int vibrateType) {
        // Send broadcast
        if (mActivityManagerInternal.isSystemReady()) {
            Intent broadcast = new Intent(AudioManager.VIBRATE_SETTING_CHANGED_ACTION);
            broadcast.putExtra(AudioManager.EXTRA_VIBRATE_TYPE, vibrateType);
            broadcast.putExtra(AudioManager.EXTRA_VIBRATE_SETTING, getVibrateSetting(vibrateType));
            sendBroadcastToAll(broadcast);
        }
    }

    // Message helper methods
    /**
     * Queue a message on the given handler's message queue, after acquiring the service wake lock.
     * Note that the wake lock needs to be released after the message has been handled.
     */
    private void queueMsgUnderWakeLock(Handler handler, int msg,
            int arg1, int arg2, Object obj, int delay) {
        final long ident = Binder.clearCallingIdentity();
        // Always acquire the wake lock as AudioService because it is released by the
        // message handler.
        mAudioEventWakeLock.acquire();
        Binder.restoreCallingIdentity(ident);
        sendMsg(handler, msg, SENDMSG_QUEUE, arg1, arg2, obj, delay);
    }

    private static void sendMsg(Handler handler, int msg,
            int existingMsgPolicy, int arg1, int arg2, Object obj, int delay) {
        if (existingMsgPolicy == SENDMSG_REPLACE) {
            handler.removeMessages(msg);
        } else if (existingMsgPolicy == SENDMSG_NOOP && handler.hasMessages(msg)) {
            return;
        }

        final long time = SystemClock.uptimeMillis() + delay;
        handler.sendMessageAtTime(handler.obtainMessage(msg, arg1, arg2, obj), time);
    }

    boolean checkAudioSettingsPermission(String method) {
        if (mContext.checkCallingOrSelfPermission(android.Manifest.permission.MODIFY_AUDIO_SETTINGS)
                == PackageManager.PERMISSION_GRANTED) {
            return true;
        }
        String msg = "Audio Settings Permission Denial: " + method + " from pid="
                + Binder.getCallingPid()
                + ", uid=" + Binder.getCallingUid();
        Log.w(TAG, msg);
        return false;
    }

    /*package*/ int getDeviceForStream(int stream) {
        int device = getDevicesForStream(stream);
        if ((device & (device - 1)) != 0) {
            // Multiple device selection is either:
            //  - speaker + one other device: give priority to speaker in this case.
            //  - one A2DP device + another device: happens with duplicated output. In this case
            // retain the device on the A2DP output as the other must not correspond to an active
            // selection if not the speaker.
            //  - HDMI-CEC system audio mode only output: give priority to available item in order.
            if ((device & AudioSystem.DEVICE_OUT_SPEAKER) != 0) {
                device = AudioSystem.DEVICE_OUT_SPEAKER;
            } else if ((device & AudioSystem.DEVICE_OUT_HDMI_ARC) != 0) {
                device = AudioSystem.DEVICE_OUT_HDMI_ARC;
            } else if ((device & AudioSystem.DEVICE_OUT_SPDIF) != 0) {
                device = AudioSystem.DEVICE_OUT_SPDIF;
            } else if ((device & AudioSystem.DEVICE_OUT_AUX_LINE) != 0) {
                device = AudioSystem.DEVICE_OUT_AUX_LINE;
            } else {
                device &= AudioSystem.DEVICE_OUT_ALL_A2DP;
            }
        }
        return device;
    }

    private int getDevicesForStream(int stream) {
        return getDevicesForStream(stream, true /*checkOthers*/);
    }

    private int getDevicesForStream(int stream, boolean checkOthers) {
        ensureValidStreamType(stream);
        synchronized (VolumeStreamState.class) {
            return mStreamStates[stream].observeDevicesForStream_syncVSS(checkOthers);
        }
    }

    private void observeDevicesForStreams(int skipStream) {
        synchronized (VolumeStreamState.class) {
            for (int stream = 0; stream < mStreamStates.length; stream++) {
                if (stream != skipStream) {
                    mStreamStates[stream].observeDevicesForStream_syncVSS(false /*checkOthers*/);
                }
            }
        }
    }


    /*package*/ void observeDevicesForAllStreams() {
        observeDevicesForStreams(-1);
    }

    /*package*/ static final int CONNECTION_STATE_DISCONNECTED = 0;
    /*package*/ static final int CONNECTION_STATE_CONNECTED = 1;
    /**
     * The states that can be used with AudioService.setWiredDeviceConnectionState()
     * Attention: those values differ from those in BluetoothProfile, follow annotations to
     * distinguish between @ConnectionState and @BtProfileConnectionState
     */
    @IntDef({
            CONNECTION_STATE_DISCONNECTED,
            CONNECTION_STATE_CONNECTED,
    })
    @Retention(RetentionPolicy.SOURCE)
    public @interface ConnectionState {}

    /**
     * see AudioManager.setWiredDeviceConnectionState()
     */
    public void setWiredDeviceConnectionState(int type,
            @ConnectionState int state, String address, String name,
            String caller) {
        if (state != CONNECTION_STATE_CONNECTED
                && state != CONNECTION_STATE_DISCONNECTED) {
            throw new IllegalArgumentException("Invalid state " + state);
        }
        mDeviceBroker.setWiredDeviceConnectionState(type, state, address, name, caller);
    }

    /**
     * @hide
     * The states that can be used with AudioService.setBluetoothHearingAidDeviceConnectionState()
     * and AudioService.setBluetoothA2dpDeviceConnectionStateSuppressNoisyIntent()
     */
    @IntDef({
            BluetoothProfile.STATE_DISCONNECTED,
            BluetoothProfile.STATE_CONNECTED,
    })
    @Retention(RetentionPolicy.SOURCE)
    public @interface BtProfileConnectionState {}

    /**
     * See AudioManager.setBluetoothHearingAidDeviceConnectionState()
     */
    public void setBluetoothHearingAidDeviceConnectionState(
            @NonNull BluetoothDevice device, @BtProfileConnectionState int state,
            boolean suppressNoisyIntent, int musicDevice)
    {
        if (device == null) {
            throw new IllegalArgumentException("Illegal null device");
<<<<<<< HEAD
        }
        if (state != BluetoothProfile.STATE_CONNECTED
                && state != BluetoothProfile.STATE_DISCONNECTED) {
            throw new IllegalArgumentException("Illegal BluetoothProfile state for device "
                    + " (dis)connection, got " + state);
        }
=======
        }
        if (state != BluetoothProfile.STATE_CONNECTED
                && state != BluetoothProfile.STATE_DISCONNECTED) {
            throw new IllegalArgumentException("Illegal BluetoothProfile state for device "
                    + " (dis)connection, got " + state);
        }
>>>>>>> 825827da
        mDeviceBroker.postBluetoothHearingAidDeviceConnectionState(
                device, state, suppressNoisyIntent, musicDevice, "AudioService");
    }

    /**
     * See AudioManager.setBluetoothA2dpDeviceConnectionStateSuppressNoisyIntent()
     */
    public void setBluetoothA2dpDeviceConnectionStateSuppressNoisyIntent(
            @NonNull BluetoothDevice device, @AudioService.BtProfileConnectionState int state,
            int profile, boolean suppressNoisyIntent, int a2dpVolume) {
        if (device == null) {
            throw new IllegalArgumentException("Illegal null device");
        }
        if (state != BluetoothProfile.STATE_CONNECTED
                && state != BluetoothProfile.STATE_DISCONNECTED) {
            throw new IllegalArgumentException("Illegal BluetoothProfile state for device "
                    + " (dis)connection, got " + state);
        }
        mDeviceBroker.postBluetoothA2dpDeviceConnectionStateSuppressNoisyIntent(device, state,
                profile, suppressNoisyIntent, a2dpVolume);
    }

    /**
     * See AudioManager.handleBluetoothA2dpDeviceConfigChange()
     * @param device
     */
    public void handleBluetoothA2dpDeviceConfigChange(BluetoothDevice device)
    {
        if (device == null) {
            throw new IllegalArgumentException("Illegal null device");
        }
        mDeviceBroker.postBluetoothA2dpDeviceConfigChange(device);
    }

    /**
     * @see AudioManager#handleBluetoothA2dpActiveDeviceChange(BluetoothDevice, int, int,
     *                                                          boolean, int)
     */
<<<<<<< HEAD
    public int handleBluetoothA2dpActiveDeviceChange(
            BluetoothDevice device, int state, int profile, boolean suppressNoisyIntent,
            int a2dpVolume) {
        // FIXME method was added by @a8439e2 but never used, and now conflicts with async behavior
        //   of handleBluetoothA2dpDeviceConfigChange and
        //   setBluetoothA2dpDeviceConnectionStateSuppressNoisyIntent
=======
    public void handleBluetoothA2dpActiveDeviceChange(
            BluetoothDevice device, int state, int profile, boolean suppressNoisyIntent,
            int a2dpVolume) {
>>>>>>> 825827da
        if (device == null) {
            throw new IllegalArgumentException("Illegal null device");
        }
        if (profile != BluetoothProfile.A2DP && profile != BluetoothProfile.A2DP_SINK) {
            throw new IllegalArgumentException("invalid profile " + profile);
        }
        if (state != BluetoothProfile.STATE_CONNECTED
                && state != BluetoothProfile.STATE_DISCONNECTED) {
            throw new IllegalArgumentException("Invalid state " + state);
        }
<<<<<<< HEAD
        return mDeviceBroker.handleBluetoothA2dpActiveDeviceChange(device, state, profile,
=======
        mDeviceBroker.postBluetoothA2dpDeviceConfigChangeExt(device, state, profile,
>>>>>>> 825827da
                suppressNoisyIntent, a2dpVolume);
    }

    private static final int DEVICE_MEDIA_UNMUTED_ON_PLUG =
            AudioSystem.DEVICE_OUT_WIRED_HEADSET | AudioSystem.DEVICE_OUT_WIRED_HEADPHONE |
            AudioSystem.DEVICE_OUT_LINE |
            AudioSystem.DEVICE_OUT_ALL_A2DP |
            AudioSystem.DEVICE_OUT_ALL_USB |
            AudioSystem.DEVICE_OUT_HDMI;

    /*package*/ void postAccessoryPlugMediaUnmute(int newDevice) {
        sendMsg(mAudioHandler, MSG_ACCESSORY_PLUG_MEDIA_UNMUTE, SENDMSG_QUEUE,
                newDevice, 0, null, 0);
    }

    private void onAccessoryPlugMediaUnmute(int newDevice) {
        if (DEBUG_VOL) {
            Log.i(TAG, String.format("onAccessoryPlugMediaUnmute newDevice=%d [%s]",
                    newDevice, AudioSystem.getOutputDeviceName(newDevice)));
        }

        if (mNm.getZenMode() != Settings.Global.ZEN_MODE_NO_INTERRUPTIONS
                && (newDevice & DEVICE_MEDIA_UNMUTED_ON_PLUG) != 0
                && mStreamStates[AudioSystem.STREAM_MUSIC].mIsMuted
                && mStreamStates[AudioSystem.STREAM_MUSIC].getIndex(newDevice) != 0
                && (newDevice & AudioSystem.getDevicesForStream(AudioSystem.STREAM_MUSIC)) != 0) {
            if (DEBUG_VOL) {
                Log.i(TAG, String.format(" onAccessoryPlugMediaUnmute unmuting device=%d [%s]",
                        newDevice, AudioSystem.getOutputDeviceName(newDevice)));
<<<<<<< HEAD
            }
            mStreamStates[AudioSystem.STREAM_MUSIC].mute(false);
=======
            }
            mStreamStates[AudioSystem.STREAM_MUSIC].mute(false);
        }
    }

    /**
     * See AudioManager.hasHapticChannels(Uri).
     */
    public boolean hasHapticChannels(Uri uri) {
        MediaExtractor extractor = new MediaExtractor();
        try {
            extractor.setDataSource(mContext, uri, null);
            for (int i = 0; i < extractor.getTrackCount(); i++) {
                MediaFormat format = extractor.getTrackFormat(i);
                if (format.containsKey(MediaFormat.KEY_HAPTIC_CHANNEL_COUNT)
                        && format.getInteger(MediaFormat.KEY_HAPTIC_CHANNEL_COUNT) > 0) {
                    return true;
                }
            }
        } catch (IOException e) {
            Log.e(TAG, "hasHapticChannels failure:" + e);
>>>>>>> 825827da
        }
        return false;
    }

    ///////////////////////////////////////////////////////////////////////////
    // Inner classes
    ///////////////////////////////////////////////////////////////////////////

    // NOTE: Locking order for synchronized objects related to volume or ringer mode management:
    //  1 mScoclient OR mSafeMediaVolumeState
    //  2   mSetModeLock
    //  3     mSettingsLock
    //  4       VolumeStreamState.class
    public class VolumeStreamState {
        private final int mStreamType;
        private int mIndexMin;
        private int mIndexMax;

        private boolean mIsMuted;
        private String mVolumeIndexSettingName;
        private int mObservedDevices;

        private final SparseIntArray mIndexMap = new SparseIntArray(8);
        private final Intent mVolumeChanged;
        private final Intent mStreamDevicesChanged;

        private VolumeStreamState(String settingName, int streamType) {

            mVolumeIndexSettingName = settingName;

            mStreamType = streamType;
            mIndexMin = MIN_STREAM_VOLUME[streamType] * 10;
            mIndexMax = MAX_STREAM_VOLUME[streamType] * 10;
            AudioSystem.initStreamVolume(streamType, mIndexMin / 10, mIndexMax / 10);

            readSettings();
            mVolumeChanged = new Intent(AudioManager.VOLUME_CHANGED_ACTION);
            mVolumeChanged.putExtra(AudioManager.EXTRA_VOLUME_STREAM_TYPE, mStreamType);
            mStreamDevicesChanged = new Intent(AudioManager.STREAM_DEVICES_CHANGED_ACTION);
            mStreamDevicesChanged.putExtra(AudioManager.EXTRA_VOLUME_STREAM_TYPE, mStreamType);
        }

        public int observeDevicesForStream_syncVSS(boolean checkOthers) {
            final int devices = AudioSystem.getDevicesForStream(mStreamType);
            if (devices == mObservedDevices) {
                return devices;
            }
            final int prevDevices = mObservedDevices;
            mObservedDevices = devices;
            if (checkOthers) {
                // one stream's devices have changed, check the others
                observeDevicesForStreams(mStreamType);
            }
            // log base stream changes to the event log
            if (mStreamVolumeAlias[mStreamType] == mStreamType) {
                EventLogTags.writeStreamDevicesChanged(mStreamType, prevDevices, devices);
            }
            sendBroadcastToAll(mStreamDevicesChanged
                    .putExtra(AudioManager.EXTRA_PREV_VOLUME_STREAM_DEVICES, prevDevices)
                    .putExtra(AudioManager.EXTRA_VOLUME_STREAM_DEVICES, devices));
            return devices;
        }

        public @Nullable String getSettingNameForDevice(int device) {
            if (!hasValidSettingsName()) {
                return null;
            }
            final String suffix = AudioSystem.getOutputDeviceName(device);
            if (suffix.isEmpty()) {
                return mVolumeIndexSettingName;
            }
            return mVolumeIndexSettingName + "_" + suffix;
        }

        private boolean hasValidSettingsName() {
            return (mVolumeIndexSettingName != null && !mVolumeIndexSettingName.isEmpty());
        }

        public void readSettings() {
            synchronized (mSettingsLock) {
                synchronized (VolumeStreamState.class) {
                    // force maximum volume on all streams if fixed volume property is set
                    if (mUseFixedVolume) {
                        mIndexMap.put(AudioSystem.DEVICE_OUT_DEFAULT, mIndexMax);
                        return;
                    }
                    // do not read system stream volume from settings: this stream is always aliased
                    // to another stream type and its volume is never persisted. Values in settings can
                    // only be stale values
                    if ((mStreamType == AudioSystem.STREAM_SYSTEM) ||
                            (mStreamType == AudioSystem.STREAM_SYSTEM_ENFORCED)) {
                        int index = 10 * AudioSystem.DEFAULT_STREAM_VOLUME[mStreamType];
                        if (mCameraSoundForced) {
                            index = mIndexMax;
                        }
                        mIndexMap.put(AudioSystem.DEVICE_OUT_DEFAULT, index);
                        return;
                    }
                }
            }
            synchronized (VolumeStreamState.class) {
                int remainingDevices = AudioSystem.DEVICE_OUT_ALL;

                for (int i = 0; remainingDevices != 0; i++) {
                    int device = (1 << i);
                    if ((device & remainingDevices) == 0) {
                        continue;
                    }
                    remainingDevices &= ~device;

                    // retrieve current volume for device
                    // if no volume stored for current stream and device, use default volume if default
                    // device, continue otherwise
                    int defaultIndex = (device == AudioSystem.DEVICE_OUT_DEFAULT) ?
                            AudioSystem.DEFAULT_STREAM_VOLUME[mStreamType] : -1;
                    int index;
                    if (!hasValidSettingsName()) {
                        index = defaultIndex;
                    } else {
                        String name = getSettingNameForDevice(device);
                        index = Settings.System.getIntForUser(
                                mContentResolver, name, defaultIndex, UserHandle.USER_CURRENT);
                    }
                    if (index == -1) {
                        continue;
                    }

                    mIndexMap.put(device, getValidIndex(10 * index));
                }
            }
        }

        private int getAbsoluteVolumeIndex(int index) {
            /* Special handling for Bluetooth Absolute Volume scenario
             * If we send full audio gain, some accessories are too loud even at its lowest
             * volume. We are not able to enumerate all such accessories, so here is the
             * workaround from phone side.
             * Pre-scale volume at lowest volume steps 1 2 and 3.
             * For volume step 0, set audio gain to 0 as some accessories won't mute on their end.
             */
            if (index == 0) {
                // 0% for volume 0
                index = 0;
            } else if (index > 0 && index <= 3) {
                // Pre-scale for volume steps 1 2 and 3
                index = (int) (mIndexMax * mPrescaleAbsoluteVolume[index - 1]) / 10;
            } else {
                // otherwise, full gain
                index = (mIndexMax + 5) / 10;
            }
            return index;
        }

        // must be called while synchronized VolumeStreamState.class
        /*package*/ void applyDeviceVolume_syncVSS(int device, boolean isAvrcpAbsVolSupported) {
            int index;
            if (mIsMuted) {
                index = 0;
            } else if ((device & AudioSystem.DEVICE_OUT_ALL_A2DP) != 0 && isAvrcpAbsVolSupported) {
                index = getAbsoluteVolumeIndex((getIndex(device) + 5)/10);
            } else if ((device & mFullVolumeDevices) != 0) {
                index = (mIndexMax + 5)/10;
            } else if ((device & AudioSystem.DEVICE_OUT_HEARING_AID) != 0) {
                index = (mIndexMax + 5)/10;
            } else {
                index = (getIndex(device) + 5)/10;
            }
            AudioSystem.setStreamVolumeIndexAS(mStreamType, index, device);
        }

        public void applyAllVolumes() {
            final boolean isAvrcpAbsVolSupported = mDeviceBroker.isAvrcpAbsoluteVolumeSupported();
            synchronized (VolumeStreamState.class) {
                // apply device specific volumes first
                int index;
                for (int i = 0; i < mIndexMap.size(); i++) {
                    final int device = mIndexMap.keyAt(i);
                    if (device != AudioSystem.DEVICE_OUT_DEFAULT) {
                        if (mIsMuted) {
                            index = 0;
                        } else if ((device & AudioSystem.DEVICE_OUT_ALL_A2DP) != 0 &&
                                isAvrcpAbsVolSupported) {
                            index = getAbsoluteVolumeIndex((getIndex(device) + 5)/10);
                        } else if ((device & mFullVolumeDevices) != 0) {
                            index = (mIndexMax + 5)/10;
                        } else if ((device & AudioSystem.DEVICE_OUT_HEARING_AID) != 0) {
                            index = (mIndexMax + 5)/10;
                        } else {
                            index = (mIndexMap.valueAt(i) + 5)/10;
                        }
                        AudioSystem.setStreamVolumeIndexAS(mStreamType, index, device);
                    }
                }
                // apply default volume last: by convention , default device volume will be used
                // by audio policy manager if no explicit volume is present for a given device type
                if (mIsMuted) {
                    index = 0;
                } else {
                    index = (getIndex(AudioSystem.DEVICE_OUT_DEFAULT) + 5)/10;
                }
                AudioSystem.setStreamVolumeIndexAS(
                        mStreamType, index, AudioSystem.DEVICE_OUT_DEFAULT);
            }
        }

        public boolean adjustIndex(int deltaIndex, int device, String caller) {
            return setIndex(getIndex(device) + deltaIndex, device, caller);
        }

        public boolean setIndex(int index, int device, String caller) {
            boolean changed;
            int oldIndex;
            synchronized (mSettingsLock) {
                synchronized (VolumeStreamState.class) {
                    oldIndex = getIndex(device);
                    index = getValidIndex(index);
                    if ((mStreamType == AudioSystem.STREAM_SYSTEM_ENFORCED) && mCameraSoundForced) {
                        index = mIndexMax;
                    }
                    mIndexMap.put(device, index);

                    changed = oldIndex != index;
                    // Apply change to all streams using this one as alias if:
                    // - the index actually changed OR
                    // - there is no volume index stored for this device on alias stream.
                    // If changing volume of current device, also change volume of current
                    // device on aliased stream
                    final boolean isCurrentDevice = (device == getDeviceForStream(mStreamType));
                    final int numStreamTypes = AudioSystem.getNumStreamTypes();
                    for (int streamType = numStreamTypes - 1; streamType >= 0; streamType--) {
                        final VolumeStreamState aliasStreamState = mStreamStates[streamType];
                        if (streamType != mStreamType &&
                                mStreamVolumeAlias[streamType] == mStreamType &&
                                (changed || !aliasStreamState.hasIndexForDevice(device))) {
                            final int scaledIndex = rescaleIndex(index, mStreamType, streamType);
                            aliasStreamState.setIndex(scaledIndex, device, caller);
                            if (isCurrentDevice) {
                                aliasStreamState.setIndex(scaledIndex,
                                        getDeviceForStream(streamType), caller);
                            }
                        }
                    }
                    // Mirror changes in SPEAKER ringtone volume on SCO when
                    if (changed && mStreamType == AudioSystem.STREAM_RING
                            && device == AudioSystem.DEVICE_OUT_SPEAKER) {
                        for (int i = 0; i < mIndexMap.size(); i++) {
                            int otherDevice = mIndexMap.keyAt(i);
                            if ((otherDevice & AudioSystem.DEVICE_OUT_ALL_SCO) != 0) {
                                mIndexMap.put(otherDevice, index);
                            }
                        }
                    }
                }
            }
            if (changed) {
                oldIndex = (oldIndex + 5) / 10;
                index = (index + 5) / 10;
                // log base stream changes to the event log
                if (mStreamVolumeAlias[mStreamType] == mStreamType) {
                    if (caller == null) {
                        Log.w(TAG, "No caller for volume_changed event", new Throwable());
                    }
                    EventLogTags.writeVolumeChanged(mStreamType, oldIndex, index, mIndexMax / 10,
                            caller);
                }
                // fire changed intents for all streams
                mVolumeChanged.putExtra(AudioManager.EXTRA_VOLUME_STREAM_VALUE, index);
                mVolumeChanged.putExtra(AudioManager.EXTRA_PREV_VOLUME_STREAM_VALUE, oldIndex);
                mVolumeChanged.putExtra(AudioManager.EXTRA_VOLUME_STREAM_TYPE_ALIAS,
                        mStreamVolumeAlias[mStreamType]);
                sendBroadcastToAll(mVolumeChanged);
            }
            return changed;
        }

        public int getIndex(int device) {
            synchronized (VolumeStreamState.class) {
                int index = mIndexMap.get(device, -1);
                if (index == -1) {
                    // there is always an entry for AudioSystem.DEVICE_OUT_DEFAULT
                    index = mIndexMap.get(AudioSystem.DEVICE_OUT_DEFAULT);
                }
                return index;
            }
        }

        public boolean hasIndexForDevice(int device) {
            synchronized (VolumeStreamState.class) {
                return (mIndexMap.get(device, -1) != -1);
            }
        }

        public int getMaxIndex() {
            return mIndexMax;
        }

        public int getMinIndex() {
            return mIndexMin;
        }

        /**
         * Updates the min/max index values from another stream. Use this when changing the alias
         * for the current stream type.
         * @param sourceStreamType
         */
        // must be sync'd on mSettingsLock before VolumeStreamState.class
        @GuardedBy("VolumeStreamState.class")
        public void refreshRange(int sourceStreamType) {
            mIndexMin = MIN_STREAM_VOLUME[sourceStreamType] * 10;
            mIndexMax = MAX_STREAM_VOLUME[sourceStreamType] * 10;
            // verify all current volumes are within bounds
            for (int i = 0 ; i < mIndexMap.size(); i++) {
                final int device = mIndexMap.keyAt(i);
                final int index = mIndexMap.valueAt(i);
                mIndexMap.put(device, getValidIndex(index));
            }
        }

        /**
         * Copies all device/index pairs from the given VolumeStreamState after initializing
         * them with the volume for DEVICE_OUT_DEFAULT. No-op if the source VolumeStreamState
         * has the same stream type as this instance.
         * @param srcStream
         * @param caller
         */
        // must be sync'd on mSettingsLock before VolumeStreamState.class
        @GuardedBy("VolumeStreamState.class")
        public void setAllIndexes(VolumeStreamState srcStream, String caller) {
            if (mStreamType == srcStream.mStreamType) {
                return;
            }
            int srcStreamType = srcStream.getStreamType();
            // apply default device volume from source stream to all devices first in case
            // some devices are present in this stream state but not in source stream state
            int index = srcStream.getIndex(AudioSystem.DEVICE_OUT_DEFAULT);
            index = rescaleIndex(index, srcStreamType, mStreamType);
            for (int i = 0; i < mIndexMap.size(); i++) {
                mIndexMap.put(mIndexMap.keyAt(i), index);
            }
            // Now apply actual volume for devices in source stream state
            SparseIntArray srcMap = srcStream.mIndexMap;
            for (int i = 0; i < srcMap.size(); i++) {
                int device = srcMap.keyAt(i);
                index = srcMap.valueAt(i);
                index = rescaleIndex(index, srcStreamType, mStreamType);

                setIndex(index, device, caller);
            }
        }

        // must be sync'd on mSettingsLock before VolumeStreamState.class
        @GuardedBy("VolumeStreamState.class")
        public void setAllIndexesToMax() {
            for (int i = 0; i < mIndexMap.size(); i++) {
                mIndexMap.put(mIndexMap.keyAt(i), mIndexMax);
            }
        }

        public void mute(boolean state) {
            boolean changed = false;
            synchronized (VolumeStreamState.class) {
                if (state != mIsMuted) {
                    changed = true;
                    mIsMuted = state;

                    // Set the new mute volume. This propagates the values to
                    // the audio system, otherwise the volume won't be changed
                    // at the lower level.
                    sendMsg(mAudioHandler,
                            MSG_SET_ALL_VOLUMES,
                            SENDMSG_QUEUE,
                            0,
                            0,
                            this, 0);
                }
            }
            if (changed) {
                // Stream mute changed, fire the intent.
                Intent intent = new Intent(AudioManager.STREAM_MUTE_CHANGED_ACTION);
                intent.putExtra(AudioManager.EXTRA_VOLUME_STREAM_TYPE, mStreamType);
                intent.putExtra(AudioManager.EXTRA_STREAM_VOLUME_MUTED, state);
                sendBroadcastToAll(intent);
            }
        }

        public int getStreamType() {
            return mStreamType;
        }

        public void checkFixedVolumeDevices() {
            final boolean isAvrcpAbsVolSupported = mDeviceBroker.isAvrcpAbsoluteVolumeSupported();
            synchronized (VolumeStreamState.class) {
                // ignore settings for fixed volume devices: volume should always be at max or 0
                if (mStreamVolumeAlias[mStreamType] == AudioSystem.STREAM_MUSIC) {
                    for (int i = 0; i < mIndexMap.size(); i++) {
                        int device = mIndexMap.keyAt(i);
                        int index = mIndexMap.valueAt(i);
                        if (((device & mFullVolumeDevices) != 0)
                                || (((device & mFixedVolumeDevices) != 0) && index != 0)) {
                            mIndexMap.put(device, mIndexMax);
                        }
                        applyDeviceVolume_syncVSS(device, isAvrcpAbsVolSupported);
                    }
                }
            }
        }

        private int getValidIndex(int index) {
            if (index < mIndexMin) {
                return mIndexMin;
            } else if (mUseFixedVolume || index > mIndexMax) {
                return mIndexMax;
            }

            return index;
        }

        private void dump(PrintWriter pw) {
            pw.print("   Muted: ");
            pw.println(mIsMuted);
            pw.print("   Min: ");
            pw.println((mIndexMin + 5) / 10);
            pw.print("   Max: ");
            pw.println((mIndexMax + 5) / 10);
            pw.print("   Current: ");
            for (int i = 0; i < mIndexMap.size(); i++) {
                if (i > 0) {
                    pw.print(", ");
                }
                final int device = mIndexMap.keyAt(i);
                pw.print(Integer.toHexString(device));
                final String deviceName = device == AudioSystem.DEVICE_OUT_DEFAULT ? "default"
                        : AudioSystem.getOutputDeviceName(device);
                if (!deviceName.isEmpty()) {
                    pw.print(" (");
                    pw.print(deviceName);
                    pw.print(")");
                }
                pw.print(": ");
                final int index = (mIndexMap.valueAt(i) + 5) / 10;
                pw.print(index);
            }
            pw.println();
            pw.print("   Devices: ");
            final int devices = getDevicesForStream(mStreamType);
            int device, i = 0, n = 0;
            // iterate all devices from 1 to DEVICE_OUT_DEFAULT exclusive
            // (the default device is not returned by getDevicesForStream)
            while ((device = 1 << i) != AudioSystem.DEVICE_OUT_DEFAULT) {
                if ((devices & device) != 0) {
                    if (n++ > 0) {
                        pw.print(", ");
                    }
                    pw.print(AudioSystem.getOutputDeviceName(device));
                }
                i++;
            }
        }
    }

    /** Thread that handles native AudioSystem control. */
    private class AudioSystemThread extends Thread {
        AudioSystemThread() {
            super("AudioService");
        }

        @Override
        public void run() {
            // Set this thread up so the handler will work on it
            Looper.prepare();

            synchronized(AudioService.this) {
                mAudioHandler = new AudioHandler();

                // Notify that the handler has been created
                AudioService.this.notify();
            }

            // Listen for volume change requests that are set by VolumePanel
            Looper.loop();
        }
    }

    /*package*/ void setDeviceVolume(VolumeStreamState streamState, int device) {

        final boolean isAvrcpAbsVolSupported = mDeviceBroker.isAvrcpAbsoluteVolumeSupported();

        synchronized (VolumeStreamState.class) {
            // Apply volume
            streamState.applyDeviceVolume_syncVSS(device, isAvrcpAbsVolSupported);

            // Apply change to all streams using this one as alias
            int numStreamTypes = AudioSystem.getNumStreamTypes();
            for (int streamType = numStreamTypes - 1; streamType >= 0; streamType--) {
                if (streamType != streamState.mStreamType &&
                        mStreamVolumeAlias[streamType] == streamState.mStreamType) {
                    // Make sure volume is also maxed out on A2DP device for aliased stream
                    // that may have a different device selected
                    int streamDevice = getDeviceForStream(streamType);
                    if ((device != streamDevice) && isAvrcpAbsVolSupported
                            && ((device & AudioSystem.DEVICE_OUT_ALL_A2DP) != 0)) {
                        mStreamStates[streamType].applyDeviceVolume_syncVSS(device,
                                isAvrcpAbsVolSupported);
                    }
                    mStreamStates[streamType].applyDeviceVolume_syncVSS(streamDevice,
                            isAvrcpAbsVolSupported);
                }
            }
        }
        // Post a persist volume msg
        sendMsg(mAudioHandler,
                MSG_PERSIST_VOLUME,
                SENDMSG_QUEUE,
                device,
                0,
                streamState,
                PERSIST_DELAY);

    }

    /** Handles internal volume messages in separate volume thread. */
    private class AudioHandler extends Handler {

        private void setAllVolumes(VolumeStreamState streamState) {

            // Apply volume
            streamState.applyAllVolumes();

            // Apply change to all streams using this one as alias
            int numStreamTypes = AudioSystem.getNumStreamTypes();
            for (int streamType = numStreamTypes - 1; streamType >= 0; streamType--) {
                if (streamType != streamState.mStreamType &&
                        mStreamVolumeAlias[streamType] == streamState.mStreamType) {
                    mStreamStates[streamType].applyAllVolumes();
                }
            }
        }

        private void persistVolume(VolumeStreamState streamState, int device) {
            if (mUseFixedVolume) {
                return;
            }
            if (mIsSingleVolume && (streamState.mStreamType != AudioSystem.STREAM_MUSIC)) {
                return;
            }
            if (streamState.hasValidSettingsName()) {
                System.putIntForUser(mContentResolver,
                        streamState.getSettingNameForDevice(device),
                        (streamState.getIndex(device) + 5)/ 10,
                        UserHandle.USER_CURRENT);
            }
        }

        private void persistRingerMode(int ringerMode) {
            if (mUseFixedVolume) {
                return;
            }
            Settings.Global.putInt(mContentResolver, Settings.Global.MODE_RINGER, ringerMode);
        }

        private String getSoundEffectFilePath(int effectType) {
            String filePath = Environment.getProductDirectory() + SOUND_EFFECTS_PATH
                    + SOUND_EFFECT_FILES.get(SOUND_EFFECT_FILES_MAP[effectType][0]);
            if (!new File(filePath).isFile()) {
                filePath = Environment.getRootDirectory() + SOUND_EFFECTS_PATH
                        + SOUND_EFFECT_FILES.get(SOUND_EFFECT_FILES_MAP[effectType][0]);
            }
            return filePath;
        }

        private boolean onLoadSoundEffects() {
            int status;

            synchronized (mSoundEffectsLock) {
                if (!mSystemReady) {
                    Log.w(TAG, "onLoadSoundEffects() called before boot complete");
                    return false;
                }

                if (mSoundPool != null) {
                    return true;
                }

                loadTouchSoundAssets();

                mSoundPool = new SoundPool.Builder()
                        .setMaxStreams(NUM_SOUNDPOOL_CHANNELS)
                        .setAudioAttributes(new AudioAttributes.Builder()
                            .setUsage(AudioAttributes.USAGE_ASSISTANCE_SONIFICATION)
                            .setContentType(AudioAttributes.CONTENT_TYPE_SONIFICATION)
                            .build())
                        .build();
                mSoundPoolCallBack = null;
                mSoundPoolListenerThread = new SoundPoolListenerThread();
                mSoundPoolListenerThread.start();
                int attempts = 3;
                while ((mSoundPoolCallBack == null) && (attempts-- > 0)) {
                    try {
                        // Wait for mSoundPoolCallBack to be set by the other thread
                        mSoundEffectsLock.wait(SOUND_EFFECTS_LOAD_TIMEOUT_MS);
                    } catch (InterruptedException e) {
                        Log.w(TAG, "Interrupted while waiting sound pool listener thread.");
                    }
                }

                if (mSoundPoolCallBack == null) {
                    Log.w(TAG, "onLoadSoundEffects() SoundPool listener or thread creation error");
                    if (mSoundPoolLooper != null) {
                        mSoundPoolLooper.quit();
                        mSoundPoolLooper = null;
                    }
                    mSoundPoolListenerThread = null;
                    mSoundPool.release();
                    mSoundPool = null;
                    return false;
                }
                /*
                 * poolId table: The value -1 in this table indicates that corresponding
                 * file (same index in SOUND_EFFECT_FILES[] has not been loaded.
                 * Once loaded, the value in poolId is the sample ID and the same
                 * sample can be reused for another effect using the same file.
                 */
                int[] poolId = new int[SOUND_EFFECT_FILES.size()];
                for (int fileIdx = 0; fileIdx < SOUND_EFFECT_FILES.size(); fileIdx++) {
                    poolId[fileIdx] = -1;
                }
                /*
                 * Effects whose value in SOUND_EFFECT_FILES_MAP[effect][1] is -1 must be loaded.
                 * If load succeeds, value in SOUND_EFFECT_FILES_MAP[effect][1] is > 0:
                 * this indicates we have a valid sample loaded for this effect.
                 */

                int numSamples = 0;
                for (int effect = 0; effect < AudioManager.NUM_SOUND_EFFECTS; effect++) {
                    // Do not load sample if this effect uses the MediaPlayer
                    if (SOUND_EFFECT_FILES_MAP[effect][1] == 0) {
                        continue;
                    }
                    if (poolId[SOUND_EFFECT_FILES_MAP[effect][0]] == -1) {
                        String filePath = getSoundEffectFilePath(effect);
                        int sampleId = mSoundPool.load(filePath, 0);
                        if (sampleId <= 0) {
                            Log.w(TAG, "Soundpool could not load file: "+filePath);
                        } else {
                            SOUND_EFFECT_FILES_MAP[effect][1] = sampleId;
                            poolId[SOUND_EFFECT_FILES_MAP[effect][0]] = sampleId;
                            numSamples++;
                        }
                    } else {
                        SOUND_EFFECT_FILES_MAP[effect][1] =
                                poolId[SOUND_EFFECT_FILES_MAP[effect][0]];
                    }
                }
                // wait for all samples to be loaded
                if (numSamples > 0) {
                    mSoundPoolCallBack.setSamples(poolId);

                    attempts = 3;
                    status = 1;
                    while ((status == 1) && (attempts-- > 0)) {
                        try {
                            mSoundEffectsLock.wait(SOUND_EFFECTS_LOAD_TIMEOUT_MS);
                            status = mSoundPoolCallBack.status();
                        } catch (InterruptedException e) {
                            Log.w(TAG, "Interrupted while waiting sound pool callback.");
                        }
                    }
                } else {
                    status = -1;
                }

                if (mSoundPoolLooper != null) {
                    mSoundPoolLooper.quit();
                    mSoundPoolLooper = null;
                }
                mSoundPoolListenerThread = null;
                if (status != 0) {
                    Log.w(TAG,
                            "onLoadSoundEffects(), Error "+status+ " while loading samples");
                    for (int effect = 0; effect < AudioManager.NUM_SOUND_EFFECTS; effect++) {
                        if (SOUND_EFFECT_FILES_MAP[effect][1] > 0) {
                            SOUND_EFFECT_FILES_MAP[effect][1] = -1;
                        }
                    }

                    mSoundPool.release();
                    mSoundPool = null;
                }
            }
            return (status == 0);
        }

        /**
         *  Unloads samples from the sound pool.
         *  This method can be called to free some memory when
         *  sound effects are disabled.
         */
        private void onUnloadSoundEffects() {
            synchronized (mSoundEffectsLock) {
                if (mSoundPool == null) {
                    return;
                }

                int[] poolId = new int[SOUND_EFFECT_FILES.size()];
                for (int fileIdx = 0; fileIdx < SOUND_EFFECT_FILES.size(); fileIdx++) {
                    poolId[fileIdx] = 0;
                }

                for (int effect = 0; effect < AudioManager.NUM_SOUND_EFFECTS; effect++) {
                    if (SOUND_EFFECT_FILES_MAP[effect][1] <= 0) {
                        continue;
                    }
                    if (poolId[SOUND_EFFECT_FILES_MAP[effect][0]] == 0) {
                        mSoundPool.unload(SOUND_EFFECT_FILES_MAP[effect][1]);
                        SOUND_EFFECT_FILES_MAP[effect][1] = -1;
                        poolId[SOUND_EFFECT_FILES_MAP[effect][0]] = -1;
                    }
                }
                mSoundPool.release();
                mSoundPool = null;
            }
        }

        private void onPlaySoundEffect(int effectType, int volume) {
            synchronized (mSoundEffectsLock) {

                onLoadSoundEffects();

                if (mSoundPool == null) {
                    return;
                }
                float volFloat;
                // use default if volume is not specified by caller
                if (volume < 0) {
                    volFloat = (float)Math.pow(10, (float)sSoundEffectVolumeDb/20);
                } else {
                    volFloat = volume / 1000.0f;
                }

                if (SOUND_EFFECT_FILES_MAP[effectType][1] > 0) {
                    mSoundPool.play(SOUND_EFFECT_FILES_MAP[effectType][1],
                                        volFloat, volFloat, 0, 0, 1.0f);
                } else {
                    MediaPlayer mediaPlayer = new MediaPlayer();
                    try {
                        String filePath = getSoundEffectFilePath(effectType);
                        mediaPlayer.setDataSource(filePath);
                        mediaPlayer.setAudioStreamType(AudioSystem.STREAM_SYSTEM);
                        mediaPlayer.prepare();
                        mediaPlayer.setVolume(volFloat);
                        mediaPlayer.setOnCompletionListener(new OnCompletionListener() {
                            public void onCompletion(MediaPlayer mp) {
                                cleanupPlayer(mp);
                            }
                        });
                        mediaPlayer.setOnErrorListener(new OnErrorListener() {
                            public boolean onError(MediaPlayer mp, int what, int extra) {
                                cleanupPlayer(mp);
                                return true;
                            }
                        });
                        mediaPlayer.start();
                    } catch (IOException ex) {
                        Log.w(TAG, "MediaPlayer IOException: "+ex);
                    } catch (IllegalArgumentException ex) {
                        Log.w(TAG, "MediaPlayer IllegalArgumentException: "+ex);
                    } catch (IllegalStateException ex) {
                        Log.w(TAG, "MediaPlayer IllegalStateException: "+ex);
                    }
                }
            }
        }

        private void cleanupPlayer(MediaPlayer mp) {
            if (mp != null) {
                try {
                    mp.stop();
                    mp.release();
                } catch (IllegalStateException ex) {
                    Log.w(TAG, "MediaPlayer IllegalStateException: "+ex);
                }
            }
        }

        private void onPersistSafeVolumeState(int state) {
            Settings.Global.putInt(mContentResolver,
                    Settings.Global.AUDIO_SAFE_VOLUME_STATE,
                    state);
        }

        private void onNotifyVolumeEvent(@NonNull IAudioPolicyCallback apc,
                @AudioManager.VolumeAdjustment int direction) {
            try {
                apc.notifyVolumeAdjust(direction);
            } catch(Exception e) {
                // nothing we can do about this. Do not log error, too much potential for spam
            }
        }

        @Override
        public void handleMessage(Message msg) {
            switch (msg.what) {

                case MSG_SET_DEVICE_VOLUME:
                    setDeviceVolume((VolumeStreamState) msg.obj, msg.arg1);
                    break;

                case MSG_SET_ALL_VOLUMES:
                    setAllVolumes((VolumeStreamState) msg.obj);
                    break;

                case MSG_PERSIST_VOLUME:
                    persistVolume((VolumeStreamState) msg.obj, msg.arg1);
                    break;

                case MSG_PERSIST_RINGER_MODE:
                    // note that the value persisted is the current ringer mode, not the
                    // value of ringer mode as of the time the request was made to persist
                    persistRingerMode(getRingerModeInternal());
                    break;

                case MSG_AUDIO_SERVER_DIED:
                    onAudioServerDied();
                    break;

                case MSG_DISPATCH_AUDIO_SERVER_STATE:
                    onDispatchAudioServerStateChange(msg.arg1 == 1);
                    break;

                case MSG_UNLOAD_SOUND_EFFECTS:
                    onUnloadSoundEffects();
                    break;

                case MSG_LOAD_SOUND_EFFECTS:
                    //FIXME: onLoadSoundEffects() should be executed in a separate thread as it
                    // can take several dozens of milliseconds to complete
                    boolean loaded = onLoadSoundEffects();
                    if (msg.obj != null) {
                        LoadSoundEffectReply reply = (LoadSoundEffectReply)msg.obj;
                        synchronized (reply) {
                            reply.mStatus = loaded ? 0 : -1;
                            reply.notify();
                        }
                    }
                    break;

                case MSG_PLAY_SOUND_EFFECT:
                    onPlaySoundEffect(msg.arg1, msg.arg2);
                    break;

                case MSG_SET_FORCE_USE:
                {
                    final String eventSource = (String) msg.obj;
                    final int useCase = msg.arg1;
                    final int config = msg.arg2;
                    if (useCase == AudioSystem.FOR_MEDIA) {
                        Log.wtf(TAG, "Invalid force use FOR_MEDIA in AudioService from "
                                + eventSource);
                        break;
                    }
                    sForceUseLogger.log(
                            new AudioServiceEvents.ForceUseEvent(useCase, config, eventSource));
                    AudioSystem.setForceUse(useCase, config);
                }
                    break;

                case MSG_DISABLE_AUDIO_FOR_UID:
                    mPlaybackMonitor.disableAudioForUid( msg.arg1 == 1 /* disable */,
                            msg.arg2 /* uid */);
                    mAudioEventWakeLock.release();
                    break;

                case MSG_CHECK_MUSIC_ACTIVE:
                    onCheckMusicActive((String) msg.obj);
                    break;

                case MSG_CONFIGURE_SAFE_MEDIA_VOLUME_FORCED:
                case MSG_CONFIGURE_SAFE_MEDIA_VOLUME:
                    onConfigureSafeVolume((msg.what == MSG_CONFIGURE_SAFE_MEDIA_VOLUME_FORCED),
                            (String) msg.obj);
                    break;
                case MSG_PERSIST_SAFE_VOLUME_STATE:
                    onPersistSafeVolumeState(msg.arg1);
                    break;

                case MSG_SYSTEM_READY:
                    onSystemReady();
                    break;

                case MSG_INDICATE_SYSTEM_READY:
                    onIndicateSystemReady();
                    break;

                case MSG_ACCESSORY_PLUG_MEDIA_UNMUTE:
                    onAccessoryPlugMediaUnmute(msg.arg1);
                    break;

                case MSG_PERSIST_MUSIC_ACTIVE_MS:
                    final int musicActiveMs = msg.arg1;
                    Settings.Secure.putIntForUser(mContentResolver,
                            Settings.Secure.UNSAFE_VOLUME_MUSIC_ACTIVE_MS, musicActiveMs,
                            UserHandle.USER_CURRENT);
                    break;

                case MSG_UNMUTE_STREAM:
                    onUnmuteStream(msg.arg1, msg.arg2);
                    break;

                case MSG_DYN_POLICY_MIX_STATE_UPDATE:
                    onDynPolicyMixStateUpdate((String) msg.obj, msg.arg1);
                    break;

                case MSG_NOTIFY_VOL_EVENT:
                    onNotifyVolumeEvent((IAudioPolicyCallback) msg.obj, msg.arg1);
                    break;

                case MSG_ENABLE_SURROUND_FORMATS:
                    onEnableSurroundFormats((ArrayList<Integer>) msg.obj);
                    break;

                case MSG_UPDATE_RINGER_MODE:
                    onUpdateRingerModeServiceInt();
                    break;
            }
        }
    }

    private class SettingsObserver extends ContentObserver {

        SettingsObserver() {
            super(new Handler());
            mContentResolver.registerContentObserver(Settings.Global.getUriFor(
                    Settings.Global.ZEN_MODE), false, this);
            mContentResolver.registerContentObserver(Settings.Global.getUriFor(
                    Settings.Global.ZEN_MODE_CONFIG_ETAG), false, this);
            mContentResolver.registerContentObserver(Settings.System.getUriFor(
                Settings.System.MODE_RINGER_STREAMS_AFFECTED), false, this);
            mContentResolver.registerContentObserver(Settings.Global.getUriFor(
                Settings.Global.DOCK_AUDIO_MEDIA_ENABLED), false, this);
            mContentResolver.registerContentObserver(Settings.System.getUriFor(
                    Settings.System.MASTER_MONO), false, this);
            mContentResolver.registerContentObserver(Settings.System.getUriFor(
                    Settings.System.MASTER_BALANCE), false, this);

            mEncodedSurroundMode = Settings.Global.getInt(
                    mContentResolver, Settings.Global.ENCODED_SURROUND_OUTPUT,
                    Settings.Global.ENCODED_SURROUND_OUTPUT_AUTO);
            mContentResolver.registerContentObserver(Settings.Global.getUriFor(
                    Settings.Global.ENCODED_SURROUND_OUTPUT), false, this);

            mEnabledSurroundFormats = Settings.Global.getString(
                    mContentResolver, Settings.Global.ENCODED_SURROUND_OUTPUT_ENABLED_FORMATS);
            mContentResolver.registerContentObserver(Settings.Global.getUriFor(
                    Settings.Global.ENCODED_SURROUND_OUTPUT_ENABLED_FORMATS), false, this);

            mContentResolver.registerContentObserver(Settings.Secure.getUriFor(
                    Settings.Secure.VOICE_INTERACTION_SERVICE), false, this);
        }

        @Override
        public void onChange(boolean selfChange) {
            super.onChange(selfChange);
            // FIXME This synchronized is not necessary if mSettingsLock only protects mRingerMode.
            //       However there appear to be some missing locks around mRingerAndZenModeMutedStreams
            //       and mRingerModeAffectedStreams, so will leave this synchronized for now.
            //       mRingerAndZenModeMutedStreams and mMuteAffectedStreams are safe (only accessed once).
            synchronized (mSettingsLock) {
                if (updateRingerAndZenModeAffectedStreams()) {
                    /*
                     * Ensure all stream types that should be affected by ringer mode
                     * are in the proper state.
                     */
                    setRingerModeInt(getRingerModeInternal(), false);
                }
                readDockAudioSettings(mContentResolver);
                updateMasterMono(mContentResolver);
                updateMasterBalance(mContentResolver);
                updateEncodedSurroundOutput();
                sendEnabledSurroundFormats(mContentResolver, mSurroundModeChanged);
                updateAssistantUId(false);
            }
        }

        private void updateEncodedSurroundOutput() {
            int newSurroundMode = Settings.Global.getInt(
                mContentResolver, Settings.Global.ENCODED_SURROUND_OUTPUT,
                Settings.Global.ENCODED_SURROUND_OUTPUT_AUTO);
            // Did it change?
            if (mEncodedSurroundMode != newSurroundMode) {
                // Send to AudioPolicyManager
                sendEncodedSurroundMode(newSurroundMode, "SettingsObserver");
                mDeviceBroker.toggleHdmiIfConnected_Async();
                mEncodedSurroundMode = newSurroundMode;
                mSurroundModeChanged = true;
            } else {
                mSurroundModeChanged = false;
            }
        }
    }

    public void avrcpSupportsAbsoluteVolume(String address, boolean support) {
        // address is not used for now, but may be used when multiple a2dp devices are supported
        mDeviceBroker.setAvrcpAbsoluteVolumeSupported(support);
        sendMsg(mAudioHandler, MSG_SET_DEVICE_VOLUME, SENDMSG_QUEUE,
                    AudioSystem.DEVICE_OUT_BLUETOOTH_A2DP, 0,
                    mStreamStates[AudioSystem.STREAM_MUSIC], 0);
    }

    /**
     * @return true if there is currently a registered dynamic mixing policy that affects media
     */
    /*package*/ boolean hasMediaDynamicPolicy() {
        synchronized (mAudioPolicies) {
            if (mAudioPolicies.isEmpty()) {
                return false;
            }
            final Collection<AudioPolicyProxy> appColl = mAudioPolicies.values();
            for (AudioPolicyProxy app : appColl) {
                if (app.hasMixAffectingUsage(AudioAttributes.USAGE_MEDIA)) {
                    return true;
                }
            }
            return false;
        }
    }

    /*package*/ void checkMusicActive(int deviceType, String caller) {
        if ((deviceType & mSafeMediaVolumeDevices) != 0) {
            sendMsg(mAudioHandler,
                    MSG_CHECK_MUSIC_ACTIVE,
                    SENDMSG_REPLACE,
                    0,
                    0,
                    caller,
                    MUSIC_ACTIVE_POLL_PERIOD_MS);
        }
    }

    /**
     * Receiver for misc intent broadcasts the Phone app cares about.
     */
    private class AudioServiceBroadcastReceiver extends BroadcastReceiver {
        @Override
        public void onReceive(Context context, Intent intent) {
            final String action = intent.getAction();
            int outDevice;
            int inDevice;
            int state;

            if (action.equals(Intent.ACTION_DOCK_EVENT)) {
                int dockState = intent.getIntExtra(Intent.EXTRA_DOCK_STATE,
                        Intent.EXTRA_DOCK_STATE_UNDOCKED);
                int config;
                switch (dockState) {
                    case Intent.EXTRA_DOCK_STATE_DESK:
                        config = AudioSystem.FORCE_BT_DESK_DOCK;
                        break;
                    case Intent.EXTRA_DOCK_STATE_CAR:
                        config = AudioSystem.FORCE_BT_CAR_DOCK;
                        break;
                    case Intent.EXTRA_DOCK_STATE_LE_DESK:
                        config = AudioSystem.FORCE_ANALOG_DOCK;
                        break;
                    case Intent.EXTRA_DOCK_STATE_HE_DESK:
                        config = AudioSystem.FORCE_DIGITAL_DOCK;
                        break;
                    case Intent.EXTRA_DOCK_STATE_UNDOCKED:
                    default:
                        config = AudioSystem.FORCE_NONE;
                }
                // Low end docks have a menu to enable or disable audio
                // (see mDockAudioMediaEnabled)
                if (!((dockState == Intent.EXTRA_DOCK_STATE_LE_DESK)
                        || ((dockState == Intent.EXTRA_DOCK_STATE_UNDOCKED)
                                && (mDockState == Intent.EXTRA_DOCK_STATE_LE_DESK)))) {
                    mDeviceBroker.setForceUse_Async(AudioSystem.FOR_DOCK, config,
                            "ACTION_DOCK_EVENT intent");
                }
                mDockState = dockState;
            } else if (action.equals(BluetoothHeadset.ACTION_ACTIVE_DEVICE_CHANGED)
                    || action.equals(BluetoothHeadset.ACTION_AUDIO_STATE_CHANGED)) {
                mDeviceBroker.receiveBtEvent(intent);
            } else if (action.equals(Intent.ACTION_SCREEN_ON)) {
                if (mMonitorRotation) {
                    RotationHelper.enable();
                }
                AudioSystem.setParameters("screen_state=on");
            } else if (action.equals(Intent.ACTION_SCREEN_OFF)) {
                if (mMonitorRotation) {
                    //reduce wakeups (save current) by only listening when display is on
                    RotationHelper.disable();
                }
                AudioSystem.setParameters("screen_state=off");
            } else if (action.equals(Intent.ACTION_CONFIGURATION_CHANGED)) {
                handleConfigurationChanged(context);
            } else if (action.equals(Intent.ACTION_USER_SWITCHED)) {
                if (mUserSwitchedReceived) {
                    // attempt to stop music playback for background user except on first user
                    // switch (i.e. first boot)
                    mDeviceBroker.postBroadcastBecomingNoisy();
                }
                mUserSwitchedReceived = true;
                // the current audio focus owner is no longer valid
                mMediaFocusControl.discardAudioFocusOwner();

                // load volume settings for new user
                readAudioSettings(true /*userSwitch*/);
                // preserve STREAM_MUSIC volume from one user to the next.
                sendMsg(mAudioHandler,
                        MSG_SET_ALL_VOLUMES,
                        SENDMSG_QUEUE,
                        0,
                        0,
                        mStreamStates[AudioSystem.STREAM_MUSIC], 0);
            } else if (action.equals(Intent.ACTION_USER_BACKGROUND)) {
                // Disable audio recording for the background user/profile
                int userId = intent.getIntExtra(Intent.EXTRA_USER_HANDLE, -1);
                if (userId >= 0) {
                    // TODO Kill recording streams instead of killing processes holding permission
                    UserInfo userInfo = UserManagerService.getInstance().getUserInfo(userId);
                    killBackgroundUserProcessesWithRecordAudioPermission(userInfo);
                }
                UserManagerService.getInstance().setUserRestriction(
                        UserManager.DISALLOW_RECORD_AUDIO, true, userId);
            } else if (action.equals(Intent.ACTION_USER_FOREGROUND)) {
                // Enable audio recording for foreground user/profile
                int userId = intent.getIntExtra(Intent.EXTRA_USER_HANDLE, -1);
                UserManagerService.getInstance().setUserRestriction(
                        UserManager.DISALLOW_RECORD_AUDIO, false, userId);
            } else if (action.equals(BluetoothAdapter.ACTION_STATE_CHANGED)) {
                state = intent.getIntExtra(BluetoothAdapter.EXTRA_STATE, -1);
                if (state == BluetoothAdapter.STATE_OFF ||
                        state == BluetoothAdapter.STATE_TURNING_OFF) {
                    mDeviceBroker.disconnectAllBluetoothProfiles();
                }
            } else if (action.equals(AudioEffect.ACTION_OPEN_AUDIO_EFFECT_CONTROL_SESSION) ||
                    action.equals(AudioEffect.ACTION_CLOSE_AUDIO_EFFECT_CONTROL_SESSION)) {
                handleAudioEffectBroadcast(context, intent);
            } else if (action.equals(Intent.ACTION_PACKAGES_SUSPENDED)) {
                final int[] suspendedUids = intent.getIntArrayExtra(Intent.EXTRA_CHANGED_UID_LIST);
                final String[] suspendedPackages =
                        intent.getStringArrayExtra(Intent.EXTRA_CHANGED_PACKAGE_LIST);
                if (suspendedPackages == null || suspendedUids == null
                        || suspendedPackages.length != suspendedUids.length) {
                    return;
                }
                for (int i = 0; i < suspendedUids.length; i++) {
                    if (!TextUtils.isEmpty(suspendedPackages[i])) {
                        mMediaFocusControl.noFocusForSuspendedApp(
                                suspendedPackages[i], suspendedUids[i]);
                    }
                }
            }
        }
    } // end class AudioServiceBroadcastReceiver

    private class AudioServiceUserRestrictionsListener implements UserRestrictionsListener {

        @Override
        public void onUserRestrictionsChanged(int userId, Bundle newRestrictions,
                Bundle prevRestrictions) {
            // Update mic mute state.
            {
                final boolean wasRestricted =
                        prevRestrictions.getBoolean(UserManager.DISALLOW_UNMUTE_MICROPHONE);
                final boolean isRestricted =
                        newRestrictions.getBoolean(UserManager.DISALLOW_UNMUTE_MICROPHONE);
                if (wasRestricted != isRestricted) {
                    setMicrophoneMuteNoCallerCheck(isRestricted, userId);
                }
            }

            // Update speaker mute state.
            {
                final boolean wasRestricted =
                        prevRestrictions.getBoolean(UserManager.DISALLOW_ADJUST_VOLUME)
                                || prevRestrictions.getBoolean(UserManager.DISALLOW_UNMUTE_DEVICE);
                final boolean isRestricted =
                        newRestrictions.getBoolean(UserManager.DISALLOW_ADJUST_VOLUME)
                                || newRestrictions.getBoolean(UserManager.DISALLOW_UNMUTE_DEVICE);
                if (wasRestricted != isRestricted) {
                    setMasterMuteInternalNoCallerCheck(isRestricted, /* flags =*/ 0, userId);
                }
            }
        }
    } // end class AudioServiceUserRestrictionsListener

    private void handleAudioEffectBroadcast(Context context, Intent intent) {
        String target = intent.getPackage();
        if (target != null) {
            Log.w(TAG, "effect broadcast already targeted to " + target);
            return;
        }
        intent.addFlags(Intent.FLAG_INCLUDE_STOPPED_PACKAGES);
        // TODO this should target a user-selected panel
        List<ResolveInfo> ril = context.getPackageManager().queryBroadcastReceivers(
                intent, 0 /* flags */);
        if (ril != null && ril.size() != 0) {
            ResolveInfo ri = ril.get(0);
            if (ri != null && ri.activityInfo != null && ri.activityInfo.packageName != null) {
                intent.setPackage(ri.activityInfo.packageName);
                context.sendBroadcastAsUser(intent, UserHandle.ALL);
                return;
            }
        }
        Log.w(TAG, "couldn't find receiver package for effect intent");
    }

    private void killBackgroundUserProcessesWithRecordAudioPermission(UserInfo oldUser) {
        PackageManager pm = mContext.getPackageManager();
        // Find the home activity of the user. It should not be killed to avoid expensive restart,
        // when the user switches back. For managed profiles, we should kill all recording apps
        ComponentName homeActivityName = null;
        if (!oldUser.isManagedProfile()) {
            homeActivityName = LocalServices.getService(
                    ActivityTaskManagerInternal.class).getHomeActivityForUser(oldUser.id);
        }
        final String[] permissions = { Manifest.permission.RECORD_AUDIO };
        List<PackageInfo> packages;
        try {
            packages = AppGlobals.getPackageManager()
                    .getPackagesHoldingPermissions(permissions, 0, oldUser.id).getList();
        } catch (RemoteException e) {
            throw new AndroidRuntimeException(e);
        }
        for (int j = packages.size() - 1; j >= 0; j--) {
            PackageInfo pkg = packages.get(j);
            // Skip system processes
            if (UserHandle.getAppId(pkg.applicationInfo.uid) < FIRST_APPLICATION_UID) {
                continue;
            }
            // Skip packages that have permission to interact across users
            if (pm.checkPermission(Manifest.permission.INTERACT_ACROSS_USERS, pkg.packageName)
                    == PackageManager.PERMISSION_GRANTED) {
                continue;
            }
            if (homeActivityName != null
                    && pkg.packageName.equals(homeActivityName.getPackageName())
                    && pkg.applicationInfo.isSystemApp()) {
                continue;
            }
            try {
                final int uid = pkg.applicationInfo.uid;
                ActivityManager.getService().killUid(UserHandle.getAppId(uid),
                        UserHandle.getUserId(uid),
                        "killBackgroundUserProcessesWithAudioRecordPermission");
            } catch (RemoteException e) {
                Log.w(TAG, "Error calling killUid", e);
            }
        }
    }


    //==========================================================================================
    // Audio Focus
    //==========================================================================================
    /**
     * Returns whether a focus request is eligible to force ducking.
     * Will return true if:
     * - the AudioAttributes have a usage of USAGE_ASSISTANCE_ACCESSIBILITY,
     * - the focus request is AUDIOFOCUS_GAIN_TRANSIENT_MAY_DUCK,
     * - the associated Bundle has KEY_ACCESSIBILITY_FORCE_FOCUS_DUCKING set to true,
     * - the uid of the requester is a known accessibility service or root.
     * @param aa AudioAttributes of the focus request
     * @param uid uid of the focus requester
     * @return true if ducking is to be forced
     */
    private boolean forceFocusDuckingForAccessibility(@Nullable AudioAttributes aa,
            int request, int uid) {
        if (aa == null || aa.getUsage() != AudioAttributes.USAGE_ASSISTANCE_ACCESSIBILITY
                || request != AudioManager.AUDIOFOCUS_GAIN_TRANSIENT_MAY_DUCK) {
            return false;
        }
        final Bundle extraInfo = aa.getBundle();
        if (extraInfo == null ||
                !extraInfo.getBoolean(AudioFocusRequest.KEY_ACCESSIBILITY_FORCE_FOCUS_DUCKING)) {
            return false;
        }
        if (uid == 0) {
            return true;
        }
        synchronized (mAccessibilityServiceUidsLock) {
            if (mAccessibilityServiceUids != null) {
                int callingUid = Binder.getCallingUid();
                for (int i = 0; i < mAccessibilityServiceUids.length; i++) {
                    if (mAccessibilityServiceUids[i] == callingUid) {
                        return true;
                    }
                }
            }
        }
        return false;
    }

    public int requestAudioFocus(AudioAttributes aa, int durationHint, IBinder cb,
            IAudioFocusDispatcher fd, String clientId, String callingPackageName, int flags,
            IAudioPolicyCallback pcb, int sdk) {
        // permission checks
        if ((flags & AudioManager.AUDIOFOCUS_FLAG_LOCK) == AudioManager.AUDIOFOCUS_FLAG_LOCK) {
            if (AudioSystem.IN_VOICE_COMM_FOCUS_ID.equals(clientId)) {
                if (PackageManager.PERMISSION_GRANTED != mContext.checkCallingOrSelfPermission(
                            android.Manifest.permission.MODIFY_PHONE_STATE)) {
                    Log.e(TAG, "Invalid permission to (un)lock audio focus", new Exception());
                    return AudioManager.AUDIOFOCUS_REQUEST_FAILED;
                }
            } else {
                // only a registered audio policy can be used to lock focus
                synchronized (mAudioPolicies) {
                    if (!mAudioPolicies.containsKey(pcb.asBinder())) {
                        Log.e(TAG, "Invalid unregistered AudioPolicy to (un)lock audio focus");
                        return AudioManager.AUDIOFOCUS_REQUEST_FAILED;
                    }
                }
            }
        }

        if (callingPackageName == null || clientId == null || aa == null) {
            Log.e(TAG, "Invalid null parameter to request audio focus");
            return AudioManager.AUDIOFOCUS_REQUEST_FAILED;
        }

        return mMediaFocusControl.requestAudioFocus(aa, durationHint, cb, fd,
                clientId, callingPackageName, flags, sdk,
                forceFocusDuckingForAccessibility(aa, durationHint, Binder.getCallingUid()));
    }

    public int abandonAudioFocus(IAudioFocusDispatcher fd, String clientId, AudioAttributes aa,
            String callingPackageName) {
        return mMediaFocusControl.abandonAudioFocus(fd, clientId, aa, callingPackageName);
    }

    public void unregisterAudioFocusClient(String clientId) {
        mMediaFocusControl.unregisterAudioFocusClient(clientId);
    }

    public int getCurrentAudioFocus() {
        return mMediaFocusControl.getCurrentAudioFocus();
    }

    public int getFocusRampTimeMs(int focusGain, AudioAttributes attr) {
        return mMediaFocusControl.getFocusRampTimeMs(focusGain, attr);
    }

    //==========================================================================================
    private boolean readCameraSoundForced() {
        return SystemProperties.getBoolean("audio.camerasound.force", false) ||
                mContext.getResources().getBoolean(
                        com.android.internal.R.bool.config_camera_sound_forced);
    }

    //==========================================================================================
    // Device orientation
    //==========================================================================================
    /**
     * Handles device configuration changes that may map to a change in rotation.
     * Monitoring rotation is optional, and is defined by the definition and value
     * of the "ro.audio.monitorRotation" system property.
     */
    private void handleConfigurationChanged(Context context) {
        try {
            // reading new configuration "safely" (i.e. under try catch) in case anything
            // goes wrong.
            Configuration config = context.getResources().getConfiguration();
            sendMsg(mAudioHandler,
                    MSG_CONFIGURE_SAFE_MEDIA_VOLUME,
                    SENDMSG_REPLACE,
                    0,
                    0,
                    TAG,
                    0);

            boolean cameraSoundForced = readCameraSoundForced();
            synchronized (mSettingsLock) {
                final boolean cameraSoundForcedChanged = (cameraSoundForced != mCameraSoundForced);
                mCameraSoundForced = cameraSoundForced;
                if (cameraSoundForcedChanged) {
                    if (!mIsSingleVolume) {
                        synchronized (VolumeStreamState.class) {
                            VolumeStreamState s = mStreamStates[AudioSystem.STREAM_SYSTEM_ENFORCED];
                            if (cameraSoundForced) {
                                s.setAllIndexesToMax();
                                mRingerModeAffectedStreams &=
                                        ~(1 << AudioSystem.STREAM_SYSTEM_ENFORCED);
                            } else {
                                s.setAllIndexes(mStreamStates[AudioSystem.STREAM_SYSTEM], TAG);
                                mRingerModeAffectedStreams |=
                                        (1 << AudioSystem.STREAM_SYSTEM_ENFORCED);
                            }
                        }
                        // take new state into account for streams muted by ringer mode
                        setRingerModeInt(getRingerModeInternal(), false);
                    }
                    mDeviceBroker.setForceUse_Async(AudioSystem.FOR_SYSTEM,
                            cameraSoundForced ?
                                    AudioSystem.FORCE_SYSTEM_ENFORCED : AudioSystem.FORCE_NONE,
                            "handleConfigurationChanged");
                    sendMsg(mAudioHandler,
                            MSG_SET_ALL_VOLUMES,
                            SENDMSG_QUEUE,
                            0,
                            0,
                            mStreamStates[AudioSystem.STREAM_SYSTEM_ENFORCED], 0);

                }
            }
            mVolumeController.setLayoutDirection(config.getLayoutDirection());
        } catch (Exception e) {
            Log.e(TAG, "Error handling configuration change: ", e);
        }
    }

    @Override
    public void setRingtonePlayer(IRingtonePlayer player) {
        mContext.enforceCallingOrSelfPermission(REMOTE_AUDIO_PLAYBACK, null);
        mRingtonePlayer = player;
    }

    @Override
    public IRingtonePlayer getRingtonePlayer() {
        return mRingtonePlayer;
    }

    @Override
    public AudioRoutesInfo startWatchingRoutes(IAudioRoutesObserver observer) {
        return mDeviceBroker.startWatchingRoutes(observer);
    }


    //==========================================================================================
    // Safe media volume management.
    // MUSIC stream volume level is limited when headphones are connected according to safety
    // regulation. When the user attempts to raise the volume above the limit, a warning is
    // displayed and the user has to acknowlegde before the volume is actually changed.
    // The volume index corresponding to the limit is stored in config_safe_media_volume_index
    // property. Platforms with a different limit must set this property accordingly in their
    // overlay.
    //==========================================================================================

    // mSafeMediaVolumeState indicates whether the media volume is limited over headphones.
    // It is SAFE_MEDIA_VOLUME_NOT_CONFIGURED at boot time until a network service is connected
    // or the configure time is elapsed. It is then set to SAFE_MEDIA_VOLUME_ACTIVE or
    // SAFE_MEDIA_VOLUME_DISABLED according to country option. If not SAFE_MEDIA_VOLUME_DISABLED, it
    // can be set to SAFE_MEDIA_VOLUME_INACTIVE by calling AudioService.disableSafeMediaVolume()
    // (when user opts out).
    private static final int SAFE_MEDIA_VOLUME_NOT_CONFIGURED = 0;
    private static final int SAFE_MEDIA_VOLUME_DISABLED = 1;
    private static final int SAFE_MEDIA_VOLUME_INACTIVE = 2;  // confirmed
    private static final int SAFE_MEDIA_VOLUME_ACTIVE = 3;  // unconfirmed
    private int mSafeMediaVolumeState;
    private final Object mSafeMediaVolumeStateLock = new Object();

    private int mMcc = 0;
    // mSafeMediaVolumeIndex is the cached value of config_safe_media_volume_index property
    private int mSafeMediaVolumeIndex;
    // mSafeUsbMediaVolumeDbfs is the cached value of the config_safe_media_volume_usb_mB
    // property, divided by 100.0.
    private float mSafeUsbMediaVolumeDbfs;
    // mSafeUsbMediaVolumeIndex is used for USB Headsets and is the music volume UI index
    // corresponding to a gain of mSafeUsbMediaVolumeDbfs (defaulting to -37dB) in audio
    // flinger mixer.
    // We remove -22 dBs from the theoretical -15dB to account for the EQ + bass boost
    // amplification when both effects are on with all band gains at maximum.
    // This level corresponds to a loudness of 85 dB SPL for the warning to be displayed when
    // the headset is compliant to EN 60950 with a max loudness of 100dB SPL.
    private int mSafeUsbMediaVolumeIndex;
    // mSafeMediaVolumeDevices lists the devices for which safe media volume is enforced,
    /*package*/ final int mSafeMediaVolumeDevices = AudioSystem.DEVICE_OUT_WIRED_HEADSET
            | AudioSystem.DEVICE_OUT_WIRED_HEADPHONE
            | AudioSystem.DEVICE_OUT_USB_HEADSET;
    // mMusicActiveMs is the cumulative time of music activity since safe volume was disabled.
    // When this time reaches UNSAFE_VOLUME_MUSIC_ACTIVE_MS_MAX, the safe media volume is re-enabled
    // automatically. mMusicActiveMs is rounded to a multiple of MUSIC_ACTIVE_POLL_PERIOD_MS.
    private int mMusicActiveMs;
    private static final int UNSAFE_VOLUME_MUSIC_ACTIVE_MS_MAX = (20 * 3600 * 1000); // 20 hours
    private static final int MUSIC_ACTIVE_POLL_PERIOD_MS = 60000;  // 1 minute polling interval
    private static final int SAFE_VOLUME_CONFIGURE_TIMEOUT_MS = 30000;  // 30s after boot completed

    private int safeMediaVolumeIndex(int device) {
        if ((device & mSafeMediaVolumeDevices) == 0) {
            return MAX_STREAM_VOLUME[AudioSystem.STREAM_MUSIC];
        }
        if (device == AudioSystem.DEVICE_OUT_USB_HEADSET) {
            return mSafeUsbMediaVolumeIndex;
        } else {
            return mSafeMediaVolumeIndex;
        }
    }

    private void setSafeMediaVolumeEnabled(boolean on, String caller) {
        synchronized (mSafeMediaVolumeStateLock) {
            if ((mSafeMediaVolumeState != SAFE_MEDIA_VOLUME_NOT_CONFIGURED) &&
                    (mSafeMediaVolumeState != SAFE_MEDIA_VOLUME_DISABLED)) {
                if (on && (mSafeMediaVolumeState == SAFE_MEDIA_VOLUME_INACTIVE)) {
                    mSafeMediaVolumeState = SAFE_MEDIA_VOLUME_ACTIVE;
                    enforceSafeMediaVolume(caller);
                } else if (!on && (mSafeMediaVolumeState == SAFE_MEDIA_VOLUME_ACTIVE)) {
                    mSafeMediaVolumeState = SAFE_MEDIA_VOLUME_INACTIVE;
                    mMusicActiveMs = 1;  // nonzero = confirmed
                    saveMusicActiveMs();
                    sendMsg(mAudioHandler,
                            MSG_CHECK_MUSIC_ACTIVE,
                            SENDMSG_REPLACE,
                            0,
                            0,
                            caller,
                            MUSIC_ACTIVE_POLL_PERIOD_MS);
                }
            }
        }
    }

    private void enforceSafeMediaVolume(String caller) {
        VolumeStreamState streamState = mStreamStates[AudioSystem.STREAM_MUSIC];
        int devices = mSafeMediaVolumeDevices;
        int i = 0;

        while (devices != 0) {
            int device = 1 << i++;
            if ((device & devices) == 0) {
                continue;
            }
            int index = streamState.getIndex(device);
            if (index > safeMediaVolumeIndex(device)) {
                streamState.setIndex(safeMediaVolumeIndex(device), device, caller);
                sendMsg(mAudioHandler,
                        MSG_SET_DEVICE_VOLUME,
                        SENDMSG_QUEUE,
                        device,
                        0,
                        streamState,
                        0);
            }
            devices &= ~device;
        }
    }

    private boolean checkSafeMediaVolume(int streamType, int index, int device) {
        synchronized (mSafeMediaVolumeStateLock) {
            if ((mSafeMediaVolumeState == SAFE_MEDIA_VOLUME_ACTIVE) &&
                    (mStreamVolumeAlias[streamType] == AudioSystem.STREAM_MUSIC) &&
                    ((device & mSafeMediaVolumeDevices) != 0) &&
                    (index > safeMediaVolumeIndex(device))) {
                return false;
            }
            return true;
        }
    }

    @Override
    public void disableSafeMediaVolume(String callingPackage) {
        enforceVolumeController("disable the safe media volume");
        synchronized (mSafeMediaVolumeStateLock) {
            setSafeMediaVolumeEnabled(false, callingPackage);
            if (mPendingVolumeCommand != null) {
                onSetStreamVolume(mPendingVolumeCommand.mStreamType,
                                  mPendingVolumeCommand.mIndex,
                                  mPendingVolumeCommand.mFlags,
                                  mPendingVolumeCommand.mDevice,
                                  callingPackage);
                mPendingVolumeCommand = null;
            }
        }
    }

    //==========================================================================================
    // Hdmi Cec system audio mode.
    // If Hdmi Cec's system audio mode is on, audio service should send the volume change
    // to HdmiControlService so that the audio receiver can handle it.
    //==========================================================================================

    private class MyDisplayStatusCallback implements HdmiPlaybackClient.DisplayStatusCallback {
        public void onComplete(int status) {
            synchronized (mHdmiClientLock) {
                if (mHdmiManager != null) {
                    mHdmiCecSink = (status != HdmiControlManager.POWER_STATUS_UNKNOWN);
                    // Television devices without CEC service apply software volume on HDMI output
                    if (isPlatformTelevision() && !mHdmiCecSink) {
                        mFixedVolumeDevices &= ~AudioSystem.DEVICE_OUT_HDMI;
                    }
                    checkAllFixedVolumeDevices();
                }
            }
        }
    }

    private final Object mHdmiClientLock = new Object();

    // If HDMI-CEC system audio is supported
    private boolean mHdmiSystemAudioSupported = false;
    // Set only when device is tv.
    @GuardedBy("mHdmiClientLock")
    private HdmiTvClient mHdmiTvClient;
    // true if the device has system feature PackageManager.FEATURE_LEANBACK.
    // cached HdmiControlManager interface
    @GuardedBy("mHdmiClientLock")
    private HdmiControlManager mHdmiManager;
    // Set only when device is a set-top box.
    @GuardedBy("mHdmiClientLock")
    private HdmiPlaybackClient mHdmiPlaybackClient;
    // true if we are a set-top box, an HDMI sink is connected and it supports CEC.
    private boolean mHdmiCecSink;
    // Set only when device is an audio system.
    @GuardedBy("mHdmiClientLock")
    private HdmiAudioSystemClient mHdmiAudioSystemClient;

    private MyDisplayStatusCallback mHdmiDisplayStatusCallback = new MyDisplayStatusCallback();

    @Override
    public int setHdmiSystemAudioSupported(boolean on) {
        int device = AudioSystem.DEVICE_NONE;
        synchronized (mHdmiClientLock) {
            if (mHdmiManager != null) {
                if (mHdmiTvClient == null && mHdmiAudioSystemClient == null) {
                    Log.w(TAG, "Only Hdmi-Cec enabled TV or audio system device supports"
                            + "system audio mode.");
                    return device;
                }
                if (mHdmiSystemAudioSupported != on) {
                    mHdmiSystemAudioSupported = on;
                    final int config = on ? AudioSystem.FORCE_HDMI_SYSTEM_AUDIO_ENFORCED :
                        AudioSystem.FORCE_NONE;
                    mDeviceBroker.setForceUse_Async(AudioSystem.FOR_HDMI_SYSTEM_AUDIO, config,
                            "setHdmiSystemAudioSupported");
                }
                device = getDevicesForStream(AudioSystem.STREAM_MUSIC);
            }
        }
        return device;
    }

    @Override
    public boolean isHdmiSystemAudioSupported() {
        return mHdmiSystemAudioSupported;
    }

    //==========================================================================================
    // Accessibility

    private void initA11yMonitoring() {
        final AccessibilityManager accessibilityManager =
                (AccessibilityManager) mContext.getSystemService(Context.ACCESSIBILITY_SERVICE);
        updateDefaultStreamOverrideDelay(accessibilityManager.isTouchExplorationEnabled());
        updateA11yVolumeAlias(accessibilityManager.isAccessibilityVolumeStreamActive());
        accessibilityManager.addTouchExplorationStateChangeListener(this, null);
        accessibilityManager.addAccessibilityServicesStateChangeListener(this, null);
    }

    //---------------------------------------------------------------------------------
    // A11y: taking touch exploration into account for selecting the default
    //   stream override timeout when adjusting volume
    //---------------------------------------------------------------------------------

    // - STREAM_NOTIFICATION on tablets during this period after a notification stopped
    // - STREAM_RING on phones during this period after a notification stopped
    // - STREAM_MUSIC otherwise

    private static final int DEFAULT_STREAM_TYPE_OVERRIDE_DELAY_MS = 0;
    private static final int TOUCH_EXPLORE_STREAM_TYPE_OVERRIDE_DELAY_MS = 1000;

    private static int sStreamOverrideDelayMs;

    @Override
    public void onTouchExplorationStateChanged(boolean enabled) {
        updateDefaultStreamOverrideDelay(enabled);
    }

    private void updateDefaultStreamOverrideDelay(boolean touchExploreEnabled) {
        if (touchExploreEnabled) {
            sStreamOverrideDelayMs = TOUCH_EXPLORE_STREAM_TYPE_OVERRIDE_DELAY_MS;
        } else {
            sStreamOverrideDelayMs = DEFAULT_STREAM_TYPE_OVERRIDE_DELAY_MS;
        }
        if (DEBUG_VOL) Log.d(TAG, "Touch exploration enabled=" + touchExploreEnabled
                + " stream override delay is now " + sStreamOverrideDelayMs + " ms");
    }

    //---------------------------------------------------------------------------------
    // A11y: taking a11y state into account for the handling of a11y prompts volume
    //---------------------------------------------------------------------------------

    private static boolean sIndependentA11yVolume = false;

    // implementation of AccessibilityServicesStateChangeListener
    @Override
    public void onAccessibilityServicesStateChanged(AccessibilityManager accessibilityManager) {
        updateA11yVolumeAlias(accessibilityManager.isAccessibilityVolumeStreamActive());
    }

    private void updateA11yVolumeAlias(boolean a11VolEnabled) {
        if (DEBUG_VOL) Log.d(TAG, "Accessibility volume enabled = " + a11VolEnabled);
        if (sIndependentA11yVolume != a11VolEnabled) {
            sIndependentA11yVolume = a11VolEnabled;
            // update the volume mapping scheme
            updateStreamVolumeAlias(true /*updateVolumes*/, TAG);
            // update the volume controller behavior
            mVolumeController.setA11yMode(sIndependentA11yVolume ?
                    VolumePolicy.A11Y_MODE_INDEPENDENT_A11Y_VOLUME :
                        VolumePolicy.A11Y_MODE_MEDIA_A11Y_VOLUME);
            mVolumeController.postVolumeChanged(AudioManager.STREAM_ACCESSIBILITY, 0);
        }
    }

    //==========================================================================================
    // Camera shutter sound policy.
    // config_camera_sound_forced configuration option in config.xml defines if the camera shutter
    // sound is forced (sound even if the device is in silent mode) or not. This option is false by
    // default and can be overridden by country specific overlay in values-mccXXX/config.xml.
    //==========================================================================================

    // cached value of com.android.internal.R.bool.config_camera_sound_forced
    @GuardedBy("mSettingsLock")
    private boolean mCameraSoundForced;

    // called by android.hardware.Camera to populate CameraInfo.canDisableShutterSound
    public boolean isCameraSoundForced() {
        synchronized (mSettingsLock) {
            return mCameraSoundForced;
        }
    }

    //==========================================================================================
    // AudioService logging and dumpsys
    //==========================================================================================
    static final int LOG_NB_EVENTS_PHONE_STATE = 20;
    static final int LOG_NB_EVENTS_DEVICE_CONNECTION = 30;
    static final int LOG_NB_EVENTS_FORCE_USE = 20;
    static final int LOG_NB_EVENTS_VOLUME = 40;
    static final int LOG_NB_EVENTS_DYN_POLICY = 10;

    final private AudioEventLogger mModeLogger = new AudioEventLogger(LOG_NB_EVENTS_PHONE_STATE,
            "phone state (logged after successfull call to AudioSystem.setPhoneState(int))");

    // logs for wired + A2DP device connections:
    // - wired: logged before onSetWiredDeviceConnectionState() is executed
    // - A2DP: logged at reception of method call
    /*package*/ static final AudioEventLogger sDeviceLogger = new AudioEventLogger(
            LOG_NB_EVENTS_DEVICE_CONNECTION, "wired/A2DP/hearing aid device connection");

    static final AudioEventLogger sForceUseLogger = new AudioEventLogger(
            LOG_NB_EVENTS_FORCE_USE,
            "force use (logged before setForceUse() is executed)");

    static final AudioEventLogger sVolumeLogger = new AudioEventLogger(LOG_NB_EVENTS_VOLUME,
            "volume changes (logged when command received by AudioService)");

    final private AudioEventLogger mDynPolicyLogger = new AudioEventLogger(LOG_NB_EVENTS_DYN_POLICY,
            "dynamic policy events (logged when command received by AudioService)");

    private static final String[] RINGER_MODE_NAMES = new String[] {
            "SILENT",
            "VIBRATE",
            "NORMAL"
    };

    private void dumpRingerMode(PrintWriter pw) {
        pw.println("\nRinger mode: ");
        pw.println("- mode (internal) = " + RINGER_MODE_NAMES[mRingerMode]);
        pw.println("- mode (external) = " + RINGER_MODE_NAMES[mRingerModeExternal]);
        dumpRingerModeStreams(pw, "affected", mRingerModeAffectedStreams);
        dumpRingerModeStreams(pw, "muted", mRingerAndZenModeMutedStreams);
        pw.print("- delegate = "); pw.println(mRingerModeDelegate);
    }

    private void dumpRingerModeStreams(PrintWriter pw, String type, int streams) {
        pw.print("- ringer mode "); pw.print(type); pw.print(" streams = 0x");
        pw.print(Integer.toHexString(streams));
        if (streams != 0) {
            pw.print(" (");
            boolean first = true;
            for (int i = 0; i < AudioSystem.STREAM_NAMES.length; i++) {
                final int stream = (1 << i);
                if ((streams & stream) != 0) {
                    if (!first) pw.print(',');
                    pw.print(AudioSystem.STREAM_NAMES[i]);
                    streams &= ~stream;
                    first = false;
                }
            }
            if (streams != 0) {
                if (!first) pw.print(',');
                pw.print(streams);
            }
            pw.print(')');
        }
        pw.println();
    }

    @Override
    protected void dump(FileDescriptor fd, PrintWriter pw, String[] args) {
        if (!DumpUtils.checkDumpPermission(mContext, TAG, pw)) return;

        mMediaFocusControl.dump(pw);
        dumpStreamStates(pw);
        dumpRingerMode(pw);
        pw.println("\nAudio routes:");
        pw.print("  mMainType=0x"); pw.println(Integer.toHexString(
                mDeviceBroker.getCurAudioRoutes().mainType));
        pw.print("  mBluetoothName="); pw.println(mDeviceBroker.getCurAudioRoutes().bluetoothName);

        pw.println("\nOther state:");
        pw.print("  mVolumeController="); pw.println(mVolumeController);
        pw.print("  mSafeMediaVolumeState=");
        pw.println(safeMediaVolumeStateToString(mSafeMediaVolumeState));
        pw.print("  mSafeMediaVolumeIndex="); pw.println(mSafeMediaVolumeIndex);
        pw.print("  mSafeUsbMediaVolumeIndex="); pw.println(mSafeUsbMediaVolumeIndex);
        pw.print("  mSafeUsbMediaVolumeDbfs="); pw.println(mSafeUsbMediaVolumeDbfs);
        pw.print("  sIndependentA11yVolume="); pw.println(sIndependentA11yVolume);
        pw.print("  mPendingVolumeCommand="); pw.println(mPendingVolumeCommand);
        pw.print("  mMusicActiveMs="); pw.println(mMusicActiveMs);
        pw.print("  mMcc="); pw.println(mMcc);
        pw.print("  mCameraSoundForced="); pw.println(mCameraSoundForced);
        pw.print("  mHasVibrator="); pw.println(mHasVibrator);
        pw.print("  mVolumePolicy="); pw.println(mVolumePolicy);
        pw.print("  mAvrcpAbsVolSupported=");
        pw.println(mDeviceBroker.isAvrcpAbsoluteVolumeSupported());
<<<<<<< HEAD
=======
        pw.print("  mIsSingleVolume="); pw.println(mIsSingleVolume);
        pw.print("  mUseFixedVolume="); pw.println(mUseFixedVolume);
        pw.print("  mFixedVolumeDevices=0x"); pw.println(Integer.toHexString(mFixedVolumeDevices));
        pw.print("  mHdmiCecSink="); pw.println(mHdmiCecSink);
        pw.print("  mHdmiAudioSystemClient="); pw.println(mHdmiAudioSystemClient);
        pw.print("  mHdmiPlaybackClient="); pw.println(mHdmiPlaybackClient);
        pw.print("  mHdmiTvClient="); pw.println(mHdmiTvClient);
        pw.print("  mHdmiSystemAudioSupported="); pw.println(mHdmiSystemAudioSupported);
>>>>>>> 825827da

        dumpAudioPolicies(pw);
        mDynPolicyLogger.dump(pw);

        mPlaybackMonitor.dump(pw);

        mRecordMonitor.dump(pw);

        pw.println("\n");
        pw.println("\nEvent logs:");
        mModeLogger.dump(pw);
        pw.println("\n");
        sDeviceLogger.dump(pw);
        pw.println("\n");
        sForceUseLogger.dump(pw);
        pw.println("\n");
        sVolumeLogger.dump(pw);
    }

    private static String safeMediaVolumeStateToString(int state) {
        switch(state) {
            case SAFE_MEDIA_VOLUME_NOT_CONFIGURED: return "SAFE_MEDIA_VOLUME_NOT_CONFIGURED";
            case SAFE_MEDIA_VOLUME_DISABLED: return "SAFE_MEDIA_VOLUME_DISABLED";
            case SAFE_MEDIA_VOLUME_INACTIVE: return "SAFE_MEDIA_VOLUME_INACTIVE";
            case SAFE_MEDIA_VOLUME_ACTIVE: return "SAFE_MEDIA_VOLUME_ACTIVE";
        }
        return null;
    }

    // Inform AudioFlinger of our device's low RAM attribute
    private static void readAndSetLowRamDevice()
    {
        boolean isLowRamDevice = ActivityManager.isLowRamDeviceStatic();
        long totalMemory = 1024 * 1024 * 1024; // 1GB is the default if ActivityManager fails.

        try {
            final ActivityManager.MemoryInfo info = new ActivityManager.MemoryInfo();
            ActivityManager.getService().getMemoryInfo(info);
            totalMemory = info.totalMem;
        } catch (RemoteException e) {
            Log.w(TAG, "Cannot obtain MemoryInfo from ActivityManager, assume low memory device");
            isLowRamDevice = true;
        }

        final int status = AudioSystem.setLowRamDevice(isLowRamDevice, totalMemory);
        if (status != 0) {
            Log.w(TAG, "AudioFlinger informed of device's low RAM attribute; status " + status);
        }
    }

    private void enforceVolumeController(String action) {
        mContext.enforceCallingOrSelfPermission(android.Manifest.permission.STATUS_BAR_SERVICE,
                "Only SystemUI can " + action);
    }

    @Override
    public void setVolumeController(final IVolumeController controller) {
        enforceVolumeController("set the volume controller");

        // return early if things are not actually changing
        if (mVolumeController.isSameBinder(controller)) {
            return;
        }

        // dismiss the old volume controller
        mVolumeController.postDismiss();
        if (controller != null) {
            // we are about to register a new controller, listen for its death
            try {
                controller.asBinder().linkToDeath(new DeathRecipient() {
                    @Override
                    public void binderDied() {
                        if (mVolumeController.isSameBinder(controller)) {
                            Log.w(TAG, "Current remote volume controller died, unregistering");
                            setVolumeController(null);
                        }
                    }
                }, 0);
            } catch (RemoteException e) {
                // noop
            }
        }
        mVolumeController.setController(controller);
        if (DEBUG_VOL) Log.d(TAG, "Volume controller: " + mVolumeController);
    }

    @Override
    public void notifyVolumeControllerVisible(final IVolumeController controller, boolean visible) {
        enforceVolumeController("notify about volume controller visibility");

        // return early if the controller is not current
        if (!mVolumeController.isSameBinder(controller)) {
            return;
        }

        mVolumeController.setVisible(visible);
        if (DEBUG_VOL) Log.d(TAG, "Volume controller visible: " + visible);
    }

    @Override
    public void setVolumePolicy(VolumePolicy policy) {
        enforceVolumeController("set volume policy");
        if (policy != null && !policy.equals(mVolumePolicy)) {
            mVolumePolicy = policy;
            if (DEBUG_VOL) Log.d(TAG, "Volume policy changed: " + mVolumePolicy);
        }
    }

    public static class VolumeController {
        private static final String TAG = "VolumeController";

        private IVolumeController mController;
        private boolean mVisible;
        private long mNextLongPress;
        private int mLongPressTimeout;

        public void setController(IVolumeController controller) {
            mController = controller;
            mVisible = false;
        }

        public void loadSettings(ContentResolver cr) {
            mLongPressTimeout = Settings.Secure.getIntForUser(cr,
                    Settings.Secure.LONG_PRESS_TIMEOUT, 500, UserHandle.USER_CURRENT);
        }

        public boolean suppressAdjustment(int resolvedStream, int flags, boolean isMute) {
            if (isMute) {
                return false;
            }
            boolean suppress = false;
            if (resolvedStream == DEFAULT_VOL_STREAM_NO_PLAYBACK && mController != null) {
                final long now = SystemClock.uptimeMillis();
                if ((flags & AudioManager.FLAG_SHOW_UI) != 0 && !mVisible) {
                    // ui will become visible
                    if (mNextLongPress < now) {
                        mNextLongPress = now + mLongPressTimeout;
                    }
                    suppress = true;
                } else if (mNextLongPress > 0) {  // in a long-press
                    if (now > mNextLongPress) {
                        // long press triggered, no more suppression
                        mNextLongPress = 0;
                    } else {
                        // keep suppressing until the long press triggers
                        suppress = true;
                    }
                }
            }
            return suppress;
        }

        public void setVisible(boolean visible) {
            mVisible = visible;
        }

        public boolean isSameBinder(IVolumeController controller) {
            return Objects.equals(asBinder(), binder(controller));
        }

        public IBinder asBinder() {
            return binder(mController);
        }

        private static IBinder binder(IVolumeController controller) {
            return controller == null ? null : controller.asBinder();
        }

        @Override
        public String toString() {
            return "VolumeController(" + asBinder() + ",mVisible=" + mVisible + ")";
        }

        public void postDisplaySafeVolumeWarning(int flags) {
            if (mController == null)
                return;
            try {
                mController.displaySafeVolumeWarning(flags);
            } catch (RemoteException e) {
                Log.w(TAG, "Error calling displaySafeVolumeWarning", e);
            }
        }

        public void postVolumeChanged(int streamType, int flags) {
            if (mController == null)
                return;
            try {
                mController.volumeChanged(streamType, flags);
            } catch (RemoteException e) {
                Log.w(TAG, "Error calling volumeChanged", e);
            }
        }

        public void postMasterMuteChanged(int flags) {
            if (mController == null)
                return;
            try {
                mController.masterMuteChanged(flags);
            } catch (RemoteException e) {
                Log.w(TAG, "Error calling masterMuteChanged", e);
            }
        }

        public void setLayoutDirection(int layoutDirection) {
            if (mController == null)
                return;
            try {
                mController.setLayoutDirection(layoutDirection);
            } catch (RemoteException e) {
                Log.w(TAG, "Error calling setLayoutDirection", e);
            }
        }

        public void postDismiss() {
            if (mController == null)
                return;
            try {
                mController.dismiss();
            } catch (RemoteException e) {
                Log.w(TAG, "Error calling dismiss", e);
            }
        }

        public void setA11yMode(int a11yMode) {
            if (mController == null)
                return;
            try {
                mController.setA11yMode(a11yMode);
            } catch (RemoteException e) {
                Log.w(TAG, "Error calling setA11Mode", e);
            }
        }
    }

    /**
     * Interface for system components to get some extra functionality through
     * LocalServices.
     */
    final class AudioServiceInternal extends AudioManagerInternal {
        @Override
        public void setRingerModeDelegate(RingerModeDelegate delegate) {
            mRingerModeDelegate = delegate;
            if (mRingerModeDelegate != null) {
                synchronized (mSettingsLock) {
                    updateRingerAndZenModeAffectedStreams();
                }
                setRingerModeInternal(getRingerModeInternal(), TAG + ".setRingerModeDelegate");
            }
        }

        @Override
        public void adjustSuggestedStreamVolumeForUid(int streamType, int direction, int flags,
                String callingPackage, int uid) {
            // direction and stream type swap here because the public
            // adjustSuggested has a different order than the other methods.
            adjustSuggestedStreamVolume(direction, streamType, flags, callingPackage,
                    callingPackage, uid);
        }

        @Override
        public void adjustStreamVolumeForUid(int streamType, int direction, int flags,
                String callingPackage, int uid) {
            adjustStreamVolume(streamType, direction, flags, callingPackage,
                    callingPackage, uid);
        }

        @Override
        public void setStreamVolumeForUid(int streamType, int direction, int flags,
                String callingPackage, int uid) {
            setStreamVolume(streamType, direction, flags, callingPackage, callingPackage, uid);
        }

        @Override
        public int getRingerModeInternal() {
            return AudioService.this.getRingerModeInternal();
        }

        @Override
        public void setRingerModeInternal(int ringerMode, String caller) {
            AudioService.this.setRingerModeInternal(ringerMode, caller);
        }

        @Override
        public void silenceRingerModeInternal(String caller) {
            AudioService.this.silenceRingerModeInternal(caller);
        }

        @Override
        public void updateRingerModeAffectedStreamsInternal() {
            synchronized (mSettingsLock) {
                if (updateRingerAndZenModeAffectedStreams()) {
                    setRingerModeInt(getRingerModeInternal(), false);
                }
            }
        }

        @Override
        public void setAccessibilityServiceUids(IntArray uids) {
            synchronized (mAccessibilityServiceUidsLock) {
                if (uids.size() == 0) {
                    mAccessibilityServiceUids = null;
                } else {
                    boolean changed = (mAccessibilityServiceUids == null)
                            || (mAccessibilityServiceUids.length != uids.size());
                    if (!changed) {
                        for (int i = 0; i < mAccessibilityServiceUids.length; i++) {
                            if (uids.get(i) != mAccessibilityServiceUids[i]) {
                                changed = true;
                                break;
                            }
                        }
                    }
                    if (changed) {
                        mAccessibilityServiceUids = uids.toArray();
                    }
                }
                AudioSystem.setA11yServicesUids(mAccessibilityServiceUids);
            }
        }
    }

    //==========================================================================================
    // Audio policy management
    //==========================================================================================
    public String registerAudioPolicy(AudioPolicyConfig policyConfig, IAudioPolicyCallback pcb,
<<<<<<< HEAD
            boolean hasFocusListener, boolean isFocusPolicy, boolean isVolumeController,
            IMediaProjection projection) {
=======
            boolean hasFocusListener, boolean isFocusPolicy, boolean isTestFocusPolicy,
            boolean isVolumeController, IMediaProjection projection) {
>>>>>>> 825827da
        AudioSystem.setDynamicPolicyCallback(mDynPolicyCallback);

        if (!isPolicyRegisterAllowed(policyConfig, projection)) {
            Slog.w(TAG, "Permission denied to register audio policy for pid "
                    + Binder.getCallingPid() + " / uid " + Binder.getCallingUid()
                    + ", need MODIFY_AUDIO_ROUTING or MediaProjection that can project audio");
            return null;
        }

        mDynPolicyLogger.log((new AudioEventLogger.StringEvent("registerAudioPolicy for "
                + pcb.asBinder() + " with config:" + policyConfig)).printLog(TAG));

        String regId = null;
        synchronized (mAudioPolicies) {
            try {
                if (mAudioPolicies.containsKey(pcb.asBinder())) {
                    Slog.e(TAG, "Cannot re-register policy");
                    return null;
                }
                AudioPolicyProxy app = new AudioPolicyProxy(policyConfig, pcb, hasFocusListener,
                        isFocusPolicy, isTestFocusPolicy, isVolumeController);
                pcb.asBinder().linkToDeath(app, 0/*flags*/);
                regId = app.getRegistrationId();
                mAudioPolicies.put(pcb.asBinder(), app);
            } catch (RemoteException e) {
                // audio policy owner has already died!
                Slog.w(TAG, "Audio policy registration failed, could not link to " + pcb +
                        " binder death", e);
                return null;
            }
        }
        return regId;
    }

    /**
     * Apps with MODIFY_AUDIO_ROUTING can register any policy.
     * Apps with an audio capable MediaProjection are allowed to register a RENDER|LOOPBACK policy
     * as those policy do not modify the audio routing.
     */
    private boolean isPolicyRegisterAllowed(AudioPolicyConfig policyConfig,
             IMediaProjection projection) {

        boolean isLoopbackRenderPolicy = policyConfig.getMixes().stream().allMatch(
                mix -> mix.getRouteFlags() == (mix.ROUTE_FLAG_RENDER | mix.ROUTE_FLAG_LOOP_BACK));

        // Policy that do not modify the audio routing only need an audio projection
        if (isLoopbackRenderPolicy && canProjectAudio(projection)) {
            return true;
        }

        boolean hasPermissionModifyAudioRouting =
                (PackageManager.PERMISSION_GRANTED == mContext.checkCallingPermission(
                        android.Manifest.permission.MODIFY_AUDIO_ROUTING));
        if (hasPermissionModifyAudioRouting) {
            return true;
        }
        return false;
    }

    /** @return true if projection is a valid MediaProjection that can project audio. */
    private boolean canProjectAudio(IMediaProjection projection) {
        if (projection == null) {
            return false;
        }

        IMediaProjectionManager projectionService = getProjectionService();
        if (projectionService == null) {
            Log.e(TAG, "Can't get service IMediaProjectionManager");
            return false;
        }

        try {
            if (!projectionService.isValidMediaProjection(projection)) {
                Log.w(TAG, "App passed invalid MediaProjection token");
                return false;
            }
        } catch (RemoteException e) {
            Log.e(TAG, "Can't call .isValidMediaProjection() on IMediaProjectionManager"
                    + projectionService.asBinder(), e);
            return false;
        }

        try {
            if (!projection.canProjectAudio()) {
                Log.w(TAG, "App passed MediaProjection that can not project audio");
                return false;
            }
        } catch (RemoteException e) {
            Log.e(TAG, "Can't call .canProjectAudio() on valid IMediaProjection"
                    + projection.asBinder(), e);
            return false;
        }

        return true;
    }

    private IMediaProjectionManager getProjectionService() {
        if (mProjectionService == null) {
            IBinder b = ServiceManager.getService(Context.MEDIA_PROJECTION_SERVICE);
            mProjectionService = IMediaProjectionManager.Stub.asInterface(b);
        }
        return mProjectionService;
    }

<<<<<<< HEAD
    public void unregisterAudioPolicyAsync(IAudioPolicyCallback pcb) {
=======
    /**
     * See {@link AudioManager#unregisterAudioPolicyAsync(AudioPolicy)}
     * Declared oneway
     * @param pcb nullable because on service interface
     */
    public void unregisterAudioPolicyAsync(@Nullable IAudioPolicyCallback pcb) {
        unregisterAudioPolicy(pcb);
    }

    /**
     * See {@link AudioManager#unregisterAudioPolicy(AudioPolicy)}
     * @param pcb nullable because on service interface
     */
    public void unregisterAudioPolicy(@Nullable IAudioPolicyCallback pcb) {
        if (pcb == null) {
            return;
        }
        unregisterAudioPolicyInt(pcb);
    }


    private void unregisterAudioPolicyInt(@NonNull IAudioPolicyCallback pcb) {
>>>>>>> 825827da
        mDynPolicyLogger.log((new AudioEventLogger.StringEvent("unregisterAudioPolicyAsync for "
                + pcb.asBinder()).printLog(TAG)));
        synchronized (mAudioPolicies) {
            AudioPolicyProxy app = mAudioPolicies.remove(pcb.asBinder());
            if (app == null) {
                Slog.w(TAG, "Trying to unregister unknown audio policy for pid "
                        + Binder.getCallingPid() + " / uid " + Binder.getCallingUid());
                return;
            } else {
                pcb.asBinder().unlinkToDeath(app, 0/*flags*/);
            }
            app.release();
        }
        // TODO implement clearing mix attribute matching info in native audio policy
    }

    /**
     * Checks whether caller has MODIFY_AUDIO_ROUTING permission, and the policy is registered.
     * @param errorMsg log warning if permission check failed.
     * @return null if the operation on the audio mixes should be cancelled.
     */
    @GuardedBy("mAudioPolicies")
    private AudioPolicyProxy checkUpdateForPolicy(IAudioPolicyCallback pcb, String errorMsg) {
        // permission check
        final boolean hasPermissionForPolicy =
                (PackageManager.PERMISSION_GRANTED == mContext.checkCallingPermission(
                        android.Manifest.permission.MODIFY_AUDIO_ROUTING));
        if (!hasPermissionForPolicy) {
            Slog.w(TAG, errorMsg + " for pid " +
                    + Binder.getCallingPid() + " / uid "
                    + Binder.getCallingUid() + ", need MODIFY_AUDIO_ROUTING");
            return null;
        }
        // policy registered?
        final AudioPolicyProxy app = mAudioPolicies.get(pcb.asBinder());
        if (app == null) {
            Slog.w(TAG, errorMsg + " for pid " +
                    + Binder.getCallingPid() + " / uid "
                    + Binder.getCallingUid() + ", unregistered policy");
            return null;
        }
        return app;
    }

    public int addMixForPolicy(AudioPolicyConfig policyConfig, IAudioPolicyCallback pcb) {
        if (DEBUG_AP) { Log.d(TAG, "addMixForPolicy for " + pcb.asBinder()
                + " with config:" + policyConfig); }
        synchronized (mAudioPolicies) {
            final AudioPolicyProxy app =
                    checkUpdateForPolicy(pcb, "Cannot add AudioMix in audio policy");
            if (app == null){
                return AudioManager.ERROR;
            }
            app.addMixes(policyConfig.getMixes());
        }
        return AudioManager.SUCCESS;
    }

    public int removeMixForPolicy(AudioPolicyConfig policyConfig, IAudioPolicyCallback pcb) {
        if (DEBUG_AP) { Log.d(TAG, "removeMixForPolicy for " + pcb.asBinder()
                + " with config:" + policyConfig); }
        synchronized (mAudioPolicies) {
            final AudioPolicyProxy app =
                    checkUpdateForPolicy(pcb, "Cannot add AudioMix in audio policy");
            if (app == null) {
                return AudioManager.ERROR;
            }
            app.removeMixes(policyConfig.getMixes());
        }
        return AudioManager.SUCCESS;
    }

    /** see AudioPolicy.setUidDeviceAffinity() */
    public int setUidDeviceAffinity(IAudioPolicyCallback pcb, int uid,
            @NonNull int[] deviceTypes, @NonNull String[] deviceAddresses) {
        if (DEBUG_AP) {
            Log.d(TAG, "setUidDeviceAffinity for " + pcb.asBinder() + " uid:" + uid);
        }
        synchronized (mAudioPolicies) {
            final AudioPolicyProxy app =
                    checkUpdateForPolicy(pcb, "Cannot change device affinity in audio policy");
            if (app == null) {
                return AudioManager.ERROR;
            }
            if (!app.hasMixRoutedToDevices(deviceTypes, deviceAddresses)) {
                return AudioManager.ERROR;
            }
            return app.setUidDeviceAffinities(uid, deviceTypes, deviceAddresses);
        }
    }

    /** see AudioPolicy.removeUidDeviceAffinity() */
    public int removeUidDeviceAffinity(IAudioPolicyCallback pcb, int uid) {
        if (DEBUG_AP) {
            Log.d(TAG, "removeUidDeviceAffinity for " + pcb.asBinder() + " uid:" + uid);
        }
        synchronized (mAudioPolicies) {
            final AudioPolicyProxy app =
                    checkUpdateForPolicy(pcb, "Cannot remove device affinity in audio policy");
            if (app == null) {
                return AudioManager.ERROR;
            }
            return app.removeUidDeviceAffinities(uid);
        }
    }

    public int setFocusPropertiesForPolicy(int duckingBehavior, IAudioPolicyCallback pcb) {
        if (DEBUG_AP) Log.d(TAG, "setFocusPropertiesForPolicy() duck behavior=" + duckingBehavior
                + " policy " +  pcb.asBinder());
        synchronized (mAudioPolicies) {
            final AudioPolicyProxy app =
                    checkUpdateForPolicy(pcb, "Cannot change audio policy focus properties");
            if (app == null){
                return AudioManager.ERROR;
            }
            if (!mAudioPolicies.containsKey(pcb.asBinder())) {
                Slog.e(TAG, "Cannot change audio policy focus properties, unregistered policy");
                return AudioManager.ERROR;
            }
            if (duckingBehavior == AudioPolicy.FOCUS_POLICY_DUCKING_IN_POLICY) {
                // is there already one policy managing ducking?
                for (AudioPolicyProxy policy : mAudioPolicies.values()) {
                    if (policy.mFocusDuckBehavior == AudioPolicy.FOCUS_POLICY_DUCKING_IN_POLICY) {
                        Slog.e(TAG, "Cannot change audio policy ducking behavior, already handled");
                        return AudioManager.ERROR;
                    }
                }
            }
            app.mFocusDuckBehavior = duckingBehavior;
            mMediaFocusControl.setDuckingInExtPolicyAvailable(
                    duckingBehavior == AudioPolicy.FOCUS_POLICY_DUCKING_IN_POLICY);
        }
        return AudioManager.SUCCESS;
    }

    private final Object mExtVolumeControllerLock = new Object();
    private IAudioPolicyCallback mExtVolumeController;
    private void setExtVolumeController(IAudioPolicyCallback apc) {
        if (!mContext.getResources().getBoolean(
                com.android.internal.R.bool.config_handleVolumeKeysInWindowManager)) {
            Log.e(TAG, "Cannot set external volume controller: device not set for volume keys" +
                    " handled in PhoneWindowManager");
            return;
        }
        synchronized (mExtVolumeControllerLock) {
            if (mExtVolumeController != null && !mExtVolumeController.asBinder().pingBinder()) {
                Log.e(TAG, "Cannot set external volume controller: existing controller");
            }
            mExtVolumeController = apc;
        }
    }

    private void dumpAudioPolicies(PrintWriter pw) {
        pw.println("\nAudio policies:");
        synchronized (mAudioPolicies) {
            for (AudioPolicyProxy policy : mAudioPolicies.values()) {
                pw.println(policy.toLogFriendlyString());
            }
        }
    }

    //======================
    // Audio policy callbacks from AudioSystem for dynamic policies
    //======================
    private final AudioSystem.DynamicPolicyCallback mDynPolicyCallback =
            new AudioSystem.DynamicPolicyCallback() {
        public void onDynamicPolicyMixStateUpdate(String regId, int state) {
            if (!TextUtils.isEmpty(regId)) {
                sendMsg(mAudioHandler, MSG_DYN_POLICY_MIX_STATE_UPDATE, SENDMSG_QUEUE,
                        state /*arg1*/, 0 /*arg2 ignored*/, regId /*obj*/, 0 /*delay*/);
            }
        }
    };

    private void onDynPolicyMixStateUpdate(String regId, int state) {
        if (DEBUG_AP) Log.d(TAG, "onDynamicPolicyMixStateUpdate("+ regId + ", " + state +")");
        synchronized (mAudioPolicies) {
            for (AudioPolicyProxy policy : mAudioPolicies.values()) {
                for (AudioMix mix : policy.getMixes()) {
                    if (mix.getRegistration().equals(regId)) {
                        try {
                            policy.mPolicyCallback.notifyMixStateUpdate(regId, state);
                        } catch (RemoteException e) {
                            Log.e(TAG, "Can't call notifyMixStateUpdate() on IAudioPolicyCallback "
                                    + policy.mPolicyCallback.asBinder(), e);
                        }
                        return;
                    }
                }
            }
        }
    }

    //======================
    // Audio policy callbacks from AudioSystem for recording configuration updates
    //======================
    private final RecordingActivityMonitor mRecordMonitor;

    public void registerRecordingCallback(IRecordingConfigDispatcher rcdb) {
        final boolean isPrivileged =
                (PackageManager.PERMISSION_GRANTED == mContext.checkCallingPermission(
                        android.Manifest.permission.MODIFY_AUDIO_ROUTING));
        mRecordMonitor.registerRecordingCallback(rcdb, isPrivileged);
    }

    public void unregisterRecordingCallback(IRecordingConfigDispatcher rcdb) {
        mRecordMonitor.unregisterRecordingCallback(rcdb);
    }

    public List<AudioRecordingConfiguration> getActiveRecordingConfigurations() {
        final boolean isPrivileged =
                (PackageManager.PERMISSION_GRANTED == mContext.checkCallingPermission(
                        android.Manifest.permission.MODIFY_AUDIO_ROUTING));
        return mRecordMonitor.getActiveRecordingConfigurations(isPrivileged);
    }

    public void disableRingtoneSync(final int userId) {
        final int callingUserId = UserHandle.getCallingUserId();
        if (callingUserId != userId) {
            mContext.enforceCallingOrSelfPermission(Manifest.permission.INTERACT_ACROSS_USERS_FULL,
                    "disable sound settings syncing for another profile");
        }
        final long token = Binder.clearCallingIdentity();
        try {
            // Disable the sync setting so the profile uses its own sound settings.
            Settings.Secure.putIntForUser(mContentResolver, Settings.Secure.SYNC_PARENT_SOUNDS,
                    0 /* false */, userId);
        } finally {
            Binder.restoreCallingIdentity(token);
        }
    }

    //======================
    // Audio playback notification
    //======================
    private final PlaybackActivityMonitor mPlaybackMonitor;

    public void registerPlaybackCallback(IPlaybackConfigDispatcher pcdb) {
        final boolean isPrivileged =
                (PackageManager.PERMISSION_GRANTED == mContext.checkCallingOrSelfPermission(
                        android.Manifest.permission.MODIFY_AUDIO_ROUTING));
        mPlaybackMonitor.registerPlaybackCallback(pcdb, isPrivileged);
    }

    public void unregisterPlaybackCallback(IPlaybackConfigDispatcher pcdb) {
        mPlaybackMonitor.unregisterPlaybackCallback(pcdb);
    }

    public List<AudioPlaybackConfiguration> getActivePlaybackConfigurations() {
        final boolean isPrivileged =
                (PackageManager.PERMISSION_GRANTED == mContext.checkCallingOrSelfPermission(
                        android.Manifest.permission.MODIFY_AUDIO_ROUTING));
        return mPlaybackMonitor.getActivePlaybackConfigurations(isPrivileged);
    }

    public int trackPlayer(PlayerBase.PlayerIdCard pic) {
        return mPlaybackMonitor.trackPlayer(pic);
    }

    public void playerAttributes(int piid, AudioAttributes attr) {
        mPlaybackMonitor.playerAttributes(piid, attr, Binder.getCallingUid());
    }

    public void playerEvent(int piid, int event) {
        mPlaybackMonitor.playerEvent(piid, event, Binder.getCallingUid());
    }

    public void playerHasOpPlayAudio(int piid, boolean hasOpPlayAudio) {
        mPlaybackMonitor.playerHasOpPlayAudio(piid, hasOpPlayAudio, Binder.getCallingUid());
    }

    public void releasePlayer(int piid) {
        mPlaybackMonitor.releasePlayer(piid, Binder.getCallingUid());
    }

    //======================
    // Audio device management
    //======================
    private final AudioDeviceBroker mDeviceBroker;

    //======================
    // Audio policy proxy
    //======================
    private static final class AudioDeviceArray {
        final @NonNull int[] mDeviceTypes;
        final @NonNull String[] mDeviceAddresses;
        AudioDeviceArray(@NonNull int[] types,  @NonNull String[] addresses) {
            mDeviceTypes = types;
            mDeviceAddresses = addresses;
        }
    }

    /**
     * This internal class inherits from AudioPolicyConfig, each instance contains all the
     * mixes of an AudioPolicy and their configurations.
     */
    public class AudioPolicyProxy extends AudioPolicyConfig implements IBinder.DeathRecipient {
        private static final String TAG = "AudioPolicyProxy";
        final IAudioPolicyCallback mPolicyCallback;
        final boolean mHasFocusListener;
        final boolean mIsVolumeController;
        final HashMap<Integer, AudioDeviceArray> mUidDeviceAffinities =
                new HashMap<Integer, AudioDeviceArray>();
        /**
         * Audio focus ducking behavior for an audio policy.
         * This variable reflects the value that was successfully set in
         * {@link AudioService#setFocusPropertiesForPolicy(int, IAudioPolicyCallback)}. This
         * implies that a value of FOCUS_POLICY_DUCKING_IN_POLICY means the corresponding policy
         * is handling ducking for audio focus.
         */
        int mFocusDuckBehavior = AudioPolicy.FOCUS_POLICY_DUCKING_DEFAULT;
        boolean mIsFocusPolicy = false;
        boolean mIsTestFocusPolicy = false;

        AudioPolicyProxy(AudioPolicyConfig config, IAudioPolicyCallback token,
                boolean hasFocusListener, boolean isFocusPolicy, boolean isTestFocusPolicy,
                boolean isVolumeController) {
            super(config);
            setRegistration(new String(config.hashCode() + ":ap:" + mAudioPolicyCounter++));
            mPolicyCallback = token;
            mHasFocusListener = hasFocusListener;
            mIsVolumeController = isVolumeController;
            if (mHasFocusListener) {
                mMediaFocusControl.addFocusFollower(mPolicyCallback);
                // can only ever be true if there is a focus listener
                if (isFocusPolicy) {
                    mIsFocusPolicy = true;
                    mIsTestFocusPolicy = isTestFocusPolicy;
                    mMediaFocusControl.setFocusPolicy(mPolicyCallback, mIsTestFocusPolicy);
                }
            }
            if (mIsVolumeController) {
                setExtVolumeController(mPolicyCallback);
            }
            connectMixes();
        }

        public void binderDied() {
            synchronized (mAudioPolicies) {
                Log.i(TAG, "audio policy " + mPolicyCallback + " died");
                release();
                mAudioPolicies.remove(mPolicyCallback.asBinder());
            }
            if (mIsVolumeController) {
                synchronized (mExtVolumeControllerLock) {
                    mExtVolumeController = null;
                }
            }
        }

        String getRegistrationId() {
            return getRegistration();
        }

        void release() {
            if (mIsFocusPolicy) {
                mMediaFocusControl.unsetFocusPolicy(mPolicyCallback, mIsTestFocusPolicy);
            }
            if (mFocusDuckBehavior == AudioPolicy.FOCUS_POLICY_DUCKING_IN_POLICY) {
                mMediaFocusControl.setDuckingInExtPolicyAvailable(false);
            }
            if (mHasFocusListener) {
                mMediaFocusControl.removeFocusFollower(mPolicyCallback);
            }
            final long identity = Binder.clearCallingIdentity();
            AudioSystem.registerPolicyMixes(mMixes, false);
            Binder.restoreCallingIdentity(identity);
        }

        boolean hasMixAffectingUsage(int usage) {
            for (AudioMix mix : mMixes) {
                if (mix.isAffectingUsage(usage)) {
                    return true;
                }
            }
            return false;
        }

        // Verify all the devices in the array are served by mixes defined in this policy
        boolean hasMixRoutedToDevices(@NonNull int[] deviceTypes,
                @NonNull String[] deviceAddresses) {
            for (int i = 0; i < deviceTypes.length; i++) {
                boolean hasDevice = false;
                for (AudioMix mix : mMixes) {
                    // this will check both that the mix has ROUTE_FLAG_RENDER and the device
                    // is reached by this mix
                    if (mix.isRoutedToDevice(deviceTypes[i], deviceAddresses[i])) {
                        hasDevice = true;
                        break;
                    }
                }
                if (!hasDevice) {
                    return false;
                }
            }
            return true;
        }

        void addMixes(@NonNull ArrayList<AudioMix> mixes) {
            // TODO optimize to not have to unregister the mixes already in place
            synchronized (mMixes) {
                AudioSystem.registerPolicyMixes(mMixes, false);
                this.add(mixes);
                AudioSystem.registerPolicyMixes(mMixes, true);
            }
        }

        void removeMixes(@NonNull ArrayList<AudioMix> mixes) {
            // TODO optimize to not have to unregister the mixes already in place
            synchronized (mMixes) {
                AudioSystem.registerPolicyMixes(mMixes, false);
                this.remove(mixes);
                AudioSystem.registerPolicyMixes(mMixes, true);
            }
        }

        void connectMixes() {
            final long identity = Binder.clearCallingIdentity();
            AudioSystem.registerPolicyMixes(mMixes, true);
            Binder.restoreCallingIdentity(identity);
        }

        int setUidDeviceAffinities(int uid, @NonNull int[] types, @NonNull String[] addresses) {
            final Integer Uid = new Integer(uid);
            int res;
            if (mUidDeviceAffinities.remove(Uid) != null) {
                final long identity = Binder.clearCallingIdentity();
                res = AudioSystem.removeUidDeviceAffinities(uid);
                Binder.restoreCallingIdentity(identity);
                if (res != AudioSystem.SUCCESS) {
                    Log.e(TAG, "AudioSystem. removeUidDeviceAffinities(" + uid + ") failed, "
                            + " cannot call AudioSystem.setUidDeviceAffinities");
                    return AudioManager.ERROR;
                }
            }
            final long identity = Binder.clearCallingIdentity();
            res = AudioSystem.setUidDeviceAffinities(uid, types, addresses);
            Binder.restoreCallingIdentity(identity);
            if (res == AudioSystem.SUCCESS) {
                mUidDeviceAffinities.put(Uid, new AudioDeviceArray(types, addresses));
                return AudioManager.SUCCESS;
            }
            Log.e(TAG, "AudioSystem. setUidDeviceAffinities(" + uid + ") failed");
            return AudioManager.ERROR;
        }

        int removeUidDeviceAffinities(int uid) {
            if (mUidDeviceAffinities.remove(new Integer(uid)) != null) {
                final long identity = Binder.clearCallingIdentity();
                final int res = AudioSystem.removeUidDeviceAffinities(uid);
                Binder.restoreCallingIdentity(identity);
                if (res == AudioSystem.SUCCESS) {
                    return AudioManager.SUCCESS;
                }
            }
            Log.e(TAG, "AudioSystem. removeUidDeviceAffinities failed");
            return AudioManager.ERROR;
        }
    };

    //======================
    // Audio policy: focus
    //======================
    /**  */
    public int dispatchFocusChange(AudioFocusInfo afi, int focusChange, IAudioPolicyCallback pcb) {
        if (afi == null) {
            throw new IllegalArgumentException("Illegal null AudioFocusInfo");
        }
        if (pcb == null) {
            throw new IllegalArgumentException("Illegal null AudioPolicy callback");
        }
        synchronized (mAudioPolicies) {
            if (!mAudioPolicies.containsKey(pcb.asBinder())) {
                throw new IllegalStateException("Unregistered AudioPolicy for focus dispatch");
            }
            return mMediaFocusControl.dispatchFocusChange(afi, focusChange);
        }
    }

    public void setFocusRequestResultFromExtPolicy(AudioFocusInfo afi, int requestResult,
            IAudioPolicyCallback pcb) {
        if (afi == null) {
            throw new IllegalArgumentException("Illegal null AudioFocusInfo");
        }
        if (pcb == null) {
            throw new IllegalArgumentException("Illegal null AudioPolicy callback");
        }
        synchronized (mAudioPolicies) {
            if (!mAudioPolicies.containsKey(pcb.asBinder())) {
                throw new IllegalStateException("Unregistered AudioPolicy for external focus");
            }
            mMediaFocusControl.setFocusRequestResultFromExtPolicy(afi, requestResult);
        }
    }


    //======================
    // Audioserver state displatch
    //======================
    private class AsdProxy implements IBinder.DeathRecipient {
        private final IAudioServerStateDispatcher mAsd;

        AsdProxy(IAudioServerStateDispatcher asd) {
            mAsd = asd;
        }

        public void binderDied() {
            synchronized (mAudioServerStateListeners) {
                mAudioServerStateListeners.remove(mAsd.asBinder());
            }
        }

        IAudioServerStateDispatcher callback() {
            return mAsd;
        }
    }

    private HashMap<IBinder, AsdProxy> mAudioServerStateListeners =
            new HashMap<IBinder, AsdProxy>();

    private void checkMonitorAudioServerStatePermission() {
        if (!(mContext.checkCallingOrSelfPermission(
                    android.Manifest.permission.MODIFY_PHONE_STATE) ==
                PackageManager.PERMISSION_GRANTED ||
              mContext.checkCallingOrSelfPermission(
                    android.Manifest.permission.MODIFY_AUDIO_ROUTING) ==
                PackageManager.PERMISSION_GRANTED)) {
            throw new SecurityException("Not allowed to monitor audioserver state");
        }
    }

    public void registerAudioServerStateDispatcher(IAudioServerStateDispatcher asd) {
        checkMonitorAudioServerStatePermission();
        synchronized (mAudioServerStateListeners) {
            if (mAudioServerStateListeners.containsKey(asd.asBinder())) {
                Slog.w(TAG, "Cannot re-register audio server state dispatcher");
                return;
            }
            AsdProxy asdp = new AsdProxy(asd);
            try {
                asd.asBinder().linkToDeath(asdp, 0/*flags*/);
            } catch (RemoteException e) {

            }
            mAudioServerStateListeners.put(asd.asBinder(), asdp);
        }
    }

    public void unregisterAudioServerStateDispatcher(IAudioServerStateDispatcher asd) {
        checkMonitorAudioServerStatePermission();
        synchronized (mAudioServerStateListeners) {
            AsdProxy asdp = mAudioServerStateListeners.remove(asd.asBinder());
            if (asdp == null) {
                Slog.w(TAG, "Trying to unregister unknown audioserver state dispatcher for pid "
                        + Binder.getCallingPid() + " / uid " + Binder.getCallingUid());
                return;
            } else {
                asd.asBinder().unlinkToDeath(asdp, 0/*flags*/);
            }
        }
    }

    public boolean isAudioServerRunning() {
        checkMonitorAudioServerStatePermission();
        return (AudioSystem.checkAudioFlinger() == AudioSystem.AUDIO_STATUS_OK);
    }

    //======================
    // misc
    //======================
    private final HashMap<IBinder, AudioPolicyProxy> mAudioPolicies =
            new HashMap<IBinder, AudioPolicyProxy>();
    @GuardedBy("mAudioPolicies")
    private int mAudioPolicyCounter = 0;
}<|MERGE_RESOLUTION|>--- conflicted
+++ resolved
@@ -96,10 +96,7 @@
 import android.media.audiopolicy.IAudioPolicyCallback;
 import android.media.projection.IMediaProjection;
 import android.media.projection.IMediaProjectionManager;
-<<<<<<< HEAD
-=======
 import android.net.Uri;
->>>>>>> 825827da
 import android.os.Binder;
 import android.os.Build;
 import android.os.Bundle;
@@ -193,12 +190,9 @@
     /** debug calls to devices APIs */
     protected static final boolean DEBUG_DEVICES = false;
 
-<<<<<<< HEAD
     /** debug SCO modes */
     protected static final boolean DEBUG_SCO = true;
 
-=======
->>>>>>> 825827da
     /** How long to delay before persisting a change in volume/ringer mode. */
     private static final int PERSIST_DELAY = 500;
 
@@ -1510,13 +1504,6 @@
 
     private void adjustSuggestedStreamVolume(int direction, int suggestedStreamType, int flags,
             String callingPackage, String caller, int uid) {
-<<<<<<< HEAD
-=======
-        if (DEBUG_VOL) Log.d(TAG, "adjustSuggestedStreamVolume() stream=" + suggestedStreamType
-                + ", flags=" + flags + ", caller=" + caller
-                + ", volControlStream=" + mVolumeControlStream
-                + ", userSelect=" + mUserSelectedVolumeControlStream);
->>>>>>> 825827da
         sVolumeLogger.log(new VolumeEvent(VolumeEvent.VOL_ADJUST_SUGG_VOL, suggestedStreamType,
                 direction/*val1*/, flags/*val2*/, new StringBuilder(callingPackage)
                         .append("/").append(caller).append(" uid:").append(uid).toString()));
@@ -2922,10 +2909,7 @@
             // when entering RINGTONE, IN_CALL or IN_COMMUNICATION mode, clear all
             // SCO connections not started by the application changing the mode when pid changes
             if ((newModeOwnerPid != oldModeOwnerPid) && (newModeOwnerPid != 0)) {
-<<<<<<< HEAD
                 Log.i(TAG, "In binderDied(), calling disconnectBluetoothSco()");
-=======
->>>>>>> 825827da
                 mDeviceBroker.postDisconnectBluetoothSco(newModeOwnerPid);
             }
         }
@@ -2983,10 +2967,7 @@
         // when entering RINGTONE, IN_CALL or IN_COMMUNICATION mode, clear all
         // SCO connections not started by the application changing the mode when pid changes
         if ((newModeOwnerPid != oldModeOwnerPid) && (newModeOwnerPid != 0)) {
-<<<<<<< HEAD
             Log.i(TAG, "In setMode(), calling disconnectBluetoothSco()");
-=======
->>>>>>> 825827da
             mDeviceBroker.postDisconnectBluetoothSco(newModeOwnerPid);
         }
     }
@@ -3376,17 +3357,13 @@
         final String eventSource = new StringBuilder("setSpeakerphoneOn(").append(on)
                 .append(") from u/pid:").append(Binder.getCallingUid()).append("/")
                 .append(Binder.getCallingPid()).toString();
-<<<<<<< HEAD
         Log.i(TAG, "In setSpeakerphoneOn(), on: " + on + ", eventSource: " + eventSource);
 
-        mDeviceBroker.setSpeakerphoneOn(on, eventSource);
-=======
         final boolean stateChanged = mDeviceBroker.setSpeakerphoneOn(on, eventSource);
         if (stateChanged) {
             mContext.sendBroadcast(new Intent(AudioManager.ACTION_SPEAKERPHONE_STATE_CHANGED)
                     .setFlags(Intent.FLAG_RECEIVER_REGISTERED_ONLY));
         }
->>>>>>> 825827da
     }
 
     /** @see AudioManager#isSpeakerphoneOn() */
@@ -3401,12 +3378,9 @@
         }
         // Only enable calls from system components
         if (UserHandle.getCallingAppId() >= FIRST_APPLICATION_UID) {
-<<<<<<< HEAD
             Log.i(TAG, "In setBluetoothScoOn(), on: "+on+". The calling application Uid: "
                   + Binder.getCallingUid() + ", is greater than FIRST_APPLICATION_UID"
                   + " exiting from setBluetoothScoOn()");
-=======
->>>>>>> 825827da
             mDeviceBroker.setBluetoothScoOnByApp(on);
             return;
         }
@@ -3415,11 +3389,7 @@
         final String eventSource = new StringBuilder("setBluetoothScoOn(").append(on)
                 .append(") from u/pid:").append(Binder.getCallingUid()).append("/")
                 .append(Binder.getCallingPid()).toString();
-<<<<<<< HEAD
         Log.i(TAG, "In setBluetoothScoOn(), eventSource: " + eventSource);
-=======
-
->>>>>>> 825827da
         mDeviceBroker.setBluetoothScoOn(on, eventSource);
     }
 
@@ -3447,10 +3417,7 @@
 
     /** @see AudioManager#startBluetoothSco() */
     public void startBluetoothSco(IBinder cb, int targetSdkVersion) {
-<<<<<<< HEAD
         Log.i(TAG, "In startBluetoothSco()");
-=======
->>>>>>> 825827da
         final int scoAudioMode =
                 (targetSdkVersion < Build.VERSION_CODES.JELLY_BEAN_MR2) ?
                         BtHelper.SCO_MODE_VIRTUAL_CALL : BtHelper.SCO_MODE_UNDEFINED;
@@ -3462,10 +3429,7 @@
 
     /** @see AudioManager#startBluetoothScoVirtualCall() */
     public void startBluetoothScoVirtualCall(IBinder cb) {
-<<<<<<< HEAD
         Log.i(TAG, "In startBluetoothScoVirtualCall()");
-=======
->>>>>>> 825827da
         final String eventSource = new StringBuilder("startBluetoothScoVirtualCall()")
                 .append(") from u/pid:").append(Binder.getCallingUid()).append("/")
                 .append(Binder.getCallingPid()).toString();
@@ -3473,10 +3437,7 @@
     }
 
     void startBluetoothScoInt(IBinder cb, int scoAudioMode, @NonNull String eventSource) {
-<<<<<<< HEAD
         Log.i(TAG, "In startBluetoothScoInt(), scoAudioMode: " + scoAudioMode);
-=======
->>>>>>> 825827da
         if (!checkAudioSettingsPermission("startBluetoothSco()") ||
                 !mSystemReady) {
             return;
@@ -3501,21 +3462,12 @@
     /*package*/ ContentResolver getContentResolver() {
         return mContentResolver;
     }
-<<<<<<< HEAD
 
     private void onCheckMusicActive(String caller) {
         synchronized (mSafeMediaVolumeStateLock) {
             if (mSafeMediaVolumeState == SAFE_MEDIA_VOLUME_INACTIVE) {
                 int device = getDeviceForStream(AudioSystem.STREAM_MUSIC);
 
-=======
-
-    private void onCheckMusicActive(String caller) {
-        synchronized (mSafeMediaVolumeStateLock) {
-            if (mSafeMediaVolumeState == SAFE_MEDIA_VOLUME_INACTIVE) {
-                int device = getDeviceForStream(AudioSystem.STREAM_MUSIC);
-
->>>>>>> 825827da
                 if ((device & mSafeMediaVolumeDevices) != 0) {
                     sendMsg(mAudioHandler,
                             MSG_CHECK_MUSIC_ACTIVE,
@@ -3531,12 +3483,7 @@
                         mMusicActiveMs += MUSIC_ACTIVE_POLL_PERIOD_MS;
                         if (mMusicActiveMs > UNSAFE_VOLUME_MUSIC_ACTIVE_MS_MAX) {
                             setSafeMediaVolumeEnabled(true, caller);
-<<<<<<< HEAD
                             mMusicActiveMs = 0;                        }
-=======
-                            mMusicActiveMs = 0;
-                        }
->>>>>>> 825827da
                         saveMusicActiveMs();
                     }
                 }
@@ -4139,21 +4086,12 @@
     {
         if (device == null) {
             throw new IllegalArgumentException("Illegal null device");
-<<<<<<< HEAD
         }
         if (state != BluetoothProfile.STATE_CONNECTED
                 && state != BluetoothProfile.STATE_DISCONNECTED) {
             throw new IllegalArgumentException("Illegal BluetoothProfile state for device "
                     + " (dis)connection, got " + state);
         }
-=======
-        }
-        if (state != BluetoothProfile.STATE_CONNECTED
-                && state != BluetoothProfile.STATE_DISCONNECTED) {
-            throw new IllegalArgumentException("Illegal BluetoothProfile state for device "
-                    + " (dis)connection, got " + state);
-        }
->>>>>>> 825827da
         mDeviceBroker.postBluetoothHearingAidDeviceConnectionState(
                 device, state, suppressNoisyIntent, musicDevice, "AudioService");
     }
@@ -4192,18 +4130,9 @@
      * @see AudioManager#handleBluetoothA2dpActiveDeviceChange(BluetoothDevice, int, int,
      *                                                          boolean, int)
      */
-<<<<<<< HEAD
-    public int handleBluetoothA2dpActiveDeviceChange(
-            BluetoothDevice device, int state, int profile, boolean suppressNoisyIntent,
-            int a2dpVolume) {
-        // FIXME method was added by @a8439e2 but never used, and now conflicts with async behavior
-        //   of handleBluetoothA2dpDeviceConfigChange and
-        //   setBluetoothA2dpDeviceConnectionStateSuppressNoisyIntent
-=======
     public void handleBluetoothA2dpActiveDeviceChange(
             BluetoothDevice device, int state, int profile, boolean suppressNoisyIntent,
             int a2dpVolume) {
->>>>>>> 825827da
         if (device == null) {
             throw new IllegalArgumentException("Illegal null device");
         }
@@ -4214,11 +4143,7 @@
                 && state != BluetoothProfile.STATE_DISCONNECTED) {
             throw new IllegalArgumentException("Invalid state " + state);
         }
-<<<<<<< HEAD
-        return mDeviceBroker.handleBluetoothA2dpActiveDeviceChange(device, state, profile,
-=======
         mDeviceBroker.postBluetoothA2dpDeviceConfigChangeExt(device, state, profile,
->>>>>>> 825827da
                 suppressNoisyIntent, a2dpVolume);
     }
 
@@ -4248,10 +4173,6 @@
             if (DEBUG_VOL) {
                 Log.i(TAG, String.format(" onAccessoryPlugMediaUnmute unmuting device=%d [%s]",
                         newDevice, AudioSystem.getOutputDeviceName(newDevice)));
-<<<<<<< HEAD
-            }
-            mStreamStates[AudioSystem.STREAM_MUSIC].mute(false);
-=======
             }
             mStreamStates[AudioSystem.STREAM_MUSIC].mute(false);
         }
@@ -4273,7 +4194,6 @@
             }
         } catch (IOException e) {
             Log.e(TAG, "hasHapticChannels failure:" + e);
->>>>>>> 825827da
         }
         return false;
     }
@@ -6089,8 +6009,6 @@
         pw.print("  mVolumePolicy="); pw.println(mVolumePolicy);
         pw.print("  mAvrcpAbsVolSupported=");
         pw.println(mDeviceBroker.isAvrcpAbsoluteVolumeSupported());
-<<<<<<< HEAD
-=======
         pw.print("  mIsSingleVolume="); pw.println(mIsSingleVolume);
         pw.print("  mUseFixedVolume="); pw.println(mUseFixedVolume);
         pw.print("  mFixedVolumeDevices=0x"); pw.println(Integer.toHexString(mFixedVolumeDevices));
@@ -6099,7 +6017,6 @@
         pw.print("  mHdmiPlaybackClient="); pw.println(mHdmiPlaybackClient);
         pw.print("  mHdmiTvClient="); pw.println(mHdmiTvClient);
         pw.print("  mHdmiSystemAudioSupported="); pw.println(mHdmiSystemAudioSupported);
->>>>>>> 825827da
 
         dumpAudioPolicies(pw);
         mDynPolicyLogger.dump(pw);
@@ -6425,13 +6342,8 @@
     // Audio policy management
     //==========================================================================================
     public String registerAudioPolicy(AudioPolicyConfig policyConfig, IAudioPolicyCallback pcb,
-<<<<<<< HEAD
-            boolean hasFocusListener, boolean isFocusPolicy, boolean isVolumeController,
-            IMediaProjection projection) {
-=======
             boolean hasFocusListener, boolean isFocusPolicy, boolean isTestFocusPolicy,
             boolean isVolumeController, IMediaProjection projection) {
->>>>>>> 825827da
         AudioSystem.setDynamicPolicyCallback(mDynPolicyCallback);
 
         if (!isPolicyRegisterAllowed(policyConfig, projection)) {
@@ -6536,9 +6448,6 @@
         return mProjectionService;
     }
 
-<<<<<<< HEAD
-    public void unregisterAudioPolicyAsync(IAudioPolicyCallback pcb) {
-=======
     /**
      * See {@link AudioManager#unregisterAudioPolicyAsync(AudioPolicy)}
      * Declared oneway
@@ -6561,7 +6470,6 @@
 
 
     private void unregisterAudioPolicyInt(@NonNull IAudioPolicyCallback pcb) {
->>>>>>> 825827da
         mDynPolicyLogger.log((new AudioEventLogger.StringEvent("unregisterAudioPolicyAsync for "
                 + pcb.asBinder()).printLog(TAG)));
         synchronized (mAudioPolicies) {
