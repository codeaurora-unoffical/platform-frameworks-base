/*
 * Copyright (C) 2006 The Android Open Source Project
 *
 * Licensed under the Apache License, Version 2.0 (the "License");
 * you may not use this file except in compliance with the License.
 * You may obtain a copy of the License at
 *
 *      http://www.apache.org/licenses/LICENSE-2.0
 *
 * Unless required by applicable law or agreed to in writing, software
 * distributed under the License is distributed on an "AS IS" BASIS,
 * WITHOUT WARRANTIES OR CONDITIONS OF ANY KIND, either express or implied.
 * See the License for the specific language governing permissions and
 * limitations under the License.
 */

package com.android.server.audio;

import static android.Manifest.permission.REMOTE_AUDIO_PLAYBACK;
import static android.media.AudioManager.RINGER_MODE_NORMAL;
import static android.media.AudioManager.RINGER_MODE_SILENT;
import static android.media.AudioManager.RINGER_MODE_VIBRATE;
import static android.media.AudioManager.STREAM_SYSTEM;
import static android.os.Process.FIRST_APPLICATION_UID;
import static android.provider.Settings.Secure.VOLUME_HUSH_MUTE;
import static android.provider.Settings.Secure.VOLUME_HUSH_OFF;
import static android.provider.Settings.Secure.VOLUME_HUSH_VIBRATE;

import android.Manifest;
import android.annotation.IntDef;
import android.annotation.NonNull;
import android.annotation.Nullable;
import android.annotation.UserIdInt;
import android.app.ActivityManager;
import android.app.ActivityManagerInternal;
import android.app.AppGlobals;
import android.app.AppOpsManager;
import android.app.IUidObserver;
import android.app.NotificationManager;
import android.app.role.OnRoleHoldersChangedListener;
import android.app.role.RoleManager;
import android.bluetooth.BluetoothAdapter;
import android.bluetooth.BluetoothDevice;
import android.bluetooth.BluetoothHeadset;
import android.bluetooth.BluetoothProfile;
import android.content.BroadcastReceiver;
import android.content.ComponentName;
import android.content.ContentResolver;
import android.content.Context;
import android.content.Intent;
import android.content.IntentFilter;
import android.content.pm.ApplicationInfo;
import android.content.pm.PackageInfo;
import android.content.pm.PackageManager;
import android.content.pm.PackageManagerInternal;
import android.content.pm.ResolveInfo;
import android.content.pm.UserInfo;
import android.content.res.Configuration;
import android.database.ContentObserver;
import android.hardware.hdmi.HdmiAudioSystemClient;
import android.hardware.hdmi.HdmiControlManager;
import android.hardware.hdmi.HdmiPlaybackClient;
import android.hardware.hdmi.HdmiTvClient;
import android.hardware.input.InputManager;
import android.hardware.usb.UsbManager;
import android.hidl.manager.V1_0.IServiceManager;
import android.media.AudioAttributes;
import android.media.AudioAttributes.AttributeSystemUsage;
import android.media.AudioDeviceAttributes;
import android.media.AudioDeviceInfo;
import android.media.AudioFocusInfo;
import android.media.AudioFocusRequest;
import android.media.AudioFormat;
import android.media.AudioManager;
import android.media.AudioManagerInternal;
import android.media.AudioPlaybackConfiguration;
import android.media.AudioRecordingConfiguration;
import android.media.AudioRoutesInfo;
import android.media.AudioSystem;
import android.media.IAudioFocusDispatcher;
import android.media.IAudioRoutesObserver;
import android.media.IAudioServerStateDispatcher;
import android.media.IAudioService;
import android.media.IPlaybackConfigDispatcher;
import android.media.IRecordingConfigDispatcher;
import android.media.IRingtonePlayer;
import android.media.IStrategyPreferredDeviceDispatcher;
import android.media.IVolumeController;
import android.media.MediaExtractor;
import android.media.MediaFormat;
import android.media.MediaMetrics;
import android.media.PlayerBase;
import android.media.VolumePolicy;
import android.media.audiofx.AudioEffect;
import android.media.audiopolicy.AudioMix;
import android.media.audiopolicy.AudioPolicy;
import android.media.audiopolicy.AudioPolicyConfig;
import android.media.audiopolicy.AudioProductStrategy;
import android.media.audiopolicy.AudioVolumeGroup;
import android.media.audiopolicy.IAudioPolicyCallback;
import android.media.projection.IMediaProjection;
import android.media.projection.IMediaProjectionCallback;
import android.media.projection.IMediaProjectionManager;
import android.net.Uri;
import android.os.Binder;
import android.os.Build;
import android.os.Bundle;
import android.os.Handler;
import android.os.IBinder;
import android.os.Looper;
import android.os.Message;
import android.os.PowerManager;
import android.os.RemoteException;
import android.os.ServiceManager;
import android.os.SystemClock;
import android.os.SystemProperties;
import android.os.UserHandle;
import android.os.UserManager;
import android.os.UserManagerInternal;
import android.os.UserManagerInternal.UserRestrictionsListener;
import android.os.VibrationEffect;
import android.os.Vibrator;
import android.provider.Settings;
import android.provider.Settings.System;
import android.service.notification.ZenModeConfig;
import android.telecom.TelecomManager;
import android.text.TextUtils;
import android.util.AndroidRuntimeException;
import android.util.IntArray;
import android.util.Log;
import android.util.MathUtils;
import android.util.PrintWriterPrinter;
import android.util.Slog;
import android.util.SparseArray;
import android.util.SparseIntArray;
import android.view.KeyEvent;
import android.view.accessibility.AccessibilityManager;
import android.widget.Toast;

import com.android.internal.annotations.GuardedBy;
import com.android.internal.annotations.VisibleForTesting;
import com.android.internal.util.DumpUtils;
import com.android.internal.util.Preconditions;
import com.android.server.EventLogTags;
import com.android.server.LocalServices;
import com.android.server.SystemService;
import com.android.server.audio.AudioServiceEvents.PhoneStateEvent;
import com.android.server.audio.AudioServiceEvents.VolumeEvent;
import com.android.server.pm.UserManagerService;
import com.android.server.wm.ActivityTaskManagerInternal;

import java.io.FileDescriptor;
import java.io.IOException;
import java.io.PrintWriter;
import java.lang.annotation.Retention;
import java.lang.annotation.RetentionPolicy;
import java.util.ArrayList;
import java.util.Arrays;
import java.util.Collection;
import java.util.HashMap;
import java.util.HashSet;
import java.util.Iterator;
import java.util.List;
import java.util.Map;
import java.util.NoSuchElementException;
import java.util.Objects;
import java.util.Set;
import java.util.concurrent.Executor;
import java.util.concurrent.atomic.AtomicBoolean;

/**
 * The implementation of the audio service for volume, audio focus, device management...
 * <p>
 * This implementation focuses on delivering a responsive UI. Most methods are
 * asynchronous to external calls. For example, the task of setting a volume
 * will update our internal state, but in a separate thread will set the system
 * volume and later persist to the database. Similarly, setting the ringer mode
 * will update the state and broadcast a change and in a separate thread later
 * persist the ringer mode.
 *
 * @hide
 */
public class AudioService extends IAudioService.Stub
        implements AccessibilityManager.TouchExplorationStateChangeListener,
            AccessibilityManager.AccessibilityServicesStateChangeListener {

    private static final String TAG = "AS.AudioService";

    private final AudioSystemAdapter mAudioSystem;
    private final SystemServerAdapter mSystemServer;

    /** Debug audio mode */
    protected static final boolean DEBUG_MODE = false;

    /** Debug audio policy feature */
    protected static final boolean DEBUG_AP = false;

    /** Debug volumes */
    protected static final boolean DEBUG_VOL = false;

    /** debug calls to devices APIs */
    protected static final boolean DEBUG_DEVICES = false;

    /** How long to delay before persisting a change in volume/ringer mode. */
    private static final int PERSIST_DELAY = 500;

    /** How long to delay after a volume down event before unmuting a stream */
    private static final int UNMUTE_STREAM_DELAY = 350;

    /**
     * Delay before disconnecting a device that would cause BECOMING_NOISY intent to be sent,
     * to give a chance to applications to pause.
     */
    @VisibleForTesting
    public static final int BECOMING_NOISY_DELAY_MS = 1000;

    /**
     * Only used in the result from {@link #checkForRingerModeChange(int, int, int)}
     */
    private static final int FLAG_ADJUST_VOLUME = 1;

    private final Context mContext;
    private final ContentResolver mContentResolver;
    private final AppOpsManager mAppOps;

    // the platform type affects volume and silent mode behavior
    private final int mPlatformType;

    // indicates whether the system maps all streams to a single stream.
    private final boolean mIsSingleVolume;

    private boolean isPlatformVoice() {
        return mPlatformType == AudioSystem.PLATFORM_VOICE;
    }

    /*package*/ boolean isPlatformTelevision() {
        return mPlatformType == AudioSystem.PLATFORM_TELEVISION;
    }

    /*package*/ boolean isPlatformAutomotive() {
        return mContext.getPackageManager().hasSystemFeature(PackageManager.FEATURE_AUTOMOTIVE);
    }

    /** The controller for the volume UI. */
    private final VolumeController mVolumeController = new VolumeController();

    // sendMsg() flags
    /** If the msg is already queued, replace it with this one. */
    private static final int SENDMSG_REPLACE = 0;
    /** If the msg is already queued, ignore this one and leave the old. */
    private static final int SENDMSG_NOOP = 1;
    /** If the msg is already queued, queue this one and leave the old. */
    private static final int SENDMSG_QUEUE = 2;

    // AudioHandler messages
    private static final int MSG_SET_DEVICE_VOLUME = 0;
    private static final int MSG_PERSIST_VOLUME = 1;
    private static final int MSG_PERSIST_VOLUME_GROUP = 2;
    private static final int MSG_PERSIST_RINGER_MODE = 3;
    private static final int MSG_AUDIO_SERVER_DIED = 4;
    private static final int MSG_PLAY_SOUND_EFFECT = 5;
    private static final int MSG_LOAD_SOUND_EFFECTS = 7;
    private static final int MSG_SET_FORCE_USE = 8;
    private static final int MSG_BT_HEADSET_CNCT_FAILED = 9;
    private static final int MSG_SET_ALL_VOLUMES = 10;
    private static final int MSG_CHECK_MUSIC_ACTIVE = 11;
    private static final int MSG_CONFIGURE_SAFE_MEDIA_VOLUME = 12;
    private static final int MSG_CONFIGURE_SAFE_MEDIA_VOLUME_FORCED = 13;
    private static final int MSG_PERSIST_SAFE_VOLUME_STATE = 14;
    private static final int MSG_UNLOAD_SOUND_EFFECTS = 15;
    private static final int MSG_SYSTEM_READY = 16;
    private static final int MSG_PERSIST_MUSIC_ACTIVE_MS = 17;
    private static final int MSG_UNMUTE_STREAM = 18;
    private static final int MSG_DYN_POLICY_MIX_STATE_UPDATE = 19;
    private static final int MSG_INDICATE_SYSTEM_READY = 20;
    private static final int MSG_ACCESSORY_PLUG_MEDIA_UNMUTE = 21;
    private static final int MSG_NOTIFY_VOL_EVENT = 22;
    private static final int MSG_DISPATCH_AUDIO_SERVER_STATE = 23;
    private static final int MSG_ENABLE_SURROUND_FORMATS = 24;
    private static final int MSG_UPDATE_RINGER_MODE = 25;
    private static final int MSG_SET_DEVICE_STREAM_VOLUME = 26;
    private static final int MSG_OBSERVE_DEVICES_FOR_ALL_STREAMS = 27;
    private static final int MSG_HDMI_VOLUME_CHECK = 28;
    private static final int MSG_PLAYBACK_CONFIG_CHANGE = 29;
    private static final int MSG_BROADCAST_MICROPHONE_MUTE = 30;
    // start of messages handled under wakelock
    //   these messages can only be queued, i.e. sent with queueMsgUnderWakeLock(),
    //   and not with sendMsg(..., ..., SENDMSG_QUEUE, ...)
    private static final int MSG_DISABLE_AUDIO_FOR_UID = 100;
    // end of messages handled under wakelock

    // retry delay in case of failure to indicate system ready to AudioFlinger
    private static final int INDICATE_SYSTEM_READY_RETRY_DELAY_MS = 1000;

    /** @see AudioSystemThread */
    private AudioSystemThread mAudioSystemThread;
    /** @see AudioHandler */
    private AudioHandler mAudioHandler;
    /** @see VolumeStreamState */
    private VolumeStreamState[] mStreamStates;

    /*package*/ int getVssVolumeForDevice(int stream, int device) {
        return mStreamStates[stream].getIndex(device);
    }

    private SettingsObserver mSettingsObserver;

    private int mMode = AudioSystem.MODE_NORMAL;
    // protects mRingerMode
    private final Object mSettingsLock = new Object();

   /** Maximum volume index values for audio streams */
    protected static int[] MAX_STREAM_VOLUME = new int[] {
        5,  // STREAM_VOICE_CALL
        7,  // STREAM_SYSTEM
        7,  // STREAM_RING
        15, // STREAM_MUSIC
        7,  // STREAM_ALARM
        7,  // STREAM_NOTIFICATION
        15, // STREAM_BLUETOOTH_SCO
        7,  // STREAM_SYSTEM_ENFORCED
        15, // STREAM_DTMF
        15, // STREAM_TTS
        15, // STREAM_ACCESSIBILITY
        15  // STREAM_ASSISTANT
    };

    /** Minimum volume index values for audio streams */
    protected static int[] MIN_STREAM_VOLUME = new int[] {
        1,  // STREAM_VOICE_CALL
        0,  // STREAM_SYSTEM
        0,  // STREAM_RING
        0,  // STREAM_MUSIC
        1,  // STREAM_ALARM
        0,  // STREAM_NOTIFICATION
        0,  // STREAM_BLUETOOTH_SCO
        0,  // STREAM_SYSTEM_ENFORCED
        0,  // STREAM_DTMF
        0,  // STREAM_TTS
        1,  // STREAM_ACCESSIBILITY
        0   // STREAM_ASSISTANT
    };

    /* mStreamVolumeAlias[] indicates for each stream if it uses the volume settings
     * of another stream: This avoids multiplying the volume settings for hidden
     * stream types that follow other stream behavior for volume settings
     * NOTE: do not create loops in aliases!
     * Some streams alias to different streams according to device category (phone or tablet) or
     * use case (in call vs off call...). See updateStreamVolumeAlias() for more details.
     *  mStreamVolumeAlias contains STREAM_VOLUME_ALIAS_VOICE aliases for a voice capable device
     *  (phone), STREAM_VOLUME_ALIAS_TELEVISION for a television or set-top box and
     *  STREAM_VOLUME_ALIAS_DEFAULT for other devices (e.g. tablets).*/
    private final int[] STREAM_VOLUME_ALIAS_VOICE = new int[] {
        AudioSystem.STREAM_VOICE_CALL,      // STREAM_VOICE_CALL
        AudioSystem.STREAM_RING,            // STREAM_SYSTEM
        AudioSystem.STREAM_RING,            // STREAM_RING
        AudioSystem.STREAM_MUSIC,           // STREAM_MUSIC
        AudioSystem.STREAM_ALARM,           // STREAM_ALARM
        AudioSystem.STREAM_RING,            // STREAM_NOTIFICATION
        AudioSystem.STREAM_BLUETOOTH_SCO,   // STREAM_BLUETOOTH_SCO
        AudioSystem.STREAM_RING,            // STREAM_SYSTEM_ENFORCED
        AudioSystem.STREAM_RING,            // STREAM_DTMF
        AudioSystem.STREAM_MUSIC,           // STREAM_TTS
        AudioSystem.STREAM_MUSIC,           // STREAM_ACCESSIBILITY
        AudioSystem.STREAM_MUSIC            // STREAM_ASSISTANT
    };
    private final int[] STREAM_VOLUME_ALIAS_TELEVISION = new int[] {
        AudioSystem.STREAM_MUSIC,       // STREAM_VOICE_CALL
        AudioSystem.STREAM_MUSIC,       // STREAM_SYSTEM
        AudioSystem.STREAM_MUSIC,       // STREAM_RING
        AudioSystem.STREAM_MUSIC,       // STREAM_MUSIC
        AudioSystem.STREAM_MUSIC,       // STREAM_ALARM
        AudioSystem.STREAM_MUSIC,       // STREAM_NOTIFICATION
        AudioSystem.STREAM_BLUETOOTH_SCO,       // STREAM_BLUETOOTH_SCO
        AudioSystem.STREAM_MUSIC,       // STREAM_SYSTEM_ENFORCED
        AudioSystem.STREAM_MUSIC,       // STREAM_DTMF
        AudioSystem.STREAM_MUSIC,       // STREAM_TTS
        AudioSystem.STREAM_MUSIC,       // STREAM_ACCESSIBILITY
        AudioSystem.STREAM_MUSIC        // STREAM_ASSISTANT
    };
    private final int[] STREAM_VOLUME_ALIAS_DEFAULT = new int[] {
        AudioSystem.STREAM_VOICE_CALL,      // STREAM_VOICE_CALL
        AudioSystem.STREAM_RING,            // STREAM_SYSTEM
        AudioSystem.STREAM_RING,            // STREAM_RING
        AudioSystem.STREAM_MUSIC,           // STREAM_MUSIC
        AudioSystem.STREAM_ALARM,           // STREAM_ALARM
        AudioSystem.STREAM_RING,            // STREAM_NOTIFICATION
        AudioSystem.STREAM_BLUETOOTH_SCO,   // STREAM_BLUETOOTH_SCO
        AudioSystem.STREAM_RING,            // STREAM_SYSTEM_ENFORCED
        AudioSystem.STREAM_RING,            // STREAM_DTMF
        AudioSystem.STREAM_MUSIC,           // STREAM_TTS
        AudioSystem.STREAM_MUSIC,           // STREAM_ACCESSIBILITY
        AudioSystem.STREAM_MUSIC            // STREAM_ASSISTANT
    };
    protected static int[] mStreamVolumeAlias;

    /**
     * Map AudioSystem.STREAM_* constants to app ops.  This should be used
     * after mapping through mStreamVolumeAlias.
     */
    private static final int[] STREAM_VOLUME_OPS = new int[] {
        AppOpsManager.OP_AUDIO_VOICE_VOLUME,            // STREAM_VOICE_CALL
        AppOpsManager.OP_AUDIO_MEDIA_VOLUME,            // STREAM_SYSTEM
        AppOpsManager.OP_AUDIO_RING_VOLUME,             // STREAM_RING
        AppOpsManager.OP_AUDIO_MEDIA_VOLUME,            // STREAM_MUSIC
        AppOpsManager.OP_AUDIO_ALARM_VOLUME,            // STREAM_ALARM
        AppOpsManager.OP_AUDIO_NOTIFICATION_VOLUME,     // STREAM_NOTIFICATION
        AppOpsManager.OP_AUDIO_BLUETOOTH_VOLUME,        // STREAM_BLUETOOTH_SCO
        AppOpsManager.OP_AUDIO_MEDIA_VOLUME,            // STREAM_SYSTEM_ENFORCED
        AppOpsManager.OP_AUDIO_MEDIA_VOLUME,            // STREAM_DTMF
        AppOpsManager.OP_AUDIO_MEDIA_VOLUME,            // STREAM_TTS
        AppOpsManager.OP_AUDIO_ACCESSIBILITY_VOLUME,    // STREAM_ACCESSIBILITY
        AppOpsManager.OP_AUDIO_MEDIA_VOLUME             // STREAM_ASSISTANT
    };

    private final boolean mUseFixedVolume;

    /**
    * Default stream type used for volume control in the absence of playback
    * e.g. user on homescreen, no app playing anything, presses hardware volume buttons, this
    *    stream type is controlled.
    */
    protected static final int DEFAULT_VOL_STREAM_NO_PLAYBACK = AudioSystem.STREAM_MUSIC;

    private final AudioSystem.ErrorCallback mAudioSystemCallback = new AudioSystem.ErrorCallback() {
        public void onError(int error) {
            switch (error) {
                case AudioSystem.AUDIO_STATUS_SERVER_DIED:
                    // check for null in case error callback is called during instance creation
                    if (mRecordMonitor != null) {
                        mRecordMonitor.onAudioServerDied();
                    }
                    sendMsg(mAudioHandler, MSG_AUDIO_SERVER_DIED,
                            SENDMSG_NOOP, 0, 0, null, 0);
                    sendMsg(mAudioHandler, MSG_DISPATCH_AUDIO_SERVER_STATE,
                            SENDMSG_QUEUE, 0, 0, null, 0);
                    break;
                default:
                    break;
            }
        }
    };

    /**
     * Current ringer mode from one of {@link AudioManager#RINGER_MODE_NORMAL},
     * {@link AudioManager#RINGER_MODE_SILENT}, or
     * {@link AudioManager#RINGER_MODE_VIBRATE}.
     */
    @GuardedBy("mSettingsLock")
    private int mRingerMode;  // internal ringer mode, affects muting of underlying streams
    @GuardedBy("mSettingsLock")
    private int mRingerModeExternal = -1;  // reported ringer mode to outside clients (AudioManager)

    /** @see System#MODE_RINGER_STREAMS_AFFECTED */
    private int mRingerModeAffectedStreams = 0;

    private int mZenModeAffectedStreams = 0;

    // Streams currently muted by ringer mode and dnd
    private int mRingerAndZenModeMutedStreams;

    /** Streams that can be muted. Do not resolve to aliases when checking.
     * @see System#MUTE_STREAMS_AFFECTED */
    private int mMuteAffectedStreams;

    @NonNull
    private SoundEffectsHelper mSfxHelper;

    /**
     * NOTE: setVibrateSetting(), getVibrateSetting(), shouldVibrate() are deprecated.
     * mVibrateSetting is just maintained during deprecation period but vibration policy is
     * now only controlled by mHasVibrator and mRingerMode
     */
    private int mVibrateSetting;

    // Is there a vibrator
    private final boolean mHasVibrator;
    // Used to play vibrations
    private Vibrator mVibrator;
    private static final AudioAttributes VIBRATION_ATTRIBUTES = new AudioAttributes.Builder()
            .setContentType(AudioAttributes.CONTENT_TYPE_SONIFICATION)
            .setUsage(AudioAttributes.USAGE_ASSISTANCE_SONIFICATION)
            .build();

    // Broadcast receiver for device connections intent broadcasts
    private final BroadcastReceiver mReceiver = new AudioServiceBroadcastReceiver();

    private IMediaProjectionManager mProjectionService; // to validate projection token

    /** Interface for UserManagerService. */
    private final UserManagerInternal mUserManagerInternal;
    private final ActivityManagerInternal mActivityManagerInternal;

    private final UserRestrictionsListener mUserRestrictionsListener =
            new AudioServiceUserRestrictionsListener();

    // List of binder death handlers for setMode() client processes.
    // The last process to have called setMode() is at the top of the list.
    // package-private so it can be accessed in AudioDeviceBroker.getSetModeDeathHandlers
    //TODO candidate to be moved to separate class that handles synchronization
    @GuardedBy("mDeviceBroker.mSetModeLock")
    /*package*/ final ArrayList<SetModeDeathHandler> mSetModeDeathHandlers =
            new ArrayList<SetModeDeathHandler>();

    // true if boot sequence has been completed
    private boolean mSystemReady;
    // true if Intent.ACTION_USER_SWITCHED has ever been received
    private boolean mUserSwitchedReceived;
    // previous volume adjustment direction received by checkForRingerModeChange()
    private int mPrevVolDirection = AudioManager.ADJUST_SAME;
    // mVolumeControlStream is set by VolumePanel to temporarily force the stream type which volume
    // is controlled by Vol keys.
    private int mVolumeControlStream = -1;
    // interpretation of whether the volume stream has been selected by the user by clicking on a
    // volume slider to change which volume is controlled by the volume keys. Is false
    // when mVolumeControlStream is -1.
    private boolean mUserSelectedVolumeControlStream = false;
    private final Object mForceControlStreamLock = new Object();
    // VolumePanel is currently the only client of forceVolumeControlStream() and runs in system
    // server process so in theory it is not necessary to monitor the client death.
    // However it is good to be ready for future evolutions.
    private ForceControlStreamClient mForceControlStreamClient = null;
    // Used to play ringtones outside system_server
    private volatile IRingtonePlayer mRingtonePlayer;

    // Devices for which the volume is fixed (volume is either max or muted)
    Set<Integer> mFixedVolumeDevices = new HashSet<>(Arrays.asList(
            AudioSystem.DEVICE_OUT_HDMI,
            AudioSystem.DEVICE_OUT_DGTL_DOCK_HEADSET,
            AudioSystem.DEVICE_OUT_ANLG_DOCK_HEADSET,
            AudioSystem.DEVICE_OUT_HDMI_ARC,
            AudioSystem.DEVICE_OUT_SPDIF,
            AudioSystem.DEVICE_OUT_AUX_LINE));
    // Devices for which the volume is always max, no volume panel
    Set<Integer> mFullVolumeDevices = new HashSet<>();
    // Devices for the which use the "absolute volume" concept (framework sends audio signal
    // full scale, and volume control separately) and can be used for multiple use cases reflected
    // by the audio mode (e.g. media playback in MODE_NORMAL, and phone calls in MODE_IN_CALL).
    Set<Integer> mAbsVolumeMultiModeCaseDevices = new HashSet<>(
            Arrays.asList(AudioSystem.DEVICE_OUT_HEARING_AID));

    private final boolean mMonitorRotation;

    private boolean mDockAudioMediaEnabled = true;

    private int mDockState = Intent.EXTRA_DOCK_STATE_UNDOCKED;

    // Used when safe volume warning message display is requested by setStreamVolume(). In this
    // case, the new requested volume, stream type and device are stored in mPendingVolumeCommand
    // and used later when/if disableSafeMediaVolume() is called.
    private StreamVolumeCommand mPendingVolumeCommand;

    private PowerManager.WakeLock mAudioEventWakeLock;

    private final MediaFocusControl mMediaFocusControl;

    // Pre-scale for Bluetooth Absolute Volume
    private float[] mPrescaleAbsoluteVolume = new float[] {
        0.5f,    // Pre-scale for index 1
        0.7f,    // Pre-scale for index 2
        0.85f,   // Pre-scale for index 3
    };

    private NotificationManager mNm;
    private AudioManagerInternal.RingerModeDelegate mRingerModeDelegate;
    private VolumePolicy mVolumePolicy = VolumePolicy.DEFAULT;
    private long mLoweredFromNormalToVibrateTime;

    // Array of Uids of valid accessibility services to check if caller is one of them
    private int[] mAccessibilityServiceUids;
    private final Object mAccessibilityServiceUidsLock = new Object();

    private int mEncodedSurroundMode;
    private String mEnabledSurroundFormats;
    private boolean mSurroundModeChanged;

    private boolean mMicMuteFromSwitch;
    private boolean mMicMuteFromApi;
    private boolean mMicMuteFromRestrictions;
    // caches the value returned by AudioSystem.isMicrophoneMuted()
    private boolean mMicMuteFromSystemCached;

    @GuardedBy("mSettingsLock")
    private int mAssistantUid;

    @GuardedBy("mSettingsLock")
    private int mCurrentImeUid;

    private final Object mSupportedSystemUsagesLock = new Object();
    @GuardedBy("mSupportedSystemUsagesLock")
    private @AttributeSystemUsage int[] mSupportedSystemUsages =
            new int[]{AudioAttributes.USAGE_CALL_ASSISTANT};

    // Defines the format for the connection "address" for ALSA devices
    public static String makeAlsaAddressString(int card, int device) {
        return "card=" + card + ";device=" + device + ";";
    }

    public static final class Lifecycle extends SystemService {
        private AudioService mService;

        public Lifecycle(Context context) {
            super(context);
            mService = new AudioService(context);
        }

        @Override
        public void onStart() {
            publishBinderService(Context.AUDIO_SERVICE, mService);
        }

        @Override
        public void onBootPhase(int phase) {
            if (phase == SystemService.PHASE_ACTIVITY_MANAGER_READY) {
                mService.systemReady();
            }
        }
    }

    final private IUidObserver mUidObserver = new IUidObserver.Stub() {
        @Override public void onUidStateChanged(int uid, int procState, long procStateSeq,
            int capability) {
        }

        @Override public void onUidGone(int uid, boolean disabled) {
            // Once the uid is no longer running, no need to keep trying to disable its audio.
            disableAudioForUid(false, uid);
        }

        @Override public void onUidActive(int uid) throws RemoteException {
        }

        @Override public void onUidIdle(int uid, boolean disabled) {
        }

        @Override public void onUidCachedChanged(int uid, boolean cached) {
            disableAudioForUid(cached, uid);
        }

        private void disableAudioForUid(boolean disable, int uid) {
            queueMsgUnderWakeLock(mAudioHandler, MSG_DISABLE_AUDIO_FOR_UID,
                    disable ? 1 : 0 /* arg1 */,  uid /* arg2 */,
                    null /* obj */,  0 /* delay */);
        }
    };

    @GuardedBy("mSettingsLock")
    private boolean mRttEnabled = false;

    ///////////////////////////////////////////////////////////////////////////
    // Construction
    ///////////////////////////////////////////////////////////////////////////

    /** @hide */
    public AudioService(Context context) {
        this(context, AudioSystemAdapter.getDefaultAdapter(),
                SystemServerAdapter.getDefaultAdapter(context));
    }

    public AudioService(Context context, AudioSystemAdapter audioSystem,
            SystemServerAdapter systemServer) {
        mContext = context;
        mContentResolver = context.getContentResolver();
        mAppOps = (AppOpsManager)context.getSystemService(Context.APP_OPS_SERVICE);

        mAudioSystem = audioSystem;
        mSystemServer = systemServer;

        mPlatformType = AudioSystem.getPlatformType(context);

        mIsSingleVolume = AudioSystem.isSingleVolume(context);

        mUserManagerInternal = LocalServices.getService(UserManagerInternal.class);
        mActivityManagerInternal = LocalServices.getService(ActivityManagerInternal.class);

        PowerManager pm = (PowerManager)context.getSystemService(Context.POWER_SERVICE);
        mAudioEventWakeLock = pm.newWakeLock(PowerManager.PARTIAL_WAKE_LOCK, "handleAudioEvent");

        mSfxHelper = new SoundEffectsHelper(mContext);

        mVibrator = (Vibrator) context.getSystemService(Context.VIBRATOR_SERVICE);
        mHasVibrator = mVibrator == null ? false : mVibrator.hasVibrator();

        // Initialize volume
        // Priority 1 - Android Property
        // Priority 2 - Audio Policy Service
        // Priority 3 - Default Value
        if (AudioProductStrategy.getAudioProductStrategies().size() > 0) {
            int numStreamTypes = AudioSystem.getNumStreamTypes();

            for (int streamType = numStreamTypes - 1; streamType >= 0; streamType--) {
                AudioAttributes attr =
                        AudioProductStrategy.getAudioAttributesForStrategyWithLegacyStreamType(
                                streamType);
                int maxVolume = AudioSystem.getMaxVolumeIndexForAttributes(attr);
                if (maxVolume != -1) {
                    MAX_STREAM_VOLUME[streamType] = maxVolume;
                }
                int minVolume = AudioSystem.getMinVolumeIndexForAttributes(attr);
                if (minVolume != -1) {
                    MIN_STREAM_VOLUME[streamType] = minVolume;
                }
            }
        }

        int maxCallVolume = SystemProperties.getInt("ro.config.vc_call_vol_steps", -1);
        if (maxCallVolume != -1) {
            MAX_STREAM_VOLUME[AudioSystem.STREAM_VOICE_CALL] = maxCallVolume;
        }

        int defaultCallVolume = SystemProperties.getInt("ro.config.vc_call_vol_default", -1);
        if (defaultCallVolume != -1 &&
                defaultCallVolume <= MAX_STREAM_VOLUME[AudioSystem.STREAM_VOICE_CALL] &&
                defaultCallVolume >= MIN_STREAM_VOLUME[AudioSystem.STREAM_VOICE_CALL]) {
            AudioSystem.DEFAULT_STREAM_VOLUME[AudioSystem.STREAM_VOICE_CALL] = defaultCallVolume;
        } else {
            AudioSystem.DEFAULT_STREAM_VOLUME[AudioSystem.STREAM_VOICE_CALL] =
                    (MAX_STREAM_VOLUME[AudioSystem.STREAM_VOICE_CALL] * 3) / 4;
        }

        int maxMusicVolume = SystemProperties.getInt("ro.config.media_vol_steps", -1);
        if (maxMusicVolume != -1) {
            MAX_STREAM_VOLUME[AudioSystem.STREAM_MUSIC] = maxMusicVolume;
        }

        int defaultMusicVolume = SystemProperties.getInt("ro.config.media_vol_default", -1);
        if (defaultMusicVolume != -1 &&
                defaultMusicVolume <= MAX_STREAM_VOLUME[AudioSystem.STREAM_MUSIC] &&
                defaultMusicVolume >= MIN_STREAM_VOLUME[AudioSystem.STREAM_MUSIC]) {
            AudioSystem.DEFAULT_STREAM_VOLUME[AudioSystem.STREAM_MUSIC] = defaultMusicVolume;
        } else {
            if (isPlatformTelevision()) {
                AudioSystem.DEFAULT_STREAM_VOLUME[AudioSystem.STREAM_MUSIC] =
                        MAX_STREAM_VOLUME[AudioSystem.STREAM_MUSIC] / 4;
            } else {
                AudioSystem.DEFAULT_STREAM_VOLUME[AudioSystem.STREAM_MUSIC] =
                        MAX_STREAM_VOLUME[AudioSystem.STREAM_MUSIC] / 3;
            }
        }

        int maxAlarmVolume = SystemProperties.getInt("ro.config.alarm_vol_steps", -1);
        if (maxAlarmVolume != -1) {
            MAX_STREAM_VOLUME[AudioSystem.STREAM_ALARM] = maxAlarmVolume;
        }

        int defaultAlarmVolume = SystemProperties.getInt("ro.config.alarm_vol_default", -1);
        if (defaultAlarmVolume != -1 &&
                defaultAlarmVolume <= MAX_STREAM_VOLUME[AudioSystem.STREAM_ALARM]) {
            AudioSystem.DEFAULT_STREAM_VOLUME[AudioSystem.STREAM_ALARM] = defaultAlarmVolume;
        } else {
            // Default is 6 out of 7 (default maximum), so scale accordingly.
            AudioSystem.DEFAULT_STREAM_VOLUME[AudioSystem.STREAM_ALARM] =
                        6 * MAX_STREAM_VOLUME[AudioSystem.STREAM_ALARM] / 7;
        }

        int maxSystemVolume = SystemProperties.getInt("ro.config.system_vol_steps", -1);
        if (maxSystemVolume != -1) {
            MAX_STREAM_VOLUME[AudioSystem.STREAM_SYSTEM] = maxSystemVolume;
        }

        int defaultSystemVolume = SystemProperties.getInt("ro.config.system_vol_default", -1);
        if (defaultSystemVolume != -1 &&
                defaultSystemVolume <= MAX_STREAM_VOLUME[AudioSystem.STREAM_SYSTEM]) {
            AudioSystem.DEFAULT_STREAM_VOLUME[AudioSystem.STREAM_SYSTEM] = defaultSystemVolume;
        } else {
            // Default is to use maximum.
            AudioSystem.DEFAULT_STREAM_VOLUME[AudioSystem.STREAM_SYSTEM] =
                        MAX_STREAM_VOLUME[AudioSystem.STREAM_SYSTEM];
        }

        createAudioSystemThread();

        AudioSystem.setErrorCallback(mAudioSystemCallback);

        updateAudioHalPids();

        boolean cameraSoundForced = readCameraSoundForced();
        mCameraSoundForced = new Boolean(cameraSoundForced);
        sendMsg(mAudioHandler,
                MSG_SET_FORCE_USE,
                SENDMSG_QUEUE,
                AudioSystem.FOR_SYSTEM,
                cameraSoundForced ?
                        AudioSystem.FORCE_SYSTEM_ENFORCED : AudioSystem.FORCE_NONE,
                new String("AudioService ctor"),
                0);

        mSafeMediaVolumeState = Settings.Global.getInt(mContentResolver,
                                            Settings.Global.AUDIO_SAFE_VOLUME_STATE,
                                            SAFE_MEDIA_VOLUME_NOT_CONFIGURED);
        // The default safe volume index read here will be replaced by the actual value when
        // the mcc is read by onConfigureSafeVolume()
        mSafeMediaVolumeIndex = mContext.getResources().getInteger(
                com.android.internal.R.integer.config_safe_media_volume_index) * 10;

        mUseFixedVolume = mContext.getResources().getBoolean(
                com.android.internal.R.bool.config_useFixedVolume);

        mDeviceBroker = new AudioDeviceBroker(mContext, this);

        mRecordMonitor = new RecordingActivityMonitor(mContext);

        // must be called before readPersistedSettings() which needs a valid mStreamVolumeAlias[]
        // array initialized by updateStreamVolumeAlias()
        updateStreamVolumeAlias(false /*updateVolumes*/, TAG);
        readPersistedSettings();
        readUserRestrictions();
        mSettingsObserver = new SettingsObserver();
        createStreamStates();

        // must be called after createStreamStates() as it uses MUSIC volume as default if no
        // persistent data
        initVolumeGroupStates();

        // mSafeUsbMediaVolumeIndex must be initialized after createStreamStates() because it
        // relies on audio policy having correct ranges for volume indexes.
        mSafeUsbMediaVolumeIndex = getSafeUsbMediaVolumeIndex();

        mPlaybackMonitor =
                new PlaybackActivityMonitor(context, MAX_STREAM_VOLUME[AudioSystem.STREAM_ALARM]);

        mMediaFocusControl = new MediaFocusControl(mContext, mPlaybackMonitor);

        readAndSetLowRamDevice();

        mIsCallScreeningModeSupported = AudioSystem.isCallScreeningModeSupported();

        // Call setRingerModeInt() to apply correct mute
        // state on streams affected by ringer mode.
        mRingerAndZenModeMutedStreams = 0;
        setRingerModeInt(getRingerModeInternal(), false);

        // Register for device connection intent broadcasts.
        IntentFilter intentFilter =
                new IntentFilter(BluetoothHeadset.ACTION_AUDIO_STATE_CHANGED);
        intentFilter.addAction(BluetoothHeadset.ACTION_ACTIVE_DEVICE_CHANGED);
        intentFilter.addAction(Intent.ACTION_DOCK_EVENT);
        intentFilter.addAction(Intent.ACTION_SCREEN_ON);
        intentFilter.addAction(Intent.ACTION_SCREEN_OFF);
        intentFilter.addAction(Intent.ACTION_USER_SWITCHED);
        intentFilter.addAction(Intent.ACTION_USER_BACKGROUND);
        intentFilter.addAction(Intent.ACTION_USER_FOREGROUND);
        intentFilter.addAction(UsbManager.ACTION_USB_DEVICE_ATTACHED);
        intentFilter.addAction(BluetoothAdapter.ACTION_STATE_CHANGED);
        intentFilter.addAction(Intent.ACTION_PACKAGES_SUSPENDED);

        intentFilter.addAction(Intent.ACTION_CONFIGURATION_CHANGED);
        mMonitorRotation = SystemProperties.getBoolean("ro.audio.monitorRotation", false);
        if (mMonitorRotation) {
            RotationHelper.init(mContext, mAudioHandler);
        }

        intentFilter.addAction(AudioEffect.ACTION_OPEN_AUDIO_EFFECT_CONTROL_SESSION);
        intentFilter.addAction(AudioEffect.ACTION_CLOSE_AUDIO_EFFECT_CONTROL_SESSION);

        context.registerReceiverAsUser(mReceiver, UserHandle.ALL, intentFilter, null, null);

        if (mSystemServer.isPrivileged()) {
            LocalServices.addService(AudioManagerInternal.class, new AudioServiceInternal());

            mUserManagerInternal.addUserRestrictionsListener(mUserRestrictionsListener);

            mRecordMonitor.initMonitor();
        }

        final float[] preScale = new float[3];
        preScale[0] = mContext.getResources().getFraction(
                com.android.internal.R.fraction.config_prescaleAbsoluteVolume_index1,
                1, 1);
        preScale[1] = mContext.getResources().getFraction(
                com.android.internal.R.fraction.config_prescaleAbsoluteVolume_index2,
                1, 1);
        preScale[2] = mContext.getResources().getFraction(
                com.android.internal.R.fraction.config_prescaleAbsoluteVolume_index3,
                1, 1);
        for (int i = 0; i < preScale.length; i++) {
            if (0.0f <= preScale[i] && preScale[i] <= 1.0f) {
                mPrescaleAbsoluteVolume[i] = preScale[i];
            }
        }
    }

    public void systemReady() {
        sendMsg(mAudioHandler, MSG_SYSTEM_READY, SENDMSG_QUEUE,
                0, 0, null, 0);
        if (false) {
            // This is turned off for now, because it is racy and thus causes apps to break.
            // Currently banning a uid means that if an app tries to start playing an audio
            // stream, that will be preventing, and unbanning it will not allow that stream
            // to resume.  However these changes in uid state are racy with what the app is doing,
            // so that after taking a process out of the cached state we can't guarantee that
            // we will unban the uid before the app actually tries to start playing audio.
            // (To do that, the activity manager would need to wait until it knows for sure
            // that the ban has been removed, before telling the app to do whatever it is
            // supposed to do that caused it to go out of the cached state.)
            try {
                ActivityManager.getService().registerUidObserver(mUidObserver,
                        ActivityManager.UID_OBSERVER_CACHED | ActivityManager.UID_OBSERVER_GONE,
                        ActivityManager.PROCESS_STATE_UNKNOWN, null);
            } catch (RemoteException e) {
                // ignored; both services live in system_server
            }
        }
    }

    public void onSystemReady() {
        mSystemReady = true;
        scheduleLoadSoundEffects();

        mDeviceBroker.onSystemReady();

        if (mContext.getPackageManager().hasSystemFeature(PackageManager.FEATURE_HDMI_CEC)) {
            synchronized (mHdmiClientLock) {
                mHdmiCecSink = false;
                mHdmiManager = mContext.getSystemService(HdmiControlManager.class);
                if (mHdmiManager != null) {
                    mHdmiManager.addHdmiControlStatusChangeListener(
                            mHdmiControlStatusChangeListenerCallback);
                }
                mHdmiTvClient = mHdmiManager.getTvClient();
                if (mHdmiTvClient != null) {
                    mFixedVolumeDevices.removeAll(
                            AudioSystem.DEVICE_ALL_HDMI_SYSTEM_AUDIO_AND_SPEAKER_SET);
                }
                mHdmiPlaybackClient = mHdmiManager.getPlaybackClient();
                if (mHdmiPlaybackClient != null) {
                    // not a television: HDMI output will be always at max
                    mFixedVolumeDevices.remove(AudioSystem.DEVICE_OUT_HDMI);
                    mFullVolumeDevices.add(AudioSystem.DEVICE_OUT_HDMI);
                }
                mHdmiAudioSystemClient = mHdmiManager.getAudioSystemClient();
            }
        }

        mNm = (NotificationManager) mContext.getSystemService(Context.NOTIFICATION_SERVICE);

        sendMsg(mAudioHandler,
                MSG_CONFIGURE_SAFE_MEDIA_VOLUME_FORCED,
                SENDMSG_REPLACE,
                0,
                0,
                TAG,
                SystemProperties.getBoolean("audio.safemedia.bypass", false) ?
                        0 : SAFE_VOLUME_CONFIGURE_TIMEOUT_MS);

        initA11yMonitoring();

        mRoleObserver = new RoleObserver();
        mRoleObserver.register();

        onIndicateSystemReady();

        mMicMuteFromSystemCached = mAudioSystem.isMicrophoneMuted();
        setMicMuteFromSwitchInput();
    }

    RoleObserver mRoleObserver;

    class RoleObserver implements OnRoleHoldersChangedListener {
        private RoleManager mRm;
        private final Executor mExecutor;

        RoleObserver() {
            mExecutor = mContext.getMainExecutor();
        }

        public void register() {
            mRm = (RoleManager) mContext.getSystemService(Context.ROLE_SERVICE);
            if (mRm != null) {
                mRm.addOnRoleHoldersChangedListenerAsUser(mExecutor, this, UserHandle.ALL);
                updateAssistantUId(true);
            }
        }

        @Override
        public void onRoleHoldersChanged(@NonNull String roleName, @NonNull UserHandle user) {
            if (RoleManager.ROLE_ASSISTANT.equals(roleName)) {
                updateAssistantUId(false);
            }
        }

        public String getAssistantRoleHolder() {
            String assitantPackage = "";
            if (mRm != null) {
                List<String> assistants = mRm.getRoleHolders(RoleManager.ROLE_ASSISTANT);
                assitantPackage = assistants.size() == 0 ? "" : assistants.get(0);
            }
            return assitantPackage;
        }
    }

    void onIndicateSystemReady() {
        if (AudioSystem.systemReady() == AudioSystem.SUCCESS) {
            return;
        }
        sendMsg(mAudioHandler,
                MSG_INDICATE_SYSTEM_READY,
                SENDMSG_REPLACE,
                0,
                0,
                null,
                INDICATE_SYSTEM_READY_RETRY_DELAY_MS);
    }

    public void onAudioServerDied() {
        if (!mSystemReady ||
                (AudioSystem.checkAudioFlinger() != AudioSystem.AUDIO_STATUS_OK)) {
            Log.e(TAG, "Audioserver died.");
            sendMsg(mAudioHandler, MSG_AUDIO_SERVER_DIED, SENDMSG_NOOP, 0, 0,
                    null, 500);
            return;
        }
        Log.e(TAG, "Audioserver started.");

        updateAudioHalPids();

        // indicate to audio HAL that we start the reconfiguration phase after a media
        // server crash
        // Note that we only execute this when the media server
        // process restarts after a crash, not the first time it is started.
        AudioSystem.setParameters("restarting=true");

        readAndSetLowRamDevice();

        mIsCallScreeningModeSupported = AudioSystem.isCallScreeningModeSupported();

        // Restore device connection states, BT state
        mDeviceBroker.onAudioServerDied();

        // Restore call state
        synchronized (mDeviceBroker.mSetModeLock) {
            if (AudioSystem.setPhoneState(mMode, getModeOwnerUid())
                    ==  AudioSystem.AUDIO_STATUS_OK) {
                mModeLogger.log(new AudioEventLogger.StringEvent(
                        "onAudioServerDied causes setPhoneState(" + AudioSystem.modeToString(mMode)
                        + ", uid=" + getModeOwnerUid() + ")"));
            }
        }
        final int forSys;
        synchronized (mSettingsLock) {
            forSys = mCameraSoundForced ?
                    AudioSystem.FORCE_SYSTEM_ENFORCED : AudioSystem.FORCE_NONE;
        }

        mDeviceBroker.setForceUse_Async(AudioSystem.FOR_SYSTEM, forSys, "onAudioServerDied");

        // Restore stream volumes
        int numStreamTypes = AudioSystem.getNumStreamTypes();
        for (int streamType = numStreamTypes - 1; streamType >= 0; streamType--) {
            VolumeStreamState streamState = mStreamStates[streamType];
            AudioSystem.initStreamVolume(
                streamType, streamState.mIndexMin / 10, streamState.mIndexMax / 10);

            streamState.applyAllVolumes();
        }

        // Restore audio volume groups
        restoreVolumeGroups();

        // Restore mono mode
        updateMasterMono(mContentResolver);

        // Restore audio balance
        updateMasterBalance(mContentResolver);

        // Restore ringer mode
        setRingerModeInt(getRingerModeInternal(), false);

        // Reset device rotation (if monitored for this device)
        if (mMonitorRotation) {
            RotationHelper.updateOrientation();
        }

        synchronized (mSettingsLock) {
            final int forDock = mDockAudioMediaEnabled ?
                    AudioSystem.FORCE_ANALOG_DOCK : AudioSystem.FORCE_NONE;
            mDeviceBroker.setForceUse_Async(AudioSystem.FOR_DOCK, forDock, "onAudioServerDied");
            sendEncodedSurroundMode(mContentResolver, "onAudioServerDied");
            sendEnabledSurroundFormats(mContentResolver, true);
            updateAssistantUId(true);
            updateCurrentImeUid(true);
            AudioSystem.setRttEnabled(mRttEnabled);
        }
        synchronized (mAccessibilityServiceUidsLock) {
            AudioSystem.setA11yServicesUids(mAccessibilityServiceUids);
        }
        synchronized (mHdmiClientLock) {
            if (mHdmiManager != null && mHdmiTvClient != null) {
                setHdmiSystemAudioSupported(mHdmiSystemAudioSupported);
            }
        }

        synchronized (mSupportedSystemUsagesLock) {
            AudioSystem.setSupportedSystemUsages(mSupportedSystemUsages);
        }

        synchronized (mAudioPolicies) {
            for (AudioPolicyProxy policy : mAudioPolicies.values()) {
                final int status = policy.connectMixes();
                if (status != AudioSystem.SUCCESS) {
                    // note that PERMISSION_DENIED may also indicate trouble getting to APService
                    Log.e(TAG, "onAudioServerDied: error "
                            + AudioSystem.audioSystemErrorToString(status)
                            + " when connecting mixes for policy " + policy.toLogFriendlyString());
                    policy.release();
                } else {
                    final int deviceAffinitiesStatus = policy.setupDeviceAffinities();
                    if (deviceAffinitiesStatus != AudioSystem.SUCCESS) {
                        Log.e(TAG, "onAudioServerDied: error "
                                + AudioSystem.audioSystemErrorToString(deviceAffinitiesStatus)
                                + " when connecting device affinities for policy "
                                + policy.toLogFriendlyString());
                        policy.release();
                    }
                }
            }
        }

        // Restore capture policies
        synchronized (mPlaybackMonitor) {
            HashMap<Integer, Integer> allowedCapturePolicies =
                    mPlaybackMonitor.getAllAllowedCapturePolicies();
            for (HashMap.Entry<Integer, Integer> entry : allowedCapturePolicies.entrySet()) {
                int result = AudioSystem.setAllowedCapturePolicy(
                        entry.getKey(),
                        AudioAttributes.capturePolicyToFlags(entry.getValue(), 0x0));
                if (result != AudioSystem.AUDIO_STATUS_OK) {
                    Log.e(TAG, "Failed to restore capture policy, uid: "
                            + entry.getKey() + ", capture policy: " + entry.getValue()
                            + ", result: " + result);
                    // When restoring capture policy failed, set the capture policy as
                    // ALLOW_CAPTURE_BY_ALL, which will result in removing the cached
                    // capture policy in PlaybackActivityMonitor.
                    mPlaybackMonitor.setAllowedCapturePolicy(
                            entry.getKey(), AudioAttributes.ALLOW_CAPTURE_BY_ALL);
                }
            }
        }

        onIndicateSystemReady();
        // indicate the end of reconfiguration phase to audio HAL
        AudioSystem.setParameters("restarting=false");

        sendMsg(mAudioHandler, MSG_DISPATCH_AUDIO_SERVER_STATE,
                SENDMSG_QUEUE, 1, 0, null, 0);

        setMicrophoneMuteNoCallerCheck(getCurrentUserId()); // will also update the mic mute cache
        setMicMuteFromSwitchInput();
    }

    private void onDispatchAudioServerStateChange(boolean state) {
        synchronized (mAudioServerStateListeners) {
            for (AsdProxy asdp : mAudioServerStateListeners.values()) {
                try {
                    asdp.callback().dispatchAudioServerStateChange(state);
                } catch (RemoteException e) {
                    Log.w(TAG, "Could not call dispatchAudioServerStateChange()", e);
                }
            }
        }
    }

    private void createAudioSystemThread() {
        mAudioSystemThread = new AudioSystemThread();
        mAudioSystemThread.start();
        waitForAudioHandlerCreation();
    }

    /** Waits for the volume handler to be created by the other thread. */
    private void waitForAudioHandlerCreation() {
        synchronized(this) {
            while (mAudioHandler == null) {
                try {
                    // Wait for mAudioHandler to be set by the other thread
                    wait();
                } catch (InterruptedException e) {
                    Log.e(TAG, "Interrupted while waiting on volume handler.");
                }
            }
        }
    }

    /**
     * @see AudioManager#setSupportedSystemUsages(int[])
     */
    public void setSupportedSystemUsages(@NonNull @AttributeSystemUsage int[] systemUsages) {
        enforceModifyAudioRoutingPermission();
        verifySystemUsages(systemUsages);

        synchronized (mSupportedSystemUsagesLock) {
            AudioSystem.setSupportedSystemUsages(systemUsages);
            mSupportedSystemUsages = systemUsages;
        }
    }

    /**
     * @see AudioManager#getSupportedSystemUsages()
     */
    public @NonNull @AttributeSystemUsage int[] getSupportedSystemUsages() {
        enforceModifyAudioRoutingPermission();
        synchronized (mSupportedSystemUsagesLock) {
            return Arrays.copyOf(mSupportedSystemUsages, mSupportedSystemUsages.length);
        }
    }

    private void verifySystemUsages(@NonNull int[] systemUsages) {
        for (int i = 0; i < systemUsages.length; i++) {
            if (!AudioAttributes.isSystemUsage(systemUsages[i])) {
                throw new IllegalArgumentException("Non-system usage provided: " + systemUsages[i]);
            }
        }
    }

    /**
     * @return the {@link android.media.audiopolicy.AudioProductStrategy} discovered from the
     * platform configuration file.
     */
    @NonNull
    public List<AudioProductStrategy> getAudioProductStrategies() {
        return AudioProductStrategy.getAudioProductStrategies();
    }

    /**
     * @return the List of {@link android.media.audiopolicy.AudioVolumeGroup} discovered from the
     * platform configuration file.
     */
    @NonNull
    public List<AudioVolumeGroup> getAudioVolumeGroups() {
        return AudioVolumeGroup.getAudioVolumeGroups();
    }

    private void checkAllAliasStreamVolumes() {
        synchronized (mSettingsLock) {
            synchronized (VolumeStreamState.class) {
                int numStreamTypes = AudioSystem.getNumStreamTypes();
                for (int streamType = 0; streamType < numStreamTypes; streamType++) {
                    mStreamStates[streamType]
                            .setAllIndexes(mStreamStates[mStreamVolumeAlias[streamType]], TAG);
                    // apply stream volume
                    if (!mStreamStates[streamType].mIsMuted) {
                        mStreamStates[streamType].applyAllVolumes();
                    }
                }
            }
        }
    }


    /**
     * Called from AudioDeviceBroker when DEVICE_OUT_HDMI is connected or disconnected.
     */
    /*package*/ void postCheckVolumeCecOnHdmiConnection(
            @AudioService.ConnectionState  int state, String caller) {
        sendMsg(mAudioHandler, MSG_HDMI_VOLUME_CHECK, SENDMSG_REPLACE,
                state /*arg1*/, 0 /*arg2 ignored*/, caller /*obj*/, 0 /*delay*/);
    }

    private void onCheckVolumeCecOnHdmiConnection(
            @AudioService.ConnectionState int state, String caller) {
        if (state == AudioService.CONNECTION_STATE_CONNECTED) {
            // DEVICE_OUT_HDMI is now connected
            if (mSafeMediaVolumeDevices.contains(AudioSystem.DEVICE_OUT_HDMI)) {
                sendMsg(mAudioHandler,
                        MSG_CHECK_MUSIC_ACTIVE,
                        SENDMSG_REPLACE,
                        0,
                        0,
                        caller,
                        MUSIC_ACTIVE_POLL_PERIOD_MS);
            }

            if (isPlatformTelevision()) {
                checkAddAllFixedVolumeDevices(AudioSystem.DEVICE_OUT_HDMI, caller);
                synchronized (mHdmiClientLock) {
                    if (mHdmiManager != null && mHdmiPlaybackClient != null) {
                        updateHdmiCecSinkLocked(mHdmiCecSink | false);
                    }
                }
            }
            sendEnabledSurroundFormats(mContentResolver, true);
        } else {
            // DEVICE_OUT_HDMI disconnected
            if (isPlatformTelevision()) {
                synchronized (mHdmiClientLock) {
                    if (mHdmiManager != null) {
                        updateHdmiCecSinkLocked(mHdmiCecSink | false);
                    }
                }
            }
        }
    }

    private void checkAddAllFixedVolumeDevices(int device, String caller) {
        final int numStreamTypes = AudioSystem.getNumStreamTypes();
        for (int streamType = 0; streamType < numStreamTypes; streamType++) {
            if (!mStreamStates[streamType].hasIndexForDevice(device)) {
                // set the default value, if device is affected by a full/fix/abs volume rule, it
                // will taken into account in checkFixedVolumeDevices()
                mStreamStates[streamType].setIndex(
                        mStreamStates[mStreamVolumeAlias[streamType]]
                                .getIndex(AudioSystem.DEVICE_OUT_DEFAULT),
                        device, caller);
            }
            mStreamStates[streamType].checkFixedVolumeDevices();
        }
    }

    private void checkAllFixedVolumeDevices()
    {
        int numStreamTypes = AudioSystem.getNumStreamTypes();
        for (int streamType = 0; streamType < numStreamTypes; streamType++) {
            mStreamStates[streamType].checkFixedVolumeDevices();
        }
    }

    private void checkAllFixedVolumeDevices(int streamType) {
        mStreamStates[streamType].checkFixedVolumeDevices();
    }

    private void checkMuteAffectedStreams() {
        // any stream with a min level > 0 is not muteable by definition
        // STREAM_VOICE_CALL and STREAM_BLUETOOTH_SCO can be muted by applications
        // that has the the MODIFY_PHONE_STATE permission.
        for (int i = 0; i < mStreamStates.length; i++) {
            final VolumeStreamState vss = mStreamStates[i];
            if (vss.mIndexMin > 0 &&
                (vss.mStreamType != AudioSystem.STREAM_VOICE_CALL &&
                vss.mStreamType != AudioSystem.STREAM_BLUETOOTH_SCO)) {
                mMuteAffectedStreams &= ~(1 << vss.mStreamType);
            }
        }
    }

    private void createStreamStates() {
        int numStreamTypes = AudioSystem.getNumStreamTypes();
        VolumeStreamState[] streams = mStreamStates = new VolumeStreamState[numStreamTypes];

        for (int i = 0; i < numStreamTypes; i++) {
            streams[i] =
                    new VolumeStreamState(System.VOLUME_SETTINGS_INT[mStreamVolumeAlias[i]], i);
        }

        checkAllFixedVolumeDevices();
        checkAllAliasStreamVolumes();
        checkMuteAffectedStreams();
        updateDefaultVolumes();
    }

    // Update default indexes from aliased streams. Must be called after mStreamStates is created
    private void updateDefaultVolumes() {
        for (int stream = 0; stream < mStreamStates.length; stream++) {
            if (stream != mStreamVolumeAlias[stream]) {
                AudioSystem.DEFAULT_STREAM_VOLUME[stream] = (rescaleIndex(
                        AudioSystem.DEFAULT_STREAM_VOLUME[mStreamVolumeAlias[stream]] * 10,
                        mStreamVolumeAlias[stream],
                        stream) + 5) / 10;
            }
        }
    }

    private void dumpStreamStates(PrintWriter pw) {
        pw.println("\nStream volumes (device: index)");
        int numStreamTypes = AudioSystem.getNumStreamTypes();
        for (int i = 0; i < numStreamTypes; i++) {
            pw.println("- " + AudioSystem.STREAM_NAMES[i] + ":");
            mStreamStates[i].dump(pw);
            pw.println("");
        }
        pw.print("\n- mute affected streams = 0x");
        pw.println(Integer.toHexString(mMuteAffectedStreams));
    }

    private void updateStreamVolumeAlias(boolean updateVolumes, String caller) {
        int dtmfStreamAlias;
        final int a11yStreamAlias = sIndependentA11yVolume ?
                AudioSystem.STREAM_ACCESSIBILITY : AudioSystem.STREAM_MUSIC;
        final int assistantStreamAlias = mContext.getResources().getBoolean(
                com.android.internal.R.bool.config_useAssistantVolume) ?
                AudioSystem.STREAM_ASSISTANT : AudioSystem.STREAM_MUSIC;

        if (mIsSingleVolume) {
            mStreamVolumeAlias = STREAM_VOLUME_ALIAS_TELEVISION;
            dtmfStreamAlias = AudioSystem.STREAM_MUSIC;
        } else {
            switch (mPlatformType) {
                case AudioSystem.PLATFORM_VOICE:
                    mStreamVolumeAlias = STREAM_VOLUME_ALIAS_VOICE;
                    dtmfStreamAlias = AudioSystem.STREAM_RING;
                    break;
                default:
                    mStreamVolumeAlias = STREAM_VOLUME_ALIAS_DEFAULT;
                    dtmfStreamAlias = AudioSystem.STREAM_MUSIC;
            }
        }

        if (mIsSingleVolume) {
            mRingerModeAffectedStreams = 0;
        } else {
            if (isInCommunication()) {
                dtmfStreamAlias = AudioSystem.STREAM_VOICE_CALL;
                mRingerModeAffectedStreams &= ~(1 << AudioSystem.STREAM_DTMF);
            } else {
                mRingerModeAffectedStreams |= (1 << AudioSystem.STREAM_DTMF);
            }
        }

        mStreamVolumeAlias[AudioSystem.STREAM_DTMF] = dtmfStreamAlias;
        mStreamVolumeAlias[AudioSystem.STREAM_ACCESSIBILITY] = a11yStreamAlias;
        mStreamVolumeAlias[AudioSystem.STREAM_ASSISTANT] = assistantStreamAlias;

        if (updateVolumes && mStreamStates != null) {
            updateDefaultVolumes();

            synchronized (mSettingsLock) {
                synchronized (VolumeStreamState.class) {
                    mStreamStates[AudioSystem.STREAM_DTMF]
                            .setAllIndexes(mStreamStates[dtmfStreamAlias], caller);
                    mStreamStates[AudioSystem.STREAM_ACCESSIBILITY].mVolumeIndexSettingName =
                            System.VOLUME_SETTINGS_INT[a11yStreamAlias];
                    mStreamStates[AudioSystem.STREAM_ACCESSIBILITY].setAllIndexes(
                            mStreamStates[a11yStreamAlias], caller);
                }
            }
            if (sIndependentA11yVolume) {
                // restore the a11y values from the settings
                mStreamStates[AudioSystem.STREAM_ACCESSIBILITY].readSettings();
            }

            // apply stream mute states according to new value of mRingerModeAffectedStreams
            setRingerModeInt(getRingerModeInternal(), false);
            sendMsg(mAudioHandler,
                    MSG_SET_ALL_VOLUMES,
                    SENDMSG_QUEUE,
                    0,
                    0,
                    mStreamStates[AudioSystem.STREAM_DTMF], 0);
            sendMsg(mAudioHandler,
                    MSG_SET_ALL_VOLUMES,
                    SENDMSG_QUEUE,
                    0,
                    0,
                    mStreamStates[AudioSystem.STREAM_ACCESSIBILITY], 0);
        }
    }

    private void readDockAudioSettings(ContentResolver cr)
    {
        mDockAudioMediaEnabled = Settings.Global.getInt(
                                        cr, Settings.Global.DOCK_AUDIO_MEDIA_ENABLED, 0) == 1;

        sendMsg(mAudioHandler,
                MSG_SET_FORCE_USE,
                SENDMSG_QUEUE,
                AudioSystem.FOR_DOCK,
                mDockAudioMediaEnabled ?
                        AudioSystem.FORCE_ANALOG_DOCK : AudioSystem.FORCE_NONE,
                new String("readDockAudioSettings"),
                0);
    }


    private void updateMasterMono(ContentResolver cr)
    {
        final boolean masterMono = System.getIntForUser(
                cr, System.MASTER_MONO, 0 /* default */, UserHandle.USER_CURRENT) == 1;
        if (DEBUG_VOL) {
            Log.d(TAG, String.format("Master mono %b", masterMono));
        }
        AudioSystem.setMasterMono(masterMono);
    }

    private void updateMasterBalance(ContentResolver cr) {
        final float masterBalance = System.getFloatForUser(
                cr, System.MASTER_BALANCE, 0.f /* default */, UserHandle.USER_CURRENT);
        if (DEBUG_VOL) {
            Log.d(TAG, String.format("Master balance %f", masterBalance));
        }
        if (AudioSystem.setMasterBalance(masterBalance) != 0) {
            Log.e(TAG, String.format("setMasterBalance failed for %f", masterBalance));
        }
    }

    private void sendEncodedSurroundMode(ContentResolver cr, String eventSource)
    {
        final int encodedSurroundMode = Settings.Global.getInt(
                cr, Settings.Global.ENCODED_SURROUND_OUTPUT,
                Settings.Global.ENCODED_SURROUND_OUTPUT_AUTO);
        sendEncodedSurroundMode(encodedSurroundMode, eventSource);
    }

    private void sendEncodedSurroundMode(int encodedSurroundMode, String eventSource)
    {
        // initialize to guaranteed bad value
        int forceSetting = AudioSystem.NUM_FORCE_CONFIG;
        switch (encodedSurroundMode) {
            case Settings.Global.ENCODED_SURROUND_OUTPUT_AUTO:
                forceSetting = AudioSystem.FORCE_NONE;
                break;
            case Settings.Global.ENCODED_SURROUND_OUTPUT_NEVER:
                forceSetting = AudioSystem.FORCE_ENCODED_SURROUND_NEVER;
                break;
            case Settings.Global.ENCODED_SURROUND_OUTPUT_ALWAYS:
                forceSetting = AudioSystem.FORCE_ENCODED_SURROUND_ALWAYS;
                break;
            case Settings.Global.ENCODED_SURROUND_OUTPUT_MANUAL:
                forceSetting = AudioSystem.FORCE_ENCODED_SURROUND_MANUAL;
                break;
            default:
                Log.e(TAG, "updateSurroundSoundSettings: illegal value "
                        + encodedSurroundMode);
                break;
        }
        if (forceSetting != AudioSystem.NUM_FORCE_CONFIG) {
            mDeviceBroker.setForceUse_Async(AudioSystem.FOR_ENCODED_SURROUND, forceSetting,
                    eventSource);
        }
    }

    private void sendEnabledSurroundFormats(ContentResolver cr, boolean forceUpdate) {
        if (mEncodedSurroundMode != Settings.Global.ENCODED_SURROUND_OUTPUT_MANUAL) {
            // Manually enable surround formats only when the setting is in manual mode.
            return;
        }
        String enabledSurroundFormats = Settings.Global.getString(
                cr, Settings.Global.ENCODED_SURROUND_OUTPUT_ENABLED_FORMATS);
        if (enabledSurroundFormats == null) {
            // Never allow enabledSurroundFormats as a null, which could happen when
            // ENCODED_SURROUND_OUTPUT_ENABLED_FORMATS is not appear in settings DB.
            enabledSurroundFormats = "";
        }
        if (!forceUpdate && TextUtils.equals(enabledSurroundFormats, mEnabledSurroundFormats)) {
            // Update enabled surround formats to AudioPolicyManager only when forceUpdate
            // is true or enabled surround formats changed.
            return;
        }

        mEnabledSurroundFormats = enabledSurroundFormats;
        String[] surroundFormats = TextUtils.split(enabledSurroundFormats, ",");
        ArrayList<Integer> formats = new ArrayList<>();
        for (String format : surroundFormats) {
            try {
                int audioFormat = Integer.valueOf(format);
                boolean isSurroundFormat = false;
                for (int sf : AudioFormat.SURROUND_SOUND_ENCODING) {
                    if (sf == audioFormat) {
                        isSurroundFormat = true;
                        break;
                    }
                }
                if (isSurroundFormat && !formats.contains(audioFormat)) {
                    formats.add(audioFormat);
                }
            } catch (Exception e) {
                Log.e(TAG, "Invalid enabled surround format:" + format);
            }
        }
        // Set filtered surround formats to settings DB in case
        // there are invalid surround formats in original settings.
        Settings.Global.putString(mContext.getContentResolver(),
                Settings.Global.ENCODED_SURROUND_OUTPUT_ENABLED_FORMATS,
                TextUtils.join(",", formats));
        sendMsg(mAudioHandler, MSG_ENABLE_SURROUND_FORMATS, SENDMSG_QUEUE, 0, 0, formats, 0);
    }

    private void onEnableSurroundFormats(ArrayList<Integer> enabledSurroundFormats) {
        // Set surround format enabled accordingly.
        for (int surroundFormat : AudioFormat.SURROUND_SOUND_ENCODING) {
            boolean enabled = enabledSurroundFormats.contains(surroundFormat);
            int ret = AudioSystem.setSurroundFormatEnabled(surroundFormat, enabled);
            Log.i(TAG, "enable surround format:" + surroundFormat + " " + enabled + " " + ret);
        }
    }

    @GuardedBy("mSettingsLock")
    private void updateAssistantUId(boolean forceUpdate) {
        int assistantUid = 0;

        // Consider assistants in the following order of priority:
        // 1) apk in assistant role
        // 2) voice interaction service
        // 3) assistant service

        String packageName = "";
        if (mRoleObserver != null) {
            packageName = mRoleObserver.getAssistantRoleHolder();
        }
        if (TextUtils.isEmpty(packageName)) {
            String assistantName = Settings.Secure.getStringForUser(
                            mContentResolver,
                            Settings.Secure.VOICE_INTERACTION_SERVICE, UserHandle.USER_CURRENT);
            if (TextUtils.isEmpty(assistantName)) {
                assistantName = Settings.Secure.getStringForUser(
                        mContentResolver,
                        Settings.Secure.ASSISTANT, UserHandle.USER_CURRENT);
            }
            if (!TextUtils.isEmpty(assistantName)) {
                ComponentName componentName = ComponentName.unflattenFromString(assistantName);
                if (componentName == null) {
                    Slog.w(TAG, "Invalid service name for "
                            + Settings.Secure.VOICE_INTERACTION_SERVICE + ": " + assistantName);
                    return;
                }
                packageName = componentName.getPackageName();
            }
        }
        if (!TextUtils.isEmpty(packageName)) {
            PackageManager pm = mContext.getPackageManager();
            ActivityManager am =
                          (ActivityManager) mContext.getSystemService(mContext.ACTIVITY_SERVICE);

            if (pm.checkPermission(Manifest.permission.CAPTURE_AUDIO_HOTWORD, packageName)
                    == PackageManager.PERMISSION_GRANTED) {
                try {
                    assistantUid = pm.getPackageUidAsUser(packageName, am.getCurrentUser());
                } catch (PackageManager.NameNotFoundException e) {
                    Log.e(TAG,
                            "updateAssistantUId() could not find UID for package: " + packageName);
                }
            }
        }

        if (assistantUid != mAssistantUid || forceUpdate) {
            AudioSystem.setAssistantUid(assistantUid);
            mAssistantUid = assistantUid;
        }
    }

    @GuardedBy("mSettingsLock")
    private void updateCurrentImeUid(boolean forceUpdate) {
        String imeId = Settings.Secure.getStringForUser(
                mContentResolver,
                Settings.Secure.DEFAULT_INPUT_METHOD, UserHandle.USER_CURRENT);
        if (TextUtils.isEmpty(imeId)) {
            Log.e(TAG, "updateCurrentImeUid() could not find current IME");
            return;
        }
        ComponentName componentName = ComponentName.unflattenFromString(imeId);
        if (componentName == null) {
            Log.e(TAG, "updateCurrentImeUid() got invalid service name for "
                    + Settings.Secure.DEFAULT_INPUT_METHOD + ": " + imeId);
            return;
        }
        String packageName = componentName.getPackageName();
        int currentUserId = LocalServices.getService(ActivityManagerInternal.class)
                .getCurrentUserId();
        int currentImeUid = LocalServices.getService(PackageManagerInternal.class)
                .getPackageUidInternal(packageName, 0 /* flags */, currentUserId);
        if (currentImeUid < 0) {
            Log.e(TAG, "updateCurrentImeUid() could not find UID for package: " + packageName);
            return;
        }

        if (currentImeUid != mCurrentImeUid || forceUpdate) {
            mAudioSystem.setCurrentImeUid(currentImeUid);
            mCurrentImeUid = currentImeUid;
        }
    }

    private void readPersistedSettings() {
        if (!mSystemServer.isPrivileged()) {
            return;
        }
        final ContentResolver cr = mContentResolver;

        int ringerModeFromSettings =
                Settings.Global.getInt(
                        cr, Settings.Global.MODE_RINGER, AudioManager.RINGER_MODE_NORMAL);
        int ringerMode = ringerModeFromSettings;
        // sanity check in case the settings are restored from a device with incompatible
        // ringer modes
        if (!isValidRingerMode(ringerMode)) {
            ringerMode = AudioManager.RINGER_MODE_NORMAL;
        }
        if ((ringerMode == AudioManager.RINGER_MODE_VIBRATE) && !mHasVibrator) {
            ringerMode = AudioManager.RINGER_MODE_SILENT;
        }
        if (ringerMode != ringerModeFromSettings) {
            Settings.Global.putInt(cr, Settings.Global.MODE_RINGER, ringerMode);
        }
        if (mUseFixedVolume || mIsSingleVolume) {
            ringerMode = AudioManager.RINGER_MODE_NORMAL;
        }
        synchronized(mSettingsLock) {
            mRingerMode = ringerMode;
            if (mRingerModeExternal == -1) {
                mRingerModeExternal = mRingerMode;
            }

            // System.VIBRATE_ON is not used any more but defaults for mVibrateSetting
            // are still needed while setVibrateSetting() and getVibrateSetting() are being
            // deprecated.
            mVibrateSetting = AudioSystem.getValueForVibrateSetting(0,
                                            AudioManager.VIBRATE_TYPE_NOTIFICATION,
                                            mHasVibrator ? AudioManager.VIBRATE_SETTING_ONLY_SILENT
                                                            : AudioManager.VIBRATE_SETTING_OFF);
            mVibrateSetting = AudioSystem.getValueForVibrateSetting(mVibrateSetting,
                                            AudioManager.VIBRATE_TYPE_RINGER,
                                            mHasVibrator ? AudioManager.VIBRATE_SETTING_ONLY_SILENT
                                                            : AudioManager.VIBRATE_SETTING_OFF);

            updateRingerAndZenModeAffectedStreams();
            readDockAudioSettings(cr);
            sendEncodedSurroundMode(cr, "readPersistedSettings");
            sendEnabledSurroundFormats(cr, true);
            updateAssistantUId(true);
            updateCurrentImeUid(true);
            AudioSystem.setRttEnabled(mRttEnabled);
        }

        mMuteAffectedStreams = System.getIntForUser(cr,
                System.MUTE_STREAMS_AFFECTED, AudioSystem.DEFAULT_MUTE_STREAMS_AFFECTED,
                UserHandle.USER_CURRENT);

        updateMasterMono(cr);

        updateMasterBalance(cr);

        // Each stream will read its own persisted settings

        // Broadcast the sticky intents
        broadcastRingerMode(AudioManager.RINGER_MODE_CHANGED_ACTION, mRingerModeExternal);
        broadcastRingerMode(AudioManager.INTERNAL_RINGER_MODE_CHANGED_ACTION, mRingerMode);

        // Broadcast vibrate settings
        broadcastVibrateSetting(AudioManager.VIBRATE_TYPE_RINGER);
        broadcastVibrateSetting(AudioManager.VIBRATE_TYPE_NOTIFICATION);

        // Load settings for the volume controller
        mVolumeController.loadSettings(cr);
    }

    private void readUserRestrictions() {
        if (!mSystemServer.isPrivileged()) {
            return;
        }
        final int currentUser = getCurrentUserId();

        // Check the current user restriction.
        boolean masterMute =
                mUserManagerInternal.getUserRestriction(currentUser,
                        UserManager.DISALLOW_UNMUTE_DEVICE)
                        || mUserManagerInternal.getUserRestriction(currentUser,
                        UserManager.DISALLOW_ADJUST_VOLUME);
        if (mUseFixedVolume) {
            masterMute = false;
            AudioSystem.setMasterVolume(1.0f);
        }
        if (DEBUG_VOL) {
            Log.d(TAG, String.format("Master mute %s, user=%d", masterMute, currentUser));
        }
        setSystemAudioMute(masterMute);
        AudioSystem.setMasterMute(masterMute);
        broadcastMasterMuteStatus(masterMute);

        mMicMuteFromRestrictions = mUserManagerInternal.getUserRestriction(
                currentUser, UserManager.DISALLOW_UNMUTE_MICROPHONE);
        if (DEBUG_VOL) {
            Log.d(TAG, String.format("Mic mute %b, user=%d", mMicMuteFromRestrictions,
                    currentUser));
        }
        setMicrophoneMuteNoCallerCheck(currentUser);
    }

    private int getIndexRange(int streamType) {
        return (mStreamStates[streamType].getMaxIndex() - mStreamStates[streamType].getMinIndex());
    }

    private int rescaleIndex(int index, int srcStream, int dstStream) {
        int srcRange = getIndexRange(srcStream);
        int dstRange = getIndexRange(dstStream);
        if (srcRange == 0) {
            Log.e(TAG, "rescaleIndex : index range should not be zero");
            return mStreamStates[dstStream].getMinIndex();
        }

        return mStreamStates[dstStream].getMinIndex()
                + ((index - mStreamStates[srcStream].getMinIndex()) * dstRange + srcRange / 2)
                / srcRange;
    }

    private int rescaleStep(int step, int srcStream, int dstStream) {
        int srcRange = getIndexRange(srcStream);
        int dstRange = getIndexRange(dstStream);
        if (srcRange == 0) {
            Log.e(TAG, "rescaleStep : index range should not be zero");
            return 0;
        }

        return ((step * dstRange + srcRange / 2) / srcRange);
    }

    ///////////////////////////////////////////////////////////////////////////
    // IPC methods
    ///////////////////////////////////////////////////////////////////////////
    /** @see AudioManager#setPreferredDeviceForStrategy(AudioProductStrategy, AudioDeviceInfo) */
    public int setPreferredDeviceForStrategy(int strategy, AudioDeviceAttributes device) {
        if (device == null) {
            return AudioSystem.ERROR;
        }
        enforceModifyAudioRoutingPermission();
        final String logString = String.format(
                "setPreferredDeviceForStrategy u/pid:%d/%d strat:%d dev:%s",
                Binder.getCallingUid(), Binder.getCallingPid(), strategy, device.toString());
        sDeviceLogger.log(new AudioEventLogger.StringEvent(logString).printLog(TAG));
        if (device.getRole() == AudioDeviceAttributes.ROLE_INPUT) {
            Log.e(TAG, "Unsupported input routing in " + logString);
            return AudioSystem.ERROR;
        }

        final int status = mDeviceBroker.setPreferredDeviceForStrategySync(strategy, device);
        if (status != AudioSystem.SUCCESS) {
            Log.e(TAG, String.format("Error %d in %s)", status, logString));
        }

        return status;
    }

    /** @see AudioManager#removePreferredDeviceForStrategy(AudioProductStrategy) */
    public int removePreferredDeviceForStrategy(int strategy) {
        enforceModifyAudioRoutingPermission();
        final String logString =
                String.format("removePreferredDeviceForStrategy strat:%d", strategy);
        sDeviceLogger.log(new AudioEventLogger.StringEvent(logString).printLog(TAG));

        final int status = mDeviceBroker.removePreferredDeviceForStrategySync(strategy);
        if (status != AudioSystem.SUCCESS) {
            Log.e(TAG, String.format("Error %d in %s)", status, logString));
        }
        return status;
    }

    /** @see AudioManager#getPreferredDeviceForStrategy(AudioProductStrategy) */
    public AudioDeviceAttributes getPreferredDeviceForStrategy(int strategy) {
        enforceModifyAudioRoutingPermission();
        AudioDeviceAttributes[] devices = new AudioDeviceAttributes[1];
        final long identity = Binder.clearCallingIdentity();
        final int status = AudioSystem.getPreferredDeviceForStrategy(strategy, devices);
        Binder.restoreCallingIdentity(identity);
        if (status != AudioSystem.SUCCESS) {
            Log.e(TAG, String.format("Error %d in getPreferredDeviceForStrategy(%d)",
                    status, strategy));
            return null;
        } else {
            return devices[0];
        }
    }

    /** @see AudioManager#addOnPreferredDeviceForStrategyChangedListener(Executor, AudioManager.OnPreferredDeviceForStrategyChangedListener) */
    public void registerStrategyPreferredDeviceDispatcher(
            @Nullable IStrategyPreferredDeviceDispatcher dispatcher) {
        if (dispatcher == null) {
            return;
        }
        enforceModifyAudioRoutingPermission();
        mDeviceBroker.registerStrategyPreferredDeviceDispatcher(dispatcher);
    }

    /** @see AudioManager#removeOnPreferredDeviceForStrategyChangedListener(AudioManager.OnPreferredDeviceForStrategyChangedListener) */
    public void unregisterStrategyPreferredDeviceDispatcher(
            @Nullable IStrategyPreferredDeviceDispatcher dispatcher) {
        if (dispatcher == null) {
            return;
        }
        enforceModifyAudioRoutingPermission();
        mDeviceBroker.unregisterStrategyPreferredDeviceDispatcher(dispatcher);
    }

    /** @see AudioManager#getDevicesForAttributes(AudioAttributes) */
    public @NonNull ArrayList<AudioDeviceAttributes> getDevicesForAttributes(
            @NonNull AudioAttributes attributes) {
        Objects.requireNonNull(attributes);
        enforceModifyAudioRoutingPermission();
        return AudioSystem.getDevicesForAttributes(attributes);
    }


    /** @see AudioManager#adjustVolume(int, int) */
    public void adjustSuggestedStreamVolume(int direction, int suggestedStreamType, int flags,
            String callingPackage, String caller) {
        final IAudioPolicyCallback extVolCtlr;
        synchronized (mExtVolumeControllerLock) {
            extVolCtlr = mExtVolumeController;
        }
        new MediaMetrics.Item(mMetricsId + "adjustSuggestedStreamVolume")
                .setUid(Binder.getCallingUid())
                .set(MediaMetrics.Property.CALLING_PACKAGE, callingPackage)
                .set(MediaMetrics.Property.CLIENT_NAME, caller)
                .set(MediaMetrics.Property.DIRECTION, direction > 0
                        ? MediaMetrics.Value.UP : MediaMetrics.Value.DOWN)
                .set(MediaMetrics.Property.EXTERNAL, extVolCtlr != null
                        ? MediaMetrics.Value.YES : MediaMetrics.Value.NO)
                .set(MediaMetrics.Property.FLAGS, flags)
                .record();
        if (extVolCtlr != null) {
            sendMsg(mAudioHandler, MSG_NOTIFY_VOL_EVENT, SENDMSG_QUEUE,
                    direction, 0 /*ignored*/,
                    extVolCtlr, 0 /*delay*/);

            new MediaMetrics.Item(mAnalyticsId + "adjustSuggestedStreamVolume")
                    .setUid(Binder.getCallingUid())
                    .putInt("extVolCtlr", extVolCtlr != null ? 1 : 0)
                    .putInt("direction", direction)
                    .putInt("flags", flags)
                    .putString("callingPackage", callingPackage)
                    .putString("caller", caller)
                    .record();
        } else {
            adjustSuggestedStreamVolume(direction, suggestedStreamType, flags, callingPackage,
                    caller, Binder.getCallingUid());
        }
    }

    private void adjustSuggestedStreamVolume(int direction, int suggestedStreamType, int flags,
            String callingPackage, String caller, int uid) {
        if (DEBUG_VOL) Log.d(TAG, "adjustSuggestedStreamVolume() stream=" + suggestedStreamType
                + ", flags=" + flags + ", caller=" + caller
                + ", volControlStream=" + mVolumeControlStream
                + ", userSelect=" + mUserSelectedVolumeControlStream);
        if (direction != AudioManager.ADJUST_SAME) {
            sVolumeLogger.log(new VolumeEvent(VolumeEvent.VOL_ADJUST_SUGG_VOL, suggestedStreamType,
                    direction/*val1*/, flags/*val2*/, new StringBuilder(callingPackage)
                    .append("/").append(caller).append(" uid:").append(uid).toString()));
        }
        final int streamType;
        synchronized (mForceControlStreamLock) {
            // Request lock in case mVolumeControlStream is changed by other thread.
            if (mUserSelectedVolumeControlStream) { // implies mVolumeControlStream != -1
                streamType = mVolumeControlStream;
            } else {
                final int maybeActiveStreamType = getActiveStreamType(suggestedStreamType);
                final boolean activeForReal;
                if (maybeActiveStreamType == AudioSystem.STREAM_RING
                        || maybeActiveStreamType == AudioSystem.STREAM_NOTIFICATION) {
                    activeForReal = wasStreamActiveRecently(maybeActiveStreamType, 0);
                } else {
                    activeForReal = AudioSystem.isStreamActive(maybeActiveStreamType, 0);
                }
                if (activeForReal || mVolumeControlStream == -1) {
                    streamType = maybeActiveStreamType;
                } else {
                    streamType = mVolumeControlStream;
                }
            }
        }

        final boolean isMute = isMuteAdjust(direction);

        ensureValidStreamType(streamType);
        final int resolvedStream = mStreamVolumeAlias[streamType];

        // Play sounds on STREAM_RING only.
        if ((flags & AudioManager.FLAG_PLAY_SOUND) != 0 &&
                resolvedStream != AudioSystem.STREAM_RING) {
            flags &= ~AudioManager.FLAG_PLAY_SOUND;
        }

        // For notifications/ring, show the ui before making any adjustments
        // Don't suppress mute/unmute requests
        // Don't suppress adjustments for single volume device
        if (mVolumeController.suppressAdjustment(resolvedStream, flags, isMute)
                && !mIsSingleVolume) {
            direction = 0;
            flags &= ~AudioManager.FLAG_PLAY_SOUND;
            flags &= ~AudioManager.FLAG_VIBRATE;
            if (DEBUG_VOL) Log.d(TAG, "Volume controller suppressed adjustment");
        }

        adjustStreamVolume(streamType, direction, flags, callingPackage, caller, uid);
    }

    /** @see AudioManager#adjustStreamVolume(int, int, int) */
    public void adjustStreamVolume(int streamType, int direction, int flags,
            String callingPackage) {
        if ((streamType == AudioManager.STREAM_ACCESSIBILITY) && !canChangeAccessibilityVolume()) {
            Log.w(TAG, "Trying to call adjustStreamVolume() for a11y without"
                    + "CHANGE_ACCESSIBILITY_VOLUME / callingPackage=" + callingPackage);
            return;
        }
        sVolumeLogger.log(new VolumeEvent(VolumeEvent.VOL_ADJUST_STREAM_VOL, streamType,
                direction/*val1*/, flags/*val2*/, callingPackage));
        adjustStreamVolume(streamType, direction, flags, callingPackage, callingPackage,
                Binder.getCallingUid());
    }

    protected void adjustStreamVolume(int streamType, int direction, int flags,
            String callingPackage, String caller, int uid) {
        if (mUseFixedVolume) {
            return;
        }
        if (DEBUG_VOL) Log.d(TAG, "adjustStreamVolume() stream=" + streamType + ", dir=" + direction
                + ", flags=" + flags + ", caller=" + caller);

        MediaMetrics.Item mmi = new MediaMetrics.Item(mAnalyticsId + "adjustStreamVolume")
                .setUid(uid)
                .setPid(Binder.getCallingPid())
                .putInt("streamType", streamType)
                .putInt("direction", direction)
                .putInt("flags", flags)
                .putString("callingPackage", callingPackage)
                .putString("caller", caller);

        ensureValidDirection(direction);
        ensureValidStreamType(streamType);

        boolean isMuteAdjust = isMuteAdjust(direction);

        if (isMuteAdjust && !isStreamAffectedByMute(streamType)) {
            mmi.putString(mAnalyticsPropEarlyReturn, "isMuteAdjust").record();
            return;
        }

        // If adjust is mute and the stream is STREAM_VOICE_CALL or STREAM_BLUETOOTH_SCO, make sure
        // that the calling app have the MODIFY_PHONE_STATE permission.
        if (isMuteAdjust &&
            (streamType == AudioSystem.STREAM_VOICE_CALL ||
                streamType == AudioSystem.STREAM_BLUETOOTH_SCO) &&
            mContext.checkCallingOrSelfPermission(
                android.Manifest.permission.MODIFY_PHONE_STATE)
                    != PackageManager.PERMISSION_GRANTED) {
            Log.w(TAG, "MODIFY_PHONE_STATE Permission Denial: adjustStreamVolume from pid="
                    + Binder.getCallingPid() + ", uid=" + Binder.getCallingUid());
            mmi.putString(mAnalyticsPropEarlyReturn, "Permission Denial").record();
            return;
        }

        // If the stream is STREAM_ASSISTANT,
        // make sure that the calling app have the MODIFY_AUDIO_ROUTING permission.
        if (streamType == AudioSystem.STREAM_ASSISTANT &&
            mContext.checkCallingOrSelfPermission(
                android.Manifest.permission.MODIFY_AUDIO_ROUTING)
                    != PackageManager.PERMISSION_GRANTED) {
            Log.w(TAG, "MODIFY_AUDIO_ROUTING Permission Denial: adjustStreamVolume from pid="
                    + Binder.getCallingPid() + ", uid=" + Binder.getCallingUid());
            return;
        }

        // use stream type alias here so that streams with same alias have the same behavior,
        // including with regard to silent mode control (e.g the use of STREAM_RING below and in
        // checkForRingerModeChange() in place of STREAM_RING or STREAM_NOTIFICATION)
        int streamTypeAlias = mStreamVolumeAlias[streamType];

        VolumeStreamState streamState = mStreamStates[streamTypeAlias];

        final int device = getDeviceForStream(streamTypeAlias);

        int aliasIndex = streamState.getIndex(device);
        boolean adjustVolume = true;
        int step;

        // skip a2dp absolute volume control request when the device
        // is not an a2dp device
        if (!AudioSystem.DEVICE_OUT_ALL_A2DP_SET.contains(device)
                && (flags & AudioManager.FLAG_BLUETOOTH_ABS_VOLUME) != 0) {
            mmi.putString(mAnalyticsPropEarlyReturn, "skip a2dp").record();
            return;
        }

        // If we are being called by the system (e.g. hardware keys) check for current user
        // so we handle user restrictions correctly.
        if (uid == android.os.Process.SYSTEM_UID) {
            uid = UserHandle.getUid(getCurrentUserId(), UserHandle.getAppId(uid));
        }
        if (mAppOps.noteOp(STREAM_VOLUME_OPS[streamTypeAlias], uid, callingPackage)
                != AppOpsManager.MODE_ALLOWED) {
            mmi.putString(mAnalyticsPropEarlyReturn, "mode not allowed").record();
            return;
        }

        // reset any pending volume command
        synchronized (mSafeMediaVolumeStateLock) {
            mPendingVolumeCommand = null;
        }

        flags &= ~AudioManager.FLAG_FIXED_VOLUME;
        if (streamTypeAlias == AudioSystem.STREAM_MUSIC && isFixedVolumeDevice(device)) {
            flags |= AudioManager.FLAG_FIXED_VOLUME;

            // Always toggle between max safe volume and 0 for fixed volume devices where safe
            // volume is enforced, and max and 0 for the others.
            // This is simulated by stepping by the full allowed volume range
            if (mSafeMediaVolumeState == SAFE_MEDIA_VOLUME_ACTIVE &&
                    mSafeMediaVolumeDevices.contains(device)) {
                step = safeMediaVolumeIndex(device);
            } else {
                step = streamState.getMaxIndex();
            }
            if (aliasIndex != 0) {
                aliasIndex = step;
            }
        } else {
            // convert one UI step (+/-1) into a number of internal units on the stream alias
            step = rescaleStep(10, streamType, streamTypeAlias);
        }

        // If either the client forces allowing ringer modes for this adjustment,
        // or the stream type is one that is affected by ringer modes
        if (((flags & AudioManager.FLAG_ALLOW_RINGER_MODES) != 0) ||
                (streamTypeAlias == getUiSoundsStreamType())) {
            int ringerMode = getRingerModeInternal();
            // do not vibrate if already in vibrate mode
            if (ringerMode == AudioManager.RINGER_MODE_VIBRATE) {
                flags &= ~AudioManager.FLAG_VIBRATE;
            }
            // Check if the ringer mode handles this adjustment. If it does we don't
            // need to adjust the volume further.
            final int result = checkForRingerModeChange(aliasIndex, direction, step,
                    streamState.mIsMuted, callingPackage, flags);
            adjustVolume = (result & FLAG_ADJUST_VOLUME) != 0;
            // If suppressing a volume adjustment in silent mode, display the UI hint
            if ((result & AudioManager.FLAG_SHOW_SILENT_HINT) != 0) {
                flags |= AudioManager.FLAG_SHOW_SILENT_HINT;
            }
            // If suppressing a volume down adjustment in vibrate mode, display the UI hint
            if ((result & AudioManager.FLAG_SHOW_VIBRATE_HINT) != 0) {
                flags |= AudioManager.FLAG_SHOW_VIBRATE_HINT;
            }
        }

        // If the ringer mode or zen is muting the stream, do not change stream unless
        // it'll cause us to exit dnd
        if (!volumeAdjustmentAllowedByDnd(streamTypeAlias, flags)) {
            adjustVolume = false;
        }
        int oldIndex = mStreamStates[streamType].getIndex(device);

        if (adjustVolume && (direction != AudioManager.ADJUST_SAME)) {
            mAudioHandler.removeMessages(MSG_UNMUTE_STREAM);

            if (isMuteAdjust) {
                boolean state;
                if (direction == AudioManager.ADJUST_TOGGLE_MUTE) {
                    state = !streamState.mIsMuted;
                } else {
                    state = direction == AudioManager.ADJUST_MUTE;
                }
                if (streamTypeAlias == AudioSystem.STREAM_MUSIC) {
                    setSystemAudioMute(state);
                }
                for (int stream = 0; stream < mStreamStates.length; stream++) {
                    if (streamTypeAlias == mStreamVolumeAlias[stream]) {
                        if (!(readCameraSoundForced()
                                    && (mStreamStates[stream].getStreamType()
                                        == AudioSystem.STREAM_SYSTEM_ENFORCED))) {
                            mStreamStates[stream].mute(state);
                        }
                    }
                }
            } else if ((direction == AudioManager.ADJUST_RAISE) &&
                    !checkSafeMediaVolume(streamTypeAlias, aliasIndex + step, device)) {
                Log.e(TAG, "adjustStreamVolume() safe volume index = " + oldIndex);
                mVolumeController.postDisplaySafeVolumeWarning(flags);
            } else if (!isFullVolumeDevice(device)
                    && (streamState.adjustIndex(direction * step, device, caller)
                            || streamState.mIsMuted)) {
                // Post message to set system volume (it in turn will post a
                // message to persist).
                if (streamState.mIsMuted) {
                    // Unmute the stream if it was previously muted
                    if (direction == AudioManager.ADJUST_RAISE) {
                        // unmute immediately for volume up
                        streamState.mute(false);
                    } else if (direction == AudioManager.ADJUST_LOWER) {
                        if (mIsSingleVolume) {
                            sendMsg(mAudioHandler, MSG_UNMUTE_STREAM, SENDMSG_QUEUE,
                                    streamTypeAlias, flags, null, UNMUTE_STREAM_DELAY);
                        }
                    }
                }
                sendMsg(mAudioHandler,
                        MSG_SET_DEVICE_VOLUME,
                        SENDMSG_QUEUE,
                        device,
                        0,
                        streamState,
                        0);

                mmi.putInt("device", device)
                        .putInt("streamType2", streamState.mStreamType)
                        .putInt("isMuted", streamState.mIsMuted ? 1 : 0)
                        .putInt("indexMin", streamState.mIndexMin)
                        .putInt("indexMax", streamState.mIndexMax)
                        .putInt("observedDevices", streamState.mObservedDevices)
                        .putInt("flags2", flags)
                        .putInt("streamTypeAlias", streamTypeAlias);
            }

            int newIndex = mStreamStates[streamType].getIndex(device);

            // Check if volume update should be send to AVRCP
            if (streamTypeAlias == AudioSystem.STREAM_MUSIC
                    && AudioSystem.DEVICE_OUT_ALL_A2DP_SET.contains(device)
                    && (flags & AudioManager.FLAG_BLUETOOTH_ABS_VOLUME) == 0) {
                if (DEBUG_VOL) {
                    Log.d(TAG, "adjustSreamVolume: postSetAvrcpAbsoluteVolumeIndex index="
                            + newIndex + "stream=" + streamType);
                }
                mDeviceBroker.postSetAvrcpAbsoluteVolumeIndex(newIndex / 10);
                mmi.putInt("postSetAvrcpAbsoluteVolumeIndex", newIndex / 10);
            }

            // Check if volume update should be send to Hearing Aid
            if (device == AudioSystem.DEVICE_OUT_HEARING_AID) {
                // only modify the hearing aid attenuation when the stream to modify matches
                // the one expected by the hearing aid
                if (streamType == getHearingAidStreamType()) {
                    if (DEBUG_VOL) {
                        Log.d(TAG, "adjustSreamVolume postSetHearingAidVolumeIndex index="
                                + newIndex + " stream=" + streamType);
                    }
                    mDeviceBroker.postSetHearingAidVolumeIndex(newIndex, streamType);
                }
            }

            // Check if volume update should be sent to Hdmi system audio.
            if (streamTypeAlias == AudioSystem.STREAM_MUSIC) {
                setSystemAudioVolume(oldIndex, newIndex, getStreamMaxVolume(streamType), flags);
            }
            synchronized (mHdmiClientLock) {
                if (mHdmiManager != null) {
                    // mHdmiCecSink true => mHdmiPlaybackClient != null
                    if (mHdmiCecSink
                            && streamTypeAlias == AudioSystem.STREAM_MUSIC
                            // vol change on a full volume device
                            && isFullVolumeDevice(device)) {
                        int keyCode = KeyEvent.KEYCODE_UNKNOWN;
                        switch (direction) {
                            case AudioManager.ADJUST_RAISE:
                                keyCode = KeyEvent.KEYCODE_VOLUME_UP;
                                break;
                            case AudioManager.ADJUST_LOWER:
                                keyCode = KeyEvent.KEYCODE_VOLUME_DOWN;
                                break;
                            case AudioManager.ADJUST_TOGGLE_MUTE:
                                keyCode = KeyEvent.KEYCODE_VOLUME_MUTE;
                                break;
                            default:
                                break;
                        }
                        if (keyCode != KeyEvent.KEYCODE_UNKNOWN) {
                            final long ident = Binder.clearCallingIdentity();
                            try {
                                mHdmiPlaybackClient.sendVolumeKeyEvent(keyCode, true);
                                mHdmiPlaybackClient.sendVolumeKeyEvent(keyCode, false);
                                mmi.putInt("HDMI.sendVolumeKeyEvent", keyCode);
                            } finally {
                                Binder.restoreCallingIdentity(ident);
                            }
                        }
                    }

                    if (streamTypeAlias == AudioSystem.STREAM_MUSIC
                            && (oldIndex != newIndex || isMuteAdjust)) {
                        maybeSendSystemAudioStatusCommand(isMuteAdjust);
                    }
                }
            }
        }
        mmi.record();
        int index = mStreamStates[streamType].getIndex(device);
        sendVolumeUpdate(streamType, oldIndex, index, flags, device);
    }

    // Called after a delay when volume down is pressed while muted
    private void onUnmuteStream(int stream, int flags) {
        boolean wasMuted;
        synchronized (VolumeStreamState.class) {
            final VolumeStreamState streamState = mStreamStates[stream];
            wasMuted = streamState.mute(false); // if unmuting causes a change, it was muted

            final int device = getDeviceForStream(stream);
            final int index = streamState.getIndex(device);
            sendVolumeUpdate(stream, index, index, flags, device);
        }
        if (stream == AudioSystem.STREAM_MUSIC && wasMuted) {
            synchronized (mHdmiClientLock) {
                maybeSendSystemAudioStatusCommand(true);
            }
        }
    }

    @GuardedBy("mHdmiClientLock")
    private void maybeSendSystemAudioStatusCommand(boolean isMuteAdjust) {
        if (mHdmiAudioSystemClient == null
                || !mHdmiSystemAudioSupported) {
            return;
        }

        final long identity = Binder.clearCallingIdentity();
        mHdmiAudioSystemClient.sendReportAudioStatusCecCommand(
                isMuteAdjust, getStreamVolume(AudioSystem.STREAM_MUSIC),
                getStreamMaxVolume(AudioSystem.STREAM_MUSIC),
                isStreamMute(AudioSystem.STREAM_MUSIC));
        Binder.restoreCallingIdentity(identity);
    }

    private void setSystemAudioVolume(int oldVolume, int newVolume, int maxVolume, int flags) {
        // Sets the audio volume of AVR when we are in system audio mode. The new volume info
        // is tranformed to HDMI-CEC commands and passed through CEC bus.
        synchronized (mHdmiClientLock) {
            if (mHdmiManager == null
                    || mHdmiTvClient == null
                    || oldVolume == newVolume
                    || (flags & AudioManager.FLAG_HDMI_SYSTEM_AUDIO_VOLUME) != 0
                    || !mHdmiSystemAudioSupported) {
                return;
            }
            final long token = Binder.clearCallingIdentity();
            try {
                mHdmiTvClient.setSystemAudioVolume(oldVolume, newVolume, maxVolume);
            } finally {
                Binder.restoreCallingIdentity(token);
            }
        }
    }

    // StreamVolumeCommand contains the information needed to defer the process of
    // setStreamVolume() in case the user has to acknowledge the safe volume warning message.
    class StreamVolumeCommand {
        public final int mStreamType;
        public final int mIndex;
        public final int mFlags;
        public final int mDevice;

        StreamVolumeCommand(int streamType, int index, int flags, int device) {
            mStreamType = streamType;
            mIndex = index;
            mFlags = flags;
            mDevice = device;
        }

        @Override
        public String toString() {
            return new StringBuilder().append("{streamType=").append(mStreamType).append(",index=")
                    .append(mIndex).append(",flags=").append(mFlags).append(",device=")
                    .append(mDevice).append('}').toString();
        }
    };

    private int getNewRingerMode(int stream, int index, int flags) {
        // setRingerMode does nothing if the device is single volume,so the value would be unchanged
        if (mIsSingleVolume) {
            return getRingerModeExternal();
        }

        // setting volume on ui sounds stream type also controls silent mode
        if (((flags & AudioManager.FLAG_ALLOW_RINGER_MODES) != 0) ||
                (stream == getUiSoundsStreamType())) {
            int newRingerMode;
            if (index == 0) {
                newRingerMode = mHasVibrator ? AudioManager.RINGER_MODE_VIBRATE
                        : mVolumePolicy.volumeDownToEnterSilent ? AudioManager.RINGER_MODE_SILENT
                                : AudioManager.RINGER_MODE_NORMAL;
            } else {
                newRingerMode = AudioManager.RINGER_MODE_NORMAL;
            }
            return newRingerMode;
        }
        return getRingerModeExternal();
    }

    private boolean isAndroidNPlus(String caller) {
        try {
            final ApplicationInfo applicationInfo =
                    mContext.getPackageManager().getApplicationInfoAsUser(
                            caller, 0, UserHandle.getUserId(Binder.getCallingUid()));
            if (applicationInfo.targetSdkVersion >= Build.VERSION_CODES.N) {
                return true;
            }
            return false;
        } catch (PackageManager.NameNotFoundException e) {
            return true;
        }
    }

    private boolean wouldToggleZenMode(int newMode) {
        if (getRingerModeExternal() == AudioManager.RINGER_MODE_SILENT
                && newMode != AudioManager.RINGER_MODE_SILENT) {
            return true;
        } else if (getRingerModeExternal() != AudioManager.RINGER_MODE_SILENT
                && newMode == AudioManager.RINGER_MODE_SILENT) {
            return true;
        }
        return false;
    }

    private void onSetStreamVolume(int streamType, int index, int flags, int device,
            String caller) {
        final int stream = mStreamVolumeAlias[streamType];
        setStreamVolumeInt(stream, index, device, false, caller);
        // setting volume on ui sounds stream type also controls silent mode
        if (((flags & AudioManager.FLAG_ALLOW_RINGER_MODES) != 0) ||
                (stream == getUiSoundsStreamType())) {
            setRingerMode(getNewRingerMode(stream, index, flags),
                    TAG + ".onSetStreamVolume", false /*external*/);
        }
        // setting non-zero volume for a muted stream unmutes the stream and vice versa,
        // except for BT SCO stream where only explicit mute is allowed to comply to BT requirements
        if (streamType != AudioSystem.STREAM_BLUETOOTH_SCO) {
            mStreamStates[stream].mute(index == 0);
        }
    }

    private void enforceModifyAudioRoutingPermission() {
        if (mContext.checkCallingOrSelfPermission(android.Manifest.permission.MODIFY_AUDIO_ROUTING)
                != PackageManager.PERMISSION_GRANTED) {
            throw new SecurityException("Missing MODIFY_AUDIO_ROUTING permission");
        }
    }

    /** @see AudioManager#setVolumeIndexForAttributes(attr, int, int) */
    public void setVolumeIndexForAttributes(@NonNull AudioAttributes attr, int index, int flags,
                                            String callingPackage) {
        enforceModifyAudioRoutingPermission();
        Objects.requireNonNull(attr, "attr must not be null");
        final int volumeGroup = getVolumeGroupIdForAttributes(attr);
        if (sVolumeGroupStates.indexOfKey(volumeGroup) < 0) {
            Log.e(TAG, ": no volume group found for attributes " + attr.toString());
            return;
        }
        final VolumeGroupState vgs = sVolumeGroupStates.get(volumeGroup);

        sVolumeLogger.log(new VolumeEvent(VolumeEvent.VOL_SET_GROUP_VOL, attr, vgs.name(),
                index/*val1*/, flags/*val2*/, callingPackage));

        vgs.setVolumeIndex(index, flags);

        // For legacy reason, propagate to all streams associated to this volume group
        for (final int groupedStream : vgs.getLegacyStreamTypes()) {
            try {
                ensureValidStreamType(groupedStream);
            } catch (IllegalArgumentException e) {
                Log.d(TAG, "volume group " + volumeGroup + " has internal streams (" + groupedStream
                        + "), do not change associated stream volume");
                continue;
            }
            setStreamVolume(groupedStream, index, flags, callingPackage, callingPackage,
                            Binder.getCallingUid());
        }
    }

    @Nullable
    private AudioVolumeGroup getAudioVolumeGroupById(int volumeGroupId) {
        for (final AudioVolumeGroup avg : AudioVolumeGroup.getAudioVolumeGroups()) {
            if (avg.getId() == volumeGroupId) {
                return avg;
            }
        }

        Log.e(TAG, ": invalid volume group id: " + volumeGroupId + " requested");
        return null;
    }

    /** @see AudioManager#getVolumeIndexForAttributes(attr) */
    public int getVolumeIndexForAttributes(@NonNull AudioAttributes attr) {
        enforceModifyAudioRoutingPermission();
        Objects.requireNonNull(attr, "attr must not be null");
        final int volumeGroup = getVolumeGroupIdForAttributes(attr);
        if (sVolumeGroupStates.indexOfKey(volumeGroup) < 0) {
            throw new IllegalArgumentException("No volume group for attributes " + attr);
        }
        final VolumeGroupState vgs = sVolumeGroupStates.get(volumeGroup);
        return vgs.getVolumeIndex();
    }

    /** @see AudioManager#getMaxVolumeIndexForAttributes(attr) */
    public int getMaxVolumeIndexForAttributes(@NonNull AudioAttributes attr) {
        enforceModifyAudioRoutingPermission();
        Objects.requireNonNull(attr, "attr must not be null");
        return AudioSystem.getMaxVolumeIndexForAttributes(attr);
    }

    /** @see AudioManager#getMinVolumeIndexForAttributes(attr) */
    public int getMinVolumeIndexForAttributes(@NonNull AudioAttributes attr) {
        enforceModifyAudioRoutingPermission();
        Objects.requireNonNull(attr, "attr must not be null");
        return AudioSystem.getMinVolumeIndexForAttributes(attr);
    }

    /** @see AudioManager#setStreamVolume(int, int, int) */
    public void setStreamVolume(int streamType, int index, int flags, String callingPackage) {
        if ((streamType == AudioManager.STREAM_ACCESSIBILITY) && !canChangeAccessibilityVolume()) {
            Log.w(TAG, "Trying to call setStreamVolume() for a11y without"
                    + " CHANGE_ACCESSIBILITY_VOLUME  callingPackage=" + callingPackage);
            return;
        }
        if ((streamType == AudioManager.STREAM_VOICE_CALL) && (index == 0)
                && (mContext.checkCallingOrSelfPermission(
                    android.Manifest.permission.MODIFY_PHONE_STATE)
                    != PackageManager.PERMISSION_GRANTED)) {
            Log.w(TAG, "Trying to call setStreamVolume() for STREAM_VOICE_CALL and index 0 without"
                    + " MODIFY_PHONE_STATE  callingPackage=" + callingPackage);
            return;
        }
        if ((streamType == AudioManager.STREAM_ASSISTANT)
            && (mContext.checkCallingOrSelfPermission(
                    android.Manifest.permission.MODIFY_AUDIO_ROUTING)
                    != PackageManager.PERMISSION_GRANTED)) {
            Log.w(TAG, "Trying to call setStreamVolume() for STREAM_ASSISTANT without"
                    + " MODIFY_AUDIO_ROUTING  callingPackage=" + callingPackage);
            return;
        }
        sVolumeLogger.log(new VolumeEvent(VolumeEvent.VOL_SET_STREAM_VOL, streamType,
                index/*val1*/, flags/*val2*/, callingPackage));
        setStreamVolume(streamType, index, flags, callingPackage, callingPackage,
                Binder.getCallingUid());
    }

    private boolean canChangeAccessibilityVolume() {
        synchronized (mAccessibilityServiceUidsLock) {
            if (PackageManager.PERMISSION_GRANTED == mContext.checkCallingOrSelfPermission(
                    android.Manifest.permission.CHANGE_ACCESSIBILITY_VOLUME)) {
                return true;
            }
            if (mAccessibilityServiceUids != null) {
                int callingUid = Binder.getCallingUid();
                for (int i = 0; i < mAccessibilityServiceUids.length; i++) {
                    if (mAccessibilityServiceUids[i] == callingUid) {
                        return true;
                    }
                }
            }
            return false;
        }
    }

    /*package*/ int getHearingAidStreamType() {
        return getHearingAidStreamType(mMode);
    }

    private int getHearingAidStreamType(int mode) {
        switch (mode) {
            case AudioSystem.MODE_IN_COMMUNICATION:
            case AudioSystem.MODE_IN_CALL:
                return AudioSystem.STREAM_VOICE_CALL;
            case AudioSystem.MODE_NORMAL:
            default:
                // other conditions will influence the stream type choice, read on...
                break;
        }
        if (mVoiceActive.get()) {
            return AudioSystem.STREAM_VOICE_CALL;
        }
        return AudioSystem.STREAM_MUSIC;
    }

    private AtomicBoolean mVoiceActive = new AtomicBoolean(false);

    private final IPlaybackConfigDispatcher mVoiceActivityMonitor =
            new IPlaybackConfigDispatcher.Stub() {
        @Override
        public void dispatchPlaybackConfigChange(List<AudioPlaybackConfiguration> configs,
                                                 boolean flush) {
            sendMsg(mAudioHandler, MSG_PLAYBACK_CONFIG_CHANGE, SENDMSG_REPLACE,
                    0 /*arg1 ignored*/, 0 /*arg2 ignored*/,
                    configs /*obj*/, 0 /*delay*/);
        }
    };

    private void onPlaybackConfigChange(List<AudioPlaybackConfiguration> configs) {
        boolean voiceActive = false;
        for (AudioPlaybackConfiguration config : configs) {
            final int usage = config.getAudioAttributes().getUsage();
            if ((usage == AudioAttributes.USAGE_VOICE_COMMUNICATION
                    || usage == AudioAttributes.USAGE_VOICE_COMMUNICATION_SIGNALLING)
                    && config.getPlayerState() == AudioPlaybackConfiguration.PLAYER_STATE_STARTED) {
                voiceActive = true;
                break;
            }
        }
        if (mVoiceActive.getAndSet(voiceActive) != voiceActive) {
            updateHearingAidVolumeOnVoiceActivityUpdate();
        }
    }

    private void updateHearingAidVolumeOnVoiceActivityUpdate() {
        final int streamType = getHearingAidStreamType();
        final int index = getStreamVolume(streamType);
        sVolumeLogger.log(new VolumeEvent(VolumeEvent.VOL_VOICE_ACTIVITY_HEARING_AID,
                mVoiceActive.get(), streamType, index));
        mDeviceBroker.postSetHearingAidVolumeIndex(index * 10, streamType);

    }

    /**
     * Manage an audio mode change for audio devices that use an "absolute volume" model,
     * i.e. the framework sends the full scale signal, and the actual volume for the use case
     * is communicated separately.
     */
    void updateAbsVolumeMultiModeDevices(int oldMode, int newMode) {
        if (oldMode == newMode) {
            return;
        }
        switch (newMode) {
            case AudioSystem.MODE_IN_COMMUNICATION:
            case AudioSystem.MODE_IN_CALL:
            case AudioSystem.MODE_NORMAL:
                break;
            case AudioSystem.MODE_RINGTONE:
                // not changing anything for ringtone
                return;
            case AudioSystem.MODE_CURRENT:
            case AudioSystem.MODE_INVALID:
            default:
                // don't know what to do in this case, better bail
                return;
        }

        int streamType = getHearingAidStreamType(newMode);

        final Set<Integer> deviceTypes = AudioSystem.generateAudioDeviceTypesSet(
                AudioSystem.getDevicesForStream(streamType));
        final Set<Integer> absVolumeMultiModeCaseDevices = AudioSystem.intersectionAudioDeviceTypes(
                mAbsVolumeMultiModeCaseDevices, deviceTypes);
        if (absVolumeMultiModeCaseDevices.isEmpty()) {
            return;
        }

        // handling of specific interfaces goes here:
        if (AudioSystem.isSingleAudioDeviceType(
                absVolumeMultiModeCaseDevices, AudioSystem.DEVICE_OUT_HEARING_AID)) {
            final int index = getStreamVolume(streamType);
            sVolumeLogger.log(new VolumeEvent(VolumeEvent.VOL_MODE_CHANGE_HEARING_AID,
                    newMode, streamType, index));
            mDeviceBroker.postSetHearingAidVolumeIndex(index * 10, streamType);
        }
    }

    private void setStreamVolume(int streamType, int index, int flags, String callingPackage,
            String caller, int uid) {
        if (DEBUG_VOL) {
            Log.d(TAG, "setStreamVolume(stream=" + streamType+", index=" + index
                    + ", calling=" + callingPackage + ")");
        }
        if (mUseFixedVolume) {
            return;
        }

        ensureValidStreamType(streamType);
        int streamTypeAlias = mStreamVolumeAlias[streamType];
        VolumeStreamState streamState = mStreamStates[streamTypeAlias];

        final int device = getDeviceForStream(streamType);
        int oldIndex;

        // skip a2dp absolute volume control request when the device
        // is not an a2dp device
        if (!AudioSystem.DEVICE_OUT_ALL_A2DP_SET.contains(device)
                && (flags & AudioManager.FLAG_BLUETOOTH_ABS_VOLUME) != 0) {
            return;
        }
        // If we are being called by the system (e.g. hardware keys) check for current user
        // so we handle user restrictions correctly.
        if (uid == android.os.Process.SYSTEM_UID) {
            uid = UserHandle.getUid(getCurrentUserId(), UserHandle.getAppId(uid));
        }
        if (mAppOps.noteOp(STREAM_VOLUME_OPS[streamTypeAlias], uid, callingPackage)
                != AppOpsManager.MODE_ALLOWED) {
            return;
        }

        if (isAndroidNPlus(callingPackage)
                && wouldToggleZenMode(getNewRingerMode(streamTypeAlias, index, flags))
                && !mNm.isNotificationPolicyAccessGrantedForPackage(callingPackage)) {
            throw new SecurityException("Not allowed to change Do Not Disturb state");
        }

        if (!volumeAdjustmentAllowedByDnd(streamTypeAlias, flags)) {
            return;
        }

        synchronized (mSafeMediaVolumeStateLock) {
            // reset any pending volume command
            mPendingVolumeCommand = null;

            oldIndex = streamState.getIndex(device);

            index = rescaleIndex(index * 10, streamType, streamTypeAlias);

            if (streamTypeAlias == AudioSystem.STREAM_MUSIC
                    && AudioSystem.DEVICE_OUT_ALL_A2DP_SET.contains(device)
                    && (flags & AudioManager.FLAG_BLUETOOTH_ABS_VOLUME) == 0) {
                if (DEBUG_VOL) {
                    Log.d(TAG, "setStreamVolume postSetAvrcpAbsoluteVolumeIndex index=" + index
                            + "stream=" + streamType);
                }
                mDeviceBroker.postSetAvrcpAbsoluteVolumeIndex(index / 10);
            }

            if (device == AudioSystem.DEVICE_OUT_HEARING_AID
                    && streamType == getHearingAidStreamType()) {
                Log.i(TAG, "setStreamVolume postSetHearingAidVolumeIndex index=" + index
                        + " stream=" + streamType);
                mDeviceBroker.postSetHearingAidVolumeIndex(index, streamType);
            }

            if (streamTypeAlias == AudioSystem.STREAM_MUSIC) {
                setSystemAudioVolume(oldIndex, index, getStreamMaxVolume(streamType), flags);
            }

            flags &= ~AudioManager.FLAG_FIXED_VOLUME;
            if (streamTypeAlias == AudioSystem.STREAM_MUSIC && isFixedVolumeDevice(device)) {
                flags |= AudioManager.FLAG_FIXED_VOLUME;

                // volume is either 0 or max allowed for fixed volume devices
                if (index != 0) {
                    if (mSafeMediaVolumeState == SAFE_MEDIA_VOLUME_ACTIVE &&
                            mSafeMediaVolumeDevices.contains(device)) {
                        index = safeMediaVolumeIndex(device);
                    } else {
                        index = streamState.getMaxIndex();
                    }
                }
            }

            if (!checkSafeMediaVolume(streamTypeAlias, index, device)) {
                mVolumeController.postDisplaySafeVolumeWarning(flags);
                mPendingVolumeCommand = new StreamVolumeCommand(
                                                    streamType, index, flags, device);
            } else {
                onSetStreamVolume(streamType, index, flags, device, caller);
                index = mStreamStates[streamType].getIndex(device);
            }
        }
        synchronized (mHdmiClientLock) {
            if (streamTypeAlias == AudioSystem.STREAM_MUSIC
                    && (oldIndex != index)) {
                maybeSendSystemAudioStatusCommand(false);
            }
        }
        sendVolumeUpdate(streamType, oldIndex, index, flags, device);
    }



    private int getVolumeGroupIdForAttributes(@NonNull AudioAttributes attributes) {
        Objects.requireNonNull(attributes, "attributes must not be null");
        int volumeGroupId = getVolumeGroupIdForAttributesInt(attributes);
        if (volumeGroupId != AudioVolumeGroup.DEFAULT_VOLUME_GROUP) {
            return volumeGroupId;
        }
        // The default volume group is the one hosted by default product strategy, i.e.
        // supporting Default Attributes
        return getVolumeGroupIdForAttributesInt(AudioProductStrategy.sDefaultAttributes);
    }

    private int getVolumeGroupIdForAttributesInt(@NonNull AudioAttributes attributes) {
        Objects.requireNonNull(attributes, "attributes must not be null");
        for (final AudioProductStrategy productStrategy :
                AudioProductStrategy.getAudioProductStrategies()) {
            int volumeGroupId = productStrategy.getVolumeGroupIdForAudioAttributes(attributes);
            if (volumeGroupId != AudioVolumeGroup.DEFAULT_VOLUME_GROUP) {
                return volumeGroupId;
            }
        }
        return AudioVolumeGroup.DEFAULT_VOLUME_GROUP;
    }


    // No ringer or zen muted stream volumes can be changed unless it'll exit dnd
    private boolean volumeAdjustmentAllowedByDnd(int streamTypeAlias, int flags) {
        switch (mNm.getZenMode()) {
            case Settings.Global.ZEN_MODE_OFF:
                return true;
            case Settings.Global.ZEN_MODE_NO_INTERRUPTIONS:
            case Settings.Global.ZEN_MODE_ALARMS:
            case Settings.Global.ZEN_MODE_IMPORTANT_INTERRUPTIONS:
                return !isStreamMutedByRingerOrZenMode(streamTypeAlias)
                        || streamTypeAlias == getUiSoundsStreamType()
                        || (flags & AudioManager.FLAG_ALLOW_RINGER_MODES) != 0;
        }

        return true;
    }

    /** @see AudioManager#forceVolumeControlStream(int) */
    public void forceVolumeControlStream(int streamType, IBinder cb) {
        if (mContext.checkCallingOrSelfPermission(android.Manifest.permission.MODIFY_PHONE_STATE)
                != PackageManager.PERMISSION_GRANTED) {
            return;
        }
        if (DEBUG_VOL) { Log.d(TAG, String.format("forceVolumeControlStream(%d)", streamType)); }
        synchronized(mForceControlStreamLock) {
            if (mVolumeControlStream != -1 && streamType != -1) {
                mUserSelectedVolumeControlStream = true;
            }
            mVolumeControlStream = streamType;
            if (mVolumeControlStream == -1) {
                if (mForceControlStreamClient != null) {
                    mForceControlStreamClient.release();
                    mForceControlStreamClient = null;
                }
                mUserSelectedVolumeControlStream = false;
            } else {
                if (null == mForceControlStreamClient) {
                    mForceControlStreamClient = new ForceControlStreamClient(cb);
                } else {
                    if (mForceControlStreamClient.getBinder() == cb) {
                        Log.d(TAG, "forceVolumeControlStream cb:" + cb + " is already linked.");
                    } else {
                        mForceControlStreamClient.release();
                        mForceControlStreamClient = new ForceControlStreamClient(cb);
                    }
                }
            }
        }
    }

    private class ForceControlStreamClient implements IBinder.DeathRecipient {
        private IBinder mCb; // To be notified of client's death

        ForceControlStreamClient(IBinder cb) {
            if (cb != null) {
                try {
                    cb.linkToDeath(this, 0);
                } catch (RemoteException e) {
                    // Client has died!
                    Log.w(TAG, "ForceControlStreamClient() could not link to "+cb+" binder death");
                    cb = null;
                }
            }
            mCb = cb;
        }

        public void binderDied() {
            synchronized(mForceControlStreamLock) {
                Log.w(TAG, "SCO client died");
                if (mForceControlStreamClient != this) {
                    Log.w(TAG, "unregistered control stream client died");
                } else {
                    mForceControlStreamClient = null;
                    mVolumeControlStream = -1;
                    mUserSelectedVolumeControlStream = false;
                }
            }
        }

        public void release() {
            if (mCb != null) {
                mCb.unlinkToDeath(this, 0);
                mCb = null;
            }
        }

        public IBinder getBinder() {
            return mCb;
        }
    }

    private void sendBroadcastToAll(Intent intent) {
        if (!mSystemServer.isPrivileged()) {
            return;
        }
        intent.addFlags(Intent.FLAG_RECEIVER_REGISTERED_ONLY_BEFORE_BOOT);
        intent.addFlags(Intent.FLAG_RECEIVER_FOREGROUND);
        final long ident = Binder.clearCallingIdentity();
        try {
            mContext.sendBroadcastAsUser(intent, UserHandle.ALL);
        } finally {
            Binder.restoreCallingIdentity(ident);
        }
    }

    private void sendStickyBroadcastToAll(Intent intent) {
        intent.addFlags(Intent.FLAG_RECEIVER_FOREGROUND);
        final long ident = Binder.clearCallingIdentity();
        try {
            mContext.sendStickyBroadcastAsUser(intent, UserHandle.ALL);
        } finally {
            Binder.restoreCallingIdentity(ident);
        }
    }

    private int getCurrentUserId() {
        final long ident = Binder.clearCallingIdentity();
        try {
            UserInfo currentUser = ActivityManager.getService().getCurrentUser();
            return currentUser.id;
        } catch (RemoteException e) {
            // Activity manager not running, nothing we can do assume user 0.
        } finally {
            Binder.restoreCallingIdentity(ident);
        }
        return UserHandle.USER_SYSTEM;
    }

    // UI update and Broadcast Intent
    protected void sendVolumeUpdate(int streamType, int oldIndex, int index, int flags, int device)
    {
        streamType = mStreamVolumeAlias[streamType];

        if (streamType == AudioSystem.STREAM_MUSIC) {
            flags = updateFlagsForTvPlatform(flags);
            if (isFullVolumeDevice(device)) {
                flags &= ~AudioManager.FLAG_SHOW_UI;
            }
        }
        mVolumeController.postVolumeChanged(streamType, flags);

        new MediaMetrics.Item(mAnalyticsId + "sendVolumeUpdate")
                .putInt("streamType", streamType)
                .putInt("oldIndex", oldIndex)
                .putInt("index", index)
                .putInt("flags", flags)
                .putInt("device", device)
                .record();
    }

    // If Hdmi-CEC system audio mode is on and we are a TV panel, never show volume bar.
    private int updateFlagsForTvPlatform(int flags) {
        synchronized (mHdmiClientLock) {
            if (mHdmiTvClient != null && mHdmiSystemAudioSupported) {
                flags &= ~AudioManager.FLAG_SHOW_UI;
            }
        }
        return flags;
    }

    // UI update and Broadcast Intent
    private void sendMasterMuteUpdate(boolean muted, int flags) {
        mVolumeController.postMasterMuteChanged(updateFlagsForTvPlatform(flags));
        broadcastMasterMuteStatus(muted);
    }

    private void broadcastMasterMuteStatus(boolean muted) {
        Intent intent = new Intent(AudioManager.MASTER_MUTE_CHANGED_ACTION);
        intent.putExtra(AudioManager.EXTRA_MASTER_VOLUME_MUTED, muted);
        intent.addFlags(Intent.FLAG_RECEIVER_REGISTERED_ONLY_BEFORE_BOOT
                | Intent.FLAG_RECEIVER_REPLACE_PENDING);
        sendStickyBroadcastToAll(intent);
    }

    /**
     * Sets the stream state's index, and posts a message to set system volume.
     * This will not call out to the UI. Assumes a valid stream type.
     *
     * @param streamType Type of the stream
     * @param index Desired volume index of the stream
     * @param device the device whose volume must be changed
     * @param force If true, set the volume even if the desired volume is same
     * as the current volume.
     */
    private void setStreamVolumeInt(int streamType,
                                    int index,
                                    int device,
                                    boolean force,
                                    String caller) {
        MediaMetrics.Item mmi = new MediaMetrics.Item(mAnalyticsId + "setStreamVolumeInt")
                .putInt("streamType", streamType)
                .putInt("index", index)
                .putInt("device", device)
                .putInt("force", force ? 1 : 0)
                .putString("caller", caller);

        if (isFullVolumeDevice(device)) {
            mmi.putString(mAnalyticsPropEarlyReturn, "mFullVolumeDevices");
            return;
        }
        VolumeStreamState streamState = mStreamStates[streamType];

        if (streamState.setIndex(index, device, caller) || force) {
            mmi.putInt("sendMsg", 1);
            // Post message to set system volume (it in turn will post a message
            // to persist).
            sendMsg(mAudioHandler,
                    MSG_SET_DEVICE_VOLUME,
                    SENDMSG_QUEUE,
                    device,
                    0,
                    streamState,
                    0);
        }
        mmi.record();
    }

    private void setSystemAudioMute(boolean state) {
        synchronized (mHdmiClientLock) {
            if (mHdmiManager == null || mHdmiTvClient == null || !mHdmiSystemAudioSupported) return;
            final long token = Binder.clearCallingIdentity();
            try {
                mHdmiTvClient.setSystemAudioMute(state);
            } finally {
                Binder.restoreCallingIdentity(token);
            }
        }
    }

    /** get stream mute state. */
    public boolean isStreamMute(int streamType) {
        if (streamType == AudioManager.USE_DEFAULT_STREAM_TYPE) {
            streamType = getActiveStreamType(streamType);
        }
        synchronized (VolumeStreamState.class) {
            ensureValidStreamType(streamType);
            return mStreamStates[streamType].mIsMuted;
        }
    }

    private class RmtSbmxFullVolDeathHandler implements IBinder.DeathRecipient {
        private IBinder mICallback; // To be notified of client's death

        RmtSbmxFullVolDeathHandler(IBinder cb) {
            mICallback = cb;
            try {
                cb.linkToDeath(this, 0/*flags*/);
            } catch (RemoteException e) {
                Log.e(TAG, "can't link to death", e);
            }
        }

        boolean isHandlerFor(IBinder cb) {
            return mICallback.equals(cb);
        }

        void forget() {
            try {
                mICallback.unlinkToDeath(this, 0/*flags*/);
            } catch (NoSuchElementException e) {
                Log.e(TAG, "error unlinking to death", e);
            }
        }

        public void binderDied() {
            Log.w(TAG, "Recorder with remote submix at full volume died " + mICallback);
            forceRemoteSubmixFullVolume(false, mICallback);
        }
    }

    /**
     * call must be synchronized on mRmtSbmxFullVolDeathHandlers
     * @return true if there is a registered death handler, false otherwise */
    private boolean discardRmtSbmxFullVolDeathHandlerFor(IBinder cb) {
        Iterator<RmtSbmxFullVolDeathHandler> it = mRmtSbmxFullVolDeathHandlers.iterator();
        while (it.hasNext()) {
            final RmtSbmxFullVolDeathHandler handler = it.next();
            if (handler.isHandlerFor(cb)) {
                handler.forget();
                mRmtSbmxFullVolDeathHandlers.remove(handler);
                return true;
            }
        }
        return false;
    }

    /** call synchronized on mRmtSbmxFullVolDeathHandlers */
    private boolean hasRmtSbmxFullVolDeathHandlerFor(IBinder cb) {
        Iterator<RmtSbmxFullVolDeathHandler> it = mRmtSbmxFullVolDeathHandlers.iterator();
        while (it.hasNext()) {
            if (it.next().isHandlerFor(cb)) {
                return true;
            }
        }
        return false;
    }

    private int mRmtSbmxFullVolRefCount = 0;
    private ArrayList<RmtSbmxFullVolDeathHandler> mRmtSbmxFullVolDeathHandlers =
            new ArrayList<RmtSbmxFullVolDeathHandler>();

    public void forceRemoteSubmixFullVolume(boolean startForcing, IBinder cb) {
        if (cb == null) {
            return;
        }
        if ((PackageManager.PERMISSION_GRANTED != mContext.checkCallingOrSelfPermission(
                        android.Manifest.permission.CAPTURE_AUDIO_OUTPUT))) {
            Log.w(TAG, "Trying to call forceRemoteSubmixFullVolume() without CAPTURE_AUDIO_OUTPUT");
            return;
        }
        synchronized(mRmtSbmxFullVolDeathHandlers) {
            boolean applyRequired = false;
            if (startForcing) {
                if (!hasRmtSbmxFullVolDeathHandlerFor(cb)) {
                    mRmtSbmxFullVolDeathHandlers.add(new RmtSbmxFullVolDeathHandler(cb));
                    if (mRmtSbmxFullVolRefCount == 0) {
                        mFullVolumeDevices.add(AudioSystem.DEVICE_OUT_REMOTE_SUBMIX);
                        mFixedVolumeDevices.add(AudioSystem.DEVICE_OUT_REMOTE_SUBMIX);
                        applyRequired = true;
                    }
                    mRmtSbmxFullVolRefCount++;
                }
            } else {
                if (discardRmtSbmxFullVolDeathHandlerFor(cb) && (mRmtSbmxFullVolRefCount > 0)) {
                    mRmtSbmxFullVolRefCount--;
                    if (mRmtSbmxFullVolRefCount == 0) {
                        mFullVolumeDevices.remove(AudioSystem.DEVICE_OUT_REMOTE_SUBMIX);
                        mFixedVolumeDevices.remove(AudioSystem.DEVICE_OUT_REMOTE_SUBMIX);
                        applyRequired = true;
                    }
                }
            }
            if (applyRequired) {
                // Assumes only STREAM_MUSIC going through DEVICE_OUT_REMOTE_SUBMIX
                checkAllFixedVolumeDevices(AudioSystem.STREAM_MUSIC);
                mStreamStates[AudioSystem.STREAM_MUSIC].applyAllVolumes();
            }
        }
    }

    private void setMasterMuteInternal(boolean mute, int flags, String callingPackage, int uid,
            int userId) {
        // If we are being called by the system check for user we are going to change
        // so we handle user restrictions correctly.
        if (uid == android.os.Process.SYSTEM_UID) {
            uid = UserHandle.getUid(userId, UserHandle.getAppId(uid));
        }
        // If OP_AUDIO_MASTER_VOLUME is set, disallow unmuting.
        if (!mute && mAppOps.noteOp(AppOpsManager.OP_AUDIO_MASTER_VOLUME, uid, callingPackage)
                != AppOpsManager.MODE_ALLOWED) {
            return;
        }
        if (userId != UserHandle.getCallingUserId() &&
                mContext.checkCallingOrSelfPermission(
                        android.Manifest.permission.INTERACT_ACROSS_USERS_FULL)
                != PackageManager.PERMISSION_GRANTED) {
            return;
        }
        setMasterMuteInternalNoCallerCheck(mute, flags, userId);
    }

    private void setMasterMuteInternalNoCallerCheck(boolean mute, int flags, int userId) {
        if (DEBUG_VOL) {
            Log.d(TAG, String.format("Master mute %s, %d, user=%d", mute, flags, userId));
        }
        if (!isPlatformAutomotive() && mUseFixedVolume) {
            // If using fixed volume, we don't mute.
            // TODO: remove the isPlatformAutomotive check here.
            // The isPlatformAutomotive check is added for safety but may not be necessary.
            return;
        }
        // For automotive,
        // - the car service is always running as system user
        // - foreground users are non-system users
        // Car service is in charge of dispatching the key event include master mute to Android.
        // Therefore, the getCurrentUser() is always different to the foreground user.
        if ((isPlatformAutomotive() && userId == UserHandle.USER_SYSTEM)
                || (getCurrentUserId() == userId)) {
            if (mute != AudioSystem.getMasterMute()) {
                setSystemAudioMute(mute);
                AudioSystem.setMasterMute(mute);
                sendMasterMuteUpdate(mute, flags);
            }
        }
    }

    /** get master mute state. */
    public boolean isMasterMute() {
        return AudioSystem.getMasterMute();
    }

    public void setMasterMute(boolean mute, int flags, String callingPackage, int userId) {
        enforceModifyAudioRoutingPermission();
        setMasterMuteInternal(mute, flags, callingPackage, Binder.getCallingUid(),
                userId);
    }

    /** @see AudioManager#getStreamVolume(int) */
    public int getStreamVolume(int streamType) {
        ensureValidStreamType(streamType);
        int device = getDeviceForStream(streamType);
        synchronized (VolumeStreamState.class) {
            int index = mStreamStates[streamType].getIndex(device);

            // by convention getStreamVolume() returns 0 when a stream is muted.
            if (mStreamStates[streamType].mIsMuted) {
                index = 0;
            }
            if (index != 0 && (mStreamVolumeAlias[streamType] == AudioSystem.STREAM_MUSIC) &&
                    isFixedVolumeDevice(device)) {
                index = mStreamStates[streamType].getMaxIndex();
            }
            return (index + 5) / 10;
        }
    }

    /** @see AudioManager#getStreamMaxVolume(int) */
    public int getStreamMaxVolume(int streamType) {
        ensureValidStreamType(streamType);
        return (mStreamStates[streamType].getMaxIndex() + 5) / 10;
    }

    /** @see AudioManager#getStreamMinVolumeInt(int) */
    public int getStreamMinVolume(int streamType) {
        ensureValidStreamType(streamType);
        return (mStreamStates[streamType].getMinIndex() + 5) / 10;
    }

    /** Get last audible volume before stream was muted. */
    public int getLastAudibleStreamVolume(int streamType) {
        ensureValidStreamType(streamType);
        int device = getDeviceForStream(streamType);
        return (mStreamStates[streamType].getIndex(device) + 5) / 10;
    }

    /** @see AudioManager#getUiSoundsStreamType()  */
    public int getUiSoundsStreamType() {
        return mStreamVolumeAlias[AudioSystem.STREAM_SYSTEM];
    }

    /** @see AudioManager#setMicrophoneMute(boolean) */
    @Override
    public void setMicrophoneMute(boolean on, String callingPackage, int userId) {
        // If we are being called by the system check for user we are going to change
        // so we handle user restrictions correctly.
        int uid = Binder.getCallingUid();
        if (uid == android.os.Process.SYSTEM_UID) {
            uid = UserHandle.getUid(userId, UserHandle.getAppId(uid));
        }
<<<<<<< HEAD
        MediaMetrics.Item mmi = new MediaMetrics.Item(mAnalyticsId + "setMicrophoneMute")
                .setUid(uid)
                .putInt("userId", userId)
                .putString("callingPackage", callingPackage);
=======
        MediaMetrics.Item mmi = new MediaMetrics.Item(MediaMetrics.Name.AUDIO_MIC)
                .setUid(uid)
                .set(MediaMetrics.Property.CALLING_PACKAGE, callingPackage)
                .set(MediaMetrics.Property.EVENT, "setMicrophoneMute")
                .set(MediaMetrics.Property.REQUEST, on
                        ? MediaMetrics.Value.MUTE : MediaMetrics.Value.UNMUTE);
>>>>>>> 6d5625c5

        // If OP_MUTE_MICROPHONE is set, disallow unmuting.
        if (!on && mAppOps.noteOp(AppOpsManager.OP_MUTE_MICROPHONE, uid, callingPackage)
                != AppOpsManager.MODE_ALLOWED) {
<<<<<<< HEAD
            mmi.putString(mAnalyticsPropEarlyReturn, "disallow unmuting").record();
            return;
        }
        if (!checkAudioSettingsPermission("setMicrophoneMute()")) {
            mmi.putString(mAnalyticsPropEarlyReturn, "!checkAudioSettingsPermission").record();
=======
            mmi.set(MediaMetrics.Property.EARLY_RETURN, "disallow unmuting").record();
            return;
        }
        if (!checkAudioSettingsPermission("setMicrophoneMute()")) {
            mmi.set(MediaMetrics.Property.EARLY_RETURN, "!checkAudioSettingsPermission").record();
>>>>>>> 6d5625c5
            return;
        }
        if (userId != UserHandle.getCallingUserId() &&
                mContext.checkCallingOrSelfPermission(
                android.Manifest.permission.INTERACT_ACROSS_USERS_FULL)
                != PackageManager.PERMISSION_GRANTED) {
<<<<<<< HEAD
            mmi.putString(mAnalyticsPropEarlyReturn, "permission").record();
            return;
        }
        mMicMuteFromApi = on;

=======
            mmi.set(MediaMetrics.Property.EARLY_RETURN, "permission").record();
            return;
        }
        mMicMuteFromApi = on;
        mmi.record(); // record now, the no caller check will set the mute state.
>>>>>>> 6d5625c5
        setMicrophoneMuteNoCallerCheck(userId);

        mmi.putInt("mMicMuteFromApi", mMicMuteFromApi ? 1 : 0)
                .record();
    }

    /** @see AudioManager#setMicrophoneMuteFromSwitch(boolean) */
    public void setMicrophoneMuteFromSwitch(boolean on) {
        int userId = Binder.getCallingUid();
        if (userId != android.os.Process.SYSTEM_UID) {
            Log.e(TAG, "setMicrophoneMuteFromSwitch() called from non system user!");
            return;
        }
        mMicMuteFromSwitch = on;
<<<<<<< HEAD
        new MediaMetrics.Item(mAnalyticsId + "setMicrophoneMuteFromSwitch")
                .setUid(userId)
                .putInt("mMicMuteFromSwitch", mMicMuteFromSwitch ? 1 : 0)
=======
        new MediaMetrics.Item(MediaMetrics.Name.AUDIO_MIC)
                .setUid(userId)
                .set(MediaMetrics.Property.EVENT, "setMicrophoneMuteFromSwitch")
                .set(MediaMetrics.Property.REQUEST, on
                        ? MediaMetrics.Value.MUTE : MediaMetrics.Value.UNMUTE)
>>>>>>> 6d5625c5
                .record();
        setMicrophoneMuteNoCallerCheck(userId);
    }

    private void setMicMuteFromSwitchInput() {
        InputManager im = mContext.getSystemService(InputManager.class);
        final int isMicMuted = im.isMicMuted();
        if (isMicMuted != InputManager.SWITCH_STATE_UNKNOWN) {
            new MediaMetrics.Item(mAnalyticsId + "setMicMuteFromSwitchInput")
                    .putInt("isMicMuted", isMicMuted)
                    .record();
            setMicrophoneMuteFromSwitch(im.isMicMuted() != InputManager.SWITCH_STATE_OFF);
        }
    }

    /**
     * Returns the microphone mute state as seen from the native audio system
     * @return true if microphone is reported as muted by primary HAL
     */
    public boolean isMicrophoneMuted() {
        return mMicMuteFromSystemCached;
    }

    private boolean isMicrophoneSupposedToBeMuted() {
        return mMicMuteFromSwitch || mMicMuteFromRestrictions || mMicMuteFromApi;
    }

    private void setMicrophoneMuteNoCallerCheck(int userId) {
        final boolean muted = isMicrophoneSupposedToBeMuted();
        if (DEBUG_VOL) {
            Log.d(TAG, String.format("Mic mute %b, user=%d", muted, userId));
        }
        // only mute for the current user
        if (getCurrentUserId() == userId || userId == android.os.Process.SYSTEM_UID) {
            final boolean currentMute = mAudioSystem.isMicrophoneMuted();
            final long identity = Binder.clearCallingIdentity();
            final int ret = mAudioSystem.muteMicrophone(muted);

            // update cache with the real state independently from what was set
            mMicMuteFromSystemCached = mAudioSystem.isMicrophoneMuted();
            if (ret != AudioSystem.AUDIO_STATUS_OK) {
                Log.e(TAG, "Error changing mic mute state to " + muted + " current:"
                        + mMicMuteFromSystemCached);
            }

<<<<<<< HEAD
            new MediaMetrics.Item(mAnalyticsId + "setMicrophoneMuteNoCallerCheck")
                    .setUid(userId)
                    .putInt("muted", muted ? 1 : 0)
                    .putInt("currentMute", mMicMuteFromSystemCached ? 1 : 0)
                    .putLong("identity", identity)
=======
            new MediaMetrics.Item(MediaMetrics.Name.AUDIO_MIC)
                    .setUid(userId)
                    .set(MediaMetrics.Property.EVENT, "setMicrophoneMuteNoCallerCheck")
                    .set(MediaMetrics.Property.MUTE, mMicMuteFromSystemCached
                            ? MediaMetrics.Value.ON : MediaMetrics.Value.OFF)
                    .set(MediaMetrics.Property.REQUEST, muted
                            ? MediaMetrics.Value.MUTE : MediaMetrics.Value.UNMUTE)
                    .set(MediaMetrics.Property.STATUS, ret)
>>>>>>> 6d5625c5
                    .record();

            try {
                // send the intent even if there was a failure to change the actual mute state:
                // the AudioManager.setMicrophoneMute API doesn't have a return value to
                // indicate if the call failed to successfully change the mute state, and receiving
                // the intent may be the only time an application can resynchronize its mic mute
                // state with the actual system mic mute state
                if (muted != currentMute) {
                    sendMsg(mAudioHandler, MSG_BROADCAST_MICROPHONE_MUTE,
                                SENDMSG_NOOP, 0, 0, null, 0);
                }
            } finally {
                Binder.restoreCallingIdentity(identity);
            }
        }
    }

    @Override
    public int getRingerModeExternal() {
        synchronized(mSettingsLock) {
            return mRingerModeExternal;
        }
    }

    @Override
    public int getRingerModeInternal() {
        synchronized(mSettingsLock) {
            return mRingerMode;
        }
    }

    private void ensureValidRingerMode(int ringerMode) {
        if (!isValidRingerMode(ringerMode)) {
            throw new IllegalArgumentException("Bad ringer mode " + ringerMode);
        }
    }

    /** @see AudioManager#isValidRingerMode(int) */
    public boolean isValidRingerMode(int ringerMode) {
        return ringerMode >= 0 && ringerMode <= AudioManager.RINGER_MODE_MAX;
    }

    public void setRingerModeExternal(int ringerMode, String caller) {
        if (isAndroidNPlus(caller) && wouldToggleZenMode(ringerMode)
                && !mNm.isNotificationPolicyAccessGrantedForPackage(caller)) {
            throw new SecurityException("Not allowed to change Do Not Disturb state");
        }

        setRingerMode(ringerMode, caller, true /*external*/);
    }

    public void setRingerModeInternal(int ringerMode, String caller) {
        enforceVolumeController("setRingerModeInternal");
        setRingerMode(ringerMode, caller, false /*external*/);
    }

    public void silenceRingerModeInternal(String reason) {
        VibrationEffect effect = null;
        int ringerMode = AudioManager.RINGER_MODE_SILENT;
        int toastText = 0;

        int silenceRingerSetting = Settings.Secure.VOLUME_HUSH_OFF;
        if (mContext.getResources()
                .getBoolean(com.android.internal.R.bool.config_volumeHushGestureEnabled)) {
            silenceRingerSetting = Settings.Secure.getIntForUser(mContentResolver,
                    Settings.Secure.VOLUME_HUSH_GESTURE, VOLUME_HUSH_OFF,
                    UserHandle.USER_CURRENT);
        }

        switch(silenceRingerSetting) {
            case VOLUME_HUSH_MUTE:
                effect = VibrationEffect.get(VibrationEffect.EFFECT_DOUBLE_CLICK);
                ringerMode = AudioManager.RINGER_MODE_SILENT;
                toastText = com.android.internal.R.string.volume_dialog_ringer_guidance_silent;
                break;
            case VOLUME_HUSH_VIBRATE:
                effect = VibrationEffect.get(VibrationEffect.EFFECT_HEAVY_CLICK);
                ringerMode = AudioManager.RINGER_MODE_VIBRATE;
                toastText = com.android.internal.R.string.volume_dialog_ringer_guidance_vibrate;
                break;
        }
        maybeVibrate(effect, reason);
        setRingerModeInternal(ringerMode, reason);
        Toast.makeText(mContext, toastText, Toast.LENGTH_SHORT).show();
    }

    private boolean maybeVibrate(VibrationEffect effect, String reason) {
        if (!mHasVibrator) {
            return false;
        }
        final boolean hapticsDisabled = Settings.System.getIntForUser(mContext.getContentResolver(),
                Settings.System.HAPTIC_FEEDBACK_ENABLED, 0, UserHandle.USER_CURRENT) == 0;
        if (hapticsDisabled) {
            return false;
        }

        if (effect == null) {
            return false;
        }
        mVibrator.vibrate(Binder.getCallingUid(), mContext.getOpPackageName(), effect,
                reason, VIBRATION_ATTRIBUTES);
        return true;
    }

    private void setRingerMode(int ringerMode, String caller, boolean external) {
        if (mUseFixedVolume || mIsSingleVolume) {
            return;
        }
        if (caller == null || caller.length() == 0) {
            throw new IllegalArgumentException("Bad caller: " + caller);
        }
        ensureValidRingerMode(ringerMode);
        if ((ringerMode == AudioManager.RINGER_MODE_VIBRATE) && !mHasVibrator) {
            ringerMode = AudioManager.RINGER_MODE_SILENT;
        }
        final long identity = Binder.clearCallingIdentity();
        try {
            synchronized (mSettingsLock) {
                final int ringerModeInternal = getRingerModeInternal();
                final int ringerModeExternal = getRingerModeExternal();
                new MediaMetrics.Item(mAnalyticsId + "setRingerMode")
                        .putInt("ringerMode", ringerMode)
                        .putInt("external", external ? 1 : 0)
                        .putString("caller", caller)
                        .putInt("ringerModeInternal", ringerModeInternal)
                        .putInt("ringerModeExternal", ringerModeExternal)
                        .record();
                if (external) {
                    setRingerModeExt(ringerMode);
                    if (mRingerModeDelegate != null) {
                        ringerMode = mRingerModeDelegate.onSetRingerModeExternal(ringerModeExternal,
                                ringerMode, caller, ringerModeInternal, mVolumePolicy);
                    }
                    if (ringerMode != ringerModeInternal) {
                        setRingerModeInt(ringerMode, true /*persist*/);
                    }
                } else /*internal*/ {
                    if (ringerMode != ringerModeInternal) {
                        setRingerModeInt(ringerMode, true /*persist*/);
                    }
                    if (mRingerModeDelegate != null) {
                        ringerMode = mRingerModeDelegate.onSetRingerModeInternal(ringerModeInternal,
                                ringerMode, caller, ringerModeExternal, mVolumePolicy);
                    }
                    setRingerModeExt(ringerMode);
                }
            }
        } finally {
            Binder.restoreCallingIdentity(identity);
        }
    }

    private void setRingerModeExt(int ringerMode) {
        synchronized(mSettingsLock) {
            if (ringerMode == mRingerModeExternal) return;
            mRingerModeExternal = ringerMode;
        }
        // Send sticky broadcast
        broadcastRingerMode(AudioManager.RINGER_MODE_CHANGED_ACTION, ringerMode);
    }

    @GuardedBy("mSettingsLock")
    private void muteRingerModeStreams() {
        // Mute stream if not previously muted by ringer mode and (ringer mode
        // is not RINGER_MODE_NORMAL OR stream is zen muted) and stream is affected by ringer mode.
        // Unmute stream if previously muted by ringer/zen mode and ringer mode
        // is RINGER_MODE_NORMAL or stream is not affected by ringer mode.
        int numStreamTypes = AudioSystem.getNumStreamTypes();

        if (mNm == null) {
            mNm = (NotificationManager) mContext.getSystemService(Context.NOTIFICATION_SERVICE);
        }

        final int ringerMode = mRingerMode; // Read ringer mode as reading primitives is atomic
        final boolean ringerModeMute = ringerMode == AudioManager.RINGER_MODE_VIBRATE
                || ringerMode == AudioManager.RINGER_MODE_SILENT;
        final boolean shouldRingSco = ringerMode == AudioManager.RINGER_MODE_VIBRATE
                && isBluetoothScoOn();
        // Ask audio policy engine to force use Bluetooth SCO channel if needed
        final String eventSource = "muteRingerModeStreams() from u/pid:" + Binder.getCallingUid()
                + "/" + Binder.getCallingPid();
        sendMsg(mAudioHandler, MSG_SET_FORCE_USE, SENDMSG_QUEUE, AudioSystem.FOR_VIBRATE_RINGING,
                shouldRingSco ? AudioSystem.FORCE_BT_SCO : AudioSystem.FORCE_NONE, eventSource, 0);

        for (int streamType = numStreamTypes - 1; streamType >= 0; streamType--) {
            final boolean isMuted = isStreamMutedByRingerOrZenMode(streamType);
            final boolean muteAllowedBySco =
                    !(shouldRingSco && streamType == AudioSystem.STREAM_RING);
            final boolean shouldZenMute = shouldZenMuteStream(streamType);
            final boolean shouldMute = shouldZenMute || (ringerModeMute
                    && isStreamAffectedByRingerMode(streamType) && muteAllowedBySco);
            if (isMuted == shouldMute) continue;
            if (!shouldMute) {
                // unmute
                // ring and notifications volume should never be 0 when not silenced
                if (mStreamVolumeAlias[streamType] == AudioSystem.STREAM_RING) {
                    synchronized (VolumeStreamState.class) {
                        final VolumeStreamState vss = mStreamStates[streamType];
                        for (int i = 0; i < vss.mIndexMap.size(); i++) {
                            int device = vss.mIndexMap.keyAt(i);
                            int value = vss.mIndexMap.valueAt(i);
                            if (value == 0) {
                                vss.setIndex(10, device, TAG);
                            }
                        }
                        // Persist volume for stream ring when it is changed here
                      final int device = getDeviceForStream(streamType);
                      sendMsg(mAudioHandler,
                              MSG_PERSIST_VOLUME,
                              SENDMSG_QUEUE,
                              device,
                              0,
                              mStreamStates[streamType],
                              PERSIST_DELAY);
                    }
                }
                mStreamStates[streamType].mute(false);
                mRingerAndZenModeMutedStreams &= ~(1 << streamType);
            } else {
                // mute
                mStreamStates[streamType].mute(true);
                mRingerAndZenModeMutedStreams |= (1 << streamType);
            }
        }
    }

    private boolean isAlarm(int streamType) {
        return streamType == AudioSystem.STREAM_ALARM;
    }

    private boolean isNotificationOrRinger(int streamType) {
        return streamType == AudioSystem.STREAM_NOTIFICATION
                || streamType == AudioSystem.STREAM_RING;
    }

    private boolean isMedia(int streamType) {
        return streamType == AudioSystem.STREAM_MUSIC;
    }


    private boolean isSystem(int streamType) {
        return streamType == AudioSystem.STREAM_SYSTEM;
    }

    private void setRingerModeInt(int ringerMode, boolean persist) {
        final boolean change;
        synchronized(mSettingsLock) {
            change = mRingerMode != ringerMode;
            mRingerMode = ringerMode;
            muteRingerModeStreams();
        }

        // Post a persist ringer mode msg
        if (persist) {
            sendMsg(mAudioHandler, MSG_PERSIST_RINGER_MODE,
                    SENDMSG_REPLACE, 0, 0, null, PERSIST_DELAY);
        }
        if (change) {
            // Send sticky broadcast
            broadcastRingerMode(AudioManager.INTERNAL_RINGER_MODE_CHANGED_ACTION, ringerMode);
        }
    }

    /*package*/ void postUpdateRingerModeServiceInt() {
        sendMsg(mAudioHandler, MSG_UPDATE_RINGER_MODE, SENDMSG_QUEUE, 0, 0, null, 0);
    }

    private void onUpdateRingerModeServiceInt() {
        setRingerModeInt(getRingerModeInternal(), false);
    }

    /** @see AudioManager#shouldVibrate(int) */
    public boolean shouldVibrate(int vibrateType) {
        if (!mHasVibrator) return false;

        switch (getVibrateSetting(vibrateType)) {

            case AudioManager.VIBRATE_SETTING_ON:
                return getRingerModeExternal() != AudioManager.RINGER_MODE_SILENT;

            case AudioManager.VIBRATE_SETTING_ONLY_SILENT:
                return getRingerModeExternal() == AudioManager.RINGER_MODE_VIBRATE;

            case AudioManager.VIBRATE_SETTING_OFF:
                // return false, even for incoming calls
                return false;

            default:
                return false;
        }
    }

    /** @see AudioManager#getVibrateSetting(int) */
    public int getVibrateSetting(int vibrateType) {
        if (!mHasVibrator) return AudioManager.VIBRATE_SETTING_OFF;
        return (mVibrateSetting >> (vibrateType * 2)) & 3;
    }

    /** @see AudioManager#setVibrateSetting(int, int) */
    public void setVibrateSetting(int vibrateType, int vibrateSetting) {

        if (!mHasVibrator) return;

        mVibrateSetting = AudioSystem.getValueForVibrateSetting(mVibrateSetting, vibrateType,
                vibrateSetting);

        // Broadcast change
        broadcastVibrateSetting(vibrateType);

    }

    /**
     * Return the pid of the current audio mode owner
     * @return 0 if nobody owns the mode
     */
    /*package*/ int getModeOwnerPid() {
        int modeOwnerPid = 0;
        try {
            modeOwnerPid = mSetModeDeathHandlers.get(0).getPid();
        } catch (Exception e) {
            // nothing to do, modeOwnerPid is not modified
        }
        return modeOwnerPid;
    }

    /**
     * Return the uid of the current audio mode owner
     * @return 0 if nobody owns the mode
     */
    /*package*/ int getModeOwnerUid() {
        int modeOwnerUid = 0;
        try {
            modeOwnerUid = mSetModeDeathHandlers.get(0).getUid();
        } catch (Exception e) {
            // nothing to do, modeOwnerUid is not modified
        }
        return modeOwnerUid;
    }

    private class SetModeDeathHandler implements IBinder.DeathRecipient {
        private final IBinder mCb; // To be notified of client's death
        private final int mPid;
        private final int mUid;
        private int mMode = AudioSystem.MODE_NORMAL; // Current mode set by this client

        SetModeDeathHandler(IBinder cb, int pid, int uid) {
            mCb = cb;
            mPid = pid;
            mUid = uid;
        }

        public void binderDied() {
            int oldModeOwnerPid;
            int newModeOwnerPid = 0;
            synchronized (mDeviceBroker.mSetModeLock) {
                Log.w(TAG, "setMode() client died");
                oldModeOwnerPid = getModeOwnerPid();
                int index = mSetModeDeathHandlers.indexOf(this);
                if (index < 0) {
                    Log.w(TAG, "unregistered setMode() client died");
                } else {
                    newModeOwnerPid = setModeInt(AudioSystem.MODE_NORMAL, mCb, mPid, mUid, TAG);
                }
            }
            // when entering RINGTONE, IN_CALL or IN_COMMUNICATION mode, clear all
            // SCO connections not started by the application changing the mode when pid changes
            if ((newModeOwnerPid != oldModeOwnerPid) && (newModeOwnerPid != 0)) {
                mDeviceBroker.postDisconnectBluetoothSco(newModeOwnerPid);
            }
        }

        public int getPid() {
            return mPid;
        }

        public void setMode(int mode) {
            mMode = mode;
        }

        public int getMode() {
            return mMode;
        }

        public IBinder getBinder() {
            return mCb;
        }

        public int getUid() {
            return mUid;
        }
    }

    /** @see AudioManager#setMode(int) */
    public void setMode(int mode, IBinder cb, String callingPackage) {
        if (DEBUG_MODE) {
            Log.v(TAG, "setMode(mode=" + mode + ", callingPackage=" + callingPackage + ")");
        }
        if (!checkAudioSettingsPermission("setMode()")) {
            return;
        }
        final boolean hasModifyPhoneStatePermission = mContext.checkCallingOrSelfPermission(
                        android.Manifest.permission.MODIFY_PHONE_STATE)
                        == PackageManager.PERMISSION_GRANTED;
        final int callingPid = Binder.getCallingPid();
        if ((mode == AudioSystem.MODE_IN_CALL) && !hasModifyPhoneStatePermission) {
            Log.w(TAG, "MODIFY_PHONE_STATE Permission Denial: setMode(MODE_IN_CALL) from pid="
                    + callingPid + ", uid=" + Binder.getCallingUid());
            return;
        }

        if (mode == AudioSystem.MODE_CALL_SCREENING && !mIsCallScreeningModeSupported) {
            Log.w(TAG, "setMode(MODE_CALL_SCREENING) not permitted "
                    + "when call screening is not supported");
            return;
        }

        if (mode < AudioSystem.MODE_CURRENT || mode >= AudioSystem.NUM_MODES) {
            return;
        }

        int oldModeOwnerPid;
        int newModeOwnerPid;
        synchronized (mDeviceBroker.mSetModeLock) {
            if (mode == AudioSystem.MODE_CURRENT) {
                mode = mMode;
            }
            oldModeOwnerPid = getModeOwnerPid();
            // Do not allow changing mode if a call is active and the requester
            // does not have permission to modify phone state or is not the mode owner.
            if (((mMode == AudioSystem.MODE_IN_CALL)
                    || (mMode == AudioSystem.MODE_IN_COMMUNICATION))
                    && !(hasModifyPhoneStatePermission || (oldModeOwnerPid == callingPid))) {
                Log.w(TAG, "setMode(" + mode + ") from pid=" + callingPid
                        + ", uid=" + Binder.getCallingUid()
                        + ", cannot change mode from " + mMode
                        + " without permission or being mode owner");
                return;
            }
            newModeOwnerPid = setModeInt(
                mode, cb, callingPid, Binder.getCallingUid(), callingPackage);
        }
        // when entering RINGTONE, IN_CALL or IN_COMMUNICATION mode, clear all
        // SCO connections not started by the application changing the mode when pid changes
        if ((newModeOwnerPid != oldModeOwnerPid) && (newModeOwnerPid != 0)) {
            mDeviceBroker.postDisconnectBluetoothSco(newModeOwnerPid);
        }
    }

    // setModeInt() returns a valid PID if the audio mode was successfully set to
    // any mode other than NORMAL.
    @GuardedBy("mDeviceBroker.mSetModeLock")
    private int setModeInt(int mode, IBinder cb, int pid, int uid, String caller) {
        if (DEBUG_MODE) {
            Log.v(TAG, "setModeInt(mode=" + mode + ", pid=" + pid
                    + ", uid=" + uid + ", caller=" + caller + ")");
        }
        int newModeOwnerPid = 0;
        if (cb == null) {
            Log.e(TAG, "setModeInt() called with null binder");
            return newModeOwnerPid;
        }

        SetModeDeathHandler hdlr = null;
        Iterator iter = mSetModeDeathHandlers.iterator();
        while (iter.hasNext()) {
            SetModeDeathHandler h = (SetModeDeathHandler)iter.next();
            if (h.getPid() == pid) {
                hdlr = h;
                // Remove from client list so that it is re-inserted at top of list
                iter.remove();
                try {
                    hdlr.getBinder().unlinkToDeath(hdlr, 0);
                    if (cb != hdlr.getBinder()) {
                        hdlr = null;
                    }
                } catch (NoSuchElementException e) {
                    hdlr = null;
                    Log.w(TAG, "link does not exist ...");
                }
                break;
            }
        }
        final int oldMode = mMode;
        int status = AudioSystem.AUDIO_STATUS_OK;
        int actualMode;
        do {
            actualMode = mode;
            if (mode == AudioSystem.MODE_NORMAL) {
                // get new mode from client at top the list if any
                if (!mSetModeDeathHandlers.isEmpty()) {
                    hdlr = mSetModeDeathHandlers.get(0);
                    cb = hdlr.getBinder();
                    actualMode = hdlr.getMode();
                    if (DEBUG_MODE) {
                        Log.w(TAG, " using mode=" + mode + " instead due to death hdlr at pid="
                                + hdlr.mPid);
                    }
                }
            } else {
                if (hdlr == null) {
                    hdlr = new SetModeDeathHandler(cb, pid, uid);
                }
                // Register for client death notification
                try {
                    cb.linkToDeath(hdlr, 0);
                } catch (RemoteException e) {
                    // Client has died!
                    Log.w(TAG, "setMode() could not link to "+cb+" binder death");
                }

                // Last client to call setMode() is always at top of client list
                // as required by SetModeDeathHandler.binderDied()
                mSetModeDeathHandlers.add(0, hdlr);
                hdlr.setMode(mode);
            }

            if (actualMode != mMode) {
                final long identity = Binder.clearCallingIdentity();
                status = AudioSystem.setPhoneState(actualMode, getModeOwnerUid());
                Binder.restoreCallingIdentity(identity);
                if (status == AudioSystem.AUDIO_STATUS_OK) {
                    if (DEBUG_MODE) { Log.v(TAG, " mode successfully set to " + actualMode); }
                    mMode = actualMode;
                } else {
                    if (hdlr != null) {
                        mSetModeDeathHandlers.remove(hdlr);
                        cb.unlinkToDeath(hdlr, 0);
                    }
                    // force reading new top of mSetModeDeathHandlers stack
                    if (DEBUG_MODE) { Log.w(TAG, " mode set to MODE_NORMAL after phoneState pb"); }
                    mode = AudioSystem.MODE_NORMAL;
                }
            } else {
                status = AudioSystem.AUDIO_STATUS_OK;
            }
        } while (status != AudioSystem.AUDIO_STATUS_OK && !mSetModeDeathHandlers.isEmpty());

        if (status == AudioSystem.AUDIO_STATUS_OK) {
            if (actualMode != AudioSystem.MODE_NORMAL) {
                newModeOwnerPid = getModeOwnerPid();
                if (newModeOwnerPid == 0) {
                    Log.e(TAG, "setMode() different from MODE_NORMAL with empty mode client stack");
                }
            }
            // Note: newModeOwnerPid is always 0 when actualMode is MODE_NORMAL
            mModeLogger.log(
                    new PhoneStateEvent(caller, pid, mode, newModeOwnerPid, actualMode));
            int streamType = getActiveStreamType(AudioManager.USE_DEFAULT_STREAM_TYPE);
            int device = getDeviceForStream(streamType);
            int index = mStreamStates[mStreamVolumeAlias[streamType]].getIndex(device);
            setStreamVolumeInt(mStreamVolumeAlias[streamType], index, device, true, caller);

            updateStreamVolumeAlias(true /*updateVolumes*/, caller);

            // change of mode may require volume to be re-applied on some devices
            updateAbsVolumeMultiModeDevices(oldMode, actualMode);
        }
        return newModeOwnerPid;
    }

    /** @see AudioManager#getMode() */
    public int getMode() {
        return mMode;
    }

    /** cached value read from audiopolicy manager after initialization. */
    private boolean mIsCallScreeningModeSupported = false;

    /** @see AudioManager#isCallScreeningModeSupported() */
    public boolean isCallScreeningModeSupported() {
        return mIsCallScreeningModeSupported;
    }

    /** @see AudioManager#setRttEnabled() */
    @Override
    public void setRttEnabled(boolean rttEnabled) {
        if (mContext.checkCallingOrSelfPermission(
                android.Manifest.permission.MODIFY_PHONE_STATE)
                != PackageManager.PERMISSION_GRANTED) {
            Log.w(TAG, "MODIFY_PHONE_STATE Permission Denial: setRttEnabled from pid="
                    + Binder.getCallingPid() + ", uid=" + Binder.getCallingUid());
            return;
        }
        synchronized (mSettingsLock) {
            mRttEnabled = rttEnabled;
            final long identity = Binder.clearCallingIdentity();
            try {
                AudioSystem.setRttEnabled(rttEnabled);
            } finally {
                Binder.restoreCallingIdentity(identity);
            }
        }
    }

    //==========================================================================================
    // Sound Effects
    //==========================================================================================
    private static final class LoadSoundEffectReply
            implements SoundEffectsHelper.OnEffectsLoadCompleteHandler {
        private static final int SOUND_EFFECTS_LOADING = 1;
        private static final int SOUND_EFFECTS_LOADED = 0;
        private static final int SOUND_EFFECTS_ERROR = -1;
        private static final int SOUND_EFFECTS_LOAD_TIMEOUT_MS = 5000;

        private int mStatus = SOUND_EFFECTS_LOADING;

        @Override
        public synchronized void run(boolean success) {
            mStatus = success ? SOUND_EFFECTS_LOADED : SOUND_EFFECTS_ERROR;
            notify();
        }

        public synchronized boolean waitForLoaded(int attempts) {
            while ((mStatus == SOUND_EFFECTS_LOADING) && (attempts-- > 0)) {
                try {
                    wait(SOUND_EFFECTS_LOAD_TIMEOUT_MS);
                } catch (InterruptedException e) {
                    Log.w(TAG, "Interrupted while waiting sound pool loaded.");
                }
            }
            return mStatus == SOUND_EFFECTS_LOADED;
        }
    }

    /** @see AudioManager#playSoundEffect(int) */
    public void playSoundEffect(int effectType) {
        playSoundEffectVolume(effectType, -1.0f);
    }

    /** @see AudioManager#playSoundEffect(int, float) */
    public void playSoundEffectVolume(int effectType, float volume) {
        // do not try to play the sound effect if the system stream is muted
        if (isStreamMutedByRingerOrZenMode(STREAM_SYSTEM)) {
            return;
        }

        if (effectType >= AudioManager.NUM_SOUND_EFFECTS || effectType < 0) {
            Log.w(TAG, "AudioService effectType value " + effectType + " out of range");
            return;
        }
        new MediaMetrics.Item(mAnalyticsId + "playSoundEffectVolume")
                .putInt("effectType", effectType)
                .putDouble("volume", volume)
                .record();

        sendMsg(mAudioHandler, MSG_PLAY_SOUND_EFFECT, SENDMSG_QUEUE,
                effectType, (int) (volume * 1000), null, 0);
    }

    /**
     * Loads samples into the soundpool.
     * This method must be called at first when sound effects are enabled
     */
    public boolean loadSoundEffects() {
        LoadSoundEffectReply reply = new LoadSoundEffectReply();
        sendMsg(mAudioHandler, MSG_LOAD_SOUND_EFFECTS, SENDMSG_QUEUE, 0, 0, reply, 0);

        boolean loaded = reply.waitForLoaded(3 /*attempts*/);
        new MediaMetrics.Item(mAnalyticsId + "loadSoundEffects")
                .putInt("loaded", loaded ? 1 : 0)
                .record();
        return loaded;
    }

    /**
     * Schedule loading samples into the soundpool.
     * This method can be overridden to schedule loading at a later time.
     */
    protected void scheduleLoadSoundEffects() {
        sendMsg(mAudioHandler, MSG_LOAD_SOUND_EFFECTS, SENDMSG_QUEUE, 0, 0, null, 0);
        new MediaMetrics.Item(mAnalyticsId + "scheduleLoadSoundEffects")
                .record();
    }

    /**
     *  Unloads samples from the sound pool.
     *  This method can be called to free some memory when
     *  sound effects are disabled.
     */
    public void unloadSoundEffects() {
        sendMsg(mAudioHandler, MSG_UNLOAD_SOUND_EFFECTS, SENDMSG_QUEUE, 0, 0, null, 0);
        new MediaMetrics.Item(mAnalyticsId + "unloadSoundEffects")
                .record();
    }

    /** @see AudioManager#reloadAudioSettings() */
    public void reloadAudioSettings() {
        readAudioSettings(false /*userSwitch*/);
    }

    private void readAudioSettings(boolean userSwitch) {
        // restore ringer mode, ringer mode affected streams, mute affected streams and vibrate settings
        readPersistedSettings();
        readUserRestrictions();

        // restore volume settings
        int numStreamTypes = AudioSystem.getNumStreamTypes();
        for (int streamType = 0; streamType < numStreamTypes; streamType++) {
            VolumeStreamState streamState = mStreamStates[streamType];

            if (userSwitch && mStreamVolumeAlias[streamType] == AudioSystem.STREAM_MUSIC) {
                continue;
            }

            streamState.readSettings();
            synchronized (VolumeStreamState.class) {
                // unmute stream that was muted but is not affect by mute anymore
                if (streamState.mIsMuted && ((!isStreamAffectedByMute(streamType) &&
                        !isStreamMutedByRingerOrZenMode(streamType)) || mUseFixedVolume)) {
                    streamState.mIsMuted = false;
                }
            }
        }

        // apply new ringer mode before checking volume for alias streams so that streams
        // muted by ringer mode have the correct volume
        setRingerModeInt(getRingerModeInternal(), false);

        checkAllFixedVolumeDevices();
        checkAllAliasStreamVolumes();
        checkMuteAffectedStreams();

        synchronized (mSafeMediaVolumeStateLock) {
            mMusicActiveMs = MathUtils.constrain(Settings.Secure.getIntForUser(mContentResolver,
                    Settings.Secure.UNSAFE_VOLUME_MUSIC_ACTIVE_MS, 0, UserHandle.USER_CURRENT),
                    0, UNSAFE_VOLUME_MUSIC_ACTIVE_MS_MAX);
            if (mSafeMediaVolumeState == SAFE_MEDIA_VOLUME_ACTIVE) {
                enforceSafeMediaVolume(TAG);
            }
        }

        readVolumeGroupsSettings();
    }

    /** @see AudioManager#setSpeakerphoneOn(boolean) */
    public void setSpeakerphoneOn(boolean on){
        if (!checkAudioSettingsPermission("setSpeakerphoneOn()")) {
            return;
        }

        if (mContext.checkCallingOrSelfPermission(
                android.Manifest.permission.MODIFY_PHONE_STATE)
                != PackageManager.PERMISSION_GRANTED) {
            synchronized (mSetModeDeathHandlers) {
                for (SetModeDeathHandler h : mSetModeDeathHandlers) {
                    if (h.getMode() == AudioSystem.MODE_IN_CALL) {
                        Log.w(TAG, "getMode is call, Permission Denial: setSpeakerphoneOn from pid="
                                + Binder.getCallingPid() + ", uid=" + Binder.getCallingUid());
                        return;
                    }
                }
            }
        }

        // for logging only
        final int uid = Binder.getCallingUid();
        final int pid = Binder.getCallingPid();
        final String eventSource = new StringBuilder("setSpeakerphoneOn(").append(on)
                .append(") from u/pid:").append(uid).append("/")
                .append(pid).toString();
        final boolean stateChanged = mDeviceBroker.setSpeakerphoneOn(on, eventSource);
<<<<<<< HEAD
        new MediaMetrics.Item(mAnalyticsId + "setSpeakerphoneOn")
                .setUid(uid)
                .setPid(pid)
                .putInt("on", on ? 1 : 0)
                .putInt("stateChanged", stateChanged ? 1 : 0)
=======
        new MediaMetrics.Item(MediaMetrics.Name.AUDIO_DEVICE
                + MediaMetrics.SEPARATOR + "setSpeakerphoneOn")
                .setUid(uid)
                .setPid(pid)
                .set(MediaMetrics.Property.STATE, on
                        ? MediaMetrics.Value.ON : MediaMetrics.Value.OFF)
>>>>>>> 6d5625c5
                .record();

        if (stateChanged) {
            final long ident = Binder.clearCallingIdentity();
            try {
                mContext.sendBroadcastAsUser(
                        new Intent(AudioManager.ACTION_SPEAKERPHONE_STATE_CHANGED)
                                .setFlags(Intent.FLAG_RECEIVER_REGISTERED_ONLY), UserHandle.ALL);
            } finally {
                Binder.restoreCallingIdentity(ident);
            }
        }
    }

    /** @see AudioManager#isSpeakerphoneOn() */
    public boolean isSpeakerphoneOn() {
        return mDeviceBroker.isSpeakerphoneOn();
    }

    /** @see AudioManager#setBluetoothScoOn(boolean) */
    public void setBluetoothScoOn(boolean on) {
        if (!checkAudioSettingsPermission("setBluetoothScoOn()")) {
            return;
        }

        // Only enable calls from system components
        if (UserHandle.getCallingAppId() >= FIRST_APPLICATION_UID) {
            mDeviceBroker.setBluetoothScoOnByApp(on);
            return;
        }

        // for logging only
        final int uid = Binder.getCallingUid();
        final int pid = Binder.getCallingPid();
        final String eventSource = new StringBuilder("setBluetoothScoOn(").append(on)
                .append(") from u/pid:").append(uid).append("/").append(pid).toString();

        //bt sco
<<<<<<< HEAD
        new MediaMetrics.Item(mAnalyticsId + "setBluetoothScoOn")
                .setUid(uid)
                .setPid(pid)
                .putInt("on", on ? 1 : 0)
=======
        new MediaMetrics.Item(MediaMetrics.Name.AUDIO_DEVICE
                + MediaMetrics.SEPARATOR + "setBluetoothScoOn")
                .setUid(uid)
                .setPid(pid)
                .set(MediaMetrics.Property.STATE, on
                        ? MediaMetrics.Value.ON : MediaMetrics.Value.OFF)
>>>>>>> 6d5625c5
                .record();

        mDeviceBroker.setBluetoothScoOn(on, eventSource);
    }

    /** @see AudioManager#isBluetoothScoOn()
     * Note that it doesn't report internal state, but state seen by apps (which may have
     * called setBluetoothScoOn() */
    public boolean isBluetoothScoOn() {
        return mDeviceBroker.isBluetoothScoOnForApp();
    }

    // TODO investigate internal users due to deprecation of SDK API
    /** @see AudioManager#setBluetoothA2dpOn(boolean) */
    public void setBluetoothA2dpOn(boolean on) {
        // for logging only
        final int uid = Binder.getCallingUid();
        final int pid = Binder.getCallingPid();
        final String eventSource = new StringBuilder("setBluetoothA2dpOn(").append(on)
                .append(") from u/pid:").append(uid).append("/")
                .append(pid).toString();

<<<<<<< HEAD
        new MediaMetrics.Item(mAnalyticsId + "setBluetoothA2dpOn")
                .setUid(uid)
                .setPid(pid)
                .putInt("on", on ? 1 : 0)
=======
        new MediaMetrics.Item(MediaMetrics.Name.AUDIO_DEVICE
                + MediaMetrics.SEPARATOR + "setBluetoothA2dpOn")
                .setUid(uid)
                .setPid(pid)
                .set(MediaMetrics.Property.STATE, on
                        ? MediaMetrics.Value.ON : MediaMetrics.Value.OFF)
>>>>>>> 6d5625c5
                .record();

        mDeviceBroker.setBluetoothA2dpOn_Async(on, eventSource);
    }

    /** @see AudioManager#isBluetoothA2dpOn() */
    public boolean isBluetoothA2dpOn() {
        return mDeviceBroker.isBluetoothA2dpOn();
    }

    /** @see AudioManager#startBluetoothSco() */
    public void startBluetoothSco(IBinder cb, int targetSdkVersion) {
        final int uid = Binder.getCallingUid();
        final int pid = Binder.getCallingPid();
        final int scoAudioMode =
                (targetSdkVersion < Build.VERSION_CODES.JELLY_BEAN_MR2) ?
                        BtHelper.SCO_MODE_VIRTUAL_CALL : BtHelper.SCO_MODE_UNDEFINED;
        final String eventSource = new StringBuilder("startBluetoothSco()")
                .append(") from u/pid:").append(uid).append("/")
                .append(pid).toString();

<<<<<<< HEAD
        new MediaMetrics.Item(mAnalyticsId + "startBluetoothSco")
                .setUid(uid)
                .setPid(pid)
                .putInt("scoAudioMode", scoAudioMode)
=======
        new MediaMetrics.Item(MediaMetrics.Name.AUDIO_BLUETOOTH)
                .setUid(uid)
                .setPid(pid)
                .set(MediaMetrics.Property.EVENT, "startBluetoothSco")
                .set(MediaMetrics.Property.SCO_AUDIO_MODE,
                        BtHelper.scoAudioModeToString(scoAudioMode))
>>>>>>> 6d5625c5
                .record();
        startBluetoothScoInt(cb, scoAudioMode, eventSource);

    }

    /** @see AudioManager#startBluetoothScoVirtualCall() */
    public void startBluetoothScoVirtualCall(IBinder cb) {
        final int uid = Binder.getCallingUid();
        final int pid = Binder.getCallingPid();
        final String eventSource = new StringBuilder("startBluetoothScoVirtualCall()")
                .append(") from u/pid:").append(uid).append("/")
                .append(pid).toString();

<<<<<<< HEAD
        new MediaMetrics.Item(mAnalyticsId + "startBluetoothScoVirtualCall")
                .setUid(uid)
                .setPid(pid)
=======
        new MediaMetrics.Item(MediaMetrics.Name.AUDIO_BLUETOOTH)
                .setUid(uid)
                .setPid(pid)
                .set(MediaMetrics.Property.EVENT, "startBluetoothScoVirtualCall")
                .set(MediaMetrics.Property.SCO_AUDIO_MODE,
                        BtHelper.scoAudioModeToString(BtHelper.SCO_MODE_VIRTUAL_CALL))
>>>>>>> 6d5625c5
                .record();
        startBluetoothScoInt(cb, BtHelper.SCO_MODE_VIRTUAL_CALL, eventSource);
    }

    void startBluetoothScoInt(IBinder cb, int scoAudioMode, @NonNull String eventSource) {
<<<<<<< HEAD
        MediaMetrics.Item mmi = new MediaMetrics.Item(mAnalyticsId + "startBluetoothScoInt")
                .putInt("scoAudioMode", scoAudioMode);

        if (!checkAudioSettingsPermission("startBluetoothSco()") ||
                !mSystemReady) {
            mmi.putString(mAnalyticsPropEarlyReturn, "permission or systemReady").record();
=======
        MediaMetrics.Item mmi = new MediaMetrics.Item(MediaMetrics.Name.AUDIO_BLUETOOTH)
                .set(MediaMetrics.Property.EVENT, "startBluetoothScoInt")
                .set(MediaMetrics.Property.SCO_AUDIO_MODE,
                        BtHelper.scoAudioModeToString(scoAudioMode));

        if (!checkAudioSettingsPermission("startBluetoothSco()") ||
                !mSystemReady) {
            mmi.set(MediaMetrics.Property.EARLY_RETURN, "permission or systemReady").record();
>>>>>>> 6d5625c5
            return;
        }
        synchronized (mDeviceBroker.mSetModeLock) {
            mDeviceBroker.startBluetoothScoForClient_Sync(cb, scoAudioMode, eventSource);
        }
        mmi.record();
    }

    /** @see AudioManager#stopBluetoothSco() */
    public void stopBluetoothSco(IBinder cb){
        if (!checkAudioSettingsPermission("stopBluetoothSco()") ||
                !mSystemReady) {
            return;
        }
        final int uid = Binder.getCallingUid();
        final int pid = Binder.getCallingPid();
        final String eventSource =  new StringBuilder("stopBluetoothSco()")
                .append(") from u/pid:").append(uid).append("/")
                .append(pid).toString();
        synchronized (mDeviceBroker.mSetModeLock) {
            mDeviceBroker.stopBluetoothScoForClient_Sync(cb, eventSource);
        }
<<<<<<< HEAD
        new MediaMetrics.Item(mAnalyticsId + "stopBluetoothSco")
                .setUid(uid)
                .setPid(pid)
=======
        new MediaMetrics.Item(MediaMetrics.Name.AUDIO_BLUETOOTH)
                .setUid(uid)
                .setPid(pid)
                .set(MediaMetrics.Property.EVENT, "stopBluetoothSco")
                .set(MediaMetrics.Property.SCO_AUDIO_MODE,
                        BtHelper.scoAudioModeToString(BtHelper.SCO_MODE_UNDEFINED))
>>>>>>> 6d5625c5
                .record();
    }


    /*package*/ ContentResolver getContentResolver() {
        return mContentResolver;
    }

    private void onCheckMusicActive(String caller) {
        synchronized (mSafeMediaVolumeStateLock) {
            if (mSafeMediaVolumeState == SAFE_MEDIA_VOLUME_INACTIVE) {
                int device = getDeviceForStream(AudioSystem.STREAM_MUSIC);

                if (mSafeMediaVolumeDevices.contains(device)) {
                    sendMsg(mAudioHandler,
                            MSG_CHECK_MUSIC_ACTIVE,
                            SENDMSG_REPLACE,
                            0,
                            0,
                            caller,
                            MUSIC_ACTIVE_POLL_PERIOD_MS);
                    int index = mStreamStates[AudioSystem.STREAM_MUSIC].getIndex(device);
                    if (AudioSystem.isStreamActive(AudioSystem.STREAM_MUSIC, 0)
                            && (index > safeMediaVolumeIndex(device))) {
                        // Approximate cumulative active music time
                        mMusicActiveMs += MUSIC_ACTIVE_POLL_PERIOD_MS;
                        if (mMusicActiveMs > UNSAFE_VOLUME_MUSIC_ACTIVE_MS_MAX) {
                            setSafeMediaVolumeEnabled(true, caller);
                            mMusicActiveMs = 0;
                        }
                        saveMusicActiveMs();
                    }
                }
            }
        }
    }

    private void saveMusicActiveMs() {
        mAudioHandler.obtainMessage(MSG_PERSIST_MUSIC_ACTIVE_MS, mMusicActiveMs, 0).sendToTarget();
    }

    private int getSafeUsbMediaVolumeIndex() {
        // determine UI volume index corresponding to the wanted safe gain in dBFS
        int min = MIN_STREAM_VOLUME[AudioSystem.STREAM_MUSIC];
        int max = MAX_STREAM_VOLUME[AudioSystem.STREAM_MUSIC];

        mSafeUsbMediaVolumeDbfs = mContext.getResources().getInteger(
                com.android.internal.R.integer.config_safe_media_volume_usb_mB) / 100.0f;

        while (Math.abs(max - min) > 1) {
            int index = (max + min) / 2;
            float gainDB = AudioSystem.getStreamVolumeDB(
                    AudioSystem.STREAM_MUSIC, index, AudioSystem.DEVICE_OUT_USB_HEADSET);
            if (Float.isNaN(gainDB)) {
                //keep last min in case of read error
                break;
            } else if (gainDB == mSafeUsbMediaVolumeDbfs) {
                min = index;
                break;
            } else if (gainDB < mSafeUsbMediaVolumeDbfs) {
                min = index;
            } else {
                max = index;
            }
        }
        return min * 10;
    }

    private void onConfigureSafeVolume(boolean force, String caller) {
        synchronized (mSafeMediaVolumeStateLock) {
            int mcc = mContext.getResources().getConfiguration().mcc;
            if ((mMcc != mcc) || ((mMcc == 0) && force)) {
                mSafeMediaVolumeIndex = mContext.getResources().getInteger(
                        com.android.internal.R.integer.config_safe_media_volume_index) * 10;

                mSafeUsbMediaVolumeIndex = getSafeUsbMediaVolumeIndex();

                boolean safeMediaVolumeEnabled =
                        SystemProperties.getBoolean("audio.safemedia.force", false)
                        || mContext.getResources().getBoolean(
                                com.android.internal.R.bool.config_safe_media_volume_enabled);

                boolean safeMediaVolumeBypass =
                        SystemProperties.getBoolean("audio.safemedia.bypass", false);

                // The persisted state is either "disabled" or "active": this is the state applied
                // next time we boot and cannot be "inactive"
                int persistedState;
                if (safeMediaVolumeEnabled && !safeMediaVolumeBypass) {
                    persistedState = SAFE_MEDIA_VOLUME_ACTIVE;
                    // The state can already be "inactive" here if the user has forced it before
                    // the 30 seconds timeout for forced configuration. In this case we don't reset
                    // it to "active".
                    if (mSafeMediaVolumeState != SAFE_MEDIA_VOLUME_INACTIVE) {
                        if (mMusicActiveMs == 0) {
                            mSafeMediaVolumeState = SAFE_MEDIA_VOLUME_ACTIVE;
                            enforceSafeMediaVolume(caller);
                        } else {
                            // We have existing playback time recorded, already confirmed.
                            mSafeMediaVolumeState = SAFE_MEDIA_VOLUME_INACTIVE;
                        }
                    }
                } else {
                    persistedState = SAFE_MEDIA_VOLUME_DISABLED;
                    mSafeMediaVolumeState = SAFE_MEDIA_VOLUME_DISABLED;
                }
                mMcc = mcc;
                sendMsg(mAudioHandler,
                        MSG_PERSIST_SAFE_VOLUME_STATE,
                        SENDMSG_QUEUE,
                        persistedState,
                        0,
                        null,
                        0);
            }
        }
    }

    ///////////////////////////////////////////////////////////////////////////
    // Internal methods
    ///////////////////////////////////////////////////////////////////////////

    /**
     * Checks if the adjustment should change ringer mode instead of just
     * adjusting volume. If so, this will set the proper ringer mode and volume
     * indices on the stream states.
     */
    private int checkForRingerModeChange(int oldIndex, int direction, int step, boolean isMuted,
            String caller, int flags) {
        int result = FLAG_ADJUST_VOLUME;
        if (isPlatformTelevision() || mIsSingleVolume) {
            return result;
        }

        int ringerMode = getRingerModeInternal();

        switch (ringerMode) {
        case RINGER_MODE_NORMAL:
            if (direction == AudioManager.ADJUST_LOWER) {
                if (mHasVibrator) {
                    // "step" is the delta in internal index units corresponding to a
                    // change of 1 in UI index units.
                    // Because of rounding when rescaling from one stream index range to its alias
                    // index range, we cannot simply test oldIndex == step:
                    //   (step <= oldIndex < 2 * step) is equivalent to: (old UI index == 1)
                    if (step <= oldIndex && oldIndex < 2 * step) {
                        ringerMode = RINGER_MODE_VIBRATE;
                        mLoweredFromNormalToVibrateTime = SystemClock.uptimeMillis();
                    }
                } else {
                    if (oldIndex == step && mVolumePolicy.volumeDownToEnterSilent) {
                        ringerMode = RINGER_MODE_SILENT;
                    }
                }
            } else if (mIsSingleVolume && (direction == AudioManager.ADJUST_TOGGLE_MUTE
                    || direction == AudioManager.ADJUST_MUTE)) {
                if (mHasVibrator) {
                    ringerMode = RINGER_MODE_VIBRATE;
                } else {
                    ringerMode = RINGER_MODE_SILENT;
                }
                // Setting the ringer mode will toggle mute
                result &= ~FLAG_ADJUST_VOLUME;
            }
            break;
        case RINGER_MODE_VIBRATE:
            if (!mHasVibrator) {
                Log.e(TAG, "checkForRingerModeChange() current ringer mode is vibrate" +
                        "but no vibrator is present");
                break;
            }
            if ((direction == AudioManager.ADJUST_LOWER)) {
                // This is the case we were muted with the volume turned up
                if (mIsSingleVolume && oldIndex >= 2 * step && isMuted) {
                    ringerMode = RINGER_MODE_NORMAL;
                } else if (mPrevVolDirection != AudioManager.ADJUST_LOWER) {
                    if (mVolumePolicy.volumeDownToEnterSilent) {
                        final long diff = SystemClock.uptimeMillis()
                                - mLoweredFromNormalToVibrateTime;
                        if (diff > mVolumePolicy.vibrateToSilentDebounce
                                && mRingerModeDelegate.canVolumeDownEnterSilent()) {
                            ringerMode = RINGER_MODE_SILENT;
                        }
                    } else {
                        result |= AudioManager.FLAG_SHOW_VIBRATE_HINT;
                    }
                }
            } else if (direction == AudioManager.ADJUST_RAISE
                    || direction == AudioManager.ADJUST_TOGGLE_MUTE
                    || direction == AudioManager.ADJUST_UNMUTE) {
                ringerMode = RINGER_MODE_NORMAL;
            }
            result &= ~FLAG_ADJUST_VOLUME;
            break;
        case RINGER_MODE_SILENT:
            if (mIsSingleVolume && direction == AudioManager.ADJUST_LOWER && oldIndex >= 2 * step && isMuted) {
                // This is the case we were muted with the volume turned up
                ringerMode = RINGER_MODE_NORMAL;
            } else if (direction == AudioManager.ADJUST_RAISE
                    || direction == AudioManager.ADJUST_TOGGLE_MUTE
                    || direction == AudioManager.ADJUST_UNMUTE) {
                if (!mVolumePolicy.volumeUpToExitSilent) {
                    result |= AudioManager.FLAG_SHOW_SILENT_HINT;
                } else {
                  if (mHasVibrator && direction == AudioManager.ADJUST_RAISE) {
                      ringerMode = RINGER_MODE_VIBRATE;
                  } else {
                      // If we don't have a vibrator or they were toggling mute
                      // go straight back to normal.
                      ringerMode = RINGER_MODE_NORMAL;
                  }
                }
            }
            result &= ~FLAG_ADJUST_VOLUME;
            break;
        default:
            Log.e(TAG, "checkForRingerModeChange() wrong ringer mode: "+ringerMode);
            break;
        }

        if (isAndroidNPlus(caller) && wouldToggleZenMode(ringerMode)
                && !mNm.isNotificationPolicyAccessGrantedForPackage(caller)
                && (flags & AudioManager.FLAG_FROM_KEY) == 0) {
            throw new SecurityException("Not allowed to change Do Not Disturb state");
        }

        setRingerMode(ringerMode, TAG + ".checkForRingerModeChange", false /*external*/);

        mPrevVolDirection = direction;

        return result;
    }

    @Override
    public boolean isStreamAffectedByRingerMode(int streamType) {
        return (mRingerModeAffectedStreams & (1 << streamType)) != 0;
    }

    private boolean shouldZenMuteStream(int streamType) {
        if (mNm.getZenMode() != Settings.Global.ZEN_MODE_IMPORTANT_INTERRUPTIONS) {
            return false;
        }

        NotificationManager.Policy zenPolicy = mNm.getConsolidatedNotificationPolicy();
        final boolean muteAlarms = (zenPolicy.priorityCategories
                & NotificationManager.Policy.PRIORITY_CATEGORY_ALARMS) == 0;
        final boolean muteMedia = (zenPolicy.priorityCategories
                & NotificationManager.Policy.PRIORITY_CATEGORY_MEDIA) == 0;
        final boolean muteSystem = (zenPolicy.priorityCategories
                & NotificationManager.Policy.PRIORITY_CATEGORY_SYSTEM) == 0;
        final boolean muteNotificationAndRing = ZenModeConfig
                .areAllPriorityOnlyRingerSoundsMuted(zenPolicy);
        return muteAlarms && isAlarm(streamType)
                || muteMedia && isMedia(streamType)
                || muteSystem && isSystem(streamType)
                || muteNotificationAndRing && isNotificationOrRinger(streamType);
    }

    private boolean isStreamMutedByRingerOrZenMode(int streamType) {
        return (mRingerAndZenModeMutedStreams & (1 << streamType)) != 0;
    }

    /**
     * Notifications, ringer and system sounds are controlled by the ringer:
     * {@link ZenModeHelper.RingerModeDelegate#getRingerModeAffectedStreams(int)} but can
     * also be muted by DND based on the DND mode:
     * DND total silence: media and alarms streams can be muted by DND
     * DND alarms only: no streams additionally controlled by DND
     * DND priority only: alarms, media, system, ringer and notification streams can be muted by
     * DND.  The current applied zenPolicy determines which streams will be muted by DND.
     * @return true if changed, else false
     */
    private boolean updateZenModeAffectedStreams() {
        if (!mSystemReady) {
            return false;
        }

        int zenModeAffectedStreams = 0;
        final int zenMode = mNm.getZenMode();

        if (zenMode == Settings.Global.ZEN_MODE_NO_INTERRUPTIONS) {
            zenModeAffectedStreams |= 1 << AudioManager.STREAM_ALARM;
            zenModeAffectedStreams |= 1 << AudioManager.STREAM_MUSIC;
        } else if (zenMode == Settings.Global.ZEN_MODE_IMPORTANT_INTERRUPTIONS) {
            NotificationManager.Policy zenPolicy = mNm.getConsolidatedNotificationPolicy();
            if ((zenPolicy.priorityCategories
                    & NotificationManager.Policy.PRIORITY_CATEGORY_ALARMS) == 0) {
                zenModeAffectedStreams |= 1 << AudioManager.STREAM_ALARM;
            }

            if ((zenPolicy.priorityCategories
                    & NotificationManager.Policy.PRIORITY_CATEGORY_MEDIA) == 0) {
                zenModeAffectedStreams |= 1 << AudioManager.STREAM_MUSIC;
            }

            // even if zen isn't muting the system stream, the ringer mode can still mute
            // the system stream
            if ((zenPolicy.priorityCategories
                    & NotificationManager.Policy.PRIORITY_CATEGORY_SYSTEM) == 0) {
                zenModeAffectedStreams |= 1 << AudioManager.STREAM_SYSTEM;
            }

            if (ZenModeConfig.areAllPriorityOnlyRingerSoundsMuted(zenPolicy)) {
                zenModeAffectedStreams |= 1 << AudioManager.STREAM_NOTIFICATION;
                zenModeAffectedStreams |= 1 << AudioManager.STREAM_RING;
            }
        }

        if (mZenModeAffectedStreams != zenModeAffectedStreams) {
            mZenModeAffectedStreams = zenModeAffectedStreams;
            return true;
        }

        return false;
    }

    @GuardedBy("mSettingsLock")
    private boolean updateRingerAndZenModeAffectedStreams() {
        boolean updatedZenModeAffectedStreams = updateZenModeAffectedStreams();
        int ringerModeAffectedStreams = Settings.System.getIntForUser(mContentResolver,
                Settings.System.MODE_RINGER_STREAMS_AFFECTED,
                ((1 << AudioSystem.STREAM_RING)|(1 << AudioSystem.STREAM_NOTIFICATION)|
                 (1 << AudioSystem.STREAM_SYSTEM)|(1 << AudioSystem.STREAM_SYSTEM_ENFORCED)),
                 UserHandle.USER_CURRENT);

        if (mIsSingleVolume) {
            ringerModeAffectedStreams = 0;
        } else if (mRingerModeDelegate != null) {
            ringerModeAffectedStreams = mRingerModeDelegate
                    .getRingerModeAffectedStreams(ringerModeAffectedStreams);
        }
        if (mCameraSoundForced) {
            ringerModeAffectedStreams &= ~(1 << AudioSystem.STREAM_SYSTEM_ENFORCED);
        } else {
            ringerModeAffectedStreams |= (1 << AudioSystem.STREAM_SYSTEM_ENFORCED);
        }
        if (mStreamVolumeAlias[AudioSystem.STREAM_DTMF] == AudioSystem.STREAM_RING) {
            ringerModeAffectedStreams |= (1 << AudioSystem.STREAM_DTMF);
        } else {
            ringerModeAffectedStreams &= ~(1 << AudioSystem.STREAM_DTMF);
        }

        if (ringerModeAffectedStreams != mRingerModeAffectedStreams) {
            Settings.System.putIntForUser(mContentResolver,
                    Settings.System.MODE_RINGER_STREAMS_AFFECTED,
                    ringerModeAffectedStreams,
                    UserHandle.USER_CURRENT);
            mRingerModeAffectedStreams = ringerModeAffectedStreams;
            return true;
        }
        return updatedZenModeAffectedStreams;
    }

    @Override
    public boolean isStreamAffectedByMute(int streamType) {
        return (mMuteAffectedStreams & (1 << streamType)) != 0;
    }

    private void ensureValidDirection(int direction) {
        switch (direction) {
            case AudioManager.ADJUST_LOWER:
            case AudioManager.ADJUST_RAISE:
            case AudioManager.ADJUST_SAME:
            case AudioManager.ADJUST_MUTE:
            case AudioManager.ADJUST_UNMUTE:
            case AudioManager.ADJUST_TOGGLE_MUTE:
                break;
            default:
                throw new IllegalArgumentException("Bad direction " + direction);
        }
    }

    private void ensureValidStreamType(int streamType) {
        if (streamType < 0 || streamType >= mStreamStates.length) {
            throw new IllegalArgumentException("Bad stream type " + streamType);
        }
    }

    private boolean isMuteAdjust(int adjust) {
        return adjust == AudioManager.ADJUST_MUTE || adjust == AudioManager.ADJUST_UNMUTE
                || adjust == AudioManager.ADJUST_TOGGLE_MUTE;
    }

    /** only public for mocking/spying, do not call outside of AudioService */
    @VisibleForTesting
    public boolean isInCommunication() {
        boolean IsInCall = false;

        TelecomManager telecomManager =
                (TelecomManager) mContext.getSystemService(Context.TELECOM_SERVICE);

        final long ident = Binder.clearCallingIdentity();
        IsInCall = telecomManager.isInCall();
        Binder.restoreCallingIdentity(ident);

        return (IsInCall || getMode() == AudioManager.MODE_IN_COMMUNICATION ||
                getMode() == AudioManager.MODE_IN_CALL);
    }

    /**
     * For code clarity for getActiveStreamType(int)
     * @param delay_ms max time since last stream activity to consider
     * @return true if stream is active in streams handled by AudioFlinger now or
     *     in the last "delay_ms" ms.
     */
    private boolean wasStreamActiveRecently(int stream, int delay_ms) {
        return AudioSystem.isStreamActive(stream, delay_ms)
                || AudioSystem.isStreamActiveRemotely(stream, delay_ms);
    }

    private int getActiveStreamType(int suggestedStreamType) {
        if (mIsSingleVolume
                && suggestedStreamType == AudioManager.USE_DEFAULT_STREAM_TYPE) {
            return AudioSystem.STREAM_MUSIC;
        }

        switch (mPlatformType) {
        case AudioSystem.PLATFORM_VOICE:
            if (isInCommunication()) {
                if (AudioSystem.getForceUse(AudioSystem.FOR_COMMUNICATION)
                        == AudioSystem.FORCE_BT_SCO) {
                    // Log.v(TAG, "getActiveStreamType: Forcing STREAM_BLUETOOTH_SCO...");
                    return AudioSystem.STREAM_BLUETOOTH_SCO;
                } else {
                    // Log.v(TAG, "getActiveStreamType: Forcing STREAM_VOICE_CALL...");
                    return AudioSystem.STREAM_VOICE_CALL;
                }
            } else if (suggestedStreamType == AudioManager.USE_DEFAULT_STREAM_TYPE) {
                if (wasStreamActiveRecently(AudioSystem.STREAM_RING, sStreamOverrideDelayMs)) {
                    if (DEBUG_VOL)
                        Log.v(TAG, "getActiveStreamType: Forcing STREAM_RING stream active");
                    return AudioSystem.STREAM_RING;
                } else if (wasStreamActiveRecently(
                        AudioSystem.STREAM_NOTIFICATION, sStreamOverrideDelayMs)) {
                    if (DEBUG_VOL)
                        Log.v(TAG, "getActiveStreamType: Forcing STREAM_NOTIFICATION stream active");
                    return AudioSystem.STREAM_NOTIFICATION;
                } else {
                    if (DEBUG_VOL) {
                        Log.v(TAG, "getActiveStreamType: Forcing DEFAULT_VOL_STREAM_NO_PLAYBACK("
                                + DEFAULT_VOL_STREAM_NO_PLAYBACK + ") b/c default");
                    }
                    return DEFAULT_VOL_STREAM_NO_PLAYBACK;
                }
            } else if (
                    wasStreamActiveRecently(AudioSystem.STREAM_NOTIFICATION, sStreamOverrideDelayMs)) {
                if (DEBUG_VOL)
                    Log.v(TAG, "getActiveStreamType: Forcing STREAM_NOTIFICATION stream active");
                return AudioSystem.STREAM_NOTIFICATION;
            } else if (wasStreamActiveRecently(AudioSystem.STREAM_RING, sStreamOverrideDelayMs)) {
                if (DEBUG_VOL)
                    Log.v(TAG, "getActiveStreamType: Forcing STREAM_RING stream active");
                return AudioSystem.STREAM_RING;
            }
        default:
            if (isInCommunication()) {
                if (AudioSystem.getForceUse(AudioSystem.FOR_COMMUNICATION)
                        == AudioSystem.FORCE_BT_SCO) {
                    if (DEBUG_VOL) Log.v(TAG, "getActiveStreamType: Forcing STREAM_BLUETOOTH_SCO");
                    return AudioSystem.STREAM_BLUETOOTH_SCO;
                } else {
                    if (DEBUG_VOL)  Log.v(TAG, "getActiveStreamType: Forcing STREAM_VOICE_CALL");
                    return AudioSystem.STREAM_VOICE_CALL;
                }
            } else if (AudioSystem.isStreamActive(
                    AudioSystem.STREAM_NOTIFICATION, sStreamOverrideDelayMs)) {
                if (DEBUG_VOL) Log.v(TAG, "getActiveStreamType: Forcing STREAM_NOTIFICATION");
                return AudioSystem.STREAM_NOTIFICATION;
            } else if (AudioSystem.isStreamActive(
                    AudioSystem.STREAM_RING, sStreamOverrideDelayMs)) {
                if (DEBUG_VOL) Log.v(TAG, "getActiveStreamType: Forcing STREAM_RING");
                return AudioSystem.STREAM_RING;
            } else if (suggestedStreamType == AudioManager.USE_DEFAULT_STREAM_TYPE) {
                if (AudioSystem.isStreamActive(
                        AudioSystem.STREAM_NOTIFICATION, sStreamOverrideDelayMs)) {
                    if (DEBUG_VOL) Log.v(TAG, "getActiveStreamType: Forcing STREAM_NOTIFICATION");
                    return AudioSystem.STREAM_NOTIFICATION;
                } else if (AudioSystem.isStreamActive(
                        AudioSystem.STREAM_RING, sStreamOverrideDelayMs)) {
                    if (DEBUG_VOL) Log.v(TAG, "getActiveStreamType: Forcing STREAM_RING");
                    return AudioSystem.STREAM_RING;
                } else {
                    if (DEBUG_VOL) {
                        Log.v(TAG, "getActiveStreamType: Forcing DEFAULT_VOL_STREAM_NO_PLAYBACK("
                                + DEFAULT_VOL_STREAM_NO_PLAYBACK + ") b/c default");
                    }
                    return DEFAULT_VOL_STREAM_NO_PLAYBACK;
                }
            }
            break;
        }
        if (DEBUG_VOL) Log.v(TAG, "getActiveStreamType: Returning suggested type "
                + suggestedStreamType);
        return suggestedStreamType;
    }

    private void broadcastRingerMode(String action, int ringerMode) {
        if (!mSystemServer.isPrivileged()) {
            return;
        }
        // Send sticky broadcast
        Intent broadcast = new Intent(action);
        broadcast.putExtra(AudioManager.EXTRA_RINGER_MODE, ringerMode);
        broadcast.addFlags(Intent.FLAG_RECEIVER_REGISTERED_ONLY_BEFORE_BOOT
                | Intent.FLAG_RECEIVER_REPLACE_PENDING);
        sendStickyBroadcastToAll(broadcast);
    }

    private void broadcastVibrateSetting(int vibrateType) {
        if (!mSystemServer.isPrivileged()) {
            return;
        }
        // Send broadcast
        if (mActivityManagerInternal.isSystemReady()) {
            Intent broadcast = new Intent(AudioManager.VIBRATE_SETTING_CHANGED_ACTION);
            broadcast.putExtra(AudioManager.EXTRA_VIBRATE_TYPE, vibrateType);
            broadcast.putExtra(AudioManager.EXTRA_VIBRATE_SETTING, getVibrateSetting(vibrateType));
            sendBroadcastToAll(broadcast);
        }
    }

    // Message helper methods
    /**
     * Queue a message on the given handler's message queue, after acquiring the service wake lock.
     * Note that the wake lock needs to be released after the message has been handled.
     */
    private void queueMsgUnderWakeLock(Handler handler, int msg,
            int arg1, int arg2, Object obj, int delay) {
        final long ident = Binder.clearCallingIdentity();
        // Always acquire the wake lock as AudioService because it is released by the
        // message handler.
        mAudioEventWakeLock.acquire();
        Binder.restoreCallingIdentity(ident);
        sendMsg(handler, msg, SENDMSG_QUEUE, arg1, arg2, obj, delay);
    }

    private static void sendMsg(Handler handler, int msg,
            int existingMsgPolicy, int arg1, int arg2, Object obj, int delay) {
        if (existingMsgPolicy == SENDMSG_REPLACE) {
            handler.removeMessages(msg);
        } else if (existingMsgPolicy == SENDMSG_NOOP && handler.hasMessages(msg)) {
            return;
        }

        final long time = SystemClock.uptimeMillis() + delay;
        handler.sendMessageAtTime(handler.obtainMessage(msg, arg1, arg2, obj), time);
    }

    boolean checkAudioSettingsPermission(String method) {
        if (mContext.checkCallingOrSelfPermission(android.Manifest.permission.MODIFY_AUDIO_SETTINGS)
                == PackageManager.PERMISSION_GRANTED) {
            return true;
        }
        String msg = "Audio Settings Permission Denial: " + method + " from pid="
                + Binder.getCallingPid()
                + ", uid=" + Binder.getCallingUid();
        Log.w(TAG, msg);
        return false;
    }

    /** only public for mocking/spying, do not call outside of AudioService */
    @VisibleForTesting
    public int getDeviceForStream(int stream) {
        int device = getDevicesForStream(stream);
        if ((device & (device - 1)) != 0) {
            // Multiple device selection is either:
            //  - speaker + one other device: give priority to speaker in this case.
            //  - one A2DP device + another device: happens with duplicated output. In this case
            // retain the device on the A2DP output as the other must not correspond to an active
            // selection if not the speaker.
            //  - HDMI-CEC system audio mode only output: give priority to available item in order.
            // FIXME: Haven't applied audio device type refactor to this API
            //  as it is going to be deprecated.
            if ((device & AudioSystem.DEVICE_OUT_SPEAKER) != 0) {
                device = AudioSystem.DEVICE_OUT_SPEAKER;
            } else if ((device & AudioSystem.DEVICE_OUT_HDMI_ARC) != 0) {
                device = AudioSystem.DEVICE_OUT_HDMI_ARC;
            } else if ((device & AudioSystem.DEVICE_OUT_SPDIF) != 0) {
                device = AudioSystem.DEVICE_OUT_SPDIF;
            } else if ((device & AudioSystem.DEVICE_OUT_AUX_LINE) != 0) {
                device = AudioSystem.DEVICE_OUT_AUX_LINE;
            } else {
                for (int deviceType : AudioSystem.DEVICE_OUT_ALL_A2DP_SET) {
                    if ((deviceType & device) == deviceType) {
                        return deviceType;
                    }
                }
            }
        }
        return device;
    }

    private int getDevicesForStream(int stream) {
        return getDevicesForStream(stream, true /*checkOthers*/);
    }

    private int getDevicesForStream(int stream, boolean checkOthers) {
        ensureValidStreamType(stream);
        synchronized (VolumeStreamState.class) {
            return mStreamStates[stream].observeDevicesForStream_syncVSS(checkOthers);
        }
    }

    private void observeDevicesForStreams(int skipStream) {
        synchronized (VolumeStreamState.class) {
            for (int stream = 0; stream < mStreamStates.length; stream++) {
                if (stream != skipStream) {
                    mStreamStates[stream].observeDevicesForStream_syncVSS(false /*checkOthers*/);
                }
            }
        }
    }

    /** only public for mocking/spying, do not call outside of AudioService */
    @VisibleForTesting
    public void postObserveDevicesForAllStreams() {
        sendMsg(mAudioHandler,
                MSG_OBSERVE_DEVICES_FOR_ALL_STREAMS,
                SENDMSG_QUEUE, 0 /*arg1*/, 0 /*arg2*/, null /*obj*/,
                0 /*delay*/);
    }

    private void onObserveDevicesForAllStreams() {
        observeDevicesForStreams(-1);
    }

    /**
     * @see AudioManager#setDeviceVolumeBehavior(AudioDeviceAttributes, int)
     * @param device the audio device to be affected
     * @param deviceVolumeBehavior one of the device behaviors
     */
    public void setDeviceVolumeBehavior(@NonNull AudioDeviceAttributes device,
            @AudioManager.DeviceVolumeBehavior int deviceVolumeBehavior, @Nullable String pkgName) {
        // verify permissions
        enforceModifyAudioRoutingPermission();
        // verify arguments
        Objects.requireNonNull(device);
        AudioManager.enforceValidVolumeBehavior(deviceVolumeBehavior);
        if (pkgName == null) {
            pkgName = "";
        }
        // translate Java device type to native device type (for the devices masks for full / fixed)
        final int type;
        switch (device.getType()) {
            case AudioDeviceInfo.TYPE_HDMI:
                type = AudioSystem.DEVICE_OUT_HDMI;
                break;
            case AudioDeviceInfo.TYPE_HDMI_ARC:
                type = AudioSystem.DEVICE_OUT_HDMI_ARC;
                break;
            case AudioDeviceInfo.TYPE_LINE_DIGITAL:
                type = AudioSystem.DEVICE_OUT_SPDIF;
                break;
            case AudioDeviceInfo.TYPE_AUX_LINE:
                type = AudioSystem.DEVICE_OUT_LINE;
                break;
            default:
                // unsupported for now
                throw new IllegalArgumentException("Unsupported device type " + device.getType());
        }
        // update device masks based on volume behavior
        switch (deviceVolumeBehavior) {
            case AudioManager.DEVICE_VOLUME_BEHAVIOR_VARIABLE:
                mFullVolumeDevices.remove(type);
                mFixedVolumeDevices.remove(type);
                break;
            case AudioManager.DEVICE_VOLUME_BEHAVIOR_FIXED:
                mFullVolumeDevices.remove(type);
                mFixedVolumeDevices.add(type);
                break;
            case AudioManager.DEVICE_VOLUME_BEHAVIOR_FULL:
                mFullVolumeDevices.add(type);
                mFixedVolumeDevices.remove(type);
                break;
            case AudioManager.DEVICE_VOLUME_BEHAVIOR_ABSOLUTE:
            case AudioManager.DEVICE_VOLUME_BEHAVIOR_ABSOLUTE_MULTI_MODE:
                throw new IllegalArgumentException("Absolute volume unsupported for now");
        }
        // log event and caller
        sDeviceLogger.log(new AudioEventLogger.StringEvent(
                "Volume behavior " + deviceVolumeBehavior
                        + " for dev=0x" + Integer.toHexString(type) + " by pkg:" + pkgName));
        // make sure we have a volume entry for this device, and that volume is updated according
        // to volume behavior
        checkAddAllFixedVolumeDevices(type, "setDeviceVolumeBehavior:" + pkgName);
    }

    /**
     * @see AudioManager#getDeviceVolumeBehavior(AudioDeviceAttributes)
     * @param device the audio output device type
     * @return the volume behavior for the device
     */
    public @AudioManager.DeviceVolumeBehavior int getDeviceVolumeBehavior(
            @NonNull AudioDeviceAttributes device) {
        // verify permissions
        enforceModifyAudioRoutingPermission();
        // translate Java device type to native device type (for the devices masks for full / fixed)
        final int type;
        switch (device.getType()) {
            case AudioDeviceInfo.TYPE_HEARING_AID:
                type = AudioSystem.DEVICE_OUT_HEARING_AID;
                break;
            case AudioDeviceInfo.TYPE_BLUETOOTH_A2DP:
                type = AudioSystem.DEVICE_OUT_BLUETOOTH_A2DP;
                break;
            case AudioDeviceInfo.TYPE_HDMI:
                type = AudioSystem.DEVICE_OUT_HDMI;
                break;
            case AudioDeviceInfo.TYPE_HDMI_ARC:
                type = AudioSystem.DEVICE_OUT_HDMI_ARC;
                break;
            case AudioDeviceInfo.TYPE_LINE_DIGITAL:
                type = AudioSystem.DEVICE_OUT_SPDIF;
                break;
            case AudioDeviceInfo.TYPE_AUX_LINE:
                type = AudioSystem.DEVICE_OUT_LINE;
                break;
            default:
                // unsupported for now
                throw new IllegalArgumentException("Unsupported device type " + device.getType());
        }
        if ((mFullVolumeDevices.contains(type))) {
            return AudioManager.DEVICE_VOLUME_BEHAVIOR_FULL;
        }
        if ((mFixedVolumeDevices.contains(type))) {
            return AudioManager.DEVICE_VOLUME_BEHAVIOR_FIXED;
        }
        if ((mAbsVolumeMultiModeCaseDevices.contains(type))) {
            return AudioManager.DEVICE_VOLUME_BEHAVIOR_ABSOLUTE_MULTI_MODE;
        }
        if (type == AudioSystem.DEVICE_OUT_BLUETOOTH_A2DP
                && mDeviceBroker.isAvrcpAbsoluteVolumeSupported()) {
            return AudioManager.DEVICE_VOLUME_BEHAVIOR_ABSOLUTE;
        }
        return AudioManager.DEVICE_VOLUME_BEHAVIOR_VARIABLE;
    }

    /*package*/ static final int CONNECTION_STATE_DISCONNECTED = 0;
    /*package*/ static final int CONNECTION_STATE_CONNECTED = 1;
    /**
     * The states that can be used with AudioService.setWiredDeviceConnectionState()
     * Attention: those values differ from those in BluetoothProfile, follow annotations to
     * distinguish between @ConnectionState and @BtProfileConnectionState
     */
    @IntDef({
            CONNECTION_STATE_DISCONNECTED,
            CONNECTION_STATE_CONNECTED,
    })
    @Retention(RetentionPolicy.SOURCE)
    public @interface ConnectionState {}

    /**
     * see AudioManager.setWiredDeviceConnectionState()
     */
    public void setWiredDeviceConnectionState(int type,
            @ConnectionState int state, String address, String name,
            String caller) {
        enforceModifyAudioRoutingPermission();
        if (state != CONNECTION_STATE_CONNECTED
                && state != CONNECTION_STATE_DISCONNECTED) {
            throw new IllegalArgumentException("Invalid state " + state);
        }
<<<<<<< HEAD
        new MediaMetrics.Item(mAnalyticsId + "setWiredDeviceConnectionState")
                .putInt("type", type)
                .putInt("state", state)
                .putString("address", address)
                .putString("name", name)
                .putString("caller", caller)
=======
        new MediaMetrics.Item(mMetricsId + "setWiredDeviceConnectionState")
                .set(MediaMetrics.Property.ADDRESS, address)
                .set(MediaMetrics.Property.CLIENT_NAME, caller)
                .set(MediaMetrics.Property.DEVICE, AudioSystem.getDeviceName(type))
                .set(MediaMetrics.Property.NAME, name)
                .set(MediaMetrics.Property.STATE,
                        state == CONNECTION_STATE_CONNECTED ? "connected" : "disconnected")
>>>>>>> 6d5625c5
                .record();
        mDeviceBroker.setWiredDeviceConnectionState(type, state, address, name, caller);
    }

    /**
     * @hide
     * The states that can be used with AudioService.setBluetoothHearingAidDeviceConnectionState()
     * and AudioService.setBluetoothA2dpDeviceConnectionStateSuppressNoisyIntent()
     */
    @IntDef({
            BluetoothProfile.STATE_DISCONNECTED,
            BluetoothProfile.STATE_CONNECTED,
    })
    @Retention(RetentionPolicy.SOURCE)
    public @interface BtProfileConnectionState {}

    /**
     * See AudioManager.setBluetoothHearingAidDeviceConnectionState()
     */
    public void setBluetoothHearingAidDeviceConnectionState(
            @NonNull BluetoothDevice device, @BtProfileConnectionState int state,
            boolean suppressNoisyIntent, int musicDevice)
    {
        if (device == null) {
            throw new IllegalArgumentException("Illegal null device");
        }
        if (state != BluetoothProfile.STATE_CONNECTED
                && state != BluetoothProfile.STATE_DISCONNECTED) {
            throw new IllegalArgumentException("Illegal BluetoothProfile state for device "
                    + " (dis)connection, got " + state);
        }
        if (state == BluetoothProfile.STATE_CONNECTED) {
            mPlaybackMonitor.registerPlaybackCallback(mVoiceActivityMonitor, true);
        } else {
            mPlaybackMonitor.unregisterPlaybackCallback(mVoiceActivityMonitor);
        }
        mDeviceBroker.postBluetoothHearingAidDeviceConnectionState(
                device, state, suppressNoisyIntent, musicDevice, "AudioService");
    }

    /**
     * See AudioManager.setBluetoothA2dpDeviceConnectionStateSuppressNoisyIntent()
     */
    public void setBluetoothA2dpDeviceConnectionStateSuppressNoisyIntent(
            @NonNull BluetoothDevice device, @AudioService.BtProfileConnectionState int state,
            int profile, boolean suppressNoisyIntent, int a2dpVolume) {
        if (device == null) {
            throw new IllegalArgumentException("Illegal null device");
        }
        if (state != BluetoothProfile.STATE_CONNECTED
                && state != BluetoothProfile.STATE_DISCONNECTED) {
            throw new IllegalArgumentException("Illegal BluetoothProfile state for device "
                    + " (dis)connection, got " + state);
        }
        mDeviceBroker.postBluetoothA2dpDeviceConnectionStateSuppressNoisyIntent(device, state,
                profile, suppressNoisyIntent, a2dpVolume);
    }

    /**
     * See AudioManager.handleBluetoothA2dpDeviceConfigChange()
     * @param device
     */
    public void handleBluetoothA2dpDeviceConfigChange(BluetoothDevice device)
    {
        if (device == null) {
            throw new IllegalArgumentException("Illegal null device");
        }
        mDeviceBroker.postBluetoothA2dpDeviceConfigChange(device);
    }

    private static final Set<Integer> DEVICE_MEDIA_UNMUTED_ON_PLUG_SET;
    static {
        DEVICE_MEDIA_UNMUTED_ON_PLUG_SET = new HashSet<>();
        DEVICE_MEDIA_UNMUTED_ON_PLUG_SET.add(AudioSystem.DEVICE_OUT_WIRED_HEADSET);
        DEVICE_MEDIA_UNMUTED_ON_PLUG_SET.add(AudioSystem.DEVICE_OUT_WIRED_HEADPHONE);
        DEVICE_MEDIA_UNMUTED_ON_PLUG_SET.add(AudioSystem.DEVICE_OUT_LINE);
        DEVICE_MEDIA_UNMUTED_ON_PLUG_SET.addAll(AudioSystem.DEVICE_OUT_ALL_A2DP_SET);
        DEVICE_MEDIA_UNMUTED_ON_PLUG_SET.addAll(AudioSystem.DEVICE_OUT_ALL_USB_SET);
        DEVICE_MEDIA_UNMUTED_ON_PLUG_SET.add(AudioSystem.DEVICE_OUT_HDMI);
    }

    /** only public for mocking/spying, do not call outside of AudioService */
    @VisibleForTesting
    public void postAccessoryPlugMediaUnmute(int newDevice) {
        sendMsg(mAudioHandler, MSG_ACCESSORY_PLUG_MEDIA_UNMUTE, SENDMSG_QUEUE,
                newDevice, 0, null, 0);
    }

    private void onAccessoryPlugMediaUnmute(int newDevice) {
        if (DEBUG_VOL) {
            Log.i(TAG, String.format("onAccessoryPlugMediaUnmute newDevice=%d [%s]",
                    newDevice, AudioSystem.getOutputDeviceName(newDevice)));
        }

        if (mNm.getZenMode() != Settings.Global.ZEN_MODE_NO_INTERRUPTIONS
                && !isStreamMutedByRingerOrZenMode(AudioSystem.STREAM_MUSIC)
                && DEVICE_MEDIA_UNMUTED_ON_PLUG_SET.contains(newDevice)
                && mStreamStates[AudioSystem.STREAM_MUSIC].mIsMuted
                && mStreamStates[AudioSystem.STREAM_MUSIC].getIndex(newDevice) != 0
                && (newDevice & AudioSystem.getDevicesForStream(AudioSystem.STREAM_MUSIC)) != 0) {
            if (DEBUG_VOL) {
                Log.i(TAG, String.format("onAccessoryPlugMediaUnmute unmuting device=%d [%s]",
                        newDevice, AudioSystem.getOutputDeviceName(newDevice)));
            }
            mStreamStates[AudioSystem.STREAM_MUSIC].mute(false);
        }
    }

    /**
     * See AudioManager.hasHapticChannels(Uri).
     */
    public boolean hasHapticChannels(Uri uri) {
        MediaExtractor extractor = new MediaExtractor();
        try {
            extractor.setDataSource(mContext, uri, null);
            for (int i = 0; i < extractor.getTrackCount(); i++) {
                MediaFormat format = extractor.getTrackFormat(i);
                if (format.containsKey(MediaFormat.KEY_HAPTIC_CHANNEL_COUNT)
                        && format.getInteger(MediaFormat.KEY_HAPTIC_CHANNEL_COUNT) > 0) {
                    return true;
                }
            }
        } catch (IOException e) {
            Log.e(TAG, "hasHapticChannels failure:" + e);
        }
        return false;
    }

    ///////////////////////////////////////////////////////////////////////////
    // Inner classes
    ///////////////////////////////////////////////////////////////////////////
    /**
     * Key is the AudioManager VolumeGroupId
     * Value is the VolumeGroupState
     */
    private static final SparseArray<VolumeGroupState> sVolumeGroupStates = new SparseArray<>();

    private void initVolumeGroupStates() {
        for (final AudioVolumeGroup avg : getAudioVolumeGroups()) {
            try {
                // if no valid attributes, this volume group is not controllable, throw exception
                ensureValidAttributes(avg);
            } catch (IllegalArgumentException e) {
                // Volume Groups without attributes are not controllable through set/get volume
                // using attributes. Do not append them.
                if (DEBUG_VOL) {
                    Log.d(TAG, "volume group " + avg.name() + " for internal policy needs");
                }
                continue;
            }
            sVolumeGroupStates.append(avg.getId(), new VolumeGroupState(avg));
        }
        for (int i = 0; i < sVolumeGroupStates.size(); i++) {
            final VolumeGroupState vgs = sVolumeGroupStates.valueAt(i);
            vgs.applyAllVolumes();
        }
    }

    private void ensureValidAttributes(AudioVolumeGroup avg) {
        boolean hasAtLeastOneValidAudioAttributes = avg.getAudioAttributes().stream()
                .anyMatch(aa -> !aa.equals(AudioProductStrategy.sDefaultAttributes));
        if (!hasAtLeastOneValidAudioAttributes) {
            throw new IllegalArgumentException("Volume Group " + avg.name()
                    + " has no valid audio attributes");
        }
    }

    private void readVolumeGroupsSettings() {
        if (DEBUG_VOL) {
            Log.v(TAG, "readVolumeGroupsSettings");
        }
        for (int i = 0; i < sVolumeGroupStates.size(); i++) {
            final VolumeGroupState vgs = sVolumeGroupStates.valueAt(i);
            vgs.readSettings();
            vgs.applyAllVolumes();
        }
    }

    // Called upon crash of AudioServer
    private void restoreVolumeGroups() {
        if (DEBUG_VOL) {
            Log.v(TAG, "restoreVolumeGroups");
        }
        for (int i = 0; i < sVolumeGroupStates.size(); i++) {
            final VolumeGroupState vgs = sVolumeGroupStates.valueAt(i);
            vgs.applyAllVolumes();
        }
    }

    private void dumpVolumeGroups(PrintWriter pw) {
        pw.println("\nVolume Groups (device: index)");
        for (int i = 0; i < sVolumeGroupStates.size(); i++) {
            final VolumeGroupState vgs = sVolumeGroupStates.valueAt(i);
            vgs.dump(pw);
            pw.println("");
        }
    }

    // NOTE: Locking order for synchronized objects related to volume management:
    //  1     mSettingsLock
    //  2       VolumeGroupState.class
    private class VolumeGroupState {
        private final AudioVolumeGroup mAudioVolumeGroup;
        private final SparseIntArray mIndexMap = new SparseIntArray(8);
        private int mIndexMin;
        private int mIndexMax;
        private int mLegacyStreamType = AudioSystem.STREAM_DEFAULT;
        private int mPublicStreamType = AudioSystem.STREAM_MUSIC;
        private AudioAttributes mAudioAttributes = AudioProductStrategy.sDefaultAttributes;

        // No API in AudioSystem to get a device from strategy or from attributes.
        // Need a valid public stream type to use current API getDeviceForStream
        private int getDeviceForVolume() {
            return getDeviceForStream(mPublicStreamType);
        }

        private VolumeGroupState(AudioVolumeGroup avg) {
            mAudioVolumeGroup = avg;
            if (DEBUG_VOL) {
                Log.v(TAG, "VolumeGroupState for " + avg.toString());
            }
            for (final AudioAttributes aa : avg.getAudioAttributes()) {
                if (!aa.equals(AudioProductStrategy.sDefaultAttributes)) {
                    mAudioAttributes = aa;
                    break;
                }
            }
            final int[] streamTypes = mAudioVolumeGroup.getLegacyStreamTypes();
            if (streamTypes.length != 0) {
                // Uses already initialized MIN / MAX if a stream type is attached to group
                mLegacyStreamType = streamTypes[0];
                for (final int streamType : streamTypes) {
                    if (streamType != AudioSystem.STREAM_DEFAULT
                            && streamType < AudioSystem.getNumStreamTypes()) {
                        mPublicStreamType = streamType;
                        break;
                    }
                }
                mIndexMin = MIN_STREAM_VOLUME[mPublicStreamType];
                mIndexMax = MAX_STREAM_VOLUME[mPublicStreamType];
            } else if (!avg.getAudioAttributes().isEmpty()) {
                mIndexMin = AudioSystem.getMinVolumeIndexForAttributes(mAudioAttributes);
                mIndexMax = AudioSystem.getMaxVolumeIndexForAttributes(mAudioAttributes);
            } else {
                Log.e(TAG, "volume group: " + mAudioVolumeGroup.name()
                        + " has neither valid attributes nor valid stream types assigned");
                return;
            }
            // Load volume indexes from data base
            readSettings();
        }

        public @NonNull int[] getLegacyStreamTypes() {
            return mAudioVolumeGroup.getLegacyStreamTypes();
        }

        public String name() {
            return mAudioVolumeGroup.name();
        }

        public int getVolumeIndex() {
            return getIndex(getDeviceForVolume());
        }

        public void setVolumeIndex(int index, int flags) {
            if (mUseFixedVolume) {
                return;
            }
            setVolumeIndex(index, getDeviceForVolume(), flags);
        }

        private void setVolumeIndex(int index, int device, int flags) {
            // Set the volume index
            setVolumeIndexInt(index, device, flags);

            // Update local cache
            mIndexMap.put(device, index);

            // update data base - post a persist volume group msg
            sendMsg(mAudioHandler,
                    MSG_PERSIST_VOLUME_GROUP,
                    SENDMSG_QUEUE,
                    device,
                    0,
                    this,
                    PERSIST_DELAY);
        }

        private void setVolumeIndexInt(int index, int device, int flags) {
            // Set the volume index
            AudioSystem.setVolumeIndexForAttributes(mAudioAttributes, index, device);
        }

        public int getIndex(int device) {
            synchronized (VolumeGroupState.class) {
                int index = mIndexMap.get(device, -1);
                // there is always an entry for AudioSystem.DEVICE_OUT_DEFAULT
                return (index != -1) ? index : mIndexMap.get(AudioSystem.DEVICE_OUT_DEFAULT);
            }
        }

        public boolean hasIndexForDevice(int device) {
            synchronized (VolumeGroupState.class) {
                return (mIndexMap.get(device, -1) != -1);
            }
        }

        public int getMaxIndex() {
            return mIndexMax;
        }

        public int getMinIndex() {
            return mIndexMin;
        }

        public void applyAllVolumes() {
            synchronized (VolumeGroupState.class) {
                // apply device specific volumes first
                int index;
                for (int i = 0; i < mIndexMap.size(); i++) {
                    final int device = mIndexMap.keyAt(i);
                    if (device != AudioSystem.DEVICE_OUT_DEFAULT) {
                        index = mIndexMap.valueAt(i);
                        if (DEBUG_VOL) {
                            Log.v(TAG, "applyAllVolumes: restore index " + index + " for group "
                                    + mAudioVolumeGroup.name() + " and device "
                                    + AudioSystem.getOutputDeviceName(device));
                        }
                        setVolumeIndexInt(index, device, 0 /*flags*/);
                    }
                }
                // apply default volume last: by convention , default device volume will be used
                // by audio policy manager if no explicit volume is present for a given device type
                index = getIndex(AudioSystem.DEVICE_OUT_DEFAULT);
                if (DEBUG_VOL) {
                    Log.v(TAG, "applyAllVolumes: restore default device index " + index
                            + " for group " + mAudioVolumeGroup.name());
                }
                setVolumeIndexInt(index, AudioSystem.DEVICE_OUT_DEFAULT, 0 /*flags*/);
            }
        }

        private void persistVolumeGroup(int device) {
            if (mUseFixedVolume) {
                return;
            }
            if (DEBUG_VOL) {
                Log.v(TAG, "persistVolumeGroup: storing index " + getIndex(device) + " for group "
                        + mAudioVolumeGroup.name() + " and device "
                        + AudioSystem.getOutputDeviceName(device));
            }
            boolean success = Settings.System.putIntForUser(mContentResolver,
                    getSettingNameForDevice(device),
                    getIndex(device),
                    UserHandle.USER_CURRENT);
            if (!success) {
                Log.e(TAG, "persistVolumeGroup failed for group " +  mAudioVolumeGroup.name());
            }
        }

        public void readSettings() {
            synchronized (VolumeGroupState.class) {
                // First clear previously loaded (previous user?) settings
                mIndexMap.clear();
                // force maximum volume on all streams if fixed volume property is set
                if (mUseFixedVolume) {
                    mIndexMap.put(AudioSystem.DEVICE_OUT_DEFAULT, mIndexMax);
                    return;
                }
                for (int device : AudioSystem.DEVICE_OUT_ALL_SET) {
                    // retrieve current volume for device
                    // if no volume stored for current volume group and device, use default volume
                    // if default device, continue otherwise
                    int defaultIndex = (device == AudioSystem.DEVICE_OUT_DEFAULT)
                            ? AudioSystem.DEFAULT_STREAM_VOLUME[mPublicStreamType] : -1;
                    int index;
                    String name = getSettingNameForDevice(device);
                    index = Settings.System.getIntForUser(
                            mContentResolver, name, defaultIndex, UserHandle.USER_CURRENT);
                    if (index == -1) {
                        continue;
                    }
                    if (DEBUG_VOL) {
                        Log.v(TAG, "readSettings: found stored index " + getValidIndex(index)
                                 + " for group " + mAudioVolumeGroup.name() + ", device: " + name);
                    }
                    mIndexMap.put(device, getValidIndex(index));
                }
            }
        }

        private int getValidIndex(int index) {
            if (index < mIndexMin) {
                return mIndexMin;
            } else if (mUseFixedVolume || index > mIndexMax) {
                return mIndexMax;
            }
            return index;
        }

        public @NonNull String getSettingNameForDevice(int device) {
            final String suffix = AudioSystem.getOutputDeviceName(device);
            if (suffix.isEmpty()) {
                return mAudioVolumeGroup.name();
            }
            return mAudioVolumeGroup.name() + "_" + AudioSystem.getOutputDeviceName(device);
        }

        private void dump(PrintWriter pw) {
            pw.println("- VOLUME GROUP " + mAudioVolumeGroup.name() + ":");
            pw.print("   Min: ");
            pw.println(mIndexMin);
            pw.print("   Max: ");
            pw.println(mIndexMax);
            pw.print("   Current: ");
            for (int i = 0; i < mIndexMap.size(); i++) {
                if (i > 0) {
                    pw.print(", ");
                }
                final int device = mIndexMap.keyAt(i);
                pw.print(Integer.toHexString(device));
                final String deviceName = device == AudioSystem.DEVICE_OUT_DEFAULT ? "default"
                        : AudioSystem.getOutputDeviceName(device);
                if (!deviceName.isEmpty()) {
                    pw.print(" (");
                    pw.print(deviceName);
                    pw.print(")");
                }
                pw.print(": ");
                pw.print(mIndexMap.valueAt(i));
            }
            pw.println();
            pw.print("   Devices: ");
            int n = 0;
            final int devices = getDeviceForVolume();
            for (int device : AudioSystem.DEVICE_OUT_ALL_SET) {
                if ((devices & device) == device) {
                    if (n++ > 0) {
                        pw.print(", ");
                    }
                    pw.print(AudioSystem.getOutputDeviceName(device));
                }
            }
        }
    }


    // NOTE: Locking order for synchronized objects related to volume or ringer mode management:
    //  1 mScoclient OR mSafeMediaVolumeState
    //  2   mSetModeLock
    //  3     mSettingsLock
    //  4       VolumeStreamState.class
    private class VolumeStreamState {
        private final int mStreamType;
        private int mIndexMin;
        private int mIndexMax;

        private boolean mIsMuted;
        private String mVolumeIndexSettingName;
        private int mObservedDevices;

        private final SparseIntArray mIndexMap = new SparseIntArray(8) {
            @Override
            public void put(int key, int value) {
                super.put(key, value);
                record("put", key, value);
            }
            @Override
            public void setValueAt(int index, int value) {
                super.setValueAt(index, value);
                record("setValueAt", keyAt(index), value);
            }

            // Record all changes in the VolumeStreamState
            private void record(String event, int key, int value) {
                final String device = key == AudioSystem.DEVICE_OUT_DEFAULT ? "default"
                        : AudioSystem.getOutputDeviceName(key);
                new MediaMetrics.Item(MediaMetrics.Name.AUDIO_VOLUME + MediaMetrics.SEPARATOR
                        + AudioSystem.streamToString(mStreamType)
                        + "." + device)
                        .set(MediaMetrics.Property.EVENT, event)
                        .set(MediaMetrics.Property.INDEX, value)
                        .set(MediaMetrics.Property.MIN_INDEX, mIndexMin)
                        .set(MediaMetrics.Property.MAX_INDEX, mIndexMax)
                        .record();
            }
        };
        private final Intent mVolumeChanged;
        private final Intent mStreamDevicesChanged;

        private VolumeStreamState(String settingName, int streamType) {

            mVolumeIndexSettingName = settingName;

            mStreamType = streamType;
            mIndexMin = MIN_STREAM_VOLUME[streamType] * 10;
            mIndexMax = MAX_STREAM_VOLUME[streamType] * 10;
            AudioSystem.initStreamVolume(streamType, mIndexMin / 10, mIndexMax / 10);

            readSettings();
            mVolumeChanged = new Intent(AudioManager.VOLUME_CHANGED_ACTION);
            mVolumeChanged.putExtra(AudioManager.EXTRA_VOLUME_STREAM_TYPE, mStreamType);
            mStreamDevicesChanged = new Intent(AudioManager.STREAM_DEVICES_CHANGED_ACTION);
            mStreamDevicesChanged.putExtra(AudioManager.EXTRA_VOLUME_STREAM_TYPE, mStreamType);
        }

        public int observeDevicesForStream_syncVSS(boolean checkOthers) {
            if (!mSystemServer.isPrivileged()) {
                return AudioSystem.DEVICE_NONE;
            }
            final int devices = AudioSystem.getDevicesForStream(mStreamType);
            if (devices == mObservedDevices) {
                return devices;
            }
            final int prevDevices = mObservedDevices;
            mObservedDevices = devices;
            if (checkOthers) {
                // one stream's devices have changed, check the others
                observeDevicesForStreams(mStreamType);
            }
            // log base stream changes to the event log
            if (mStreamVolumeAlias[mStreamType] == mStreamType) {
                EventLogTags.writeStreamDevicesChanged(mStreamType, prevDevices, devices);
            }
            sendBroadcastToAll(mStreamDevicesChanged
                    .putExtra(AudioManager.EXTRA_PREV_VOLUME_STREAM_DEVICES, prevDevices)
                    .putExtra(AudioManager.EXTRA_VOLUME_STREAM_DEVICES, devices));
            return devices;
        }

        public @Nullable String getSettingNameForDevice(int device) {
            if (!hasValidSettingsName()) {
                return null;
            }
            final String suffix = AudioSystem.getOutputDeviceName(device);
            if (suffix.isEmpty()) {
                return mVolumeIndexSettingName;
            }
            return mVolumeIndexSettingName + "_" + suffix;
        }

        private boolean hasValidSettingsName() {
            return (mVolumeIndexSettingName != null && !mVolumeIndexSettingName.isEmpty());
        }

        public void readSettings() {
            synchronized (mSettingsLock) {
                synchronized (VolumeStreamState.class) {
                    // force maximum volume on all streams if fixed volume property is set
                    if (mUseFixedVolume) {
                        mIndexMap.put(AudioSystem.DEVICE_OUT_DEFAULT, mIndexMax);
                        return;
                    }
                    // do not read system stream volume from settings: this stream is always aliased
                    // to another stream type and its volume is never persisted. Values in settings can
                    // only be stale values
                    if ((mStreamType == AudioSystem.STREAM_SYSTEM) ||
                            (mStreamType == AudioSystem.STREAM_SYSTEM_ENFORCED)) {
                        int index = 10 * AudioSystem.DEFAULT_STREAM_VOLUME[mStreamType];
                        if (mCameraSoundForced) {
                            index = mIndexMax;
                        }
                        mIndexMap.put(AudioSystem.DEVICE_OUT_DEFAULT, index);
                        return;
                    }
                }
            }
            synchronized (VolumeStreamState.class) {
                for (int device : AudioSystem.DEVICE_OUT_ALL_SET) {

                    // retrieve current volume for device
                    // if no volume stored for current stream and device, use default volume if default
                    // device, continue otherwise
                    int defaultIndex = (device == AudioSystem.DEVICE_OUT_DEFAULT) ?
                            AudioSystem.DEFAULT_STREAM_VOLUME[mStreamType] : -1;
                    int index;
                    if (!hasValidSettingsName()) {
                        index = defaultIndex;
                    } else {
                        String name = getSettingNameForDevice(device);
                        index = Settings.System.getIntForUser(
                                mContentResolver, name, defaultIndex, UserHandle.USER_CURRENT);
                    }
                    if (index == -1) {
                        continue;
                    }

                    mIndexMap.put(device, getValidIndex(10 * index));
                }
            }
        }

        private int getAbsoluteVolumeIndex(int index) {
            /* Special handling for Bluetooth Absolute Volume scenario
             * If we send full audio gain, some accessories are too loud even at its lowest
             * volume. We are not able to enumerate all such accessories, so here is the
             * workaround from phone side.
             * Pre-scale volume at lowest volume steps 1 2 and 3.
             * For volume step 0, set audio gain to 0 as some accessories won't mute on their end.
             */
            if (index == 0) {
                // 0% for volume 0
                index = 0;
            } else if (index > 0 && index <= 3) {
                // Pre-scale for volume steps 1 2 and 3
                index = (int) (mIndexMax * mPrescaleAbsoluteVolume[index - 1]) / 10;
            } else {
                // otherwise, full gain
                index = (mIndexMax + 5) / 10;
            }
            return index;
        }

        private void setStreamVolumeIndex(int index, int device) {
            // Only set audio policy BT SCO stream volume to 0 when the stream is actually muted.
            // This allows RX path muting by the audio HAL only when explicitly muted but not when
            // index is just set to 0 to repect BT requirements
            if (mStreamType == AudioSystem.STREAM_BLUETOOTH_SCO && index == 0 && !mIsMuted) {
                index = 1;
            }
            AudioSystem.setStreamVolumeIndexAS(mStreamType, index, device);
        }

        // must be called while synchronized VolumeStreamState.class
        /*package*/ void applyDeviceVolume_syncVSS(int device, boolean isAvrcpAbsVolSupported) {
            int index;
            if (mIsMuted) {
                index = 0;
            } else if (AudioSystem.DEVICE_OUT_ALL_A2DP_SET.contains(device)
                    && isAvrcpAbsVolSupported) {
                index = getAbsoluteVolumeIndex((getIndex(device) + 5)/10);
            } else if (isFullVolumeDevice(device)) {
                index = (mIndexMax + 5)/10;
            } else if (device == AudioSystem.DEVICE_OUT_HEARING_AID) {
                index = (mIndexMax + 5)/10;
            } else {
                index = (getIndex(device) + 5)/10;
            }
            setStreamVolumeIndex(index, device);
        }

        public void applyAllVolumes() {
            final boolean isAvrcpAbsVolSupported = mDeviceBroker.isAvrcpAbsoluteVolumeSupported();
            synchronized (VolumeStreamState.class) {
                // apply device specific volumes first
                int index;
                for (int i = 0; i < mIndexMap.size(); i++) {
                    final int device = mIndexMap.keyAt(i);
                    if (device != AudioSystem.DEVICE_OUT_DEFAULT) {
                        if (mIsMuted) {
                            index = 0;
                        } else if (AudioSystem.DEVICE_OUT_ALL_A2DP_SET.contains(device)
                                && isAvrcpAbsVolSupported) {
                            index = getAbsoluteVolumeIndex((getIndex(device) + 5)/10);
                        } else if (isFullVolumeDevice(device)) {
                            index = (mIndexMax + 5)/10;
                        } else if (device == AudioSystem.DEVICE_OUT_HEARING_AID) {
                            index = (mIndexMax + 5)/10;
                        } else {
                            index = (mIndexMap.valueAt(i) + 5)/10;
                        }
                        setStreamVolumeIndex(index, device);
                    }
                }
                // apply default volume last: by convention , default device volume will be used
                // by audio policy manager if no explicit volume is present for a given device type
                if (mIsMuted) {
                    index = 0;
                } else {
                    index = (getIndex(AudioSystem.DEVICE_OUT_DEFAULT) + 5)/10;
                }
                setStreamVolumeIndex(index, AudioSystem.DEVICE_OUT_DEFAULT);
            }
        }

        public boolean adjustIndex(int deltaIndex, int device, String caller) {
            return setIndex(getIndex(device) + deltaIndex, device, caller);
        }

        public boolean setIndex(int index, int device, String caller) {
            boolean changed;
            int oldIndex;
            synchronized (mSettingsLock) {
                synchronized (VolumeStreamState.class) {
                    oldIndex = getIndex(device);
                    index = getValidIndex(index);
                    if ((mStreamType == AudioSystem.STREAM_SYSTEM_ENFORCED) && mCameraSoundForced) {
                        index = mIndexMax;
                    }
                    mIndexMap.put(device, index);

                    changed = oldIndex != index;
                    // Apply change to all streams using this one as alias if:
                    // - the index actually changed OR
                    // - there is no volume index stored for this device on alias stream.
                    // If changing volume of current device, also change volume of current
                    // device on aliased stream
                    final boolean isCurrentDevice = (device == getDeviceForStream(mStreamType));
                    final int numStreamTypes = AudioSystem.getNumStreamTypes();
                    for (int streamType = numStreamTypes - 1; streamType >= 0; streamType--) {
                        final VolumeStreamState aliasStreamState = mStreamStates[streamType];
                        if (streamType != mStreamType &&
                                mStreamVolumeAlias[streamType] == mStreamType &&
                                (changed || !aliasStreamState.hasIndexForDevice(device))) {
                            final int scaledIndex = rescaleIndex(index, mStreamType, streamType);
                            aliasStreamState.setIndex(scaledIndex, device, caller);
                            if (isCurrentDevice) {
                                aliasStreamState.setIndex(scaledIndex,
                                        getDeviceForStream(streamType), caller);
                            }
                        }
                    }
                    // Mirror changes in SPEAKER ringtone volume on SCO when
                    if (changed && mStreamType == AudioSystem.STREAM_RING
                            && device == AudioSystem.DEVICE_OUT_SPEAKER) {
                        for (int i = 0; i < mIndexMap.size(); i++) {
                            int otherDevice = mIndexMap.keyAt(i);
                            if (AudioSystem.DEVICE_OUT_ALL_SCO_SET.contains(otherDevice)) {
                                mIndexMap.put(otherDevice, index);
                            }
                        }
                    }
                }
            }
            if (changed) {
                oldIndex = (oldIndex + 5) / 10;
                index = (index + 5) / 10;
                // log base stream changes to the event log
                if (mStreamVolumeAlias[mStreamType] == mStreamType) {
                    if (caller == null) {
                        Log.w(TAG, "No caller for volume_changed event", new Throwable());
                    }
                    EventLogTags.writeVolumeChanged(mStreamType, oldIndex, index, mIndexMax / 10,
                            caller);
                }
                // fire changed intents for all streams
                mVolumeChanged.putExtra(AudioManager.EXTRA_VOLUME_STREAM_VALUE, index);
                mVolumeChanged.putExtra(AudioManager.EXTRA_PREV_VOLUME_STREAM_VALUE, oldIndex);
                mVolumeChanged.putExtra(AudioManager.EXTRA_VOLUME_STREAM_TYPE_ALIAS,
                        mStreamVolumeAlias[mStreamType]);
                sendBroadcastToAll(mVolumeChanged);
            }
            return changed;
        }

        public int getIndex(int device) {
            synchronized (VolumeStreamState.class) {
                int index = mIndexMap.get(device, -1);
                if (index == -1) {
                    // there is always an entry for AudioSystem.DEVICE_OUT_DEFAULT
                    index = mIndexMap.get(AudioSystem.DEVICE_OUT_DEFAULT);
                }
                return index;
            }
        }

        public boolean hasIndexForDevice(int device) {
            synchronized (VolumeStreamState.class) {
                return (mIndexMap.get(device, -1) != -1);
            }
        }

        public int getMaxIndex() {
            return mIndexMax;
        }

        public int getMinIndex() {
            return mIndexMin;
        }

        /**
         * Copies all device/index pairs from the given VolumeStreamState after initializing
         * them with the volume for DEVICE_OUT_DEFAULT. No-op if the source VolumeStreamState
         * has the same stream type as this instance.
         * @param srcStream
         * @param caller
         */
        // must be sync'd on mSettingsLock before VolumeStreamState.class
        @GuardedBy("VolumeStreamState.class")
        public void setAllIndexes(VolumeStreamState srcStream, String caller) {
            if (mStreamType == srcStream.mStreamType) {
                return;
            }
            int srcStreamType = srcStream.getStreamType();
            // apply default device volume from source stream to all devices first in case
            // some devices are present in this stream state but not in source stream state
            int index = srcStream.getIndex(AudioSystem.DEVICE_OUT_DEFAULT);
            index = rescaleIndex(index, srcStreamType, mStreamType);
            for (int i = 0; i < mIndexMap.size(); i++) {
                mIndexMap.put(mIndexMap.keyAt(i), index);
            }
            // Now apply actual volume for devices in source stream state
            SparseIntArray srcMap = srcStream.mIndexMap;
            for (int i = 0; i < srcMap.size(); i++) {
                int device = srcMap.keyAt(i);
                index = srcMap.valueAt(i);
                index = rescaleIndex(index, srcStreamType, mStreamType);

                setIndex(index, device, caller);
            }
        }

        // must be sync'd on mSettingsLock before VolumeStreamState.class
        @GuardedBy("VolumeStreamState.class")
        public void setAllIndexesToMax() {
            for (int i = 0; i < mIndexMap.size(); i++) {
                mIndexMap.put(mIndexMap.keyAt(i), mIndexMax);
            }
        }

        /**
         * Mute/unmute the stream
         * @param state the new mute state
         * @return true if the mute state was changed
         */
        public boolean mute(boolean state) {
            boolean changed = false;
            synchronized (VolumeStreamState.class) {
                if (state != mIsMuted) {
                    changed = true;
                    mIsMuted = state;

                    // Set the new mute volume. This propagates the values to
                    // the audio system, otherwise the volume won't be changed
                    // at the lower level.
                    sendMsg(mAudioHandler,
                            MSG_SET_ALL_VOLUMES,
                            SENDMSG_QUEUE,
                            0,
                            0,
                            this, 0);
                }
            }
            if (changed) {
                // Stream mute changed, fire the intent.
                Intent intent = new Intent(AudioManager.STREAM_MUTE_CHANGED_ACTION);
                intent.putExtra(AudioManager.EXTRA_VOLUME_STREAM_TYPE, mStreamType);
                intent.putExtra(AudioManager.EXTRA_STREAM_VOLUME_MUTED, state);
                sendBroadcastToAll(intent);
            }
            return changed;
        }

        public int getStreamType() {
            return mStreamType;
        }

        public void checkFixedVolumeDevices() {
            final boolean isAvrcpAbsVolSupported = mDeviceBroker.isAvrcpAbsoluteVolumeSupported();
            synchronized (VolumeStreamState.class) {
                // ignore settings for fixed volume devices: volume should always be at max or 0
                if (mStreamVolumeAlias[mStreamType] == AudioSystem.STREAM_MUSIC) {
                    for (int i = 0; i < mIndexMap.size(); i++) {
                        int device = mIndexMap.keyAt(i);
                        int index = mIndexMap.valueAt(i);
                        if (isFullVolumeDevice(device)
                                || (isFixedVolumeDevice(device) && index != 0)) {
                            mIndexMap.put(device, mIndexMax);
                        }
                        applyDeviceVolume_syncVSS(device, isAvrcpAbsVolSupported);
                    }
                }
            }
        }

        private int getValidIndex(int index) {
            if (index < mIndexMin) {
                return mIndexMin;
            } else if (mUseFixedVolume || index > mIndexMax) {
                return mIndexMax;
            }

            return index;
        }

        private void dump(PrintWriter pw) {
            pw.print("   Muted: ");
            pw.println(mIsMuted);
            pw.print("   Min: ");
            pw.println((mIndexMin + 5) / 10);
            pw.print("   Max: ");
            pw.println((mIndexMax + 5) / 10);
            pw.print("   streamVolume:"); pw.println(getStreamVolume(mStreamType));
            pw.print("   Current: ");
            for (int i = 0; i < mIndexMap.size(); i++) {
                if (i > 0) {
                    pw.print(", ");
                }
                final int device = mIndexMap.keyAt(i);
                pw.print(Integer.toHexString(device));
                final String deviceName = device == AudioSystem.DEVICE_OUT_DEFAULT ? "default"
                        : AudioSystem.getOutputDeviceName(device);
                if (!deviceName.isEmpty()) {
                    pw.print(" (");
                    pw.print(deviceName);
                    pw.print(")");
                }
                pw.print(": ");
                final int index = (mIndexMap.valueAt(i) + 5) / 10;
                pw.print(index);
            }
            pw.println();
            pw.print("   Devices: ");
            final int devices = getDevicesForStream(mStreamType);
            int device, i = 0, n = 0;
            // iterate all devices from 1 to DEVICE_OUT_DEFAULT exclusive
            // (the default device is not returned by getDevicesForStream)
            while ((device = 1 << i) != AudioSystem.DEVICE_OUT_DEFAULT) {
                if ((devices & device) != 0) {
                    if (n++ > 0) {
                        pw.print(", ");
                    }
                    pw.print(AudioSystem.getOutputDeviceName(device));
                }
                i++;
            }
        }
    }

    /** Thread that handles native AudioSystem control. */
    private class AudioSystemThread extends Thread {
        AudioSystemThread() {
            super("AudioService");
        }

        @Override
        public void run() {
            // Set this thread up so the handler will work on it
            Looper.prepare();

            synchronized(AudioService.this) {
                mAudioHandler = new AudioHandler();

                // Notify that the handler has been created
                AudioService.this.notify();
            }

            // Listen for volume change requests that are set by VolumePanel
            Looper.loop();
        }
    }

    private static final class DeviceVolumeUpdate {
        final int mStreamType;
        final int mDevice;
        final @NonNull String mCaller;
        private static final int NO_NEW_INDEX = -2049;
        private final int mVssVolIndex;

        // Constructor with volume index, meant to cause this volume to be set and applied for the
        // given stream type on the given device
        DeviceVolumeUpdate(int streamType, int vssVolIndex, int device, @NonNull String caller) {
            mStreamType = streamType;
            mVssVolIndex = vssVolIndex;
            mDevice = device;
            mCaller = caller;
        }

        // Constructor with no volume index, meant to cause re-apply of volume for the given
        // stream type on the given device
        DeviceVolumeUpdate(int streamType, int device, @NonNull String caller) {
            mStreamType = streamType;
            mVssVolIndex = NO_NEW_INDEX;
            mDevice = device;
            mCaller = caller;
        }

        boolean hasVolumeIndex() {
            return mVssVolIndex != NO_NEW_INDEX;
        }

        int getVolumeIndex() throws IllegalStateException {
            Preconditions.checkState(mVssVolIndex != NO_NEW_INDEX);
            return mVssVolIndex;
        }
    }

    /** only public for mocking/spying, do not call outside of AudioService */
    @VisibleForTesting
    public void postSetVolumeIndexOnDevice(int streamType, int vssVolIndex, int device,
                                                String caller) {
        sendMsg(mAudioHandler,
                MSG_SET_DEVICE_STREAM_VOLUME,
                SENDMSG_QUEUE, 0 /*arg1*/, 0 /*arg2*/,
                new DeviceVolumeUpdate(streamType, vssVolIndex, device, caller),
                0 /*delay*/);
    }

    /*package*/ void postApplyVolumeOnDevice(int streamType, int device, @NonNull String caller) {
        sendMsg(mAudioHandler,
                MSG_SET_DEVICE_STREAM_VOLUME,
                SENDMSG_QUEUE, 0 /*arg1*/, 0 /*arg2*/,
                new DeviceVolumeUpdate(streamType, device, caller),
                0 /*delay*/);
    }

    private void onSetVolumeIndexOnDevice(@NonNull DeviceVolumeUpdate update) {
        final VolumeStreamState streamState = mStreamStates[update.mStreamType];
        if (update.hasVolumeIndex()) {
            final int index = update.getVolumeIndex();
            streamState.setIndex(index, update.mDevice, update.mCaller);
            sVolumeLogger.log(new AudioEventLogger.StringEvent(update.mCaller + " dev:0x"
                    + Integer.toHexString(update.mDevice) + " volIdx:" + index));
        } else {
            sVolumeLogger.log(new AudioEventLogger.StringEvent(update.mCaller
                    + " update vol on dev:0x" + Integer.toHexString(update.mDevice)));
        }
        setDeviceVolume(streamState, update.mDevice);
    }

    /*package*/ void setDeviceVolume(VolumeStreamState streamState, int device) {

        final boolean isAvrcpAbsVolSupported = mDeviceBroker.isAvrcpAbsoluteVolumeSupported();

        synchronized (VolumeStreamState.class) {
            // Apply volume
            streamState.applyDeviceVolume_syncVSS(device, isAvrcpAbsVolSupported);

            // Apply change to all streams using this one as alias
            int numStreamTypes = AudioSystem.getNumStreamTypes();
            for (int streamType = numStreamTypes - 1; streamType >= 0; streamType--) {
                if (streamType != streamState.mStreamType &&
                        mStreamVolumeAlias[streamType] == streamState.mStreamType) {
                    // Make sure volume is also maxed out on A2DP device for aliased stream
                    // that may have a different device selected
                    int streamDevice = getDeviceForStream(streamType);
                    if ((device != streamDevice) && isAvrcpAbsVolSupported
                            && AudioSystem.DEVICE_OUT_ALL_A2DP_SET.contains(device)) {
                        mStreamStates[streamType].applyDeviceVolume_syncVSS(device,
                                isAvrcpAbsVolSupported);
                    }
                    mStreamStates[streamType].applyDeviceVolume_syncVSS(streamDevice,
                            isAvrcpAbsVolSupported);
                }
            }
        }
        // Post a persist volume msg
        sendMsg(mAudioHandler,
                MSG_PERSIST_VOLUME,
                SENDMSG_QUEUE,
                device,
                0,
                streamState,
                PERSIST_DELAY);

    }

    /** Handles internal volume messages in separate volume thread. */
    private class AudioHandler extends Handler {

        private void setAllVolumes(VolumeStreamState streamState) {

            // Apply volume
            streamState.applyAllVolumes();

            // Apply change to all streams using this one as alias
            int numStreamTypes = AudioSystem.getNumStreamTypes();
            for (int streamType = numStreamTypes - 1; streamType >= 0; streamType--) {
                if (streamType != streamState.mStreamType &&
                        mStreamVolumeAlias[streamType] == streamState.mStreamType) {
                    mStreamStates[streamType].applyAllVolumes();
                }
            }
        }

        private void persistVolume(VolumeStreamState streamState, int device) {
            if (mUseFixedVolume) {
                return;
            }
            if (mIsSingleVolume && (streamState.mStreamType != AudioSystem.STREAM_MUSIC)) {
                return;
            }
            if (streamState.hasValidSettingsName()) {
                System.putIntForUser(mContentResolver,
                        streamState.getSettingNameForDevice(device),
                        (streamState.getIndex(device) + 5)/ 10,
                        UserHandle.USER_CURRENT);
            }
        }

        private void persistRingerMode(int ringerMode) {
            if (mUseFixedVolume) {
                return;
            }
            Settings.Global.putInt(mContentResolver, Settings.Global.MODE_RINGER, ringerMode);
        }

        private void onPersistSafeVolumeState(int state) {
            Settings.Global.putInt(mContentResolver,
                    Settings.Global.AUDIO_SAFE_VOLUME_STATE,
                    state);
        }

        private void onNotifyVolumeEvent(@NonNull IAudioPolicyCallback apc,
                @AudioManager.VolumeAdjustment int direction) {
            try {
                apc.notifyVolumeAdjust(direction);
            } catch(Exception e) {
                // nothing we can do about this. Do not log error, too much potential for spam
            }
        }

        @Override
        public void handleMessage(Message msg) {
            switch (msg.what) {

                case MSG_SET_DEVICE_VOLUME:
                    setDeviceVolume((VolumeStreamState) msg.obj, msg.arg1);
                    break;

                case MSG_SET_ALL_VOLUMES:
                    setAllVolumes((VolumeStreamState) msg.obj);
                    break;

                case MSG_PERSIST_VOLUME:
                    persistVolume((VolumeStreamState) msg.obj, msg.arg1);
                    break;

                case MSG_PERSIST_VOLUME_GROUP:
                    final VolumeGroupState vgs = (VolumeGroupState) msg.obj;
                    vgs.persistVolumeGroup(msg.arg1);
                    break;

                case MSG_PERSIST_RINGER_MODE:
                    // note that the value persisted is the current ringer mode, not the
                    // value of ringer mode as of the time the request was made to persist
                    persistRingerMode(getRingerModeInternal());
                    break;

                case MSG_AUDIO_SERVER_DIED:
                    onAudioServerDied();
                    break;

                case MSG_DISPATCH_AUDIO_SERVER_STATE:
                    onDispatchAudioServerStateChange(msg.arg1 == 1);
                    break;

                case MSG_UNLOAD_SOUND_EFFECTS:
                    mSfxHelper.unloadSoundEffects();
                    break;

                case MSG_LOAD_SOUND_EFFECTS:
                {
                    LoadSoundEffectReply reply = (LoadSoundEffectReply) msg.obj;
                    if (mSystemReady) {
                        mSfxHelper.loadSoundEffects(reply);
                    } else {
                        Log.w(TAG, "[schedule]loadSoundEffects() called before boot complete");
                        if (reply != null) {
                            reply.run(false);
                        }
                    }
                }
                    break;

                case MSG_PLAY_SOUND_EFFECT:
                    mSfxHelper.playSoundEffect(msg.arg1, msg.arg2);
                    break;

                case MSG_SET_FORCE_USE:
                {
                    final String eventSource = (String) msg.obj;
                    final int useCase = msg.arg1;
                    final int config = msg.arg2;
                    if (useCase == AudioSystem.FOR_MEDIA) {
                        Log.wtf(TAG, "Invalid force use FOR_MEDIA in AudioService from "
                                + eventSource);
                        break;
                    }
                    new MediaMetrics.Item(MediaMetrics.Name.AUDIO_FORCE_USE
                            + MediaMetrics.SEPARATOR + AudioSystem.forceUseUsageToString(useCase))
                            .set(MediaMetrics.Property.EVENT, "setForceUse")
                            .set(MediaMetrics.Property.FORCE_USE_DUE_TO, eventSource)
                            .set(MediaMetrics.Property.FORCE_USE_MODE,
                                    AudioSystem.forceUseConfigToString(config))
                            .record();
                    sForceUseLogger.log(
                            new AudioServiceEvents.ForceUseEvent(useCase, config, eventSource));
                    AudioSystem.setForceUse(useCase, config);
                }
                    break;

                case MSG_DISABLE_AUDIO_FOR_UID:
                    mPlaybackMonitor.disableAudioForUid( msg.arg1 == 1 /* disable */,
                            msg.arg2 /* uid */);
                    mAudioEventWakeLock.release();
                    break;

                case MSG_CHECK_MUSIC_ACTIVE:
                    onCheckMusicActive((String) msg.obj);
                    break;

                case MSG_CONFIGURE_SAFE_MEDIA_VOLUME_FORCED:
                case MSG_CONFIGURE_SAFE_MEDIA_VOLUME:
                    onConfigureSafeVolume((msg.what == MSG_CONFIGURE_SAFE_MEDIA_VOLUME_FORCED),
                            (String) msg.obj);
                    break;
                case MSG_PERSIST_SAFE_VOLUME_STATE:
                    onPersistSafeVolumeState(msg.arg1);
                    break;

                case MSG_SYSTEM_READY:
                    onSystemReady();
                    break;

                case MSG_INDICATE_SYSTEM_READY:
                    onIndicateSystemReady();
                    break;

                case MSG_ACCESSORY_PLUG_MEDIA_UNMUTE:
                    onAccessoryPlugMediaUnmute(msg.arg1);
                    break;

                case MSG_PERSIST_MUSIC_ACTIVE_MS:
                    final int musicActiveMs = msg.arg1;
                    Settings.Secure.putIntForUser(mContentResolver,
                            Settings.Secure.UNSAFE_VOLUME_MUSIC_ACTIVE_MS, musicActiveMs,
                            UserHandle.USER_CURRENT);
                    break;

                case MSG_UNMUTE_STREAM:
                    onUnmuteStream(msg.arg1, msg.arg2);
                    break;

                case MSG_DYN_POLICY_MIX_STATE_UPDATE:
                    onDynPolicyMixStateUpdate((String) msg.obj, msg.arg1);
                    break;

                case MSG_NOTIFY_VOL_EVENT:
                    onNotifyVolumeEvent((IAudioPolicyCallback) msg.obj, msg.arg1);
                    break;

                case MSG_ENABLE_SURROUND_FORMATS:
                    onEnableSurroundFormats((ArrayList<Integer>) msg.obj);
                    break;

                case MSG_UPDATE_RINGER_MODE:
                    onUpdateRingerModeServiceInt();
                    break;

                case MSG_SET_DEVICE_STREAM_VOLUME:
                    onSetVolumeIndexOnDevice((DeviceVolumeUpdate) msg.obj);
                    break;

                case MSG_OBSERVE_DEVICES_FOR_ALL_STREAMS:
                    onObserveDevicesForAllStreams();
                    break;

                case MSG_HDMI_VOLUME_CHECK:
                    onCheckVolumeCecOnHdmiConnection(msg.arg1, (String) msg.obj);
                    break;

                case MSG_PLAYBACK_CONFIG_CHANGE:
                    onPlaybackConfigChange((List<AudioPlaybackConfiguration>) msg.obj);
                    break;

                case MSG_BROADCAST_MICROPHONE_MUTE:
                    mSystemServer.sendMicrophoneMuteChangedIntent();
                    break;
            }
        }
    }

    private class SettingsObserver extends ContentObserver {

        SettingsObserver() {
            super(new Handler());
            mContentResolver.registerContentObserver(Settings.Global.getUriFor(
                    Settings.Global.ZEN_MODE), false, this);
            mContentResolver.registerContentObserver(Settings.Global.getUriFor(
                    Settings.Global.ZEN_MODE_CONFIG_ETAG), false, this);
            mContentResolver.registerContentObserver(Settings.System.getUriFor(
                Settings.System.MODE_RINGER_STREAMS_AFFECTED), false, this);
            mContentResolver.registerContentObserver(Settings.Global.getUriFor(
                Settings.Global.DOCK_AUDIO_MEDIA_ENABLED), false, this);
            mContentResolver.registerContentObserver(Settings.System.getUriFor(
                    Settings.System.MASTER_MONO), false, this);
            mContentResolver.registerContentObserver(Settings.System.getUriFor(
                    Settings.System.MASTER_BALANCE), false, this);

            mEncodedSurroundMode = Settings.Global.getInt(
                    mContentResolver, Settings.Global.ENCODED_SURROUND_OUTPUT,
                    Settings.Global.ENCODED_SURROUND_OUTPUT_AUTO);
            mContentResolver.registerContentObserver(Settings.Global.getUriFor(
                    Settings.Global.ENCODED_SURROUND_OUTPUT), false, this);

            mEnabledSurroundFormats = Settings.Global.getString(
                    mContentResolver, Settings.Global.ENCODED_SURROUND_OUTPUT_ENABLED_FORMATS);
            mContentResolver.registerContentObserver(Settings.Global.getUriFor(
                    Settings.Global.ENCODED_SURROUND_OUTPUT_ENABLED_FORMATS), false, this);

            mContentResolver.registerContentObserver(Settings.Secure.getUriFor(
                    Settings.Secure.VOICE_INTERACTION_SERVICE), false, this);
            mContentResolver.registerContentObserver(Settings.Secure.getUriFor(
                    Settings.Secure.DEFAULT_INPUT_METHOD), false, this);
        }

        @Override
        public void onChange(boolean selfChange) {
            super.onChange(selfChange);
            // FIXME This synchronized is not necessary if mSettingsLock only protects mRingerMode.
            //       However there appear to be some missing locks around mRingerAndZenModeMutedStreams
            //       and mRingerModeAffectedStreams, so will leave this synchronized for now.
            //       mRingerAndZenModeMutedStreams and mMuteAffectedStreams are safe (only accessed once).
            synchronized (mSettingsLock) {
                if (updateRingerAndZenModeAffectedStreams()) {
                    /*
                     * Ensure all stream types that should be affected by ringer mode
                     * are in the proper state.
                     */
                    setRingerModeInt(getRingerModeInternal(), false);
                }
                readDockAudioSettings(mContentResolver);
                updateMasterMono(mContentResolver);
                updateMasterBalance(mContentResolver);
                updateEncodedSurroundOutput();
                sendEnabledSurroundFormats(mContentResolver, mSurroundModeChanged);
                updateAssistantUId(false);
                updateCurrentImeUid(false);
            }
        }

        private void updateEncodedSurroundOutput() {
            int newSurroundMode = Settings.Global.getInt(
                mContentResolver, Settings.Global.ENCODED_SURROUND_OUTPUT,
                Settings.Global.ENCODED_SURROUND_OUTPUT_AUTO);
            // Did it change?
            if (mEncodedSurroundMode != newSurroundMode) {
                // Send to AudioPolicyManager
                sendEncodedSurroundMode(newSurroundMode, "SettingsObserver");
                mDeviceBroker.toggleHdmiIfConnected_Async();
                mEncodedSurroundMode = newSurroundMode;
                mSurroundModeChanged = true;
            } else {
                mSurroundModeChanged = false;
            }
        }
    }

    public void avrcpSupportsAbsoluteVolume(String address, boolean support) {
        // address is not used for now, but may be used when multiple a2dp devices are supported
        sVolumeLogger.log(new AudioEventLogger.StringEvent("avrcpSupportsAbsoluteVolume addr="
                + address + " support=" + support));
        mDeviceBroker.setAvrcpAbsoluteVolumeSupported(support);
        sendMsg(mAudioHandler, MSG_SET_DEVICE_VOLUME, SENDMSG_QUEUE,
                    AudioSystem.DEVICE_OUT_BLUETOOTH_A2DP, 0,
                    mStreamStates[AudioSystem.STREAM_MUSIC], 0);
    }

    /**
     * @return true if there is currently a registered dynamic mixing policy that affects media
     * and is not a render + loopback policy
     */
    // only public for mocking/spying
    @VisibleForTesting
    public boolean hasMediaDynamicPolicy() {
        synchronized (mAudioPolicies) {
            if (mAudioPolicies.isEmpty()) {
                return false;
            }
            final Collection<AudioPolicyProxy> appColl = mAudioPolicies.values();
            for (AudioPolicyProxy app : appColl) {
                if (app.hasMixAffectingUsage(AudioAttributes.USAGE_MEDIA,
                        AudioMix.ROUTE_FLAG_LOOP_BACK_RENDER)) {
                    return true;
                }
            }
            return false;
        }
    }

    /*package*/ void checkMusicActive(int deviceType, String caller) {
        if (mSafeMediaVolumeDevices.contains(deviceType)) {
            sendMsg(mAudioHandler,
                    MSG_CHECK_MUSIC_ACTIVE,
                    SENDMSG_REPLACE,
                    0,
                    0,
                    caller,
                    MUSIC_ACTIVE_POLL_PERIOD_MS);
        }
    }

    /**
     * Receiver for misc intent broadcasts the Phone app cares about.
     */
    private class AudioServiceBroadcastReceiver extends BroadcastReceiver {
        @Override
        public void onReceive(Context context, Intent intent) {
            final String action = intent.getAction();
            int outDevice;
            int inDevice;
            int state;

            if (action.equals(Intent.ACTION_DOCK_EVENT)) {
                int dockState = intent.getIntExtra(Intent.EXTRA_DOCK_STATE,
                        Intent.EXTRA_DOCK_STATE_UNDOCKED);
                int config;
                switch (dockState) {
                    case Intent.EXTRA_DOCK_STATE_DESK:
                        config = AudioSystem.FORCE_BT_DESK_DOCK;
                        break;
                    case Intent.EXTRA_DOCK_STATE_CAR:
                        config = AudioSystem.FORCE_BT_CAR_DOCK;
                        break;
                    case Intent.EXTRA_DOCK_STATE_LE_DESK:
                        config = AudioSystem.FORCE_ANALOG_DOCK;
                        break;
                    case Intent.EXTRA_DOCK_STATE_HE_DESK:
                        config = AudioSystem.FORCE_DIGITAL_DOCK;
                        break;
                    case Intent.EXTRA_DOCK_STATE_UNDOCKED:
                    default:
                        config = AudioSystem.FORCE_NONE;
                }
                // Low end docks have a menu to enable or disable audio
                // (see mDockAudioMediaEnabled)
                if (!((dockState == Intent.EXTRA_DOCK_STATE_LE_DESK)
                        || ((dockState == Intent.EXTRA_DOCK_STATE_UNDOCKED)
                                && (mDockState == Intent.EXTRA_DOCK_STATE_LE_DESK)))) {
                    mDeviceBroker.setForceUse_Async(AudioSystem.FOR_DOCK, config,
                            "ACTION_DOCK_EVENT intent");
                }
                mDockState = dockState;
            } else if (action.equals(BluetoothHeadset.ACTION_ACTIVE_DEVICE_CHANGED)
                    || action.equals(BluetoothHeadset.ACTION_AUDIO_STATE_CHANGED)) {
                mDeviceBroker.receiveBtEvent(intent);
            } else if (action.equals(Intent.ACTION_SCREEN_ON)) {
                if (mMonitorRotation) {
                    RotationHelper.enable();
                }
                AudioSystem.setParameters("screen_state=on");
            } else if (action.equals(Intent.ACTION_SCREEN_OFF)) {
                if (mMonitorRotation) {
                    //reduce wakeups (save current) by only listening when display is on
                    RotationHelper.disable();
                }
                AudioSystem.setParameters("screen_state=off");
            } else if (action.equals(Intent.ACTION_CONFIGURATION_CHANGED)) {
                handleConfigurationChanged(context);
            } else if (action.equals(Intent.ACTION_USER_SWITCHED)) {
                if (mUserSwitchedReceived) {
                    // attempt to stop music playback for background user except on first user
                    // switch (i.e. first boot)
                    mDeviceBroker.postBroadcastBecomingNoisy();
                }
                mUserSwitchedReceived = true;
                // the current audio focus owner is no longer valid
                mMediaFocusControl.discardAudioFocusOwner();

                // load volume settings for new user
                readAudioSettings(true /*userSwitch*/);
                // preserve STREAM_MUSIC volume from one user to the next.
                sendMsg(mAudioHandler,
                        MSG_SET_ALL_VOLUMES,
                        SENDMSG_QUEUE,
                        0,
                        0,
                        mStreamStates[AudioSystem.STREAM_MUSIC], 0);
            } else if (action.equals(Intent.ACTION_USER_BACKGROUND)) {
                // Disable audio recording for the background user/profile
                int userId = intent.getIntExtra(Intent.EXTRA_USER_HANDLE, -1);
                if (userId >= 0) {
                    // TODO Kill recording streams instead of killing processes holding permission
                    UserInfo userInfo = UserManagerService.getInstance().getUserInfo(userId);
                    killBackgroundUserProcessesWithRecordAudioPermission(userInfo);
                }
                UserManagerService.getInstance().setUserRestriction(
                        UserManager.DISALLOW_RECORD_AUDIO, true, userId);
            } else if (action.equals(Intent.ACTION_USER_FOREGROUND)) {
                // Enable audio recording for foreground user/profile
                int userId = intent.getIntExtra(Intent.EXTRA_USER_HANDLE, -1);
                UserManagerService.getInstance().setUserRestriction(
                        UserManager.DISALLOW_RECORD_AUDIO, false, userId);
            } else if (action.equals(BluetoothAdapter.ACTION_STATE_CHANGED)) {
                state = intent.getIntExtra(BluetoothAdapter.EXTRA_STATE, -1);
                if (state == BluetoothAdapter.STATE_OFF ||
                        state == BluetoothAdapter.STATE_TURNING_OFF) {
                    mDeviceBroker.disconnectAllBluetoothProfiles();
                }
            } else if (action.equals(AudioEffect.ACTION_OPEN_AUDIO_EFFECT_CONTROL_SESSION) ||
                    action.equals(AudioEffect.ACTION_CLOSE_AUDIO_EFFECT_CONTROL_SESSION)) {
                handleAudioEffectBroadcast(context, intent);
            } else if (action.equals(Intent.ACTION_PACKAGES_SUSPENDED)) {
                final int[] suspendedUids = intent.getIntArrayExtra(Intent.EXTRA_CHANGED_UID_LIST);
                final String[] suspendedPackages =
                        intent.getStringArrayExtra(Intent.EXTRA_CHANGED_PACKAGE_LIST);
                if (suspendedPackages == null || suspendedUids == null
                        || suspendedPackages.length != suspendedUids.length) {
                    return;
                }
                for (int i = 0; i < suspendedUids.length; i++) {
                    if (!TextUtils.isEmpty(suspendedPackages[i])) {
                        mMediaFocusControl.noFocusForSuspendedApp(
                                suspendedPackages[i], suspendedUids[i]);
                    }
                }
            }
        }
    } // end class AudioServiceBroadcastReceiver

    private class AudioServiceUserRestrictionsListener implements UserRestrictionsListener {

        @Override
        public void onUserRestrictionsChanged(int userId, Bundle newRestrictions,
                Bundle prevRestrictions) {
            // Update mic mute state.
            {
                final boolean wasRestricted =
                        prevRestrictions.getBoolean(UserManager.DISALLOW_UNMUTE_MICROPHONE);
                final boolean isRestricted =
                        newRestrictions.getBoolean(UserManager.DISALLOW_UNMUTE_MICROPHONE);
                if (wasRestricted != isRestricted) {
                    mMicMuteFromRestrictions = isRestricted;
                    setMicrophoneMuteNoCallerCheck(userId);
                }
            }

            // Update speaker mute state.
            {
                final boolean wasRestricted =
                        prevRestrictions.getBoolean(UserManager.DISALLOW_ADJUST_VOLUME)
                                || prevRestrictions.getBoolean(UserManager.DISALLOW_UNMUTE_DEVICE);
                final boolean isRestricted =
                        newRestrictions.getBoolean(UserManager.DISALLOW_ADJUST_VOLUME)
                                || newRestrictions.getBoolean(UserManager.DISALLOW_UNMUTE_DEVICE);
                if (wasRestricted != isRestricted) {
                    setMasterMuteInternalNoCallerCheck(isRestricted, /* flags =*/ 0, userId);
                }
            }
        }
    } // end class AudioServiceUserRestrictionsListener

    private void handleAudioEffectBroadcast(Context context, Intent intent) {
        String target = intent.getPackage();
        if (target != null) {
            Log.w(TAG, "effect broadcast already targeted to " + target);
            return;
        }
        intent.addFlags(Intent.FLAG_INCLUDE_STOPPED_PACKAGES);
        // TODO this should target a user-selected panel
        List<ResolveInfo> ril = context.getPackageManager().queryBroadcastReceivers(
                intent, 0 /* flags */);
        if (ril != null && ril.size() != 0) {
            ResolveInfo ri = ril.get(0);
            if (ri != null && ri.activityInfo != null && ri.activityInfo.packageName != null) {
                intent.setPackage(ri.activityInfo.packageName);
                context.sendBroadcastAsUser(intent, UserHandle.ALL);
                return;
            }
        }
        Log.w(TAG, "couldn't find receiver package for effect intent");
    }

    private void killBackgroundUserProcessesWithRecordAudioPermission(UserInfo oldUser) {
        PackageManager pm = mContext.getPackageManager();
        // Find the home activity of the user. It should not be killed to avoid expensive restart,
        // when the user switches back. For managed profiles, we should kill all recording apps
        ComponentName homeActivityName = null;
        if (!oldUser.isManagedProfile()) {
            homeActivityName = LocalServices.getService(
                    ActivityTaskManagerInternal.class).getHomeActivityForUser(oldUser.id);
        }
        final String[] permissions = { Manifest.permission.RECORD_AUDIO };
        List<PackageInfo> packages;
        try {
            packages = AppGlobals.getPackageManager()
                    .getPackagesHoldingPermissions(permissions, 0, oldUser.id).getList();
        } catch (RemoteException e) {
            throw new AndroidRuntimeException(e);
        }
        for (int j = packages.size() - 1; j >= 0; j--) {
            PackageInfo pkg = packages.get(j);
            // Skip system processes
            if (UserHandle.getAppId(pkg.applicationInfo.uid) < FIRST_APPLICATION_UID) {
                continue;
            }
            // Skip packages that have permission to interact across users
            if (pm.checkPermission(Manifest.permission.INTERACT_ACROSS_USERS, pkg.packageName)
                    == PackageManager.PERMISSION_GRANTED) {
                continue;
            }
            if (homeActivityName != null
                    && pkg.packageName.equals(homeActivityName.getPackageName())
                    && pkg.applicationInfo.isSystemApp()) {
                continue;
            }
            try {
                final int uid = pkg.applicationInfo.uid;
                ActivityManager.getService().killUid(UserHandle.getAppId(uid),
                        UserHandle.getUserId(uid),
                        "killBackgroundUserProcessesWithAudioRecordPermission");
            } catch (RemoteException e) {
                Log.w(TAG, "Error calling killUid", e);
            }
        }
    }


    //==========================================================================================
    // Audio Focus
    //==========================================================================================
    /**
     * Returns whether a focus request is eligible to force ducking.
     * Will return true if:
     * - the AudioAttributes have a usage of USAGE_ASSISTANCE_ACCESSIBILITY,
     * - the focus request is AUDIOFOCUS_GAIN_TRANSIENT_MAY_DUCK,
     * - the associated Bundle has KEY_ACCESSIBILITY_FORCE_FOCUS_DUCKING set to true,
     * - the uid of the requester is a known accessibility service or root.
     * @param aa AudioAttributes of the focus request
     * @param uid uid of the focus requester
     * @return true if ducking is to be forced
     */
    private boolean forceFocusDuckingForAccessibility(@Nullable AudioAttributes aa,
            int request, int uid) {
        if (aa == null || aa.getUsage() != AudioAttributes.USAGE_ASSISTANCE_ACCESSIBILITY
                || request != AudioManager.AUDIOFOCUS_GAIN_TRANSIENT_MAY_DUCK) {
            return false;
        }
        final Bundle extraInfo = aa.getBundle();
        if (extraInfo == null ||
                !extraInfo.getBoolean(AudioFocusRequest.KEY_ACCESSIBILITY_FORCE_FOCUS_DUCKING)) {
            return false;
        }
        if (uid == 0) {
            return true;
        }
        synchronized (mAccessibilityServiceUidsLock) {
            if (mAccessibilityServiceUids != null) {
                int callingUid = Binder.getCallingUid();
                for (int i = 0; i < mAccessibilityServiceUids.length; i++) {
                    if (mAccessibilityServiceUids[i] == callingUid) {
                        return true;
                    }
                }
            }
        }
        return false;
    }

    private boolean isSupportedSystemUsage(@AudioAttributes.AttributeUsage int usage) {
        synchronized (mSupportedSystemUsagesLock) {
            for (int i = 0; i < mSupportedSystemUsages.length; i++) {
                if (mSupportedSystemUsages[i] == usage) {
                    return true;
                }
            }
            return false;
        }
    }

    private void validateAudioAttributesUsage(@NonNull AudioAttributes audioAttributes) {
        @AudioAttributes.AttributeUsage int usage = audioAttributes.getSystemUsage();
        if (AudioAttributes.isSystemUsage(usage)) {
            if (callerHasPermission(Manifest.permission.MODIFY_AUDIO_ROUTING)) {
                if (!isSupportedSystemUsage(usage)) {
                    throw new IllegalArgumentException(
                            "Unsupported usage " + AudioAttributes.usageToString(usage));
                }
            } else {
                throw new SecurityException("Missing MODIFY_AUDIO_ROUTING permission");
            }
        }
    }

    private boolean isValidAudioAttributesUsage(@NonNull AudioAttributes audioAttributes) {
        @AudioAttributes.AttributeUsage int usage = audioAttributes.getSystemUsage();
        if (AudioAttributes.isSystemUsage(usage)) {
            return callerHasPermission(Manifest.permission.MODIFY_AUDIO_ROUTING)
                    && isSupportedSystemUsage(usage);
        }
        return true;
    }

    public int requestAudioFocus(AudioAttributes aa, int durationHint, IBinder cb,
            IAudioFocusDispatcher fd, String clientId, String callingPackageName, int flags,
            IAudioPolicyCallback pcb, int sdk) {
        final int uid = Binder.getCallingUid();
        MediaMetrics.Item mmi = new MediaMetrics.Item(mMetricsId + "focus")
                .setUid(uid)
                //.putInt("durationHint", durationHint)
                .set(MediaMetrics.Property.CALLING_PACKAGE, callingPackageName)
                .set(MediaMetrics.Property.CLIENT_NAME, clientId)
                .set(MediaMetrics.Property.EVENT, "requestAudioFocus")
                .set(MediaMetrics.Property.FLAGS, flags);

        // permission checks
        if (aa != null && !isValidAudioAttributesUsage(aa)) {
            final String reason = "Request using unsupported usage";
            Log.w(TAG, reason);
            mmi.set(MediaMetrics.Property.EARLY_RETURN, reason)
                    .record();
            return AudioManager.AUDIOFOCUS_REQUEST_FAILED;
        }
        if ((flags & AudioManager.AUDIOFOCUS_FLAG_LOCK) == AudioManager.AUDIOFOCUS_FLAG_LOCK) {
            if (AudioSystem.IN_VOICE_COMM_FOCUS_ID.equals(clientId)) {
                if (PackageManager.PERMISSION_GRANTED != mContext.checkCallingOrSelfPermission(
                            android.Manifest.permission.MODIFY_PHONE_STATE)) {
                    final String reason = "Invalid permission to (un)lock audio focus";
                    Log.e(TAG, reason, new Exception());
                    mmi.set(MediaMetrics.Property.EARLY_RETURN, reason)
                            .record();
                    return AudioManager.AUDIOFOCUS_REQUEST_FAILED;
                }
            } else {
                // only a registered audio policy can be used to lock focus
                synchronized (mAudioPolicies) {
                    if (!mAudioPolicies.containsKey(pcb.asBinder())) {
                        final String reason =
                                "Invalid unregistered AudioPolicy to (un)lock audio focus";
                        Log.e(TAG, reason);
                        mmi.set(MediaMetrics.Property.EARLY_RETURN, reason)
                                .record();
                        return AudioManager.AUDIOFOCUS_REQUEST_FAILED;
                    }
                }
            }
        }

        if (callingPackageName == null || clientId == null || aa == null) {
            final String reason = "Invalid null parameter to request audio focus";
            Log.e(TAG, reason);
            mmi.set(MediaMetrics.Property.EARLY_RETURN, reason)
                    .record();
            return AudioManager.AUDIOFOCUS_REQUEST_FAILED;
        }
<<<<<<< HEAD
        int uid = Binder.getCallingUid();
        new MediaMetrics.Item(mAnalyticsId + "requestAudioFocus")
                .setUid(uid)
                .putInt("durationHint", durationHint)
                .putString("clientId", clientId)
                .putString("callingPackage", callingPackageName)
                .putInt("flags", flags)
                .putInt("sdk", sdk)
                .record();

=======
        mmi.record();
>>>>>>> 6d5625c5
        return mMediaFocusControl.requestAudioFocus(aa, durationHint, cb, fd,
                clientId, callingPackageName, flags, sdk,
                forceFocusDuckingForAccessibility(aa, durationHint, uid));
    }

    public int abandonAudioFocus(IAudioFocusDispatcher fd, String clientId, AudioAttributes aa,
            String callingPackageName) {
<<<<<<< HEAD
        MediaMetrics.Item mmi = new MediaMetrics.Item(mAnalyticsId + "abandonAudioFocus")
                .putString("clientId", clientId)
                .putString("callingPackage", callingPackageName);

        if (aa != null && !isValidAudioAttributesUsage(aa)) {
            Log.w(TAG, "Request using unsupported usage.");
            mmi.putString(mAnalyticsPropEarlyReturn, "unsupported usage").record();
=======
        MediaMetrics.Item mmi = new MediaMetrics.Item(mMetricsId + "focus")
                .set(MediaMetrics.Property.CALLING_PACKAGE, callingPackageName)
                .set(MediaMetrics.Property.CLIENT_NAME, clientId)
                .set(MediaMetrics.Property.EVENT, "abandonAudioFocus");

        if (aa != null && !isValidAudioAttributesUsage(aa)) {
            Log.w(TAG, "Request using unsupported usage.");
            mmi.set(MediaMetrics.Property.EARLY_RETURN, "unsupported usage").record();
>>>>>>> 6d5625c5

            return AudioManager.AUDIOFOCUS_REQUEST_FAILED;
        }
        mmi.record();
        return mMediaFocusControl.abandonAudioFocus(fd, clientId, aa, callingPackageName);
    }

    public void unregisterAudioFocusClient(String clientId) {
<<<<<<< HEAD
        new MediaMetrics.Item(mAnalyticsId + "unregisterAudioFocusClient")
                .putString("clientId", clientId)
=======
        new MediaMetrics.Item(mMetricsId + "focus")
                .set(MediaMetrics.Property.CLIENT_NAME, clientId)
                .set(MediaMetrics.Property.EVENT, "unregisterAudioFocusClient")
>>>>>>> 6d5625c5
                .record();
        mMediaFocusControl.unregisterAudioFocusClient(clientId);
    }

    public int getCurrentAudioFocus() {
        return mMediaFocusControl.getCurrentAudioFocus();
    }

    public int getFocusRampTimeMs(int focusGain, AudioAttributes attr) {
        return mMediaFocusControl.getFocusRampTimeMs(focusGain, attr);
    }

    /** only public for mocking/spying, do not call outside of AudioService */
    @VisibleForTesting
    public boolean hasAudioFocusUsers() {
        return mMediaFocusControl.hasAudioFocusUsers();
    }

    //==========================================================================================
    private boolean readCameraSoundForced() {
        return SystemProperties.getBoolean("audio.camerasound.force", false) ||
                mContext.getResources().getBoolean(
                        com.android.internal.R.bool.config_camera_sound_forced);
    }

    //==========================================================================================
    // Device orientation
    //==========================================================================================
    /**
     * Handles device configuration changes that may map to a change in rotation.
     * Monitoring rotation is optional, and is defined by the definition and value
     * of the "ro.audio.monitorRotation" system property.
     */
    private void handleConfigurationChanged(Context context) {
        try {
            // reading new configuration "safely" (i.e. under try catch) in case anything
            // goes wrong.
            Configuration config = context.getResources().getConfiguration();
            sendMsg(mAudioHandler,
                    MSG_CONFIGURE_SAFE_MEDIA_VOLUME,
                    SENDMSG_REPLACE,
                    0,
                    0,
                    TAG,
                    0);

            boolean cameraSoundForced = readCameraSoundForced();
            synchronized (mSettingsLock) {
                final boolean cameraSoundForcedChanged = (cameraSoundForced != mCameraSoundForced);
                mCameraSoundForced = cameraSoundForced;
                if (cameraSoundForcedChanged) {
                    if (!mIsSingleVolume) {
                        synchronized (VolumeStreamState.class) {
                            VolumeStreamState s = mStreamStates[AudioSystem.STREAM_SYSTEM_ENFORCED];
                            if (cameraSoundForced) {
                                s.setAllIndexesToMax();
                                mRingerModeAffectedStreams &=
                                        ~(1 << AudioSystem.STREAM_SYSTEM_ENFORCED);
                            } else {
                                s.setAllIndexes(mStreamStates[AudioSystem.STREAM_SYSTEM], TAG);
                                mRingerModeAffectedStreams |=
                                        (1 << AudioSystem.STREAM_SYSTEM_ENFORCED);
                            }
                        }
                        // take new state into account for streams muted by ringer mode
                        setRingerModeInt(getRingerModeInternal(), false);
                    }
                    mDeviceBroker.setForceUse_Async(AudioSystem.FOR_SYSTEM,
                            cameraSoundForced ?
                                    AudioSystem.FORCE_SYSTEM_ENFORCED : AudioSystem.FORCE_NONE,
                            "handleConfigurationChanged");
                    sendMsg(mAudioHandler,
                            MSG_SET_ALL_VOLUMES,
                            SENDMSG_QUEUE,
                            0,
                            0,
                            mStreamStates[AudioSystem.STREAM_SYSTEM_ENFORCED], 0);

                }
            }
            mVolumeController.setLayoutDirection(config.getLayoutDirection());
        } catch (Exception e) {
            Log.e(TAG, "Error handling configuration change: ", e);
        }
    }

    @Override
    public void setRingtonePlayer(IRingtonePlayer player) {
        mContext.enforceCallingOrSelfPermission(REMOTE_AUDIO_PLAYBACK, null);
        mRingtonePlayer = player;
    }

    @Override
    public IRingtonePlayer getRingtonePlayer() {
        return mRingtonePlayer;
    }

    @Override
    public AudioRoutesInfo startWatchingRoutes(IAudioRoutesObserver observer) {
        return mDeviceBroker.startWatchingRoutes(observer);
    }


    //==========================================================================================
    // Safe media volume management.
    // MUSIC stream volume level is limited when headphones are connected according to safety
    // regulation. When the user attempts to raise the volume above the limit, a warning is
    // displayed and the user has to acknowlegde before the volume is actually changed.
    // The volume index corresponding to the limit is stored in config_safe_media_volume_index
    // property. Platforms with a different limit must set this property accordingly in their
    // overlay.
    //==========================================================================================

    // mSafeMediaVolumeState indicates whether the media volume is limited over headphones.
    // It is SAFE_MEDIA_VOLUME_NOT_CONFIGURED at boot time until a network service is connected
    // or the configure time is elapsed. It is then set to SAFE_MEDIA_VOLUME_ACTIVE or
    // SAFE_MEDIA_VOLUME_DISABLED according to country option. If not SAFE_MEDIA_VOLUME_DISABLED, it
    // can be set to SAFE_MEDIA_VOLUME_INACTIVE by calling AudioService.disableSafeMediaVolume()
    // (when user opts out).
    private static final int SAFE_MEDIA_VOLUME_NOT_CONFIGURED = 0;
    private static final int SAFE_MEDIA_VOLUME_DISABLED = 1;
    private static final int SAFE_MEDIA_VOLUME_INACTIVE = 2;  // confirmed
    private static final int SAFE_MEDIA_VOLUME_ACTIVE = 3;  // unconfirmed
    private int mSafeMediaVolumeState;
    private final Object mSafeMediaVolumeStateLock = new Object();

    private int mMcc = 0;
    // mSafeMediaVolumeIndex is the cached value of config_safe_media_volume_index property
    private int mSafeMediaVolumeIndex;
    // mSafeUsbMediaVolumeDbfs is the cached value of the config_safe_media_volume_usb_mB
    // property, divided by 100.0.
    private float mSafeUsbMediaVolumeDbfs;
    // mSafeUsbMediaVolumeIndex is used for USB Headsets and is the music volume UI index
    // corresponding to a gain of mSafeUsbMediaVolumeDbfs (defaulting to -37dB) in audio
    // flinger mixer.
    // We remove -22 dBs from the theoretical -15dB to account for the EQ + bass boost
    // amplification when both effects are on with all band gains at maximum.
    // This level corresponds to a loudness of 85 dB SPL for the warning to be displayed when
    // the headset is compliant to EN 60950 with a max loudness of 100dB SPL.
    private int mSafeUsbMediaVolumeIndex;
    // mSafeMediaVolumeDevices lists the devices for which safe media volume is enforced,
    /*package*/ final Set<Integer> mSafeMediaVolumeDevices = new HashSet<>(
            Arrays.asList(AudioSystem.DEVICE_OUT_WIRED_HEADSET,
                    AudioSystem.DEVICE_OUT_WIRED_HEADPHONE, AudioSystem.DEVICE_OUT_USB_HEADSET));
    // mMusicActiveMs is the cumulative time of music activity since safe volume was disabled.
    // When this time reaches UNSAFE_VOLUME_MUSIC_ACTIVE_MS_MAX, the safe media volume is re-enabled
    // automatically. mMusicActiveMs is rounded to a multiple of MUSIC_ACTIVE_POLL_PERIOD_MS.
    private int mMusicActiveMs;
    private static final int UNSAFE_VOLUME_MUSIC_ACTIVE_MS_MAX = (20 * 3600 * 1000); // 20 hours
    private static final int MUSIC_ACTIVE_POLL_PERIOD_MS = 60000;  // 1 minute polling interval
    private static final int SAFE_VOLUME_CONFIGURE_TIMEOUT_MS = 30000;  // 30s after boot completed

    private int safeMediaVolumeIndex(int device) {
        if (!mSafeMediaVolumeDevices.contains(device)) {
            return MAX_STREAM_VOLUME[AudioSystem.STREAM_MUSIC];
        }
        if (device == AudioSystem.DEVICE_OUT_USB_HEADSET) {
            return mSafeUsbMediaVolumeIndex;
        } else {
            return mSafeMediaVolumeIndex;
        }
    }

    private void setSafeMediaVolumeEnabled(boolean on, String caller) {
        synchronized (mSafeMediaVolumeStateLock) {
            if ((mSafeMediaVolumeState != SAFE_MEDIA_VOLUME_NOT_CONFIGURED) &&
                    (mSafeMediaVolumeState != SAFE_MEDIA_VOLUME_DISABLED)) {
                if (on && (mSafeMediaVolumeState == SAFE_MEDIA_VOLUME_INACTIVE)) {
                    mSafeMediaVolumeState = SAFE_MEDIA_VOLUME_ACTIVE;
                    enforceSafeMediaVolume(caller);
                } else if (!on && (mSafeMediaVolumeState == SAFE_MEDIA_VOLUME_ACTIVE)) {
                    mSafeMediaVolumeState = SAFE_MEDIA_VOLUME_INACTIVE;
                    mMusicActiveMs = 1;  // nonzero = confirmed
                    saveMusicActiveMs();
                    sendMsg(mAudioHandler,
                            MSG_CHECK_MUSIC_ACTIVE,
                            SENDMSG_REPLACE,
                            0,
                            0,
                            caller,
                            MUSIC_ACTIVE_POLL_PERIOD_MS);
                }
            }
        }
    }

    private void enforceSafeMediaVolume(String caller) {
        VolumeStreamState streamState = mStreamStates[AudioSystem.STREAM_MUSIC];
        Set<Integer> devices = mSafeMediaVolumeDevices;

        for (int device : devices) {
            int index = streamState.getIndex(device);
            if (index > safeMediaVolumeIndex(device)) {
                streamState.setIndex(safeMediaVolumeIndex(device), device, caller);
                sendMsg(mAudioHandler,
                        MSG_SET_DEVICE_VOLUME,
                        SENDMSG_QUEUE,
                        device,
                        0,
                        streamState,
                        0);
            }
        }
    }

    private boolean checkSafeMediaVolume(int streamType, int index, int device) {
        synchronized (mSafeMediaVolumeStateLock) {
            if ((mSafeMediaVolumeState == SAFE_MEDIA_VOLUME_ACTIVE)
                    && (mStreamVolumeAlias[streamType] == AudioSystem.STREAM_MUSIC)
                    && (mSafeMediaVolumeDevices.contains(device))
                    && (index > safeMediaVolumeIndex(device))) {
                return false;
            }
            return true;
        }
    }

    @Override
    public void disableSafeMediaVolume(String callingPackage) {
        enforceVolumeController("disable the safe media volume");
        synchronized (mSafeMediaVolumeStateLock) {
            setSafeMediaVolumeEnabled(false, callingPackage);
            if (mPendingVolumeCommand != null) {
                onSetStreamVolume(mPendingVolumeCommand.mStreamType,
                                  mPendingVolumeCommand.mIndex,
                                  mPendingVolumeCommand.mFlags,
                                  mPendingVolumeCommand.mDevice,
                                  callingPackage);
                mPendingVolumeCommand = null;
            }
        }
    }

    //==========================================================================================
    // Hdmi CEC:
    // - System audio mode:
    //     If Hdmi Cec's system audio mode is on, audio service should send the volume change
    //     to HdmiControlService so that the audio receiver can handle it.
    // - CEC sink:
    //     OUT_HDMI becomes a "full volume device", i.e. output is always at maximum level
    //     and volume changes won't be taken into account on this device. Volume adjustments
    //     are transformed into key events for the HDMI playback client.
    //==========================================================================================

    @GuardedBy("mHdmiClientLock")
    private void updateHdmiCecSinkLocked(boolean hdmiCecSink) {
        mHdmiCecSink = hdmiCecSink;
        if (mHdmiCecSink) {
            if (DEBUG_VOL) {
                Log.d(TAG, "CEC sink: setting HDMI as full vol device");
            }
            mFullVolumeDevices.add(AudioSystem.DEVICE_OUT_HDMI);
        } else {
            if (DEBUG_VOL) {
                Log.d(TAG, "TV, no CEC: setting HDMI as regular vol device");
            }
            // Android TV devices without CEC service apply software volume on
            // HDMI output
            mFullVolumeDevices.remove(AudioSystem.DEVICE_OUT_HDMI);
        }

        checkAddAllFixedVolumeDevices(AudioSystem.DEVICE_OUT_HDMI,
                "HdmiPlaybackClient.DisplayStatusCallback");
    }

    private class MyHdmiControlStatusChangeListenerCallback
            implements HdmiControlManager.HdmiControlStatusChangeListener {
        public void onStatusChange(boolean isCecEnabled, boolean isCecAvailable) {
            synchronized (mHdmiClientLock) {
                if (mHdmiManager == null) return;
                updateHdmiCecSinkLocked(isCecEnabled ? isCecAvailable : false);
            }
        }
    };

    private final Object mHdmiClientLock = new Object();

    // If HDMI-CEC system audio is supported
    private boolean mHdmiSystemAudioSupported = false;
    // Set only when device is tv.
    @GuardedBy("mHdmiClientLock")
    private HdmiTvClient mHdmiTvClient;
    // true if the device has system feature PackageManager.FEATURE_LEANBACK.
    // cached HdmiControlManager interface
    @GuardedBy("mHdmiClientLock")
    private HdmiControlManager mHdmiManager;
    // Set only when device is a set-top box.
    @GuardedBy("mHdmiClientLock")
    private HdmiPlaybackClient mHdmiPlaybackClient;
    // true if we are a set-top box, an HDMI sink is connected and it supports CEC.
    @GuardedBy("mHdmiClientLock")
    private boolean mHdmiCecSink;
    // Set only when device is an audio system.
    @GuardedBy("mHdmiClientLock")
    private HdmiAudioSystemClient mHdmiAudioSystemClient;

    private MyHdmiControlStatusChangeListenerCallback mHdmiControlStatusChangeListenerCallback =
            new MyHdmiControlStatusChangeListenerCallback();

    @Override
    public int setHdmiSystemAudioSupported(boolean on) {
        int device = AudioSystem.DEVICE_NONE;
        synchronized (mHdmiClientLock) {
            if (mHdmiManager != null) {
                if (mHdmiTvClient == null && mHdmiAudioSystemClient == null) {
                    Log.w(TAG, "Only Hdmi-Cec enabled TV or audio system device supports"
                            + "system audio mode.");
                    return device;
                }
                if (mHdmiSystemAudioSupported != on) {
                    mHdmiSystemAudioSupported = on;
                    final int config = on ? AudioSystem.FORCE_HDMI_SYSTEM_AUDIO_ENFORCED :
                        AudioSystem.FORCE_NONE;
                    mDeviceBroker.setForceUse_Async(AudioSystem.FOR_HDMI_SYSTEM_AUDIO, config,
                            "setHdmiSystemAudioSupported");
                }
                device = getDevicesForStream(AudioSystem.STREAM_MUSIC);
            }
        }
        return device;
    }

    @Override
    public boolean isHdmiSystemAudioSupported() {
        return mHdmiSystemAudioSupported;
    }

    //==========================================================================================
    // Accessibility

    private void initA11yMonitoring() {
        final AccessibilityManager accessibilityManager =
                (AccessibilityManager) mContext.getSystemService(Context.ACCESSIBILITY_SERVICE);
        updateDefaultStreamOverrideDelay(accessibilityManager.isTouchExplorationEnabled());
        updateA11yVolumeAlias(accessibilityManager.isAccessibilityVolumeStreamActive());
        accessibilityManager.addTouchExplorationStateChangeListener(this, null);
        accessibilityManager.addAccessibilityServicesStateChangeListener(this, null);
    }

    //---------------------------------------------------------------------------------
    // A11y: taking touch exploration into account for selecting the default
    //   stream override timeout when adjusting volume
    //---------------------------------------------------------------------------------

    // - STREAM_NOTIFICATION on tablets during this period after a notification stopped
    // - STREAM_RING on phones during this period after a notification stopped
    // - STREAM_MUSIC otherwise

    private static final int DEFAULT_STREAM_TYPE_OVERRIDE_DELAY_MS = 0;
    private static final int TOUCH_EXPLORE_STREAM_TYPE_OVERRIDE_DELAY_MS = 1000;

    private static int sStreamOverrideDelayMs;

    @Override
    public void onTouchExplorationStateChanged(boolean enabled) {
        updateDefaultStreamOverrideDelay(enabled);
    }

    private void updateDefaultStreamOverrideDelay(boolean touchExploreEnabled) {
        if (touchExploreEnabled) {
            sStreamOverrideDelayMs = TOUCH_EXPLORE_STREAM_TYPE_OVERRIDE_DELAY_MS;
        } else {
            sStreamOverrideDelayMs = DEFAULT_STREAM_TYPE_OVERRIDE_DELAY_MS;
        }
        if (DEBUG_VOL) Log.d(TAG, "Touch exploration enabled=" + touchExploreEnabled
                + " stream override delay is now " + sStreamOverrideDelayMs + " ms");
    }

    //---------------------------------------------------------------------------------
    // A11y: taking a11y state into account for the handling of a11y prompts volume
    //---------------------------------------------------------------------------------

    private static boolean sIndependentA11yVolume = false;

    // implementation of AccessibilityServicesStateChangeListener
    @Override
    public void onAccessibilityServicesStateChanged(AccessibilityManager accessibilityManager) {
        updateA11yVolumeAlias(accessibilityManager.isAccessibilityVolumeStreamActive());
    }

    private void updateA11yVolumeAlias(boolean a11VolEnabled) {
        if (DEBUG_VOL) Log.d(TAG, "Accessibility volume enabled = " + a11VolEnabled);
        if (sIndependentA11yVolume != a11VolEnabled) {
            sIndependentA11yVolume = a11VolEnabled;
            // update the volume mapping scheme
            updateStreamVolumeAlias(true /*updateVolumes*/, TAG);
            // update the volume controller behavior
            mVolumeController.setA11yMode(sIndependentA11yVolume ?
                    VolumePolicy.A11Y_MODE_INDEPENDENT_A11Y_VOLUME :
                        VolumePolicy.A11Y_MODE_MEDIA_A11Y_VOLUME);
            mVolumeController.postVolumeChanged(AudioManager.STREAM_ACCESSIBILITY, 0);
        }
    }

    //==========================================================================================
    // Camera shutter sound policy.
    // config_camera_sound_forced configuration option in config.xml defines if the camera shutter
    // sound is forced (sound even if the device is in silent mode) or not. This option is false by
    // default and can be overridden by country specific overlay in values-mccXXX/config.xml.
    //==========================================================================================

    // cached value of com.android.internal.R.bool.config_camera_sound_forced
    @GuardedBy("mSettingsLock")
    private boolean mCameraSoundForced;

    // called by android.hardware.Camera to populate CameraInfo.canDisableShutterSound
    public boolean isCameraSoundForced() {
        synchronized (mSettingsLock) {
            return mCameraSoundForced;
        }
    }

    //==========================================================================================
    // AudioService logging and dumpsys
    //==========================================================================================
    static final int LOG_NB_EVENTS_PHONE_STATE = 20;
    static final int LOG_NB_EVENTS_DEVICE_CONNECTION = 30;
    static final int LOG_NB_EVENTS_FORCE_USE = 20;
    static final int LOG_NB_EVENTS_VOLUME = 40;
    static final int LOG_NB_EVENTS_DYN_POLICY = 10;

    final private AudioEventLogger mModeLogger = new AudioEventLogger(LOG_NB_EVENTS_PHONE_STATE,
            "phone state (logged after successful call to AudioSystem.setPhoneState(int, int))");

    // logs for wired + A2DP device connections:
    // - wired: logged before onSetWiredDeviceConnectionState() is executed
    // - A2DP: logged at reception of method call
    /*package*/ static final AudioEventLogger sDeviceLogger = new AudioEventLogger(
            LOG_NB_EVENTS_DEVICE_CONNECTION, "wired/A2DP/hearing aid device connection");

    static final AudioEventLogger sForceUseLogger = new AudioEventLogger(
            LOG_NB_EVENTS_FORCE_USE,
            "force use (logged before setForceUse() is executed)");

    static final AudioEventLogger sVolumeLogger = new AudioEventLogger(LOG_NB_EVENTS_VOLUME,
            "volume changes (logged when command received by AudioService)");

    final private AudioEventLogger mDynPolicyLogger = new AudioEventLogger(LOG_NB_EVENTS_DYN_POLICY,
            "dynamic policy events (logged when command received by AudioService)");

    private static final String[] RINGER_MODE_NAMES = new String[] {
            "SILENT",
            "VIBRATE",
            "NORMAL"
    };

    private void dumpRingerMode(PrintWriter pw) {
        pw.println("\nRinger mode: ");
        pw.println("- mode (internal) = " + RINGER_MODE_NAMES[mRingerMode]);
        pw.println("- mode (external) = " + RINGER_MODE_NAMES[mRingerModeExternal]);
        pw.println("- zen mode:" + Settings.Global.zenModeToString(mNm.getZenMode()));
        dumpRingerModeStreams(pw, "affected", mRingerModeAffectedStreams);
        dumpRingerModeStreams(pw, "muted", mRingerAndZenModeMutedStreams);
        pw.print("- delegate = "); pw.println(mRingerModeDelegate);
    }

    private void dumpRingerModeStreams(PrintWriter pw, String type, int streams) {
        pw.print("- ringer mode "); pw.print(type); pw.print(" streams = 0x");
        pw.print(Integer.toHexString(streams));
        if (streams != 0) {
            pw.print(" (");
            boolean first = true;
            for (int i = 0; i < AudioSystem.STREAM_NAMES.length; i++) {
                final int stream = (1 << i);
                if ((streams & stream) != 0) {
                    if (!first) pw.print(',');
                    pw.print(AudioSystem.STREAM_NAMES[i]);
                    streams &= ~stream;
                    first = false;
                }
            }
            if (streams != 0) {
                if (!first) pw.print(',');
                pw.print(streams);
            }
            pw.print(')');
        }
        pw.println();
    }

    private String dumpDeviceTypes(@NonNull Set<Integer> deviceTypes) {
        Iterator<Integer> it = deviceTypes.iterator();
        if (!it.hasNext()) {
            return "";
        }
        final StringBuilder sb = new StringBuilder();
        sb.append("0x" + Integer.toHexString(it.next()));
        while (it.hasNext()) {
            sb.append("," + "0x" + Integer.toHexString(it.next()));
        }
        return sb.toString();
    }

    @Override
    protected void dump(FileDescriptor fd, PrintWriter pw, String[] args) {
        if (!DumpUtils.checkDumpPermission(mContext, TAG, pw)) return;

        if (mAudioHandler != null) {
            pw.println("\nMessage handler (watch for unhandled messages):");
            mAudioHandler.dump(new PrintWriterPrinter(pw), "  ");
        } else {
            pw.println("\nMessage handler is null");
        }
        mMediaFocusControl.dump(pw);
        dumpStreamStates(pw);
        dumpVolumeGroups(pw);
        dumpRingerMode(pw);
        pw.println("\nAudio routes:");
        pw.print("  mMainType=0x"); pw.println(Integer.toHexString(
                mDeviceBroker.getCurAudioRoutes().mainType));
        pw.print("  mBluetoothName="); pw.println(mDeviceBroker.getCurAudioRoutes().bluetoothName);

        pw.println("\nOther state:");
        pw.print("  mVolumeController="); pw.println(mVolumeController);
        pw.print("  mSafeMediaVolumeState=");
        pw.println(safeMediaVolumeStateToString(mSafeMediaVolumeState));
        pw.print("  mSafeMediaVolumeIndex="); pw.println(mSafeMediaVolumeIndex);
        pw.print("  mSafeUsbMediaVolumeIndex="); pw.println(mSafeUsbMediaVolumeIndex);
        pw.print("  mSafeUsbMediaVolumeDbfs="); pw.println(mSafeUsbMediaVolumeDbfs);
        pw.print("  sIndependentA11yVolume="); pw.println(sIndependentA11yVolume);
        pw.print("  mPendingVolumeCommand="); pw.println(mPendingVolumeCommand);
        pw.print("  mMusicActiveMs="); pw.println(mMusicActiveMs);
        pw.print("  mMcc="); pw.println(mMcc);
        pw.print("  mCameraSoundForced="); pw.println(mCameraSoundForced);
        pw.print("  mHasVibrator="); pw.println(mHasVibrator);
        pw.print("  mVolumePolicy="); pw.println(mVolumePolicy);
        pw.print("  mAvrcpAbsVolSupported=");
        pw.println(mDeviceBroker.isAvrcpAbsoluteVolumeSupported());
        pw.print("  mIsSingleVolume="); pw.println(mIsSingleVolume);
        pw.print("  mUseFixedVolume="); pw.println(mUseFixedVolume);
        pw.print("  mFixedVolumeDevices="); pw.println(dumpDeviceTypes(mFixedVolumeDevices));
        pw.print("  mHdmiCecSink="); pw.println(mHdmiCecSink);
        pw.print("  mHdmiAudioSystemClient="); pw.println(mHdmiAudioSystemClient);
        pw.print("  mHdmiPlaybackClient="); pw.println(mHdmiPlaybackClient);
        pw.print("  mHdmiTvClient="); pw.println(mHdmiTvClient);
        pw.print("  mHdmiSystemAudioSupported="); pw.println(mHdmiSystemAudioSupported);
        pw.print("  mIsCallScreeningModeSupported="); pw.println(mIsCallScreeningModeSupported);
        pw.print("  mic mute FromSwitch=" + mMicMuteFromSwitch
                        + " FromRestrictions=" + mMicMuteFromRestrictions
                        + " FromApi=" + mMicMuteFromApi
                        + " from system=" + mMicMuteFromSystemCached);

        dumpAudioPolicies(pw);
        mDynPolicyLogger.dump(pw);
        mPlaybackMonitor.dump(pw);
        mRecordMonitor.dump(pw);

        pw.println("\nAudioDeviceBroker:");
        mDeviceBroker.dump(pw, "  ");
        pw.println("\nSoundEffects:");
        mSfxHelper.dump(pw, "  ");

        pw.println("\n");
        pw.println("\nEvent logs:");
        mModeLogger.dump(pw);
        pw.println("\n");
        sDeviceLogger.dump(pw);
        pw.println("\n");
        sForceUseLogger.dump(pw);
        pw.println("\n");
        sVolumeLogger.dump(pw);
        pw.println("\n");
        dumpSupportedSystemUsage(pw);
    }

    private void dumpSupportedSystemUsage(PrintWriter pw) {
        pw.println("Supported System Usages:");
        synchronized (mSupportedSystemUsagesLock) {
            for (int i = 0; i < mSupportedSystemUsages.length; i++) {
                pw.printf("\t%s\n", AudioAttributes.usageToString(mSupportedSystemUsages[i]));
            }
        }
    }

    /**
     * Audio Analytics ids.
     */
<<<<<<< HEAD
    private static final String mAnalyticsId = "audio.service.";
    private static final String mAnalyticsPropEarlyReturn = "earlyReturn";
=======
    private static final String mMetricsId = MediaMetrics.Name.AUDIO_SERVICE
            + MediaMetrics.SEPARATOR;
>>>>>>> 6d5625c5

    private static String safeMediaVolumeStateToString(int state) {
        switch(state) {
            case SAFE_MEDIA_VOLUME_NOT_CONFIGURED: return "SAFE_MEDIA_VOLUME_NOT_CONFIGURED";
            case SAFE_MEDIA_VOLUME_DISABLED: return "SAFE_MEDIA_VOLUME_DISABLED";
            case SAFE_MEDIA_VOLUME_INACTIVE: return "SAFE_MEDIA_VOLUME_INACTIVE";
            case SAFE_MEDIA_VOLUME_ACTIVE: return "SAFE_MEDIA_VOLUME_ACTIVE";
        }
        return null;
    }

    // Inform AudioFlinger of our device's low RAM attribute
    private static void readAndSetLowRamDevice()
    {
        boolean isLowRamDevice = ActivityManager.isLowRamDeviceStatic();
        long totalMemory = 1024 * 1024 * 1024; // 1GB is the default if ActivityManager fails.

        try {
            final ActivityManager.MemoryInfo info = new ActivityManager.MemoryInfo();
            ActivityManager.getService().getMemoryInfo(info);
            totalMemory = info.totalMem;
        } catch (RemoteException e) {
            Log.w(TAG, "Cannot obtain MemoryInfo from ActivityManager, assume low memory device");
            isLowRamDevice = true;
        }

        final int status = AudioSystem.setLowRamDevice(isLowRamDevice, totalMemory);
        if (status != 0) {
            Log.w(TAG, "AudioFlinger informed of device's low RAM attribute; status " + status);
        }
    }

    private void enforceVolumeController(String action) {
        mContext.enforceCallingOrSelfPermission(android.Manifest.permission.STATUS_BAR_SERVICE,
                "Only SystemUI can " + action);
    }

    @Override
    public void setVolumeController(final IVolumeController controller) {
        enforceVolumeController("set the volume controller");

        // return early if things are not actually changing
        if (mVolumeController.isSameBinder(controller)) {
            return;
        }

        // dismiss the old volume controller
        mVolumeController.postDismiss();
        if (controller != null) {
            // we are about to register a new controller, listen for its death
            try {
                controller.asBinder().linkToDeath(new DeathRecipient() {
                    @Override
                    public void binderDied() {
                        if (mVolumeController.isSameBinder(controller)) {
                            Log.w(TAG, "Current remote volume controller died, unregistering");
                            setVolumeController(null);
                        }
                    }
                }, 0);
            } catch (RemoteException e) {
                // noop
            }
        }
        mVolumeController.setController(controller);
        if (DEBUG_VOL) Log.d(TAG, "Volume controller: " + mVolumeController);
    }

    @Override
    public void notifyVolumeControllerVisible(final IVolumeController controller, boolean visible) {
        enforceVolumeController("notify about volume controller visibility");

        // return early if the controller is not current
        if (!mVolumeController.isSameBinder(controller)) {
            return;
        }

        mVolumeController.setVisible(visible);
        if (DEBUG_VOL) Log.d(TAG, "Volume controller visible: " + visible);
    }

    @Override
    public void setVolumePolicy(VolumePolicy policy) {
        enforceVolumeController("set volume policy");
        if (policy != null && !policy.equals(mVolumePolicy)) {
            mVolumePolicy = policy;
            if (DEBUG_VOL) Log.d(TAG, "Volume policy changed: " + mVolumePolicy);
        }
    }

    public static class VolumeController {
        private static final String TAG = "VolumeController";

        private IVolumeController mController;
        private boolean mVisible;
        private long mNextLongPress;
        private int mLongPressTimeout;

        public void setController(IVolumeController controller) {
            mController = controller;
            mVisible = false;
        }

        public void loadSettings(ContentResolver cr) {
            mLongPressTimeout = Settings.Secure.getIntForUser(cr,
                    Settings.Secure.LONG_PRESS_TIMEOUT, 500, UserHandle.USER_CURRENT);
        }

        public boolean suppressAdjustment(int resolvedStream, int flags, boolean isMute) {
            if (isMute) {
                return false;
            }
            boolean suppress = false;
            if (resolvedStream != AudioSystem.STREAM_MUSIC && mController != null) {
                final long now = SystemClock.uptimeMillis();
                if ((flags & AudioManager.FLAG_SHOW_UI) != 0 && !mVisible) {
                    // ui will become visible
                    if (mNextLongPress < now) {
                        mNextLongPress = now + mLongPressTimeout;
                    }
                    suppress = true;
                } else if (mNextLongPress > 0) {  // in a long-press
                    if (now > mNextLongPress) {
                        // long press triggered, no more suppression
                        mNextLongPress = 0;
                    } else {
                        // keep suppressing until the long press triggers
                        suppress = true;
                    }
                }
            }
            return suppress;
        }

        public void setVisible(boolean visible) {
            mVisible = visible;
        }

        public boolean isSameBinder(IVolumeController controller) {
            return Objects.equals(asBinder(), binder(controller));
        }

        public IBinder asBinder() {
            return binder(mController);
        }

        private static IBinder binder(IVolumeController controller) {
            return controller == null ? null : controller.asBinder();
        }

        @Override
        public String toString() {
            return "VolumeController(" + asBinder() + ",mVisible=" + mVisible + ")";
        }

        public void postDisplaySafeVolumeWarning(int flags) {
            if (mController == null)
                return;
            try {
                mController.displaySafeVolumeWarning(flags);
            } catch (RemoteException e) {
                Log.w(TAG, "Error calling displaySafeVolumeWarning", e);
            }
        }

        public void postVolumeChanged(int streamType, int flags) {
            if (mController == null)
                return;
            try {
                mController.volumeChanged(streamType, flags);
            } catch (RemoteException e) {
                Log.w(TAG, "Error calling volumeChanged", e);
            }
        }

        public void postMasterMuteChanged(int flags) {
            if (mController == null)
                return;
            try {
                mController.masterMuteChanged(flags);
            } catch (RemoteException e) {
                Log.w(TAG, "Error calling masterMuteChanged", e);
            }
        }

        public void setLayoutDirection(int layoutDirection) {
            if (mController == null)
                return;
            try {
                mController.setLayoutDirection(layoutDirection);
            } catch (RemoteException e) {
                Log.w(TAG, "Error calling setLayoutDirection", e);
            }
        }

        public void postDismiss() {
            if (mController == null)
                return;
            try {
                mController.dismiss();
            } catch (RemoteException e) {
                Log.w(TAG, "Error calling dismiss", e);
            }
        }

        public void setA11yMode(int a11yMode) {
            if (mController == null)
                return;
            try {
                mController.setA11yMode(a11yMode);
            } catch (RemoteException e) {
                Log.w(TAG, "Error calling setA11Mode", e);
            }
        }
    }

    /**
     * Interface for system components to get some extra functionality through
     * LocalServices.
     */
    final class AudioServiceInternal extends AudioManagerInternal {
        @Override
        public void setRingerModeDelegate(RingerModeDelegate delegate) {
            mRingerModeDelegate = delegate;
            if (mRingerModeDelegate != null) {
                synchronized (mSettingsLock) {
                    updateRingerAndZenModeAffectedStreams();
                }
                setRingerModeInternal(getRingerModeInternal(), TAG + ".setRingerModeDelegate");
            }
        }

        @Override
        public void adjustSuggestedStreamVolumeForUid(int streamType, int direction, int flags,
                String callingPackage, int uid) {
            // direction and stream type swap here because the public
            // adjustSuggested has a different order than the other methods.
            adjustSuggestedStreamVolume(direction, streamType, flags, callingPackage,
                    callingPackage, uid);
        }

        @Override
        public void adjustStreamVolumeForUid(int streamType, int direction, int flags,
                String callingPackage, int uid) {
            if (direction != AudioManager.ADJUST_SAME) {
                sVolumeLogger.log(new VolumeEvent(VolumeEvent.VOL_ADJUST_VOL_UID, streamType,
                        direction/*val1*/, flags/*val2*/, new StringBuilder(callingPackage)
                        .append(" uid:").append(uid).toString()));
            }
            adjustStreamVolume(streamType, direction, flags, callingPackage,
                    callingPackage, uid);
        }

        @Override
        public void setStreamVolumeForUid(int streamType, int direction, int flags,
                String callingPackage, int uid) {
            setStreamVolume(streamType, direction, flags, callingPackage, callingPackage, uid);
        }

        @Override
        public int getRingerModeInternal() {
            return AudioService.this.getRingerModeInternal();
        }

        @Override
        public void setRingerModeInternal(int ringerMode, String caller) {
            AudioService.this.setRingerModeInternal(ringerMode, caller);
        }

        @Override
        public void silenceRingerModeInternal(String caller) {
            AudioService.this.silenceRingerModeInternal(caller);
        }

        @Override
        public void updateRingerModeAffectedStreamsInternal() {
            synchronized (mSettingsLock) {
                if (updateRingerAndZenModeAffectedStreams()) {
                    setRingerModeInt(getRingerModeInternal(), false);
                }
            }
        }

        @Override
        public void setAccessibilityServiceUids(IntArray uids) {
            synchronized (mAccessibilityServiceUidsLock) {
                if (uids.size() == 0) {
                    mAccessibilityServiceUids = null;
                } else {
                    boolean changed = (mAccessibilityServiceUids == null)
                            || (mAccessibilityServiceUids.length != uids.size());
                    if (!changed) {
                        for (int i = 0; i < mAccessibilityServiceUids.length; i++) {
                            if (uids.get(i) != mAccessibilityServiceUids[i]) {
                                changed = true;
                                break;
                            }
                        }
                    }
                    if (changed) {
                        mAccessibilityServiceUids = uids.toArray();
                    }
                }
                AudioSystem.setA11yServicesUids(mAccessibilityServiceUids);
            }
        }
    }

    //==========================================================================================
    // Audio policy management
    //==========================================================================================
    public String registerAudioPolicy(AudioPolicyConfig policyConfig, IAudioPolicyCallback pcb,
            boolean hasFocusListener, boolean isFocusPolicy, boolean isTestFocusPolicy,
            boolean isVolumeController, IMediaProjection projection) {
        AudioSystem.setDynamicPolicyCallback(mDynPolicyCallback);

        if (!isPolicyRegisterAllowed(policyConfig,
                                     isFocusPolicy || isTestFocusPolicy || hasFocusListener,
                                     isVolumeController,
                                     projection)) {
            Slog.w(TAG, "Permission denied to register audio policy for pid "
                    + Binder.getCallingPid() + " / uid " + Binder.getCallingUid()
                    + ", need MODIFY_AUDIO_ROUTING or MediaProjection that can project audio");
            return null;
        }

        mDynPolicyLogger.log((new AudioEventLogger.StringEvent("registerAudioPolicy for "
                + pcb.asBinder() + " with config:" + policyConfig)).printLog(TAG));

        String regId = null;
        synchronized (mAudioPolicies) {
            if (mAudioPolicies.containsKey(pcb.asBinder())) {
                Slog.e(TAG, "Cannot re-register policy");
                return null;
            }
            try {
                AudioPolicyProxy app = new AudioPolicyProxy(policyConfig, pcb, hasFocusListener,
                        isFocusPolicy, isTestFocusPolicy, isVolumeController, projection);
                pcb.asBinder().linkToDeath(app, 0/*flags*/);
                regId = app.getRegistrationId();
                mAudioPolicies.put(pcb.asBinder(), app);
            } catch (RemoteException e) {
                // audio policy owner has already died!
                Slog.w(TAG, "Audio policy registration failed, could not link to " + pcb +
                        " binder death", e);
                return null;
            } catch (IllegalStateException e) {
                Slog.w(TAG, "Audio policy registration failed for binder " + pcb, e);
                return null;
            }
        }
        return regId;
    }

    /**
     * Apps with MODIFY_AUDIO_ROUTING can register any policy.
     * Apps with an audio capable MediaProjection are allowed to register a RENDER|LOOPBACK policy
     * as those policy do not modify the audio routing.
     */
    private boolean isPolicyRegisterAllowed(AudioPolicyConfig policyConfig,
                                            boolean hasFocusAccess,
                                            boolean isVolumeController,
                                            IMediaProjection projection) {

        boolean requireValidProjection = false;
        boolean requireCaptureAudioOrMediaOutputPerm = false;
        boolean requireModifyRouting = false;
        ArrayList<AudioMix> voiceCommunicationCaptureMixes = null;


        if (hasFocusAccess || isVolumeController) {
            requireModifyRouting |= true;
        } else if (policyConfig.getMixes().isEmpty()) {
            // An empty policy could be used to lock the focus or add mixes later
            requireModifyRouting |= true;
        }
        for (AudioMix mix : policyConfig.getMixes()) {
            // If mix is requesting privileged capture
            if (mix.getRule().allowPrivilegedPlaybackCapture()) {
                // then it must have CAPTURE_MEDIA_OUTPUT or CAPTURE_AUDIO_OUTPUT permission
                requireCaptureAudioOrMediaOutputPerm |= true;

                // and its format must be low quality enough
                String error = mix.canBeUsedForPrivilegedCapture(mix.getFormat());
                if (error != null) {
                    Log.e(TAG, error);
                    return false;
                }

                // If mix is trying to excplicitly capture USAGE_VOICE_COMMUNICATION
                if (mix.containsMatchAttributeRuleForUsage(
                        AudioAttributes.USAGE_VOICE_COMMUNICATION)) {
                    // then it must have CAPTURE_USAGE_VOICE_COMMUNICATION_OUTPUT permission
                    // Note that for UID, USERID or EXCLDUE rules, the capture will be silenced
                    // in AudioPolicyMix
                    if (voiceCommunicationCaptureMixes == null) {
                        voiceCommunicationCaptureMixes = new ArrayList<AudioMix>();
                    }
                    voiceCommunicationCaptureMixes.add(mix);
                }
            }

            // If mix is RENDER|LOOPBACK, then an audio MediaProjection is enough
            // otherwise MODIFY_AUDIO_ROUTING permission is required
            if (mix.getRouteFlags() == mix.ROUTE_FLAG_LOOP_BACK_RENDER && projection != null) {
                requireValidProjection |= true;
            } else {
                requireModifyRouting |= true;
            }
        }

        if (requireCaptureAudioOrMediaOutputPerm
                && !callerHasPermission(android.Manifest.permission.CAPTURE_MEDIA_OUTPUT)
                && !callerHasPermission(android.Manifest.permission.CAPTURE_AUDIO_OUTPUT)) {
            Log.e(TAG, "Privileged audio capture requires CAPTURE_MEDIA_OUTPUT or "
                      + "CAPTURE_AUDIO_OUTPUT system permission");
            return false;
        }

        if (voiceCommunicationCaptureMixes != null && voiceCommunicationCaptureMixes.size() > 0) {
            if (!callerHasPermission(
                    android.Manifest.permission.CAPTURE_VOICE_COMMUNICATION_OUTPUT)) {
                Log.e(TAG, "Privileged audio capture for voice communication requires "
                        + "CAPTURE_VOICE_COMMUNICATION_OUTPUT system permission");
                return false;
            }

            // If permission check succeeded, we set the flag in each of the mixing rules
            for (AudioMix mix : voiceCommunicationCaptureMixes) {
                mix.getRule().setVoiceCommunicationCaptureAllowed(true);
            }
        }

        if (requireValidProjection && !canProjectAudio(projection)) {
            return false;
        }

        if (requireModifyRouting
                && !callerHasPermission(android.Manifest.permission.MODIFY_AUDIO_ROUTING)) {
            Log.e(TAG, "Can not capture audio without MODIFY_AUDIO_ROUTING");
            return false;
        }

        return true;
    }

    private boolean callerHasPermission(String permission) {
        return mContext.checkCallingPermission(permission) == PackageManager.PERMISSION_GRANTED;
    }

    /** @return true if projection is a valid MediaProjection that can project audio. */
    private boolean canProjectAudio(IMediaProjection projection) {
        if (projection == null) {
            Log.e(TAG, "MediaProjection is null");
            return false;
        }

        IMediaProjectionManager projectionService = getProjectionService();
        if (projectionService == null) {
            Log.e(TAG, "Can't get service IMediaProjectionManager");
            return false;
        }

        try {
            if (!projectionService.isValidMediaProjection(projection)) {
                Log.w(TAG, "App passed invalid MediaProjection token");
                return false;
            }
        } catch (RemoteException e) {
            Log.e(TAG, "Can't call .isValidMediaProjection() on IMediaProjectionManager"
                    + projectionService.asBinder(), e);
            return false;
        }

        try {
            if (!projection.canProjectAudio()) {
                Log.w(TAG, "App passed MediaProjection that can not project audio");
                return false;
            }
        } catch (RemoteException e) {
            Log.e(TAG, "Can't call .canProjectAudio() on valid IMediaProjection"
                    + projection.asBinder(), e);
            return false;
        }

        return true;
    }

    private IMediaProjectionManager getProjectionService() {
        if (mProjectionService == null) {
            IBinder b = ServiceManager.getService(Context.MEDIA_PROJECTION_SERVICE);
            mProjectionService = IMediaProjectionManager.Stub.asInterface(b);
        }
        return mProjectionService;
    }

    /**
     * See {@link AudioManager#unregisterAudioPolicyAsync(AudioPolicy)}
     * Declared oneway
     * @param pcb nullable because on service interface
     */
    public void unregisterAudioPolicyAsync(@Nullable IAudioPolicyCallback pcb) {
        unregisterAudioPolicy(pcb);
    }

    /**
     * See {@link AudioManager#unregisterAudioPolicy(AudioPolicy)}
     * @param pcb nullable because on service interface
     */
    public void unregisterAudioPolicy(@Nullable IAudioPolicyCallback pcb) {
        if (pcb == null) {
            return;
        }
        unregisterAudioPolicyInt(pcb);
    }


    private void unregisterAudioPolicyInt(@NonNull IAudioPolicyCallback pcb) {
        mDynPolicyLogger.log((new AudioEventLogger.StringEvent("unregisterAudioPolicyAsync for "
                + pcb.asBinder()).printLog(TAG)));
        synchronized (mAudioPolicies) {
            AudioPolicyProxy app = mAudioPolicies.remove(pcb.asBinder());
            if (app == null) {
                Slog.w(TAG, "Trying to unregister unknown audio policy for pid "
                        + Binder.getCallingPid() + " / uid " + Binder.getCallingUid());
                return;
            } else {
                pcb.asBinder().unlinkToDeath(app, 0/*flags*/);
            }
            app.release();
        }
        // TODO implement clearing mix attribute matching info in native audio policy
    }

    /**
     * Checks whether caller has MODIFY_AUDIO_ROUTING permission, and the policy is registered.
     * @param errorMsg log warning if permission check failed.
     * @return null if the operation on the audio mixes should be cancelled.
     */
    @GuardedBy("mAudioPolicies")
    private AudioPolicyProxy checkUpdateForPolicy(IAudioPolicyCallback pcb, String errorMsg) {
        // permission check
        final boolean hasPermissionForPolicy =
                (PackageManager.PERMISSION_GRANTED == mContext.checkCallingPermission(
                        android.Manifest.permission.MODIFY_AUDIO_ROUTING));
        if (!hasPermissionForPolicy) {
            Slog.w(TAG, errorMsg + " for pid " +
                    + Binder.getCallingPid() + " / uid "
                    + Binder.getCallingUid() + ", need MODIFY_AUDIO_ROUTING");
            return null;
        }
        // policy registered?
        final AudioPolicyProxy app = mAudioPolicies.get(pcb.asBinder());
        if (app == null) {
            Slog.w(TAG, errorMsg + " for pid " +
                    + Binder.getCallingPid() + " / uid "
                    + Binder.getCallingUid() + ", unregistered policy");
            return null;
        }
        return app;
    }

    public int addMixForPolicy(AudioPolicyConfig policyConfig, IAudioPolicyCallback pcb) {
        if (DEBUG_AP) { Log.d(TAG, "addMixForPolicy for " + pcb.asBinder()
                + " with config:" + policyConfig); }
        synchronized (mAudioPolicies) {
            final AudioPolicyProxy app =
                    checkUpdateForPolicy(pcb, "Cannot add AudioMix in audio policy");
            if (app == null){
                return AudioManager.ERROR;
            }
            return app.addMixes(policyConfig.getMixes()) == AudioSystem.SUCCESS
                ? AudioManager.SUCCESS : AudioManager.ERROR;
        }
    }

    public int removeMixForPolicy(AudioPolicyConfig policyConfig, IAudioPolicyCallback pcb) {
        if (DEBUG_AP) { Log.d(TAG, "removeMixForPolicy for " + pcb.asBinder()
                + " with config:" + policyConfig); }
        synchronized (mAudioPolicies) {
            final AudioPolicyProxy app =
                    checkUpdateForPolicy(pcb, "Cannot add AudioMix in audio policy");
            if (app == null) {
                return AudioManager.ERROR;
            }
            return app.removeMixes(policyConfig.getMixes()) == AudioSystem.SUCCESS
                ? AudioManager.SUCCESS : AudioManager.ERROR;
        }
    }

    /** see AudioPolicy.setUidDeviceAffinity() */
    public int setUidDeviceAffinity(IAudioPolicyCallback pcb, int uid,
            @NonNull int[] deviceTypes, @NonNull String[] deviceAddresses) {
        if (DEBUG_AP) {
            Log.d(TAG, "setUidDeviceAffinity for " + pcb.asBinder() + " uid:" + uid);
        }
        synchronized (mAudioPolicies) {
            final AudioPolicyProxy app =
                    checkUpdateForPolicy(pcb, "Cannot change device affinity in audio policy");
            if (app == null) {
                return AudioManager.ERROR;
            }
            if (!app.hasMixRoutedToDevices(deviceTypes, deviceAddresses)) {
                return AudioManager.ERROR;
            }
            return app.setUidDeviceAffinities(uid, deviceTypes, deviceAddresses);
        }
    }

    /** see AudioPolicy.setUserIdDeviceAffinity() */
    public int setUserIdDeviceAffinity(IAudioPolicyCallback pcb, int userId,
            @NonNull int[] deviceTypes, @NonNull String[] deviceAddresses) {
        if (DEBUG_AP) {
            Log.d(TAG, "setUserIdDeviceAffinity for " + pcb.asBinder() + " user:" + userId);
        }

        synchronized (mAudioPolicies) {
            final AudioPolicyProxy app =
                    checkUpdateForPolicy(pcb, "Cannot change device affinity in audio policy");
            if (app == null) {
                return AudioManager.ERROR;
            }
            if (!app.hasMixRoutedToDevices(deviceTypes, deviceAddresses)) {
                return AudioManager.ERROR;
            }
            return app.setUserIdDeviceAffinities(userId, deviceTypes, deviceAddresses);
        }
    }

    /** see AudioPolicy.removeUidDeviceAffinity() */
    public int removeUidDeviceAffinity(IAudioPolicyCallback pcb, int uid) {
        if (DEBUG_AP) {
            Log.d(TAG, "removeUidDeviceAffinity for " + pcb.asBinder() + " uid:" + uid);
        }
        synchronized (mAudioPolicies) {
            final AudioPolicyProxy app =
                    checkUpdateForPolicy(pcb, "Cannot remove device affinity in audio policy");
            if (app == null) {
                return AudioManager.ERROR;
            }
            return app.removeUidDeviceAffinities(uid);
        }
    }

    /** see AudioPolicy.removeUserIdDeviceAffinity() */
    public int removeUserIdDeviceAffinity(IAudioPolicyCallback pcb, int userId) {
        if (DEBUG_AP) {
            Log.d(TAG, "removeUserIdDeviceAffinity for " + pcb.asBinder()
                    + " userId:" + userId);
        }
        synchronized (mAudioPolicies) {
            final AudioPolicyProxy app =
                    checkUpdateForPolicy(pcb, "Cannot remove device affinity in audio policy");
            if (app == null) {
                return AudioManager.ERROR;
            }
            return app.removeUserIdDeviceAffinities(userId);
        }
    }

    public int setFocusPropertiesForPolicy(int duckingBehavior, IAudioPolicyCallback pcb) {
        if (DEBUG_AP) Log.d(TAG, "setFocusPropertiesForPolicy() duck behavior=" + duckingBehavior
                + " policy " +  pcb.asBinder());
        synchronized (mAudioPolicies) {
            final AudioPolicyProxy app =
                    checkUpdateForPolicy(pcb, "Cannot change audio policy focus properties");
            if (app == null){
                return AudioManager.ERROR;
            }
            if (!mAudioPolicies.containsKey(pcb.asBinder())) {
                Slog.e(TAG, "Cannot change audio policy focus properties, unregistered policy");
                return AudioManager.ERROR;
            }
            if (duckingBehavior == AudioPolicy.FOCUS_POLICY_DUCKING_IN_POLICY) {
                // is there already one policy managing ducking?
                for (AudioPolicyProxy policy : mAudioPolicies.values()) {
                    if (policy.mFocusDuckBehavior == AudioPolicy.FOCUS_POLICY_DUCKING_IN_POLICY) {
                        Slog.e(TAG, "Cannot change audio policy ducking behavior, already handled");
                        return AudioManager.ERROR;
                    }
                }
            }
            app.mFocusDuckBehavior = duckingBehavior;
            mMediaFocusControl.setDuckingInExtPolicyAvailable(
                    duckingBehavior == AudioPolicy.FOCUS_POLICY_DUCKING_IN_POLICY);
        }
        return AudioManager.SUCCESS;
    }

    /** see AudioManager.hasRegisteredDynamicPolicy */
    public boolean hasRegisteredDynamicPolicy() {
        synchronized (mAudioPolicies) {
            return !mAudioPolicies.isEmpty();
        }
    }

    private final Object mExtVolumeControllerLock = new Object();
    private IAudioPolicyCallback mExtVolumeController;
    private void setExtVolumeController(IAudioPolicyCallback apc) {
        if (!mContext.getResources().getBoolean(
                com.android.internal.R.bool.config_handleVolumeKeysInWindowManager)) {
            Log.e(TAG, "Cannot set external volume controller: device not set for volume keys" +
                    " handled in PhoneWindowManager");
            return;
        }
        synchronized (mExtVolumeControllerLock) {
            if (mExtVolumeController != null && !mExtVolumeController.asBinder().pingBinder()) {
                Log.e(TAG, "Cannot set external volume controller: existing controller");
            }
            mExtVolumeController = apc;
        }
    }

    private void dumpAudioPolicies(PrintWriter pw) {
        pw.println("\nAudio policies:");
        synchronized (mAudioPolicies) {
            for (AudioPolicyProxy policy : mAudioPolicies.values()) {
                pw.println(policy.toLogFriendlyString());
            }
        }
    }

    //======================
    // Audio policy callbacks from AudioSystem for dynamic policies
    //======================
    private final AudioSystem.DynamicPolicyCallback mDynPolicyCallback =
            new AudioSystem.DynamicPolicyCallback() {
        public void onDynamicPolicyMixStateUpdate(String regId, int state) {
            if (!TextUtils.isEmpty(regId)) {
                sendMsg(mAudioHandler, MSG_DYN_POLICY_MIX_STATE_UPDATE, SENDMSG_QUEUE,
                        state /*arg1*/, 0 /*arg2 ignored*/, regId /*obj*/, 0 /*delay*/);
            }
        }
    };

    private void onDynPolicyMixStateUpdate(String regId, int state) {
        if (DEBUG_AP) Log.d(TAG, "onDynamicPolicyMixStateUpdate("+ regId + ", " + state +")");
        synchronized (mAudioPolicies) {
            for (AudioPolicyProxy policy : mAudioPolicies.values()) {
                for (AudioMix mix : policy.getMixes()) {
                    if (mix.getRegistration().equals(regId)) {
                        try {
                            policy.mPolicyCallback.notifyMixStateUpdate(regId, state);
                        } catch (RemoteException e) {
                            Log.e(TAG, "Can't call notifyMixStateUpdate() on IAudioPolicyCallback "
                                    + policy.mPolicyCallback.asBinder(), e);
                        }
                        return;
                    }
                }
            }
        }
    }

    //======================
    // Audio policy callbacks from AudioSystem for recording configuration updates
    //======================
    private final RecordingActivityMonitor mRecordMonitor;

    public void registerRecordingCallback(IRecordingConfigDispatcher rcdb) {
        final boolean isPrivileged =
                (PackageManager.PERMISSION_GRANTED == mContext.checkCallingPermission(
                        android.Manifest.permission.MODIFY_AUDIO_ROUTING));
        mRecordMonitor.registerRecordingCallback(rcdb, isPrivileged);
    }

    public void unregisterRecordingCallback(IRecordingConfigDispatcher rcdb) {
        mRecordMonitor.unregisterRecordingCallback(rcdb);
    }

    public List<AudioRecordingConfiguration> getActiveRecordingConfigurations() {
        final boolean isPrivileged =
                (PackageManager.PERMISSION_GRANTED == mContext.checkCallingPermission(
                        android.Manifest.permission.MODIFY_AUDIO_ROUTING));
        return mRecordMonitor.getActiveRecordingConfigurations(isPrivileged);
    }

    //======================
    // Audio recording state notification from clients
    //======================
    /**
     * Track a recorder provided by the client
     */
    public int trackRecorder(IBinder recorder) {
        return mRecordMonitor.trackRecorder(recorder);
    }

    /**
     * Receive an event from the client about a tracked recorder
     */
    public void recorderEvent(int riid, int event) {
        mRecordMonitor.recorderEvent(riid, event);
    }

    /**
     * Stop tracking the recorder
     */
    public void releaseRecorder(int riid) {
        mRecordMonitor.releaseRecorder(riid);
    }

    public void disableRingtoneSync(final int userId) {
        final int callingUserId = UserHandle.getCallingUserId();
        if (callingUserId != userId) {
            mContext.enforceCallingOrSelfPermission(Manifest.permission.INTERACT_ACROSS_USERS_FULL,
                    "disable sound settings syncing for another profile");
        }
        final long token = Binder.clearCallingIdentity();
        try {
            // Disable the sync setting so the profile uses its own sound settings.
            Settings.Secure.putIntForUser(mContentResolver, Settings.Secure.SYNC_PARENT_SOUNDS,
                    0 /* false */, userId);
        } finally {
            Binder.restoreCallingIdentity(token);
        }
    }

    //======================
    // Audio playback notification
    //======================
    private final PlaybackActivityMonitor mPlaybackMonitor;

    public void registerPlaybackCallback(IPlaybackConfigDispatcher pcdb) {
        final boolean isPrivileged =
                (PackageManager.PERMISSION_GRANTED == mContext.checkCallingOrSelfPermission(
                        android.Manifest.permission.MODIFY_AUDIO_ROUTING));
        mPlaybackMonitor.registerPlaybackCallback(pcdb, isPrivileged);
    }

    public void unregisterPlaybackCallback(IPlaybackConfigDispatcher pcdb) {
        mPlaybackMonitor.unregisterPlaybackCallback(pcdb);
    }

    public List<AudioPlaybackConfiguration> getActivePlaybackConfigurations() {
        final boolean isPrivileged =
                (PackageManager.PERMISSION_GRANTED == mContext.checkCallingOrSelfPermission(
                        android.Manifest.permission.MODIFY_AUDIO_ROUTING));
        return mPlaybackMonitor.getActivePlaybackConfigurations(isPrivileged);
    }

    public int trackPlayer(PlayerBase.PlayerIdCard pic) {
        if (pic != null && pic.mAttributes != null) {
            validateAudioAttributesUsage(pic.mAttributes);
        }
        return mPlaybackMonitor.trackPlayer(pic);
    }

    public void playerAttributes(int piid, AudioAttributes attr) {
        if (attr != null) {
            validateAudioAttributesUsage(attr);
        }
        mPlaybackMonitor.playerAttributes(piid, attr, Binder.getCallingUid());
    }

    public void playerEvent(int piid, int event) {
        mPlaybackMonitor.playerEvent(piid, event, Binder.getCallingUid());
    }

    public void playerHasOpPlayAudio(int piid, boolean hasOpPlayAudio) {
        mPlaybackMonitor.playerHasOpPlayAudio(piid, hasOpPlayAudio, Binder.getCallingUid());
    }

    public void releasePlayer(int piid) {
        mPlaybackMonitor.releasePlayer(piid, Binder.getCallingUid());
    }

    /**
     * Specifies whether the audio played by this app may or may not be captured by other apps or
     * the system.
     *
     * @param capturePolicy one of
     *     {@link AudioAttributes#ALLOW_CAPTURE_BY_ALL},
     *     {@link AudioAttributes#ALLOW_CAPTURE_BY_SYSTEM},
     *     {@link AudioAttributes#ALLOW_CAPTURE_BY_NONE}.
     * @return AudioSystem.AUDIO_STATUS_OK if set allowed capture policy succeed.
     * @throws IllegalArgumentException if the argument is not a valid value.
     */
    public int setAllowedCapturePolicy(int capturePolicy) {
        int callingUid = Binder.getCallingUid();
        int flags = AudioAttributes.capturePolicyToFlags(capturePolicy, 0x0);
        final long identity = Binder.clearCallingIdentity();
        synchronized (mPlaybackMonitor) {
            int result = AudioSystem.setAllowedCapturePolicy(callingUid, flags);
            if (result == AudioSystem.AUDIO_STATUS_OK) {
                mPlaybackMonitor.setAllowedCapturePolicy(callingUid, capturePolicy);
            }
            Binder.restoreCallingIdentity(identity);
            return result;
        }
    }

    /**
     * Return the capture policy.
     * @return the cached capture policy for the calling uid.
     */
    public int getAllowedCapturePolicy() {
        int callingUid = Binder.getCallingUid();
        final long identity = Binder.clearCallingIdentity();
        int capturePolicy = mPlaybackMonitor.getAllowedCapturePolicy(callingUid);
        Binder.restoreCallingIdentity(identity);
        return capturePolicy;
    }

    //======================
    // Audio device management
    //======================
    private final AudioDeviceBroker mDeviceBroker;

    //======================
    // Audio policy proxy
    //======================
    private static final class AudioDeviceArray {
        final @NonNull int[] mDeviceTypes;
        final @NonNull String[] mDeviceAddresses;
        AudioDeviceArray(@NonNull int[] types,  @NonNull String[] addresses) {
            mDeviceTypes = types;
            mDeviceAddresses = addresses;
        }
    }

    /**
     * This internal class inherits from AudioPolicyConfig, each instance contains all the
     * mixes of an AudioPolicy and their configurations.
     */
    public class AudioPolicyProxy extends AudioPolicyConfig implements IBinder.DeathRecipient {
        private static final String TAG = "AudioPolicyProxy";
        final IAudioPolicyCallback mPolicyCallback;
        final boolean mHasFocusListener;
        final boolean mIsVolumeController;
        final HashMap<Integer, AudioDeviceArray> mUidDeviceAffinities =
                new HashMap<Integer, AudioDeviceArray>();

        final HashMap<Integer, AudioDeviceArray> mUserIdDeviceAffinities =
                new HashMap<>();

        final IMediaProjection mProjection;
        private final class UnregisterOnStopCallback extends IMediaProjectionCallback.Stub {
            public void onStop() {
                unregisterAudioPolicyAsync(mPolicyCallback);
            }
        };
        UnregisterOnStopCallback mProjectionCallback;

        /**
         * Audio focus ducking behavior for an audio policy.
         * This variable reflects the value that was successfully set in
         * {@link AudioService#setFocusPropertiesForPolicy(int, IAudioPolicyCallback)}. This
         * implies that a value of FOCUS_POLICY_DUCKING_IN_POLICY means the corresponding policy
         * is handling ducking for audio focus.
         */
        int mFocusDuckBehavior = AudioPolicy.FOCUS_POLICY_DUCKING_DEFAULT;
        boolean mIsFocusPolicy = false;
        boolean mIsTestFocusPolicy = false;

        AudioPolicyProxy(AudioPolicyConfig config, IAudioPolicyCallback token,
                boolean hasFocusListener, boolean isFocusPolicy, boolean isTestFocusPolicy,
                boolean isVolumeController, IMediaProjection projection) {
            super(config);
            setRegistration(new String(config.hashCode() + ":ap:" + mAudioPolicyCounter++));
            mPolicyCallback = token;
            mHasFocusListener = hasFocusListener;
            mIsVolumeController = isVolumeController;
            mProjection = projection;
            if (mHasFocusListener) {
                mMediaFocusControl.addFocusFollower(mPolicyCallback);
                // can only ever be true if there is a focus listener
                if (isFocusPolicy) {
                    mIsFocusPolicy = true;
                    mIsTestFocusPolicy = isTestFocusPolicy;
                    mMediaFocusControl.setFocusPolicy(mPolicyCallback, mIsTestFocusPolicy);
                }
            }
            if (mIsVolumeController) {
                setExtVolumeController(mPolicyCallback);
            }
            if (mProjection != null) {
                mProjectionCallback = new UnregisterOnStopCallback();
                try {
                    mProjection.registerCallback(mProjectionCallback);
                } catch (RemoteException e) {
                    release();
                    throw new IllegalStateException("MediaProjection callback registration failed, "
                            + "could not link to " + projection + " binder death", e);
                }
            }
            int status = connectMixes();
            if (status != AudioSystem.SUCCESS) {
                release();
                throw new IllegalStateException("Could not connect mix, error: " + status);
            }
        }

        public void binderDied() {
            Log.i(TAG, "audio policy " + mPolicyCallback + " died");
            release();
        }

        String getRegistrationId() {
            return getRegistration();
        }

        void release() {
            if (mIsFocusPolicy) {
                mMediaFocusControl.unsetFocusPolicy(mPolicyCallback, mIsTestFocusPolicy);
            }
            if (mFocusDuckBehavior == AudioPolicy.FOCUS_POLICY_DUCKING_IN_POLICY) {
                mMediaFocusControl.setDuckingInExtPolicyAvailable(false);
            }
            if (mHasFocusListener) {
                mMediaFocusControl.removeFocusFollower(mPolicyCallback);
            }
            if (mProjectionCallback != null) {
                try {
                    mProjection.unregisterCallback(mProjectionCallback);
                } catch (RemoteException e) {
                    Log.e(TAG, "Fail to unregister Audiopolicy callback from MediaProjection");
                }
            }
            if (mIsVolumeController) {
                synchronized (mExtVolumeControllerLock) {
                    mExtVolumeController = null;
                }
            }
            final long identity = Binder.clearCallingIdentity();
            AudioSystem.registerPolicyMixes(mMixes, false);
            Binder.restoreCallingIdentity(identity);
            synchronized (mAudioPolicies) {
                mAudioPolicies.remove(mPolicyCallback.asBinder());
            }
            try {
                mPolicyCallback.notifyUnregistration();
            } catch (RemoteException e) { }
        }

        boolean hasMixAffectingUsage(int usage, int excludedFlags) {
            for (AudioMix mix : mMixes) {
                if (mix.isAffectingUsage(usage)
                        && ((mix.getRouteFlags() & excludedFlags) != excludedFlags)) {
                    return true;
                }
            }
            return false;
        }

        // Verify all the devices in the array are served by mixes defined in this policy
        boolean hasMixRoutedToDevices(@NonNull int[] deviceTypes,
                @NonNull String[] deviceAddresses) {
            for (int i = 0; i < deviceTypes.length; i++) {
                boolean hasDevice = false;
                for (AudioMix mix : mMixes) {
                    // this will check both that the mix has ROUTE_FLAG_RENDER and the device
                    // is reached by this mix
                    if (mix.isRoutedToDevice(deviceTypes[i], deviceAddresses[i])) {
                        hasDevice = true;
                        break;
                    }
                }
                if (!hasDevice) {
                    return false;
                }
            }
            return true;
        }

        int addMixes(@NonNull ArrayList<AudioMix> mixes) {
            // TODO optimize to not have to unregister the mixes already in place
            synchronized (mMixes) {
                AudioSystem.registerPolicyMixes(mMixes, false);
                this.add(mixes);
                return AudioSystem.registerPolicyMixes(mMixes, true);
            }
        }

        int removeMixes(@NonNull ArrayList<AudioMix> mixes) {
            // TODO optimize to not have to unregister the mixes already in place
            synchronized (mMixes) {
                AudioSystem.registerPolicyMixes(mMixes, false);
                this.remove(mixes);
                return AudioSystem.registerPolicyMixes(mMixes, true);
            }
        }

        @AudioSystem.AudioSystemError int connectMixes() {
            final long identity = Binder.clearCallingIdentity();
            int status = AudioSystem.registerPolicyMixes(mMixes, true);
            Binder.restoreCallingIdentity(identity);
            return status;
        }

        int setUidDeviceAffinities(int uid, @NonNull int[] types, @NonNull String[] addresses) {
            final Integer Uid = new Integer(uid);
            if (mUidDeviceAffinities.remove(Uid) != null) {
                if (removeUidDeviceAffinitiesFromSystem(uid) != AudioSystem.SUCCESS) {
                    Log.e(TAG, "AudioSystem. removeUidDeviceAffinities(" + uid + ") failed, "
                            + " cannot call AudioSystem.setUidDeviceAffinities");
                    return AudioManager.ERROR;
                }
            }
            AudioDeviceArray deviceArray = new AudioDeviceArray(types, addresses);
            if (setUidDeviceAffinitiesOnSystem(uid, deviceArray) == AudioSystem.SUCCESS) {
                mUidDeviceAffinities.put(Uid, deviceArray);
                return AudioManager.SUCCESS;
            }
            Log.e(TAG, "AudioSystem. setUidDeviceAffinities(" + uid + ") failed");
            return AudioManager.ERROR;
        }

        int removeUidDeviceAffinities(int uid) {
            if (mUidDeviceAffinities.remove(new Integer(uid)) != null) {
                if (removeUidDeviceAffinitiesFromSystem(uid) == AudioSystem.SUCCESS) {
                    return AudioManager.SUCCESS;
                }
            }
            Log.e(TAG, "AudioSystem. removeUidDeviceAffinities failed");
            return AudioManager.ERROR;
        }

        @AudioSystem.AudioSystemError private int removeUidDeviceAffinitiesFromSystem(int uid) {
            final long identity = Binder.clearCallingIdentity();
            try {
                return AudioSystem.removeUidDeviceAffinities(uid);
            } finally {
                Binder.restoreCallingIdentity(identity);
            }
        }

        @AudioSystem.AudioSystemError private int setUidDeviceAffinitiesOnSystem(int uid,
                AudioDeviceArray deviceArray) {
            final long identity = Binder.clearCallingIdentity();
            try {
                return AudioSystem.setUidDeviceAffinities(uid, deviceArray.mDeviceTypes,
                        deviceArray.mDeviceAddresses);
            } finally {
                Binder.restoreCallingIdentity(identity);
            }
        }

        int setUserIdDeviceAffinities(int userId,
                @NonNull int[] types, @NonNull String[] addresses) {
            final Integer UserId = new Integer(userId);
            if (mUserIdDeviceAffinities.remove(UserId) != null) {
                if (removeUserIdDeviceAffinitiesFromSystem(userId) != AudioSystem.SUCCESS) {
                    Log.e(TAG, "AudioSystem. removeUserIdDeviceAffinities("
                            + UserId + ") failed, "
                            + " cannot call AudioSystem.setUserIdDeviceAffinities");
                    return AudioManager.ERROR;
                }
            }
            AudioDeviceArray audioDeviceArray = new AudioDeviceArray(types, addresses);
            if (setUserIdDeviceAffinitiesOnSystem(userId, audioDeviceArray)
                    == AudioSystem.SUCCESS) {
                mUserIdDeviceAffinities.put(UserId, audioDeviceArray);
                return AudioManager.SUCCESS;
            }
            Log.e(TAG, "AudioSystem.setUserIdDeviceAffinities(" + userId + ") failed");
            return AudioManager.ERROR;
        }

        int removeUserIdDeviceAffinities(int userId) {
            if (mUserIdDeviceAffinities.remove(new Integer(userId)) != null) {
                if (removeUserIdDeviceAffinitiesFromSystem(userId) == AudioSystem.SUCCESS) {
                    return AudioManager.SUCCESS;
                }
            }
            Log.e(TAG, "AudioSystem.removeUserIdDeviceAffinities failed");
            return AudioManager.ERROR;
        }

        @AudioSystem.AudioSystemError private int removeUserIdDeviceAffinitiesFromSystem(
                @UserIdInt int userId) {
            final long identity = Binder.clearCallingIdentity();
            try {
                return AudioSystem.removeUserIdDeviceAffinities(userId);
            } finally {
                Binder.restoreCallingIdentity(identity);
            }
        }

        @AudioSystem.AudioSystemError private int setUserIdDeviceAffinitiesOnSystem(
                @UserIdInt int userId, AudioDeviceArray deviceArray) {
            final long identity = Binder.clearCallingIdentity();
            try {
                return AudioSystem.setUserIdDeviceAffinities(userId, deviceArray.mDeviceTypes,
                        deviceArray.mDeviceAddresses);
            } finally {
                Binder.restoreCallingIdentity(identity);
            }
        }

        @AudioSystem.AudioSystemError int setupDeviceAffinities() {
            for (Map.Entry<Integer, AudioDeviceArray> uidEntry : mUidDeviceAffinities.entrySet()) {
                int uidStatus = removeUidDeviceAffinitiesFromSystem(uidEntry.getKey());
                if (uidStatus != AudioSystem.SUCCESS) {
                    Log.e(TAG,
                            "setupDeviceAffinities failed to remove device affinity for uid "
                                    + uidEntry.getKey());
                    return uidStatus;
                }
                uidStatus = setUidDeviceAffinitiesOnSystem(uidEntry.getKey(), uidEntry.getValue());
                if (uidStatus != AudioSystem.SUCCESS) {
                    Log.e(TAG,
                            "setupDeviceAffinities failed to set device affinity for uid "
                                    + uidEntry.getKey());
                    return uidStatus;
                }
            }

            for (Map.Entry<Integer, AudioDeviceArray> userIdEntry :
                    mUserIdDeviceAffinities.entrySet()) {
                int userIdStatus = removeUserIdDeviceAffinitiesFromSystem(userIdEntry.getKey());
                if (userIdStatus != AudioSystem.SUCCESS) {
                    Log.e(TAG,
                            "setupDeviceAffinities failed to remove device affinity for userId "
                                    + userIdEntry.getKey());
                    return userIdStatus;
                }
                userIdStatus = setUserIdDeviceAffinitiesOnSystem(userIdEntry.getKey(),
                                userIdEntry.getValue());
                if (userIdStatus != AudioSystem.SUCCESS) {
                    Log.e(TAG,
                            "setupDeviceAffinities failed to set device affinity for userId "
                                    + userIdEntry.getKey());
                    return userIdStatus;
                }
            }
            return AudioSystem.SUCCESS;
        }

        /** @return human readable debug informations summarizing the state of the object. */
        public String toLogFriendlyString() {
            String textDump = super.toLogFriendlyString();
            textDump += " Uid Device Affinities:\n";
            String spacer = "     ";
            textDump += logFriendlyAttributeDeviceArrayMap("Uid",
                    mUidDeviceAffinities, spacer);
            textDump += " UserId Device Affinities:\n";
            textDump += logFriendlyAttributeDeviceArrayMap("UserId",
                    mUserIdDeviceAffinities, spacer);
            textDump += " Proxy:\n";
            textDump += "   is focus policy= " + mIsFocusPolicy + "\n";
            if (mIsFocusPolicy) {
                textDump += "     focus duck behaviour= " + mFocusDuckBehavior + "\n";
                textDump += "     is test focus policy= " + mIsTestFocusPolicy + "\n";
                textDump += "     has focus listener= " + mHasFocusListener  + "\n";
            }
            textDump += "   media projection= " + mProjection + "\n";
            return textDump;
        }

        private String logFriendlyAttributeDeviceArrayMap(String attribute,
                Map<Integer, AudioDeviceArray> map, String spacer) {
            final StringBuilder stringBuilder = new StringBuilder();
            for (Map.Entry<Integer, AudioDeviceArray> mapEntry : map.entrySet()) {
                stringBuilder.append(spacer).append(attribute).append(": ")
                        .append(mapEntry.getKey()).append("\n");
                AudioDeviceArray deviceArray = mapEntry.getValue();
                String deviceSpacer = spacer + "   ";
                for (int i = 0; i < deviceArray.mDeviceTypes.length; i++) {
                    stringBuilder.append(deviceSpacer).append("Type: 0x")
                            .append(Integer.toHexString(deviceArray.mDeviceTypes[i]))
                            .append(" Address: ").append(deviceArray.mDeviceAddresses[i])
                                    .append("\n");
                }
            }
            return stringBuilder.toString();
        }
    };

    //======================
    // Audio policy: focus
    //======================
    /**  */
    public int dispatchFocusChange(AudioFocusInfo afi, int focusChange, IAudioPolicyCallback pcb) {
        if (afi == null) {
            throw new IllegalArgumentException("Illegal null AudioFocusInfo");
        }
        if (pcb == null) {
            throw new IllegalArgumentException("Illegal null AudioPolicy callback");
        }
        synchronized (mAudioPolicies) {
            if (!mAudioPolicies.containsKey(pcb.asBinder())) {
                throw new IllegalStateException("Unregistered AudioPolicy for focus dispatch");
            }
            return mMediaFocusControl.dispatchFocusChange(afi, focusChange);
        }
    }

    public void setFocusRequestResultFromExtPolicy(AudioFocusInfo afi, int requestResult,
            IAudioPolicyCallback pcb) {
        if (afi == null) {
            throw new IllegalArgumentException("Illegal null AudioFocusInfo");
        }
        if (pcb == null) {
            throw new IllegalArgumentException("Illegal null AudioPolicy callback");
        }
        synchronized (mAudioPolicies) {
            if (!mAudioPolicies.containsKey(pcb.asBinder())) {
                throw new IllegalStateException("Unregistered AudioPolicy for external focus");
            }
            mMediaFocusControl.setFocusRequestResultFromExtPolicy(afi, requestResult);
        }
    }


    //======================
    // Audioserver state displatch
    //======================
    private class AsdProxy implements IBinder.DeathRecipient {
        private final IAudioServerStateDispatcher mAsd;

        AsdProxy(IAudioServerStateDispatcher asd) {
            mAsd = asd;
        }

        public void binderDied() {
            synchronized (mAudioServerStateListeners) {
                mAudioServerStateListeners.remove(mAsd.asBinder());
            }
        }

        IAudioServerStateDispatcher callback() {
            return mAsd;
        }
    }

    private HashMap<IBinder, AsdProxy> mAudioServerStateListeners =
            new HashMap<IBinder, AsdProxy>();

    private void checkMonitorAudioServerStatePermission() {
        if (!(mContext.checkCallingOrSelfPermission(
                    android.Manifest.permission.MODIFY_PHONE_STATE) ==
                PackageManager.PERMISSION_GRANTED ||
              mContext.checkCallingOrSelfPermission(
                    android.Manifest.permission.MODIFY_AUDIO_ROUTING) ==
                PackageManager.PERMISSION_GRANTED)) {
            throw new SecurityException("Not allowed to monitor audioserver state");
        }
    }

    public void registerAudioServerStateDispatcher(IAudioServerStateDispatcher asd) {
        checkMonitorAudioServerStatePermission();
        synchronized (mAudioServerStateListeners) {
            if (mAudioServerStateListeners.containsKey(asd.asBinder())) {
                Slog.w(TAG, "Cannot re-register audio server state dispatcher");
                return;
            }
            AsdProxy asdp = new AsdProxy(asd);
            try {
                asd.asBinder().linkToDeath(asdp, 0/*flags*/);
            } catch (RemoteException e) {

            }
            mAudioServerStateListeners.put(asd.asBinder(), asdp);
        }
    }

    public void unregisterAudioServerStateDispatcher(IAudioServerStateDispatcher asd) {
        checkMonitorAudioServerStatePermission();
        synchronized (mAudioServerStateListeners) {
            AsdProxy asdp = mAudioServerStateListeners.remove(asd.asBinder());
            if (asdp == null) {
                Slog.w(TAG, "Trying to unregister unknown audioserver state dispatcher for pid "
                        + Binder.getCallingPid() + " / uid " + Binder.getCallingUid());
                return;
            } else {
                asd.asBinder().unlinkToDeath(asdp, 0/*flags*/);
            }
        }
    }

    public boolean isAudioServerRunning() {
        checkMonitorAudioServerStatePermission();
        return (AudioSystem.checkAudioFlinger() == AudioSystem.AUDIO_STATUS_OK);
    }

    //======================
    // Audio HAL process dump
    //======================

    private static final String AUDIO_HAL_SERVICE_PREFIX = "android.hardware.audio";

    private Set<Integer> getAudioHalPids() {
        try {
            IServiceManager serviceManager = IServiceManager.getService();
            ArrayList<IServiceManager.InstanceDebugInfo> dump =
                    serviceManager.debugDump();
            HashSet<Integer> pids = new HashSet<>();
            for (IServiceManager.InstanceDebugInfo info : dump) {
                if (info.pid != IServiceManager.PidConstant.NO_PID
                        && info.interfaceName != null
                        && info.interfaceName.startsWith(AUDIO_HAL_SERVICE_PREFIX)) {
                    pids.add(info.pid);
                }
            }
            return pids;
        } catch (RemoteException e) {
            return new HashSet<Integer>();
        }
    }

    private void updateAudioHalPids() {
        Set<Integer> pidsSet = getAudioHalPids();
        if (pidsSet.isEmpty()) {
            Slog.w(TAG, "Could not retrieve audio HAL service pids");
            return;
        }
        int[] pidsArray = pidsSet.stream().mapToInt(Integer::intValue).toArray();
        AudioSystem.setAudioHalPids(pidsArray);
    }

    //======================
    // Multi Audio Focus
    //======================
    public void setMultiAudioFocusEnabled(boolean enabled) {
        enforceModifyAudioRoutingPermission();
        if (mMediaFocusControl != null) {
            boolean mafEnabled = mMediaFocusControl.getMultiAudioFocusEnabled();
            if (mafEnabled != enabled) {
                mMediaFocusControl.updateMultiAudioFocus(enabled);
                if (!enabled) {
                    mDeviceBroker.postBroadcastBecomingNoisy();
                }
            }
        }
    }


    //======================
    // misc
    //======================
    private final HashMap<IBinder, AudioPolicyProxy> mAudioPolicies =
            new HashMap<IBinder, AudioPolicyProxy>();
    @GuardedBy("mAudioPolicies")
    private int mAudioPolicyCounter = 0;

    //======================
    // Helper functions for full and fixed volume device
    //======================
    private boolean isFixedVolumeDevice(int deviceType) {
        if (deviceType == AudioSystem.DEVICE_OUT_REMOTE_SUBMIX
                && mRecordMonitor.isLegacyRemoteSubmixActive()) {
            return false;
        }
        return mFixedVolumeDevices.contains(deviceType);
    }

    private boolean isFullVolumeDevice(int deviceType) {
        if (deviceType == AudioSystem.DEVICE_OUT_REMOTE_SUBMIX
                && mRecordMonitor.isLegacyRemoteSubmixActive()) {
            return false;
        }
        return mFullVolumeDevices.contains(deviceType);
    }
}<|MERGE_RESOLUTION|>--- conflicted
+++ resolved
@@ -1895,15 +1895,6 @@
             sendMsg(mAudioHandler, MSG_NOTIFY_VOL_EVENT, SENDMSG_QUEUE,
                     direction, 0 /*ignored*/,
                     extVolCtlr, 0 /*delay*/);
-
-            new MediaMetrics.Item(mAnalyticsId + "adjustSuggestedStreamVolume")
-                    .setUid(Binder.getCallingUid())
-                    .putInt("extVolCtlr", extVolCtlr != null ? 1 : 0)
-                    .putInt("direction", direction)
-                    .putInt("flags", flags)
-                    .putString("callingPackage", callingPackage)
-                    .putString("caller", caller)
-                    .record();
         } else {
             adjustSuggestedStreamVolume(direction, suggestedStreamType, flags, callingPackage,
                     caller, Binder.getCallingUid());
@@ -1990,22 +1981,12 @@
         if (DEBUG_VOL) Log.d(TAG, "adjustStreamVolume() stream=" + streamType + ", dir=" + direction
                 + ", flags=" + flags + ", caller=" + caller);
 
-        MediaMetrics.Item mmi = new MediaMetrics.Item(mAnalyticsId + "adjustStreamVolume")
-                .setUid(uid)
-                .setPid(Binder.getCallingPid())
-                .putInt("streamType", streamType)
-                .putInt("direction", direction)
-                .putInt("flags", flags)
-                .putString("callingPackage", callingPackage)
-                .putString("caller", caller);
-
         ensureValidDirection(direction);
         ensureValidStreamType(streamType);
 
         boolean isMuteAdjust = isMuteAdjust(direction);
 
         if (isMuteAdjust && !isStreamAffectedByMute(streamType)) {
-            mmi.putString(mAnalyticsPropEarlyReturn, "isMuteAdjust").record();
             return;
         }
 
@@ -2019,7 +2000,6 @@
                     != PackageManager.PERMISSION_GRANTED) {
             Log.w(TAG, "MODIFY_PHONE_STATE Permission Denial: adjustStreamVolume from pid="
                     + Binder.getCallingPid() + ", uid=" + Binder.getCallingUid());
-            mmi.putString(mAnalyticsPropEarlyReturn, "Permission Denial").record();
             return;
         }
 
@@ -2051,7 +2031,6 @@
         // is not an a2dp device
         if (!AudioSystem.DEVICE_OUT_ALL_A2DP_SET.contains(device)
                 && (flags & AudioManager.FLAG_BLUETOOTH_ABS_VOLUME) != 0) {
-            mmi.putString(mAnalyticsPropEarlyReturn, "skip a2dp").record();
             return;
         }
 
@@ -2062,7 +2041,6 @@
         }
         if (mAppOps.noteOp(STREAM_VOLUME_OPS[streamTypeAlias], uid, callingPackage)
                 != AppOpsManager.MODE_ALLOWED) {
-            mmi.putString(mAnalyticsPropEarlyReturn, "mode not allowed").record();
             return;
         }
 
@@ -2173,15 +2151,6 @@
                         0,
                         streamState,
                         0);
-
-                mmi.putInt("device", device)
-                        .putInt("streamType2", streamState.mStreamType)
-                        .putInt("isMuted", streamState.mIsMuted ? 1 : 0)
-                        .putInt("indexMin", streamState.mIndexMin)
-                        .putInt("indexMax", streamState.mIndexMax)
-                        .putInt("observedDevices", streamState.mObservedDevices)
-                        .putInt("flags2", flags)
-                        .putInt("streamTypeAlias", streamTypeAlias);
             }
 
             int newIndex = mStreamStates[streamType].getIndex(device);
@@ -2195,7 +2164,6 @@
                             + newIndex + "stream=" + streamType);
                 }
                 mDeviceBroker.postSetAvrcpAbsoluteVolumeIndex(newIndex / 10);
-                mmi.putInt("postSetAvrcpAbsoluteVolumeIndex", newIndex / 10);
             }
 
             // Check if volume update should be send to Hearing Aid
@@ -2241,7 +2209,6 @@
                             try {
                                 mHdmiPlaybackClient.sendVolumeKeyEvent(keyCode, true);
                                 mHdmiPlaybackClient.sendVolumeKeyEvent(keyCode, false);
-                                mmi.putInt("HDMI.sendVolumeKeyEvent", keyCode);
                             } finally {
                                 Binder.restoreCallingIdentity(ident);
                             }
@@ -2255,7 +2222,6 @@
                 }
             }
         }
-        mmi.record();
         int index = mStreamStates[streamType].getIndex(device);
         sendVolumeUpdate(streamType, oldIndex, index, flags, device);
     }
@@ -2895,14 +2861,6 @@
             }
         }
         mVolumeController.postVolumeChanged(streamType, flags);
-
-        new MediaMetrics.Item(mAnalyticsId + "sendVolumeUpdate")
-                .putInt("streamType", streamType)
-                .putInt("oldIndex", oldIndex)
-                .putInt("index", index)
-                .putInt("flags", flags)
-                .putInt("device", device)
-                .record();
     }
 
     // If Hdmi-CEC system audio mode is on and we are a TV panel, never show volume bar.
@@ -2944,21 +2902,12 @@
                                     int device,
                                     boolean force,
                                     String caller) {
-        MediaMetrics.Item mmi = new MediaMetrics.Item(mAnalyticsId + "setStreamVolumeInt")
-                .putInt("streamType", streamType)
-                .putInt("index", index)
-                .putInt("device", device)
-                .putInt("force", force ? 1 : 0)
-                .putString("caller", caller);
-
         if (isFullVolumeDevice(device)) {
-            mmi.putString(mAnalyticsPropEarlyReturn, "mFullVolumeDevices");
             return;
         }
         VolumeStreamState streamState = mStreamStates[streamType];
 
         if (streamState.setIndex(index, device, caller) || force) {
-            mmi.putInt("sendMsg", 1);
             // Post message to set system volume (it in turn will post a message
             // to persist).
             sendMsg(mAudioHandler,
@@ -2969,7 +2918,6 @@
                     streamState,
                     0);
         }
-        mmi.record();
     }
 
     private void setSystemAudioMute(boolean state) {
@@ -3204,59 +3152,33 @@
         if (uid == android.os.Process.SYSTEM_UID) {
             uid = UserHandle.getUid(userId, UserHandle.getAppId(uid));
         }
-<<<<<<< HEAD
-        MediaMetrics.Item mmi = new MediaMetrics.Item(mAnalyticsId + "setMicrophoneMute")
-                .setUid(uid)
-                .putInt("userId", userId)
-                .putString("callingPackage", callingPackage);
-=======
         MediaMetrics.Item mmi = new MediaMetrics.Item(MediaMetrics.Name.AUDIO_MIC)
                 .setUid(uid)
                 .set(MediaMetrics.Property.CALLING_PACKAGE, callingPackage)
                 .set(MediaMetrics.Property.EVENT, "setMicrophoneMute")
                 .set(MediaMetrics.Property.REQUEST, on
                         ? MediaMetrics.Value.MUTE : MediaMetrics.Value.UNMUTE);
->>>>>>> 6d5625c5
 
         // If OP_MUTE_MICROPHONE is set, disallow unmuting.
         if (!on && mAppOps.noteOp(AppOpsManager.OP_MUTE_MICROPHONE, uid, callingPackage)
                 != AppOpsManager.MODE_ALLOWED) {
-<<<<<<< HEAD
-            mmi.putString(mAnalyticsPropEarlyReturn, "disallow unmuting").record();
-            return;
-        }
-        if (!checkAudioSettingsPermission("setMicrophoneMute()")) {
-            mmi.putString(mAnalyticsPropEarlyReturn, "!checkAudioSettingsPermission").record();
-=======
             mmi.set(MediaMetrics.Property.EARLY_RETURN, "disallow unmuting").record();
             return;
         }
         if (!checkAudioSettingsPermission("setMicrophoneMute()")) {
             mmi.set(MediaMetrics.Property.EARLY_RETURN, "!checkAudioSettingsPermission").record();
->>>>>>> 6d5625c5
             return;
         }
         if (userId != UserHandle.getCallingUserId() &&
                 mContext.checkCallingOrSelfPermission(
                 android.Manifest.permission.INTERACT_ACROSS_USERS_FULL)
                 != PackageManager.PERMISSION_GRANTED) {
-<<<<<<< HEAD
-            mmi.putString(mAnalyticsPropEarlyReturn, "permission").record();
-            return;
-        }
-        mMicMuteFromApi = on;
-
-=======
             mmi.set(MediaMetrics.Property.EARLY_RETURN, "permission").record();
             return;
         }
         mMicMuteFromApi = on;
         mmi.record(); // record now, the no caller check will set the mute state.
->>>>>>> 6d5625c5
         setMicrophoneMuteNoCallerCheck(userId);
-
-        mmi.putInt("mMicMuteFromApi", mMicMuteFromApi ? 1 : 0)
-                .record();
     }
 
     /** @see AudioManager#setMicrophoneMuteFromSwitch(boolean) */
@@ -3267,17 +3189,11 @@
             return;
         }
         mMicMuteFromSwitch = on;
-<<<<<<< HEAD
-        new MediaMetrics.Item(mAnalyticsId + "setMicrophoneMuteFromSwitch")
-                .setUid(userId)
-                .putInt("mMicMuteFromSwitch", mMicMuteFromSwitch ? 1 : 0)
-=======
         new MediaMetrics.Item(MediaMetrics.Name.AUDIO_MIC)
                 .setUid(userId)
                 .set(MediaMetrics.Property.EVENT, "setMicrophoneMuteFromSwitch")
                 .set(MediaMetrics.Property.REQUEST, on
                         ? MediaMetrics.Value.MUTE : MediaMetrics.Value.UNMUTE)
->>>>>>> 6d5625c5
                 .record();
         setMicrophoneMuteNoCallerCheck(userId);
     }
@@ -3286,9 +3202,6 @@
         InputManager im = mContext.getSystemService(InputManager.class);
         final int isMicMuted = im.isMicMuted();
         if (isMicMuted != InputManager.SWITCH_STATE_UNKNOWN) {
-            new MediaMetrics.Item(mAnalyticsId + "setMicMuteFromSwitchInput")
-                    .putInt("isMicMuted", isMicMuted)
-                    .record();
             setMicrophoneMuteFromSwitch(im.isMicMuted() != InputManager.SWITCH_STATE_OFF);
         }
     }
@@ -3323,13 +3236,6 @@
                         + mMicMuteFromSystemCached);
             }
 
-<<<<<<< HEAD
-            new MediaMetrics.Item(mAnalyticsId + "setMicrophoneMuteNoCallerCheck")
-                    .setUid(userId)
-                    .putInt("muted", muted ? 1 : 0)
-                    .putInt("currentMute", mMicMuteFromSystemCached ? 1 : 0)
-                    .putLong("identity", identity)
-=======
             new MediaMetrics.Item(MediaMetrics.Name.AUDIO_MIC)
                     .setUid(userId)
                     .set(MediaMetrics.Property.EVENT, "setMicrophoneMuteNoCallerCheck")
@@ -3338,7 +3244,6 @@
                     .set(MediaMetrics.Property.REQUEST, muted
                             ? MediaMetrics.Value.MUTE : MediaMetrics.Value.UNMUTE)
                     .set(MediaMetrics.Property.STATUS, ret)
->>>>>>> 6d5625c5
                     .record();
 
             try {
@@ -3460,13 +3365,6 @@
             synchronized (mSettingsLock) {
                 final int ringerModeInternal = getRingerModeInternal();
                 final int ringerModeExternal = getRingerModeExternal();
-                new MediaMetrics.Item(mAnalyticsId + "setRingerMode")
-                        .putInt("ringerMode", ringerMode)
-                        .putInt("external", external ? 1 : 0)
-                        .putString("caller", caller)
-                        .putInt("ringerModeInternal", ringerModeInternal)
-                        .putInt("ringerModeExternal", ringerModeExternal)
-                        .record();
                 if (external) {
                     setRingerModeExt(ringerMode);
                     if (mRingerModeDelegate != null) {
@@ -3980,10 +3878,6 @@
             Log.w(TAG, "AudioService effectType value " + effectType + " out of range");
             return;
         }
-        new MediaMetrics.Item(mAnalyticsId + "playSoundEffectVolume")
-                .putInt("effectType", effectType)
-                .putDouble("volume", volume)
-                .record();
 
         sendMsg(mAudioHandler, MSG_PLAY_SOUND_EFFECT, SENDMSG_QUEUE,
                 effectType, (int) (volume * 1000), null, 0);
@@ -3996,12 +3890,7 @@
     public boolean loadSoundEffects() {
         LoadSoundEffectReply reply = new LoadSoundEffectReply();
         sendMsg(mAudioHandler, MSG_LOAD_SOUND_EFFECTS, SENDMSG_QUEUE, 0, 0, reply, 0);
-
-        boolean loaded = reply.waitForLoaded(3 /*attempts*/);
-        new MediaMetrics.Item(mAnalyticsId + "loadSoundEffects")
-                .putInt("loaded", loaded ? 1 : 0)
-                .record();
-        return loaded;
+        return reply.waitForLoaded(3 /*attempts*/);
     }
 
     /**
@@ -4010,8 +3899,6 @@
      */
     protected void scheduleLoadSoundEffects() {
         sendMsg(mAudioHandler, MSG_LOAD_SOUND_EFFECTS, SENDMSG_QUEUE, 0, 0, null, 0);
-        new MediaMetrics.Item(mAnalyticsId + "scheduleLoadSoundEffects")
-                .record();
     }
 
     /**
@@ -4021,8 +3908,6 @@
      */
     public void unloadSoundEffects() {
         sendMsg(mAudioHandler, MSG_UNLOAD_SOUND_EFFECTS, SENDMSG_QUEUE, 0, 0, null, 0);
-        new MediaMetrics.Item(mAnalyticsId + "unloadSoundEffects")
-                .record();
     }
 
     /** @see AudioManager#reloadAudioSettings() */
@@ -4101,20 +3986,12 @@
                 .append(") from u/pid:").append(uid).append("/")
                 .append(pid).toString();
         final boolean stateChanged = mDeviceBroker.setSpeakerphoneOn(on, eventSource);
-<<<<<<< HEAD
-        new MediaMetrics.Item(mAnalyticsId + "setSpeakerphoneOn")
-                .setUid(uid)
-                .setPid(pid)
-                .putInt("on", on ? 1 : 0)
-                .putInt("stateChanged", stateChanged ? 1 : 0)
-=======
         new MediaMetrics.Item(MediaMetrics.Name.AUDIO_DEVICE
                 + MediaMetrics.SEPARATOR + "setSpeakerphoneOn")
                 .setUid(uid)
                 .setPid(pid)
                 .set(MediaMetrics.Property.STATE, on
                         ? MediaMetrics.Value.ON : MediaMetrics.Value.OFF)
->>>>>>> 6d5625c5
                 .record();
 
         if (stateChanged) {
@@ -4153,19 +4030,12 @@
                 .append(") from u/pid:").append(uid).append("/").append(pid).toString();
 
         //bt sco
-<<<<<<< HEAD
-        new MediaMetrics.Item(mAnalyticsId + "setBluetoothScoOn")
-                .setUid(uid)
-                .setPid(pid)
-                .putInt("on", on ? 1 : 0)
-=======
         new MediaMetrics.Item(MediaMetrics.Name.AUDIO_DEVICE
                 + MediaMetrics.SEPARATOR + "setBluetoothScoOn")
                 .setUid(uid)
                 .setPid(pid)
                 .set(MediaMetrics.Property.STATE, on
                         ? MediaMetrics.Value.ON : MediaMetrics.Value.OFF)
->>>>>>> 6d5625c5
                 .record();
 
         mDeviceBroker.setBluetoothScoOn(on, eventSource);
@@ -4188,19 +4058,12 @@
                 .append(") from u/pid:").append(uid).append("/")
                 .append(pid).toString();
 
-<<<<<<< HEAD
-        new MediaMetrics.Item(mAnalyticsId + "setBluetoothA2dpOn")
-                .setUid(uid)
-                .setPid(pid)
-                .putInt("on", on ? 1 : 0)
-=======
         new MediaMetrics.Item(MediaMetrics.Name.AUDIO_DEVICE
                 + MediaMetrics.SEPARATOR + "setBluetoothA2dpOn")
                 .setUid(uid)
                 .setPid(pid)
                 .set(MediaMetrics.Property.STATE, on
                         ? MediaMetrics.Value.ON : MediaMetrics.Value.OFF)
->>>>>>> 6d5625c5
                 .record();
 
         mDeviceBroker.setBluetoothA2dpOn_Async(on, eventSource);
@@ -4222,19 +4085,12 @@
                 .append(") from u/pid:").append(uid).append("/")
                 .append(pid).toString();
 
-<<<<<<< HEAD
-        new MediaMetrics.Item(mAnalyticsId + "startBluetoothSco")
-                .setUid(uid)
-                .setPid(pid)
-                .putInt("scoAudioMode", scoAudioMode)
-=======
         new MediaMetrics.Item(MediaMetrics.Name.AUDIO_BLUETOOTH)
                 .setUid(uid)
                 .setPid(pid)
                 .set(MediaMetrics.Property.EVENT, "startBluetoothSco")
                 .set(MediaMetrics.Property.SCO_AUDIO_MODE,
                         BtHelper.scoAudioModeToString(scoAudioMode))
->>>>>>> 6d5625c5
                 .record();
         startBluetoothScoInt(cb, scoAudioMode, eventSource);
 
@@ -4248,31 +4104,17 @@
                 .append(") from u/pid:").append(uid).append("/")
                 .append(pid).toString();
 
-<<<<<<< HEAD
-        new MediaMetrics.Item(mAnalyticsId + "startBluetoothScoVirtualCall")
-                .setUid(uid)
-                .setPid(pid)
-=======
         new MediaMetrics.Item(MediaMetrics.Name.AUDIO_BLUETOOTH)
                 .setUid(uid)
                 .setPid(pid)
                 .set(MediaMetrics.Property.EVENT, "startBluetoothScoVirtualCall")
                 .set(MediaMetrics.Property.SCO_AUDIO_MODE,
                         BtHelper.scoAudioModeToString(BtHelper.SCO_MODE_VIRTUAL_CALL))
->>>>>>> 6d5625c5
                 .record();
         startBluetoothScoInt(cb, BtHelper.SCO_MODE_VIRTUAL_CALL, eventSource);
     }
 
     void startBluetoothScoInt(IBinder cb, int scoAudioMode, @NonNull String eventSource) {
-<<<<<<< HEAD
-        MediaMetrics.Item mmi = new MediaMetrics.Item(mAnalyticsId + "startBluetoothScoInt")
-                .putInt("scoAudioMode", scoAudioMode);
-
-        if (!checkAudioSettingsPermission("startBluetoothSco()") ||
-                !mSystemReady) {
-            mmi.putString(mAnalyticsPropEarlyReturn, "permission or systemReady").record();
-=======
         MediaMetrics.Item mmi = new MediaMetrics.Item(MediaMetrics.Name.AUDIO_BLUETOOTH)
                 .set(MediaMetrics.Property.EVENT, "startBluetoothScoInt")
                 .set(MediaMetrics.Property.SCO_AUDIO_MODE,
@@ -4281,7 +4123,6 @@
         if (!checkAudioSettingsPermission("startBluetoothSco()") ||
                 !mSystemReady) {
             mmi.set(MediaMetrics.Property.EARLY_RETURN, "permission or systemReady").record();
->>>>>>> 6d5625c5
             return;
         }
         synchronized (mDeviceBroker.mSetModeLock) {
@@ -4304,18 +4145,12 @@
         synchronized (mDeviceBroker.mSetModeLock) {
             mDeviceBroker.stopBluetoothScoForClient_Sync(cb, eventSource);
         }
-<<<<<<< HEAD
-        new MediaMetrics.Item(mAnalyticsId + "stopBluetoothSco")
-                .setUid(uid)
-                .setPid(pid)
-=======
         new MediaMetrics.Item(MediaMetrics.Name.AUDIO_BLUETOOTH)
                 .setUid(uid)
                 .setPid(pid)
                 .set(MediaMetrics.Property.EVENT, "stopBluetoothSco")
                 .set(MediaMetrics.Property.SCO_AUDIO_MODE,
                         BtHelper.scoAudioModeToString(BtHelper.SCO_MODE_UNDEFINED))
->>>>>>> 6d5625c5
                 .record();
     }
 
@@ -5078,14 +4913,6 @@
                 && state != CONNECTION_STATE_DISCONNECTED) {
             throw new IllegalArgumentException("Invalid state " + state);
         }
-<<<<<<< HEAD
-        new MediaMetrics.Item(mAnalyticsId + "setWiredDeviceConnectionState")
-                .putInt("type", type)
-                .putInt("state", state)
-                .putString("address", address)
-                .putString("name", name)
-                .putString("caller", caller)
-=======
         new MediaMetrics.Item(mMetricsId + "setWiredDeviceConnectionState")
                 .set(MediaMetrics.Property.ADDRESS, address)
                 .set(MediaMetrics.Property.CLIENT_NAME, caller)
@@ -5093,7 +4920,6 @@
                 .set(MediaMetrics.Property.NAME, name)
                 .set(MediaMetrics.Property.STATE,
                         state == CONNECTION_STATE_CONNECTED ? "connected" : "disconnected")
->>>>>>> 6d5625c5
                 .record();
         mDeviceBroker.setWiredDeviceConnectionState(type, state, address, name, caller);
     }
@@ -6820,20 +6646,7 @@
                     .record();
             return AudioManager.AUDIOFOCUS_REQUEST_FAILED;
         }
-<<<<<<< HEAD
-        int uid = Binder.getCallingUid();
-        new MediaMetrics.Item(mAnalyticsId + "requestAudioFocus")
-                .setUid(uid)
-                .putInt("durationHint", durationHint)
-                .putString("clientId", clientId)
-                .putString("callingPackage", callingPackageName)
-                .putInt("flags", flags)
-                .putInt("sdk", sdk)
-                .record();
-
-=======
         mmi.record();
->>>>>>> 6d5625c5
         return mMediaFocusControl.requestAudioFocus(aa, durationHint, cb, fd,
                 clientId, callingPackageName, flags, sdk,
                 forceFocusDuckingForAccessibility(aa, durationHint, uid));
@@ -6841,15 +6654,6 @@
 
     public int abandonAudioFocus(IAudioFocusDispatcher fd, String clientId, AudioAttributes aa,
             String callingPackageName) {
-<<<<<<< HEAD
-        MediaMetrics.Item mmi = new MediaMetrics.Item(mAnalyticsId + "abandonAudioFocus")
-                .putString("clientId", clientId)
-                .putString("callingPackage", callingPackageName);
-
-        if (aa != null && !isValidAudioAttributesUsage(aa)) {
-            Log.w(TAG, "Request using unsupported usage.");
-            mmi.putString(mAnalyticsPropEarlyReturn, "unsupported usage").record();
-=======
         MediaMetrics.Item mmi = new MediaMetrics.Item(mMetricsId + "focus")
                 .set(MediaMetrics.Property.CALLING_PACKAGE, callingPackageName)
                 .set(MediaMetrics.Property.CLIENT_NAME, clientId)
@@ -6858,7 +6662,6 @@
         if (aa != null && !isValidAudioAttributesUsage(aa)) {
             Log.w(TAG, "Request using unsupported usage.");
             mmi.set(MediaMetrics.Property.EARLY_RETURN, "unsupported usage").record();
->>>>>>> 6d5625c5
 
             return AudioManager.AUDIOFOCUS_REQUEST_FAILED;
         }
@@ -6867,14 +6670,9 @@
     }
 
     public void unregisterAudioFocusClient(String clientId) {
-<<<<<<< HEAD
-        new MediaMetrics.Item(mAnalyticsId + "unregisterAudioFocusClient")
-                .putString("clientId", clientId)
-=======
         new MediaMetrics.Item(mMetricsId + "focus")
                 .set(MediaMetrics.Property.CLIENT_NAME, clientId)
                 .set(MediaMetrics.Property.EVENT, "unregisterAudioFocusClient")
->>>>>>> 6d5625c5
                 .record();
         mMediaFocusControl.unregisterAudioFocusClient(clientId);
     }
@@ -7452,13 +7250,8 @@
     /**
      * Audio Analytics ids.
      */
-<<<<<<< HEAD
-    private static final String mAnalyticsId = "audio.service.";
-    private static final String mAnalyticsPropEarlyReturn = "earlyReturn";
-=======
     private static final String mMetricsId = MediaMetrics.Name.AUDIO_SERVICE
             + MediaMetrics.SEPARATOR;
->>>>>>> 6d5625c5
 
     private static String safeMediaVolumeStateToString(int state) {
         switch(state) {
