/*
 * Copyright (C) 2006 The Android Open Source Project
 *
 * Licensed under the Apache License, Version 2.0 (the "License");
 * you may not use this file except in compliance with the License.
 * You may obtain a copy of the License at
 *
 *      http://www.apache.org/licenses/LICENSE-2.0
 *
 * Unless required by applicable law or agreed to in writing, software
 * distributed under the License is distributed on an "AS IS" BASIS,
 * WITHOUT WARRANTIES OR CONDITIONS OF ANY KIND, either express or implied.
 * See the License for the specific language governing permissions and
 * limitations under the License.
 */

package com.android.server.audio;

import static android.Manifest.permission.REMOTE_AUDIO_PLAYBACK;
import static android.media.AudioManager.RINGER_MODE_NORMAL;
import static android.media.AudioManager.RINGER_MODE_SILENT;
import static android.media.AudioManager.RINGER_MODE_VIBRATE;
import static android.media.AudioManager.STREAM_SYSTEM;
import static android.os.Process.FIRST_APPLICATION_UID;
import static android.provider.Settings.Secure.VOLUME_HUSH_MUTE;
import static android.provider.Settings.Secure.VOLUME_HUSH_OFF;
import static android.provider.Settings.Secure.VOLUME_HUSH_VIBRATE;

import android.Manifest;
import android.annotation.IntDef;
import android.annotation.NonNull;
import android.annotation.Nullable;
import android.app.ActivityManager;
import android.app.ActivityManagerInternal;
import android.app.AppGlobals;
import android.app.AppOpsManager;
import android.app.IUidObserver;
import android.app.NotificationManager;
import android.app.role.OnRoleHoldersChangedListener;
import android.app.role.RoleManager;
import android.bluetooth.BluetoothAdapter;
import android.bluetooth.BluetoothDevice;
import android.bluetooth.BluetoothHeadset;
import android.bluetooth.BluetoothProfile;
import android.content.BroadcastReceiver;
import android.content.ComponentName;
import android.content.ContentResolver;
import android.content.Context;
import android.content.Intent;
import android.content.IntentFilter;
import android.content.pm.ApplicationInfo;
import android.content.pm.PackageInfo;
import android.content.pm.PackageManager;
import android.content.pm.ResolveInfo;
import android.content.pm.UserInfo;
import android.content.res.Configuration;
import android.database.ContentObserver;
import android.hardware.hdmi.HdmiAudioSystemClient;
import android.hardware.hdmi.HdmiControlManager;
import android.hardware.hdmi.HdmiPlaybackClient;
import android.hardware.hdmi.HdmiTvClient;
import android.hardware.usb.UsbManager;
import android.media.AudioAttributes;
import android.media.AudioFocusInfo;
import android.media.AudioFocusRequest;
import android.media.AudioFormat;
import android.media.AudioManager;
import android.media.AudioManagerInternal;
import android.media.AudioPlaybackConfiguration;
import android.media.AudioRecordingConfiguration;
import android.media.AudioRoutesInfo;
import android.media.AudioSystem;
import android.media.IAudioFocusDispatcher;
import android.media.IAudioRoutesObserver;
import android.media.IAudioServerStateDispatcher;
import android.media.IAudioService;
import android.media.IPlaybackConfigDispatcher;
import android.media.IRecordingConfigDispatcher;
import android.media.IRingtonePlayer;
import android.media.IVolumeController;
import android.media.MediaExtractor;
import android.media.MediaFormat;
<<<<<<< HEAD
import android.media.MediaPlayer;
import android.media.MediaPlayer.OnCompletionListener;
import android.media.MediaPlayer.OnErrorListener;
=======
>>>>>>> dbf9e87c
import android.media.PlayerBase;
import android.media.VolumePolicy;
import android.media.audiofx.AudioEffect;
import android.media.audiopolicy.AudioMix;
import android.media.audiopolicy.AudioPolicy;
import android.media.audiopolicy.AudioPolicyConfig;
import android.media.audiopolicy.AudioProductStrategy;
import android.media.audiopolicy.AudioVolumeGroup;
import android.media.audiopolicy.IAudioPolicyCallback;
import android.media.projection.IMediaProjection;
import android.media.projection.IMediaProjectionCallback;
import android.media.projection.IMediaProjectionManager;
import android.net.Uri;
import android.os.Binder;
import android.os.Build;
import android.os.Bundle;
import android.os.Handler;
import android.os.IBinder;
import android.os.Looper;
import android.os.Message;
import android.os.PowerManager;
import android.os.RemoteException;
import android.os.ServiceManager;
import android.os.SystemClock;
import android.os.SystemProperties;
import android.os.UserHandle;
import android.os.UserManager;
import android.os.UserManagerInternal;
import android.os.UserManagerInternal.UserRestrictionsListener;
import android.os.VibrationEffect;
import android.os.Vibrator;
import android.provider.Settings;
import android.provider.Settings.System;
import android.service.notification.ZenModeConfig;
import android.telecom.TelecomManager;
import android.text.TextUtils;
import android.util.AndroidRuntimeException;
import android.util.IntArray;
import android.util.Log;
import android.util.MathUtils;
import android.util.PrintWriterPrinter;
import android.util.Slog;
import android.util.SparseIntArray;
import android.view.KeyEvent;
import android.view.accessibility.AccessibilityManager;
import android.widget.Toast;

import com.android.internal.annotations.GuardedBy;
import com.android.internal.annotations.VisibleForTesting;
import com.android.internal.util.DumpUtils;
import com.android.internal.util.Preconditions;
<<<<<<< HEAD
import com.android.internal.util.XmlUtils;
=======
>>>>>>> dbf9e87c
import com.android.server.EventLogTags;
import com.android.server.LocalServices;
import com.android.server.SystemService;
import com.android.server.audio.AudioServiceEvents.PhoneStateEvent;
import com.android.server.audio.AudioServiceEvents.VolumeEvent;
import com.android.server.pm.UserManagerService;
import com.android.server.wm.ActivityTaskManagerInternal;

import java.io.FileDescriptor;
import java.io.IOException;
import java.io.PrintWriter;
import java.lang.annotation.Retention;
import java.lang.annotation.RetentionPolicy;
<<<<<<< HEAD
import java.lang.reflect.Field;
=======
>>>>>>> dbf9e87c
import java.util.ArrayList;
import java.util.Collection;
import java.util.HashMap;
import java.util.Iterator;
import java.util.List;
import java.util.NoSuchElementException;
import java.util.Objects;
import java.util.concurrent.Executor;
import java.util.concurrent.atomic.AtomicBoolean;

/**
 * The implementation of the volume manager service.
 * <p>
 * This implementation focuses on delivering a responsive UI. Most methods are
 * asynchronous to external calls. For example, the task of setting a volume
 * will update our internal state, but in a separate thread will set the system
 * volume and later persist to the database. Similarly, setting the ringer mode
 * will update the state and broadcast a change and in a separate thread later
 * persist the ringer mode.
 *
 * @hide
 */
public class AudioService extends IAudioService.Stub
        implements AccessibilityManager.TouchExplorationStateChangeListener,
            AccessibilityManager.AccessibilityServicesStateChangeListener {

    private static final String TAG = "AS.AudioService";

    /** Debug audio mode */
    protected static final boolean DEBUG_MODE = false;

    /** Debug audio policy feature */
    protected static final boolean DEBUG_AP = false;

    /** Debug volumes */
    protected static final boolean DEBUG_VOL = false;

    /** debug calls to devices APIs */
    protected static final boolean DEBUG_DEVICES = false;

<<<<<<< HEAD
    /** debug SCO modes */
    protected static final boolean DEBUG_SCO = true;

=======
>>>>>>> dbf9e87c
    /** How long to delay before persisting a change in volume/ringer mode. */
    private static final int PERSIST_DELAY = 500;

    /** How long to delay after a volume down event before unmuting a stream */
    private static final int UNMUTE_STREAM_DELAY = 350;

    /**
     * Delay before disconnecting a device that would cause BECOMING_NOISY intent to be sent,
     * to give a chance to applications to pause.
     */
    @VisibleForTesting
    public static final int BECOMING_NOISY_DELAY_MS = 1000;

    /**
     * Only used in the result from {@link #checkForRingerModeChange(int, int, int)}
     */
    private static final int FLAG_ADJUST_VOLUME = 1;

    private final Context mContext;
    private final ContentResolver mContentResolver;
    private final AppOpsManager mAppOps;

    // the platform type affects volume and silent mode behavior
    private final int mPlatformType;

    // indicates whether the system maps all streams to a single stream.
    private final boolean mIsSingleVolume;

    private boolean isPlatformVoice() {
        return mPlatformType == AudioSystem.PLATFORM_VOICE;
    }

    /*package*/ boolean isPlatformTelevision() {
        return mPlatformType == AudioSystem.PLATFORM_TELEVISION;
    }

    /*package*/ boolean isPlatformAutomotive() {
        return mContext.getPackageManager().hasSystemFeature(PackageManager.FEATURE_AUTOMOTIVE);
    }

    /** The controller for the volume UI. */
    private final VolumeController mVolumeController = new VolumeController();

    // sendMsg() flags
    /** If the msg is already queued, replace it with this one. */
    private static final int SENDMSG_REPLACE = 0;
    /** If the msg is already queued, ignore this one and leave the old. */
    private static final int SENDMSG_NOOP = 1;
    /** If the msg is already queued, queue this one and leave the old. */
    private static final int SENDMSG_QUEUE = 2;

    // AudioHandler messages
    private static final int MSG_SET_DEVICE_VOLUME = 0;
    private static final int MSG_PERSIST_VOLUME = 1;
    private static final int MSG_PERSIST_RINGER_MODE = 3;
    private static final int MSG_AUDIO_SERVER_DIED = 4;
    private static final int MSG_PLAY_SOUND_EFFECT = 5;
    private static final int MSG_LOAD_SOUND_EFFECTS = 7;
    private static final int MSG_SET_FORCE_USE = 8;
    private static final int MSG_BT_HEADSET_CNCT_FAILED = 9;
    private static final int MSG_SET_ALL_VOLUMES = 10;
    private static final int MSG_CHECK_MUSIC_ACTIVE = 11;
    private static final int MSG_CONFIGURE_SAFE_MEDIA_VOLUME = 12;
    private static final int MSG_CONFIGURE_SAFE_MEDIA_VOLUME_FORCED = 13;
    private static final int MSG_PERSIST_SAFE_VOLUME_STATE = 14;
    private static final int MSG_UNLOAD_SOUND_EFFECTS = 15;
    private static final int MSG_SYSTEM_READY = 16;
    private static final int MSG_PERSIST_MUSIC_ACTIVE_MS = 17;
    private static final int MSG_UNMUTE_STREAM = 18;
    private static final int MSG_DYN_POLICY_MIX_STATE_UPDATE = 19;
    private static final int MSG_INDICATE_SYSTEM_READY = 20;
    private static final int MSG_ACCESSORY_PLUG_MEDIA_UNMUTE = 21;
    private static final int MSG_NOTIFY_VOL_EVENT = 22;
    private static final int MSG_DISPATCH_AUDIO_SERVER_STATE = 23;
    private static final int MSG_ENABLE_SURROUND_FORMATS = 24;
    private static final int MSG_UPDATE_RINGER_MODE = 25;
    private static final int MSG_SET_DEVICE_STREAM_VOLUME = 26;
    private static final int MSG_OBSERVE_DEVICES_FOR_ALL_STREAMS = 27;
    private static final int MSG_HDMI_VOLUME_CHECK = 28;
    private static final int MSG_PLAYBACK_CONFIG_CHANGE = 29;
    // start of messages handled under wakelock
    //   these messages can only be queued, i.e. sent with queueMsgUnderWakeLock(),
    //   and not with sendMsg(..., ..., SENDMSG_QUEUE, ...)
    private static final int MSG_DISABLE_AUDIO_FOR_UID = 100;
    // end of messages handled under wakelock

    // retry delay in case of failure to indicate system ready to AudioFlinger
    private static final int INDICATE_SYSTEM_READY_RETRY_DELAY_MS = 1000;

    /** @see AudioSystemThread */
    private AudioSystemThread mAudioSystemThread;
    /** @see AudioHandler */
    private AudioHandler mAudioHandler;
    /** @see VolumeStreamState */
    private VolumeStreamState[] mStreamStates;

    /*package*/ int getVssVolumeForDevice(int stream, int device) {
        return mStreamStates[stream].getIndex(device);
    }

    private SettingsObserver mSettingsObserver;

    private int mMode = AudioSystem.MODE_NORMAL;
    // protects mRingerMode
    private final Object mSettingsLock = new Object();

   /** Maximum volume index values for audio streams */
    protected static int[] MAX_STREAM_VOLUME = new int[] {
        5,  // STREAM_VOICE_CALL
        7,  // STREAM_SYSTEM
        7,  // STREAM_RING
        15, // STREAM_MUSIC
        7,  // STREAM_ALARM
        7,  // STREAM_NOTIFICATION
        15, // STREAM_BLUETOOTH_SCO
        7,  // STREAM_SYSTEM_ENFORCED
        15, // STREAM_DTMF
        15, // STREAM_TTS
        15  // STREAM_ACCESSIBILITY
    };

    /** Minimum volume index values for audio streams */
    protected static int[] MIN_STREAM_VOLUME = new int[] {
        1,  // STREAM_VOICE_CALL
        0,  // STREAM_SYSTEM
        0,  // STREAM_RING
        0,  // STREAM_MUSIC
        1,  // STREAM_ALARM
        0,  // STREAM_NOTIFICATION
        0,  // STREAM_BLUETOOTH_SCO
        0,  // STREAM_SYSTEM_ENFORCED
        0,  // STREAM_DTMF
        0,  // STREAM_TTS
        1   // STREAM_ACCESSIBILITY
    };

    /* mStreamVolumeAlias[] indicates for each stream if it uses the volume settings
     * of another stream: This avoids multiplying the volume settings for hidden
     * stream types that follow other stream behavior for volume settings
     * NOTE: do not create loops in aliases!
     * Some streams alias to different streams according to device category (phone or tablet) or
     * use case (in call vs off call...). See updateStreamVolumeAlias() for more details.
     *  mStreamVolumeAlias contains STREAM_VOLUME_ALIAS_VOICE aliases for a voice capable device
     *  (phone), STREAM_VOLUME_ALIAS_TELEVISION for a television or set-top box and
     *  STREAM_VOLUME_ALIAS_DEFAULT for other devices (e.g. tablets).*/
    private final int[] STREAM_VOLUME_ALIAS_VOICE = new int[] {
        AudioSystem.STREAM_VOICE_CALL,      // STREAM_VOICE_CALL
        AudioSystem.STREAM_RING,            // STREAM_SYSTEM
        AudioSystem.STREAM_RING,            // STREAM_RING
        AudioSystem.STREAM_MUSIC,           // STREAM_MUSIC
        AudioSystem.STREAM_ALARM,           // STREAM_ALARM
        AudioSystem.STREAM_RING,            // STREAM_NOTIFICATION
        AudioSystem.STREAM_BLUETOOTH_SCO,   // STREAM_BLUETOOTH_SCO
        AudioSystem.STREAM_RING,            // STREAM_SYSTEM_ENFORCED
        AudioSystem.STREAM_RING,            // STREAM_DTMF
        AudioSystem.STREAM_MUSIC,           // STREAM_TTS
        AudioSystem.STREAM_MUSIC            // STREAM_ACCESSIBILITY
    };
    private final int[] STREAM_VOLUME_ALIAS_TELEVISION = new int[] {
        AudioSystem.STREAM_MUSIC,       // STREAM_VOICE_CALL
        AudioSystem.STREAM_MUSIC,       // STREAM_SYSTEM
        AudioSystem.STREAM_MUSIC,       // STREAM_RING
        AudioSystem.STREAM_MUSIC,       // STREAM_MUSIC
        AudioSystem.STREAM_MUSIC,       // STREAM_ALARM
        AudioSystem.STREAM_MUSIC,       // STREAM_NOTIFICATION
        AudioSystem.STREAM_BLUETOOTH_SCO,       // STREAM_BLUETOOTH_SCO
        AudioSystem.STREAM_MUSIC,       // STREAM_SYSTEM_ENFORCED
        AudioSystem.STREAM_MUSIC,       // STREAM_DTMF
        AudioSystem.STREAM_MUSIC,       // STREAM_TTS
        AudioSystem.STREAM_MUSIC        // STREAM_ACCESSIBILITY
    };
    private final int[] STREAM_VOLUME_ALIAS_DEFAULT = new int[] {
        AudioSystem.STREAM_VOICE_CALL,      // STREAM_VOICE_CALL
        AudioSystem.STREAM_RING,            // STREAM_SYSTEM
        AudioSystem.STREAM_RING,            // STREAM_RING
        AudioSystem.STREAM_MUSIC,           // STREAM_MUSIC
        AudioSystem.STREAM_ALARM,           // STREAM_ALARM
        AudioSystem.STREAM_RING,            // STREAM_NOTIFICATION
        AudioSystem.STREAM_BLUETOOTH_SCO,   // STREAM_BLUETOOTH_SCO
        AudioSystem.STREAM_RING,            // STREAM_SYSTEM_ENFORCED
        AudioSystem.STREAM_RING,            // STREAM_DTMF
        AudioSystem.STREAM_MUSIC,           // STREAM_TTS
        AudioSystem.STREAM_MUSIC            // STREAM_ACCESSIBILITY
    };
    protected static int[] mStreamVolumeAlias;

    /**
     * Map AudioSystem.STREAM_* constants to app ops.  This should be used
     * after mapping through mStreamVolumeAlias.
     */
    private static final int[] STREAM_VOLUME_OPS = new int[] {
        AppOpsManager.OP_AUDIO_VOICE_VOLUME,            // STREAM_VOICE_CALL
        AppOpsManager.OP_AUDIO_MEDIA_VOLUME,            // STREAM_SYSTEM
        AppOpsManager.OP_AUDIO_RING_VOLUME,             // STREAM_RING
        AppOpsManager.OP_AUDIO_MEDIA_VOLUME,            // STREAM_MUSIC
        AppOpsManager.OP_AUDIO_ALARM_VOLUME,            // STREAM_ALARM
        AppOpsManager.OP_AUDIO_NOTIFICATION_VOLUME,     // STREAM_NOTIFICATION
        AppOpsManager.OP_AUDIO_BLUETOOTH_VOLUME,        // STREAM_BLUETOOTH_SCO
        AppOpsManager.OP_AUDIO_MEDIA_VOLUME,            // STREAM_SYSTEM_ENFORCED
        AppOpsManager.OP_AUDIO_MEDIA_VOLUME,            // STREAM_DTMF
        AppOpsManager.OP_AUDIO_MEDIA_VOLUME,            // STREAM_TTS
        AppOpsManager.OP_AUDIO_ACCESSIBILITY_VOLUME,    // STREAM_ACCESSIBILITY
    };

    private final boolean mUseFixedVolume;

    /**
    * Default stream type used for volume control in the absence of playback
    * e.g. user on homescreen, no app playing anything, presses hardware volume buttons, this
    *    stream type is controlled.
    */
    protected static final int DEFAULT_VOL_STREAM_NO_PLAYBACK = AudioSystem.STREAM_MUSIC;

    private final AudioSystem.ErrorCallback mAudioSystemCallback = new AudioSystem.ErrorCallback() {
        public void onError(int error) {
            switch (error) {
                case AudioSystem.AUDIO_STATUS_SERVER_DIED:
                    mRecordMonitor.onAudioServerDied();

                    sendMsg(mAudioHandler, MSG_AUDIO_SERVER_DIED,
                            SENDMSG_NOOP, 0, 0, null, 0);
                    sendMsg(mAudioHandler, MSG_DISPATCH_AUDIO_SERVER_STATE,
                            SENDMSG_QUEUE, 0, 0, null, 0);
                    break;
                default:
                    break;
            }
        }
    };

    /**
     * Current ringer mode from one of {@link AudioManager#RINGER_MODE_NORMAL},
     * {@link AudioManager#RINGER_MODE_SILENT}, or
     * {@link AudioManager#RINGER_MODE_VIBRATE}.
     */
    @GuardedBy("mSettingsLock")
    private int mRingerMode;  // internal ringer mode, affects muting of underlying streams
    @GuardedBy("mSettingsLock")
    private int mRingerModeExternal = -1;  // reported ringer mode to outside clients (AudioManager)

    /** @see System#MODE_RINGER_STREAMS_AFFECTED */
    private int mRingerModeAffectedStreams = 0;

    private int mZenModeAffectedStreams = 0;

    // Streams currently muted by ringer mode and dnd
    private int mRingerAndZenModeMutedStreams;

    /** Streams that can be muted. Do not resolve to aliases when checking.
     * @see System#MUTE_STREAMS_AFFECTED */
    private int mMuteAffectedStreams;

    @NonNull
    private SoundEffectsHelper mSfxHelper;

    /**
     * NOTE: setVibrateSetting(), getVibrateSetting(), shouldVibrate() are deprecated.
     * mVibrateSetting is just maintained during deprecation period but vibration policy is
     * now only controlled by mHasVibrator and mRingerMode
     */
    private int mVibrateSetting;

    // Is there a vibrator
    private final boolean mHasVibrator;
    // Used to play vibrations
    private Vibrator mVibrator;
    private static final AudioAttributes VIBRATION_ATTRIBUTES = new AudioAttributes.Builder()
            .setContentType(AudioAttributes.CONTENT_TYPE_SONIFICATION)
            .setUsage(AudioAttributes.USAGE_ASSISTANCE_SONIFICATION)
            .build();

    // Broadcast receiver for device connections intent broadcasts
    private final BroadcastReceiver mReceiver = new AudioServiceBroadcastReceiver();

    private IMediaProjectionManager mProjectionService; // to validate projection token

    /** Interface for UserManagerService. */
    private final UserManagerInternal mUserManagerInternal;
    private final ActivityManagerInternal mActivityManagerInternal;

    private final UserRestrictionsListener mUserRestrictionsListener =
            new AudioServiceUserRestrictionsListener();

    // List of binder death handlers for setMode() client processes.
    // The last process to have called setMode() is at the top of the list.
    // package-private so it can be accessed in AudioDeviceBroker.getSetModeDeathHandlers
    //TODO candidate to be moved to separate class that handles synchronization
    @GuardedBy("mDeviceBroker.mSetModeLock")
    /*package*/ final ArrayList<SetModeDeathHandler> mSetModeDeathHandlers =
            new ArrayList<SetModeDeathHandler>();

    // true if boot sequence has been completed
    private boolean mSystemReady;
    // true if Intent.ACTION_USER_SWITCHED has ever been received
    private boolean mUserSwitchedReceived;
    // previous volume adjustment direction received by checkForRingerModeChange()
    private int mPrevVolDirection = AudioManager.ADJUST_SAME;
    // mVolumeControlStream is set by VolumePanel to temporarily force the stream type which volume
    // is controlled by Vol keys.
    private int mVolumeControlStream = -1;
    // interpretation of whether the volume stream has been selected by the user by clicking on a
    // volume slider to change which volume is controlled by the volume keys. Is false
    // when mVolumeControlStream is -1.
    private boolean mUserSelectedVolumeControlStream = false;
    private final Object mForceControlStreamLock = new Object();
    // VolumePanel is currently the only client of forceVolumeControlStream() and runs in system
    // server process so in theory it is not necessary to monitor the client death.
    // However it is good to be ready for future evolutions.
    private ForceControlStreamClient mForceControlStreamClient = null;
    // Used to play ringtones outside system_server
    private volatile IRingtonePlayer mRingtonePlayer;

    // Devices for which the volume is fixed (volume is either max or muted)
    int mFixedVolumeDevices = AudioSystem.DEVICE_OUT_HDMI |
            AudioSystem.DEVICE_OUT_DGTL_DOCK_HEADSET |
            AudioSystem.DEVICE_OUT_ANLG_DOCK_HEADSET |
            AudioSystem.DEVICE_OUT_HDMI_ARC |
            AudioSystem.DEVICE_OUT_SPDIF |
            AudioSystem.DEVICE_OUT_AUX_LINE;
    // Devices for which the volume is always max, no volume panel
    int mFullVolumeDevices = 0;
    // Devices for the which use the "absolute volume" concept (framework sends audio signal
    // full scale, and volume control separately) and can be used for multiple use cases reflected
    // by the audio mode (e.g. media playback in MODE_NORMAL, and phone calls in MODE_IN_CALL).
    int mAbsVolumeMultiModeCaseDevices = AudioSystem.DEVICE_OUT_HEARING_AID;

    private final boolean mMonitorRotation;

    private boolean mDockAudioMediaEnabled = true;

    private int mDockState = Intent.EXTRA_DOCK_STATE_UNDOCKED;

    // Used when safe volume warning message display is requested by setStreamVolume(). In this
    // case, the new requested volume, stream type and device are stored in mPendingVolumeCommand
    // and used later when/if disableSafeMediaVolume() is called.
    private StreamVolumeCommand mPendingVolumeCommand;

    private PowerManager.WakeLock mAudioEventWakeLock;

    private final MediaFocusControl mMediaFocusControl;

    // Pre-scale for Bluetooth Absolute Volume
    private float[] mPrescaleAbsoluteVolume = new float[] {
        0.5f,    // Pre-scale for index 1
        0.7f,    // Pre-scale for index 2
        0.85f,   // Pre-scale for index 3
    };

    private NotificationManager mNm;
    private AudioManagerInternal.RingerModeDelegate mRingerModeDelegate;
    private VolumePolicy mVolumePolicy = VolumePolicy.DEFAULT;
    private long mLoweredFromNormalToVibrateTime;

    // Array of Uids of valid accessibility services to check if caller is one of them
    private int[] mAccessibilityServiceUids;
    private final Object mAccessibilityServiceUidsLock = new Object();

    private int mEncodedSurroundMode;
    private String mEnabledSurroundFormats;
    private boolean mSurroundModeChanged;

    @GuardedBy("mSettingsLock")
    private int mAssistantUid;

    // Defines the format for the connection "address" for ALSA devices
    public static String makeAlsaAddressString(int card, int device) {
        return "card=" + card + ";device=" + device + ";";
    }

    public static final class Lifecycle extends SystemService {
        private AudioService mService;

        public Lifecycle(Context context) {
            super(context);
            mService = new AudioService(context);
        }

        @Override
        public void onStart() {
            publishBinderService(Context.AUDIO_SERVICE, mService);
        }

        @Override
        public void onBootPhase(int phase) {
            if (phase == SystemService.PHASE_ACTIVITY_MANAGER_READY) {
                mService.systemReady();
            }
        }
    }

    final private IUidObserver mUidObserver = new IUidObserver.Stub() {
        @Override public void onUidStateChanged(int uid, int procState, long procStateSeq) {
        }

        @Override public void onUidGone(int uid, boolean disabled) {
            // Once the uid is no longer running, no need to keep trying to disable its audio.
            disableAudioForUid(false, uid);
        }

        @Override public void onUidActive(int uid) throws RemoteException {
        }

        @Override public void onUidIdle(int uid, boolean disabled) {
        }

        @Override public void onUidCachedChanged(int uid, boolean cached) {
            disableAudioForUid(cached, uid);
        }

        private void disableAudioForUid(boolean disable, int uid) {
            queueMsgUnderWakeLock(mAudioHandler, MSG_DISABLE_AUDIO_FOR_UID,
                    disable ? 1 : 0 /* arg1 */,  uid /* arg2 */,
                    null /* obj */,  0 /* delay */);
        }
    };

    ///////////////////////////////////////////////////////////////////////////
    // Construction
    ///////////////////////////////////////////////////////////////////////////

    /** @hide */
    public AudioService(Context context) {
        mContext = context;
        mContentResolver = context.getContentResolver();
        mAppOps = (AppOpsManager)context.getSystemService(Context.APP_OPS_SERVICE);

        mPlatformType = AudioSystem.getPlatformType(context);

        mIsSingleVolume = AudioSystem.isSingleVolume(context);

        mUserManagerInternal = LocalServices.getService(UserManagerInternal.class);
        mActivityManagerInternal = LocalServices.getService(ActivityManagerInternal.class);

        PowerManager pm = (PowerManager)context.getSystemService(Context.POWER_SERVICE);
        mAudioEventWakeLock = pm.newWakeLock(PowerManager.PARTIAL_WAKE_LOCK, "handleAudioEvent");

        mSfxHelper = new SoundEffectsHelper(mContext);

        mVibrator = (Vibrator) context.getSystemService(Context.VIBRATOR_SERVICE);
        mHasVibrator = mVibrator == null ? false : mVibrator.hasVibrator();

        // Initialize volume
        // Priority 1 - Android Property
        // Priority 2 - Audio Policy Service
        // Priority 3 - Default Value
        if (AudioProductStrategy.getAudioProductStrategies().size() > 0) {
            int numStreamTypes = AudioSystem.getNumStreamTypes();

            for (int streamType = numStreamTypes - 1; streamType >= 0; streamType--) {
                AudioAttributes attr =
                        AudioProductStrategy.getAudioAttributesForStrategyWithLegacyStreamType(
                                streamType);
                int maxVolume = AudioSystem.getMaxVolumeIndexForAttributes(attr);
                if (maxVolume != -1) {
                    MAX_STREAM_VOLUME[streamType] = maxVolume;
                }
                int minVolume = AudioSystem.getMinVolumeIndexForAttributes(attr);
                if (minVolume != -1) {
                    MIN_STREAM_VOLUME[streamType] = minVolume;
                }
            }
        }

        int maxCallVolume = SystemProperties.getInt("ro.config.vc_call_vol_steps", -1);
        if (maxCallVolume != -1) {
            MAX_STREAM_VOLUME[AudioSystem.STREAM_VOICE_CALL] = maxCallVolume;
        }

        int defaultCallVolume = SystemProperties.getInt("ro.config.vc_call_vol_default", -1);
        if (defaultCallVolume != -1 &&
                defaultCallVolume <= MAX_STREAM_VOLUME[AudioSystem.STREAM_VOICE_CALL] &&
                defaultCallVolume >= MIN_STREAM_VOLUME[AudioSystem.STREAM_VOICE_CALL]) {
            AudioSystem.DEFAULT_STREAM_VOLUME[AudioSystem.STREAM_VOICE_CALL] = defaultCallVolume;
        } else {
            AudioSystem.DEFAULT_STREAM_VOLUME[AudioSystem.STREAM_VOICE_CALL] =
                    (maxCallVolume * 3) / 4;
        }

        int maxMusicVolume = SystemProperties.getInt("ro.config.media_vol_steps", -1);
        if (maxMusicVolume != -1) {
            MAX_STREAM_VOLUME[AudioSystem.STREAM_MUSIC] = maxMusicVolume;
        }

        int defaultMusicVolume = SystemProperties.getInt("ro.config.media_vol_default", -1);
        if (defaultMusicVolume != -1 &&
                defaultMusicVolume <= MAX_STREAM_VOLUME[AudioSystem.STREAM_MUSIC] &&
                defaultMusicVolume >= MIN_STREAM_VOLUME[AudioSystem.STREAM_MUSIC]) {
            AudioSystem.DEFAULT_STREAM_VOLUME[AudioSystem.STREAM_MUSIC] = defaultMusicVolume;
        } else {
            if (isPlatformTelevision()) {
                AudioSystem.DEFAULT_STREAM_VOLUME[AudioSystem.STREAM_MUSIC] =
                        MAX_STREAM_VOLUME[AudioSystem.STREAM_MUSIC] / 4;
            } else {
                AudioSystem.DEFAULT_STREAM_VOLUME[AudioSystem.STREAM_MUSIC] =
                        MAX_STREAM_VOLUME[AudioSystem.STREAM_MUSIC] / 3;
            }
        }

        int maxAlarmVolume = SystemProperties.getInt("ro.config.alarm_vol_steps", -1);
        if (maxAlarmVolume != -1) {
            MAX_STREAM_VOLUME[AudioSystem.STREAM_ALARM] = maxAlarmVolume;
        }

        int defaultAlarmVolume = SystemProperties.getInt("ro.config.alarm_vol_default", -1);
        if (defaultAlarmVolume != -1 &&
                defaultAlarmVolume <= MAX_STREAM_VOLUME[AudioSystem.STREAM_ALARM]) {
            AudioSystem.DEFAULT_STREAM_VOLUME[AudioSystem.STREAM_ALARM] = defaultAlarmVolume;
        } else {
            // Default is 6 out of 7 (default maximum), so scale accordingly.
            AudioSystem.DEFAULT_STREAM_VOLUME[AudioSystem.STREAM_ALARM] =
                        6 * MAX_STREAM_VOLUME[AudioSystem.STREAM_ALARM] / 7;
        }

        int maxSystemVolume = SystemProperties.getInt("ro.config.system_vol_steps", -1);
        if (maxSystemVolume != -1) {
            MAX_STREAM_VOLUME[AudioSystem.STREAM_SYSTEM] = maxSystemVolume;
        }

        int defaultSystemVolume = SystemProperties.getInt("ro.config.system_vol_default", -1);
        if (defaultSystemVolume != -1 &&
                defaultSystemVolume <= MAX_STREAM_VOLUME[AudioSystem.STREAM_SYSTEM]) {
            AudioSystem.DEFAULT_STREAM_VOLUME[AudioSystem.STREAM_SYSTEM] = defaultSystemVolume;
        } else {
            // Default is to use maximum.
            AudioSystem.DEFAULT_STREAM_VOLUME[AudioSystem.STREAM_SYSTEM] =
                        MAX_STREAM_VOLUME[AudioSystem.STREAM_SYSTEM];
        }

<<<<<<< HEAD
        sSoundEffectVolumeDb = context.getResources().getInteger(
                com.android.internal.R.integer.config_soundEffectVolumeDb);

=======
>>>>>>> dbf9e87c
        createAudioSystemThread();

        AudioSystem.setErrorCallback(mAudioSystemCallback);

        boolean cameraSoundForced = readCameraSoundForced();
        mCameraSoundForced = new Boolean(cameraSoundForced);
        sendMsg(mAudioHandler,
                MSG_SET_FORCE_USE,
                SENDMSG_QUEUE,
                AudioSystem.FOR_SYSTEM,
                cameraSoundForced ?
                        AudioSystem.FORCE_SYSTEM_ENFORCED : AudioSystem.FORCE_NONE,
                new String("AudioService ctor"),
                0);

        mSafeMediaVolumeState = Settings.Global.getInt(mContentResolver,
                                            Settings.Global.AUDIO_SAFE_VOLUME_STATE,
                                            SAFE_MEDIA_VOLUME_NOT_CONFIGURED);
        // The default safe volume index read here will be replaced by the actual value when
        // the mcc is read by onConfigureSafeVolume()
        mSafeMediaVolumeIndex = mContext.getResources().getInteger(
                com.android.internal.R.integer.config_safe_media_volume_index) * 10;

        mUseFixedVolume = mContext.getResources().getBoolean(
                com.android.internal.R.bool.config_useFixedVolume);

        mDeviceBroker = new AudioDeviceBroker(mContext, this);

        // must be called before readPersistedSettings() which needs a valid mStreamVolumeAlias[]
        // array initialized by updateStreamVolumeAlias()
        updateStreamVolumeAlias(false /*updateVolumes*/, TAG);
        readPersistedSettings();
        readUserRestrictions();
        mSettingsObserver = new SettingsObserver();
        createStreamStates();

        // mSafeUsbMediaVolumeIndex must be initialized after createStreamStates() because it
        // relies on audio policy having correct ranges for volume indexes.
        mSafeUsbMediaVolumeIndex = getSafeUsbMediaVolumeIndex();

        mPlaybackMonitor =
                new PlaybackActivityMonitor(context, MAX_STREAM_VOLUME[AudioSystem.STREAM_ALARM]);

        mMediaFocusControl = new MediaFocusControl(mContext, mPlaybackMonitor);

        mRecordMonitor = new RecordingActivityMonitor(mContext);

        readAndSetLowRamDevice();

        // Call setRingerModeInt() to apply correct mute
        // state on streams affected by ringer mode.
        mRingerAndZenModeMutedStreams = 0;
        setRingerModeInt(getRingerModeInternal(), false);

        // Register for device connection intent broadcasts.
        IntentFilter intentFilter =
                new IntentFilter(BluetoothHeadset.ACTION_AUDIO_STATE_CHANGED);
        intentFilter.addAction(BluetoothHeadset.ACTION_ACTIVE_DEVICE_CHANGED);
        intentFilter.addAction(Intent.ACTION_DOCK_EVENT);
        intentFilter.addAction(Intent.ACTION_SCREEN_ON);
        intentFilter.addAction(Intent.ACTION_SCREEN_OFF);
        intentFilter.addAction(Intent.ACTION_USER_SWITCHED);
        intentFilter.addAction(Intent.ACTION_USER_BACKGROUND);
        intentFilter.addAction(Intent.ACTION_USER_FOREGROUND);
        intentFilter.addAction(UsbManager.ACTION_USB_DEVICE_ATTACHED);
        intentFilter.addAction(BluetoothAdapter.ACTION_STATE_CHANGED);
        intentFilter.addAction(Intent.ACTION_PACKAGES_SUSPENDED);

        intentFilter.addAction(Intent.ACTION_CONFIGURATION_CHANGED);
        mMonitorRotation = SystemProperties.getBoolean("ro.audio.monitorRotation", false);
        if (mMonitorRotation) {
            RotationHelper.init(mContext, mAudioHandler);
        }

        intentFilter.addAction(AudioEffect.ACTION_OPEN_AUDIO_EFFECT_CONTROL_SESSION);
        intentFilter.addAction(AudioEffect.ACTION_CLOSE_AUDIO_EFFECT_CONTROL_SESSION);

        context.registerReceiverAsUser(mReceiver, UserHandle.ALL, intentFilter, null, null);

        LocalServices.addService(AudioManagerInternal.class, new AudioServiceInternal());

        mUserManagerInternal.addUserRestrictionsListener(mUserRestrictionsListener);

        mRecordMonitor.initMonitor();

        final float[] preScale = new float[3];
        preScale[0] = mContext.getResources().getFraction(
                com.android.internal.R.fraction.config_prescaleAbsoluteVolume_index1,
                1, 1);
        preScale[1] = mContext.getResources().getFraction(
                com.android.internal.R.fraction.config_prescaleAbsoluteVolume_index2,
                1, 1);
        preScale[2] = mContext.getResources().getFraction(
                com.android.internal.R.fraction.config_prescaleAbsoluteVolume_index3,
                1, 1);
        for (int i = 0; i < preScale.length; i++) {
            if (0.0f <= preScale[i] && preScale[i] <= 1.0f) {
                mPrescaleAbsoluteVolume[i] = preScale[i];
            }
        }
    }

    public void systemReady() {
        sendMsg(mAudioHandler, MSG_SYSTEM_READY, SENDMSG_QUEUE,
                0, 0, null, 0);
        if (false) {
            // This is turned off for now, because it is racy and thus causes apps to break.
            // Currently banning a uid means that if an app tries to start playing an audio
            // stream, that will be preventing, and unbanning it will not allow that stream
            // to resume.  However these changes in uid state are racy with what the app is doing,
            // so that after taking a process out of the cached state we can't guarantee that
            // we will unban the uid before the app actually tries to start playing audio.
            // (To do that, the activity manager would need to wait until it knows for sure
            // that the ban has been removed, before telling the app to do whatever it is
            // supposed to do that caused it to go out of the cached state.)
            try {
                ActivityManager.getService().registerUidObserver(mUidObserver,
                        ActivityManager.UID_OBSERVER_CACHED | ActivityManager.UID_OBSERVER_GONE,
                        ActivityManager.PROCESS_STATE_UNKNOWN, null);
            } catch (RemoteException e) {
                // ignored; both services live in system_server
            }
        }
    }

    public void onSystemReady() {
        mSystemReady = true;
        scheduleLoadSoundEffects();

        mDeviceBroker.onSystemReady();

        if (mContext.getPackageManager().hasSystemFeature(PackageManager.FEATURE_HDMI_CEC)) {
            synchronized (mHdmiClientLock) {
                mHdmiManager = mContext.getSystemService(HdmiControlManager.class);
                mHdmiTvClient = mHdmiManager.getTvClient();
                if (mHdmiTvClient != null) {
                    mFixedVolumeDevices &= ~AudioSystem.DEVICE_ALL_HDMI_SYSTEM_AUDIO_AND_SPEAKER;
                }
                mHdmiPlaybackClient = mHdmiManager.getPlaybackClient();
                if (mHdmiPlaybackClient != null) {
                    // not a television: HDMI output will be always at max
                    mFixedVolumeDevices &= ~AudioSystem.DEVICE_OUT_HDMI;
                    mFullVolumeDevices |= AudioSystem.DEVICE_OUT_HDMI;
                }
                mHdmiCecSink = false;
                mHdmiAudioSystemClient = mHdmiManager.getAudioSystemClient();
            }
        }

        mNm = (NotificationManager) mContext.getSystemService(Context.NOTIFICATION_SERVICE);

        sendMsg(mAudioHandler,
                MSG_CONFIGURE_SAFE_MEDIA_VOLUME_FORCED,
                SENDMSG_REPLACE,
                0,
                0,
                TAG,
                SystemProperties.getBoolean("audio.safemedia.bypass", false) ?
                        0 : SAFE_VOLUME_CONFIGURE_TIMEOUT_MS);

        initA11yMonitoring();

        mRoleObserver = new RoleObserver();
        mRoleObserver.register();

        onIndicateSystemReady();
    }

    RoleObserver mRoleObserver;

    class RoleObserver implements OnRoleHoldersChangedListener {
        private RoleManager mRm;
        private final Executor mExecutor;

        RoleObserver() {
            mExecutor = mContext.getMainExecutor();
        }

        public void register() {
            mRm = (RoleManager) mContext.getSystemService(Context.ROLE_SERVICE);
            if (mRm != null) {
                mRm.addOnRoleHoldersChangedListenerAsUser(mExecutor, this, UserHandle.ALL);
                updateAssistantUId(true);
            }
        }

        @Override
        public void onRoleHoldersChanged(@NonNull String roleName, @NonNull UserHandle user) {
            if (RoleManager.ROLE_ASSISTANT.equals(roleName)) {
                updateAssistantUId(false);
            }
        }

        public String getAssistantRoleHolder() {
            String assitantPackage = "";
            if (mRm != null) {
                List<String> assistants = mRm.getRoleHolders(RoleManager.ROLE_ASSISTANT);
                assitantPackage = assistants.size() == 0 ? "" : assistants.get(0);
            }
            return assitantPackage;
        }
    }

    void onIndicateSystemReady() {
        if (AudioSystem.systemReady() == AudioSystem.SUCCESS) {
            return;
        }
        sendMsg(mAudioHandler,
                MSG_INDICATE_SYSTEM_READY,
                SENDMSG_REPLACE,
                0,
                0,
                null,
                INDICATE_SYSTEM_READY_RETRY_DELAY_MS);
    }

    public void onAudioServerDied() {
        if (!mSystemReady ||
                (AudioSystem.checkAudioFlinger() != AudioSystem.AUDIO_STATUS_OK)) {
            Log.e(TAG, "Audioserver died.");
            sendMsg(mAudioHandler, MSG_AUDIO_SERVER_DIED, SENDMSG_NOOP, 0, 0,
                    null, 500);
            return;
        }
        Log.e(TAG, "Audioserver started.");

        // indicate to audio HAL that we start the reconfiguration phase after a media
        // server crash
        // Note that we only execute this when the media server
        // process restarts after a crash, not the first time it is started.
        AudioSystem.setParameters("restarting=true");

        readAndSetLowRamDevice();

        // Restore device connection states, BT state
        mDeviceBroker.onAudioServerDied();

        // Restore call state
        if (AudioSystem.setPhoneState(mMode) ==  AudioSystem.AUDIO_STATUS_OK) {
            mModeLogger.log(new AudioEventLogger.StringEvent(
                "onAudioServerDied causes setPhoneState(" + AudioSystem.modeToString(mMode) + ")"));
        }

        final int forSys;
        synchronized (mSettingsLock) {
            forSys = mCameraSoundForced ?
                    AudioSystem.FORCE_SYSTEM_ENFORCED : AudioSystem.FORCE_NONE;
        }

        mDeviceBroker.setForceUse_Async(AudioSystem.FOR_SYSTEM, forSys, "onAudioServerDied");

        // Restore stream volumes
        int numStreamTypes = AudioSystem.getNumStreamTypes();
        for (int streamType = numStreamTypes - 1; streamType >= 0; streamType--) {
            VolumeStreamState streamState = mStreamStates[streamType];
            AudioSystem.initStreamVolume(
                streamType, streamState.mIndexMin / 10, streamState.mIndexMax / 10);

            streamState.applyAllVolumes();
        }

        // Restore mono mode
        updateMasterMono(mContentResolver);

        // Restore audio balance
        updateMasterBalance(mContentResolver);

        // Restore ringer mode
        setRingerModeInt(getRingerModeInternal(), false);

        // Reset device rotation (if monitored for this device)
        if (mMonitorRotation) {
            RotationHelper.updateOrientation();
        }

        synchronized (mSettingsLock) {
            final int forDock = mDockAudioMediaEnabled ?
                    AudioSystem.FORCE_ANALOG_DOCK : AudioSystem.FORCE_NONE;
            mDeviceBroker.setForceUse_Async(AudioSystem.FOR_DOCK, forDock, "onAudioServerDied");
            sendEncodedSurroundMode(mContentResolver, "onAudioServerDied");
            sendEnabledSurroundFormats(mContentResolver, true);
            updateAssistantUId(true);
            updateRttEanbled(mContentResolver);
        }
        synchronized (mAccessibilityServiceUidsLock) {
            AudioSystem.setA11yServicesUids(mAccessibilityServiceUids);
        }
        synchronized (mHdmiClientLock) {
            if (mHdmiManager != null && mHdmiTvClient != null) {
                setHdmiSystemAudioSupported(mHdmiSystemAudioSupported);
            }
        }

        synchronized (mAudioPolicies) {
            for (AudioPolicyProxy policy : mAudioPolicies.values()) {
                policy.connectMixes();
            }
        }

        onIndicateSystemReady();
        // indicate the end of reconfiguration phase to audio HAL
        AudioSystem.setParameters("restarting=false");

        sendMsg(mAudioHandler, MSG_DISPATCH_AUDIO_SERVER_STATE,
                SENDMSG_QUEUE, 1, 0, null, 0);
    }

    private void onDispatchAudioServerStateChange(boolean state) {
        synchronized (mAudioServerStateListeners) {
            for (AsdProxy asdp : mAudioServerStateListeners.values()) {
                try {
                    asdp.callback().dispatchAudioServerStateChange(state);
                } catch (RemoteException e) {
                    Log.w(TAG, "Could not call dispatchAudioServerStateChange()", e);
                }
            }
        }
    }

    private void createAudioSystemThread() {
        mAudioSystemThread = new AudioSystemThread();
        mAudioSystemThread.start();
        waitForAudioHandlerCreation();
    }

    /** Waits for the volume handler to be created by the other thread. */
    private void waitForAudioHandlerCreation() {
        synchronized(this) {
            while (mAudioHandler == null) {
                try {
                    // Wait for mAudioHandler to be set by the other thread
                    wait();
                } catch (InterruptedException e) {
                    Log.e(TAG, "Interrupted while waiting on volume handler.");
                }
            }
        }
    }

    /**
     * @return the {@link android.media.audiopolicy.AudioProductStrategy} discovered from the
     * platform configuration file.
     */
    @NonNull
    public List<AudioProductStrategy> getAudioProductStrategies() {
        return AudioProductStrategy.getAudioProductStrategies();
    }

    /**
     * @return the List of {@link android.media.audiopolicy.AudioVolumeGroup} discovered from the
     * platform configuration file.
     */
    @NonNull
    public List<AudioVolumeGroup> getAudioVolumeGroups() {
        return AudioVolumeGroup.getAudioVolumeGroups();
    }

    private void checkAllAliasStreamVolumes() {
        synchronized (mSettingsLock) {
            synchronized (VolumeStreamState.class) {
                int numStreamTypes = AudioSystem.getNumStreamTypes();
                for (int streamType = 0; streamType < numStreamTypes; streamType++) {
                    mStreamStates[streamType]
                            .setAllIndexes(mStreamStates[mStreamVolumeAlias[streamType]], TAG);
                    // apply stream volume
                    if (!mStreamStates[streamType].mIsMuted) {
                        mStreamStates[streamType].applyAllVolumes();
                    }
                }
            }
        }
    }


    /**
     * Called from AudioDeviceBroker when DEVICE_OUT_HDMI is connected or disconnected.
     */
    /*package*/ void postCheckVolumeCecOnHdmiConnection(
            @AudioService.ConnectionState  int state, String caller) {
        sendMsg(mAudioHandler, MSG_HDMI_VOLUME_CHECK, SENDMSG_REPLACE,
                state /*arg1*/, 0 /*arg2 ignored*/, caller /*obj*/, 0 /*delay*/);
    }

    private void onCheckVolumeCecOnHdmiConnection(
            @AudioService.ConnectionState int state, String caller) {
        if (state == AudioService.CONNECTION_STATE_CONNECTED) {
            // DEVICE_OUT_HDMI is now connected
            if ((AudioSystem.DEVICE_OUT_HDMI & mSafeMediaVolumeDevices) != 0) {
                sendMsg(mAudioHandler,
                        MSG_CHECK_MUSIC_ACTIVE,
                        SENDMSG_REPLACE,
                        0,
                        0,
                        caller,
                        MUSIC_ACTIVE_POLL_PERIOD_MS);
            }

            if (isPlatformTelevision()) {
                checkAddAllFixedVolumeDevices(AudioSystem.DEVICE_OUT_HDMI, caller);
                synchronized (mHdmiClientLock) {
                    if (mHdmiManager != null && mHdmiPlaybackClient != null) {
                        mHdmiCecSink = false;
                        mHdmiPlaybackClient.queryDisplayStatus(mHdmiDisplayStatusCallback);
                    }
                }
            }
            sendEnabledSurroundFormats(mContentResolver, true);
        } else {
            // DEVICE_OUT_HDMI disconnected
            if (isPlatformTelevision()) {
                synchronized (mHdmiClientLock) {
                    if (mHdmiManager != null) {
                        mHdmiCecSink = false;
                    }
                }
            }
        }
    }

    private void checkAddAllFixedVolumeDevices(int device, String caller) {
        final int numStreamTypes = AudioSystem.getNumStreamTypes();
        for (int streamType = 0; streamType < numStreamTypes; streamType++) {
            if (!mStreamStates[streamType].hasIndexForDevice(device)) {
                // set the default value, if device is affected by a full/fix/abs volume rule, it
                // will taken into account in checkFixedVolumeDevices()
                mStreamStates[streamType].setIndex(
                        mStreamStates[mStreamVolumeAlias[streamType]]
                                .getIndex(AudioSystem.DEVICE_OUT_DEFAULT),
                        device, caller);
            }
            mStreamStates[streamType].checkFixedVolumeDevices();
        }
    }

    private void checkAllFixedVolumeDevices()
    {
        int numStreamTypes = AudioSystem.getNumStreamTypes();
        for (int streamType = 0; streamType < numStreamTypes; streamType++) {
            mStreamStates[streamType].checkFixedVolumeDevices();
        }
    }

    private void checkAllFixedVolumeDevices(int streamType) {
        mStreamStates[streamType].checkFixedVolumeDevices();
    }

    private void checkMuteAffectedStreams() {
        // any stream with a min level > 0 is not muteable by definition
        // STREAM_VOICE_CALL and STREAM_BLUETOOTH_SCO can be muted by applications
        // that has the the MODIFY_PHONE_STATE permission.
        for (int i = 0; i < mStreamStates.length; i++) {
            final VolumeStreamState vss = mStreamStates[i];
            if (vss.mIndexMin > 0 &&
                (vss.mStreamType != AudioSystem.STREAM_VOICE_CALL &&
                vss.mStreamType != AudioSystem.STREAM_BLUETOOTH_SCO)) {
                mMuteAffectedStreams &= ~(1 << vss.mStreamType);
            }
        }
    }

    private void createStreamStates() {
        int numStreamTypes = AudioSystem.getNumStreamTypes();
        VolumeStreamState[] streams = mStreamStates = new VolumeStreamState[numStreamTypes];

        for (int i = 0; i < numStreamTypes; i++) {
            streams[i] =
                    new VolumeStreamState(System.VOLUME_SETTINGS_INT[mStreamVolumeAlias[i]], i);
        }

        checkAllFixedVolumeDevices();
        checkAllAliasStreamVolumes();
        checkMuteAffectedStreams();
        updateDefaultVolumes();
    }

    // Update default indexes from aliased streams. Must be called after mStreamStates is created
    private void updateDefaultVolumes() {
        for (int stream = 0; stream < mStreamStates.length; stream++) {
            if (stream != mStreamVolumeAlias[stream]) {
                AudioSystem.DEFAULT_STREAM_VOLUME[stream] = rescaleIndex(
                        AudioSystem.DEFAULT_STREAM_VOLUME[mStreamVolumeAlias[stream]],
                        mStreamVolumeAlias[stream],
                        stream);
            }
        }
    }

    private void dumpStreamStates(PrintWriter pw) {
        pw.println("\nStream volumes (device: index)");
        int numStreamTypes = AudioSystem.getNumStreamTypes();
        for (int i = 0; i < numStreamTypes; i++) {
            pw.println("- " + AudioSystem.STREAM_NAMES[i] + ":");
            mStreamStates[i].dump(pw);
            pw.println("");
        }
        pw.print("\n- mute affected streams = 0x");
        pw.println(Integer.toHexString(mMuteAffectedStreams));
    }

    private void updateStreamVolumeAlias(boolean updateVolumes, String caller) {
        int dtmfStreamAlias;
        final int a11yStreamAlias = sIndependentA11yVolume ?
                AudioSystem.STREAM_ACCESSIBILITY : AudioSystem.STREAM_MUSIC;

        if (mIsSingleVolume) {
            mStreamVolumeAlias = STREAM_VOLUME_ALIAS_TELEVISION;
            dtmfStreamAlias = AudioSystem.STREAM_MUSIC;
        } else {
            switch (mPlatformType) {
                case AudioSystem.PLATFORM_VOICE:
                    mStreamVolumeAlias = STREAM_VOLUME_ALIAS_VOICE;
                    dtmfStreamAlias = AudioSystem.STREAM_RING;
                    break;
                default:
                    mStreamVolumeAlias = STREAM_VOLUME_ALIAS_DEFAULT;
                    dtmfStreamAlias = AudioSystem.STREAM_MUSIC;
            }
        }

        if (mIsSingleVolume) {
            mRingerModeAffectedStreams = 0;
        } else {
            if (isInCommunication()) {
                dtmfStreamAlias = AudioSystem.STREAM_VOICE_CALL;
                mRingerModeAffectedStreams &= ~(1 << AudioSystem.STREAM_DTMF);
            } else {
                mRingerModeAffectedStreams |= (1 << AudioSystem.STREAM_DTMF);
            }
        }

        mStreamVolumeAlias[AudioSystem.STREAM_DTMF] = dtmfStreamAlias;
        mStreamVolumeAlias[AudioSystem.STREAM_ACCESSIBILITY] = a11yStreamAlias;

        if (updateVolumes && mStreamStates != null) {
            updateDefaultVolumes();

            synchronized (mSettingsLock) {
                synchronized (VolumeStreamState.class) {
                    mStreamStates[AudioSystem.STREAM_DTMF]
                            .setAllIndexes(mStreamStates[dtmfStreamAlias], caller);
                    mStreamStates[AudioSystem.STREAM_ACCESSIBILITY].mVolumeIndexSettingName =
                            System.VOLUME_SETTINGS_INT[a11yStreamAlias];
                    mStreamStates[AudioSystem.STREAM_ACCESSIBILITY].setAllIndexes(
                            mStreamStates[a11yStreamAlias], caller);
                }
            }
            if (sIndependentA11yVolume) {
                // restore the a11y values from the settings
                mStreamStates[AudioSystem.STREAM_ACCESSIBILITY].readSettings();
            }

            // apply stream mute states according to new value of mRingerModeAffectedStreams
            setRingerModeInt(getRingerModeInternal(), false);
            sendMsg(mAudioHandler,
                    MSG_SET_ALL_VOLUMES,
                    SENDMSG_QUEUE,
                    0,
                    0,
                    mStreamStates[AudioSystem.STREAM_DTMF], 0);
            sendMsg(mAudioHandler,
                    MSG_SET_ALL_VOLUMES,
                    SENDMSG_QUEUE,
                    0,
                    0,
                    mStreamStates[AudioSystem.STREAM_ACCESSIBILITY], 0);
        }
    }

    private void readDockAudioSettings(ContentResolver cr)
    {
        mDockAudioMediaEnabled = Settings.Global.getInt(
                                        cr, Settings.Global.DOCK_AUDIO_MEDIA_ENABLED, 0) == 1;

        sendMsg(mAudioHandler,
                MSG_SET_FORCE_USE,
                SENDMSG_QUEUE,
                AudioSystem.FOR_DOCK,
                mDockAudioMediaEnabled ?
                        AudioSystem.FORCE_ANALOG_DOCK : AudioSystem.FORCE_NONE,
                new String("readDockAudioSettings"),
                0);
    }


    private void updateMasterMono(ContentResolver cr)
    {
        final boolean masterMono = System.getIntForUser(
                cr, System.MASTER_MONO, 0 /* default */, UserHandle.USER_CURRENT) == 1;
        if (DEBUG_VOL) {
            Log.d(TAG, String.format("Master mono %b", masterMono));
        }
        AudioSystem.setMasterMono(masterMono);
    }

    private void updateMasterBalance(ContentResolver cr) {
        final float masterBalance = System.getFloatForUser(
                cr, System.MASTER_BALANCE, 0.f /* default */, UserHandle.USER_CURRENT);
        if (DEBUG_VOL) {
            Log.d(TAG, String.format("Master balance %f", masterBalance));
        }
        if (AudioSystem.setMasterBalance(masterBalance) != 0) {
            Log.e(TAG, String.format("setMasterBalance failed for %f", masterBalance));
        }
    }

    private void sendEncodedSurroundMode(ContentResolver cr, String eventSource)
    {
        final int encodedSurroundMode = Settings.Global.getInt(
                cr, Settings.Global.ENCODED_SURROUND_OUTPUT,
                Settings.Global.ENCODED_SURROUND_OUTPUT_AUTO);
        sendEncodedSurroundMode(encodedSurroundMode, eventSource);
    }

    private void sendEncodedSurroundMode(int encodedSurroundMode, String eventSource)
    {
        // initialize to guaranteed bad value
        int forceSetting = AudioSystem.NUM_FORCE_CONFIG;
        switch (encodedSurroundMode) {
            case Settings.Global.ENCODED_SURROUND_OUTPUT_AUTO:
                forceSetting = AudioSystem.FORCE_NONE;
                break;
            case Settings.Global.ENCODED_SURROUND_OUTPUT_NEVER:
                forceSetting = AudioSystem.FORCE_ENCODED_SURROUND_NEVER;
                break;
            case Settings.Global.ENCODED_SURROUND_OUTPUT_ALWAYS:
                forceSetting = AudioSystem.FORCE_ENCODED_SURROUND_ALWAYS;
                break;
            case Settings.Global.ENCODED_SURROUND_OUTPUT_MANUAL:
                forceSetting = AudioSystem.FORCE_ENCODED_SURROUND_MANUAL;
                break;
            default:
                Log.e(TAG, "updateSurroundSoundSettings: illegal value "
                        + encodedSurroundMode);
                break;
        }
        if (forceSetting != AudioSystem.NUM_FORCE_CONFIG) {
            mDeviceBroker.setForceUse_Async(AudioSystem.FOR_ENCODED_SURROUND, forceSetting,
                    eventSource);
        }
    }

    private void sendEnabledSurroundFormats(ContentResolver cr, boolean forceUpdate) {
        if (mEncodedSurroundMode != Settings.Global.ENCODED_SURROUND_OUTPUT_MANUAL) {
            // Manually enable surround formats only when the setting is in manual mode.
            return;
        }
        String enabledSurroundFormats = Settings.Global.getString(
                cr, Settings.Global.ENCODED_SURROUND_OUTPUT_ENABLED_FORMATS);
        if (enabledSurroundFormats == null) {
            // Never allow enabledSurroundFormats as a null, which could happen when
            // ENCODED_SURROUND_OUTPUT_ENABLED_FORMATS is not appear in settings DB.
            enabledSurroundFormats = "";
        }
        if (!forceUpdate && TextUtils.equals(enabledSurroundFormats, mEnabledSurroundFormats)) {
            // Update enabled surround formats to AudioPolicyManager only when forceUpdate
            // is true or enabled surround formats changed.
            return;
        }

        mEnabledSurroundFormats = enabledSurroundFormats;
        String[] surroundFormats = TextUtils.split(enabledSurroundFormats, ",");
        ArrayList<Integer> formats = new ArrayList<>();
        for (String format : surroundFormats) {
            try {
                int audioFormat = Integer.valueOf(format);
                boolean isSurroundFormat = false;
                for (int sf : AudioFormat.SURROUND_SOUND_ENCODING) {
                    if (sf == audioFormat) {
                        isSurroundFormat = true;
                        break;
                    }
                }
                if (isSurroundFormat && !formats.contains(audioFormat)) {
                    formats.add(audioFormat);
                }
            } catch (Exception e) {
                Log.e(TAG, "Invalid enabled surround format:" + format);
            }
        }
        // Set filtered surround formats to settings DB in case
        // there are invalid surround formats in original settings.
        Settings.Global.putString(mContext.getContentResolver(),
                Settings.Global.ENCODED_SURROUND_OUTPUT_ENABLED_FORMATS,
                TextUtils.join(",", formats));
        sendMsg(mAudioHandler, MSG_ENABLE_SURROUND_FORMATS, SENDMSG_QUEUE, 0, 0, formats, 0);
    }

    private void onEnableSurroundFormats(ArrayList<Integer> enabledSurroundFormats) {
        // Set surround format enabled accordingly.
        for (int surroundFormat : AudioFormat.SURROUND_SOUND_ENCODING) {
            boolean enabled = enabledSurroundFormats.contains(surroundFormat);
            int ret = AudioSystem.setSurroundFormatEnabled(surroundFormat, enabled);
            Log.i(TAG, "enable surround format:" + surroundFormat + " " + enabled + " " + ret);
        }
    }

    @GuardedBy("mSettingsLock")
    private void updateAssistantUId(boolean forceUpdate) {
        int assistantUid = 0;

        // Consider assistants in the following order of priority:
        // 1) apk in assistant role
        // 2) voice interaction service
        // 3) assistant service

        String packageName = "";
        if (mRoleObserver != null) {
            packageName = mRoleObserver.getAssistantRoleHolder();
        }
        if (TextUtils.isEmpty(packageName)) {
            String assistantName = Settings.Secure.getStringForUser(
                            mContentResolver,
                            Settings.Secure.VOICE_INTERACTION_SERVICE, UserHandle.USER_CURRENT);
            if (TextUtils.isEmpty(assistantName)) {
                assistantName = Settings.Secure.getStringForUser(
                        mContentResolver,
                        Settings.Secure.ASSISTANT, UserHandle.USER_CURRENT);
            }
            if (!TextUtils.isEmpty(assistantName)) {
                ComponentName componentName = ComponentName.unflattenFromString(assistantName);
                if (componentName == null) {
                    Slog.w(TAG, "Invalid service name for "
                            + Settings.Secure.VOICE_INTERACTION_SERVICE + ": " + assistantName);
                    return;
                }
                packageName = componentName.getPackageName();
            }
        }
        if (!TextUtils.isEmpty(packageName)) {
            PackageManager pm = mContext.getPackageManager();
            if (pm.checkPermission(Manifest.permission.CAPTURE_AUDIO_HOTWORD, packageName)
                    == PackageManager.PERMISSION_GRANTED) {
                try {
                    assistantUid = pm.getPackageUid(packageName, 0);
                } catch (PackageManager.NameNotFoundException e) {
                    Log.e(TAG,
                            "updateAssistantUId() could not find UID for package: " + packageName);
                }
            }
        }

        if (assistantUid != mAssistantUid || forceUpdate) {
            AudioSystem.setAssistantUid(assistantUid);
            mAssistantUid = assistantUid;
        }
    }

    private void updateRttEanbled(ContentResolver cr) {
        final boolean rttEnabled = Settings.Secure.getIntForUser(cr,
                    Settings.Secure.RTT_CALLING_MODE, 0, UserHandle.USER_CURRENT) != 0;
        AudioSystem.setRttEnabled(rttEnabled);
    }

    private void readPersistedSettings() {
        final ContentResolver cr = mContentResolver;

        int ringerModeFromSettings =
                Settings.Global.getInt(
                        cr, Settings.Global.MODE_RINGER, AudioManager.RINGER_MODE_NORMAL);
        int ringerMode = ringerModeFromSettings;
        // sanity check in case the settings are restored from a device with incompatible
        // ringer modes
        if (!isValidRingerMode(ringerMode)) {
            ringerMode = AudioManager.RINGER_MODE_NORMAL;
        }
        if ((ringerMode == AudioManager.RINGER_MODE_VIBRATE) && !mHasVibrator) {
            ringerMode = AudioManager.RINGER_MODE_SILENT;
        }
        if (ringerMode != ringerModeFromSettings) {
            Settings.Global.putInt(cr, Settings.Global.MODE_RINGER, ringerMode);
        }
        if (mUseFixedVolume || mIsSingleVolume) {
            ringerMode = AudioManager.RINGER_MODE_NORMAL;
        }
        synchronized(mSettingsLock) {
            mRingerMode = ringerMode;
            if (mRingerModeExternal == -1) {
                mRingerModeExternal = mRingerMode;
            }

            // System.VIBRATE_ON is not used any more but defaults for mVibrateSetting
            // are still needed while setVibrateSetting() and getVibrateSetting() are being
            // deprecated.
            mVibrateSetting = AudioSystem.getValueForVibrateSetting(0,
                                            AudioManager.VIBRATE_TYPE_NOTIFICATION,
                                            mHasVibrator ? AudioManager.VIBRATE_SETTING_ONLY_SILENT
                                                            : AudioManager.VIBRATE_SETTING_OFF);
            mVibrateSetting = AudioSystem.getValueForVibrateSetting(mVibrateSetting,
                                            AudioManager.VIBRATE_TYPE_RINGER,
                                            mHasVibrator ? AudioManager.VIBRATE_SETTING_ONLY_SILENT
                                                            : AudioManager.VIBRATE_SETTING_OFF);

            updateRingerAndZenModeAffectedStreams();
            readDockAudioSettings(cr);
            sendEncodedSurroundMode(cr, "readPersistedSettings");
            sendEnabledSurroundFormats(cr, true);
            updateAssistantUId(true);
            updateRttEanbled(cr);
        }

        mMuteAffectedStreams = System.getIntForUser(cr,
                System.MUTE_STREAMS_AFFECTED, AudioSystem.DEFAULT_MUTE_STREAMS_AFFECTED,
                UserHandle.USER_CURRENT);

        updateMasterMono(cr);

        updateMasterBalance(cr);

        // Each stream will read its own persisted settings

        // Broadcast the sticky intents
        broadcastRingerMode(AudioManager.RINGER_MODE_CHANGED_ACTION, mRingerModeExternal);
        broadcastRingerMode(AudioManager.INTERNAL_RINGER_MODE_CHANGED_ACTION, mRingerMode);

        // Broadcast vibrate settings
        broadcastVibrateSetting(AudioManager.VIBRATE_TYPE_RINGER);
        broadcastVibrateSetting(AudioManager.VIBRATE_TYPE_NOTIFICATION);

        // Load settings for the volume controller
        mVolumeController.loadSettings(cr);
    }

    private void readUserRestrictions() {
        final int currentUser = getCurrentUserId();

        // Check the current user restriction.
        boolean masterMute =
                mUserManagerInternal.getUserRestriction(currentUser,
                        UserManager.DISALLOW_UNMUTE_DEVICE)
                        || mUserManagerInternal.getUserRestriction(currentUser,
                        UserManager.DISALLOW_ADJUST_VOLUME);
        if (mUseFixedVolume) {
            masterMute = false;
            AudioSystem.setMasterVolume(1.0f);
        }
        if (DEBUG_VOL) {
            Log.d(TAG, String.format("Master mute %s, user=%d", masterMute, currentUser));
        }
        setSystemAudioMute(masterMute);
        AudioSystem.setMasterMute(masterMute);
        broadcastMasterMuteStatus(masterMute);

        boolean microphoneMute = mUserManagerInternal.getUserRestriction(
                currentUser, UserManager.DISALLOW_UNMUTE_MICROPHONE);
        if (DEBUG_VOL) {
            Log.d(TAG, String.format("Mic mute %s, user=%d", microphoneMute, currentUser));
        }
        AudioSystem.muteMicrophone(microphoneMute);
    }

    private int rescaleIndex(int index, int srcStream, int dstStream) {
        int srcRange =
                mStreamStates[srcStream].getMaxIndex() - mStreamStates[srcStream].getMinIndex();
        int dstRange =
                mStreamStates[dstStream].getMaxIndex() - mStreamStates[dstStream].getMinIndex();

        if (srcRange == 0) {
            Log.e(TAG, "rescaleIndex : index range should not be zero");
            return mStreamStates[dstStream].getMinIndex();
        }

        return mStreamStates[dstStream].getMinIndex()
                + ((index - mStreamStates[srcStream].getMinIndex()) * dstRange + srcRange / 2)
                / srcRange;
    }

    ///////////////////////////////////////////////////////////////////////////
    // IPC methods
    ///////////////////////////////////////////////////////////////////////////
    /** @see AudioManager#adjustVolume(int, int) */
    public void adjustSuggestedStreamVolume(int direction, int suggestedStreamType, int flags,
            String callingPackage, String caller) {
        final IAudioPolicyCallback extVolCtlr;
        synchronized (mExtVolumeControllerLock) {
            extVolCtlr = mExtVolumeController;
        }
        if (extVolCtlr != null) {
            sendMsg(mAudioHandler, MSG_NOTIFY_VOL_EVENT, SENDMSG_QUEUE,
                    direction, 0 /*ignored*/,
                    extVolCtlr, 0 /*delay*/);
        } else {
            adjustSuggestedStreamVolume(direction, suggestedStreamType, flags, callingPackage,
                    caller, Binder.getCallingUid());
        }
    }

    private void adjustSuggestedStreamVolume(int direction, int suggestedStreamType, int flags,
            String callingPackage, String caller, int uid) {
        if (DEBUG_VOL) Log.d(TAG, "adjustSuggestedStreamVolume() stream=" + suggestedStreamType
                + ", flags=" + flags + ", caller=" + caller
                + ", volControlStream=" + mVolumeControlStream
                + ", userSelect=" + mUserSelectedVolumeControlStream);
        if (direction != AudioManager.ADJUST_SAME) {
            sVolumeLogger.log(new VolumeEvent(VolumeEvent.VOL_ADJUST_SUGG_VOL, suggestedStreamType,
                    direction/*val1*/, flags/*val2*/, new StringBuilder(callingPackage)
                    .append("/").append(caller).append(" uid:").append(uid).toString()));
        }
        final int streamType;
        synchronized (mForceControlStreamLock) {
            if (DEBUG_VOL) Log.d(TAG, "adjustSuggestedStreamVolume() stream=" + suggestedStreamType
                    + ", flags=" + flags + ", caller=" + caller
                    + ", volControlStream=" + mVolumeControlStream
                    + ", userSelect=" + mUserSelectedVolumeControlStream);
            // Request lock in case mVolumeControlStream is changed by other thread.
            if (mUserSelectedVolumeControlStream) { // implies mVolumeControlStream != -1
                streamType = mVolumeControlStream;
            } else {
                final int maybeActiveStreamType = getActiveStreamType(suggestedStreamType);
                final boolean activeForReal;
                if (maybeActiveStreamType == AudioSystem.STREAM_RING
                        || maybeActiveStreamType == AudioSystem.STREAM_NOTIFICATION) {
                    activeForReal = wasStreamActiveRecently(maybeActiveStreamType, 0);
                } else {
                    activeForReal = AudioSystem.isStreamActive(maybeActiveStreamType, 0);
                }
                if (activeForReal || mVolumeControlStream == -1) {
                    streamType = maybeActiveStreamType;
                } else {
                    streamType = mVolumeControlStream;
                }
            }
        }

        final boolean isMute = isMuteAdjust(direction);

        ensureValidStreamType(streamType);
        final int resolvedStream = mStreamVolumeAlias[streamType];

        // Play sounds on STREAM_RING only.
        if ((flags & AudioManager.FLAG_PLAY_SOUND) != 0 &&
                resolvedStream != AudioSystem.STREAM_RING) {
            flags &= ~AudioManager.FLAG_PLAY_SOUND;
        }

        // For notifications/ring, show the ui before making any adjustments
        // Don't suppress mute/unmute requests
        // Don't suppress adjustments for single volume device
        if (mVolumeController.suppressAdjustment(resolvedStream, flags, isMute)
                && !mIsSingleVolume) {
            direction = 0;
            flags &= ~AudioManager.FLAG_PLAY_SOUND;
            flags &= ~AudioManager.FLAG_VIBRATE;
            if (DEBUG_VOL) Log.d(TAG, "Volume controller suppressed adjustment");
        }

        adjustStreamVolume(streamType, direction, flags, callingPackage, caller, uid);
    }

    /** @see AudioManager#adjustStreamVolume(int, int, int) */
    public void adjustStreamVolume(int streamType, int direction, int flags,
            String callingPackage) {
        if ((streamType == AudioManager.STREAM_ACCESSIBILITY) && !canChangeAccessibilityVolume()) {
            Log.w(TAG, "Trying to call adjustStreamVolume() for a11y without"
                    + "CHANGE_ACCESSIBILITY_VOLUME / callingPackage=" + callingPackage);
            return;
        }
        sVolumeLogger.log(new VolumeEvent(VolumeEvent.VOL_ADJUST_STREAM_VOL, streamType,
                direction/*val1*/, flags/*val2*/, callingPackage));
        adjustStreamVolume(streamType, direction, flags, callingPackage, callingPackage,
                Binder.getCallingUid());
    }

    protected void adjustStreamVolume(int streamType, int direction, int flags,
            String callingPackage, String caller, int uid) {
        if (DEBUG_VOL) Log.d(TAG, "adjustStreamVolume() stream=" + streamType + ", dir=" + direction
                + ", flags=" + flags + ", caller=" + caller);

        /* If MirrorLink audio is playing, then disable volume changes */
        String value = SystemProperties.get("vendor.mls.audio.session.status", "default");
        if (true == value.equals("started")){
            Log.e(TAG, "adjustStreamVolume() Ignore volume change during MirrorLink session");
            return;
        }

        if (mUseFixedVolume) {
            return;
        }

        ensureValidDirection(direction);
        ensureValidStreamType(streamType);

        boolean isMuteAdjust = isMuteAdjust(direction);

        if (isMuteAdjust && !isStreamAffectedByMute(streamType)) {
            return;
        }

        // If adjust is mute and the stream is STREAM_VOICE_CALL or STREAM_BLUETOOTH_SCO, make sure
        // that the calling app have the MODIFY_PHONE_STATE permission.
        if (isMuteAdjust &&
            (streamType == AudioSystem.STREAM_VOICE_CALL ||
                streamType == AudioSystem.STREAM_BLUETOOTH_SCO) &&
            mContext.checkCallingOrSelfPermission(
                android.Manifest.permission.MODIFY_PHONE_STATE)
                    != PackageManager.PERMISSION_GRANTED) {
            Log.w(TAG, "MODIFY_PHONE_STATE Permission Denial: adjustStreamVolume from pid="
                    + Binder.getCallingPid() + ", uid=" + Binder.getCallingUid());
            return;
        }

        // use stream type alias here so that streams with same alias have the same behavior,
        // including with regard to silent mode control (e.g the use of STREAM_RING below and in
        // checkForRingerModeChange() in place of STREAM_RING or STREAM_NOTIFICATION)
        int streamTypeAlias = mStreamVolumeAlias[streamType];

        VolumeStreamState streamState = mStreamStates[streamTypeAlias];

        final int device = getDeviceForStream(streamTypeAlias);

        int aliasIndex = streamState.getIndex(device);
        boolean adjustVolume = true;
        int step;

        // skip a2dp absolute volume control request when the device
        // is not an a2dp device
        if ((device & AudioSystem.DEVICE_OUT_ALL_A2DP) == 0 &&
            (flags & AudioManager.FLAG_BLUETOOTH_ABS_VOLUME) != 0) {
            return;
        }

        // If we are being called by the system (e.g. hardware keys) check for current user
        // so we handle user restrictions correctly.
        if (uid == android.os.Process.SYSTEM_UID) {
            uid = UserHandle.getUid(getCurrentUserId(), UserHandle.getAppId(uid));
        }
        if (mAppOps.noteOp(STREAM_VOLUME_OPS[streamTypeAlias], uid, callingPackage)
                != AppOpsManager.MODE_ALLOWED) {
            return;
        }

        // reset any pending volume command
        synchronized (mSafeMediaVolumeStateLock) {
            mPendingVolumeCommand = null;
        }

        flags &= ~AudioManager.FLAG_FIXED_VOLUME;
        if ((streamTypeAlias == AudioSystem.STREAM_MUSIC) &&
                ((device & mFixedVolumeDevices) != 0)) {
            flags |= AudioManager.FLAG_FIXED_VOLUME;

            // Always toggle between max safe volume and 0 for fixed volume devices where safe
            // volume is enforced, and max and 0 for the others.
            // This is simulated by stepping by the full allowed volume range
            if (mSafeMediaVolumeState == SAFE_MEDIA_VOLUME_ACTIVE &&
                    (device & mSafeMediaVolumeDevices) != 0) {
                step = safeMediaVolumeIndex(device);
            } else {
                step = streamState.getMaxIndex();
            }
            if (aliasIndex != 0) {
                aliasIndex = step;
            }
        } else {
            // convert one UI step (+/-1) into a number of internal units on the stream alias
            step = rescaleIndex(10, streamType, streamTypeAlias);
        }

        // If either the client forces allowing ringer modes for this adjustment,
        // or the stream type is one that is affected by ringer modes
        if (((flags & AudioManager.FLAG_ALLOW_RINGER_MODES) != 0) ||
                (streamTypeAlias == getUiSoundsStreamType())) {
            int ringerMode = getRingerModeInternal();
            // do not vibrate if already in vibrate mode
            if (ringerMode == AudioManager.RINGER_MODE_VIBRATE) {
                flags &= ~AudioManager.FLAG_VIBRATE;
            }
            // Check if the ringer mode handles this adjustment. If it does we don't
            // need to adjust the volume further.
            final int result = checkForRingerModeChange(aliasIndex, direction, step,
                    streamState.mIsMuted, callingPackage, flags);
            adjustVolume = (result & FLAG_ADJUST_VOLUME) != 0;
            // If suppressing a volume adjustment in silent mode, display the UI hint
            if ((result & AudioManager.FLAG_SHOW_SILENT_HINT) != 0) {
                flags |= AudioManager.FLAG_SHOW_SILENT_HINT;
            }
            // If suppressing a volume down adjustment in vibrate mode, display the UI hint
            if ((result & AudioManager.FLAG_SHOW_VIBRATE_HINT) != 0) {
                flags |= AudioManager.FLAG_SHOW_VIBRATE_HINT;
            }
        }

        // If the ringer mode or zen is muting the stream, do not change stream unless
        // it'll cause us to exit dnd
        if (!volumeAdjustmentAllowedByDnd(streamTypeAlias, flags)) {
            adjustVolume = false;
        }
        int oldIndex = mStreamStates[streamType].getIndex(device);

        if (adjustVolume && (direction != AudioManager.ADJUST_SAME)) {
            mAudioHandler.removeMessages(MSG_UNMUTE_STREAM);

            if (isMuteAdjust) {
                boolean state;
                if (direction == AudioManager.ADJUST_TOGGLE_MUTE) {
                    state = !streamState.mIsMuted;
                } else {
                    state = direction == AudioManager.ADJUST_MUTE;
                }
                if (streamTypeAlias == AudioSystem.STREAM_MUSIC) {
                    setSystemAudioMute(state);
                }
                for (int stream = 0; stream < mStreamStates.length; stream++) {
                    if (streamTypeAlias == mStreamVolumeAlias[stream]) {
                        if (!(readCameraSoundForced()
                                    && (mStreamStates[stream].getStreamType()
                                        == AudioSystem.STREAM_SYSTEM_ENFORCED))) {
                            mStreamStates[stream].mute(state);
                        }
                    }
                }
            } else if ((direction == AudioManager.ADJUST_RAISE) &&
                    !checkSafeMediaVolume(streamTypeAlias, aliasIndex + step, device)) {
                Log.e(TAG, "adjustStreamVolume() safe volume index = " + oldIndex);
                mVolumeController.postDisplaySafeVolumeWarning(flags);
            } else if (((device & mFullVolumeDevices) == 0)
                    && (streamState.adjustIndex(direction * step, device, caller)
                            || streamState.mIsMuted)) {
                // Post message to set system volume (it in turn will post a
                // message to persist).
                if (streamState.mIsMuted) {
                    // Unmute the stream if it was previously muted
                    if (direction == AudioManager.ADJUST_RAISE) {
                        // unmute immediately for volume up
                        streamState.mute(false);
                    } else if (direction == AudioManager.ADJUST_LOWER) {
                        if (mIsSingleVolume) {
                            sendMsg(mAudioHandler, MSG_UNMUTE_STREAM, SENDMSG_QUEUE,
                                    streamTypeAlias, flags, null, UNMUTE_STREAM_DELAY);
                        }
                    }
                }
                sendMsg(mAudioHandler,
                        MSG_SET_DEVICE_VOLUME,
                        SENDMSG_QUEUE,
                        device,
                        0,
                        streamState,
                        0);
            }

            int newIndex = mStreamStates[streamType].getIndex(device);

            // Check if volume update should be send to AVRCP
            if (streamTypeAlias == AudioSystem.STREAM_MUSIC &&
                (device & AudioSystem.DEVICE_OUT_ALL_A2DP) != 0 &&
                (flags & AudioManager.FLAG_BLUETOOTH_ABS_VOLUME) == 0) {
                if (DEBUG_VOL) {
                    Log.d(TAG, "adjustSreamVolume: postSetAvrcpAbsoluteVolumeIndex index="
                            + newIndex + "stream=" + streamType);
                }
                mDeviceBroker.postSetAvrcpAbsoluteVolumeIndex(newIndex / 10);
            }

            // Check if volume update should be send to Hearing Aid
            if ((device & AudioSystem.DEVICE_OUT_HEARING_AID) != 0) {
                // only modify the hearing aid attenuation when the stream to modify matches
                // the one expected by the hearing aid
                if (streamType == getHearingAidStreamType()) {
                    if (DEBUG_VOL) {
                        Log.d(TAG, "adjustSreamVolume postSetHearingAidVolumeIndex index="
                                + newIndex + " stream=" + streamType);
                    }
                    mDeviceBroker.postSetHearingAidVolumeIndex(newIndex, streamType);
                }
            }

            // Check if volume update should be sent to Hdmi system audio.
            if (streamTypeAlias == AudioSystem.STREAM_MUSIC) {
                setSystemAudioVolume(oldIndex, newIndex, getStreamMaxVolume(streamType), flags);
            }
            synchronized (mHdmiClientLock) {
                if (mHdmiManager != null) {
                    // mHdmiCecSink true => mHdmiPlaybackClient != null
                    if (mHdmiCecSink
                            && streamTypeAlias == AudioSystem.STREAM_MUSIC
                            // vol change on a full volume device
                            && ((device & mFullVolumeDevices) != 0)) {
                        int keyCode = KeyEvent.KEYCODE_UNKNOWN;
                        switch (direction) {
                            case AudioManager.ADJUST_RAISE:
                                keyCode = KeyEvent.KEYCODE_VOLUME_UP;
                                break;
                            case AudioManager.ADJUST_LOWER:
                                keyCode = KeyEvent.KEYCODE_VOLUME_DOWN;
                                break;
                            case AudioManager.ADJUST_TOGGLE_MUTE:
                                keyCode = KeyEvent.KEYCODE_VOLUME_MUTE;
                                break;
                            default:
                                break;
                        }
                        if (keyCode != KeyEvent.KEYCODE_UNKNOWN) {
                            final long ident = Binder.clearCallingIdentity();
                            try {
                                mHdmiPlaybackClient.sendVolumeKeyEvent(keyCode, true);
                                mHdmiPlaybackClient.sendVolumeKeyEvent(keyCode, false);
                            } finally {
                                Binder.restoreCallingIdentity(ident);
                            }
                        }
                    }

                    if (mHdmiAudioSystemClient != null &&
                            mHdmiSystemAudioSupported &&
                            streamTypeAlias == AudioSystem.STREAM_MUSIC &&
                            (oldIndex != newIndex || isMuteAdjust)) {
                        final long identity = Binder.clearCallingIdentity();
                        mHdmiAudioSystemClient.sendReportAudioStatusCecCommand(
                                isMuteAdjust, getStreamVolume(AudioSystem.STREAM_MUSIC),
                                getStreamMaxVolume(AudioSystem.STREAM_MUSIC),
                                isStreamMute(AudioSystem.STREAM_MUSIC));
                        Binder.restoreCallingIdentity(identity);
                    }
                }
            }
        }
        int index = mStreamStates[streamType].getIndex(device);
        sendVolumeUpdate(streamType, oldIndex, index, flags, device);
    }

    // Called after a delay when volume down is pressed while muted
    private void onUnmuteStream(int stream, int flags) {
        VolumeStreamState streamState = mStreamStates[stream];
        streamState.mute(false);

        final int device = getDeviceForStream(stream);
        final int index = mStreamStates[stream].getIndex(device);
        sendVolumeUpdate(stream, index, index, flags, device);
    }

    private void setSystemAudioVolume(int oldVolume, int newVolume, int maxVolume, int flags) {
        // Sets the audio volume of AVR when we are in system audio mode. The new volume info
        // is tranformed to HDMI-CEC commands and passed through CEC bus.
        synchronized (mHdmiClientLock) {
            if (mHdmiManager == null
                    || mHdmiTvClient == null
                    || oldVolume == newVolume
                    || (flags & AudioManager.FLAG_HDMI_SYSTEM_AUDIO_VOLUME) != 0
                    || !mHdmiSystemAudioSupported) {
                return;
            }
            final long token = Binder.clearCallingIdentity();
            try {
                mHdmiTvClient.setSystemAudioVolume(oldVolume, newVolume, maxVolume);
            } finally {
                Binder.restoreCallingIdentity(token);
            }
        }
    }

    // StreamVolumeCommand contains the information needed to defer the process of
    // setStreamVolume() in case the user has to acknowledge the safe volume warning message.
    class StreamVolumeCommand {
        public final int mStreamType;
        public final int mIndex;
        public final int mFlags;
        public final int mDevice;

        StreamVolumeCommand(int streamType, int index, int flags, int device) {
            mStreamType = streamType;
            mIndex = index;
            mFlags = flags;
            mDevice = device;
        }

        @Override
        public String toString() {
            return new StringBuilder().append("{streamType=").append(mStreamType).append(",index=")
                    .append(mIndex).append(",flags=").append(mFlags).append(",device=")
                    .append(mDevice).append('}').toString();
        }
    };

    private int getNewRingerMode(int stream, int index, int flags) {
        // setRingerMode does nothing if the device is single volume,so the value would be unchanged
        if (mIsSingleVolume) {
            return getRingerModeExternal();
        }

        // setting volume on ui sounds stream type also controls silent mode
        if (((flags & AudioManager.FLAG_ALLOW_RINGER_MODES) != 0) ||
                (stream == getUiSoundsStreamType())) {
            int newRingerMode;
            if (index == 0) {
                newRingerMode = mHasVibrator ? AudioManager.RINGER_MODE_VIBRATE
                        : mVolumePolicy.volumeDownToEnterSilent ? AudioManager.RINGER_MODE_SILENT
                                : AudioManager.RINGER_MODE_NORMAL;
            } else {
                newRingerMode = AudioManager.RINGER_MODE_NORMAL;
            }
            return newRingerMode;
        }
        return getRingerModeExternal();
    }

    private boolean isAndroidNPlus(String caller) {
        try {
            final ApplicationInfo applicationInfo =
                    mContext.getPackageManager().getApplicationInfoAsUser(
                            caller, 0, UserHandle.getUserId(Binder.getCallingUid()));
            if (applicationInfo.targetSdkVersion >= Build.VERSION_CODES.N) {
                return true;
            }
            return false;
        } catch (PackageManager.NameNotFoundException e) {
            return true;
        }
    }

    private boolean wouldToggleZenMode(int newMode) {
        if (getRingerModeExternal() == AudioManager.RINGER_MODE_SILENT
                && newMode != AudioManager.RINGER_MODE_SILENT) {
            return true;
        } else if (getRingerModeExternal() != AudioManager.RINGER_MODE_SILENT
                && newMode == AudioManager.RINGER_MODE_SILENT) {
            return true;
        }
        return false;
    }

    private void onSetStreamVolume(int streamType, int index, int flags, int device,
            String caller) {
        final int stream = mStreamVolumeAlias[streamType];
        setStreamVolumeInt(stream, index, device, false, caller);
        // setting volume on ui sounds stream type also controls silent mode
        if (((flags & AudioManager.FLAG_ALLOW_RINGER_MODES) != 0) ||
                (stream == getUiSoundsStreamType())) {
            setRingerMode(getNewRingerMode(stream, index, flags),
                    TAG + ".onSetStreamVolume", false /*external*/);
        }
        // setting non-zero volume for a muted stream unmutes the stream and vice versa,
        // except for BT SCO stream where only explicit mute is allowed to comply to BT requirements
        if (streamType != AudioSystem.STREAM_BLUETOOTH_SCO) {
            mStreamStates[stream].mute(index == 0);
        }
    }

    private void enforceModifyAudioRoutingPermission() {
        if (mContext.checkCallingPermission(
                    android.Manifest.permission.MODIFY_AUDIO_ROUTING)
                != PackageManager.PERMISSION_GRANTED) {
            throw new SecurityException("Missing MODIFY_AUDIO_ROUTING permission");
        }
    }

    /** @see AudioManager#setVolumeIndexForAttributes(attr, int, int) */
    public void setVolumeIndexForAttributes(@NonNull AudioAttributes attr, int index, int flags,
                                            String callingPackage) {
        enforceModifyAudioRoutingPermission();
        Preconditions.checkNotNull(attr, "attr must not be null");
        // @todo not hold the caller context, post message
        int stream = AudioProductStrategy.getLegacyStreamTypeForStrategyWithAudioAttributes(attr);
        final int device = getDeviceForStream(stream);

        int oldIndex = AudioSystem.getVolumeIndexForAttributes(attr, device);

        AudioSystem.setVolumeIndexForAttributes(attr, index, device);

        final int volumeGroup = getVolumeGroupIdForAttributes(attr);
        final AudioVolumeGroup avg = getAudioVolumeGroupById(volumeGroup);
        if (avg == null) {
            return;
        }
        for (final int groupedStream : avg.getLegacyStreamTypes()) {
            setStreamVolume(groupedStream, index, flags, callingPackage, callingPackage,
                            Binder.getCallingUid());
        }
    }

    @Nullable
    private AudioVolumeGroup getAudioVolumeGroupById(int volumeGroupId) {
        for (final AudioVolumeGroup avg : AudioVolumeGroup.getAudioVolumeGroups()) {
            if (avg.getId() == volumeGroupId) {
                return avg;
            }
        }

        Log.e(TAG, ": invalid volume group id: " + volumeGroupId + " requested");
        return null;
    }

    /** @see AudioManager#getVolumeIndexForAttributes(attr) */
    public int getVolumeIndexForAttributes(@NonNull AudioAttributes attr) {
        enforceModifyAudioRoutingPermission();
        Preconditions.checkNotNull(attr, "attr must not be null");
        int stream = AudioProductStrategy.getLegacyStreamTypeForStrategyWithAudioAttributes(attr);
        final int device = getDeviceForStream(stream);

        return AudioSystem.getVolumeIndexForAttributes(attr, device);
    }

    /** @see AudioManager#getMaxVolumeIndexForAttributes(attr) */
    public int getMaxVolumeIndexForAttributes(@NonNull AudioAttributes attr) {
        enforceModifyAudioRoutingPermission();
        Preconditions.checkNotNull(attr, "attr must not be null");
        return AudioSystem.getMaxVolumeIndexForAttributes(attr);
    }

    /** @see AudioManager#getMinVolumeIndexForAttributes(attr) */
    public int getMinVolumeIndexForAttributes(@NonNull AudioAttributes attr) {
        enforceModifyAudioRoutingPermission();
        Preconditions.checkNotNull(attr, "attr must not be null");
        return AudioSystem.getMinVolumeIndexForAttributes(attr);
    }

    /** @see AudioManager#setStreamVolume(int, int, int) */
    public void setStreamVolume(int streamType, int index, int flags, String callingPackage) {
        if ((streamType == AudioManager.STREAM_ACCESSIBILITY) && !canChangeAccessibilityVolume()) {
            Log.w(TAG, "Trying to call setStreamVolume() for a11y without"
                    + " CHANGE_ACCESSIBILITY_VOLUME  callingPackage=" + callingPackage);
            return;
        }
        if ((streamType == AudioManager.STREAM_VOICE_CALL) && (index == 0)
                && (mContext.checkCallingOrSelfPermission(
                    android.Manifest.permission.MODIFY_PHONE_STATE)
                    != PackageManager.PERMISSION_GRANTED)) {
            Log.w(TAG, "Trying to call setStreamVolume() for STREAM_VOICE_CALL and index 0 without"
                    + " MODIFY_PHONE_STATE  callingPackage=" + callingPackage);
            return;
        }
        sVolumeLogger.log(new VolumeEvent(VolumeEvent.VOL_SET_STREAM_VOL, streamType,
                index/*val1*/, flags/*val2*/, callingPackage));
        setStreamVolume(streamType, index, flags, callingPackage, callingPackage,
                Binder.getCallingUid());
    }

    private boolean canChangeAccessibilityVolume() {
        synchronized (mAccessibilityServiceUidsLock) {
            if (PackageManager.PERMISSION_GRANTED == mContext.checkCallingOrSelfPermission(
                    android.Manifest.permission.CHANGE_ACCESSIBILITY_VOLUME)) {
                return true;
            }
            if (mAccessibilityServiceUids != null) {
                int callingUid = Binder.getCallingUid();
                for (int i = 0; i < mAccessibilityServiceUids.length; i++) {
                    if (mAccessibilityServiceUids[i] == callingUid) {
                        return true;
                    }
                }
            }
            return false;
        }
    }

    /*package*/ int getHearingAidStreamType() {
        return getHearingAidStreamType(mMode);
    }

    private int getHearingAidStreamType(int mode) {
        switch (mode) {
            case AudioSystem.MODE_IN_COMMUNICATION:
            case AudioSystem.MODE_IN_CALL:
                return AudioSystem.STREAM_VOICE_CALL;
            case AudioSystem.MODE_NORMAL:
            default:
                // other conditions will influence the stream type choice, read on...
                break;
        }
        if (mVoiceActive.get()) {
            return AudioSystem.STREAM_VOICE_CALL;
        }
        return AudioSystem.STREAM_MUSIC;
    }

    private AtomicBoolean mVoiceActive = new AtomicBoolean(false);

    private final IPlaybackConfigDispatcher mVoiceActivityMonitor =
            new IPlaybackConfigDispatcher.Stub() {
        @Override
        public void dispatchPlaybackConfigChange(List<AudioPlaybackConfiguration> configs,
                                                 boolean flush) {
            sendMsg(mAudioHandler, MSG_PLAYBACK_CONFIG_CHANGE, SENDMSG_REPLACE,
                    0 /*arg1 ignored*/, 0 /*arg2 ignored*/,
                    configs /*obj*/, 0 /*delay*/);
        }
    };

    private void onPlaybackConfigChange(List<AudioPlaybackConfiguration> configs) {
        boolean voiceActive = false;
        for (AudioPlaybackConfiguration config : configs) {
            final int usage = config.getAudioAttributes().getUsage();
            if ((usage == AudioAttributes.USAGE_VOICE_COMMUNICATION
                    || usage == AudioAttributes.USAGE_VOICE_COMMUNICATION_SIGNALLING)
                    && config.getPlayerState() == AudioPlaybackConfiguration.PLAYER_STATE_STARTED) {
                voiceActive = true;
                break;
            }
        }
        if (mVoiceActive.getAndSet(voiceActive) != voiceActive) {
            updateHearingAidVolumeOnVoiceActivityUpdate();
        }
    }

    private void updateHearingAidVolumeOnVoiceActivityUpdate() {
        final int streamType = getHearingAidStreamType();
        final int index = getStreamVolume(streamType);
        sVolumeLogger.log(new VolumeEvent(VolumeEvent.VOL_VOICE_ACTIVITY_HEARING_AID,
                mVoiceActive.get(), streamType, index));
        mDeviceBroker.postSetHearingAidVolumeIndex(index * 10, streamType);

    }

    /**
     * Manage an audio mode change for audio devices that use an "absolute volume" model,
     * i.e. the framework sends the full scale signal, and the actual volume for the use case
     * is communicated separately.
     */
    void updateAbsVolumeMultiModeDevices(int oldMode, int newMode) {
        if (oldMode == newMode) {
            return;
        }
        switch (newMode) {
            case AudioSystem.MODE_IN_COMMUNICATION:
            case AudioSystem.MODE_IN_CALL:
            case AudioSystem.MODE_NORMAL:
                break;
            case AudioSystem.MODE_RINGTONE:
                // not changing anything for ringtone
                return;
            case AudioSystem.MODE_CURRENT:
            case AudioSystem.MODE_INVALID:
            default:
                // don't know what to do in this case, better bail
                return;
        }

        int streamType = getHearingAidStreamType(newMode);

        final int device = AudioSystem.getDevicesForStream(streamType);
        if ((device & mAbsVolumeMultiModeCaseDevices) == 0) {
            return;
        }

        // handling of specific interfaces goes here:
        if ((device & mAbsVolumeMultiModeCaseDevices) == AudioSystem.DEVICE_OUT_HEARING_AID) {
            final int index = getStreamVolume(streamType);
            sVolumeLogger.log(new VolumeEvent(VolumeEvent.VOL_MODE_CHANGE_HEARING_AID,
                    newMode, streamType, index));
            mDeviceBroker.postSetHearingAidVolumeIndex(index * 10, streamType);
        }
    }

    private void setStreamVolume(int streamType, int index, int flags, String callingPackage,
            String caller, int uid) {
        if (DEBUG_VOL) {
            Log.d(TAG, "setStreamVolume(stream=" + streamType+", index=" + index
                    + ", calling=" + callingPackage + ")");
        }

        /* If MirrorLink audio is playing, then disable volume changes */
        String value = SystemProperties.get("vendor.mls.audio.session.status", "default");
        if (true == value.equals("started")){
            Log.e(TAG, "setStreamVolume() Ignore volume change during MirrorLink session");
            return;
        }

        if (mUseFixedVolume) {
            return;
        }

        ensureValidStreamType(streamType);
        int streamTypeAlias = mStreamVolumeAlias[streamType];
        VolumeStreamState streamState = mStreamStates[streamTypeAlias];

        final int device = getDeviceForStream(streamType);
        int oldIndex;

        // skip a2dp absolute volume control request when the device
        // is not an a2dp device
        if ((device & AudioSystem.DEVICE_OUT_ALL_A2DP) == 0 &&
            (flags & AudioManager.FLAG_BLUETOOTH_ABS_VOLUME) != 0) {
            return;
        }
        // If we are being called by the system (e.g. hardware keys) check for current user
        // so we handle user restrictions correctly.
        if (uid == android.os.Process.SYSTEM_UID) {
            uid = UserHandle.getUid(getCurrentUserId(), UserHandle.getAppId(uid));
        }
        if (mAppOps.noteOp(STREAM_VOLUME_OPS[streamTypeAlias], uid, callingPackage)
                != AppOpsManager.MODE_ALLOWED) {
            return;
        }

        if (isAndroidNPlus(callingPackage)
                && wouldToggleZenMode(getNewRingerMode(streamTypeAlias, index, flags))
                && !mNm.isNotificationPolicyAccessGrantedForPackage(callingPackage)) {
            throw new SecurityException("Not allowed to change Do Not Disturb state");
        }

        if (!volumeAdjustmentAllowedByDnd(streamTypeAlias, flags)) {
            return;
        }

        synchronized (mSafeMediaVolumeStateLock) {
            // reset any pending volume command
            mPendingVolumeCommand = null;

            oldIndex = streamState.getIndex(device);

            index = rescaleIndex(index * 10, streamType, streamTypeAlias);

            if (streamTypeAlias == AudioSystem.STREAM_MUSIC
                    && (device & AudioSystem.DEVICE_OUT_ALL_A2DP) != 0
                    && (flags & AudioManager.FLAG_BLUETOOTH_ABS_VOLUME) == 0) {
                if (DEBUG_VOL) {
                    Log.d(TAG, "setStreamVolume postSetAvrcpAbsoluteVolumeIndex index=" + index
                            + "stream=" + streamType);
                }
                mDeviceBroker.postSetAvrcpAbsoluteVolumeIndex(index / 10);
            }

            if ((device & AudioSystem.DEVICE_OUT_HEARING_AID) != 0
                    && streamType == getHearingAidStreamType()) {
                Log.i(TAG, "setStreamVolume postSetHearingAidVolumeIndex index=" + index
                        + " stream=" + streamType);
                mDeviceBroker.postSetHearingAidVolumeIndex(index, streamType);
            }

            if (streamTypeAlias == AudioSystem.STREAM_MUSIC) {
                setSystemAudioVolume(oldIndex, index, getStreamMaxVolume(streamType), flags);
            }

            flags &= ~AudioManager.FLAG_FIXED_VOLUME;
            if ((streamTypeAlias == AudioSystem.STREAM_MUSIC) &&
                    ((device & mFixedVolumeDevices) != 0)) {
                flags |= AudioManager.FLAG_FIXED_VOLUME;

                // volume is either 0 or max allowed for fixed volume devices
                if (index != 0) {
                    if (mSafeMediaVolumeState == SAFE_MEDIA_VOLUME_ACTIVE &&
                            (device & mSafeMediaVolumeDevices) != 0) {
                        index = safeMediaVolumeIndex(device);
                    } else {
                        index = streamState.getMaxIndex();
                    }
                }
            }

            if (!checkSafeMediaVolume(streamTypeAlias, index, device)) {
                mVolumeController.postDisplaySafeVolumeWarning(flags);
                mPendingVolumeCommand = new StreamVolumeCommand(
                                                    streamType, index, flags, device);
            } else {
                onSetStreamVolume(streamType, index, flags, device, caller);
                index = mStreamStates[streamType].getIndex(device);
            }
        }
        synchronized (mHdmiClientLock) {
            if (mHdmiManager != null &&
                    mHdmiAudioSystemClient != null &&
                    mHdmiSystemAudioSupported &&
                    streamTypeAlias == AudioSystem.STREAM_MUSIC &&
                    (oldIndex != index)) {
                final long identity = Binder.clearCallingIdentity();
                mHdmiAudioSystemClient.sendReportAudioStatusCecCommand(
                        false, getStreamVolume(AudioSystem.STREAM_MUSIC),
                        getStreamMaxVolume(AudioSystem.STREAM_MUSIC),
                        isStreamMute(AudioSystem.STREAM_MUSIC));
                Binder.restoreCallingIdentity(identity);
            }
        }
        sendVolumeUpdate(streamType, oldIndex, index, flags, device);
    }



    private int getVolumeGroupIdForAttributes(@NonNull AudioAttributes attributes) {
        Preconditions.checkNotNull(attributes, "attributes must not be null");
        int volumeGroupId = getVolumeGroupIdForAttributesInt(attributes);
        if (volumeGroupId != AudioVolumeGroup.DEFAULT_VOLUME_GROUP) {
            return volumeGroupId;
        }
        // The default volume group is the one hosted by default product strategy, i.e.
        // supporting Default Attributes
        return getVolumeGroupIdForAttributesInt(AudioProductStrategy.sDefaultAttributes);
    }

    private int getVolumeGroupIdForAttributesInt(@NonNull AudioAttributes attributes) {
        Preconditions.checkNotNull(attributes, "attributes must not be null");
        for (final AudioProductStrategy productStrategy :
                AudioProductStrategy.getAudioProductStrategies()) {
            int volumeGroupId = productStrategy.getVolumeGroupIdForAudioAttributes(attributes);
            if (volumeGroupId != AudioVolumeGroup.DEFAULT_VOLUME_GROUP) {
                return volumeGroupId;
            }
        }
        return AudioVolumeGroup.DEFAULT_VOLUME_GROUP;
    }


    // No ringer or zen muted stream volumes can be changed unless it'll exit dnd
    private boolean volumeAdjustmentAllowedByDnd(int streamTypeAlias, int flags) {
        switch (mNm.getZenMode()) {
            case Settings.Global.ZEN_MODE_OFF:
                return true;
            case Settings.Global.ZEN_MODE_NO_INTERRUPTIONS:
            case Settings.Global.ZEN_MODE_ALARMS:
            case Settings.Global.ZEN_MODE_IMPORTANT_INTERRUPTIONS:
                return !isStreamMutedByRingerOrZenMode(streamTypeAlias)
                        || streamTypeAlias == getUiSoundsStreamType()
                        || (flags & AudioManager.FLAG_ALLOW_RINGER_MODES) != 0;
        }

        return true;
    }

    /** @see AudioManager#forceVolumeControlStream(int) */
    public void forceVolumeControlStream(int streamType, IBinder cb) {
        if (mContext.checkCallingOrSelfPermission(android.Manifest.permission.MODIFY_PHONE_STATE)
                != PackageManager.PERMISSION_GRANTED) {
            return;
        }
        if (DEBUG_VOL) { Log.d(TAG, String.format("forceVolumeControlStream(%d)", streamType)); }
        synchronized(mForceControlStreamLock) {
            if (mVolumeControlStream != -1 && streamType != -1) {
                mUserSelectedVolumeControlStream = true;
            }
            mVolumeControlStream = streamType;
            if (mVolumeControlStream == -1) {
                if (mForceControlStreamClient != null) {
                    mForceControlStreamClient.release();
                    mForceControlStreamClient = null;
                }
                mUserSelectedVolumeControlStream = false;
            } else {
                if (null == mForceControlStreamClient) {
                    mForceControlStreamClient = new ForceControlStreamClient(cb);
                } else {
                    if (mForceControlStreamClient.getBinder() == cb) {
                        Log.d(TAG, "forceVolumeControlStream cb:" + cb + " is already linked.");
                    } else {
                        mForceControlStreamClient.release();
                        mForceControlStreamClient = new ForceControlStreamClient(cb);
                    }
                }
            }
        }
    }

    private class ForceControlStreamClient implements IBinder.DeathRecipient {
        private IBinder mCb; // To be notified of client's death

        ForceControlStreamClient(IBinder cb) {
            if (cb != null) {
                try {
                    cb.linkToDeath(this, 0);
                } catch (RemoteException e) {
                    // Client has died!
                    Log.w(TAG, "ForceControlStreamClient() could not link to "+cb+" binder death");
                    cb = null;
                }
            }
            mCb = cb;
        }

        public void binderDied() {
            synchronized(mForceControlStreamLock) {
                Log.w(TAG, "SCO client died");
                if (mForceControlStreamClient != this) {
                    Log.w(TAG, "unregistered control stream client died");
                } else {
                    mForceControlStreamClient = null;
                    mVolumeControlStream = -1;
                    mUserSelectedVolumeControlStream = false;
                }
            }
        }

        public void release() {
            if (mCb != null) {
                mCb.unlinkToDeath(this, 0);
                mCb = null;
            }
        }

        public IBinder getBinder() {
            return mCb;
        }
    }

    private void sendBroadcastToAll(Intent intent) {
        intent.addFlags(Intent.FLAG_RECEIVER_REGISTERED_ONLY_BEFORE_BOOT);
        intent.addFlags(Intent.FLAG_RECEIVER_FOREGROUND);
        final long ident = Binder.clearCallingIdentity();
        try {
            mContext.sendBroadcastAsUser(intent, UserHandle.ALL);
        } finally {
            Binder.restoreCallingIdentity(ident);
        }
    }

    private void sendStickyBroadcastToAll(Intent intent) {
        intent.addFlags(Intent.FLAG_RECEIVER_FOREGROUND);
        final long ident = Binder.clearCallingIdentity();
        try {
            mContext.sendStickyBroadcastAsUser(intent, UserHandle.ALL);
        } finally {
            Binder.restoreCallingIdentity(ident);
        }
    }

    private int getCurrentUserId() {
        final long ident = Binder.clearCallingIdentity();
        try {
            UserInfo currentUser = ActivityManager.getService().getCurrentUser();
            return currentUser.id;
        } catch (RemoteException e) {
            // Activity manager not running, nothing we can do assume user 0.
        } finally {
            Binder.restoreCallingIdentity(ident);
        }
        return UserHandle.USER_SYSTEM;
    }

    // UI update and Broadcast Intent
    protected void sendVolumeUpdate(int streamType, int oldIndex, int index, int flags, int device)
    {
        streamType = mStreamVolumeAlias[streamType];

        if (streamType == AudioSystem.STREAM_MUSIC) {
            flags = updateFlagsForTvPlatform(flags);
            if ((device & mFullVolumeDevices) != 0) {
                flags &= ~AudioManager.FLAG_SHOW_UI;
            }
        }
        mVolumeController.postVolumeChanged(streamType, flags);
    }

<<<<<<< HEAD
    // If Hdmi-CEC system audio mode is on, we show volume bar only when TV
    // receives volume notification from Audio Receiver.
    private int updateFlagsForTvPlatform(int flags) {
        synchronized (mHdmiClientLock) {
            if (mHdmiTvClient != null) {
                if (mHdmiSystemAudioSupported &&
                        ((flags & AudioManager.FLAG_HDMI_SYSTEM_AUDIO_VOLUME) == 0)) {
                    flags &= ~AudioManager.FLAG_SHOW_UI;
                }
=======
    // If Hdmi-CEC system audio mode is on and we are a TV panel, never show volume bar.
    private int updateFlagsForTvPlatform(int flags) {
        synchronized (mHdmiClientLock) {
            if (mHdmiTvClient != null && mHdmiSystemAudioSupported) {
                flags &= ~AudioManager.FLAG_SHOW_UI;
>>>>>>> dbf9e87c
            }
        }
        return flags;
    }

    // UI update and Broadcast Intent
    private void sendMasterMuteUpdate(boolean muted, int flags) {
        mVolumeController.postMasterMuteChanged(updateFlagsForTvPlatform(flags));
        broadcastMasterMuteStatus(muted);
    }

    private void broadcastMasterMuteStatus(boolean muted) {
        Intent intent = new Intent(AudioManager.MASTER_MUTE_CHANGED_ACTION);
        intent.putExtra(AudioManager.EXTRA_MASTER_VOLUME_MUTED, muted);
        intent.addFlags(Intent.FLAG_RECEIVER_REGISTERED_ONLY_BEFORE_BOOT
                | Intent.FLAG_RECEIVER_REPLACE_PENDING);
        sendStickyBroadcastToAll(intent);
    }

    /**
     * Sets the stream state's index, and posts a message to set system volume.
     * This will not call out to the UI. Assumes a valid stream type.
     *
     * @param streamType Type of the stream
     * @param index Desired volume index of the stream
     * @param device the device whose volume must be changed
     * @param force If true, set the volume even if the desired volume is same
     * as the current volume.
     */
    private void setStreamVolumeInt(int streamType,
                                    int index,
                                    int device,
                                    boolean force,
                                    String caller) {
        if ((device & mFullVolumeDevices) != 0) {
            return;
        }
        VolumeStreamState streamState = mStreamStates[streamType];

        if (streamState.setIndex(index, device, caller) || force) {
            // Post message to set system volume (it in turn will post a message
            // to persist).
            sendMsg(mAudioHandler,
                    MSG_SET_DEVICE_VOLUME,
                    SENDMSG_QUEUE,
                    device,
                    0,
                    streamState,
                    0);
        }
    }

    private void setSystemAudioMute(boolean state) {
        synchronized (mHdmiClientLock) {
            if (mHdmiManager == null || mHdmiTvClient == null || !mHdmiSystemAudioSupported) return;
            final long token = Binder.clearCallingIdentity();
            try {
                mHdmiTvClient.setSystemAudioMute(state);
            } finally {
                Binder.restoreCallingIdentity(token);
            }
        }
    }

    /** get stream mute state. */
    public boolean isStreamMute(int streamType) {
        if (streamType == AudioManager.USE_DEFAULT_STREAM_TYPE) {
            streamType = getActiveStreamType(streamType);
        }
        synchronized (VolumeStreamState.class) {
            ensureValidStreamType(streamType);
            return mStreamStates[streamType].mIsMuted;
        }
    }

    private class RmtSbmxFullVolDeathHandler implements IBinder.DeathRecipient {
        private IBinder mICallback; // To be notified of client's death

        RmtSbmxFullVolDeathHandler(IBinder cb) {
            mICallback = cb;
            try {
                cb.linkToDeath(this, 0/*flags*/);
            } catch (RemoteException e) {
                Log.e(TAG, "can't link to death", e);
            }
        }

        boolean isHandlerFor(IBinder cb) {
            return mICallback.equals(cb);
        }

        void forget() {
            try {
                mICallback.unlinkToDeath(this, 0/*flags*/);
            } catch (NoSuchElementException e) {
                Log.e(TAG, "error unlinking to death", e);
            }
        }

        public void binderDied() {
            Log.w(TAG, "Recorder with remote submix at full volume died " + mICallback);
            forceRemoteSubmixFullVolume(false, mICallback);
        }
    }

    /**
     * call must be synchronized on mRmtSbmxFullVolDeathHandlers
     * @return true if there is a registered death handler, false otherwise */
    private boolean discardRmtSbmxFullVolDeathHandlerFor(IBinder cb) {
        Iterator<RmtSbmxFullVolDeathHandler> it = mRmtSbmxFullVolDeathHandlers.iterator();
        while (it.hasNext()) {
            final RmtSbmxFullVolDeathHandler handler = it.next();
            if (handler.isHandlerFor(cb)) {
                handler.forget();
                mRmtSbmxFullVolDeathHandlers.remove(handler);
                return true;
            }
        }
        return false;
    }

    /** call synchronized on mRmtSbmxFullVolDeathHandlers */
    private boolean hasRmtSbmxFullVolDeathHandlerFor(IBinder cb) {
        Iterator<RmtSbmxFullVolDeathHandler> it = mRmtSbmxFullVolDeathHandlers.iterator();
        while (it.hasNext()) {
            if (it.next().isHandlerFor(cb)) {
                return true;
            }
        }
        return false;
    }

    private int mRmtSbmxFullVolRefCount = 0;
    private ArrayList<RmtSbmxFullVolDeathHandler> mRmtSbmxFullVolDeathHandlers =
            new ArrayList<RmtSbmxFullVolDeathHandler>();

    public void forceRemoteSubmixFullVolume(boolean startForcing, IBinder cb) {
        if (cb == null) {
            return;
        }
        if ((PackageManager.PERMISSION_GRANTED != mContext.checkCallingOrSelfPermission(
                        android.Manifest.permission.CAPTURE_AUDIO_OUTPUT))) {
            Log.w(TAG, "Trying to call forceRemoteSubmixFullVolume() without CAPTURE_AUDIO_OUTPUT");
            return;
        }
        synchronized(mRmtSbmxFullVolDeathHandlers) {
            boolean applyRequired = false;
            if (startForcing) {
                if (!hasRmtSbmxFullVolDeathHandlerFor(cb)) {
                    mRmtSbmxFullVolDeathHandlers.add(new RmtSbmxFullVolDeathHandler(cb));
                    if (mRmtSbmxFullVolRefCount == 0) {
                        mFullVolumeDevices |= AudioSystem.DEVICE_OUT_REMOTE_SUBMIX;
                        mFixedVolumeDevices |= AudioSystem.DEVICE_OUT_REMOTE_SUBMIX;
                        applyRequired = true;
                    }
                    mRmtSbmxFullVolRefCount++;
                }
            } else {
                if (discardRmtSbmxFullVolDeathHandlerFor(cb) && (mRmtSbmxFullVolRefCount > 0)) {
                    mRmtSbmxFullVolRefCount--;
                    if (mRmtSbmxFullVolRefCount == 0) {
                        mFullVolumeDevices &= ~AudioSystem.DEVICE_OUT_REMOTE_SUBMIX;
                        mFixedVolumeDevices &= ~AudioSystem.DEVICE_OUT_REMOTE_SUBMIX;
                        applyRequired = true;
                    }
                }
            }
            if (applyRequired) {
                // Assumes only STREAM_MUSIC going through DEVICE_OUT_REMOTE_SUBMIX
                checkAllFixedVolumeDevices(AudioSystem.STREAM_MUSIC);
                mStreamStates[AudioSystem.STREAM_MUSIC].applyAllVolumes();
            }
        }
    }

    private void setMasterMuteInternal(boolean mute, int flags, String callingPackage, int uid,
            int userId) {
        // If we are being called by the system check for user we are going to change
        // so we handle user restrictions correctly.
        if (uid == android.os.Process.SYSTEM_UID) {
            uid = UserHandle.getUid(userId, UserHandle.getAppId(uid));
        }
        // If OP_AUDIO_MASTER_VOLUME is set, disallow unmuting.
        if (!mute && mAppOps.noteOp(AppOpsManager.OP_AUDIO_MASTER_VOLUME, uid, callingPackage)
                != AppOpsManager.MODE_ALLOWED) {
            return;
        }
        if (userId != UserHandle.getCallingUserId() &&
                mContext.checkCallingOrSelfPermission(
                        android.Manifest.permission.INTERACT_ACROSS_USERS_FULL)
                != PackageManager.PERMISSION_GRANTED) {
            return;
        }
        setMasterMuteInternalNoCallerCheck(mute, flags, userId);
    }

    private void setMasterMuteInternalNoCallerCheck(boolean mute, int flags, int userId) {
        if (DEBUG_VOL) {
            Log.d(TAG, String.format("Master mute %s, %d, user=%d", mute, flags, userId));
        }
        if (!isPlatformAutomotive() && mUseFixedVolume) {
            // If using fixed volume, we don't mute.
            // TODO: remove the isPlatformAutomotive check here.
            // The isPlatformAutomotive check is added for safety but may not be necessary.
            return;
        }
        // For automotive,
        // - the car service is always running as system user
        // - foreground users are non-system users
        // Car service is in charge of dispatching the key event include master mute to Android.
        // Therefore, the getCurrentUser() is always different to the foreground user.
        if ((isPlatformAutomotive() && userId == UserHandle.USER_SYSTEM)
                || (getCurrentUserId() == userId)) {
            if (mute != AudioSystem.getMasterMute()) {
                setSystemAudioMute(mute);
                AudioSystem.setMasterMute(mute);
                sendMasterMuteUpdate(mute, flags);

                Intent intent = new Intent(AudioManager.MASTER_MUTE_CHANGED_ACTION);
                intent.putExtra(AudioManager.EXTRA_MASTER_VOLUME_MUTED, mute);
                sendBroadcastToAll(intent);
            }
        }
    }

    /** get master mute state. */
    public boolean isMasterMute() {
        return AudioSystem.getMasterMute();
    }

    public void setMasterMute(boolean mute, int flags, String callingPackage, int userId) {
        setMasterMuteInternal(mute, flags, callingPackage, Binder.getCallingUid(),
                userId);
    }

    /** @see AudioManager#getStreamVolume(int) */
    public int getStreamVolume(int streamType) {
        ensureValidStreamType(streamType);
        int device = getDeviceForStream(streamType);
        synchronized (VolumeStreamState.class) {
            int index = mStreamStates[streamType].getIndex(device);

            // by convention getStreamVolume() returns 0 when a stream is muted.
            if (mStreamStates[streamType].mIsMuted) {
                index = 0;
            }
            if (index != 0 && (mStreamVolumeAlias[streamType] == AudioSystem.STREAM_MUSIC) &&
                    (device & mFixedVolumeDevices) != 0) {
                index = mStreamStates[streamType].getMaxIndex();
            }
            return (index + 5) / 10;
        }
    }

    /** @see AudioManager#getStreamMaxVolume(int) */
    public int getStreamMaxVolume(int streamType) {
        ensureValidStreamType(streamType);
        return (mStreamStates[streamType].getMaxIndex() + 5) / 10;
    }

    /** @see AudioManager#getStreamMinVolumeInt(int) */
    public int getStreamMinVolume(int streamType) {
        ensureValidStreamType(streamType);
        return (mStreamStates[streamType].getMinIndex() + 5) / 10;
    }

    /** Get last audible volume before stream was muted. */
    public int getLastAudibleStreamVolume(int streamType) {
        ensureValidStreamType(streamType);
        int device = getDeviceForStream(streamType);
        return (mStreamStates[streamType].getIndex(device) + 5) / 10;
    }

    /** @see AudioManager#getUiSoundsStreamType()  */
    public int getUiSoundsStreamType() {
        return mStreamVolumeAlias[AudioSystem.STREAM_SYSTEM];
    }

    /** @see AudioManager#setMicrophoneMute(boolean) */
    @Override
    public void setMicrophoneMute(boolean on, String callingPackage, int userId) {
        // If we are being called by the system check for user we are going to change
        // so we handle user restrictions correctly.
        int uid = Binder.getCallingUid();
        if (uid == android.os.Process.SYSTEM_UID) {
            uid = UserHandle.getUid(userId, UserHandle.getAppId(uid));
        }
        // If OP_MUTE_MICROPHONE is set, disallow unmuting.
        if (!on && mAppOps.noteOp(AppOpsManager.OP_MUTE_MICROPHONE, uid, callingPackage)
                != AppOpsManager.MODE_ALLOWED) {
            return;
        }
        if (!checkAudioSettingsPermission("setMicrophoneMute()")) {
            return;
        }
        if (userId != UserHandle.getCallingUserId() &&
                mContext.checkCallingOrSelfPermission(
                android.Manifest.permission.INTERACT_ACROSS_USERS_FULL)
                != PackageManager.PERMISSION_GRANTED) {
            return;
        }
        setMicrophoneMuteNoCallerCheck(on, userId);
    }

    private void setMicrophoneMuteNoCallerCheck(boolean on, int userId) {
        if (DEBUG_VOL) {
            Log.d(TAG, String.format("Mic mute %s, user=%d", on, userId));
        }
        // only mute for the current user
        if (getCurrentUserId() == userId) {
            final boolean currentMute = AudioSystem.isMicrophoneMuted();
            final long identity = Binder.clearCallingIdentity();
            AudioSystem.muteMicrophone(on);
            Binder.restoreCallingIdentity(identity);
            if (on != currentMute) {
                mContext.sendBroadcastAsUser(
                        new Intent(AudioManager.ACTION_MICROPHONE_MUTE_CHANGED)
                                .setFlags(Intent.FLAG_RECEIVER_REGISTERED_ONLY), UserHandle.ALL);
            }
        }
    }

    @Override
    public int getRingerModeExternal() {
        synchronized(mSettingsLock) {
            return mRingerModeExternal;
        }
    }

    @Override
    public int getRingerModeInternal() {
        synchronized(mSettingsLock) {
            return mRingerMode;
        }
    }

    private void ensureValidRingerMode(int ringerMode) {
        if (!isValidRingerMode(ringerMode)) {
            throw new IllegalArgumentException("Bad ringer mode " + ringerMode);
        }
    }

    /** @see AudioManager#isValidRingerMode(int) */
    public boolean isValidRingerMode(int ringerMode) {
        return ringerMode >= 0 && ringerMode <= AudioManager.RINGER_MODE_MAX;
    }

    public void setRingerModeExternal(int ringerMode, String caller) {
        if (isAndroidNPlus(caller) && wouldToggleZenMode(ringerMode)
                && !mNm.isNotificationPolicyAccessGrantedForPackage(caller)) {
            throw new SecurityException("Not allowed to change Do Not Disturb state");
        }

        setRingerMode(ringerMode, caller, true /*external*/);
    }

    public void setRingerModeInternal(int ringerMode, String caller) {
        enforceVolumeController("setRingerModeInternal");
        setRingerMode(ringerMode, caller, false /*external*/);
    }

    public void silenceRingerModeInternal(String reason) {
        VibrationEffect effect = null;
        int ringerMode = AudioManager.RINGER_MODE_SILENT;
        int toastText = 0;

        int silenceRingerSetting = Settings.Secure.VOLUME_HUSH_OFF;
        if (mContext.getResources()
                .getBoolean(com.android.internal.R.bool.config_volumeHushGestureEnabled)) {
            silenceRingerSetting = Settings.Secure.getIntForUser(mContentResolver,
                    Settings.Secure.VOLUME_HUSH_GESTURE, VOLUME_HUSH_OFF,
                    UserHandle.USER_CURRENT);
        }

        switch(silenceRingerSetting) {
            case VOLUME_HUSH_MUTE:
                effect = VibrationEffect.get(VibrationEffect.EFFECT_DOUBLE_CLICK);
                ringerMode = AudioManager.RINGER_MODE_SILENT;
                toastText = com.android.internal.R.string.volume_dialog_ringer_guidance_silent;
                break;
            case VOLUME_HUSH_VIBRATE:
                effect = VibrationEffect.get(VibrationEffect.EFFECT_HEAVY_CLICK);
                ringerMode = AudioManager.RINGER_MODE_VIBRATE;
                toastText = com.android.internal.R.string.volume_dialog_ringer_guidance_vibrate;
                break;
        }
        maybeVibrate(effect, reason);
        setRingerModeInternal(ringerMode, reason);
        Toast.makeText(mContext, toastText, Toast.LENGTH_SHORT).show();
    }

    private boolean maybeVibrate(VibrationEffect effect, String reason) {
        if (!mHasVibrator) {
            return false;
        }
        final boolean hapticsDisabled = Settings.System.getIntForUser(mContext.getContentResolver(),
                Settings.System.HAPTIC_FEEDBACK_ENABLED, 0, UserHandle.USER_CURRENT) == 0;
        if (hapticsDisabled) {
            return false;
        }

        if (effect == null) {
            return false;
        }
        mVibrator.vibrate(Binder.getCallingUid(), mContext.getOpPackageName(), effect,
                reason, VIBRATION_ATTRIBUTES);
        return true;
    }

    private void setRingerMode(int ringerMode, String caller, boolean external) {
        if (mUseFixedVolume || mIsSingleVolume) {
            return;
        }
        if (caller == null || caller.length() == 0) {
            throw new IllegalArgumentException("Bad caller: " + caller);
        }
        ensureValidRingerMode(ringerMode);
        if ((ringerMode == AudioManager.RINGER_MODE_VIBRATE) && !mHasVibrator) {
            ringerMode = AudioManager.RINGER_MODE_SILENT;
        }
        final long identity = Binder.clearCallingIdentity();
        try {
            synchronized (mSettingsLock) {
                final int ringerModeInternal = getRingerModeInternal();
                final int ringerModeExternal = getRingerModeExternal();
                if (external) {
                    setRingerModeExt(ringerMode);
                    if (mRingerModeDelegate != null) {
                        ringerMode = mRingerModeDelegate.onSetRingerModeExternal(ringerModeExternal,
                                ringerMode, caller, ringerModeInternal, mVolumePolicy);
                    }
                    if (ringerMode != ringerModeInternal) {
                        setRingerModeInt(ringerMode, true /*persist*/);
                    }
                } else /*internal*/ {
                    if (ringerMode != ringerModeInternal) {
                        setRingerModeInt(ringerMode, true /*persist*/);
                    }
                    if (mRingerModeDelegate != null) {
                        ringerMode = mRingerModeDelegate.onSetRingerModeInternal(ringerModeInternal,
                                ringerMode, caller, ringerModeExternal, mVolumePolicy);
                    }
                    setRingerModeExt(ringerMode);
                }
            }
        } finally {
            Binder.restoreCallingIdentity(identity);
        }
    }

    private void setRingerModeExt(int ringerMode) {
        synchronized(mSettingsLock) {
            if (ringerMode == mRingerModeExternal) return;
            mRingerModeExternal = ringerMode;
        }
        // Send sticky broadcast
        broadcastRingerMode(AudioManager.RINGER_MODE_CHANGED_ACTION, ringerMode);
    }

    @GuardedBy("mSettingsLock")
    private void muteRingerModeStreams() {
        // Mute stream if not previously muted by ringer mode and (ringer mode
        // is not RINGER_MODE_NORMAL OR stream is zen muted) and stream is affected by ringer mode.
        // Unmute stream if previously muted by ringer/zen mode and ringer mode
        // is RINGER_MODE_NORMAL or stream is not affected by ringer mode.
        int numStreamTypes = AudioSystem.getNumStreamTypes();

        if (mNm == null) {
            mNm = (NotificationManager) mContext.getSystemService(Context.NOTIFICATION_SERVICE);
        }

        final int ringerMode = mRingerMode; // Read ringer mode as reading primitives is atomic
        final boolean ringerModeMute = ringerMode == AudioManager.RINGER_MODE_VIBRATE
                || ringerMode == AudioManager.RINGER_MODE_SILENT;
        final boolean shouldRingSco = ringerMode == AudioManager.RINGER_MODE_VIBRATE
                && isBluetoothScoOn();
        // Ask audio policy engine to force use Bluetooth SCO channel if needed
        final String eventSource = "muteRingerModeStreams() from u/pid:" + Binder.getCallingUid()
                + "/" + Binder.getCallingPid();
        sendMsg(mAudioHandler, MSG_SET_FORCE_USE, SENDMSG_QUEUE, AudioSystem.FOR_VIBRATE_RINGING,
                shouldRingSco ? AudioSystem.FORCE_BT_SCO : AudioSystem.FORCE_NONE, eventSource, 0);

        for (int streamType = numStreamTypes - 1; streamType >= 0; streamType--) {
            final boolean isMuted = isStreamMutedByRingerOrZenMode(streamType);
            final boolean muteAllowedBySco =
                    !(shouldRingSco && streamType == AudioSystem.STREAM_RING);
            final boolean shouldZenMute = shouldZenMuteStream(streamType);
            final boolean shouldMute = shouldZenMute || (ringerModeMute
                    && isStreamAffectedByRingerMode(streamType) && muteAllowedBySco);
            if (isMuted == shouldMute) continue;
            if (!shouldMute) {
                // unmute
                // ring and notifications volume should never be 0 when not silenced
                if (mStreamVolumeAlias[streamType] == AudioSystem.STREAM_RING) {
                    synchronized (VolumeStreamState.class) {
                        final VolumeStreamState vss = mStreamStates[streamType];
                        for (int i = 0; i < vss.mIndexMap.size(); i++) {
                            int device = vss.mIndexMap.keyAt(i);
                            int value = vss.mIndexMap.valueAt(i);
                            if (value == 0) {
                                vss.setIndex(10, device, TAG);
                            }
                        }
                        // Persist volume for stream ring when it is changed here
                      final int device = getDeviceForStream(streamType);
                      sendMsg(mAudioHandler,
                              MSG_PERSIST_VOLUME,
                              SENDMSG_QUEUE,
                              device,
                              0,
                              mStreamStates[streamType],
                              PERSIST_DELAY);
                    }
                }
                mStreamStates[streamType].mute(false);
                mRingerAndZenModeMutedStreams &= ~(1 << streamType);
            } else {
                // mute
                mStreamStates[streamType].mute(true);
                mRingerAndZenModeMutedStreams |= (1 << streamType);
            }
        }
    }

    private boolean isAlarm(int streamType) {
        return streamType == AudioSystem.STREAM_ALARM;
    }

    private boolean isNotificationOrRinger(int streamType) {
        return streamType == AudioSystem.STREAM_NOTIFICATION
                || streamType == AudioSystem.STREAM_RING;
    }

    private boolean isMedia(int streamType) {
        return streamType == AudioSystem.STREAM_MUSIC;
    }


    private boolean isSystem(int streamType) {
        return streamType == AudioSystem.STREAM_SYSTEM;
    }

    private void setRingerModeInt(int ringerMode, boolean persist) {
        final boolean change;
        synchronized(mSettingsLock) {
            change = mRingerMode != ringerMode;
            mRingerMode = ringerMode;
            muteRingerModeStreams();
        }

        // Post a persist ringer mode msg
        if (persist) {
            sendMsg(mAudioHandler, MSG_PERSIST_RINGER_MODE,
                    SENDMSG_REPLACE, 0, 0, null, PERSIST_DELAY);
        }
        if (change) {
            // Send sticky broadcast
            broadcastRingerMode(AudioManager.INTERNAL_RINGER_MODE_CHANGED_ACTION, ringerMode);
        }
    }

    /*package*/ void postUpdateRingerModeServiceInt() {
        sendMsg(mAudioHandler, MSG_UPDATE_RINGER_MODE, SENDMSG_QUEUE, 0, 0, null, 0);
    }

    private void onUpdateRingerModeServiceInt() {
        setRingerModeInt(getRingerModeInternal(), false);
    }

    /** @see AudioManager#shouldVibrate(int) */
    public boolean shouldVibrate(int vibrateType) {
        if (!mHasVibrator) return false;

        switch (getVibrateSetting(vibrateType)) {

            case AudioManager.VIBRATE_SETTING_ON:
                return getRingerModeExternal() != AudioManager.RINGER_MODE_SILENT;

            case AudioManager.VIBRATE_SETTING_ONLY_SILENT:
                return getRingerModeExternal() == AudioManager.RINGER_MODE_VIBRATE;

            case AudioManager.VIBRATE_SETTING_OFF:
                // return false, even for incoming calls
                return false;

            default:
                return false;
        }
    }

    /** @see AudioManager#getVibrateSetting(int) */
    public int getVibrateSetting(int vibrateType) {
        if (!mHasVibrator) return AudioManager.VIBRATE_SETTING_OFF;
        return (mVibrateSetting >> (vibrateType * 2)) & 3;
    }

    /** @see AudioManager#setVibrateSetting(int, int) */
    public void setVibrateSetting(int vibrateType, int vibrateSetting) {

        if (!mHasVibrator) return;

        mVibrateSetting = AudioSystem.getValueForVibrateSetting(mVibrateSetting, vibrateType,
                vibrateSetting);

        // Broadcast change
        broadcastVibrateSetting(vibrateType);

    }

    /**
     * Return the pid of the current audio mode owner
     * @return 0 if nobody owns the mode
     */
    /*package*/ int getModeOwnerPid() {
        int modeOwnerPid = 0;
        try {
            modeOwnerPid = mSetModeDeathHandlers.get(0).getPid();
        } catch (Exception e) {
            // nothing to do, modeOwnerPid is not modified
        }
        return modeOwnerPid;
    }

    private class SetModeDeathHandler implements IBinder.DeathRecipient {
        private IBinder mCb; // To be notified of client's death
        private int mPid;
        private int mMode = AudioSystem.MODE_NORMAL; // Current mode set by this client

        SetModeDeathHandler(IBinder cb, int pid) {
            mCb = cb;
            mPid = pid;
        }

        public void binderDied() {
            int oldModeOwnerPid = 0;
            int newModeOwnerPid = 0;
            synchronized (mDeviceBroker.mSetModeLock) {
                Log.w(TAG, "setMode() client died");
                if (!mSetModeDeathHandlers.isEmpty()) {
                    oldModeOwnerPid = mSetModeDeathHandlers.get(0).getPid();
                }
                int index = mSetModeDeathHandlers.indexOf(this);
                if (index < 0) {
                    Log.w(TAG, "unregistered setMode() client died");
                } else {
                    newModeOwnerPid = setModeInt(AudioSystem.MODE_NORMAL, mCb, mPid, TAG);
                }
            }
            // when entering RINGTONE, IN_CALL or IN_COMMUNICATION mode, clear all
            // SCO connections not started by the application changing the mode when pid changes
            if ((newModeOwnerPid != oldModeOwnerPid) && (newModeOwnerPid != 0)) {
<<<<<<< HEAD
                Log.i(TAG, "In binderDied(), calling disconnectBluetoothSco()");
=======
>>>>>>> dbf9e87c
                mDeviceBroker.postDisconnectBluetoothSco(newModeOwnerPid);
            }
        }

        public int getPid() {
            return mPid;
        }

        public void setMode(int mode) {
            mMode = mode;
        }

        public int getMode() {
            return mMode;
        }

        public IBinder getBinder() {
            return mCb;
        }
    }

    /** @see AudioManager#setMode(int) */
    public void setMode(int mode, IBinder cb, String callingPackage) {
        Log.i(TAG, "setMode(mode = " + mode + ", callingPackage = " +
                  callingPackage + ", Process ID: " + Binder.getCallingPid());
        if (DEBUG_MODE) { Log.v(TAG, "setMode(mode=" + mode + ", callingPackage=" + callingPackage + ")"); }
        if (!checkAudioSettingsPermission("setMode()")) {
            return;
        }

        if ( (mode == AudioSystem.MODE_IN_CALL) &&
                (mContext.checkCallingOrSelfPermission(
                        android.Manifest.permission.MODIFY_PHONE_STATE)
                            != PackageManager.PERMISSION_GRANTED)) {
            Log.w(TAG, "MODIFY_PHONE_STATE Permission Denial: setMode(MODE_IN_CALL) from pid="
                    + Binder.getCallingPid() + ", uid=" + Binder.getCallingUid());
            return;
        }

        if (mode < AudioSystem.MODE_CURRENT || mode >= AudioSystem.NUM_MODES) {
            return;
        }

        int oldModeOwnerPid = 0;
        int newModeOwnerPid = 0;
        synchronized (mDeviceBroker.mSetModeLock) {
            if (!mSetModeDeathHandlers.isEmpty()) {
                oldModeOwnerPid = mSetModeDeathHandlers.get(0).getPid();
            }
            if (mode == AudioSystem.MODE_CURRENT) {
                mode = mMode;
            }
            newModeOwnerPid = setModeInt(mode, cb, Binder.getCallingPid(), callingPackage);
        }
        // when entering RINGTONE, IN_CALL or IN_COMMUNICATION mode, clear all
        // SCO connections not started by the application changing the mode when pid changes
        if ((newModeOwnerPid != oldModeOwnerPid) && (newModeOwnerPid != 0)) {
<<<<<<< HEAD
            Log.i(TAG, "In setMode(), calling disconnectBluetoothSco()");
=======
>>>>>>> dbf9e87c
            mDeviceBroker.postDisconnectBluetoothSco(newModeOwnerPid);
        }
    }

    // setModeInt() returns a valid PID if the audio mode was successfully set to
    // any mode other than NORMAL.
    @GuardedBy("mDeviceBroker.mSetModeLock")
    private int setModeInt(int mode, IBinder cb, int pid, String caller) {
        if (DEBUG_MODE) { Log.v(TAG, "setModeInt(mode=" + mode + ", pid=" + pid + ", caller="
                + caller + ")"); }
        int newModeOwnerPid = 0;
        if (cb == null) {
            Log.e(TAG, "setModeInt() called with null binder");
            return newModeOwnerPid;
        }

        SetModeDeathHandler hdlr = null;
        Iterator iter = mSetModeDeathHandlers.iterator();
        while (iter.hasNext()) {
            SetModeDeathHandler h = (SetModeDeathHandler)iter.next();
            if (h.getPid() == pid) {
                hdlr = h;
                // Remove from client list so that it is re-inserted at top of list
                iter.remove();
                hdlr.getBinder().unlinkToDeath(hdlr, 0);
                break;
            }
        }
        final int oldMode = mMode;
        int status = AudioSystem.AUDIO_STATUS_OK;
        int actualMode;
        do {
            actualMode = mode;
            if (mode == AudioSystem.MODE_NORMAL) {
                // get new mode from client at top the list if any
                if (!mSetModeDeathHandlers.isEmpty()) {
                    hdlr = mSetModeDeathHandlers.get(0);
                    cb = hdlr.getBinder();
                    actualMode = hdlr.getMode();
                    if (DEBUG_MODE) {
                        Log.w(TAG, " using mode=" + mode + " instead due to death hdlr at pid="
                                + hdlr.mPid);
                    }
                }
            } else {
                if (hdlr == null) {
                    hdlr = new SetModeDeathHandler(cb, pid);
                }
                // Register for client death notification
                try {
                    cb.linkToDeath(hdlr, 0);
                } catch (RemoteException e) {
                    // Client has died!
                    Log.w(TAG, "setMode() could not link to "+cb+" binder death");
                }

                // Last client to call setMode() is always at top of client list
                // as required by SetModeDeathHandler.binderDied()
                mSetModeDeathHandlers.add(0, hdlr);
                hdlr.setMode(mode);
            }

            if (actualMode != mMode) {
                final long identity = Binder.clearCallingIdentity();
                status = AudioSystem.setPhoneState(actualMode);
                Binder.restoreCallingIdentity(identity);
                if (status == AudioSystem.AUDIO_STATUS_OK) {
                    if (DEBUG_MODE) { Log.v(TAG, " mode successfully set to " + actualMode); }
                    mMode = actualMode;
                } else {
                    if (hdlr != null) {
                        mSetModeDeathHandlers.remove(hdlr);
                        cb.unlinkToDeath(hdlr, 0);
                    }
                    // force reading new top of mSetModeDeathHandlers stack
                    if (DEBUG_MODE) { Log.w(TAG, " mode set to MODE_NORMAL after phoneState pb"); }
                    mode = AudioSystem.MODE_NORMAL;
                }
            } else {
                status = AudioSystem.AUDIO_STATUS_OK;
            }
        } while (status != AudioSystem.AUDIO_STATUS_OK && !mSetModeDeathHandlers.isEmpty());

        if (status == AudioSystem.AUDIO_STATUS_OK) {
            if (actualMode != AudioSystem.MODE_NORMAL) {
                if (mSetModeDeathHandlers.isEmpty()) {
                    Log.e(TAG, "setMode() different from MODE_NORMAL with empty mode client stack");
                } else {
                    newModeOwnerPid = mSetModeDeathHandlers.get(0).getPid();
                }
            }
            // Note: newModeOwnerPid is always 0 when actualMode is MODE_NORMAL
            mModeLogger.log(
                    new PhoneStateEvent(caller, pid, mode, newModeOwnerPid, actualMode));
            int streamType = getActiveStreamType(AudioManager.USE_DEFAULT_STREAM_TYPE);
            int device = getDeviceForStream(streamType);
            int index = mStreamStates[mStreamVolumeAlias[streamType]].getIndex(device);
            setStreamVolumeInt(mStreamVolumeAlias[streamType], index, device, true, caller);

            updateStreamVolumeAlias(true /*updateVolumes*/, caller);

            // change of mode may require volume to be re-applied on some devices
            updateAbsVolumeMultiModeDevices(oldMode, actualMode);
        }
        return newModeOwnerPid;
    }

    /** @see AudioManager#getMode() */
    public int getMode() {
        return mMode;
    }

    //==========================================================================================
    // Sound Effects
    //==========================================================================================
    private static final class LoadSoundEffectReply
            implements SoundEffectsHelper.OnEffectsLoadCompleteHandler {
        private static final int SOUND_EFFECTS_LOADING = 1;
        private static final int SOUND_EFFECTS_LOADED = 0;
        private static final int SOUND_EFFECTS_ERROR = -1;
        private static final int SOUND_EFFECTS_LOAD_TIMEOUT_MS = 5000;

        private int mStatus = SOUND_EFFECTS_LOADING;

        @Override
        public synchronized void run(boolean success) {
            mStatus = success ? SOUND_EFFECTS_LOADED : SOUND_EFFECTS_ERROR;
            notify();
        }

        public synchronized boolean waitForLoaded(int attempts) {
            while ((mStatus == SOUND_EFFECTS_LOADING) && (attempts-- > 0)) {
                try {
                    wait(SOUND_EFFECTS_LOAD_TIMEOUT_MS);
                } catch (InterruptedException e) {
                    Log.w(TAG, "Interrupted while waiting sound pool loaded.");
                }
            }
            return mStatus == SOUND_EFFECTS_LOADED;
        }
    }

    /** @see AudioManager#playSoundEffect(int) */
    public void playSoundEffect(int effectType) {
        playSoundEffectVolume(effectType, -1.0f);
    }

    /** @see AudioManager#playSoundEffect(int, float) */
    public void playSoundEffectVolume(int effectType, float volume) {
        // do not try to play the sound effect if the system stream is muted
        if (isStreamMutedByRingerOrZenMode(STREAM_SYSTEM)) {
            return;
        }

        if (effectType >= AudioManager.NUM_SOUND_EFFECTS || effectType < 0) {
            Log.w(TAG, "AudioService effectType value " + effectType + " out of range");
            return;
        }

        sendMsg(mAudioHandler, MSG_PLAY_SOUND_EFFECT, SENDMSG_QUEUE,
                effectType, (int) (volume * 1000), null, 0);
    }

    /**
     * Loads samples into the soundpool.
     * This method must be called at first when sound effects are enabled
     */
    public boolean loadSoundEffects() {
        LoadSoundEffectReply reply = new LoadSoundEffectReply();
        sendMsg(mAudioHandler, MSG_LOAD_SOUND_EFFECTS, SENDMSG_QUEUE, 0, 0, reply, 0);
        return reply.waitForLoaded(3 /*attempts*/);
    }

    /**
     * Schedule loading samples into the soundpool.
     * This method can be overridden to schedule loading at a later time.
     */
    protected void scheduleLoadSoundEffects() {
        sendMsg(mAudioHandler, MSG_LOAD_SOUND_EFFECTS, SENDMSG_QUEUE, 0, 0, null, 0);
    }

    /**
     * Schedule loading samples into the soundpool.
     * This method can be overridden to schedule loading at a later time.
     */
    protected void scheduleLoadSoundEffects() {
        sendMsg(mAudioHandler, MSG_LOAD_SOUND_EFFECTS, SENDMSG_QUEUE, 0, 0, null, 0);
    }

    /**
     *  Unloads samples from the sound pool.
     *  This method can be called to free some memory when
     *  sound effects are disabled.
     */
    public void unloadSoundEffects() {
        sendMsg(mAudioHandler, MSG_UNLOAD_SOUND_EFFECTS, SENDMSG_QUEUE, 0, 0, null, 0);
    }

    /** @see AudioManager#reloadAudioSettings() */
    public void reloadAudioSettings() {
        readAudioSettings(false /*userSwitch*/);
    }

    private void readAudioSettings(boolean userSwitch) {
        // restore ringer mode, ringer mode affected streams, mute affected streams and vibrate settings
        readPersistedSettings();
        readUserRestrictions();

        // restore volume settings
        int numStreamTypes = AudioSystem.getNumStreamTypes();
        for (int streamType = 0; streamType < numStreamTypes; streamType++) {
            VolumeStreamState streamState = mStreamStates[streamType];

            if (userSwitch && mStreamVolumeAlias[streamType] == AudioSystem.STREAM_MUSIC) {
                continue;
            }

            streamState.readSettings();
            synchronized (VolumeStreamState.class) {
                // unmute stream that was muted but is not affect by mute anymore
                if (streamState.mIsMuted && ((!isStreamAffectedByMute(streamType) &&
                        !isStreamMutedByRingerOrZenMode(streamType)) || mUseFixedVolume)) {
                    streamState.mIsMuted = false;
                }
            }
        }

        // apply new ringer mode before checking volume for alias streams so that streams
        // muted by ringer mode have the correct volume
        setRingerModeInt(getRingerModeInternal(), false);

        checkAllFixedVolumeDevices();
        checkAllAliasStreamVolumes();
        checkMuteAffectedStreams();

        synchronized (mSafeMediaVolumeStateLock) {
            mMusicActiveMs = MathUtils.constrain(Settings.Secure.getIntForUser(mContentResolver,
                    Settings.Secure.UNSAFE_VOLUME_MUSIC_ACTIVE_MS, 0, UserHandle.USER_CURRENT),
                    0, UNSAFE_VOLUME_MUSIC_ACTIVE_MS_MAX);
            if (mSafeMediaVolumeState == SAFE_MEDIA_VOLUME_ACTIVE) {
                enforceSafeMediaVolume(TAG);
            }
        }
    }

    /** @see AudioManager#setSpeakerphoneOn(boolean) */
    public void setSpeakerphoneOn(boolean on){
        if (!checkAudioSettingsPermission("setSpeakerphoneOn()")) {
            return;
        }

        if (mContext.checkCallingOrSelfPermission(
                android.Manifest.permission.MODIFY_PHONE_STATE)
                != PackageManager.PERMISSION_GRANTED) {
            synchronized (mSetModeDeathHandlers) {
                for (SetModeDeathHandler h : mSetModeDeathHandlers) {
                    if (h.getMode() == AudioSystem.MODE_IN_CALL) {
                        Log.w(TAG, "getMode is call, Permission Denial: setSpeakerphoneOn from pid="
                                + Binder.getCallingPid() + ", uid=" + Binder.getCallingUid());
                        return;
                    }
                }
            }
        }

        // for logging only
        final String eventSource = new StringBuilder("setSpeakerphoneOn(").append(on)
                .append(") from u/pid:").append(Binder.getCallingUid()).append("/")
                .append(Binder.getCallingPid()).toString();
<<<<<<< HEAD
        Log.i(TAG, "In setSpeakerphoneOn(), on: " + on + ", eventSource: " + eventSource);

=======
>>>>>>> dbf9e87c
        final boolean stateChanged = mDeviceBroker.setSpeakerphoneOn(on, eventSource);
        if (stateChanged) {
            final long ident = Binder.clearCallingIdentity();
            try {
                mContext.sendBroadcastAsUser(
                        new Intent(AudioManager.ACTION_SPEAKERPHONE_STATE_CHANGED)
                                .setFlags(Intent.FLAG_RECEIVER_REGISTERED_ONLY), UserHandle.ALL);
            } finally {
                Binder.restoreCallingIdentity(ident);
            }
        }
    }

    /** @see AudioManager#isSpeakerphoneOn() */
    public boolean isSpeakerphoneOn() {
        return mDeviceBroker.isSpeakerphoneOn();
    }

    /** @see AudioManager#setBluetoothScoOn(boolean) */
    public void setBluetoothScoOn(boolean on) {
        if (!checkAudioSettingsPermission("setBluetoothScoOn()")) {
            return;
        }
        // Only enable calls from system components
        if (UserHandle.getCallingAppId() >= FIRST_APPLICATION_UID) {
<<<<<<< HEAD
            Log.i(TAG, "In setBluetoothScoOn(), on: "+on+". The calling application Uid: "
                  + Binder.getCallingUid() + ", is greater than FIRST_APPLICATION_UID"
                  + " exiting from setBluetoothScoOn()");
=======
>>>>>>> dbf9e87c
            mDeviceBroker.setBluetoothScoOnByApp(on);
            return;
        }

        // for logging only
        final String eventSource = new StringBuilder("setBluetoothScoOn(").append(on)
                .append(") from u/pid:").append(Binder.getCallingUid()).append("/")
                .append(Binder.getCallingPid()).toString();
<<<<<<< HEAD
        Log.i(TAG, "In setBluetoothScoOn(), eventSource: " + eventSource);
=======

>>>>>>> dbf9e87c
        mDeviceBroker.setBluetoothScoOn(on, eventSource);
    }

    /** @see AudioManager#isBluetoothScoOn()
     * Note that it doesn't report internal state, but state seen by apps (which may have
     * called setBluetoothScoOn() */
    public boolean isBluetoothScoOn() {
        return mDeviceBroker.isBluetoothScoOnForApp();
    }

    // TODO investigate internal users due to deprecation of SDK API
    /** @see AudioManager#setBluetoothA2dpOn(boolean) */
    public void setBluetoothA2dpOn(boolean on) {
        // for logging only
        final String eventSource = new StringBuilder("setBluetoothA2dpOn(").append(on)
                .append(") from u/pid:").append(Binder.getCallingUid()).append("/")
                .append(Binder.getCallingPid()).toString();
        mDeviceBroker.setBluetoothA2dpOn_Async(on, eventSource);
    }

    /** @see AudioManager#isBluetoothA2dpOn() */
    public boolean isBluetoothA2dpOn() {
        return mDeviceBroker.isBluetoothA2dpOn();
    }

    /** @see AudioManager#startBluetoothSco() */
    public void startBluetoothSco(IBinder cb, int targetSdkVersion) {
<<<<<<< HEAD
        Log.i(TAG, "In startBluetoothSco()");
        BluetoothAdapter adapter = BluetoothAdapter.getDefaultAdapter();
        if ((adapter == null) || (adapter.getState() != BluetoothAdapter.STATE_ON)) {
             Log.i(TAG, "startBluetoothSco(), BT is not turned ON or adapter is null");
             return;
        }
=======
>>>>>>> dbf9e87c
        final int scoAudioMode =
                (targetSdkVersion < Build.VERSION_CODES.JELLY_BEAN_MR2) ?
                        BtHelper.SCO_MODE_VIRTUAL_CALL : BtHelper.SCO_MODE_UNDEFINED;
        final String eventSource = new StringBuilder("startBluetoothSco()")
                .append(") from u/pid:").append(Binder.getCallingUid()).append("/")
                .append(Binder.getCallingPid()).toString();
        startBluetoothScoInt(cb, scoAudioMode, eventSource);
    }

    /** @see AudioManager#startBluetoothScoVirtualCall() */
    public void startBluetoothScoVirtualCall(IBinder cb) {
<<<<<<< HEAD
        Log.i(TAG, "In startBluetoothScoVirtualCall()");
=======
>>>>>>> dbf9e87c
        final String eventSource = new StringBuilder("startBluetoothScoVirtualCall()")
                .append(") from u/pid:").append(Binder.getCallingUid()).append("/")
                .append(Binder.getCallingPid()).toString();
        startBluetoothScoInt(cb, BtHelper.SCO_MODE_VIRTUAL_CALL, eventSource);
    }

    void startBluetoothScoInt(IBinder cb, int scoAudioMode, @NonNull String eventSource) {
<<<<<<< HEAD
        Log.i(TAG, "In startBluetoothScoInt(), scoAudioMode: " + scoAudioMode);
=======
>>>>>>> dbf9e87c
        if (!checkAudioSettingsPermission("startBluetoothSco()") ||
                !mSystemReady) {
            return;
        }
        synchronized (mDeviceBroker.mSetModeLock) {
            mDeviceBroker.startBluetoothScoForClient_Sync(cb, scoAudioMode, eventSource);
        }
    }

    /** @see AudioManager#stopBluetoothSco() */
    public void stopBluetoothSco(IBinder cb){
        Log.i(TAG, "In stopBluetoothSco()");
        BluetoothAdapter adapter = BluetoothAdapter.getDefaultAdapter();
        if ((adapter == null) || (adapter.getState() != BluetoothAdapter.STATE_ON)) {
             Log.i(TAG, "stopBluetoothSco(), BT is not turned ON or adapter is null");
             return;
        }
        if (!checkAudioSettingsPermission("stopBluetoothSco()") ||
                !mSystemReady) {
            return;
        }
        final String eventSource =  new StringBuilder("stopBluetoothSco()")
                .append(") from u/pid:").append(Binder.getCallingUid()).append("/")
                .append(Binder.getCallingPid()).toString();
        synchronized (mDeviceBroker.mSetModeLock) {
            mDeviceBroker.stopBluetoothScoForClient_Sync(cb, eventSource);
        }
    }


    /*package*/ ContentResolver getContentResolver() {
        return mContentResolver;
    }
<<<<<<< HEAD

    private void onCheckMusicActive(String caller) {
        synchronized (mSafeMediaVolumeStateLock) {
            if (mSafeMediaVolumeState == SAFE_MEDIA_VOLUME_INACTIVE) {
                int device = getDeviceForStream(AudioSystem.STREAM_MUSIC);

=======

    private void onCheckMusicActive(String caller) {
        synchronized (mSafeMediaVolumeStateLock) {
            if (mSafeMediaVolumeState == SAFE_MEDIA_VOLUME_INACTIVE) {
                int device = getDeviceForStream(AudioSystem.STREAM_MUSIC);

>>>>>>> dbf9e87c
                if ((device & mSafeMediaVolumeDevices) != 0) {
                    sendMsg(mAudioHandler,
                            MSG_CHECK_MUSIC_ACTIVE,
                            SENDMSG_REPLACE,
                            0,
                            0,
                            caller,
                            MUSIC_ACTIVE_POLL_PERIOD_MS);
                    int index = mStreamStates[AudioSystem.STREAM_MUSIC].getIndex(device);
                    if (AudioSystem.isStreamActive(AudioSystem.STREAM_MUSIC, 0)
                            && (index > safeMediaVolumeIndex(device))) {
                        // Approximate cumulative active music time
                        mMusicActiveMs += MUSIC_ACTIVE_POLL_PERIOD_MS;
                        if (mMusicActiveMs > UNSAFE_VOLUME_MUSIC_ACTIVE_MS_MAX) {
                            setSafeMediaVolumeEnabled(true, caller);
<<<<<<< HEAD
                            mMusicActiveMs = 0;                        }
=======
                            mMusicActiveMs = 0;
                        }
>>>>>>> dbf9e87c
                        saveMusicActiveMs();
                    }
                }
            }
        }
    }

    private void saveMusicActiveMs() {
        mAudioHandler.obtainMessage(MSG_PERSIST_MUSIC_ACTIVE_MS, mMusicActiveMs, 0).sendToTarget();
    }

    private int getSafeUsbMediaVolumeIndex() {
        // determine UI volume index corresponding to the wanted safe gain in dBFS
        int min = MIN_STREAM_VOLUME[AudioSystem.STREAM_MUSIC];
        int max = MAX_STREAM_VOLUME[AudioSystem.STREAM_MUSIC];

        mSafeUsbMediaVolumeDbfs = mContext.getResources().getInteger(
                com.android.internal.R.integer.config_safe_media_volume_usb_mB) / 100.0f;

        while (Math.abs(max - min) > 1) {
            int index = (max + min) / 2;
            float gainDB = AudioSystem.getStreamVolumeDB(
                    AudioSystem.STREAM_MUSIC, index, AudioSystem.DEVICE_OUT_USB_HEADSET);
            if (Float.isNaN(gainDB)) {
                //keep last min in case of read error
                break;
            } else if (gainDB == mSafeUsbMediaVolumeDbfs) {
                min = index;
                break;
            } else if (gainDB < mSafeUsbMediaVolumeDbfs) {
                min = index;
            } else {
                max = index;
            }
        }
        return min * 10;
    }

    private void onConfigureSafeVolume(boolean force, String caller) {
        synchronized (mSafeMediaVolumeStateLock) {
            int mcc = mContext.getResources().getConfiguration().mcc;
            if ((mMcc != mcc) || ((mMcc == 0) && force)) {
                mSafeMediaVolumeIndex = mContext.getResources().getInteger(
                        com.android.internal.R.integer.config_safe_media_volume_index) * 10;

                mSafeUsbMediaVolumeIndex = getSafeUsbMediaVolumeIndex();

                boolean safeMediaVolumeEnabled =
                        SystemProperties.getBoolean("audio.safemedia.force", false)
                        || mContext.getResources().getBoolean(
                                com.android.internal.R.bool.config_safe_media_volume_enabled);
<<<<<<< HEAD
=======

>>>>>>> dbf9e87c
                boolean safeMediaVolumeBypass =
                        SystemProperties.getBoolean("audio.safemedia.bypass", false);

                // The persisted state is either "disabled" or "active": this is the state applied
                // next time we boot and cannot be "inactive"
                int persistedState;
                if (safeMediaVolumeEnabled && !safeMediaVolumeBypass) {
                    persistedState = SAFE_MEDIA_VOLUME_ACTIVE;
                    // The state can already be "inactive" here if the user has forced it before
                    // the 30 seconds timeout for forced configuration. In this case we don't reset
                    // it to "active".
                    if (mSafeMediaVolumeState != SAFE_MEDIA_VOLUME_INACTIVE) {
                        if (mMusicActiveMs == 0) {
                            mSafeMediaVolumeState = SAFE_MEDIA_VOLUME_ACTIVE;
                            enforceSafeMediaVolume(caller);
                        } else {
                            // We have existing playback time recorded, already confirmed.
                            mSafeMediaVolumeState = SAFE_MEDIA_VOLUME_INACTIVE;
                        }
                    }
                } else {
                    persistedState = SAFE_MEDIA_VOLUME_DISABLED;
                    mSafeMediaVolumeState = SAFE_MEDIA_VOLUME_DISABLED;
                }
                mMcc = mcc;
                sendMsg(mAudioHandler,
                        MSG_PERSIST_SAFE_VOLUME_STATE,
                        SENDMSG_QUEUE,
                        persistedState,
                        0,
                        null,
                        0);
            }
        }
    }

    ///////////////////////////////////////////////////////////////////////////
    // Internal methods
    ///////////////////////////////////////////////////////////////////////////

    /**
     * Checks if the adjustment should change ringer mode instead of just
     * adjusting volume. If so, this will set the proper ringer mode and volume
     * indices on the stream states.
     */
    private int checkForRingerModeChange(int oldIndex, int direction, int step, boolean isMuted,
            String caller, int flags) {
        int result = FLAG_ADJUST_VOLUME;
        if (isPlatformTelevision() || mIsSingleVolume) {
            return result;
        }

        int ringerMode = getRingerModeInternal();

        switch (ringerMode) {
        case RINGER_MODE_NORMAL:
            if (direction == AudioManager.ADJUST_LOWER) {
                if (mHasVibrator) {
                    // "step" is the delta in internal index units corresponding to a
                    // change of 1 in UI index units.
                    // Because of rounding when rescaling from one stream index range to its alias
                    // index range, we cannot simply test oldIndex == step:
                    //   (step <= oldIndex < 2 * step) is equivalent to: (old UI index == 1)
                    if (step <= oldIndex && oldIndex < 2 * step) {
                        ringerMode = RINGER_MODE_VIBRATE;
                        mLoweredFromNormalToVibrateTime = SystemClock.uptimeMillis();
                    }
                } else {
                    if (oldIndex == step && mVolumePolicy.volumeDownToEnterSilent) {
                        ringerMode = RINGER_MODE_SILENT;
                    }
                }
            } else if (mIsSingleVolume && (direction == AudioManager.ADJUST_TOGGLE_MUTE
                    || direction == AudioManager.ADJUST_MUTE)) {
                if (mHasVibrator) {
                    ringerMode = RINGER_MODE_VIBRATE;
                } else {
                    ringerMode = RINGER_MODE_SILENT;
                }
                // Setting the ringer mode will toggle mute
                result &= ~FLAG_ADJUST_VOLUME;
            }
            break;
        case RINGER_MODE_VIBRATE:
            if (!mHasVibrator) {
                Log.e(TAG, "checkForRingerModeChange() current ringer mode is vibrate" +
                        "but no vibrator is present");
                break;
            }
            if ((direction == AudioManager.ADJUST_LOWER)) {
                // This is the case we were muted with the volume turned up
                if (mIsSingleVolume && oldIndex >= 2 * step && isMuted) {
                    ringerMode = RINGER_MODE_NORMAL;
                } else if (mPrevVolDirection != AudioManager.ADJUST_LOWER) {
                    if (mVolumePolicy.volumeDownToEnterSilent) {
                        final long diff = SystemClock.uptimeMillis()
                                - mLoweredFromNormalToVibrateTime;
                        if (diff > mVolumePolicy.vibrateToSilentDebounce
                                && mRingerModeDelegate.canVolumeDownEnterSilent()) {
                            ringerMode = RINGER_MODE_SILENT;
                        }
                    } else {
                        result |= AudioManager.FLAG_SHOW_VIBRATE_HINT;
                    }
                }
            } else if (direction == AudioManager.ADJUST_RAISE
                    || direction == AudioManager.ADJUST_TOGGLE_MUTE
                    || direction == AudioManager.ADJUST_UNMUTE) {
                ringerMode = RINGER_MODE_NORMAL;
            }
            result &= ~FLAG_ADJUST_VOLUME;
            break;
        case RINGER_MODE_SILENT:
            if (mIsSingleVolume && direction == AudioManager.ADJUST_LOWER && oldIndex >= 2 * step && isMuted) {
                // This is the case we were muted with the volume turned up
                ringerMode = RINGER_MODE_NORMAL;
            } else if (direction == AudioManager.ADJUST_RAISE
                    || direction == AudioManager.ADJUST_TOGGLE_MUTE
                    || direction == AudioManager.ADJUST_UNMUTE) {
                if (!mVolumePolicy.volumeUpToExitSilent) {
                    result |= AudioManager.FLAG_SHOW_SILENT_HINT;
                } else {
                  if (mHasVibrator && direction == AudioManager.ADJUST_RAISE) {
                      ringerMode = RINGER_MODE_VIBRATE;
                  } else {
                      // If we don't have a vibrator or they were toggling mute
                      // go straight back to normal.
                      ringerMode = RINGER_MODE_NORMAL;
                  }
                }
            }
            result &= ~FLAG_ADJUST_VOLUME;
            break;
        default:
            Log.e(TAG, "checkForRingerModeChange() wrong ringer mode: "+ringerMode);
            break;
        }

        if (isAndroidNPlus(caller) && wouldToggleZenMode(ringerMode)
                && !mNm.isNotificationPolicyAccessGrantedForPackage(caller)
                && (flags & AudioManager.FLAG_FROM_KEY) == 0) {
            throw new SecurityException("Not allowed to change Do Not Disturb state");
        }

        setRingerMode(ringerMode, TAG + ".checkForRingerModeChange", false /*external*/);

        mPrevVolDirection = direction;

        return result;
    }

    @Override
    public boolean isStreamAffectedByRingerMode(int streamType) {
        return (mRingerModeAffectedStreams & (1 << streamType)) != 0;
    }

    private boolean shouldZenMuteStream(int streamType) {
        if (mNm.getZenMode() != Settings.Global.ZEN_MODE_IMPORTANT_INTERRUPTIONS) {
            return false;
        }

        NotificationManager.Policy zenPolicy = mNm.getConsolidatedNotificationPolicy();
        final boolean muteAlarms = (zenPolicy.priorityCategories
                & NotificationManager.Policy.PRIORITY_CATEGORY_ALARMS) == 0;
        final boolean muteMedia = (zenPolicy.priorityCategories
                & NotificationManager.Policy.PRIORITY_CATEGORY_MEDIA) == 0;
        final boolean muteSystem = (zenPolicy.priorityCategories
                & NotificationManager.Policy.PRIORITY_CATEGORY_SYSTEM) == 0;
        final boolean muteNotificationAndRing = ZenModeConfig
                .areAllPriorityOnlyNotificationZenSoundsMuted(
                        mNm.getConsolidatedNotificationPolicy());
        return muteAlarms && isAlarm(streamType)
                || muteMedia && isMedia(streamType)
                || muteSystem && isSystem(streamType)
                || muteNotificationAndRing && isNotificationOrRinger(streamType);
    }

    private boolean isStreamMutedByRingerOrZenMode(int streamType) {
        return (mRingerAndZenModeMutedStreams & (1 << streamType)) != 0;
    }

    /**
     * DND total silence: media and alarms streams are tied to the muted ringer
     * {@link ZenModeHelper.RingerModeDelegate#getRingerModeAffectedStreams(int)}
     * DND alarms only: notification, ringer + system muted (by default tied to muted ringer mode)
     * DND priority only: alarms, media, system streams can be muted separate from ringer based on
     * zenPolicy (this method determines which streams)
     * @return true if changed, else false
     */
    private boolean updateZenModeAffectedStreams() {
        int zenModeAffectedStreams = 0;
        if (mSystemReady && mNm.getZenMode() == Settings.Global.ZEN_MODE_IMPORTANT_INTERRUPTIONS) {
            NotificationManager.Policy zenPolicy = mNm.getConsolidatedNotificationPolicy();
            if ((zenPolicy.priorityCategories
                    & NotificationManager.Policy.PRIORITY_CATEGORY_ALARMS) == 0) {
                zenModeAffectedStreams |= 1 << AudioManager.STREAM_ALARM;
            }

            if ((zenPolicy.priorityCategories
                    & NotificationManager.Policy.PRIORITY_CATEGORY_MEDIA) == 0) {
                zenModeAffectedStreams |= 1 << AudioManager.STREAM_MUSIC;
            }

            if ((zenPolicy.priorityCategories
                    & NotificationManager.Policy.PRIORITY_CATEGORY_SYSTEM) == 0) {
                zenModeAffectedStreams |= 1 << AudioManager.STREAM_SYSTEM;
            }
        }

        if (mZenModeAffectedStreams != zenModeAffectedStreams) {
            mZenModeAffectedStreams = zenModeAffectedStreams;
            return true;
        }

        return false;
    }

    @GuardedBy("mSettingsLock")
    private boolean updateRingerAndZenModeAffectedStreams() {
        boolean updatedZenModeAffectedStreams = updateZenModeAffectedStreams();
        int ringerModeAffectedStreams = Settings.System.getIntForUser(mContentResolver,
                Settings.System.MODE_RINGER_STREAMS_AFFECTED,
                ((1 << AudioSystem.STREAM_RING)|(1 << AudioSystem.STREAM_NOTIFICATION)|
                 (1 << AudioSystem.STREAM_SYSTEM)|(1 << AudioSystem.STREAM_SYSTEM_ENFORCED)),
                 UserHandle.USER_CURRENT);

        if (mIsSingleVolume) {
            ringerModeAffectedStreams = 0;
        } else if (mRingerModeDelegate != null) {
            ringerModeAffectedStreams = mRingerModeDelegate
                    .getRingerModeAffectedStreams(ringerModeAffectedStreams);
        }
        if (mCameraSoundForced) {
            ringerModeAffectedStreams &= ~(1 << AudioSystem.STREAM_SYSTEM_ENFORCED);
        } else {
            ringerModeAffectedStreams |= (1 << AudioSystem.STREAM_SYSTEM_ENFORCED);
        }
        if (mStreamVolumeAlias[AudioSystem.STREAM_DTMF] == AudioSystem.STREAM_RING) {
            ringerModeAffectedStreams |= (1 << AudioSystem.STREAM_DTMF);
        } else {
            ringerModeAffectedStreams &= ~(1 << AudioSystem.STREAM_DTMF);
        }

        if (ringerModeAffectedStreams != mRingerModeAffectedStreams) {
            Settings.System.putIntForUser(mContentResolver,
                    Settings.System.MODE_RINGER_STREAMS_AFFECTED,
                    ringerModeAffectedStreams,
                    UserHandle.USER_CURRENT);
            mRingerModeAffectedStreams = ringerModeAffectedStreams;
            return true;
        }
        return updatedZenModeAffectedStreams;
    }

    @Override
    public boolean isStreamAffectedByMute(int streamType) {
        return (mMuteAffectedStreams & (1 << streamType)) != 0;
    }

    private void ensureValidDirection(int direction) {
        switch (direction) {
            case AudioManager.ADJUST_LOWER:
            case AudioManager.ADJUST_RAISE:
            case AudioManager.ADJUST_SAME:
            case AudioManager.ADJUST_MUTE:
            case AudioManager.ADJUST_UNMUTE:
            case AudioManager.ADJUST_TOGGLE_MUTE:
                break;
            default:
                throw new IllegalArgumentException("Bad direction " + direction);
        }
    }

    private void ensureValidStreamType(int streamType) {
        if (streamType < 0 || streamType >= mStreamStates.length) {
            throw new IllegalArgumentException("Bad stream type " + streamType);
        }
    }

    private boolean isMuteAdjust(int adjust) {
        return adjust == AudioManager.ADJUST_MUTE || adjust == AudioManager.ADJUST_UNMUTE
                || adjust == AudioManager.ADJUST_TOGGLE_MUTE;
    }

<<<<<<< HEAD
    /*package*/ boolean isInCommunication() {
=======
    /** only public for mocking/spying, do not call outside of AudioService */
    @VisibleForTesting
    public boolean isInCommunication() {
>>>>>>> dbf9e87c
        boolean IsInCall = false;

        TelecomManager telecomManager =
                (TelecomManager) mContext.getSystemService(Context.TELECOM_SERVICE);

        final long ident = Binder.clearCallingIdentity();
        IsInCall = telecomManager.isInCall();
        Binder.restoreCallingIdentity(ident);

        return (IsInCall || getMode() == AudioManager.MODE_IN_COMMUNICATION ||
                getMode() == AudioManager.MODE_IN_CALL);
    }

    /**
     * For code clarity for getActiveStreamType(int)
     * @param delay_ms max time since last stream activity to consider
     * @return true if stream is active in streams handled by AudioFlinger now or
     *     in the last "delay_ms" ms.
     */
    private boolean wasStreamActiveRecently(int stream, int delay_ms) {
        return AudioSystem.isStreamActive(stream, delay_ms)
                || AudioSystem.isStreamActiveRemotely(stream, delay_ms);
    }

    private int getActiveStreamType(int suggestedStreamType) {
        if (mIsSingleVolume
                && suggestedStreamType == AudioManager.USE_DEFAULT_STREAM_TYPE) {
            return AudioSystem.STREAM_MUSIC;
        }

        switch (mPlatformType) {
        case AudioSystem.PLATFORM_VOICE:
            if (isInCommunication()) {
                if (AudioSystem.getForceUse(AudioSystem.FOR_COMMUNICATION)
                        == AudioSystem.FORCE_BT_SCO) {
                    // Log.v(TAG, "getActiveStreamType: Forcing STREAM_BLUETOOTH_SCO...");
                    return AudioSystem.STREAM_BLUETOOTH_SCO;
                } else {
                    // Log.v(TAG, "getActiveStreamType: Forcing STREAM_VOICE_CALL...");
                    return AudioSystem.STREAM_VOICE_CALL;
                }
            } else if (suggestedStreamType == AudioManager.USE_DEFAULT_STREAM_TYPE) {
                if (wasStreamActiveRecently(AudioSystem.STREAM_RING, sStreamOverrideDelayMs)) {
                    if (DEBUG_VOL)
                        Log.v(TAG, "getActiveStreamType: Forcing STREAM_RING stream active");
                    return AudioSystem.STREAM_RING;
                } else if (wasStreamActiveRecently(
                        AudioSystem.STREAM_NOTIFICATION, sStreamOverrideDelayMs)) {
                    if (DEBUG_VOL)
                        Log.v(TAG, "getActiveStreamType: Forcing STREAM_NOTIFICATION stream active");
                    return AudioSystem.STREAM_NOTIFICATION;
                } else {
                    if (DEBUG_VOL) {
                        Log.v(TAG, "getActiveStreamType: Forcing DEFAULT_VOL_STREAM_NO_PLAYBACK("
                                + DEFAULT_VOL_STREAM_NO_PLAYBACK + ") b/c default");
                    }
                    return DEFAULT_VOL_STREAM_NO_PLAYBACK;
                }
            } else if (
                    wasStreamActiveRecently(AudioSystem.STREAM_NOTIFICATION, sStreamOverrideDelayMs)) {
                if (DEBUG_VOL)
                    Log.v(TAG, "getActiveStreamType: Forcing STREAM_NOTIFICATION stream active");
                return AudioSystem.STREAM_NOTIFICATION;
            } else if (wasStreamActiveRecently(AudioSystem.STREAM_RING, sStreamOverrideDelayMs)) {
                if (DEBUG_VOL)
                    Log.v(TAG, "getActiveStreamType: Forcing STREAM_RING stream active");
                return AudioSystem.STREAM_RING;
            }
        default:
            if (isInCommunication()) {
                if (AudioSystem.getForceUse(AudioSystem.FOR_COMMUNICATION)
                        == AudioSystem.FORCE_BT_SCO) {
                    if (DEBUG_VOL) Log.v(TAG, "getActiveStreamType: Forcing STREAM_BLUETOOTH_SCO");
                    return AudioSystem.STREAM_BLUETOOTH_SCO;
                } else {
                    if (DEBUG_VOL)  Log.v(TAG, "getActiveStreamType: Forcing STREAM_VOICE_CALL");
                    return AudioSystem.STREAM_VOICE_CALL;
                }
            } else if (AudioSystem.isStreamActive(
                    AudioSystem.STREAM_NOTIFICATION, sStreamOverrideDelayMs)) {
                if (DEBUG_VOL) Log.v(TAG, "getActiveStreamType: Forcing STREAM_NOTIFICATION");
                return AudioSystem.STREAM_NOTIFICATION;
            } else if (AudioSystem.isStreamActive(
                    AudioSystem.STREAM_RING, sStreamOverrideDelayMs)) {
                if (DEBUG_VOL) Log.v(TAG, "getActiveStreamType: Forcing STREAM_RING");
                return AudioSystem.STREAM_RING;
            } else if (suggestedStreamType == AudioManager.USE_DEFAULT_STREAM_TYPE) {
                if (AudioSystem.isStreamActive(
                        AudioSystem.STREAM_NOTIFICATION, sStreamOverrideDelayMs)) {
                    if (DEBUG_VOL) Log.v(TAG, "getActiveStreamType: Forcing STREAM_NOTIFICATION");
                    return AudioSystem.STREAM_NOTIFICATION;
                } else if (AudioSystem.isStreamActive(
                        AudioSystem.STREAM_RING, sStreamOverrideDelayMs)) {
                    if (DEBUG_VOL) Log.v(TAG, "getActiveStreamType: Forcing STREAM_RING");
                    return AudioSystem.STREAM_RING;
                } else {
                    if (DEBUG_VOL) {
                        Log.v(TAG, "getActiveStreamType: Forcing DEFAULT_VOL_STREAM_NO_PLAYBACK("
                                + DEFAULT_VOL_STREAM_NO_PLAYBACK + ") b/c default");
                    }
                    return DEFAULT_VOL_STREAM_NO_PLAYBACK;
                }
            }
            break;
        }
        if (DEBUG_VOL) Log.v(TAG, "getActiveStreamType: Returning suggested type "
                + suggestedStreamType);
        return suggestedStreamType;
    }

    private void broadcastRingerMode(String action, int ringerMode) {
        // Send sticky broadcast
        Intent broadcast = new Intent(action);
        broadcast.putExtra(AudioManager.EXTRA_RINGER_MODE, ringerMode);
        broadcast.addFlags(Intent.FLAG_RECEIVER_REGISTERED_ONLY_BEFORE_BOOT
                | Intent.FLAG_RECEIVER_REPLACE_PENDING);
        sendStickyBroadcastToAll(broadcast);
    }

    private void broadcastVibrateSetting(int vibrateType) {
        // Send broadcast
        if (mActivityManagerInternal.isSystemReady()) {
            Intent broadcast = new Intent(AudioManager.VIBRATE_SETTING_CHANGED_ACTION);
            broadcast.putExtra(AudioManager.EXTRA_VIBRATE_TYPE, vibrateType);
            broadcast.putExtra(AudioManager.EXTRA_VIBRATE_SETTING, getVibrateSetting(vibrateType));
            sendBroadcastToAll(broadcast);
        }
    }

    // Message helper methods
    /**
     * Queue a message on the given handler's message queue, after acquiring the service wake lock.
     * Note that the wake lock needs to be released after the message has been handled.
     */
    private void queueMsgUnderWakeLock(Handler handler, int msg,
            int arg1, int arg2, Object obj, int delay) {
        final long ident = Binder.clearCallingIdentity();
        // Always acquire the wake lock as AudioService because it is released by the
        // message handler.
        mAudioEventWakeLock.acquire();
        Binder.restoreCallingIdentity(ident);
        sendMsg(handler, msg, SENDMSG_QUEUE, arg1, arg2, obj, delay);
    }

    private static void sendMsg(Handler handler, int msg,
            int existingMsgPolicy, int arg1, int arg2, Object obj, int delay) {
        if (existingMsgPolicy == SENDMSG_REPLACE) {
            handler.removeMessages(msg);
        } else if (existingMsgPolicy == SENDMSG_NOOP && handler.hasMessages(msg)) {
            return;
        }

        final long time = SystemClock.uptimeMillis() + delay;
        handler.sendMessageAtTime(handler.obtainMessage(msg, arg1, arg2, obj), time);
    }

    boolean checkAudioSettingsPermission(String method) {
        if (mContext.checkCallingOrSelfPermission(android.Manifest.permission.MODIFY_AUDIO_SETTINGS)
                == PackageManager.PERMISSION_GRANTED) {
            return true;
        }
        String msg = "Audio Settings Permission Denial: " + method + " from pid="
                + Binder.getCallingPid()
                + ", uid=" + Binder.getCallingUid();
        Log.w(TAG, msg);
        return false;
    }

<<<<<<< HEAD
    /*package*/ int getDeviceForStream(int stream) {
=======
    /** only public for mocking/spying, do not call outside of AudioService */
    @VisibleForTesting
    public int getDeviceForStream(int stream) {
>>>>>>> dbf9e87c
        int device = getDevicesForStream(stream);
        if ((device & (device - 1)) != 0) {
            // Multiple device selection is either:
            //  - speaker + one other device: give priority to speaker in this case.
            //  - one A2DP device + another device: happens with duplicated output. In this case
            // retain the device on the A2DP output as the other must not correspond to an active
            // selection if not the speaker.
            //  - HDMI-CEC system audio mode only output: give priority to available item in order.
            if ((device & AudioSystem.DEVICE_OUT_SPEAKER) != 0) {
                device = AudioSystem.DEVICE_OUT_SPEAKER;
            } else if ((device & AudioSystem.DEVICE_OUT_HDMI_ARC) != 0) {
                device = AudioSystem.DEVICE_OUT_HDMI_ARC;
            } else if ((device & AudioSystem.DEVICE_OUT_SPDIF) != 0) {
                device = AudioSystem.DEVICE_OUT_SPDIF;
            } else if ((device & AudioSystem.DEVICE_OUT_AUX_LINE) != 0) {
                device = AudioSystem.DEVICE_OUT_AUX_LINE;
            } else {
                device &= AudioSystem.DEVICE_OUT_ALL_A2DP;
            }
        }
        return device;
    }

    private int getDevicesForStream(int stream) {
        return getDevicesForStream(stream, true /*checkOthers*/);
    }

    private int getDevicesForStream(int stream, boolean checkOthers) {
        ensureValidStreamType(stream);
        synchronized (VolumeStreamState.class) {
            return mStreamStates[stream].observeDevicesForStream_syncVSS(checkOthers);
        }
    }

    private void observeDevicesForStreams(int skipStream) {
        synchronized (VolumeStreamState.class) {
            for (int stream = 0; stream < mStreamStates.length; stream++) {
                if (stream != skipStream) {
                    mStreamStates[stream].observeDevicesForStream_syncVSS(false /*checkOthers*/);
                }
            }
        }
    }

<<<<<<< HEAD
    /*package*/ void postObserveDevicesForAllStreams() {
=======
    /** only public for mocking/spying, do not call outside of AudioService */
    @VisibleForTesting
    public void postObserveDevicesForAllStreams() {
>>>>>>> dbf9e87c
        sendMsg(mAudioHandler,
                MSG_OBSERVE_DEVICES_FOR_ALL_STREAMS,
                SENDMSG_QUEUE, 0 /*arg1*/, 0 /*arg2*/, null /*obj*/,
                0 /*delay*/);
    }

    private void onObserveDevicesForAllStreams() {
        observeDevicesForStreams(-1);
<<<<<<< HEAD
    }

    /*package*/ static final int CONNECTION_STATE_DISCONNECTED = 0;
    /*package*/ static final int CONNECTION_STATE_CONNECTED = 1;
    /**
     * The states that can be used with AudioService.setWiredDeviceConnectionState()
     * Attention: those values differ from those in BluetoothProfile, follow annotations to
     * distinguish between @ConnectionState and @BtProfileConnectionState
     */
    @IntDef({
            CONNECTION_STATE_DISCONNECTED,
            CONNECTION_STATE_CONNECTED,
    })
    @Retention(RetentionPolicy.SOURCE)
    public @interface ConnectionState {}

    /**
     * see AudioManager.setWiredDeviceConnectionState()
     */
    public void setWiredDeviceConnectionState(int type,
            @ConnectionState int state, String address, String name,
            String caller) {
        if (state != CONNECTION_STATE_CONNECTED
                && state != CONNECTION_STATE_DISCONNECTED) {
            throw new IllegalArgumentException("Invalid state " + state);
        }
        mDeviceBroker.setWiredDeviceConnectionState(type, state, address, name, caller);
    }

    /**
     * @hide
     * The states that can be used with AudioService.setBluetoothHearingAidDeviceConnectionState()
     * and AudioService.setBluetoothA2dpDeviceConnectionStateSuppressNoisyIntent()
     */
    @IntDef({
            BluetoothProfile.STATE_DISCONNECTED,
            BluetoothProfile.STATE_CONNECTED,
    })
    @Retention(RetentionPolicy.SOURCE)
    public @interface BtProfileConnectionState {}

    /**
     * See AudioManager.setBluetoothHearingAidDeviceConnectionState()
     */
    public void setBluetoothHearingAidDeviceConnectionState(
            @NonNull BluetoothDevice device, @BtProfileConnectionState int state,
            boolean suppressNoisyIntent, int musicDevice)
    {
        if (device == null) {
            throw new IllegalArgumentException("Illegal null device");
        }
        if (state != BluetoothProfile.STATE_CONNECTED
                && state != BluetoothProfile.STATE_DISCONNECTED) {
            throw new IllegalArgumentException("Illegal BluetoothProfile state for device "
                    + " (dis)connection, got " + state);
        }
        if (state == BluetoothProfile.STATE_CONNECTED) {
            mPlaybackMonitor.registerPlaybackCallback(mVoiceActivityMonitor, true);
        } else {
            mPlaybackMonitor.unregisterPlaybackCallback(mVoiceActivityMonitor);
        }
        mDeviceBroker.postBluetoothHearingAidDeviceConnectionState(
                device, state, suppressNoisyIntent, musicDevice, "AudioService");
    }

    /**
     * See AudioManager.setBluetoothA2dpDeviceConnectionStateSuppressNoisyIntent()
     */
    public void setBluetoothA2dpDeviceConnectionStateSuppressNoisyIntent(
            @NonNull BluetoothDevice device, @AudioService.BtProfileConnectionState int state,
            int profile, boolean suppressNoisyIntent, int a2dpVolume) {
        if (device == null) {
            throw new IllegalArgumentException("Illegal null device");
        }
        if (state != BluetoothProfile.STATE_CONNECTED
                && state != BluetoothProfile.STATE_DISCONNECTED) {
            throw new IllegalArgumentException("Illegal BluetoothProfile state for device "
                    + " (dis)connection, got " + state);
        }
        mDeviceBroker.postBluetoothA2dpDeviceConnectionStateSuppressNoisyIntent(device, state,
                profile, suppressNoisyIntent, a2dpVolume);
    }

    /**
     * See AudioManager.handleBluetoothA2dpDeviceConfigChange()
     * @param device
     */
    public void handleBluetoothA2dpDeviceConfigChange(BluetoothDevice device)
=======
    }

    /*package*/ static final int CONNECTION_STATE_DISCONNECTED = 0;
    /*package*/ static final int CONNECTION_STATE_CONNECTED = 1;
    /**
     * The states that can be used with AudioService.setWiredDeviceConnectionState()
     * Attention: those values differ from those in BluetoothProfile, follow annotations to
     * distinguish between @ConnectionState and @BtProfileConnectionState
     */
    @IntDef({
            CONNECTION_STATE_DISCONNECTED,
            CONNECTION_STATE_CONNECTED,
    })
    @Retention(RetentionPolicy.SOURCE)
    public @interface ConnectionState {}

    /**
     * see AudioManager.setWiredDeviceConnectionState()
     */
    public void setWiredDeviceConnectionState(int type,
            @ConnectionState int state, String address, String name,
            String caller) {
        if (state != CONNECTION_STATE_CONNECTED
                && state != CONNECTION_STATE_DISCONNECTED) {
            throw new IllegalArgumentException("Invalid state " + state);
        }
        mDeviceBroker.setWiredDeviceConnectionState(type, state, address, name, caller);
    }

    /**
     * @hide
     * The states that can be used with AudioService.setBluetoothHearingAidDeviceConnectionState()
     * and AudioService.setBluetoothA2dpDeviceConnectionStateSuppressNoisyIntent()
     */
    @IntDef({
            BluetoothProfile.STATE_DISCONNECTED,
            BluetoothProfile.STATE_CONNECTED,
    })
    @Retention(RetentionPolicy.SOURCE)
    public @interface BtProfileConnectionState {}

    /**
     * See AudioManager.setBluetoothHearingAidDeviceConnectionState()
     */
    public void setBluetoothHearingAidDeviceConnectionState(
            @NonNull BluetoothDevice device, @BtProfileConnectionState int state,
            boolean suppressNoisyIntent, int musicDevice)
>>>>>>> dbf9e87c
    {
        if (device == null) {
            throw new IllegalArgumentException("Illegal null device");
        }
<<<<<<< HEAD
        mDeviceBroker.postBluetoothA2dpDeviceConfigChange(device);
    }

    /**
     * @see AudioManager#handleBluetoothA2dpActiveDeviceChange(BluetoothDevice, int, int,
     *                                                        boolean, int)
     */
    public void handleBluetoothA2dpActiveDeviceChange(
            BluetoothDevice device, int state, int profile, boolean suppressNoisyIntent,
            int a2dpVolume) {
        if (device == null) {
                throw new IllegalArgumentException("Illegal null device");
        }
        if (profile != BluetoothProfile.A2DP && profile != BluetoothProfile.A2DP_SINK) {
            throw new IllegalArgumentException("invalid profile " + profile);
        }
        if (state != BluetoothProfile.STATE_CONNECTED
                && state != BluetoothProfile.STATE_DISCONNECTED) {
            throw new IllegalArgumentException("Invalid state " + state);
        }
        mDeviceBroker.postBluetoothA2dpDeviceConfigChangeExt(device, state, profile,
                suppressNoisyIntent, a2dpVolume);
=======
        if (state != BluetoothProfile.STATE_CONNECTED
                && state != BluetoothProfile.STATE_DISCONNECTED) {
            throw new IllegalArgumentException("Illegal BluetoothProfile state for device "
                    + " (dis)connection, got " + state);
        }
        if (state == BluetoothProfile.STATE_CONNECTED) {
            mPlaybackMonitor.registerPlaybackCallback(mVoiceActivityMonitor, true);
        } else {
            mPlaybackMonitor.unregisterPlaybackCallback(mVoiceActivityMonitor);
        }
        mDeviceBroker.postBluetoothHearingAidDeviceConnectionState(
                device, state, suppressNoisyIntent, musicDevice, "AudioService");
    }

    /**
     * See AudioManager.setBluetoothA2dpDeviceConnectionStateSuppressNoisyIntent()
     */
    public void setBluetoothA2dpDeviceConnectionStateSuppressNoisyIntent(
            @NonNull BluetoothDevice device, @AudioService.BtProfileConnectionState int state,
            int profile, boolean suppressNoisyIntent, int a2dpVolume) {
        if (device == null) {
            throw new IllegalArgumentException("Illegal null device");
        }
        if (state != BluetoothProfile.STATE_CONNECTED
                && state != BluetoothProfile.STATE_DISCONNECTED) {
            throw new IllegalArgumentException("Illegal BluetoothProfile state for device "
                    + " (dis)connection, got " + state);
        }
        mDeviceBroker.postBluetoothA2dpDeviceConnectionStateSuppressNoisyIntent(device, state,
                profile, suppressNoisyIntent, a2dpVolume);
    }

    /**
     * See AudioManager.handleBluetoothA2dpDeviceConfigChange()
     * @param device
     */
    public void handleBluetoothA2dpDeviceConfigChange(BluetoothDevice device)
    {
        if (device == null) {
            throw new IllegalArgumentException("Illegal null device");
        }
        mDeviceBroker.postBluetoothA2dpDeviceConfigChange(device);
>>>>>>> dbf9e87c
    }

    private static final int DEVICE_MEDIA_UNMUTED_ON_PLUG =
            AudioSystem.DEVICE_OUT_WIRED_HEADSET | AudioSystem.DEVICE_OUT_WIRED_HEADPHONE |
            AudioSystem.DEVICE_OUT_LINE |
            AudioSystem.DEVICE_OUT_ALL_A2DP |
            AudioSystem.DEVICE_OUT_ALL_USB |
            AudioSystem.DEVICE_OUT_HDMI;

<<<<<<< HEAD
    /*package*/ void postAccessoryPlugMediaUnmute(int newDevice) {
=======
    /** only public for mocking/spying, do not call outside of AudioService */
    @VisibleForTesting
    public void postAccessoryPlugMediaUnmute(int newDevice) {
>>>>>>> dbf9e87c
        sendMsg(mAudioHandler, MSG_ACCESSORY_PLUG_MEDIA_UNMUTE, SENDMSG_QUEUE,
                newDevice, 0, null, 0);
    }

    private void onAccessoryPlugMediaUnmute(int newDevice) {
        if (DEBUG_VOL) {
            Log.i(TAG, String.format("onAccessoryPlugMediaUnmute newDevice=%d [%s]",
                    newDevice, AudioSystem.getOutputDeviceName(newDevice)));
        }

        if (mNm.getZenMode() != Settings.Global.ZEN_MODE_NO_INTERRUPTIONS
                && (newDevice & DEVICE_MEDIA_UNMUTED_ON_PLUG) != 0
                && mStreamStates[AudioSystem.STREAM_MUSIC].mIsMuted
                && mStreamStates[AudioSystem.STREAM_MUSIC].getIndex(newDevice) != 0
                && (newDevice & AudioSystem.getDevicesForStream(AudioSystem.STREAM_MUSIC)) != 0) {
            if (DEBUG_VOL) {
                Log.i(TAG, String.format(" onAccessoryPlugMediaUnmute unmuting device=%d [%s]",
                        newDevice, AudioSystem.getOutputDeviceName(newDevice)));
            }
            mStreamStates[AudioSystem.STREAM_MUSIC].mute(false);
        }
    }

    /**
     * See AudioManager.hasHapticChannels(Uri).
     */
    public boolean hasHapticChannels(Uri uri) {
        MediaExtractor extractor = new MediaExtractor();
        try {
            extractor.setDataSource(mContext, uri, null);
            for (int i = 0; i < extractor.getTrackCount(); i++) {
                MediaFormat format = extractor.getTrackFormat(i);
                if (format.containsKey(MediaFormat.KEY_HAPTIC_CHANNEL_COUNT)
                        && format.getInteger(MediaFormat.KEY_HAPTIC_CHANNEL_COUNT) > 0) {
                    return true;
                }
            }
        } catch (IOException e) {
            Log.e(TAG, "hasHapticChannels failure:" + e);
        }
        return false;
    }

    ///////////////////////////////////////////////////////////////////////////
    // Inner classes
    ///////////////////////////////////////////////////////////////////////////

    // NOTE: Locking order for synchronized objects related to volume or ringer mode management:
    //  1 mScoclient OR mSafeMediaVolumeState
    //  2   mSetModeLock
    //  3     mSettingsLock
    //  4       VolumeStreamState.class
    private class VolumeStreamState {
        private final int mStreamType;
        private int mIndexMin;
        private int mIndexMax;

        private boolean mIsMuted;
        private String mVolumeIndexSettingName;
        private int mObservedDevices;

        private final SparseIntArray mIndexMap = new SparseIntArray(8);
        private final Intent mVolumeChanged;
        private final Intent mStreamDevicesChanged;

        private VolumeStreamState(String settingName, int streamType) {

            mVolumeIndexSettingName = settingName;

            mStreamType = streamType;
            mIndexMin = MIN_STREAM_VOLUME[streamType] * 10;
            mIndexMax = MAX_STREAM_VOLUME[streamType] * 10;
            AudioSystem.initStreamVolume(streamType, mIndexMin / 10, mIndexMax / 10);

            readSettings();
            mVolumeChanged = new Intent(AudioManager.VOLUME_CHANGED_ACTION);
            mVolumeChanged.putExtra(AudioManager.EXTRA_VOLUME_STREAM_TYPE, mStreamType);
            mStreamDevicesChanged = new Intent(AudioManager.STREAM_DEVICES_CHANGED_ACTION);
            mStreamDevicesChanged.putExtra(AudioManager.EXTRA_VOLUME_STREAM_TYPE, mStreamType);
        }

        public int observeDevicesForStream_syncVSS(boolean checkOthers) {
            final int devices = AudioSystem.getDevicesForStream(mStreamType);
            if (devices == mObservedDevices) {
                return devices;
            }
            final int prevDevices = mObservedDevices;
            mObservedDevices = devices;
            if (checkOthers) {
                // one stream's devices have changed, check the others
                observeDevicesForStreams(mStreamType);
            }
            // log base stream changes to the event log
            if (mStreamVolumeAlias[mStreamType] == mStreamType) {
                EventLogTags.writeStreamDevicesChanged(mStreamType, prevDevices, devices);
            }
            sendBroadcastToAll(mStreamDevicesChanged
                    .putExtra(AudioManager.EXTRA_PREV_VOLUME_STREAM_DEVICES, prevDevices)
                    .putExtra(AudioManager.EXTRA_VOLUME_STREAM_DEVICES, devices));
            return devices;
        }

        public @Nullable String getSettingNameForDevice(int device) {
            if (!hasValidSettingsName()) {
                return null;
            }
            final String suffix = AudioSystem.getOutputDeviceName(device);
            if (suffix.isEmpty()) {
                return mVolumeIndexSettingName;
            }
            return mVolumeIndexSettingName + "_" + suffix;
        }

        private boolean hasValidSettingsName() {
            return (mVolumeIndexSettingName != null && !mVolumeIndexSettingName.isEmpty());
        }

        public void readSettings() {
            synchronized (mSettingsLock) {
                synchronized (VolumeStreamState.class) {
                    // force maximum volume on all streams if fixed volume property is set
                    if (mUseFixedVolume) {
                        mIndexMap.put(AudioSystem.DEVICE_OUT_DEFAULT, mIndexMax);
                        return;
                    }
                    // do not read system stream volume from settings: this stream is always aliased
                    // to another stream type and its volume is never persisted. Values in settings can
                    // only be stale values
                    if ((mStreamType == AudioSystem.STREAM_SYSTEM) ||
                            (mStreamType == AudioSystem.STREAM_SYSTEM_ENFORCED)) {
                        int index = 10 * AudioSystem.DEFAULT_STREAM_VOLUME[mStreamType];
                        if (mCameraSoundForced) {
                            index = mIndexMax;
                        }
                        mIndexMap.put(AudioSystem.DEVICE_OUT_DEFAULT, index);
                        return;
                    }
                }
            }
            synchronized (VolumeStreamState.class) {
                int remainingDevices = AudioSystem.DEVICE_OUT_ALL;

                for (int i = 0; remainingDevices != 0; i++) {
                    int device = (1 << i);
                    if ((device & remainingDevices) == 0) {
                        continue;
                    }
                    remainingDevices &= ~device;

                    // retrieve current volume for device
                    // if no volume stored for current stream and device, use default volume if default
                    // device, continue otherwise
                    int defaultIndex = (device == AudioSystem.DEVICE_OUT_DEFAULT) ?
                            AudioSystem.DEFAULT_STREAM_VOLUME[mStreamType] : -1;
                    int index;
                    if (!hasValidSettingsName()) {
                        index = defaultIndex;
                    } else {
                        String name = getSettingNameForDevice(device);
                        index = Settings.System.getIntForUser(
                                mContentResolver, name, defaultIndex, UserHandle.USER_CURRENT);
                    }
                    if (index == -1) {
                        continue;
                    }

                    mIndexMap.put(device, getValidIndex(10 * index));
                }
            }
        }

        private int getAbsoluteVolumeIndex(int index) {
            /* Special handling for Bluetooth Absolute Volume scenario
             * If we send full audio gain, some accessories are too loud even at its lowest
             * volume. We are not able to enumerate all such accessories, so here is the
             * workaround from phone side.
             * Pre-scale volume at lowest volume steps 1 2 and 3.
             * For volume step 0, set audio gain to 0 as some accessories won't mute on their end.
             */
            if (index == 0) {
                // 0% for volume 0
                index = 0;
            } else if (index > 0 && index <= 3) {
                // Pre-scale for volume steps 1 2 and 3
                index = (int) (mIndexMax * mPrescaleAbsoluteVolume[index - 1]) / 10;
            } else {
                // otherwise, full gain
                index = (mIndexMax + 5) / 10;
            }
            return index;
        }

        private void setStreamVolumeIndex(int index, int device) {
            // Only set audio policy BT SCO stream volume to 0 when the stream is actually muted.
            // This allows RX path muting by the audio HAL only when explicitly muted but not when
            // index is just set to 0 to repect BT requirements
            if (mStreamType == AudioSystem.STREAM_BLUETOOTH_SCO && index == 0 && !mIsMuted) {
                index = 1;
            }
            AudioSystem.setStreamVolumeIndexAS(mStreamType, index, device);
        }

        // must be called while synchronized VolumeStreamState.class
        /*package*/ void applyDeviceVolume_syncVSS(int device, boolean isAvrcpAbsVolSupported) {
            int index;
            if (mIsMuted) {
                index = 0;
            } else if ((device & AudioSystem.DEVICE_OUT_ALL_A2DP) != 0 && isAvrcpAbsVolSupported) {
                index = getAbsoluteVolumeIndex((getIndex(device) + 5)/10);
            } else if ((device & mFullVolumeDevices) != 0) {
                index = (mIndexMax + 5)/10;
            } else if ((device & AudioSystem.DEVICE_OUT_HEARING_AID) != 0) {
                index = (mIndexMax + 5)/10;
            } else {
                index = (getIndex(device) + 5)/10;
            }
            setStreamVolumeIndex(index, device);
        }

        public void applyAllVolumes() {
            final boolean isAvrcpAbsVolSupported = mDeviceBroker.isAvrcpAbsoluteVolumeSupported();
            synchronized (VolumeStreamState.class) {
                // apply device specific volumes first
                int index;
                for (int i = 0; i < mIndexMap.size(); i++) {
                    final int device = mIndexMap.keyAt(i);
                    if (device != AudioSystem.DEVICE_OUT_DEFAULT) {
                        if (mIsMuted) {
                            index = 0;
                        } else if ((device & AudioSystem.DEVICE_OUT_ALL_A2DP) != 0 &&
                                isAvrcpAbsVolSupported) {
                            index = getAbsoluteVolumeIndex((getIndex(device) + 5)/10);
                        } else if ((device & mFullVolumeDevices) != 0) {
                            index = (mIndexMax + 5)/10;
                        } else if ((device & AudioSystem.DEVICE_OUT_HEARING_AID) != 0) {
                            index = (mIndexMax + 5)/10;
                        } else {
                            index = (mIndexMap.valueAt(i) + 5)/10;
                        }
                        setStreamVolumeIndex(index, device);
                    }
                }
                // apply default volume last: by convention , default device volume will be used
                // by audio policy manager if no explicit volume is present for a given device type
                if (mIsMuted) {
                    index = 0;
                } else {
                    index = (getIndex(AudioSystem.DEVICE_OUT_DEFAULT) + 5)/10;
                }
                setStreamVolumeIndex(index, AudioSystem.DEVICE_OUT_DEFAULT);
            }
        }

        public boolean adjustIndex(int deltaIndex, int device, String caller) {
            return setIndex(getIndex(device) + deltaIndex, device, caller);
        }

        public boolean setIndex(int index, int device, String caller) {
            boolean changed;
            int oldIndex;
            synchronized (mSettingsLock) {
                synchronized (VolumeStreamState.class) {
                    oldIndex = getIndex(device);
                    index = getValidIndex(index);
                    if ((mStreamType == AudioSystem.STREAM_SYSTEM_ENFORCED) && mCameraSoundForced) {
                        index = mIndexMax;
                    }
                    mIndexMap.put(device, index);

                    changed = oldIndex != index;
                    // Apply change to all streams using this one as alias if:
                    // - the index actually changed OR
                    // - there is no volume index stored for this device on alias stream.
                    // If changing volume of current device, also change volume of current
                    // device on aliased stream
                    final boolean isCurrentDevice = (device == getDeviceForStream(mStreamType));
                    final int numStreamTypes = AudioSystem.getNumStreamTypes();
                    for (int streamType = numStreamTypes - 1; streamType >= 0; streamType--) {
                        final VolumeStreamState aliasStreamState = mStreamStates[streamType];
                        if (streamType != mStreamType &&
                                mStreamVolumeAlias[streamType] == mStreamType &&
                                (changed || !aliasStreamState.hasIndexForDevice(device))) {
                            final int scaledIndex = rescaleIndex(index, mStreamType, streamType);
                            aliasStreamState.setIndex(scaledIndex, device, caller);
                            if (isCurrentDevice) {
                                aliasStreamState.setIndex(scaledIndex,
                                        getDeviceForStream(streamType), caller);
                            }
                        }
                    }
                    // Mirror changes in SPEAKER ringtone volume on SCO when
                    if (changed && mStreamType == AudioSystem.STREAM_RING
                            && device == AudioSystem.DEVICE_OUT_SPEAKER) {
                        for (int i = 0; i < mIndexMap.size(); i++) {
                            int otherDevice = mIndexMap.keyAt(i);
                            if ((otherDevice & AudioSystem.DEVICE_OUT_ALL_SCO) != 0) {
                                mIndexMap.put(otherDevice, index);
                            }
                        }
                    }
                }
            }
            if (changed) {
                oldIndex = (oldIndex + 5) / 10;
                index = (index + 5) / 10;
                // log base stream changes to the event log
                if (mStreamVolumeAlias[mStreamType] == mStreamType) {
                    if (caller == null) {
                        Log.w(TAG, "No caller for volume_changed event", new Throwable());
                    }
                    EventLogTags.writeVolumeChanged(mStreamType, oldIndex, index, mIndexMax / 10,
                            caller);
                }
                // fire changed intents for all streams
                mVolumeChanged.putExtra(AudioManager.EXTRA_VOLUME_STREAM_VALUE, index);
                mVolumeChanged.putExtra(AudioManager.EXTRA_PREV_VOLUME_STREAM_VALUE, oldIndex);
                mVolumeChanged.putExtra(AudioManager.EXTRA_VOLUME_STREAM_TYPE_ALIAS,
                        mStreamVolumeAlias[mStreamType]);
                sendBroadcastToAll(mVolumeChanged);
            }
            return changed;
        }

        public int getIndex(int device) {
            synchronized (VolumeStreamState.class) {
                int index = mIndexMap.get(device, -1);
                if (index == -1) {
                    // there is always an entry for AudioSystem.DEVICE_OUT_DEFAULT
                    index = mIndexMap.get(AudioSystem.DEVICE_OUT_DEFAULT);
                }
                return index;
            }
        }

        public boolean hasIndexForDevice(int device) {
            synchronized (VolumeStreamState.class) {
                return (mIndexMap.get(device, -1) != -1);
            }
        }

        public int getMaxIndex() {
            return mIndexMax;
        }

        public int getMinIndex() {
            return mIndexMin;
        }

        /**
         * Copies all device/index pairs from the given VolumeStreamState after initializing
         * them with the volume for DEVICE_OUT_DEFAULT. No-op if the source VolumeStreamState
         * has the same stream type as this instance.
         * @param srcStream
         * @param caller
         */
        // must be sync'd on mSettingsLock before VolumeStreamState.class
        @GuardedBy("VolumeStreamState.class")
        public void setAllIndexes(VolumeStreamState srcStream, String caller) {
            if (mStreamType == srcStream.mStreamType) {
                return;
            }
            int srcStreamType = srcStream.getStreamType();
            // apply default device volume from source stream to all devices first in case
            // some devices are present in this stream state but not in source stream state
            int index = srcStream.getIndex(AudioSystem.DEVICE_OUT_DEFAULT);
            index = rescaleIndex(index, srcStreamType, mStreamType);
            for (int i = 0; i < mIndexMap.size(); i++) {
                mIndexMap.put(mIndexMap.keyAt(i), index);
            }
            // Now apply actual volume for devices in source stream state
            SparseIntArray srcMap = srcStream.mIndexMap;
            for (int i = 0; i < srcMap.size(); i++) {
                int device = srcMap.keyAt(i);
                index = srcMap.valueAt(i);
                index = rescaleIndex(index, srcStreamType, mStreamType);

                setIndex(index, device, caller);
            }
        }

        // must be sync'd on mSettingsLock before VolumeStreamState.class
        @GuardedBy("VolumeStreamState.class")
        public void setAllIndexesToMax() {
            for (int i = 0; i < mIndexMap.size(); i++) {
                mIndexMap.put(mIndexMap.keyAt(i), mIndexMax);
            }
        }

        public void mute(boolean state) {
            boolean changed = false;
            synchronized (VolumeStreamState.class) {
                if (state != mIsMuted) {
                    changed = true;
                    mIsMuted = state;

                    // Set the new mute volume. This propagates the values to
                    // the audio system, otherwise the volume won't be changed
                    // at the lower level.
                    sendMsg(mAudioHandler,
                            MSG_SET_ALL_VOLUMES,
                            SENDMSG_QUEUE,
                            0,
                            0,
                            this, 0);
                }
            }
            if (changed) {
                // Stream mute changed, fire the intent.
                Intent intent = new Intent(AudioManager.STREAM_MUTE_CHANGED_ACTION);
                intent.putExtra(AudioManager.EXTRA_VOLUME_STREAM_TYPE, mStreamType);
                intent.putExtra(AudioManager.EXTRA_STREAM_VOLUME_MUTED, state);
                sendBroadcastToAll(intent);
            }
        }

        public int getStreamType() {
            return mStreamType;
        }

        public void checkFixedVolumeDevices() {
            final boolean isAvrcpAbsVolSupported = mDeviceBroker.isAvrcpAbsoluteVolumeSupported();
            synchronized (VolumeStreamState.class) {
                // ignore settings for fixed volume devices: volume should always be at max or 0
                if (mStreamVolumeAlias[mStreamType] == AudioSystem.STREAM_MUSIC) {
                    for (int i = 0; i < mIndexMap.size(); i++) {
                        int device = mIndexMap.keyAt(i);
                        int index = mIndexMap.valueAt(i);
                        if (((device & mFullVolumeDevices) != 0)
                                || (((device & mFixedVolumeDevices) != 0) && index != 0)) {
                            mIndexMap.put(device, mIndexMax);
                        }
                        applyDeviceVolume_syncVSS(device, isAvrcpAbsVolSupported);
                    }
                }
            }
        }

        private int getValidIndex(int index) {
            if (index < mIndexMin) {
                return mIndexMin;
            } else if (mUseFixedVolume || index > mIndexMax) {
                return mIndexMax;
            }

            return index;
        }

        private void dump(PrintWriter pw) {
            pw.print("   Muted: ");
            pw.println(mIsMuted);
            pw.print("   Min: ");
            pw.println((mIndexMin + 5) / 10);
            pw.print("   Max: ");
            pw.println((mIndexMax + 5) / 10);
            pw.print("   streamVolume:"); pw.println(getStreamVolume(mStreamType));
            pw.print("   Current: ");
            for (int i = 0; i < mIndexMap.size(); i++) {
                if (i > 0) {
                    pw.print(", ");
                }
                final int device = mIndexMap.keyAt(i);
                pw.print(Integer.toHexString(device));
                final String deviceName = device == AudioSystem.DEVICE_OUT_DEFAULT ? "default"
                        : AudioSystem.getOutputDeviceName(device);
                if (!deviceName.isEmpty()) {
                    pw.print(" (");
                    pw.print(deviceName);
                    pw.print(")");
                }
                pw.print(": ");
                final int index = (mIndexMap.valueAt(i) + 5) / 10;
                pw.print(index);
            }
            pw.println();
            pw.print("   Devices: ");
            final int devices = getDevicesForStream(mStreamType);
            int device, i = 0, n = 0;
            // iterate all devices from 1 to DEVICE_OUT_DEFAULT exclusive
            // (the default device is not returned by getDevicesForStream)
            while ((device = 1 << i) != AudioSystem.DEVICE_OUT_DEFAULT) {
                if ((devices & device) != 0) {
                    if (n++ > 0) {
                        pw.print(", ");
                    }
                    pw.print(AudioSystem.getOutputDeviceName(device));
                }
                i++;
            }
        }
    }

    /** Thread that handles native AudioSystem control. */
    private class AudioSystemThread extends Thread {
        AudioSystemThread() {
            super("AudioService");
        }

        @Override
        public void run() {
            // Set this thread up so the handler will work on it
            Looper.prepare();

            synchronized(AudioService.this) {
                mAudioHandler = new AudioHandler();

                // Notify that the handler has been created
                AudioService.this.notify();
            }

            // Listen for volume change requests that are set by VolumePanel
            Looper.loop();
        }
    }

    private static final class DeviceVolumeUpdate {
        final int mStreamType;
        final int mDevice;
        final @NonNull String mCaller;
        private static final int NO_NEW_INDEX = -2049;
        private final int mVssVolIndex;

        // Constructor with volume index, meant to cause this volume to be set and applied for the
        // given stream type on the given device
        DeviceVolumeUpdate(int streamType, int vssVolIndex, int device, @NonNull String caller) {
            mStreamType = streamType;
            mVssVolIndex = vssVolIndex;
            mDevice = device;
            mCaller = caller;
        }

        // Constructor with no volume index, meant to cause re-apply of volume for the given
        // stream type on the given device
        DeviceVolumeUpdate(int streamType, int device, @NonNull String caller) {
            mStreamType = streamType;
            mVssVolIndex = NO_NEW_INDEX;
            mDevice = device;
            mCaller = caller;
        }

        boolean hasVolumeIndex() {
            return mVssVolIndex != NO_NEW_INDEX;
        }

        int getVolumeIndex() throws IllegalStateException {
            Preconditions.checkState(mVssVolIndex != NO_NEW_INDEX);
            return mVssVolIndex;
        }
    }

    /*package*/ void postSetVolumeIndexOnDevice(int streamType, int vssVolIndex, int device,
                                                String caller) {
        sendMsg(mAudioHandler,
                MSG_SET_DEVICE_STREAM_VOLUME,
                SENDMSG_QUEUE, 0 /*arg1*/, 0 /*arg2*/,
                new DeviceVolumeUpdate(streamType, vssVolIndex, device, caller),
                0 /*delay*/);
    }

    /*package*/ void postApplyVolumeOnDevice(int streamType, int device, @NonNull String caller) {
        sendMsg(mAudioHandler,
                MSG_SET_DEVICE_STREAM_VOLUME,
                SENDMSG_QUEUE, 0 /*arg1*/, 0 /*arg2*/,
                new DeviceVolumeUpdate(streamType, device, caller),
                0 /*delay*/);
    }

    private void onSetVolumeIndexOnDevice(@NonNull DeviceVolumeUpdate update) {
        final VolumeStreamState streamState = mStreamStates[update.mStreamType];
        if (update.hasVolumeIndex()) {
            final int index = update.getVolumeIndex();
            streamState.setIndex(index, update.mDevice, update.mCaller);
            sVolumeLogger.log(new AudioEventLogger.StringEvent(update.mCaller + " dev:0x"
                    + Integer.toHexString(update.mDevice) + " volIdx:" + index));
        } else {
            sVolumeLogger.log(new AudioEventLogger.StringEvent(update.mCaller
                    + " update vol on dev:0x" + Integer.toHexString(update.mDevice)));
        }
        setDeviceVolume(streamState, update.mDevice);
    }

<<<<<<< HEAD
=======
    private static final class DeviceVolumeUpdate {
        final int mStreamType;
        final int mDevice;
        final @NonNull String mCaller;
        private static final int NO_NEW_INDEX = -2049;
        private final int mVssVolIndex;

        // Constructor with volume index, meant to cause this volume to be set and applied for the
        // given stream type on the given device
        DeviceVolumeUpdate(int streamType, int vssVolIndex, int device, @NonNull String caller) {
            mStreamType = streamType;
            mVssVolIndex = vssVolIndex;
            mDevice = device;
            mCaller = caller;
        }

        // Constructor with no volume index, meant to cause re-apply of volume for the given
        // stream type on the given device
        DeviceVolumeUpdate(int streamType, int device, @NonNull String caller) {
            mStreamType = streamType;
            mVssVolIndex = NO_NEW_INDEX;
            mDevice = device;
            mCaller = caller;
        }

        boolean hasVolumeIndex() {
            return mVssVolIndex != NO_NEW_INDEX;
        }

        int getVolumeIndex() throws IllegalStateException {
            Preconditions.checkState(mVssVolIndex != NO_NEW_INDEX);
            return mVssVolIndex;
        }
    }

    /** only public for mocking/spying, do not call outside of AudioService */
    @VisibleForTesting
    public void postSetVolumeIndexOnDevice(int streamType, int vssVolIndex, int device,
                                                String caller) {
        sendMsg(mAudioHandler,
                MSG_SET_DEVICE_STREAM_VOLUME,
                SENDMSG_QUEUE, 0 /*arg1*/, 0 /*arg2*/,
                new DeviceVolumeUpdate(streamType, vssVolIndex, device, caller),
                0 /*delay*/);
    }

    /*package*/ void postApplyVolumeOnDevice(int streamType, int device, @NonNull String caller) {
        sendMsg(mAudioHandler,
                MSG_SET_DEVICE_STREAM_VOLUME,
                SENDMSG_QUEUE, 0 /*arg1*/, 0 /*arg2*/,
                new DeviceVolumeUpdate(streamType, device, caller),
                0 /*delay*/);
    }

    private void onSetVolumeIndexOnDevice(@NonNull DeviceVolumeUpdate update) {
        final VolumeStreamState streamState = mStreamStates[update.mStreamType];
        if (update.hasVolumeIndex()) {
            final int index = update.getVolumeIndex();
            streamState.setIndex(index, update.mDevice, update.mCaller);
            sVolumeLogger.log(new AudioEventLogger.StringEvent(update.mCaller + " dev:0x"
                    + Integer.toHexString(update.mDevice) + " volIdx:" + index));
        } else {
            sVolumeLogger.log(new AudioEventLogger.StringEvent(update.mCaller
                    + " update vol on dev:0x" + Integer.toHexString(update.mDevice)));
        }
        setDeviceVolume(streamState, update.mDevice);
    }

>>>>>>> dbf9e87c
    /*package*/ void setDeviceVolume(VolumeStreamState streamState, int device) {

        final boolean isAvrcpAbsVolSupported = mDeviceBroker.isAvrcpAbsoluteVolumeSupported();

        synchronized (VolumeStreamState.class) {
            // Apply volume
            streamState.applyDeviceVolume_syncVSS(device, isAvrcpAbsVolSupported);

            // Apply change to all streams using this one as alias
            int numStreamTypes = AudioSystem.getNumStreamTypes();
            for (int streamType = numStreamTypes - 1; streamType >= 0; streamType--) {
                if (streamType != streamState.mStreamType &&
                        mStreamVolumeAlias[streamType] == streamState.mStreamType) {
                    // Make sure volume is also maxed out on A2DP device for aliased stream
                    // that may have a different device selected
                    int streamDevice = getDeviceForStream(streamType);
                    if ((device != streamDevice) && isAvrcpAbsVolSupported
                            && ((device & AudioSystem.DEVICE_OUT_ALL_A2DP) != 0)) {
                        mStreamStates[streamType].applyDeviceVolume_syncVSS(device,
                                isAvrcpAbsVolSupported);
                    }
                    mStreamStates[streamType].applyDeviceVolume_syncVSS(streamDevice,
                            isAvrcpAbsVolSupported);
                }
            }
        }
        // Post a persist volume msg
        sendMsg(mAudioHandler,
                MSG_PERSIST_VOLUME,
                SENDMSG_QUEUE,
                device,
                0,
                streamState,
                PERSIST_DELAY);

    }

    /** Handles internal volume messages in separate volume thread. */
    private class AudioHandler extends Handler {

        private void setAllVolumes(VolumeStreamState streamState) {

            // Apply volume
            streamState.applyAllVolumes();

            // Apply change to all streams using this one as alias
            int numStreamTypes = AudioSystem.getNumStreamTypes();
            for (int streamType = numStreamTypes - 1; streamType >= 0; streamType--) {
                if (streamType != streamState.mStreamType &&
                        mStreamVolumeAlias[streamType] == streamState.mStreamType) {
                    mStreamStates[streamType].applyAllVolumes();
                }
            }
        }

        private void persistVolume(VolumeStreamState streamState, int device) {
            if (mUseFixedVolume) {
                return;
            }
            if (mIsSingleVolume && (streamState.mStreamType != AudioSystem.STREAM_MUSIC)) {
                return;
            }
            if (streamState.hasValidSettingsName()) {
                System.putIntForUser(mContentResolver,
                        streamState.getSettingNameForDevice(device),
                        (streamState.getIndex(device) + 5)/ 10,
                        UserHandle.USER_CURRENT);
            }
        }

        private void persistRingerMode(int ringerMode) {
            if (mUseFixedVolume) {
                return;
            }
            Settings.Global.putInt(mContentResolver, Settings.Global.MODE_RINGER, ringerMode);
        }

<<<<<<< HEAD
        private String getSoundEffectFilePath(int effectType) {
            String filePath = Environment.getProductDirectory() + SOUND_EFFECTS_PATH
                    + SOUND_EFFECT_FILES.get(SOUND_EFFECT_FILES_MAP[effectType][0]);
            if (!new File(filePath).isFile()) {
                filePath = Environment.getRootDirectory() + SOUND_EFFECTS_PATH
                        + SOUND_EFFECT_FILES.get(SOUND_EFFECT_FILES_MAP[effectType][0]);
            }
            return filePath;
        }

        private boolean onLoadSoundEffects() {
            int status;

            synchronized (mSoundEffectsLock) {
                if (!mSystemReady) {
                    Log.w(TAG, "onLoadSoundEffects() called before boot complete");
                    return false;
                }

                if (mSoundPool != null) {
                    return true;
                }

                loadTouchSoundAssets();

                mSoundPool = new SoundPool.Builder()
                        .setMaxStreams(NUM_SOUNDPOOL_CHANNELS)
                        .setAudioAttributes(new AudioAttributes.Builder()
                            .setUsage(AudioAttributes.USAGE_ASSISTANCE_SONIFICATION)
                            .setContentType(AudioAttributes.CONTENT_TYPE_SONIFICATION)
                            .build())
                        .build();
                mSoundPoolCallBack = null;
                mSoundPoolListenerThread = new SoundPoolListenerThread();
                mSoundPoolListenerThread.start();
                int attempts = 3;
                while ((mSoundPoolCallBack == null) && (attempts-- > 0)) {
                    try {
                        // Wait for mSoundPoolCallBack to be set by the other thread
                        mSoundEffectsLock.wait(SOUND_EFFECTS_LOAD_TIMEOUT_MS);
                    } catch (InterruptedException e) {
                        Log.w(TAG, "Interrupted while waiting sound pool listener thread.");
                    }
                }

                if (mSoundPoolCallBack == null) {
                    Log.w(TAG, "onLoadSoundEffects() SoundPool listener or thread creation error");
                    if (mSoundPoolLooper != null) {
                        mSoundPoolLooper.quit();
                        mSoundPoolLooper = null;
                    }
                    mSoundPoolListenerThread = null;
                    mSoundPool.release();
                    mSoundPool = null;
                    return false;
                }
                /*
                 * poolId table: The value -1 in this table indicates that corresponding
                 * file (same index in SOUND_EFFECT_FILES[] has not been loaded.
                 * Once loaded, the value in poolId is the sample ID and the same
                 * sample can be reused for another effect using the same file.
                 */
                int[] poolId = new int[SOUND_EFFECT_FILES.size()];
                for (int fileIdx = 0; fileIdx < SOUND_EFFECT_FILES.size(); fileIdx++) {
                    poolId[fileIdx] = -1;
                }
                /*
                 * Effects whose value in SOUND_EFFECT_FILES_MAP[effect][1] is -1 must be loaded.
                 * If load succeeds, value in SOUND_EFFECT_FILES_MAP[effect][1] is > 0:
                 * this indicates we have a valid sample loaded for this effect.
                 */

                int numSamples = 0;
                for (int effect = 0; effect < AudioManager.NUM_SOUND_EFFECTS; effect++) {
                    // Do not load sample if this effect uses the MediaPlayer
                    if (SOUND_EFFECT_FILES_MAP[effect][1] == 0) {
                        continue;
                    }
                    if (poolId[SOUND_EFFECT_FILES_MAP[effect][0]] == -1) {
                        String filePath = getSoundEffectFilePath(effect);
                        int sampleId = mSoundPool.load(filePath, 0);
                        if (sampleId <= 0) {
                            Log.w(TAG, "Soundpool could not load file: "+filePath);
                        } else {
                            SOUND_EFFECT_FILES_MAP[effect][1] = sampleId;
                            poolId[SOUND_EFFECT_FILES_MAP[effect][0]] = sampleId;
                            numSamples++;
                        }
                    } else {
                        SOUND_EFFECT_FILES_MAP[effect][1] =
                                poolId[SOUND_EFFECT_FILES_MAP[effect][0]];
                    }
                }
                // wait for all samples to be loaded
                if (numSamples > 0) {
                    mSoundPoolCallBack.setSamples(poolId);

                    attempts = 3;
                    status = 1;
                    while ((status == 1) && (attempts-- > 0)) {
                        try {
                            mSoundEffectsLock.wait(SOUND_EFFECTS_LOAD_TIMEOUT_MS);
                            status = mSoundPoolCallBack.status();
                        } catch (InterruptedException e) {
                            Log.w(TAG, "Interrupted while waiting sound pool callback.");
                        }
                    }
                } else {
                    status = -1;
                }

                if (mSoundPoolLooper != null) {
                    mSoundPoolLooper.quit();
                    mSoundPoolLooper = null;
                }
                mSoundPoolListenerThread = null;
                if (status != 0) {
                    Log.w(TAG,
                            "onLoadSoundEffects(), Error "+status+ " while loading samples");
                    for (int effect = 0; effect < AudioManager.NUM_SOUND_EFFECTS; effect++) {
                        if (SOUND_EFFECT_FILES_MAP[effect][1] > 0) {
                            SOUND_EFFECT_FILES_MAP[effect][1] = -1;
                        }
                    }

                    mSoundPool.release();
                    mSoundPool = null;
                }
            }
            return (status == 0);
        }

        /**
         *  Unloads samples from the sound pool.
         *  This method can be called to free some memory when
         *  sound effects are disabled.
         */
        private void onUnloadSoundEffects() {
            synchronized (mSoundEffectsLock) {
                if (mSoundPool == null) {
                    return;
                }

                int[] poolId = new int[SOUND_EFFECT_FILES.size()];
                for (int fileIdx = 0; fileIdx < SOUND_EFFECT_FILES.size(); fileIdx++) {
                    poolId[fileIdx] = 0;
                }

                for (int effect = 0; effect < AudioManager.NUM_SOUND_EFFECTS; effect++) {
                    if (SOUND_EFFECT_FILES_MAP[effect][1] <= 0) {
                        continue;
                    }
                    if (poolId[SOUND_EFFECT_FILES_MAP[effect][0]] == 0) {
                        mSoundPool.unload(SOUND_EFFECT_FILES_MAP[effect][1]);
                        SOUND_EFFECT_FILES_MAP[effect][1] = -1;
                        poolId[SOUND_EFFECT_FILES_MAP[effect][0]] = -1;
                    }
                }
                mSoundPool.release();
                mSoundPool = null;
            }
        }

        private void onPlaySoundEffect(int effectType, int volume) {
            synchronized (mSoundEffectsLock) {

                onLoadSoundEffects();

                if (mSoundPool == null) {
                    return;
                }
                float volFloat;
                // use default if volume is not specified by caller
                if (volume < 0) {
                    volFloat = (float)Math.pow(10, (float)sSoundEffectVolumeDb/20);
                } else {
                    volFloat = volume / 1000.0f;
                }

                if (SOUND_EFFECT_FILES_MAP[effectType][1] > 0) {
                    mSoundPool.play(SOUND_EFFECT_FILES_MAP[effectType][1],
                                        volFloat, volFloat, 0, 0, 1.0f);
                } else {
                    MediaPlayer mediaPlayer = new MediaPlayer();
                    try {
                        String filePath = getSoundEffectFilePath(effectType);
                        mediaPlayer.setDataSource(filePath);
                        mediaPlayer.setAudioStreamType(AudioSystem.STREAM_SYSTEM);
                        mediaPlayer.prepare();
                        mediaPlayer.setVolume(volFloat);
                        mediaPlayer.setOnCompletionListener(new OnCompletionListener() {
                            public void onCompletion(MediaPlayer mp) {
                                cleanupPlayer(mp);
                            }
                        });
                        mediaPlayer.setOnErrorListener(new OnErrorListener() {
                            public boolean onError(MediaPlayer mp, int what, int extra) {
                                cleanupPlayer(mp);
                                return true;
                            }
                        });
                        mediaPlayer.start();
                    } catch (IOException ex) {
                        Log.w(TAG, "MediaPlayer IOException: "+ex);
                    } catch (IllegalArgumentException ex) {
                        Log.w(TAG, "MediaPlayer IllegalArgumentException: "+ex);
                    } catch (IllegalStateException ex) {
                        Log.w(TAG, "MediaPlayer IllegalStateException: "+ex);
                    }
                }
            }
        }

        private void cleanupPlayer(MediaPlayer mp) {
            if (mp != null) {
                try {
                    mp.stop();
                    mp.release();
                } catch (IllegalStateException ex) {
                    Log.w(TAG, "MediaPlayer IllegalStateException: "+ex);
                }
            }
        }

=======
>>>>>>> dbf9e87c
        private void onPersistSafeVolumeState(int state) {
            Settings.Global.putInt(mContentResolver,
                    Settings.Global.AUDIO_SAFE_VOLUME_STATE,
                    state);
        }

        private void onNotifyVolumeEvent(@NonNull IAudioPolicyCallback apc,
                @AudioManager.VolumeAdjustment int direction) {
            try {
                apc.notifyVolumeAdjust(direction);
            } catch(Exception e) {
                // nothing we can do about this. Do not log error, too much potential for spam
            }
        }

        @Override
        public void handleMessage(Message msg) {
            switch (msg.what) {

                case MSG_SET_DEVICE_VOLUME:
                    setDeviceVolume((VolumeStreamState) msg.obj, msg.arg1);
                    break;

                case MSG_SET_ALL_VOLUMES:
                    setAllVolumes((VolumeStreamState) msg.obj);
                    break;

                case MSG_PERSIST_VOLUME:
                    persistVolume((VolumeStreamState) msg.obj, msg.arg1);
                    break;

                case MSG_PERSIST_RINGER_MODE:
                    // note that the value persisted is the current ringer mode, not the
                    // value of ringer mode as of the time the request was made to persist
                    persistRingerMode(getRingerModeInternal());
                    break;

                case MSG_AUDIO_SERVER_DIED:
                    onAudioServerDied();
                    break;

                case MSG_DISPATCH_AUDIO_SERVER_STATE:
                    onDispatchAudioServerStateChange(msg.arg1 == 1);
                    break;

                case MSG_UNLOAD_SOUND_EFFECTS:
                    mSfxHelper.unloadSoundEffects();
                    break;

                case MSG_LOAD_SOUND_EFFECTS:
                {
                    LoadSoundEffectReply reply = (LoadSoundEffectReply) msg.obj;
                    if (mSystemReady) {
                        mSfxHelper.loadSoundEffects(reply);
                    } else {
                        Log.w(TAG, "[schedule]loadSoundEffects() called before boot complete");
                        if (reply != null) {
                            reply.run(false);
                        }
                    }
                }
                    break;

                case MSG_PLAY_SOUND_EFFECT:
<<<<<<< HEAD
                    onPlaySoundEffect(msg.arg1, msg.arg2);
=======
                    mSfxHelper.playSoundEffect(msg.arg1, msg.arg2);
>>>>>>> dbf9e87c
                    break;

                case MSG_SET_FORCE_USE:
                {
                    final String eventSource = (String) msg.obj;
                    final int useCase = msg.arg1;
                    final int config = msg.arg2;
                    if (useCase == AudioSystem.FOR_MEDIA) {
                        Log.wtf(TAG, "Invalid force use FOR_MEDIA in AudioService from "
                                + eventSource);
                        break;
                    }
                    sForceUseLogger.log(
                            new AudioServiceEvents.ForceUseEvent(useCase, config, eventSource));
                    AudioSystem.setForceUse(useCase, config);
                }
                    break;

                case MSG_DISABLE_AUDIO_FOR_UID:
                    mPlaybackMonitor.disableAudioForUid( msg.arg1 == 1 /* disable */,
                            msg.arg2 /* uid */);
                    mAudioEventWakeLock.release();
                    break;

                case MSG_CHECK_MUSIC_ACTIVE:
                    onCheckMusicActive((String) msg.obj);
                    break;

                case MSG_CONFIGURE_SAFE_MEDIA_VOLUME_FORCED:
                case MSG_CONFIGURE_SAFE_MEDIA_VOLUME:
                    onConfigureSafeVolume((msg.what == MSG_CONFIGURE_SAFE_MEDIA_VOLUME_FORCED),
                            (String) msg.obj);
                    break;
                case MSG_PERSIST_SAFE_VOLUME_STATE:
                    onPersistSafeVolumeState(msg.arg1);
                    break;

                case MSG_SYSTEM_READY:
                    onSystemReady();
                    break;

                case MSG_INDICATE_SYSTEM_READY:
                    onIndicateSystemReady();
                    break;

                case MSG_ACCESSORY_PLUG_MEDIA_UNMUTE:
                    onAccessoryPlugMediaUnmute(msg.arg1);
                    break;

                case MSG_PERSIST_MUSIC_ACTIVE_MS:
                    final int musicActiveMs = msg.arg1;
                    Settings.Secure.putIntForUser(mContentResolver,
                            Settings.Secure.UNSAFE_VOLUME_MUSIC_ACTIVE_MS, musicActiveMs,
                            UserHandle.USER_CURRENT);
                    break;

                case MSG_UNMUTE_STREAM:
                    onUnmuteStream(msg.arg1, msg.arg2);
                    break;

                case MSG_DYN_POLICY_MIX_STATE_UPDATE:
                    onDynPolicyMixStateUpdate((String) msg.obj, msg.arg1);
                    break;

                case MSG_NOTIFY_VOL_EVENT:
                    onNotifyVolumeEvent((IAudioPolicyCallback) msg.obj, msg.arg1);
                    break;

                case MSG_ENABLE_SURROUND_FORMATS:
                    onEnableSurroundFormats((ArrayList<Integer>) msg.obj);
                    break;

                case MSG_UPDATE_RINGER_MODE:
                    onUpdateRingerModeServiceInt();
                    break;

                case MSG_SET_DEVICE_STREAM_VOLUME:
                    onSetVolumeIndexOnDevice((DeviceVolumeUpdate) msg.obj);
                    break;

                case MSG_OBSERVE_DEVICES_FOR_ALL_STREAMS:
                    onObserveDevicesForAllStreams();
                    break;

                case MSG_HDMI_VOLUME_CHECK:
                    onCheckVolumeCecOnHdmiConnection(msg.arg1, (String) msg.obj);
                    break;

                case MSG_PLAYBACK_CONFIG_CHANGE:
                    onPlaybackConfigChange((List<AudioPlaybackConfiguration>) msg.obj);
                    break;
            }
        }
    }

    private class SettingsObserver extends ContentObserver {

        SettingsObserver() {
            super(new Handler());
            mContentResolver.registerContentObserver(Settings.Global.getUriFor(
                    Settings.Global.ZEN_MODE), false, this);
            mContentResolver.registerContentObserver(Settings.Global.getUriFor(
                    Settings.Global.ZEN_MODE_CONFIG_ETAG), false, this);
            mContentResolver.registerContentObserver(Settings.System.getUriFor(
                Settings.System.MODE_RINGER_STREAMS_AFFECTED), false, this);
            mContentResolver.registerContentObserver(Settings.Global.getUriFor(
                Settings.Global.DOCK_AUDIO_MEDIA_ENABLED), false, this);
            mContentResolver.registerContentObserver(Settings.System.getUriFor(
                    Settings.System.MASTER_MONO), false, this);
            mContentResolver.registerContentObserver(Settings.System.getUriFor(
                    Settings.System.MASTER_BALANCE), false, this);

            mEncodedSurroundMode = Settings.Global.getInt(
                    mContentResolver, Settings.Global.ENCODED_SURROUND_OUTPUT,
                    Settings.Global.ENCODED_SURROUND_OUTPUT_AUTO);
            mContentResolver.registerContentObserver(Settings.Global.getUriFor(
                    Settings.Global.ENCODED_SURROUND_OUTPUT), false, this);

            mEnabledSurroundFormats = Settings.Global.getString(
                    mContentResolver, Settings.Global.ENCODED_SURROUND_OUTPUT_ENABLED_FORMATS);
            mContentResolver.registerContentObserver(Settings.Global.getUriFor(
                    Settings.Global.ENCODED_SURROUND_OUTPUT_ENABLED_FORMATS), false, this);

            mContentResolver.registerContentObserver(Settings.Secure.getUriFor(
                    Settings.Secure.VOICE_INTERACTION_SERVICE), false, this);
            mContentResolver.registerContentObserver(Settings.Secure.getUriFor(
                    Settings.Secure.RTT_CALLING_MODE), false, this);
        }

        @Override
        public void onChange(boolean selfChange) {
            super.onChange(selfChange);
            // FIXME This synchronized is not necessary if mSettingsLock only protects mRingerMode.
            //       However there appear to be some missing locks around mRingerAndZenModeMutedStreams
            //       and mRingerModeAffectedStreams, so will leave this synchronized for now.
            //       mRingerAndZenModeMutedStreams and mMuteAffectedStreams are safe (only accessed once).
            synchronized (mSettingsLock) {
                if (updateRingerAndZenModeAffectedStreams()) {
                    /*
                     * Ensure all stream types that should be affected by ringer mode
                     * are in the proper state.
                     */
                    setRingerModeInt(getRingerModeInternal(), false);
                }
                readDockAudioSettings(mContentResolver);
                updateMasterMono(mContentResolver);
                updateMasterBalance(mContentResolver);
                updateEncodedSurroundOutput();
                sendEnabledSurroundFormats(mContentResolver, mSurroundModeChanged);
                updateAssistantUId(false);
                updateRttEanbled(mContentResolver);
            }
        }

        private void updateEncodedSurroundOutput() {
            int newSurroundMode = Settings.Global.getInt(
                mContentResolver, Settings.Global.ENCODED_SURROUND_OUTPUT,
                Settings.Global.ENCODED_SURROUND_OUTPUT_AUTO);
            // Did it change?
            if (mEncodedSurroundMode != newSurroundMode) {
                // Send to AudioPolicyManager
                sendEncodedSurroundMode(newSurroundMode, "SettingsObserver");
                mDeviceBroker.toggleHdmiIfConnected_Async();
                mEncodedSurroundMode = newSurroundMode;
                mSurroundModeChanged = true;
            } else {
                mSurroundModeChanged = false;
            }
        }
    }

    public void avrcpSupportsAbsoluteVolume(String address, boolean support) {
        // address is not used for now, but may be used when multiple a2dp devices are supported
        sVolumeLogger.log(new AudioEventLogger.StringEvent("avrcpSupportsAbsoluteVolume addr="
                + address + " support=" + support));
        mDeviceBroker.setAvrcpAbsoluteVolumeSupported(support);
        sendMsg(mAudioHandler, MSG_SET_DEVICE_VOLUME, SENDMSG_QUEUE,
                    AudioSystem.DEVICE_OUT_BLUETOOTH_A2DP, 0,
                    mStreamStates[AudioSystem.STREAM_MUSIC], 0);
    }

    /**
     * @return true if there is currently a registered dynamic mixing policy that affects media
<<<<<<< HEAD
     */
    /*package*/ boolean hasMediaDynamicPolicy() {
=======
     * and is not a render + loopback policy
     */
    // only public for mocking/spying
    @VisibleForTesting
    public boolean hasMediaDynamicPolicy() {
>>>>>>> dbf9e87c
        synchronized (mAudioPolicies) {
            if (mAudioPolicies.isEmpty()) {
                return false;
            }
            final Collection<AudioPolicyProxy> appColl = mAudioPolicies.values();
            for (AudioPolicyProxy app : appColl) {
<<<<<<< HEAD
                if (app.hasMixAffectingUsage(AudioAttributes.USAGE_MEDIA)) {
=======
                if (app.hasMixAffectingUsage(AudioAttributes.USAGE_MEDIA,
                        AudioMix.ROUTE_FLAG_LOOP_BACK_RENDER)) {
>>>>>>> dbf9e87c
                    return true;
                }
            }
            return false;
        }
    }

    /*package*/ void checkMusicActive(int deviceType, String caller) {
        if ((deviceType & mSafeMediaVolumeDevices) != 0) {
            sendMsg(mAudioHandler,
                    MSG_CHECK_MUSIC_ACTIVE,
                    SENDMSG_REPLACE,
                    0,
                    0,
                    caller,
                    MUSIC_ACTIVE_POLL_PERIOD_MS);
        }
    }

    /**
     * Receiver for misc intent broadcasts the Phone app cares about.
     */
    private class AudioServiceBroadcastReceiver extends BroadcastReceiver {
        @Override
        public void onReceive(Context context, Intent intent) {
            final String action = intent.getAction();
            int outDevice;
            int inDevice;
            int state;

            if (action.equals(Intent.ACTION_DOCK_EVENT)) {
                int dockState = intent.getIntExtra(Intent.EXTRA_DOCK_STATE,
                        Intent.EXTRA_DOCK_STATE_UNDOCKED);
                int config;
                switch (dockState) {
                    case Intent.EXTRA_DOCK_STATE_DESK:
                        config = AudioSystem.FORCE_BT_DESK_DOCK;
                        break;
                    case Intent.EXTRA_DOCK_STATE_CAR:
                        config = AudioSystem.FORCE_BT_CAR_DOCK;
                        break;
                    case Intent.EXTRA_DOCK_STATE_LE_DESK:
                        config = AudioSystem.FORCE_ANALOG_DOCK;
                        break;
                    case Intent.EXTRA_DOCK_STATE_HE_DESK:
                        config = AudioSystem.FORCE_DIGITAL_DOCK;
                        break;
                    case Intent.EXTRA_DOCK_STATE_UNDOCKED:
                    default:
                        config = AudioSystem.FORCE_NONE;
                }
                // Low end docks have a menu to enable or disable audio
                // (see mDockAudioMediaEnabled)
                if (!((dockState == Intent.EXTRA_DOCK_STATE_LE_DESK)
                        || ((dockState == Intent.EXTRA_DOCK_STATE_UNDOCKED)
                                && (mDockState == Intent.EXTRA_DOCK_STATE_LE_DESK)))) {
                    mDeviceBroker.setForceUse_Async(AudioSystem.FOR_DOCK, config,
                            "ACTION_DOCK_EVENT intent");
                }
                mDockState = dockState;
            } else if (action.equals(BluetoothHeadset.ACTION_ACTIVE_DEVICE_CHANGED)
                    || action.equals(BluetoothHeadset.ACTION_AUDIO_STATE_CHANGED)) {
                mDeviceBroker.receiveBtEvent(intent);
            } else if (action.equals(Intent.ACTION_SCREEN_ON)) {
                if (mMonitorRotation) {
                    RotationHelper.enable();
                }
                AudioSystem.setParameters("screen_state=on");
            } else if (action.equals(Intent.ACTION_SCREEN_OFF)) {
                if (mMonitorRotation) {
                    //reduce wakeups (save current) by only listening when display is on
                    RotationHelper.disable();
                }
                AudioSystem.setParameters("screen_state=off");
            } else if (action.equals(Intent.ACTION_CONFIGURATION_CHANGED)) {
                handleConfigurationChanged(context);
            } else if (action.equals(Intent.ACTION_USER_SWITCHED)) {
                if (mUserSwitchedReceived) {
                    // attempt to stop music playback for background user except on first user
                    // switch (i.e. first boot)
                    mDeviceBroker.postBroadcastBecomingNoisy();
                }
                mUserSwitchedReceived = true;
                // the current audio focus owner is no longer valid
                mMediaFocusControl.discardAudioFocusOwner();

                // load volume settings for new user
                readAudioSettings(true /*userSwitch*/);
                // preserve STREAM_MUSIC volume from one user to the next.
                sendMsg(mAudioHandler,
                        MSG_SET_ALL_VOLUMES,
                        SENDMSG_QUEUE,
                        0,
                        0,
                        mStreamStates[AudioSystem.STREAM_MUSIC], 0);
            } else if (action.equals(Intent.ACTION_USER_BACKGROUND)) {
                // Disable audio recording for the background user/profile
                int userId = intent.getIntExtra(Intent.EXTRA_USER_HANDLE, -1);
                if (userId >= 0) {
                    // TODO Kill recording streams instead of killing processes holding permission
                    UserInfo userInfo = UserManagerService.getInstance().getUserInfo(userId);
                    killBackgroundUserProcessesWithRecordAudioPermission(userInfo);
                }
                UserManagerService.getInstance().setUserRestriction(
                        UserManager.DISALLOW_RECORD_AUDIO, true, userId);
            } else if (action.equals(Intent.ACTION_USER_FOREGROUND)) {
                // Enable audio recording for foreground user/profile
                int userId = intent.getIntExtra(Intent.EXTRA_USER_HANDLE, -1);
                UserManagerService.getInstance().setUserRestriction(
                        UserManager.DISALLOW_RECORD_AUDIO, false, userId);
            } else if (action.equals(BluetoothAdapter.ACTION_STATE_CHANGED)) {
                state = intent.getIntExtra(BluetoothAdapter.EXTRA_STATE, -1);
<<<<<<< HEAD
                if (state == BluetoothAdapter.STATE_OFF) {
=======
                if (state == BluetoothAdapter.STATE_OFF ||
                        state == BluetoothAdapter.STATE_TURNING_OFF) {
>>>>>>> dbf9e87c
                    mDeviceBroker.disconnectAllBluetoothProfiles();
                }
            } else if (action.equals(AudioEffect.ACTION_OPEN_AUDIO_EFFECT_CONTROL_SESSION) ||
                    action.equals(AudioEffect.ACTION_CLOSE_AUDIO_EFFECT_CONTROL_SESSION)) {
                handleAudioEffectBroadcast(context, intent);
            } else if (action.equals(Intent.ACTION_PACKAGES_SUSPENDED)) {
                final int[] suspendedUids = intent.getIntArrayExtra(Intent.EXTRA_CHANGED_UID_LIST);
                final String[] suspendedPackages =
                        intent.getStringArrayExtra(Intent.EXTRA_CHANGED_PACKAGE_LIST);
                if (suspendedPackages == null || suspendedUids == null
                        || suspendedPackages.length != suspendedUids.length) {
                    return;
                }
                for (int i = 0; i < suspendedUids.length; i++) {
                    if (!TextUtils.isEmpty(suspendedPackages[i])) {
                        mMediaFocusControl.noFocusForSuspendedApp(
                                suspendedPackages[i], suspendedUids[i]);
                    }
                }
            }
        }
    } // end class AudioServiceBroadcastReceiver

    private class AudioServiceUserRestrictionsListener implements UserRestrictionsListener {

        @Override
        public void onUserRestrictionsChanged(int userId, Bundle newRestrictions,
                Bundle prevRestrictions) {
            // Update mic mute state.
            {
                final boolean wasRestricted =
                        prevRestrictions.getBoolean(UserManager.DISALLOW_UNMUTE_MICROPHONE);
                final boolean isRestricted =
                        newRestrictions.getBoolean(UserManager.DISALLOW_UNMUTE_MICROPHONE);
                if (wasRestricted != isRestricted) {
                    setMicrophoneMuteNoCallerCheck(isRestricted, userId);
                }
            }

            // Update speaker mute state.
            {
                final boolean wasRestricted =
                        prevRestrictions.getBoolean(UserManager.DISALLOW_ADJUST_VOLUME)
                                || prevRestrictions.getBoolean(UserManager.DISALLOW_UNMUTE_DEVICE);
                final boolean isRestricted =
                        newRestrictions.getBoolean(UserManager.DISALLOW_ADJUST_VOLUME)
                                || newRestrictions.getBoolean(UserManager.DISALLOW_UNMUTE_DEVICE);
                if (wasRestricted != isRestricted) {
                    setMasterMuteInternalNoCallerCheck(isRestricted, /* flags =*/ 0, userId);
                }
            }
        }
    } // end class AudioServiceUserRestrictionsListener

    private void handleAudioEffectBroadcast(Context context, Intent intent) {
        String target = intent.getPackage();
        if (target != null) {
            Log.w(TAG, "effect broadcast already targeted to " + target);
            return;
        }
        intent.addFlags(Intent.FLAG_INCLUDE_STOPPED_PACKAGES);
        // TODO this should target a user-selected panel
        List<ResolveInfo> ril = context.getPackageManager().queryBroadcastReceivers(
                intent, 0 /* flags */);
        if (ril != null && ril.size() != 0) {
            ResolveInfo ri = ril.get(0);
            if (ri != null && ri.activityInfo != null && ri.activityInfo.packageName != null) {
                intent.setPackage(ri.activityInfo.packageName);
                context.sendBroadcastAsUser(intent, UserHandle.ALL);
                return;
            }
        }
        Log.w(TAG, "couldn't find receiver package for effect intent");
    }

    private void killBackgroundUserProcessesWithRecordAudioPermission(UserInfo oldUser) {
        PackageManager pm = mContext.getPackageManager();
        // Find the home activity of the user. It should not be killed to avoid expensive restart,
        // when the user switches back. For managed profiles, we should kill all recording apps
        ComponentName homeActivityName = null;
        if (!oldUser.isManagedProfile()) {
            homeActivityName = LocalServices.getService(
                    ActivityTaskManagerInternal.class).getHomeActivityForUser(oldUser.id);
        }
        final String[] permissions = { Manifest.permission.RECORD_AUDIO };
        List<PackageInfo> packages;
        try {
            packages = AppGlobals.getPackageManager()
                    .getPackagesHoldingPermissions(permissions, 0, oldUser.id).getList();
        } catch (RemoteException e) {
            throw new AndroidRuntimeException(e);
        }
        for (int j = packages.size() - 1; j >= 0; j--) {
            PackageInfo pkg = packages.get(j);
            // Skip system processes
            if (UserHandle.getAppId(pkg.applicationInfo.uid) < FIRST_APPLICATION_UID) {
                continue;
            }
            // Skip packages that have permission to interact across users
            if (pm.checkPermission(Manifest.permission.INTERACT_ACROSS_USERS, pkg.packageName)
                    == PackageManager.PERMISSION_GRANTED) {
                continue;
            }
            if (homeActivityName != null
                    && pkg.packageName.equals(homeActivityName.getPackageName())
                    && pkg.applicationInfo.isSystemApp()) {
                continue;
            }
            try {
                final int uid = pkg.applicationInfo.uid;
                ActivityManager.getService().killUid(UserHandle.getAppId(uid),
                        UserHandle.getUserId(uid),
                        "killBackgroundUserProcessesWithAudioRecordPermission");
            } catch (RemoteException e) {
                Log.w(TAG, "Error calling killUid", e);
            }
        }
    }


    //==========================================================================================
    // Audio Focus
    //==========================================================================================
    /**
     * Returns whether a focus request is eligible to force ducking.
     * Will return true if:
     * - the AudioAttributes have a usage of USAGE_ASSISTANCE_ACCESSIBILITY,
     * - the focus request is AUDIOFOCUS_GAIN_TRANSIENT_MAY_DUCK,
     * - the associated Bundle has KEY_ACCESSIBILITY_FORCE_FOCUS_DUCKING set to true,
     * - the uid of the requester is a known accessibility service or root.
     * @param aa AudioAttributes of the focus request
     * @param uid uid of the focus requester
     * @return true if ducking is to be forced
     */
    private boolean forceFocusDuckingForAccessibility(@Nullable AudioAttributes aa,
            int request, int uid) {
        if (aa == null || aa.getUsage() != AudioAttributes.USAGE_ASSISTANCE_ACCESSIBILITY
                || request != AudioManager.AUDIOFOCUS_GAIN_TRANSIENT_MAY_DUCK) {
            return false;
        }
        final Bundle extraInfo = aa.getBundle();
        if (extraInfo == null ||
                !extraInfo.getBoolean(AudioFocusRequest.KEY_ACCESSIBILITY_FORCE_FOCUS_DUCKING)) {
            return false;
        }
        if (uid == 0) {
            return true;
        }
        synchronized (mAccessibilityServiceUidsLock) {
            if (mAccessibilityServiceUids != null) {
                int callingUid = Binder.getCallingUid();
                for (int i = 0; i < mAccessibilityServiceUids.length; i++) {
                    if (mAccessibilityServiceUids[i] == callingUid) {
                        return true;
                    }
                }
            }
        }
        return false;
    }

    public int requestAudioFocus(AudioAttributes aa, int durationHint, IBinder cb,
            IAudioFocusDispatcher fd, String clientId, String callingPackageName, int flags,
            IAudioPolicyCallback pcb, int sdk) {
        // permission checks
        if ((flags & AudioManager.AUDIOFOCUS_FLAG_LOCK) == AudioManager.AUDIOFOCUS_FLAG_LOCK) {
            if (AudioSystem.IN_VOICE_COMM_FOCUS_ID.equals(clientId)) {
                if (PackageManager.PERMISSION_GRANTED != mContext.checkCallingOrSelfPermission(
                            android.Manifest.permission.MODIFY_PHONE_STATE)) {
                    Log.e(TAG, "Invalid permission to (un)lock audio focus", new Exception());
                    return AudioManager.AUDIOFOCUS_REQUEST_FAILED;
                }
            } else {
                // only a registered audio policy can be used to lock focus
                synchronized (mAudioPolicies) {
                    if (!mAudioPolicies.containsKey(pcb.asBinder())) {
                        Log.e(TAG, "Invalid unregistered AudioPolicy to (un)lock audio focus");
                        return AudioManager.AUDIOFOCUS_REQUEST_FAILED;
                    }
                }
            }
        }

        if (callingPackageName == null || clientId == null || aa == null) {
            Log.e(TAG, "Invalid null parameter to request audio focus");
            return AudioManager.AUDIOFOCUS_REQUEST_FAILED;
        }

        return mMediaFocusControl.requestAudioFocus(aa, durationHint, cb, fd,
                clientId, callingPackageName, flags, sdk,
                forceFocusDuckingForAccessibility(aa, durationHint, Binder.getCallingUid()));
    }

    public int abandonAudioFocus(IAudioFocusDispatcher fd, String clientId, AudioAttributes aa,
            String callingPackageName) {
        return mMediaFocusControl.abandonAudioFocus(fd, clientId, aa, callingPackageName);
    }

    public void unregisterAudioFocusClient(String clientId) {
        mMediaFocusControl.unregisterAudioFocusClient(clientId);
    }

    public int getCurrentAudioFocus() {
        return mMediaFocusControl.getCurrentAudioFocus();
    }

    public int getFocusRampTimeMs(int focusGain, AudioAttributes attr) {
        return mMediaFocusControl.getFocusRampTimeMs(focusGain, attr);
    }

<<<<<<< HEAD
    /*package*/ boolean hasAudioFocusUsers() {
=======
    /** only public for mocking/spying, do not call outside of AudioService */
    @VisibleForTesting
    public boolean hasAudioFocusUsers() {
>>>>>>> dbf9e87c
        return mMediaFocusControl.hasAudioFocusUsers();
    }

    //==========================================================================================
    private boolean readCameraSoundForced() {
        return SystemProperties.getBoolean("audio.camerasound.force", false) ||
                mContext.getResources().getBoolean(
                        com.android.internal.R.bool.config_camera_sound_forced);
    }

    //==========================================================================================
    // Device orientation
    //==========================================================================================
    /**
     * Handles device configuration changes that may map to a change in rotation.
     * Monitoring rotation is optional, and is defined by the definition and value
     * of the "ro.audio.monitorRotation" system property.
     */
    private void handleConfigurationChanged(Context context) {
        try {
            // reading new configuration "safely" (i.e. under try catch) in case anything
            // goes wrong.
            Configuration config = context.getResources().getConfiguration();
            sendMsg(mAudioHandler,
                    MSG_CONFIGURE_SAFE_MEDIA_VOLUME,
                    SENDMSG_REPLACE,
                    0,
                    0,
                    TAG,
                    0);

            boolean cameraSoundForced = readCameraSoundForced();
            synchronized (mSettingsLock) {
                final boolean cameraSoundForcedChanged = (cameraSoundForced != mCameraSoundForced);
                mCameraSoundForced = cameraSoundForced;
                if (cameraSoundForcedChanged) {
                    if (!mIsSingleVolume) {
                        synchronized (VolumeStreamState.class) {
                            VolumeStreamState s = mStreamStates[AudioSystem.STREAM_SYSTEM_ENFORCED];
                            if (cameraSoundForced) {
                                s.setAllIndexesToMax();
                                mRingerModeAffectedStreams &=
                                        ~(1 << AudioSystem.STREAM_SYSTEM_ENFORCED);
                            } else {
                                s.setAllIndexes(mStreamStates[AudioSystem.STREAM_SYSTEM], TAG);
                                mRingerModeAffectedStreams |=
                                        (1 << AudioSystem.STREAM_SYSTEM_ENFORCED);
                            }
                        }
                        // take new state into account for streams muted by ringer mode
                        setRingerModeInt(getRingerModeInternal(), false);
                    }
                    mDeviceBroker.setForceUse_Async(AudioSystem.FOR_SYSTEM,
                            cameraSoundForced ?
                                    AudioSystem.FORCE_SYSTEM_ENFORCED : AudioSystem.FORCE_NONE,
                            "handleConfigurationChanged");
                    sendMsg(mAudioHandler,
                            MSG_SET_ALL_VOLUMES,
                            SENDMSG_QUEUE,
                            0,
                            0,
                            mStreamStates[AudioSystem.STREAM_SYSTEM_ENFORCED], 0);

                }
            }
            mVolumeController.setLayoutDirection(config.getLayoutDirection());
        } catch (Exception e) {
            Log.e(TAG, "Error handling configuration change: ", e);
        }
    }

    @Override
    public void setRingtonePlayer(IRingtonePlayer player) {
        mContext.enforceCallingOrSelfPermission(REMOTE_AUDIO_PLAYBACK, null);
        mRingtonePlayer = player;
    }

    @Override
    public IRingtonePlayer getRingtonePlayer() {
        return mRingtonePlayer;
    }

    @Override
    public AudioRoutesInfo startWatchingRoutes(IAudioRoutesObserver observer) {
        return mDeviceBroker.startWatchingRoutes(observer);
    }


    //==========================================================================================
    // Safe media volume management.
    // MUSIC stream volume level is limited when headphones are connected according to safety
    // regulation. When the user attempts to raise the volume above the limit, a warning is
    // displayed and the user has to acknowlegde before the volume is actually changed.
    // The volume index corresponding to the limit is stored in config_safe_media_volume_index
    // property. Platforms with a different limit must set this property accordingly in their
    // overlay.
    //==========================================================================================

    // mSafeMediaVolumeState indicates whether the media volume is limited over headphones.
    // It is SAFE_MEDIA_VOLUME_NOT_CONFIGURED at boot time until a network service is connected
    // or the configure time is elapsed. It is then set to SAFE_MEDIA_VOLUME_ACTIVE or
    // SAFE_MEDIA_VOLUME_DISABLED according to country option. If not SAFE_MEDIA_VOLUME_DISABLED, it
    // can be set to SAFE_MEDIA_VOLUME_INACTIVE by calling AudioService.disableSafeMediaVolume()
    // (when user opts out).
    private static final int SAFE_MEDIA_VOLUME_NOT_CONFIGURED = 0;
    private static final int SAFE_MEDIA_VOLUME_DISABLED = 1;
    private static final int SAFE_MEDIA_VOLUME_INACTIVE = 2;  // confirmed
    private static final int SAFE_MEDIA_VOLUME_ACTIVE = 3;  // unconfirmed
    private int mSafeMediaVolumeState;
    private final Object mSafeMediaVolumeStateLock = new Object();

    private int mMcc = 0;
    // mSafeMediaVolumeIndex is the cached value of config_safe_media_volume_index property
    private int mSafeMediaVolumeIndex;
    // mSafeUsbMediaVolumeDbfs is the cached value of the config_safe_media_volume_usb_mB
    // property, divided by 100.0.
    private float mSafeUsbMediaVolumeDbfs;
    // mSafeUsbMediaVolumeIndex is used for USB Headsets and is the music volume UI index
    // corresponding to a gain of mSafeUsbMediaVolumeDbfs (defaulting to -37dB) in audio
    // flinger mixer.
    // We remove -22 dBs from the theoretical -15dB to account for the EQ + bass boost
    // amplification when both effects are on with all band gains at maximum.
    // This level corresponds to a loudness of 85 dB SPL for the warning to be displayed when
    // the headset is compliant to EN 60950 with a max loudness of 100dB SPL.
    private int mSafeUsbMediaVolumeIndex;
    // mSafeMediaVolumeDevices lists the devices for which safe media volume is enforced,
    /*package*/ final int mSafeMediaVolumeDevices = AudioSystem.DEVICE_OUT_WIRED_HEADSET
            | AudioSystem.DEVICE_OUT_WIRED_HEADPHONE
            | AudioSystem.DEVICE_OUT_USB_HEADSET;
    // mMusicActiveMs is the cumulative time of music activity since safe volume was disabled.
    // When this time reaches UNSAFE_VOLUME_MUSIC_ACTIVE_MS_MAX, the safe media volume is re-enabled
    // automatically. mMusicActiveMs is rounded to a multiple of MUSIC_ACTIVE_POLL_PERIOD_MS.
    private int mMusicActiveMs;
    private static final int UNSAFE_VOLUME_MUSIC_ACTIVE_MS_MAX = (20 * 3600 * 1000); // 20 hours
    private static final int MUSIC_ACTIVE_POLL_PERIOD_MS = 60000;  // 1 minute polling interval
    private static final int SAFE_VOLUME_CONFIGURE_TIMEOUT_MS = 30000;  // 30s after boot completed

    private int safeMediaVolumeIndex(int device) {
        if ((device & mSafeMediaVolumeDevices) == 0) {
            return MAX_STREAM_VOLUME[AudioSystem.STREAM_MUSIC];
        }
        if (device == AudioSystem.DEVICE_OUT_USB_HEADSET) {
            return mSafeUsbMediaVolumeIndex;
        } else {
            return mSafeMediaVolumeIndex;
        }
    }

    private void setSafeMediaVolumeEnabled(boolean on, String caller) {
        synchronized (mSafeMediaVolumeStateLock) {
            if ((mSafeMediaVolumeState != SAFE_MEDIA_VOLUME_NOT_CONFIGURED) &&
                    (mSafeMediaVolumeState != SAFE_MEDIA_VOLUME_DISABLED)) {
                if (on && (mSafeMediaVolumeState == SAFE_MEDIA_VOLUME_INACTIVE)) {
                    mSafeMediaVolumeState = SAFE_MEDIA_VOLUME_ACTIVE;
                    enforceSafeMediaVolume(caller);
                } else if (!on && (mSafeMediaVolumeState == SAFE_MEDIA_VOLUME_ACTIVE)) {
                    mSafeMediaVolumeState = SAFE_MEDIA_VOLUME_INACTIVE;
                    mMusicActiveMs = 1;  // nonzero = confirmed
                    saveMusicActiveMs();
                    sendMsg(mAudioHandler,
                            MSG_CHECK_MUSIC_ACTIVE,
                            SENDMSG_REPLACE,
                            0,
                            0,
                            caller,
                            MUSIC_ACTIVE_POLL_PERIOD_MS);
                }
            }
        }
    }

    private void enforceSafeMediaVolume(String caller) {
        VolumeStreamState streamState = mStreamStates[AudioSystem.STREAM_MUSIC];
        int devices = mSafeMediaVolumeDevices;
        int i = 0;

        while (devices != 0) {
            int device = 1 << i++;
            if ((device & devices) == 0) {
                continue;
            }
            int index = streamState.getIndex(device);
            if (index > safeMediaVolumeIndex(device)) {
                streamState.setIndex(safeMediaVolumeIndex(device), device, caller);
                sendMsg(mAudioHandler,
                        MSG_SET_DEVICE_VOLUME,
                        SENDMSG_QUEUE,
                        device,
                        0,
                        streamState,
                        0);
            }
            devices &= ~device;
        }
    }

    private boolean checkSafeMediaVolume(int streamType, int index, int device) {
        synchronized (mSafeMediaVolumeStateLock) {
            if ((mSafeMediaVolumeState == SAFE_MEDIA_VOLUME_ACTIVE) &&
                    (mStreamVolumeAlias[streamType] == AudioSystem.STREAM_MUSIC) &&
                    ((device & mSafeMediaVolumeDevices) != 0) &&
                    (index > safeMediaVolumeIndex(device))) {
                return false;
            }
            return true;
        }
    }

    @Override
    public void disableSafeMediaVolume(String callingPackage) {
        enforceVolumeController("disable the safe media volume");
        synchronized (mSafeMediaVolumeStateLock) {
            setSafeMediaVolumeEnabled(false, callingPackage);
            if (mPendingVolumeCommand != null) {
                onSetStreamVolume(mPendingVolumeCommand.mStreamType,
                                  mPendingVolumeCommand.mIndex,
                                  mPendingVolumeCommand.mFlags,
                                  mPendingVolumeCommand.mDevice,
                                  callingPackage);
                mPendingVolumeCommand = null;
            }
        }
    }

    //==========================================================================================
    // Hdmi CEC:
    // - System audio mode:
    //     If Hdmi Cec's system audio mode is on, audio service should send the volume change
    //     to HdmiControlService so that the audio receiver can handle it.
    // - CEC sink:
    //     OUT_HDMI becomes a "full volume device", i.e. output is always at maximum level
    //     and volume changes won't be taken into account on this device. Volume adjustments
    //     are transformed into key events for the HDMI playback client.
    //==========================================================================================

    private class MyDisplayStatusCallback implements HdmiPlaybackClient.DisplayStatusCallback {
        public void onComplete(int status) {
            synchronized (mHdmiClientLock) {
                if (mHdmiManager != null) {
                    mHdmiCecSink = (status != HdmiControlManager.POWER_STATUS_UNKNOWN);
                    // Television devices without CEC service apply software volume on HDMI output
                    if (mHdmiCecSink) {
                        if (DEBUG_VOL) {
                            Log.d(TAG, "CEC sink: setting HDMI as full vol device");
                        }
                        mFullVolumeDevices |= AudioSystem.DEVICE_OUT_HDMI;
                    } else {
                        if (DEBUG_VOL) {
                            Log.d(TAG, "TV, no CEC: setting HDMI as regular vol device");
                        }
                        // Android TV devices without CEC service apply software volume on
                        // HDMI output
                        mFullVolumeDevices &= ~AudioSystem.DEVICE_OUT_HDMI;
                    }
                    checkAddAllFixedVolumeDevices(AudioSystem.DEVICE_OUT_HDMI,
                            "HdmiPlaybackClient.DisplayStatusCallback");
                }
            }
        }
    }

    private final Object mHdmiClientLock = new Object();

    // If HDMI-CEC system audio is supported
    private boolean mHdmiSystemAudioSupported = false;
    // Set only when device is tv.
    @GuardedBy("mHdmiClientLock")
    private HdmiTvClient mHdmiTvClient;
    // true if the device has system feature PackageManager.FEATURE_LEANBACK.
    // cached HdmiControlManager interface
    @GuardedBy("mHdmiClientLock")
    private HdmiControlManager mHdmiManager;
    // Set only when device is a set-top box.
    @GuardedBy("mHdmiClientLock")
    private HdmiPlaybackClient mHdmiPlaybackClient;
    // true if we are a set-top box, an HDMI sink is connected and it supports CEC.
    private boolean mHdmiCecSink;
    // Set only when device is an audio system.
    @GuardedBy("mHdmiClientLock")
    private HdmiAudioSystemClient mHdmiAudioSystemClient;

    private MyDisplayStatusCallback mHdmiDisplayStatusCallback = new MyDisplayStatusCallback();

    @Override
    public int setHdmiSystemAudioSupported(boolean on) {
        int device = AudioSystem.DEVICE_NONE;
        synchronized (mHdmiClientLock) {
            if (mHdmiManager != null) {
                if (mHdmiTvClient == null && mHdmiAudioSystemClient == null) {
                    Log.w(TAG, "Only Hdmi-Cec enabled TV or audio system device supports"
                            + "system audio mode.");
                    return device;
                }
                if (mHdmiSystemAudioSupported != on) {
                    mHdmiSystemAudioSupported = on;
                    final int config = on ? AudioSystem.FORCE_HDMI_SYSTEM_AUDIO_ENFORCED :
                        AudioSystem.FORCE_NONE;
                    mDeviceBroker.setForceUse_Async(AudioSystem.FOR_HDMI_SYSTEM_AUDIO, config,
                            "setHdmiSystemAudioSupported");
                }
                device = getDevicesForStream(AudioSystem.STREAM_MUSIC);
            }
        }
        return device;
    }

    @Override
    public boolean isHdmiSystemAudioSupported() {
        return mHdmiSystemAudioSupported;
    }

    //==========================================================================================
    // Accessibility

    private void initA11yMonitoring() {
        final AccessibilityManager accessibilityManager =
                (AccessibilityManager) mContext.getSystemService(Context.ACCESSIBILITY_SERVICE);
        updateDefaultStreamOverrideDelay(accessibilityManager.isTouchExplorationEnabled());
        updateA11yVolumeAlias(accessibilityManager.isAccessibilityVolumeStreamActive());
        accessibilityManager.addTouchExplorationStateChangeListener(this, null);
        accessibilityManager.addAccessibilityServicesStateChangeListener(this, null);
    }

    //---------------------------------------------------------------------------------
    // A11y: taking touch exploration into account for selecting the default
    //   stream override timeout when adjusting volume
    //---------------------------------------------------------------------------------

    // - STREAM_NOTIFICATION on tablets during this period after a notification stopped
    // - STREAM_RING on phones during this period after a notification stopped
    // - STREAM_MUSIC otherwise

    private static final int DEFAULT_STREAM_TYPE_OVERRIDE_DELAY_MS = 0;
    private static final int TOUCH_EXPLORE_STREAM_TYPE_OVERRIDE_DELAY_MS = 1000;

    private static int sStreamOverrideDelayMs;

    @Override
    public void onTouchExplorationStateChanged(boolean enabled) {
        updateDefaultStreamOverrideDelay(enabled);
    }

    private void updateDefaultStreamOverrideDelay(boolean touchExploreEnabled) {
        if (touchExploreEnabled) {
            sStreamOverrideDelayMs = TOUCH_EXPLORE_STREAM_TYPE_OVERRIDE_DELAY_MS;
        } else {
            sStreamOverrideDelayMs = DEFAULT_STREAM_TYPE_OVERRIDE_DELAY_MS;
        }
        if (DEBUG_VOL) Log.d(TAG, "Touch exploration enabled=" + touchExploreEnabled
                + " stream override delay is now " + sStreamOverrideDelayMs + " ms");
    }

    //---------------------------------------------------------------------------------
    // A11y: taking a11y state into account for the handling of a11y prompts volume
    //---------------------------------------------------------------------------------

    private static boolean sIndependentA11yVolume = false;

    // implementation of AccessibilityServicesStateChangeListener
    @Override
    public void onAccessibilityServicesStateChanged(AccessibilityManager accessibilityManager) {
        updateA11yVolumeAlias(accessibilityManager.isAccessibilityVolumeStreamActive());
    }

    private void updateA11yVolumeAlias(boolean a11VolEnabled) {
        if (DEBUG_VOL) Log.d(TAG, "Accessibility volume enabled = " + a11VolEnabled);
        if (sIndependentA11yVolume != a11VolEnabled) {
            sIndependentA11yVolume = a11VolEnabled;
            // update the volume mapping scheme
            updateStreamVolumeAlias(true /*updateVolumes*/, TAG);
            // update the volume controller behavior
            mVolumeController.setA11yMode(sIndependentA11yVolume ?
                    VolumePolicy.A11Y_MODE_INDEPENDENT_A11Y_VOLUME :
                        VolumePolicy.A11Y_MODE_MEDIA_A11Y_VOLUME);
            mVolumeController.postVolumeChanged(AudioManager.STREAM_ACCESSIBILITY, 0);
        }
    }

    //==========================================================================================
    // Camera shutter sound policy.
    // config_camera_sound_forced configuration option in config.xml defines if the camera shutter
    // sound is forced (sound even if the device is in silent mode) or not. This option is false by
    // default and can be overridden by country specific overlay in values-mccXXX/config.xml.
    //==========================================================================================

    // cached value of com.android.internal.R.bool.config_camera_sound_forced
    @GuardedBy("mSettingsLock")
    private boolean mCameraSoundForced;

    // called by android.hardware.Camera to populate CameraInfo.canDisableShutterSound
    public boolean isCameraSoundForced() {
        synchronized (mSettingsLock) {
            return mCameraSoundForced;
        }
    }

    //==========================================================================================
    // AudioService logging and dumpsys
    //==========================================================================================
    static final int LOG_NB_EVENTS_PHONE_STATE = 20;
    static final int LOG_NB_EVENTS_DEVICE_CONNECTION = 30;
    static final int LOG_NB_EVENTS_FORCE_USE = 20;
    static final int LOG_NB_EVENTS_VOLUME = 40;
    static final int LOG_NB_EVENTS_DYN_POLICY = 10;

    final private AudioEventLogger mModeLogger = new AudioEventLogger(LOG_NB_EVENTS_PHONE_STATE,
            "phone state (logged after successfull call to AudioSystem.setPhoneState(int))");

    // logs for wired + A2DP device connections:
    // - wired: logged before onSetWiredDeviceConnectionState() is executed
    // - A2DP: logged at reception of method call
    /*package*/ static final AudioEventLogger sDeviceLogger = new AudioEventLogger(
            LOG_NB_EVENTS_DEVICE_CONNECTION, "wired/A2DP/hearing aid device connection");

    static final AudioEventLogger sForceUseLogger = new AudioEventLogger(
            LOG_NB_EVENTS_FORCE_USE,
            "force use (logged before setForceUse() is executed)");

    static final AudioEventLogger sVolumeLogger = new AudioEventLogger(LOG_NB_EVENTS_VOLUME,
            "volume changes (logged when command received by AudioService)");

    final private AudioEventLogger mDynPolicyLogger = new AudioEventLogger(LOG_NB_EVENTS_DYN_POLICY,
            "dynamic policy events (logged when command received by AudioService)");

    private static final String[] RINGER_MODE_NAMES = new String[] {
            "SILENT",
            "VIBRATE",
            "NORMAL"
    };

    private void dumpRingerMode(PrintWriter pw) {
        pw.println("\nRinger mode: ");
        pw.println("- mode (internal) = " + RINGER_MODE_NAMES[mRingerMode]);
        pw.println("- mode (external) = " + RINGER_MODE_NAMES[mRingerModeExternal]);
        dumpRingerModeStreams(pw, "affected", mRingerModeAffectedStreams);
        dumpRingerModeStreams(pw, "muted", mRingerAndZenModeMutedStreams);
        pw.print("- delegate = "); pw.println(mRingerModeDelegate);
    }

    private void dumpRingerModeStreams(PrintWriter pw, String type, int streams) {
        pw.print("- ringer mode "); pw.print(type); pw.print(" streams = 0x");
        pw.print(Integer.toHexString(streams));
        if (streams != 0) {
            pw.print(" (");
            boolean first = true;
            for (int i = 0; i < AudioSystem.STREAM_NAMES.length; i++) {
                final int stream = (1 << i);
                if ((streams & stream) != 0) {
                    if (!first) pw.print(',');
                    pw.print(AudioSystem.STREAM_NAMES[i]);
                    streams &= ~stream;
                    first = false;
                }
            }
            if (streams != 0) {
                if (!first) pw.print(',');
                pw.print(streams);
            }
            pw.print(')');
        }
        pw.println();
    }

    @Override
    protected void dump(FileDescriptor fd, PrintWriter pw, String[] args) {
        if (!DumpUtils.checkDumpPermission(mContext, TAG, pw)) return;

        if (mAudioHandler != null) {
            pw.println("\nMessage handler (watch for unhandled messages):");
            mAudioHandler.dump(new PrintWriterPrinter(pw), "  ");
        } else {
            pw.println("\nMessage handler is null");
        }
        mMediaFocusControl.dump(pw);
        dumpStreamStates(pw);
        dumpRingerMode(pw);
        pw.println("\nAudio routes:");
        pw.print("  mMainType=0x"); pw.println(Integer.toHexString(
                mDeviceBroker.getCurAudioRoutes().mainType));
        pw.print("  mBluetoothName="); pw.println(mDeviceBroker.getCurAudioRoutes().bluetoothName);

        pw.println("\nOther state:");
        pw.print("  mVolumeController="); pw.println(mVolumeController);
        pw.print("  mSafeMediaVolumeState=");
        pw.println(safeMediaVolumeStateToString(mSafeMediaVolumeState));
        pw.print("  mSafeMediaVolumeIndex="); pw.println(mSafeMediaVolumeIndex);
        pw.print("  mSafeUsbMediaVolumeIndex="); pw.println(mSafeUsbMediaVolumeIndex);
        pw.print("  mSafeUsbMediaVolumeDbfs="); pw.println(mSafeUsbMediaVolumeDbfs);
        pw.print("  sIndependentA11yVolume="); pw.println(sIndependentA11yVolume);
        pw.print("  mPendingVolumeCommand="); pw.println(mPendingVolumeCommand);
        pw.print("  mMusicActiveMs="); pw.println(mMusicActiveMs);
        pw.print("  mMcc="); pw.println(mMcc);
        pw.print("  mCameraSoundForced="); pw.println(mCameraSoundForced);
        pw.print("  mHasVibrator="); pw.println(mHasVibrator);
        pw.print("  mVolumePolicy="); pw.println(mVolumePolicy);
        pw.print("  mAvrcpAbsVolSupported=");
        pw.println(mDeviceBroker.isAvrcpAbsoluteVolumeSupported());
        pw.print("  mIsSingleVolume="); pw.println(mIsSingleVolume);
        pw.print("  mUseFixedVolume="); pw.println(mUseFixedVolume);
        pw.print("  mFixedVolumeDevices=0x"); pw.println(Integer.toHexString(mFixedVolumeDevices));
        pw.print("  mHdmiCecSink="); pw.println(mHdmiCecSink);
        pw.print("  mHdmiAudioSystemClient="); pw.println(mHdmiAudioSystemClient);
        pw.print("  mHdmiPlaybackClient="); pw.println(mHdmiPlaybackClient);
        pw.print("  mHdmiTvClient="); pw.println(mHdmiTvClient);
        pw.print("  mHdmiSystemAudioSupported="); pw.println(mHdmiSystemAudioSupported);

        dumpAudioPolicies(pw);
        mDynPolicyLogger.dump(pw);
        mPlaybackMonitor.dump(pw);
        mRecordMonitor.dump(pw);

        pw.println("\nAudioDeviceBroker:");
        mDeviceBroker.dump(pw, "  ");
        pw.println("\nSoundEffects:");
        mSfxHelper.dump(pw, "  ");

        pw.println("\n");
        pw.println("\nEvent logs:");
        mModeLogger.dump(pw);
        pw.println("\n");
        sDeviceLogger.dump(pw);
        pw.println("\n");
        sForceUseLogger.dump(pw);
        pw.println("\n");
        sVolumeLogger.dump(pw);
    }

    private static String safeMediaVolumeStateToString(int state) {
        switch(state) {
            case SAFE_MEDIA_VOLUME_NOT_CONFIGURED: return "SAFE_MEDIA_VOLUME_NOT_CONFIGURED";
            case SAFE_MEDIA_VOLUME_DISABLED: return "SAFE_MEDIA_VOLUME_DISABLED";
            case SAFE_MEDIA_VOLUME_INACTIVE: return "SAFE_MEDIA_VOLUME_INACTIVE";
            case SAFE_MEDIA_VOLUME_ACTIVE: return "SAFE_MEDIA_VOLUME_ACTIVE";
        }
        return null;
    }

    // Inform AudioFlinger of our device's low RAM attribute
    private static void readAndSetLowRamDevice()
    {
        boolean isLowRamDevice = ActivityManager.isLowRamDeviceStatic();
        long totalMemory = 1024 * 1024 * 1024; // 1GB is the default if ActivityManager fails.

        try {
            final ActivityManager.MemoryInfo info = new ActivityManager.MemoryInfo();
            ActivityManager.getService().getMemoryInfo(info);
            totalMemory = info.totalMem;
        } catch (RemoteException e) {
            Log.w(TAG, "Cannot obtain MemoryInfo from ActivityManager, assume low memory device");
            isLowRamDevice = true;
        }

        final int status = AudioSystem.setLowRamDevice(isLowRamDevice, totalMemory);
        if (status != 0) {
            Log.w(TAG, "AudioFlinger informed of device's low RAM attribute; status " + status);
        }
    }

    private void enforceVolumeController(String action) {
        mContext.enforceCallingOrSelfPermission(android.Manifest.permission.STATUS_BAR_SERVICE,
                "Only SystemUI can " + action);
    }

    @Override
    public void setVolumeController(final IVolumeController controller) {
        enforceVolumeController("set the volume controller");

        // return early if things are not actually changing
        if (mVolumeController.isSameBinder(controller)) {
            return;
        }

        // dismiss the old volume controller
        mVolumeController.postDismiss();
        if (controller != null) {
            // we are about to register a new controller, listen for its death
            try {
                controller.asBinder().linkToDeath(new DeathRecipient() {
                    @Override
                    public void binderDied() {
                        if (mVolumeController.isSameBinder(controller)) {
                            Log.w(TAG, "Current remote volume controller died, unregistering");
                            setVolumeController(null);
                        }
                    }
                }, 0);
            } catch (RemoteException e) {
                // noop
            }
        }
        mVolumeController.setController(controller);
        if (DEBUG_VOL) Log.d(TAG, "Volume controller: " + mVolumeController);
    }

    @Override
    public void notifyVolumeControllerVisible(final IVolumeController controller, boolean visible) {
        enforceVolumeController("notify about volume controller visibility");

        // return early if the controller is not current
        if (!mVolumeController.isSameBinder(controller)) {
            return;
        }

        mVolumeController.setVisible(visible);
        if (DEBUG_VOL) Log.d(TAG, "Volume controller visible: " + visible);
    }

    @Override
    public void setVolumePolicy(VolumePolicy policy) {
        enforceVolumeController("set volume policy");
        if (policy != null && !policy.equals(mVolumePolicy)) {
            mVolumePolicy = policy;
            if (DEBUG_VOL) Log.d(TAG, "Volume policy changed: " + mVolumePolicy);
        }
    }

    public static class VolumeController {
        private static final String TAG = "VolumeController";

        private IVolumeController mController;
        private boolean mVisible;
        private long mNextLongPress;
        private int mLongPressTimeout;

        public void setController(IVolumeController controller) {
            mController = controller;
            mVisible = false;
        }

        public void loadSettings(ContentResolver cr) {
            mLongPressTimeout = Settings.Secure.getIntForUser(cr,
                    Settings.Secure.LONG_PRESS_TIMEOUT, 500, UserHandle.USER_CURRENT);
        }

        public boolean suppressAdjustment(int resolvedStream, int flags, boolean isMute) {
            if (isMute) {
                return false;
            }
            boolean suppress = false;
            if (resolvedStream == DEFAULT_VOL_STREAM_NO_PLAYBACK && mController != null) {
                final long now = SystemClock.uptimeMillis();
                if ((flags & AudioManager.FLAG_SHOW_UI) != 0 && !mVisible) {
                    // ui will become visible
                    if (mNextLongPress < now) {
                        mNextLongPress = now + mLongPressTimeout;
                    }
                    suppress = true;
                } else if (mNextLongPress > 0) {  // in a long-press
                    if (now > mNextLongPress) {
                        // long press triggered, no more suppression
                        mNextLongPress = 0;
                    } else {
                        // keep suppressing until the long press triggers
                        suppress = true;
                    }
                }
            }
            return suppress;
        }

        public void setVisible(boolean visible) {
            mVisible = visible;
        }

        public boolean isSameBinder(IVolumeController controller) {
            return Objects.equals(asBinder(), binder(controller));
        }

        public IBinder asBinder() {
            return binder(mController);
        }

        private static IBinder binder(IVolumeController controller) {
            return controller == null ? null : controller.asBinder();
        }

        @Override
        public String toString() {
            return "VolumeController(" + asBinder() + ",mVisible=" + mVisible + ")";
        }

        public void postDisplaySafeVolumeWarning(int flags) {
            if (mController == null)
                return;
            try {
                mController.displaySafeVolumeWarning(flags);
            } catch (RemoteException e) {
                Log.w(TAG, "Error calling displaySafeVolumeWarning", e);
            }
        }

        public void postVolumeChanged(int streamType, int flags) {
            if (mController == null)
                return;
            try {
                mController.volumeChanged(streamType, flags);
            } catch (RemoteException e) {
                Log.w(TAG, "Error calling volumeChanged", e);
            }
        }

        public void postMasterMuteChanged(int flags) {
            if (mController == null)
                return;
            try {
                mController.masterMuteChanged(flags);
            } catch (RemoteException e) {
                Log.w(TAG, "Error calling masterMuteChanged", e);
            }
        }

        public void setLayoutDirection(int layoutDirection) {
            if (mController == null)
                return;
            try {
                mController.setLayoutDirection(layoutDirection);
            } catch (RemoteException e) {
                Log.w(TAG, "Error calling setLayoutDirection", e);
            }
        }

        public void postDismiss() {
            if (mController == null)
                return;
            try {
                mController.dismiss();
            } catch (RemoteException e) {
                Log.w(TAG, "Error calling dismiss", e);
            }
        }

        public void setA11yMode(int a11yMode) {
            if (mController == null)
                return;
            try {
                mController.setA11yMode(a11yMode);
            } catch (RemoteException e) {
                Log.w(TAG, "Error calling setA11Mode", e);
            }
        }
    }

    /**
     * Interface for system components to get some extra functionality through
     * LocalServices.
     */
    final class AudioServiceInternal extends AudioManagerInternal {
        @Override
        public void setRingerModeDelegate(RingerModeDelegate delegate) {
            mRingerModeDelegate = delegate;
            if (mRingerModeDelegate != null) {
                synchronized (mSettingsLock) {
                    updateRingerAndZenModeAffectedStreams();
                }
                setRingerModeInternal(getRingerModeInternal(), TAG + ".setRingerModeDelegate");
            }
        }

        @Override
        public void adjustSuggestedStreamVolumeForUid(int streamType, int direction, int flags,
                String callingPackage, int uid) {
            // direction and stream type swap here because the public
            // adjustSuggested has a different order than the other methods.
            adjustSuggestedStreamVolume(direction, streamType, flags, callingPackage,
                    callingPackage, uid);
        }

        @Override
        public void adjustStreamVolumeForUid(int streamType, int direction, int flags,
                String callingPackage, int uid) {
            if (direction != AudioManager.ADJUST_SAME) {
                sVolumeLogger.log(new VolumeEvent(VolumeEvent.VOL_ADJUST_VOL_UID, streamType,
                        direction/*val1*/, flags/*val2*/, new StringBuilder(callingPackage)
                        .append(" uid:").append(uid).toString()));
            }
            adjustStreamVolume(streamType, direction, flags, callingPackage,
                    callingPackage, uid);
        }

        @Override
        public void setStreamVolumeForUid(int streamType, int direction, int flags,
                String callingPackage, int uid) {
            setStreamVolume(streamType, direction, flags, callingPackage, callingPackage, uid);
        }

        @Override
        public int getRingerModeInternal() {
            return AudioService.this.getRingerModeInternal();
        }

        @Override
        public void setRingerModeInternal(int ringerMode, String caller) {
            AudioService.this.setRingerModeInternal(ringerMode, caller);
        }

        @Override
        public void silenceRingerModeInternal(String caller) {
            AudioService.this.silenceRingerModeInternal(caller);
        }

        @Override
        public void updateRingerModeAffectedStreamsInternal() {
            synchronized (mSettingsLock) {
                if (updateRingerAndZenModeAffectedStreams()) {
                    setRingerModeInt(getRingerModeInternal(), false);
                }
            }
        }

        @Override
        public void setAccessibilityServiceUids(IntArray uids) {
            synchronized (mAccessibilityServiceUidsLock) {
                if (uids.size() == 0) {
                    mAccessibilityServiceUids = null;
                } else {
                    boolean changed = (mAccessibilityServiceUids == null)
                            || (mAccessibilityServiceUids.length != uids.size());
                    if (!changed) {
                        for (int i = 0; i < mAccessibilityServiceUids.length; i++) {
                            if (uids.get(i) != mAccessibilityServiceUids[i]) {
                                changed = true;
                                break;
                            }
                        }
                    }
                    if (changed) {
                        mAccessibilityServiceUids = uids.toArray();
                    }
                }
                AudioSystem.setA11yServicesUids(mAccessibilityServiceUids);
            }
        }
    }

    //==========================================================================================
    // Audio policy management
    //==========================================================================================
    public String registerAudioPolicy(AudioPolicyConfig policyConfig, IAudioPolicyCallback pcb,
            boolean hasFocusListener, boolean isFocusPolicy, boolean isTestFocusPolicy,
            boolean isVolumeController, IMediaProjection projection) {
        AudioSystem.setDynamicPolicyCallback(mDynPolicyCallback);

        if (!isPolicyRegisterAllowed(policyConfig,
                                     isFocusPolicy || isTestFocusPolicy || hasFocusListener,
                                     isVolumeController,
                                     projection)) {
            Slog.w(TAG, "Permission denied to register audio policy for pid "
                    + Binder.getCallingPid() + " / uid " + Binder.getCallingUid()
                    + ", need MODIFY_AUDIO_ROUTING or MediaProjection that can project audio");
            return null;
        }

        mDynPolicyLogger.log((new AudioEventLogger.StringEvent("registerAudioPolicy for "
                + pcb.asBinder() + " with config:" + policyConfig)).printLog(TAG));

        String regId = null;
        synchronized (mAudioPolicies) {
            if (mAudioPolicies.containsKey(pcb.asBinder())) {
                Slog.e(TAG, "Cannot re-register policy");
                return null;
            }
            try {
                AudioPolicyProxy app = new AudioPolicyProxy(policyConfig, pcb, hasFocusListener,
                        isFocusPolicy, isTestFocusPolicy, isVolumeController, projection);
                pcb.asBinder().linkToDeath(app, 0/*flags*/);
                regId = app.getRegistrationId();
                mAudioPolicies.put(pcb.asBinder(), app);
            } catch (RemoteException e) {
                // audio policy owner has already died!
                Slog.w(TAG, "Audio policy registration failed, could not link to " + pcb +
                        " binder death", e);
                return null;
            } catch (IllegalStateException e) {
                Slog.w(TAG, "Audio policy registration failed for binder " + pcb, e);
                return null;
            }
        }
        return regId;
    }

    /**
     * Apps with MODIFY_AUDIO_ROUTING can register any policy.
     * Apps with an audio capable MediaProjection are allowed to register a RENDER|LOOPBACK policy
     * as those policy do not modify the audio routing.
     */
    private boolean isPolicyRegisterAllowed(AudioPolicyConfig policyConfig,
                                            boolean hasFocusAccess,
                                            boolean isVolumeController,
                                            IMediaProjection projection) {

        boolean requireValidProjection = false;
        boolean requireCaptureAudioOrMediaOutputPerm = false;
        boolean requireModifyRouting = false;

        if (hasFocusAccess || isVolumeController) {
            requireModifyRouting |= true;
        } else if (policyConfig.getMixes().isEmpty()) {
            // An empty policy could be used to lock the focus or add mixes later
            requireModifyRouting |= true;
        }
        for (AudioMix mix : policyConfig.getMixes()) {
            // If mix is requesting a privileged capture
            if (mix.getRule().allowPrivilegedPlaybackCapture()) {
                // then it must have CAPTURE_MEDIA_OUTPUT or CAPTURE_AUDIO_OUTPUT permission
                requireCaptureAudioOrMediaOutputPerm |= true;
                // and its format must be low quality enough
                String error = mix.canBeUsedForPrivilegedCapture(mix.getFormat());
                if (error != null) {
                    Log.e(TAG, error);
                    return false;
                }
            }

            // If mix is RENDER|LOOPBACK, then an audio MediaProjection is enough
            // otherwise MODIFY_AUDIO_ROUTING permission is required
            if (mix.getRouteFlags() == mix.ROUTE_FLAG_LOOP_BACK_RENDER && projection != null) {
                requireValidProjection |= true;
            } else {
                requireModifyRouting |= true;
            }
        }

        if (requireCaptureAudioOrMediaOutputPerm
                && !callerHasPermission(android.Manifest.permission.CAPTURE_MEDIA_OUTPUT)
                && !callerHasPermission(android.Manifest.permission.CAPTURE_AUDIO_OUTPUT)) {
            Log.e(TAG, "Privileged audio capture requires CAPTURE_MEDIA_OUTPUT or "
                      + "CAPTURE_AUDIO_OUTPUT system permission");
            return false;
        }

        if (requireValidProjection && !canProjectAudio(projection)) {
            return false;
        }

        if (requireModifyRouting
                && !callerHasPermission(android.Manifest.permission.MODIFY_AUDIO_ROUTING)) {
            Log.e(TAG, "Can not capture audio without MODIFY_AUDIO_ROUTING");
            return false;
        }

        return true;
    }

    private boolean callerHasPermission(String permission) {
        return mContext.checkCallingPermission(permission) == PackageManager.PERMISSION_GRANTED;
    }

    /** @return true if projection is a valid MediaProjection that can project audio. */
    private boolean canProjectAudio(IMediaProjection projection) {
        if (projection == null) {
            Log.e(TAG, "MediaProjection is null");
            return false;
        }

        IMediaProjectionManager projectionService = getProjectionService();
        if (projectionService == null) {
            Log.e(TAG, "Can't get service IMediaProjectionManager");
            return false;
        }

        try {
            if (!projectionService.isValidMediaProjection(projection)) {
                Log.w(TAG, "App passed invalid MediaProjection token");
                return false;
            }
        } catch (RemoteException e) {
            Log.e(TAG, "Can't call .isValidMediaProjection() on IMediaProjectionManager"
                    + projectionService.asBinder(), e);
            return false;
        }

        try {
            if (!projection.canProjectAudio()) {
                Log.w(TAG, "App passed MediaProjection that can not project audio");
                return false;
            }
        } catch (RemoteException e) {
            Log.e(TAG, "Can't call .canProjectAudio() on valid IMediaProjection"
                    + projection.asBinder(), e);
            return false;
        }

        return true;
    }

    private IMediaProjectionManager getProjectionService() {
        if (mProjectionService == null) {
            IBinder b = ServiceManager.getService(Context.MEDIA_PROJECTION_SERVICE);
            mProjectionService = IMediaProjectionManager.Stub.asInterface(b);
        }
        return mProjectionService;
    }

    /**
     * See {@link AudioManager#unregisterAudioPolicyAsync(AudioPolicy)}
     * Declared oneway
     * @param pcb nullable because on service interface
     */
    public void unregisterAudioPolicyAsync(@Nullable IAudioPolicyCallback pcb) {
        unregisterAudioPolicy(pcb);
    }

    /**
     * See {@link AudioManager#unregisterAudioPolicy(AudioPolicy)}
     * @param pcb nullable because on service interface
     */
    public void unregisterAudioPolicy(@Nullable IAudioPolicyCallback pcb) {
        if (pcb == null) {
            return;
        }
        unregisterAudioPolicyInt(pcb);
    }


    private void unregisterAudioPolicyInt(@NonNull IAudioPolicyCallback pcb) {
        mDynPolicyLogger.log((new AudioEventLogger.StringEvent("unregisterAudioPolicyAsync for "
                + pcb.asBinder()).printLog(TAG)));
        synchronized (mAudioPolicies) {
            AudioPolicyProxy app = mAudioPolicies.remove(pcb.asBinder());
            if (app == null) {
                Slog.w(TAG, "Trying to unregister unknown audio policy for pid "
                        + Binder.getCallingPid() + " / uid " + Binder.getCallingUid());
                return;
            } else {
                pcb.asBinder().unlinkToDeath(app, 0/*flags*/);
            }
            app.release();
        }
        // TODO implement clearing mix attribute matching info in native audio policy
    }

    /**
     * Checks whether caller has MODIFY_AUDIO_ROUTING permission, and the policy is registered.
     * @param errorMsg log warning if permission check failed.
     * @return null if the operation on the audio mixes should be cancelled.
     */
    @GuardedBy("mAudioPolicies")
    private AudioPolicyProxy checkUpdateForPolicy(IAudioPolicyCallback pcb, String errorMsg) {
        // permission check
        final boolean hasPermissionForPolicy =
                (PackageManager.PERMISSION_GRANTED == mContext.checkCallingPermission(
                        android.Manifest.permission.MODIFY_AUDIO_ROUTING));
        if (!hasPermissionForPolicy) {
            Slog.w(TAG, errorMsg + " for pid " +
                    + Binder.getCallingPid() + " / uid "
                    + Binder.getCallingUid() + ", need MODIFY_AUDIO_ROUTING");
            return null;
        }
        // policy registered?
        final AudioPolicyProxy app = mAudioPolicies.get(pcb.asBinder());
        if (app == null) {
            Slog.w(TAG, errorMsg + " for pid " +
                    + Binder.getCallingPid() + " / uid "
                    + Binder.getCallingUid() + ", unregistered policy");
            return null;
        }
        return app;
    }

    public int addMixForPolicy(AudioPolicyConfig policyConfig, IAudioPolicyCallback pcb) {
        if (DEBUG_AP) { Log.d(TAG, "addMixForPolicy for " + pcb.asBinder()
                + " with config:" + policyConfig); }
        synchronized (mAudioPolicies) {
            final AudioPolicyProxy app =
                    checkUpdateForPolicy(pcb, "Cannot add AudioMix in audio policy");
            if (app == null){
                return AudioManager.ERROR;
            }
            return app.addMixes(policyConfig.getMixes()) == AudioSystem.SUCCESS
                ? AudioManager.SUCCESS : AudioManager.ERROR;
        }
    }

    public int removeMixForPolicy(AudioPolicyConfig policyConfig, IAudioPolicyCallback pcb) {
        if (DEBUG_AP) { Log.d(TAG, "removeMixForPolicy for " + pcb.asBinder()
                + " with config:" + policyConfig); }
        synchronized (mAudioPolicies) {
            final AudioPolicyProxy app =
                    checkUpdateForPolicy(pcb, "Cannot add AudioMix in audio policy");
            if (app == null) {
                return AudioManager.ERROR;
            }
            return app.removeMixes(policyConfig.getMixes()) == AudioSystem.SUCCESS
                ? AudioManager.SUCCESS : AudioManager.ERROR;
        }
    }

    /** see AudioPolicy.setUidDeviceAffinity() */
    public int setUidDeviceAffinity(IAudioPolicyCallback pcb, int uid,
            @NonNull int[] deviceTypes, @NonNull String[] deviceAddresses) {
        if (DEBUG_AP) {
            Log.d(TAG, "setUidDeviceAffinity for " + pcb.asBinder() + " uid:" + uid);
        }
        synchronized (mAudioPolicies) {
            final AudioPolicyProxy app =
                    checkUpdateForPolicy(pcb, "Cannot change device affinity in audio policy");
            if (app == null) {
                return AudioManager.ERROR;
            }
            if (!app.hasMixRoutedToDevices(deviceTypes, deviceAddresses)) {
                return AudioManager.ERROR;
            }
            return app.setUidDeviceAffinities(uid, deviceTypes, deviceAddresses);
        }
    }

    /** see AudioPolicy.removeUidDeviceAffinity() */
    public int removeUidDeviceAffinity(IAudioPolicyCallback pcb, int uid) {
        if (DEBUG_AP) {
            Log.d(TAG, "removeUidDeviceAffinity for " + pcb.asBinder() + " uid:" + uid);
        }
        synchronized (mAudioPolicies) {
            final AudioPolicyProxy app =
                    checkUpdateForPolicy(pcb, "Cannot remove device affinity in audio policy");
            if (app == null) {
                return AudioManager.ERROR;
            }
            return app.removeUidDeviceAffinities(uid);
        }
    }

    public int setFocusPropertiesForPolicy(int duckingBehavior, IAudioPolicyCallback pcb) {
        if (DEBUG_AP) Log.d(TAG, "setFocusPropertiesForPolicy() duck behavior=" + duckingBehavior
                + " policy " +  pcb.asBinder());
        synchronized (mAudioPolicies) {
            final AudioPolicyProxy app =
                    checkUpdateForPolicy(pcb, "Cannot change audio policy focus properties");
            if (app == null){
                return AudioManager.ERROR;
            }
            if (!mAudioPolicies.containsKey(pcb.asBinder())) {
                Slog.e(TAG, "Cannot change audio policy focus properties, unregistered policy");
                return AudioManager.ERROR;
            }
            if (duckingBehavior == AudioPolicy.FOCUS_POLICY_DUCKING_IN_POLICY) {
                // is there already one policy managing ducking?
                for (AudioPolicyProxy policy : mAudioPolicies.values()) {
                    if (policy.mFocusDuckBehavior == AudioPolicy.FOCUS_POLICY_DUCKING_IN_POLICY) {
                        Slog.e(TAG, "Cannot change audio policy ducking behavior, already handled");
                        return AudioManager.ERROR;
                    }
                }
            }
            app.mFocusDuckBehavior = duckingBehavior;
            mMediaFocusControl.setDuckingInExtPolicyAvailable(
                    duckingBehavior == AudioPolicy.FOCUS_POLICY_DUCKING_IN_POLICY);
        }
        return AudioManager.SUCCESS;
    }

    /** see AudioManager.hasRegisteredDynamicPolicy */
    public boolean hasRegisteredDynamicPolicy() {
        synchronized (mAudioPolicies) {
            return !mAudioPolicies.isEmpty();
        }
    }

    private final Object mExtVolumeControllerLock = new Object();
    private IAudioPolicyCallback mExtVolumeController;
    private void setExtVolumeController(IAudioPolicyCallback apc) {
        if (!mContext.getResources().getBoolean(
                com.android.internal.R.bool.config_handleVolumeKeysInWindowManager)) {
            Log.e(TAG, "Cannot set external volume controller: device not set for volume keys" +
                    " handled in PhoneWindowManager");
            return;
        }
        synchronized (mExtVolumeControllerLock) {
            if (mExtVolumeController != null && !mExtVolumeController.asBinder().pingBinder()) {
                Log.e(TAG, "Cannot set external volume controller: existing controller");
            }
            mExtVolumeController = apc;
        }
    }

    private void dumpAudioPolicies(PrintWriter pw) {
        pw.println("\nAudio policies:");
        synchronized (mAudioPolicies) {
            for (AudioPolicyProxy policy : mAudioPolicies.values()) {
                pw.println(policy.toLogFriendlyString());
            }
        }
    }

    //======================
    // Audio policy callbacks from AudioSystem for dynamic policies
    //======================
    private final AudioSystem.DynamicPolicyCallback mDynPolicyCallback =
            new AudioSystem.DynamicPolicyCallback() {
        public void onDynamicPolicyMixStateUpdate(String regId, int state) {
            if (!TextUtils.isEmpty(regId)) {
                sendMsg(mAudioHandler, MSG_DYN_POLICY_MIX_STATE_UPDATE, SENDMSG_QUEUE,
                        state /*arg1*/, 0 /*arg2 ignored*/, regId /*obj*/, 0 /*delay*/);
            }
        }
    };

    private void onDynPolicyMixStateUpdate(String regId, int state) {
        if (DEBUG_AP) Log.d(TAG, "onDynamicPolicyMixStateUpdate("+ regId + ", " + state +")");
        synchronized (mAudioPolicies) {
            for (AudioPolicyProxy policy : mAudioPolicies.values()) {
                for (AudioMix mix : policy.getMixes()) {
                    if (mix.getRegistration().equals(regId)) {
                        try {
                            policy.mPolicyCallback.notifyMixStateUpdate(regId, state);
                        } catch (RemoteException e) {
                            Log.e(TAG, "Can't call notifyMixStateUpdate() on IAudioPolicyCallback "
                                    + policy.mPolicyCallback.asBinder(), e);
                        }
                        return;
                    }
                }
            }
        }
    }

    //======================
    // Audio policy callbacks from AudioSystem for recording configuration updates
    //======================
    private final RecordingActivityMonitor mRecordMonitor;

    public void registerRecordingCallback(IRecordingConfigDispatcher rcdb) {
        final boolean isPrivileged =
                (PackageManager.PERMISSION_GRANTED == mContext.checkCallingPermission(
                        android.Manifest.permission.MODIFY_AUDIO_ROUTING));
        mRecordMonitor.registerRecordingCallback(rcdb, isPrivileged);
    }

    public void unregisterRecordingCallback(IRecordingConfigDispatcher rcdb) {
        mRecordMonitor.unregisterRecordingCallback(rcdb);
    }

    public List<AudioRecordingConfiguration> getActiveRecordingConfigurations() {
        final boolean isPrivileged =
                (PackageManager.PERMISSION_GRANTED == mContext.checkCallingPermission(
                        android.Manifest.permission.MODIFY_AUDIO_ROUTING));
        return mRecordMonitor.getActiveRecordingConfigurations(isPrivileged);
    }

    //======================
    // Audio recording state notification from clients
    //======================
    /**
     * Track a recorder provided by the client
     */
    public int trackRecorder(IBinder recorder) {
        return mRecordMonitor.trackRecorder(recorder);
    }

    /**
     * Receive an event from the client about a tracked recorder
     */
    public void recorderEvent(int riid, int event) {
        mRecordMonitor.recorderEvent(riid, event);
    }

    /**
     * Stop tracking the recorder
     */
    public void releaseRecorder(int riid) {
        mRecordMonitor.releaseRecorder(riid);
    }

    public void disableRingtoneSync(final int userId) {
        final int callingUserId = UserHandle.getCallingUserId();
        if (callingUserId != userId) {
            mContext.enforceCallingOrSelfPermission(Manifest.permission.INTERACT_ACROSS_USERS_FULL,
                    "disable sound settings syncing for another profile");
        }
        final long token = Binder.clearCallingIdentity();
        try {
            // Disable the sync setting so the profile uses its own sound settings.
            Settings.Secure.putIntForUser(mContentResolver, Settings.Secure.SYNC_PARENT_SOUNDS,
                    0 /* false */, userId);
        } finally {
            Binder.restoreCallingIdentity(token);
        }
    }

    //======================
    // Audio playback notification
    //======================
    private final PlaybackActivityMonitor mPlaybackMonitor;

    public void registerPlaybackCallback(IPlaybackConfigDispatcher pcdb) {
        final boolean isPrivileged =
                (PackageManager.PERMISSION_GRANTED == mContext.checkCallingOrSelfPermission(
                        android.Manifest.permission.MODIFY_AUDIO_ROUTING));
        mPlaybackMonitor.registerPlaybackCallback(pcdb, isPrivileged);
    }

    public void unregisterPlaybackCallback(IPlaybackConfigDispatcher pcdb) {
        mPlaybackMonitor.unregisterPlaybackCallback(pcdb);
    }

    public List<AudioPlaybackConfiguration> getActivePlaybackConfigurations() {
        final boolean isPrivileged =
                (PackageManager.PERMISSION_GRANTED == mContext.checkCallingOrSelfPermission(
                        android.Manifest.permission.MODIFY_AUDIO_ROUTING));
        return mPlaybackMonitor.getActivePlaybackConfigurations(isPrivileged);
    }

    public int trackPlayer(PlayerBase.PlayerIdCard pic) {
        return mPlaybackMonitor.trackPlayer(pic);
    }

    public void playerAttributes(int piid, AudioAttributes attr) {
        mPlaybackMonitor.playerAttributes(piid, attr, Binder.getCallingUid());
    }

    public void playerEvent(int piid, int event) {
        mPlaybackMonitor.playerEvent(piid, event, Binder.getCallingUid());
    }

    public void playerHasOpPlayAudio(int piid, boolean hasOpPlayAudio) {
        mPlaybackMonitor.playerHasOpPlayAudio(piid, hasOpPlayAudio, Binder.getCallingUid());
    }

    public void releasePlayer(int piid) {
        mPlaybackMonitor.releasePlayer(piid, Binder.getCallingUid());
    }

    //======================
    // Audio device management
    //======================
    private final AudioDeviceBroker mDeviceBroker;

    //======================
    // Audio policy proxy
    //======================
    private static final class AudioDeviceArray {
        final @NonNull int[] mDeviceTypes;
        final @NonNull String[] mDeviceAddresses;
        AudioDeviceArray(@NonNull int[] types,  @NonNull String[] addresses) {
            mDeviceTypes = types;
            mDeviceAddresses = addresses;
        }
    }

    /**
     * This internal class inherits from AudioPolicyConfig, each instance contains all the
     * mixes of an AudioPolicy and their configurations.
     */
    public class AudioPolicyProxy extends AudioPolicyConfig implements IBinder.DeathRecipient {
        private static final String TAG = "AudioPolicyProxy";
        final IAudioPolicyCallback mPolicyCallback;
        final boolean mHasFocusListener;
        final boolean mIsVolumeController;
        final HashMap<Integer, AudioDeviceArray> mUidDeviceAffinities =
                new HashMap<Integer, AudioDeviceArray>();

        final IMediaProjection mProjection;
        private final class UnregisterOnStopCallback extends IMediaProjectionCallback.Stub {
            public void onStop() {
                unregisterAudioPolicyAsync(mPolicyCallback);
            }
        };
        UnregisterOnStopCallback mProjectionCallback;

        /**
         * Audio focus ducking behavior for an audio policy.
         * This variable reflects the value that was successfully set in
         * {@link AudioService#setFocusPropertiesForPolicy(int, IAudioPolicyCallback)}. This
         * implies that a value of FOCUS_POLICY_DUCKING_IN_POLICY means the corresponding policy
         * is handling ducking for audio focus.
         */
        int mFocusDuckBehavior = AudioPolicy.FOCUS_POLICY_DUCKING_DEFAULT;
        boolean mIsFocusPolicy = false;
        boolean mIsTestFocusPolicy = false;

        AudioPolicyProxy(AudioPolicyConfig config, IAudioPolicyCallback token,
                boolean hasFocusListener, boolean isFocusPolicy, boolean isTestFocusPolicy,
                boolean isVolumeController, IMediaProjection projection) {
            super(config);
            setRegistration(new String(config.hashCode() + ":ap:" + mAudioPolicyCounter++));
            mPolicyCallback = token;
            mHasFocusListener = hasFocusListener;
            mIsVolumeController = isVolumeController;
            mProjection = projection;
            if (mHasFocusListener) {
                mMediaFocusControl.addFocusFollower(mPolicyCallback);
                // can only ever be true if there is a focus listener
                if (isFocusPolicy) {
                    mIsFocusPolicy = true;
                    mIsTestFocusPolicy = isTestFocusPolicy;
                    mMediaFocusControl.setFocusPolicy(mPolicyCallback, mIsTestFocusPolicy);
                }
            }
            if (mIsVolumeController) {
                setExtVolumeController(mPolicyCallback);
            }
            if (mProjection != null) {
                mProjectionCallback = new UnregisterOnStopCallback();
                try {
                    mProjection.registerCallback(mProjectionCallback);
                } catch (RemoteException e) {
                    release();
                    throw new IllegalStateException("MediaProjection callback registration failed, "
                            + "could not link to " + projection + " binder death", e);
                }
            }
            int status = connectMixes();
            if (status != AudioSystem.SUCCESS) {
                release();
                throw new IllegalStateException("Could not connect mix, error: " + status);
            }
        }

        public void binderDied() {
            synchronized (mAudioPolicies) {
                Log.i(TAG, "audio policy " + mPolicyCallback + " died");
                release();
                mAudioPolicies.remove(mPolicyCallback.asBinder());
            }
            if (mIsVolumeController) {
                synchronized (mExtVolumeControllerLock) {
                    mExtVolumeController = null;
                }
            }
        }

        String getRegistrationId() {
            return getRegistration();
        }

        void release() {
            if (mIsFocusPolicy) {
                mMediaFocusControl.unsetFocusPolicy(mPolicyCallback, mIsTestFocusPolicy);
            }
            if (mFocusDuckBehavior == AudioPolicy.FOCUS_POLICY_DUCKING_IN_POLICY) {
                mMediaFocusControl.setDuckingInExtPolicyAvailable(false);
            }
            if (mHasFocusListener) {
                mMediaFocusControl.removeFocusFollower(mPolicyCallback);
            }
            if (mProjectionCallback != null) {
                try {
                    mProjection.unregisterCallback(mProjectionCallback);
                } catch (RemoteException e) {
                    Log.e(TAG, "Fail to unregister Audiopolicy callback from MediaProjection");
                }
            }
            final long identity = Binder.clearCallingIdentity();
            AudioSystem.registerPolicyMixes(mMixes, false);
            Binder.restoreCallingIdentity(identity);
        }

        boolean hasMixAffectingUsage(int usage, int excludedFlags) {
            for (AudioMix mix : mMixes) {
                if (mix.isAffectingUsage(usage)
                        && ((mix.getRouteFlags() & excludedFlags) != excludedFlags)) {
                    return true;
                }
            }
            return false;
        }

        // Verify all the devices in the array are served by mixes defined in this policy
        boolean hasMixRoutedToDevices(@NonNull int[] deviceTypes,
                @NonNull String[] deviceAddresses) {
            for (int i = 0; i < deviceTypes.length; i++) {
                boolean hasDevice = false;
                for (AudioMix mix : mMixes) {
                    // this will check both that the mix has ROUTE_FLAG_RENDER and the device
                    // is reached by this mix
                    if (mix.isRoutedToDevice(deviceTypes[i], deviceAddresses[i])) {
                        hasDevice = true;
                        break;
                    }
                }
                if (!hasDevice) {
                    return false;
                }
            }
            return true;
        }

        int addMixes(@NonNull ArrayList<AudioMix> mixes) {
            // TODO optimize to not have to unregister the mixes already in place
            synchronized (mMixes) {
                AudioSystem.registerPolicyMixes(mMixes, false);
                this.add(mixes);
                return AudioSystem.registerPolicyMixes(mMixes, true);
            }
        }

        int removeMixes(@NonNull ArrayList<AudioMix> mixes) {
            // TODO optimize to not have to unregister the mixes already in place
            synchronized (mMixes) {
                AudioSystem.registerPolicyMixes(mMixes, false);
                this.remove(mixes);
                return AudioSystem.registerPolicyMixes(mMixes, true);
            }
        }

        int connectMixes() {
            final long identity = Binder.clearCallingIdentity();
            int status = AudioSystem.registerPolicyMixes(mMixes, true);
            Binder.restoreCallingIdentity(identity);
            return status;
        }

        int setUidDeviceAffinities(int uid, @NonNull int[] types, @NonNull String[] addresses) {
            final Integer Uid = new Integer(uid);
            int res;
            if (mUidDeviceAffinities.remove(Uid) != null) {
                final long identity = Binder.clearCallingIdentity();
                res = AudioSystem.removeUidDeviceAffinities(uid);
                Binder.restoreCallingIdentity(identity);
                if (res != AudioSystem.SUCCESS) {
                    Log.e(TAG, "AudioSystem. removeUidDeviceAffinities(" + uid + ") failed, "
                            + " cannot call AudioSystem.setUidDeviceAffinities");
                    return AudioManager.ERROR;
                }
            }
            final long identity = Binder.clearCallingIdentity();
            res = AudioSystem.setUidDeviceAffinities(uid, types, addresses);
            Binder.restoreCallingIdentity(identity);
            if (res == AudioSystem.SUCCESS) {
                mUidDeviceAffinities.put(Uid, new AudioDeviceArray(types, addresses));
                return AudioManager.SUCCESS;
            }
            Log.e(TAG, "AudioSystem. setUidDeviceAffinities(" + uid + ") failed");
            return AudioManager.ERROR;
        }

        int removeUidDeviceAffinities(int uid) {
            if (mUidDeviceAffinities.remove(new Integer(uid)) != null) {
                final long identity = Binder.clearCallingIdentity();
                final int res = AudioSystem.removeUidDeviceAffinities(uid);
                Binder.restoreCallingIdentity(identity);
                if (res == AudioSystem.SUCCESS) {
                    return AudioManager.SUCCESS;
                }
            }
            Log.e(TAG, "AudioSystem. removeUidDeviceAffinities failed");
            return AudioManager.ERROR;
        }

        /** @return human readable debug informations summarizing the state of the object. */
        public String toLogFriendlyString() {
            String textDump = super.toLogFriendlyString();
            textDump += " Proxy:\n";
            textDump += "   is focus policy= " + mIsFocusPolicy + "\n";
            if (mIsFocusPolicy) {
                textDump += "     focus duck behaviour= " + mFocusDuckBehavior + "\n";
                textDump += "     is test focus policy= " + mIsTestFocusPolicy + "\n";
                textDump += "     has focus listener= " + mHasFocusListener  + "\n";
            }
            textDump += "   media projection= " + mProjection + "\n";
            return textDump;
        }
    };

    //======================
    // Audio policy: focus
    //======================
    /**  */
    public int dispatchFocusChange(AudioFocusInfo afi, int focusChange, IAudioPolicyCallback pcb) {
        if (afi == null) {
            throw new IllegalArgumentException("Illegal null AudioFocusInfo");
        }
        if (pcb == null) {
            throw new IllegalArgumentException("Illegal null AudioPolicy callback");
        }
        synchronized (mAudioPolicies) {
            if (!mAudioPolicies.containsKey(pcb.asBinder())) {
                throw new IllegalStateException("Unregistered AudioPolicy for focus dispatch");
            }
            return mMediaFocusControl.dispatchFocusChange(afi, focusChange);
        }
    }

    public void setFocusRequestResultFromExtPolicy(AudioFocusInfo afi, int requestResult,
            IAudioPolicyCallback pcb) {
        if (afi == null) {
            throw new IllegalArgumentException("Illegal null AudioFocusInfo");
        }
        if (pcb == null) {
            throw new IllegalArgumentException("Illegal null AudioPolicy callback");
        }
        synchronized (mAudioPolicies) {
            if (!mAudioPolicies.containsKey(pcb.asBinder())) {
                throw new IllegalStateException("Unregistered AudioPolicy for external focus");
            }
            mMediaFocusControl.setFocusRequestResultFromExtPolicy(afi, requestResult);
        }
    }


    //======================
    // Audioserver state displatch
    //======================
    private class AsdProxy implements IBinder.DeathRecipient {
        private final IAudioServerStateDispatcher mAsd;

        AsdProxy(IAudioServerStateDispatcher asd) {
            mAsd = asd;
        }

        public void binderDied() {
            synchronized (mAudioServerStateListeners) {
                mAudioServerStateListeners.remove(mAsd.asBinder());
            }
        }

        IAudioServerStateDispatcher callback() {
            return mAsd;
        }
    }

    private HashMap<IBinder, AsdProxy> mAudioServerStateListeners =
            new HashMap<IBinder, AsdProxy>();

    private void checkMonitorAudioServerStatePermission() {
        if (!(mContext.checkCallingOrSelfPermission(
                    android.Manifest.permission.MODIFY_PHONE_STATE) ==
                PackageManager.PERMISSION_GRANTED ||
              mContext.checkCallingOrSelfPermission(
                    android.Manifest.permission.MODIFY_AUDIO_ROUTING) ==
                PackageManager.PERMISSION_GRANTED)) {
            throw new SecurityException("Not allowed to monitor audioserver state");
        }
    }

    public void registerAudioServerStateDispatcher(IAudioServerStateDispatcher asd) {
        checkMonitorAudioServerStatePermission();
        synchronized (mAudioServerStateListeners) {
            if (mAudioServerStateListeners.containsKey(asd.asBinder())) {
                Slog.w(TAG, "Cannot re-register audio server state dispatcher");
                return;
            }
            AsdProxy asdp = new AsdProxy(asd);
            try {
                asd.asBinder().linkToDeath(asdp, 0/*flags*/);
            } catch (RemoteException e) {

            }
            mAudioServerStateListeners.put(asd.asBinder(), asdp);
        }
    }

    public void unregisterAudioServerStateDispatcher(IAudioServerStateDispatcher asd) {
        checkMonitorAudioServerStatePermission();
        synchronized (mAudioServerStateListeners) {
            AsdProxy asdp = mAudioServerStateListeners.remove(asd.asBinder());
            if (asdp == null) {
                Slog.w(TAG, "Trying to unregister unknown audioserver state dispatcher for pid "
                        + Binder.getCallingPid() + " / uid " + Binder.getCallingUid());
                return;
            } else {
                asd.asBinder().unlinkToDeath(asdp, 0/*flags*/);
            }
        }
    }

    public boolean isAudioServerRunning() {
        checkMonitorAudioServerStatePermission();
        return (AudioSystem.checkAudioFlinger() == AudioSystem.AUDIO_STATUS_OK);
    }

    //======================
    // misc
    //======================
    private final HashMap<IBinder, AudioPolicyProxy> mAudioPolicies =
            new HashMap<IBinder, AudioPolicyProxy>();
    @GuardedBy("mAudioPolicies")
    private int mAudioPolicyCounter = 0;
}<|MERGE_RESOLUTION|>--- conflicted
+++ resolved
@@ -80,12 +80,6 @@
 import android.media.IVolumeController;
 import android.media.MediaExtractor;
 import android.media.MediaFormat;
-<<<<<<< HEAD
-import android.media.MediaPlayer;
-import android.media.MediaPlayer.OnCompletionListener;
-import android.media.MediaPlayer.OnErrorListener;
-=======
->>>>>>> dbf9e87c
 import android.media.PlayerBase;
 import android.media.VolumePolicy;
 import android.media.audiofx.AudioEffect;
@@ -137,10 +131,6 @@
 import com.android.internal.annotations.VisibleForTesting;
 import com.android.internal.util.DumpUtils;
 import com.android.internal.util.Preconditions;
-<<<<<<< HEAD
-import com.android.internal.util.XmlUtils;
-=======
->>>>>>> dbf9e87c
 import com.android.server.EventLogTags;
 import com.android.server.LocalServices;
 import com.android.server.SystemService;
@@ -154,10 +144,6 @@
 import java.io.PrintWriter;
 import java.lang.annotation.Retention;
 import java.lang.annotation.RetentionPolicy;
-<<<<<<< HEAD
-import java.lang.reflect.Field;
-=======
->>>>>>> dbf9e87c
 import java.util.ArrayList;
 import java.util.Collection;
 import java.util.HashMap;
@@ -198,12 +184,9 @@
     /** debug calls to devices APIs */
     protected static final boolean DEBUG_DEVICES = false;
 
-<<<<<<< HEAD
     /** debug SCO modes */
     protected static final boolean DEBUG_SCO = true;
 
-=======
->>>>>>> dbf9e87c
     /** How long to delay before persisting a change in volume/ringer mode. */
     private static final int PERSIST_DELAY = 500;
 
@@ -732,12 +715,6 @@
                         MAX_STREAM_VOLUME[AudioSystem.STREAM_SYSTEM];
         }
 
-<<<<<<< HEAD
-        sSoundEffectVolumeDb = context.getResources().getInteger(
-                com.android.internal.R.integer.config_soundEffectVolumeDb);
-
-=======
->>>>>>> dbf9e87c
         createAudioSystemThread();
 
         AudioSystem.setErrorCallback(mAudioSystemCallback);
@@ -2566,23 +2543,11 @@
         mVolumeController.postVolumeChanged(streamType, flags);
     }
 
-<<<<<<< HEAD
-    // If Hdmi-CEC system audio mode is on, we show volume bar only when TV
-    // receives volume notification from Audio Receiver.
-    private int updateFlagsForTvPlatform(int flags) {
-        synchronized (mHdmiClientLock) {
-            if (mHdmiTvClient != null) {
-                if (mHdmiSystemAudioSupported &&
-                        ((flags & AudioManager.FLAG_HDMI_SYSTEM_AUDIO_VOLUME) == 0)) {
-                    flags &= ~AudioManager.FLAG_SHOW_UI;
-                }
-=======
     // If Hdmi-CEC system audio mode is on and we are a TV panel, never show volume bar.
     private int updateFlagsForTvPlatform(int flags) {
         synchronized (mHdmiClientLock) {
             if (mHdmiTvClient != null && mHdmiSystemAudioSupported) {
                 flags &= ~AudioManager.FLAG_SHOW_UI;
->>>>>>> dbf9e87c
             }
         }
         return flags;
@@ -3234,10 +3199,7 @@
             // when entering RINGTONE, IN_CALL or IN_COMMUNICATION mode, clear all
             // SCO connections not started by the application changing the mode when pid changes
             if ((newModeOwnerPid != oldModeOwnerPid) && (newModeOwnerPid != 0)) {
-<<<<<<< HEAD
                 Log.i(TAG, "In binderDied(), calling disconnectBluetoothSco()");
-=======
->>>>>>> dbf9e87c
                 mDeviceBroker.postDisconnectBluetoothSco(newModeOwnerPid);
             }
         }
@@ -3295,10 +3257,7 @@
         // when entering RINGTONE, IN_CALL or IN_COMMUNICATION mode, clear all
         // SCO connections not started by the application changing the mode when pid changes
         if ((newModeOwnerPid != oldModeOwnerPid) && (newModeOwnerPid != 0)) {
-<<<<<<< HEAD
             Log.i(TAG, "In setMode(), calling disconnectBluetoothSco()");
-=======
->>>>>>> dbf9e87c
             mDeviceBroker.postDisconnectBluetoothSco(newModeOwnerPid);
         }
     }
@@ -3481,14 +3440,6 @@
     }
 
     /**
-     * Schedule loading samples into the soundpool.
-     * This method can be overridden to schedule loading at a later time.
-     */
-    protected void scheduleLoadSoundEffects() {
-        sendMsg(mAudioHandler, MSG_LOAD_SOUND_EFFECTS, SENDMSG_QUEUE, 0, 0, null, 0);
-    }
-
-    /**
      *  Unloads samples from the sound pool.
      *  This method can be called to free some memory when
      *  sound effects are disabled.
@@ -3568,11 +3519,8 @@
         final String eventSource = new StringBuilder("setSpeakerphoneOn(").append(on)
                 .append(") from u/pid:").append(Binder.getCallingUid()).append("/")
                 .append(Binder.getCallingPid()).toString();
-<<<<<<< HEAD
         Log.i(TAG, "In setSpeakerphoneOn(), on: " + on + ", eventSource: " + eventSource);
 
-=======
->>>>>>> dbf9e87c
         final boolean stateChanged = mDeviceBroker.setSpeakerphoneOn(on, eventSource);
         if (stateChanged) {
             final long ident = Binder.clearCallingIdentity();
@@ -3598,12 +3546,9 @@
         }
         // Only enable calls from system components
         if (UserHandle.getCallingAppId() >= FIRST_APPLICATION_UID) {
-<<<<<<< HEAD
             Log.i(TAG, "In setBluetoothScoOn(), on: "+on+". The calling application Uid: "
                   + Binder.getCallingUid() + ", is greater than FIRST_APPLICATION_UID"
                   + " exiting from setBluetoothScoOn()");
-=======
->>>>>>> dbf9e87c
             mDeviceBroker.setBluetoothScoOnByApp(on);
             return;
         }
@@ -3612,11 +3557,7 @@
         final String eventSource = new StringBuilder("setBluetoothScoOn(").append(on)
                 .append(") from u/pid:").append(Binder.getCallingUid()).append("/")
                 .append(Binder.getCallingPid()).toString();
-<<<<<<< HEAD
         Log.i(TAG, "In setBluetoothScoOn(), eventSource: " + eventSource);
-=======
-
->>>>>>> dbf9e87c
         mDeviceBroker.setBluetoothScoOn(on, eventSource);
     }
 
@@ -3644,15 +3585,12 @@
 
     /** @see AudioManager#startBluetoothSco() */
     public void startBluetoothSco(IBinder cb, int targetSdkVersion) {
-<<<<<<< HEAD
         Log.i(TAG, "In startBluetoothSco()");
         BluetoothAdapter adapter = BluetoothAdapter.getDefaultAdapter();
         if ((adapter == null) || (adapter.getState() != BluetoothAdapter.STATE_ON)) {
              Log.i(TAG, "startBluetoothSco(), BT is not turned ON or adapter is null");
              return;
         }
-=======
->>>>>>> dbf9e87c
         final int scoAudioMode =
                 (targetSdkVersion < Build.VERSION_CODES.JELLY_BEAN_MR2) ?
                         BtHelper.SCO_MODE_VIRTUAL_CALL : BtHelper.SCO_MODE_UNDEFINED;
@@ -3664,10 +3602,7 @@
 
     /** @see AudioManager#startBluetoothScoVirtualCall() */
     public void startBluetoothScoVirtualCall(IBinder cb) {
-<<<<<<< HEAD
         Log.i(TAG, "In startBluetoothScoVirtualCall()");
-=======
->>>>>>> dbf9e87c
         final String eventSource = new StringBuilder("startBluetoothScoVirtualCall()")
                 .append(") from u/pid:").append(Binder.getCallingUid()).append("/")
                 .append(Binder.getCallingPid()).toString();
@@ -3675,10 +3610,7 @@
     }
 
     void startBluetoothScoInt(IBinder cb, int scoAudioMode, @NonNull String eventSource) {
-<<<<<<< HEAD
         Log.i(TAG, "In startBluetoothScoInt(), scoAudioMode: " + scoAudioMode);
-=======
->>>>>>> dbf9e87c
         if (!checkAudioSettingsPermission("startBluetoothSco()") ||
                 !mSystemReady) {
             return;
@@ -3712,21 +3644,12 @@
     /*package*/ ContentResolver getContentResolver() {
         return mContentResolver;
     }
-<<<<<<< HEAD
 
     private void onCheckMusicActive(String caller) {
         synchronized (mSafeMediaVolumeStateLock) {
             if (mSafeMediaVolumeState == SAFE_MEDIA_VOLUME_INACTIVE) {
                 int device = getDeviceForStream(AudioSystem.STREAM_MUSIC);
 
-=======
-
-    private void onCheckMusicActive(String caller) {
-        synchronized (mSafeMediaVolumeStateLock) {
-            if (mSafeMediaVolumeState == SAFE_MEDIA_VOLUME_INACTIVE) {
-                int device = getDeviceForStream(AudioSystem.STREAM_MUSIC);
-
->>>>>>> dbf9e87c
                 if ((device & mSafeMediaVolumeDevices) != 0) {
                     sendMsg(mAudioHandler,
                             MSG_CHECK_MUSIC_ACTIVE,
@@ -3742,12 +3665,7 @@
                         mMusicActiveMs += MUSIC_ACTIVE_POLL_PERIOD_MS;
                         if (mMusicActiveMs > UNSAFE_VOLUME_MUSIC_ACTIVE_MS_MAX) {
                             setSafeMediaVolumeEnabled(true, caller);
-<<<<<<< HEAD
                             mMusicActiveMs = 0;                        }
-=======
-                            mMusicActiveMs = 0;
-                        }
->>>>>>> dbf9e87c
                         saveMusicActiveMs();
                     }
                 }
@@ -3799,10 +3717,6 @@
                         SystemProperties.getBoolean("audio.safemedia.force", false)
                         || mContext.getResources().getBoolean(
                                 com.android.internal.R.bool.config_safe_media_volume_enabled);
-<<<<<<< HEAD
-=======
-
->>>>>>> dbf9e87c
                 boolean safeMediaVolumeBypass =
                         SystemProperties.getBoolean("audio.safemedia.bypass", false);
 
@@ -4087,13 +4001,9 @@
                 || adjust == AudioManager.ADJUST_TOGGLE_MUTE;
     }
 
-<<<<<<< HEAD
-    /*package*/ boolean isInCommunication() {
-=======
     /** only public for mocking/spying, do not call outside of AudioService */
     @VisibleForTesting
     public boolean isInCommunication() {
->>>>>>> dbf9e87c
         boolean IsInCall = false;
 
         TelecomManager telecomManager =
@@ -4262,13 +4172,9 @@
         return false;
     }
 
-<<<<<<< HEAD
-    /*package*/ int getDeviceForStream(int stream) {
-=======
     /** only public for mocking/spying, do not call outside of AudioService */
     @VisibleForTesting
     public int getDeviceForStream(int stream) {
->>>>>>> dbf9e87c
         int device = getDevicesForStream(stream);
         if ((device & (device - 1)) != 0) {
             // Multiple device selection is either:
@@ -4313,13 +4219,9 @@
         }
     }
 
-<<<<<<< HEAD
-    /*package*/ void postObserveDevicesForAllStreams() {
-=======
     /** only public for mocking/spying, do not call outside of AudioService */
     @VisibleForTesting
     public void postObserveDevicesForAllStreams() {
->>>>>>> dbf9e87c
         sendMsg(mAudioHandler,
                 MSG_OBSERVE_DEVICES_FOR_ALL_STREAMS,
                 SENDMSG_QUEUE, 0 /*arg1*/, 0 /*arg2*/, null /*obj*/,
@@ -4328,7 +4230,6 @@
 
     private void onObserveDevicesForAllStreams() {
         observeDevicesForStreams(-1);
-<<<<<<< HEAD
     }
 
     /*package*/ static final int CONNECTION_STATE_DISCONNECTED = 0;
@@ -4417,60 +4318,10 @@
      * @param device
      */
     public void handleBluetoothA2dpDeviceConfigChange(BluetoothDevice device)
-=======
-    }
-
-    /*package*/ static final int CONNECTION_STATE_DISCONNECTED = 0;
-    /*package*/ static final int CONNECTION_STATE_CONNECTED = 1;
-    /**
-     * The states that can be used with AudioService.setWiredDeviceConnectionState()
-     * Attention: those values differ from those in BluetoothProfile, follow annotations to
-     * distinguish between @ConnectionState and @BtProfileConnectionState
-     */
-    @IntDef({
-            CONNECTION_STATE_DISCONNECTED,
-            CONNECTION_STATE_CONNECTED,
-    })
-    @Retention(RetentionPolicy.SOURCE)
-    public @interface ConnectionState {}
-
-    /**
-     * see AudioManager.setWiredDeviceConnectionState()
-     */
-    public void setWiredDeviceConnectionState(int type,
-            @ConnectionState int state, String address, String name,
-            String caller) {
-        if (state != CONNECTION_STATE_CONNECTED
-                && state != CONNECTION_STATE_DISCONNECTED) {
-            throw new IllegalArgumentException("Invalid state " + state);
-        }
-        mDeviceBroker.setWiredDeviceConnectionState(type, state, address, name, caller);
-    }
-
-    /**
-     * @hide
-     * The states that can be used with AudioService.setBluetoothHearingAidDeviceConnectionState()
-     * and AudioService.setBluetoothA2dpDeviceConnectionStateSuppressNoisyIntent()
-     */
-    @IntDef({
-            BluetoothProfile.STATE_DISCONNECTED,
-            BluetoothProfile.STATE_CONNECTED,
-    })
-    @Retention(RetentionPolicy.SOURCE)
-    public @interface BtProfileConnectionState {}
-
-    /**
-     * See AudioManager.setBluetoothHearingAidDeviceConnectionState()
-     */
-    public void setBluetoothHearingAidDeviceConnectionState(
-            @NonNull BluetoothDevice device, @BtProfileConnectionState int state,
-            boolean suppressNoisyIntent, int musicDevice)
->>>>>>> dbf9e87c
     {
         if (device == null) {
             throw new IllegalArgumentException("Illegal null device");
         }
-<<<<<<< HEAD
         mDeviceBroker.postBluetoothA2dpDeviceConfigChange(device);
     }
 
@@ -4493,50 +4344,6 @@
         }
         mDeviceBroker.postBluetoothA2dpDeviceConfigChangeExt(device, state, profile,
                 suppressNoisyIntent, a2dpVolume);
-=======
-        if (state != BluetoothProfile.STATE_CONNECTED
-                && state != BluetoothProfile.STATE_DISCONNECTED) {
-            throw new IllegalArgumentException("Illegal BluetoothProfile state for device "
-                    + " (dis)connection, got " + state);
-        }
-        if (state == BluetoothProfile.STATE_CONNECTED) {
-            mPlaybackMonitor.registerPlaybackCallback(mVoiceActivityMonitor, true);
-        } else {
-            mPlaybackMonitor.unregisterPlaybackCallback(mVoiceActivityMonitor);
-        }
-        mDeviceBroker.postBluetoothHearingAidDeviceConnectionState(
-                device, state, suppressNoisyIntent, musicDevice, "AudioService");
-    }
-
-    /**
-     * See AudioManager.setBluetoothA2dpDeviceConnectionStateSuppressNoisyIntent()
-     */
-    public void setBluetoothA2dpDeviceConnectionStateSuppressNoisyIntent(
-            @NonNull BluetoothDevice device, @AudioService.BtProfileConnectionState int state,
-            int profile, boolean suppressNoisyIntent, int a2dpVolume) {
-        if (device == null) {
-            throw new IllegalArgumentException("Illegal null device");
-        }
-        if (state != BluetoothProfile.STATE_CONNECTED
-                && state != BluetoothProfile.STATE_DISCONNECTED) {
-            throw new IllegalArgumentException("Illegal BluetoothProfile state for device "
-                    + " (dis)connection, got " + state);
-        }
-        mDeviceBroker.postBluetoothA2dpDeviceConnectionStateSuppressNoisyIntent(device, state,
-                profile, suppressNoisyIntent, a2dpVolume);
-    }
-
-    /**
-     * See AudioManager.handleBluetoothA2dpDeviceConfigChange()
-     * @param device
-     */
-    public void handleBluetoothA2dpDeviceConfigChange(BluetoothDevice device)
-    {
-        if (device == null) {
-            throw new IllegalArgumentException("Illegal null device");
-        }
-        mDeviceBroker.postBluetoothA2dpDeviceConfigChange(device);
->>>>>>> dbf9e87c
     }
 
     private static final int DEVICE_MEDIA_UNMUTED_ON_PLUG =
@@ -4546,13 +4353,9 @@
             AudioSystem.DEVICE_OUT_ALL_USB |
             AudioSystem.DEVICE_OUT_HDMI;
 
-<<<<<<< HEAD
-    /*package*/ void postAccessoryPlugMediaUnmute(int newDevice) {
-=======
     /** only public for mocking/spying, do not call outside of AudioService */
     @VisibleForTesting
     public void postAccessoryPlugMediaUnmute(int newDevice) {
->>>>>>> dbf9e87c
         sendMsg(mAudioHandler, MSG_ACCESSORY_PLUG_MEDIA_UNMUTE, SENDMSG_QUEUE,
                 newDevice, 0, null, 0);
     }
@@ -5102,7 +4905,9 @@
         }
     }
 
-    /*package*/ void postSetVolumeIndexOnDevice(int streamType, int vssVolIndex, int device,
+    /** only public for mocking/spying, do not call outside of AudioService */
+    @VisibleForTesting
+    public void postSetVolumeIndexOnDevice(int streamType, int vssVolIndex, int device,
                                                 String caller) {
         sendMsg(mAudioHandler,
                 MSG_SET_DEVICE_STREAM_VOLUME,
@@ -5133,77 +4938,6 @@
         setDeviceVolume(streamState, update.mDevice);
     }
 
-<<<<<<< HEAD
-=======
-    private static final class DeviceVolumeUpdate {
-        final int mStreamType;
-        final int mDevice;
-        final @NonNull String mCaller;
-        private static final int NO_NEW_INDEX = -2049;
-        private final int mVssVolIndex;
-
-        // Constructor with volume index, meant to cause this volume to be set and applied for the
-        // given stream type on the given device
-        DeviceVolumeUpdate(int streamType, int vssVolIndex, int device, @NonNull String caller) {
-            mStreamType = streamType;
-            mVssVolIndex = vssVolIndex;
-            mDevice = device;
-            mCaller = caller;
-        }
-
-        // Constructor with no volume index, meant to cause re-apply of volume for the given
-        // stream type on the given device
-        DeviceVolumeUpdate(int streamType, int device, @NonNull String caller) {
-            mStreamType = streamType;
-            mVssVolIndex = NO_NEW_INDEX;
-            mDevice = device;
-            mCaller = caller;
-        }
-
-        boolean hasVolumeIndex() {
-            return mVssVolIndex != NO_NEW_INDEX;
-        }
-
-        int getVolumeIndex() throws IllegalStateException {
-            Preconditions.checkState(mVssVolIndex != NO_NEW_INDEX);
-            return mVssVolIndex;
-        }
-    }
-
-    /** only public for mocking/spying, do not call outside of AudioService */
-    @VisibleForTesting
-    public void postSetVolumeIndexOnDevice(int streamType, int vssVolIndex, int device,
-                                                String caller) {
-        sendMsg(mAudioHandler,
-                MSG_SET_DEVICE_STREAM_VOLUME,
-                SENDMSG_QUEUE, 0 /*arg1*/, 0 /*arg2*/,
-                new DeviceVolumeUpdate(streamType, vssVolIndex, device, caller),
-                0 /*delay*/);
-    }
-
-    /*package*/ void postApplyVolumeOnDevice(int streamType, int device, @NonNull String caller) {
-        sendMsg(mAudioHandler,
-                MSG_SET_DEVICE_STREAM_VOLUME,
-                SENDMSG_QUEUE, 0 /*arg1*/, 0 /*arg2*/,
-                new DeviceVolumeUpdate(streamType, device, caller),
-                0 /*delay*/);
-    }
-
-    private void onSetVolumeIndexOnDevice(@NonNull DeviceVolumeUpdate update) {
-        final VolumeStreamState streamState = mStreamStates[update.mStreamType];
-        if (update.hasVolumeIndex()) {
-            final int index = update.getVolumeIndex();
-            streamState.setIndex(index, update.mDevice, update.mCaller);
-            sVolumeLogger.log(new AudioEventLogger.StringEvent(update.mCaller + " dev:0x"
-                    + Integer.toHexString(update.mDevice) + " volIdx:" + index));
-        } else {
-            sVolumeLogger.log(new AudioEventLogger.StringEvent(update.mCaller
-                    + " update vol on dev:0x" + Integer.toHexString(update.mDevice)));
-        }
-        setDeviceVolume(streamState, update.mDevice);
-    }
-
->>>>>>> dbf9e87c
     /*package*/ void setDeviceVolume(VolumeStreamState streamState, int device) {
 
         final boolean isAvrcpAbsVolSupported = mDeviceBroker.isAvrcpAbsoluteVolumeSupported();
@@ -5281,233 +5015,6 @@
             Settings.Global.putInt(mContentResolver, Settings.Global.MODE_RINGER, ringerMode);
         }
 
-<<<<<<< HEAD
-        private String getSoundEffectFilePath(int effectType) {
-            String filePath = Environment.getProductDirectory() + SOUND_EFFECTS_PATH
-                    + SOUND_EFFECT_FILES.get(SOUND_EFFECT_FILES_MAP[effectType][0]);
-            if (!new File(filePath).isFile()) {
-                filePath = Environment.getRootDirectory() + SOUND_EFFECTS_PATH
-                        + SOUND_EFFECT_FILES.get(SOUND_EFFECT_FILES_MAP[effectType][0]);
-            }
-            return filePath;
-        }
-
-        private boolean onLoadSoundEffects() {
-            int status;
-
-            synchronized (mSoundEffectsLock) {
-                if (!mSystemReady) {
-                    Log.w(TAG, "onLoadSoundEffects() called before boot complete");
-                    return false;
-                }
-
-                if (mSoundPool != null) {
-                    return true;
-                }
-
-                loadTouchSoundAssets();
-
-                mSoundPool = new SoundPool.Builder()
-                        .setMaxStreams(NUM_SOUNDPOOL_CHANNELS)
-                        .setAudioAttributes(new AudioAttributes.Builder()
-                            .setUsage(AudioAttributes.USAGE_ASSISTANCE_SONIFICATION)
-                            .setContentType(AudioAttributes.CONTENT_TYPE_SONIFICATION)
-                            .build())
-                        .build();
-                mSoundPoolCallBack = null;
-                mSoundPoolListenerThread = new SoundPoolListenerThread();
-                mSoundPoolListenerThread.start();
-                int attempts = 3;
-                while ((mSoundPoolCallBack == null) && (attempts-- > 0)) {
-                    try {
-                        // Wait for mSoundPoolCallBack to be set by the other thread
-                        mSoundEffectsLock.wait(SOUND_EFFECTS_LOAD_TIMEOUT_MS);
-                    } catch (InterruptedException e) {
-                        Log.w(TAG, "Interrupted while waiting sound pool listener thread.");
-                    }
-                }
-
-                if (mSoundPoolCallBack == null) {
-                    Log.w(TAG, "onLoadSoundEffects() SoundPool listener or thread creation error");
-                    if (mSoundPoolLooper != null) {
-                        mSoundPoolLooper.quit();
-                        mSoundPoolLooper = null;
-                    }
-                    mSoundPoolListenerThread = null;
-                    mSoundPool.release();
-                    mSoundPool = null;
-                    return false;
-                }
-                /*
-                 * poolId table: The value -1 in this table indicates that corresponding
-                 * file (same index in SOUND_EFFECT_FILES[] has not been loaded.
-                 * Once loaded, the value in poolId is the sample ID and the same
-                 * sample can be reused for another effect using the same file.
-                 */
-                int[] poolId = new int[SOUND_EFFECT_FILES.size()];
-                for (int fileIdx = 0; fileIdx < SOUND_EFFECT_FILES.size(); fileIdx++) {
-                    poolId[fileIdx] = -1;
-                }
-                /*
-                 * Effects whose value in SOUND_EFFECT_FILES_MAP[effect][1] is -1 must be loaded.
-                 * If load succeeds, value in SOUND_EFFECT_FILES_MAP[effect][1] is > 0:
-                 * this indicates we have a valid sample loaded for this effect.
-                 */
-
-                int numSamples = 0;
-                for (int effect = 0; effect < AudioManager.NUM_SOUND_EFFECTS; effect++) {
-                    // Do not load sample if this effect uses the MediaPlayer
-                    if (SOUND_EFFECT_FILES_MAP[effect][1] == 0) {
-                        continue;
-                    }
-                    if (poolId[SOUND_EFFECT_FILES_MAP[effect][0]] == -1) {
-                        String filePath = getSoundEffectFilePath(effect);
-                        int sampleId = mSoundPool.load(filePath, 0);
-                        if (sampleId <= 0) {
-                            Log.w(TAG, "Soundpool could not load file: "+filePath);
-                        } else {
-                            SOUND_EFFECT_FILES_MAP[effect][1] = sampleId;
-                            poolId[SOUND_EFFECT_FILES_MAP[effect][0]] = sampleId;
-                            numSamples++;
-                        }
-                    } else {
-                        SOUND_EFFECT_FILES_MAP[effect][1] =
-                                poolId[SOUND_EFFECT_FILES_MAP[effect][0]];
-                    }
-                }
-                // wait for all samples to be loaded
-                if (numSamples > 0) {
-                    mSoundPoolCallBack.setSamples(poolId);
-
-                    attempts = 3;
-                    status = 1;
-                    while ((status == 1) && (attempts-- > 0)) {
-                        try {
-                            mSoundEffectsLock.wait(SOUND_EFFECTS_LOAD_TIMEOUT_MS);
-                            status = mSoundPoolCallBack.status();
-                        } catch (InterruptedException e) {
-                            Log.w(TAG, "Interrupted while waiting sound pool callback.");
-                        }
-                    }
-                } else {
-                    status = -1;
-                }
-
-                if (mSoundPoolLooper != null) {
-                    mSoundPoolLooper.quit();
-                    mSoundPoolLooper = null;
-                }
-                mSoundPoolListenerThread = null;
-                if (status != 0) {
-                    Log.w(TAG,
-                            "onLoadSoundEffects(), Error "+status+ " while loading samples");
-                    for (int effect = 0; effect < AudioManager.NUM_SOUND_EFFECTS; effect++) {
-                        if (SOUND_EFFECT_FILES_MAP[effect][1] > 0) {
-                            SOUND_EFFECT_FILES_MAP[effect][1] = -1;
-                        }
-                    }
-
-                    mSoundPool.release();
-                    mSoundPool = null;
-                }
-            }
-            return (status == 0);
-        }
-
-        /**
-         *  Unloads samples from the sound pool.
-         *  This method can be called to free some memory when
-         *  sound effects are disabled.
-         */
-        private void onUnloadSoundEffects() {
-            synchronized (mSoundEffectsLock) {
-                if (mSoundPool == null) {
-                    return;
-                }
-
-                int[] poolId = new int[SOUND_EFFECT_FILES.size()];
-                for (int fileIdx = 0; fileIdx < SOUND_EFFECT_FILES.size(); fileIdx++) {
-                    poolId[fileIdx] = 0;
-                }
-
-                for (int effect = 0; effect < AudioManager.NUM_SOUND_EFFECTS; effect++) {
-                    if (SOUND_EFFECT_FILES_MAP[effect][1] <= 0) {
-                        continue;
-                    }
-                    if (poolId[SOUND_EFFECT_FILES_MAP[effect][0]] == 0) {
-                        mSoundPool.unload(SOUND_EFFECT_FILES_MAP[effect][1]);
-                        SOUND_EFFECT_FILES_MAP[effect][1] = -1;
-                        poolId[SOUND_EFFECT_FILES_MAP[effect][0]] = -1;
-                    }
-                }
-                mSoundPool.release();
-                mSoundPool = null;
-            }
-        }
-
-        private void onPlaySoundEffect(int effectType, int volume) {
-            synchronized (mSoundEffectsLock) {
-
-                onLoadSoundEffects();
-
-                if (mSoundPool == null) {
-                    return;
-                }
-                float volFloat;
-                // use default if volume is not specified by caller
-                if (volume < 0) {
-                    volFloat = (float)Math.pow(10, (float)sSoundEffectVolumeDb/20);
-                } else {
-                    volFloat = volume / 1000.0f;
-                }
-
-                if (SOUND_EFFECT_FILES_MAP[effectType][1] > 0) {
-                    mSoundPool.play(SOUND_EFFECT_FILES_MAP[effectType][1],
-                                        volFloat, volFloat, 0, 0, 1.0f);
-                } else {
-                    MediaPlayer mediaPlayer = new MediaPlayer();
-                    try {
-                        String filePath = getSoundEffectFilePath(effectType);
-                        mediaPlayer.setDataSource(filePath);
-                        mediaPlayer.setAudioStreamType(AudioSystem.STREAM_SYSTEM);
-                        mediaPlayer.prepare();
-                        mediaPlayer.setVolume(volFloat);
-                        mediaPlayer.setOnCompletionListener(new OnCompletionListener() {
-                            public void onCompletion(MediaPlayer mp) {
-                                cleanupPlayer(mp);
-                            }
-                        });
-                        mediaPlayer.setOnErrorListener(new OnErrorListener() {
-                            public boolean onError(MediaPlayer mp, int what, int extra) {
-                                cleanupPlayer(mp);
-                                return true;
-                            }
-                        });
-                        mediaPlayer.start();
-                    } catch (IOException ex) {
-                        Log.w(TAG, "MediaPlayer IOException: "+ex);
-                    } catch (IllegalArgumentException ex) {
-                        Log.w(TAG, "MediaPlayer IllegalArgumentException: "+ex);
-                    } catch (IllegalStateException ex) {
-                        Log.w(TAG, "MediaPlayer IllegalStateException: "+ex);
-                    }
-                }
-            }
-        }
-
-        private void cleanupPlayer(MediaPlayer mp) {
-            if (mp != null) {
-                try {
-                    mp.stop();
-                    mp.release();
-                } catch (IllegalStateException ex) {
-                    Log.w(TAG, "MediaPlayer IllegalStateException: "+ex);
-                }
-            }
-        }
-
-=======
->>>>>>> dbf9e87c
         private void onPersistSafeVolumeState(int state) {
             Settings.Global.putInt(mContentResolver,
                     Settings.Global.AUDIO_SAFE_VOLUME_STATE,
@@ -5572,11 +5079,7 @@
                     break;
 
                 case MSG_PLAY_SOUND_EFFECT:
-<<<<<<< HEAD
-                    onPlaySoundEffect(msg.arg1, msg.arg2);
-=======
                     mSfxHelper.playSoundEffect(msg.arg1, msg.arg2);
->>>>>>> dbf9e87c
                     break;
 
                 case MSG_SET_FORCE_USE:
@@ -5760,28 +5263,19 @@
 
     /**
      * @return true if there is currently a registered dynamic mixing policy that affects media
-<<<<<<< HEAD
-     */
-    /*package*/ boolean hasMediaDynamicPolicy() {
-=======
      * and is not a render + loopback policy
      */
     // only public for mocking/spying
     @VisibleForTesting
     public boolean hasMediaDynamicPolicy() {
->>>>>>> dbf9e87c
         synchronized (mAudioPolicies) {
             if (mAudioPolicies.isEmpty()) {
                 return false;
             }
             final Collection<AudioPolicyProxy> appColl = mAudioPolicies.values();
             for (AudioPolicyProxy app : appColl) {
-<<<<<<< HEAD
-                if (app.hasMixAffectingUsage(AudioAttributes.USAGE_MEDIA)) {
-=======
                 if (app.hasMixAffectingUsage(AudioAttributes.USAGE_MEDIA,
                         AudioMix.ROUTE_FLAG_LOOP_BACK_RENDER)) {
->>>>>>> dbf9e87c
                     return true;
                 }
             }
@@ -5894,12 +5388,7 @@
                         UserManager.DISALLOW_RECORD_AUDIO, false, userId);
             } else if (action.equals(BluetoothAdapter.ACTION_STATE_CHANGED)) {
                 state = intent.getIntExtra(BluetoothAdapter.EXTRA_STATE, -1);
-<<<<<<< HEAD
                 if (state == BluetoothAdapter.STATE_OFF) {
-=======
-                if (state == BluetoothAdapter.STATE_OFF ||
-                        state == BluetoothAdapter.STATE_TURNING_OFF) {
->>>>>>> dbf9e87c
                     mDeviceBroker.disconnectAllBluetoothProfiles();
                 }
             } else if (action.equals(AudioEffect.ACTION_OPEN_AUDIO_EFFECT_CONTROL_SESSION) ||
@@ -6110,13 +5599,9 @@
         return mMediaFocusControl.getFocusRampTimeMs(focusGain, attr);
     }
 
-<<<<<<< HEAD
-    /*package*/ boolean hasAudioFocusUsers() {
-=======
     /** only public for mocking/spying, do not call outside of AudioService */
     @VisibleForTesting
     public boolean hasAudioFocusUsers() {
->>>>>>> dbf9e87c
         return mMediaFocusControl.hasAudioFocusUsers();
     }
 
