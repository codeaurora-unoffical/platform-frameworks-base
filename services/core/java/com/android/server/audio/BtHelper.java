--- conflicted
+++ resolved
@@ -1208,11 +1208,8 @@
                 return AudioSystem.AUDIO_FORMAT_CELT;
             case BluetoothCodecConfig.SOURCE_CODEC_TYPE_APTX_ADAPTIVE:
                 return AudioSystem.AUDIO_FORMAT_APTX_ADAPTIVE;
-<<<<<<< HEAD
-=======
             case BluetoothCodecConfig.SOURCE_CODEC_TYPE_APTX_TWSP:
                 return AudioSystem.AUDIO_FORMAT_APTX_TWSP;
->>>>>>> 4ea77ac0
             default:
                 return AudioSystem.AUDIO_FORMAT_DEFAULT;
         }
