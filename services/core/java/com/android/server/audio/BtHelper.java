--- conflicted
+++ resolved
@@ -265,8 +265,7 @@
         return mapBluetoothCodecToAudioFormat(btCodecConfig.getCodecType());
     }
 
-<<<<<<< HEAD
-    //SCO device tracking for TWSPLUS device
+     //SCO device tracking for TWSPLUS device
     private HashMap<BluetoothDevice, Integer> mScoClientDevices =
                                           new HashMap<BluetoothDevice, Integer>();
 
@@ -335,8 +334,6 @@
         return ret;
     }
 
-=======
->>>>>>> da5e1bd2
     // @GuardedBy("AudioDeviceBroker.mSetModeLock")
     @GuardedBy("AudioDeviceBroker.mDeviceStateLock")
     /*package*/ synchronized void receiveBtEvent(Intent intent) {
