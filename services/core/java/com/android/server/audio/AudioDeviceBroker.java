--- conflicted
+++ resolved
@@ -1182,12 +1182,12 @@
     private static final int MSG_L_HEARING_AID_DEVICE_CONNECTION_CHANGE_EXT = 31;
 
     // process external command to (dis)connect or change active A2DP device
-    private static final int MSG_L_A2DP_ACTIVE_DEVICE_CHANGE_EXT = 32;
+    private static final int MSG_L_A2DP_ACTIVE_DEVICE_CHANGE_EXT = 38;
 
     // a ScoClient died in BtHelper
-    private static final int MSG_L_SCOCLIENT_DIED = 33;
-    private static final int MSG_IL_SAVE_PREF_DEVICE_FOR_STRATEGY = 34;
-    private static final int MSG_I_SAVE_REMOVE_PREF_DEVICE_FOR_STRATEGY = 36;
+    private static final int MSG_L_SCOCLIENT_DIED = 32;
+    private static final int MSG_IL_SAVE_PREF_DEVICE_FOR_STRATEGY = 33;
+    private static final int MSG_I_SAVE_REMOVE_PREF_DEVICE_FOR_STRATEGY = 34;
 
     private static final int MSG_L_SPEAKERPHONE_CLIENT_DIED = 35;
     private static final int MSG_CHECK_MUTE_MUSIC = 36;
@@ -1208,11 +1208,8 @@
             case MSG_L_A2DP_DEVICE_CONNECTION_CHANGE_EXT_CONNECTION:
             case MSG_L_A2DP_DEVICE_CONNECTION_CHANGE_EXT_DISCONNECTION:
             case MSG_L_HEARING_AID_DEVICE_CONNECTION_CHANGE_EXT:
-<<<<<<< HEAD
+            case MSG_CHECK_MUTE_MUSIC:
             case MSG_L_A2DP_ACTIVE_DEVICE_CHANGE_EXT:
-=======
-            case MSG_CHECK_MUTE_MUSIC:
->>>>>>> 60a72605
                 return true;
             default:
                 return false;
