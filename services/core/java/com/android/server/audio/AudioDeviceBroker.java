--- conflicted
+++ resolved
@@ -217,14 +217,10 @@
     }
 
     /*package*/ boolean isSpeakerphoneOn() {
-<<<<<<< HEAD
-        synchronized (mDeviceStateLock) {
+        synchronized (mDeviceBrokerLock) {
             if (AudioService.DEBUG_SCO) {
                 Log.i(TAG, "In isSpeakerphoneOn(), mForcedUseForCommExt: " +mForcedUseForCommExt);
             }
-=======
-        synchronized (mDeviceBrokerLock) {
->>>>>>> 20e2c774
             return (mForcedUseForCommExt == AudioSystem.FORCE_SPEAKER);
         }
     }
@@ -326,47 +322,30 @@
 
     // never called by system components
     /*package*/ void setBluetoothScoOnByApp(boolean on) {
-<<<<<<< HEAD
-        synchronized (mDeviceStateLock) {
-            if (on)
-                mForcedUseForCommExt = AudioSystem.FORCE_BT_SCO;
-            else if (mForcedUseForCommExt == AudioSystem.FORCE_BT_SCO)
-                mForcedUseForCommExt = AudioSystem.FORCE_NONE;
+        synchronized (mDeviceBrokerLock) {
             if (AudioService.DEBUG_SCO) {
                 Log.i(TAG, "In setBluetoothScoOnByApp(), mForcedUseForCommExt: " +
                       mForcedUseForCommExt);
             }
-=======
-        synchronized (mDeviceBrokerLock) {
             mForcedUseForCommExt = on ? AudioSystem.FORCE_BT_SCO : AudioSystem.FORCE_NONE;
->>>>>>> 20e2c774
         }
     }
 
     /*package*/ boolean isBluetoothScoOnForApp() {
-<<<<<<< HEAD
-        synchronized (mDeviceStateLock) {
+        synchronized (mDeviceBrokerLock) {
             if (AudioService.DEBUG_SCO) {
                 Log.i(TAG, "In isBluetoothScoOnForApp(), mForcedUseForCommExt: " +
                       mForcedUseForCommExt);
             }
-=======
-        synchronized (mDeviceBrokerLock) {
->>>>>>> 20e2c774
             return mForcedUseForCommExt == AudioSystem.FORCE_BT_SCO;
         }
     }
 
     /*package*/ void setBluetoothScoOn(boolean on, String eventSource) {
-<<<<<<< HEAD
         if (AudioService.DEBUG_SCO) {
             Log.i(TAG, "setBluetoothScoOn: " + on + " " + eventSource);
         }
-        synchronized (mDeviceStateLock) {
-=======
-        //Log.i(TAG, "setBluetoothScoOnInt: " + on + " " + eventSource);
-        synchronized (mDeviceBrokerLock) {
->>>>>>> 20e2c774
+        synchronized (mDeviceBrokerLock) {
             if (on) {
                 // do not accept SCO ON if SCO audio is not connected
                 if (!mBtHelper.isBluetoothScoOn()) {
