/*
 * Copyright 2019 The Android Open Source Project
 *
 * Licensed under the Apache License, Version 2.0 (the "License");
 * you may not use this file except in compliance with the License.
 * You may obtain a copy of the License at
 *
 *      http://www.apache.org/licenses/LICENSE-2.0
 *
 * Unless required by applicable law or agreed to in writing, software
 * distributed under the License is distributed on an "AS IS" BASIS,
 * WITHOUT WARRANTIES OR CONDITIONS OF ANY KIND, either express or implied.
 * See the License for the specific language governing permissions and
 * limitations under the License.
 */
package com.android.server.audio;

import android.annotation.NonNull;
import android.bluetooth.BluetoothA2dp;
import android.bluetooth.BluetoothDevice;
import android.bluetooth.BluetoothHeadset;
import android.bluetooth.BluetoothHearingAid;
import android.bluetooth.BluetoothProfile;
import android.content.ContentResolver;
import android.content.Context;
import android.content.Intent;
import android.media.AudioDeviceAttributes;
import android.media.AudioRoutesInfo;
import android.media.AudioSystem;
import android.media.IAudioRoutesObserver;
import android.media.IStrategyPreferredDeviceDispatcher;
import android.media.MediaMetrics;
import android.os.Binder;
import android.os.Handler;
import android.os.IBinder;
import android.os.Looper;
import android.os.Message;
import android.os.PowerManager;
import android.os.RemoteException;
import android.os.SystemClock;
import android.util.Log;
import android.util.PrintWriterPrinter;

import com.android.internal.annotations.GuardedBy;

import java.io.PrintWriter;
import java.util.ArrayList;
import java.util.NoSuchElementException;


/** @hide */
/*package*/ final class AudioDeviceBroker {

    private static final String TAG = "AS.AudioDeviceBroker";

    private static final long BROKER_WAKELOCK_TIMEOUT_MS = 5000; //5s

    /*package*/ static final  int BTA2DP_DOCK_TIMEOUT_MS = 8000;
    // Timeout for connection to bluetooth headset service
    /*package*/ static final int BT_HEADSET_CNCT_TIMEOUT_MS = 3000;

    private final @NonNull AudioService mAudioService;
    private final @NonNull Context mContext;

    /** Forced device usage for communications sent to AudioSystem */
    private int mForcedUseForComm;
    /**
     * Externally reported force device usage state returned by getters: always consistent
     * with requests by setters */
    private int mForcedUseForCommExt;

    // Manages all connected devices, only ever accessed on the message loop
    private final AudioDeviceInventory mDeviceInventory;
    // Manages notifications to BT service
    private final BtHelper mBtHelper;
    // Adapter for system_server-reserved operations
    private final SystemServerAdapter mSystemServer;


    //-------------------------------------------------------------------
    // we use a different lock than mDeviceStateLock so as not to create
    // lock contention between enqueueing a message and handling them
    private static final Object sLastDeviceConnectionMsgTimeLock = new Object();
    @GuardedBy("sLastDeviceConnectionMsgTimeLock")
    private static long sLastDeviceConnectMsgTime = 0;

    // General lock to be taken whenever the state of the audio devices is to be checked or changed
    private final Object mDeviceStateLock = new Object();

    // Request to override default use of A2DP for media.
    @GuardedBy("mDeviceStateLock")
    private boolean mBluetoothA2dpEnabled;

    // lock always taken when accessing AudioService.mSetModeDeathHandlers
    // TODO do not "share" the lock between AudioService and BtHelpr, see b/123769055
    /*package*/ final Object mSetModeLock = new Object();

    /** PID of current audio mode owner communicated by AudioService */
    private int mModeOwnerPid = 0;

    //-------------------------------------------------------------------
    /*package*/ AudioDeviceBroker(@NonNull Context context, @NonNull AudioService service) {
        mContext = context;
        mAudioService = service;
        mBtHelper = new BtHelper(this);
        mDeviceInventory = new AudioDeviceInventory(this);
        mSystemServer = SystemServerAdapter.getDefaultAdapter(mContext);

        init();
    }

    /** for test purposes only, inject AudioDeviceInventory and adapter for operations running
     *  in system_server */
    AudioDeviceBroker(@NonNull Context context, @NonNull AudioService service,
                      @NonNull AudioDeviceInventory mockDeviceInventory,
                      @NonNull SystemServerAdapter mockSystemServer) {
        mContext = context;
        mAudioService = service;
        mBtHelper = new BtHelper(this);
        mDeviceInventory = mockDeviceInventory;
        mSystemServer = mockSystemServer;

        init();
    }

    private void init() {
        setupMessaging(mContext);

        mForcedUseForComm = AudioSystem.FORCE_NONE;
        mForcedUseForCommExt = mForcedUseForComm;
    }

    /*package*/ Context getContext() {
        return mContext;
    }

    //---------------------------------------------------------------------
    // Communication from AudioService
    // All methods are asynchronous and never block
    // All permission checks are done in AudioService, all incoming calls are considered "safe"
    // All post* methods are asynchronous

    /*package*/ void onSystemReady() {
        synchronized (mSetModeLock) {
            synchronized (mDeviceStateLock) {
                mModeOwnerPid = mAudioService.getModeOwnerPid();
                mBtHelper.onSystemReady();
            }
        }
    }

    /*package*/ void onAudioServerDied() {
        // Restore forced usage for communications and record
        synchronized (mDeviceStateLock) {
            AudioSystem.setParameters(
                    "BT_SCO=" + (mForcedUseForComm == AudioSystem.FORCE_BT_SCO ? "on" : "off"));
            onSetForceUse(AudioSystem.FOR_COMMUNICATION, mForcedUseForComm, "onAudioServerDied");
            onSetForceUse(AudioSystem.FOR_RECORD, mForcedUseForComm, "onAudioServerDied");
        }
        // restore devices
        sendMsgNoDelay(MSG_RESTORE_DEVICES, SENDMSG_REPLACE);
    }

    /*package*/ void setForceUse_Async(int useCase, int config, String eventSource) {
        sendIILMsgNoDelay(MSG_IIL_SET_FORCE_USE, SENDMSG_QUEUE,
                useCase, config, eventSource);
    }

    /*package*/ void toggleHdmiIfConnected_Async() {
        sendMsgNoDelay(MSG_TOGGLE_HDMI, SENDMSG_QUEUE);
    }

    /*package*/ void disconnectAllBluetoothProfiles() {
        synchronized (mDeviceStateLock) {
            mBtHelper.disconnectAllBluetoothProfiles();
        }
    }

    /**
     * Handle BluetoothHeadset intents where the action is one of
     *   {@link BluetoothHeadset#ACTION_ACTIVE_DEVICE_CHANGED} or
     *   {@link BluetoothHeadset#ACTION_AUDIO_STATE_CHANGED}.
     * @param intent
     */
    /*package*/ void receiveBtEvent(@NonNull Intent intent) {
        synchronized (mSetModeLock) {
            synchronized (mDeviceStateLock) {
                mBtHelper.receiveBtEvent(intent);
            }
        }
    }

    /*package*/ void setBluetoothA2dpOn_Async(boolean on, String source) {
        synchronized (mDeviceStateLock) {
            if (mBluetoothA2dpEnabled == on) {
                return;
            }
            mBluetoothA2dpEnabled = on;
            mBrokerHandler.removeMessages(MSG_IIL_SET_FORCE_BT_A2DP_USE);
            sendIILMsgNoDelay(MSG_IIL_SET_FORCE_BT_A2DP_USE, SENDMSG_QUEUE,
                    AudioSystem.FOR_MEDIA,
                    mBluetoothA2dpEnabled ? AudioSystem.FORCE_NONE : AudioSystem.FORCE_NO_BT_A2DP,
                    source);
        }
    }

    /**
     * Turns speakerphone on/off
     * @param on
     * @param eventSource for logging purposes
     * @return true if speakerphone state changed
     */
    /*package*/ boolean setSpeakerphoneOn(IBinder cb, int pid, boolean on, String eventSource) {
        synchronized (mDeviceStateLock) {
            if (!addSpeakerphoneClient(cb, pid, on)) {
                return false;
            }
            final boolean wasOn = isSpeakerphoneOn();
            updateSpeakerphoneOn(eventSource);
            return (wasOn != isSpeakerphoneOn());
        }
    }

    @GuardedBy("mDeviceStateLock")
    private void updateSpeakerphoneOn(String eventSource) {
        if (isSpeakerphoneOnRequested()) {
            if (mForcedUseForComm == AudioSystem.FORCE_BT_SCO) {
                setForceUse_Async(AudioSystem.FOR_RECORD, AudioSystem.FORCE_NONE, eventSource);
            }
            mForcedUseForComm = AudioSystem.FORCE_SPEAKER;
        } else if (mForcedUseForComm == AudioSystem.FORCE_SPEAKER) {
            if (mBtHelper.isBluetoothScoOn()) {
                mForcedUseForComm = AudioSystem.FORCE_BT_SCO;
                setForceUse_Async(
                        AudioSystem.FOR_RECORD, AudioSystem.FORCE_BT_SCO, eventSource);
            } else {
                mForcedUseForComm = AudioSystem.FORCE_NONE;
            }
        }
        mForcedUseForCommExt = mForcedUseForComm;
        setForceUse_Async(AudioSystem.FOR_COMMUNICATION, mForcedUseForComm, eventSource);
    }

<<<<<<< HEAD
            mForcedUseForCommExt = mForcedUseForComm;
            if (AudioService.DEBUG_SCO) {
                Log.i(TAG, "In setSpeakerphoneOn(), mForcedUseForCommExt: " + mForcedUseForCommExt);
            }
            setForceUse_Async(AudioSystem.FOR_COMMUNICATION, mForcedUseForComm, eventSource);
            return (wasOn != isSpeakerphoneOn());
=======
    /**
     * Returns if speakerphone is requested ON or OFF.
     * If the current audio mode owner is in the speakerphone client list, use this preference.
     * Otherwise use first client's preference (first client corresponds to latest request).
     * Speakerphone is requested OFF if no client is in the list.
     * @return true if speakerphone is requested ON, false otherwise
     */
    @GuardedBy("mDeviceStateLock")
    private boolean isSpeakerphoneOnRequested() {
        if (mSpeakerphoneClients.isEmpty()) {
            return false;
>>>>>>> 8aa8c6ec
        }
        for (SpeakerphoneClient cl : mSpeakerphoneClients) {
            if (cl.getPid() == mModeOwnerPid) {
                return cl.isOn();
            }
        }
        return mSpeakerphoneClients.get(0).isOn();
    }

    /*package*/ boolean isSpeakerphoneOn() {
        synchronized (mDeviceStateLock) {
            if (AudioService.DEBUG_SCO) {
                Log.i(TAG, "In isSpeakerphoneOn(), mForcedUseForCommExt: " +mForcedUseForCommExt);
            }
            return (mForcedUseForCommExt == AudioSystem.FORCE_SPEAKER);
        }
    }

    /*package*/ void setWiredDeviceConnectionState(int type,
            @AudioService.ConnectionState int state, String address, String name,
            String caller) {
        //TODO move logging here just like in setBluetooth* methods
        synchronized (mDeviceStateLock) {
            mDeviceInventory.setWiredDeviceConnectionState(type, state, address, name, caller);
        }
    }

    private static final class BtDeviceConnectionInfo {
        final @NonNull BluetoothDevice mDevice;
        final @AudioService.BtProfileConnectionState int mState;
        final int mProfile;
        final boolean mSupprNoisy;
        final int mVolume;

        BtDeviceConnectionInfo(@NonNull BluetoothDevice device,
                @AudioService.BtProfileConnectionState int state,
                int profile, boolean suppressNoisyIntent, int vol) {
            mDevice = device;
            mState = state;
            mProfile = profile;
            mSupprNoisy = suppressNoisyIntent;
            mVolume = vol;
        }

        // redefine equality op so we can match messages intended for this device
        @Override
        public boolean equals(Object o) {
            if (o == null) {
                return false;
            }
            if (this == o) {
                return true;
            }
            if (o instanceof BtDeviceConnectionInfo) {
                return mDevice.equals(((BtDeviceConnectionInfo) o).mDevice);
            }
            return false;
        }

        @Override
        public String toString() {
            return "BtDeviceConnectionInfo dev=" + mDevice.toString();
        }
    }


    /*package*/ void postBluetoothA2dpDeviceConnectionStateSuppressNoisyIntent(
            @NonNull BluetoothDevice device, @AudioService.BtProfileConnectionState int state,
            int profile, boolean suppressNoisyIntent, int a2dpVolume) {
        final BtDeviceConnectionInfo info = new BtDeviceConnectionInfo(device, state, profile,
                suppressNoisyIntent, a2dpVolume);

        new MediaMetrics.Item(MediaMetrics.Name.AUDIO_DEVICE + MediaMetrics.SEPARATOR
                + "postBluetoothA2dpDeviceConnectionStateSuppressNoisyIntent")
                .set(MediaMetrics.Property.STATE, state == BluetoothProfile.STATE_CONNECTED
                        ? MediaMetrics.Value.CONNECTED : MediaMetrics.Value.DISCONNECTED)
                .set(MediaMetrics.Property.INDEX, a2dpVolume)
                .record();

        // operations of removing and posting messages related to A2DP device state change must be
        // mutually exclusive
        synchronized (mDeviceStateLock) {
            // when receiving a request to change the connection state of a device, this last
            // request is the source of truth, so cancel all previous requests that are already in
            // the handler
            removeScheduledA2dpEvents(device);

            sendLMsgNoDelay(
                    state == BluetoothProfile.STATE_CONNECTED
                            ? MSG_L_A2DP_DEVICE_CONNECTION_CHANGE_EXT_CONNECTION
                            : MSG_L_A2DP_DEVICE_CONNECTION_CHANGE_EXT_DISCONNECTION,
                    SENDMSG_QUEUE, info);
        }
    }

    /** remove all previously scheduled connection and state change events for the given device */
    @GuardedBy("mDeviceStateLock")
    private void removeScheduledA2dpEvents(@NonNull BluetoothDevice device) {
        mBrokerHandler.removeEqualMessages(MSG_L_A2DP_DEVICE_CONFIG_CHANGE, device);

        final BtDeviceConnectionInfo connectionInfoToRemove = new BtDeviceConnectionInfo(device,
                // the next parameters of the constructor will be ignored when finding the message
                // to remove as the equality of the message's object is tested on the device itself
                // (see BtDeviceConnectionInfo.equals() method override)
                BluetoothProfile.STATE_CONNECTED, 0, false, -1);
        mBrokerHandler.removeEqualMessages(MSG_L_A2DP_DEVICE_CONNECTION_CHANGE_EXT_DISCONNECTION,
                connectionInfoToRemove);
        mBrokerHandler.removeEqualMessages(MSG_L_A2DP_DEVICE_CONNECTION_CHANGE_EXT_CONNECTION,
                connectionInfoToRemove);

        final BtHelper.BluetoothA2dpDeviceInfo devInfoToRemove =
                new BtHelper.BluetoothA2dpDeviceInfo(device);
        mBrokerHandler.removeEqualMessages(MSG_IL_SET_A2DP_SINK_CONNECTION_STATE_CONNECTED,
                devInfoToRemove);
        mBrokerHandler.removeEqualMessages(MSG_IL_SET_A2DP_SINK_CONNECTION_STATE_DISCONNECTED,
                devInfoToRemove);
        mBrokerHandler.removeEqualMessages(MSG_L_A2DP_ACTIVE_DEVICE_CHANGE,
                devInfoToRemove);
    }

    /*package*/ void postBluetoothA2dpDeviceConfigChangeExt(
            @NonNull BluetoothDevice device,
            @AudioService.BtProfileConnectionState int state, int profile,
            boolean suppressNoisyIntent, int a2dpVolume) {
         final BtDeviceConnectionInfo info = new BtDeviceConnectionInfo(device, state, profile,
                 suppressNoisyIntent, a2dpVolume);
         sendLMsgNoDelay(MSG_L_A2DP_ACTIVE_DEVICE_CHANGE_EXT, SENDMSG_QUEUE, info);
    }

    private static final class HearingAidDeviceConnectionInfo {
        final @NonNull BluetoothDevice mDevice;
        final @AudioService.BtProfileConnectionState int mState;
        final boolean mSupprNoisy;
        final int mMusicDevice;
        final @NonNull String mEventSource;

        HearingAidDeviceConnectionInfo(@NonNull BluetoothDevice device,
                @AudioService.BtProfileConnectionState int state,
                boolean suppressNoisyIntent, int musicDevice, @NonNull String eventSource) {
            mDevice = device;
            mState = state;
            mSupprNoisy = suppressNoisyIntent;
            mMusicDevice = musicDevice;
            mEventSource = eventSource;
        }
    }

    /*package*/ void postBluetoothHearingAidDeviceConnectionState(
            @NonNull BluetoothDevice device, @AudioService.BtProfileConnectionState int state,
            boolean suppressNoisyIntent, int musicDevice, @NonNull String eventSource) {
        final HearingAidDeviceConnectionInfo info = new HearingAidDeviceConnectionInfo(
                device, state, suppressNoisyIntent, musicDevice, eventSource);
        sendLMsgNoDelay(MSG_L_HEARING_AID_DEVICE_CONNECTION_CHANGE_EXT, SENDMSG_QUEUE, info);
    }

    // never called by system components
    /*package*/ void setBluetoothScoOnByApp(boolean on) {
        synchronized (mDeviceStateLock) {
            if (AudioService.DEBUG_SCO) {
                Log.i(TAG, "In setBluetoothScoOnByApp(), mForcedUseForCommExt: " +
                      mForcedUseForCommExt);
            }
            mForcedUseForCommExt = on ? AudioSystem.FORCE_BT_SCO : AudioSystem.FORCE_NONE;
        }
    }

    /*package*/ boolean isBluetoothScoOnForApp() {
        synchronized (mDeviceStateLock) {
            if (AudioService.DEBUG_SCO) {
                Log.i(TAG, "In isBluetoothScoOnForApp(), mForcedUseForCommExt: " +
                      mForcedUseForCommExt);
            }
            return mForcedUseForCommExt == AudioSystem.FORCE_BT_SCO;
        }
    }

    /*package*/ void setBluetoothScoOn(boolean on, String eventSource) {
        if (AudioService.DEBUG_SCO) {
            Log.i(TAG, "setBluetoothScoOn: " + on + " " + eventSource);
        }
        //Log.i(TAG, "setBluetoothScoOn: " + on + " " + eventSource);
        synchronized (mDeviceStateLock) {
            if (on) {
                // do not accept SCO ON if SCO audio is not connected
                if (!mBtHelper.isBluetoothScoOn()) {
                    if (mBtHelper.isBluetoothAudioNotConnectedToEarbud()) {
                        Log.w(TAG, "setBluetoothScoOn(true) failed because device "+
                                   "is not in audio connected mode");
                        mForcedUseForCommExt = AudioSystem.FORCE_BT_SCO;
                        return;
                    }
                }
                mForcedUseForComm = AudioSystem.FORCE_BT_SCO;
            } else if (mForcedUseForComm == AudioSystem.FORCE_BT_SCO) {
                mForcedUseForComm = isSpeakerphoneOnRequested()
                        ? AudioSystem.FORCE_SPEAKER : AudioSystem.FORCE_NONE;
            }
            mForcedUseForCommExt = mForcedUseForComm;
            if (AudioService.DEBUG_SCO) {
                Log.i(TAG, "In setbluetoothScoOn(), mForcedUseForCommExt: " +
                      mForcedUseForCommExt);
            }
            AudioSystem.setParameters("BT_SCO=" + (on ? "on" : "off"));
            sendIILMsgNoDelay(MSG_IIL_SET_FORCE_USE, SENDMSG_QUEUE,
                    AudioSystem.FOR_COMMUNICATION, mForcedUseForComm, eventSource);
            sendIILMsgNoDelay(MSG_IIL_SET_FORCE_USE, SENDMSG_QUEUE,
                    AudioSystem.FOR_RECORD, mForcedUseForComm, eventSource);
        }
        // Un-mute ringtone stream volume
        mAudioService.postUpdateRingerModeServiceInt();
    }

    /*package*/ AudioRoutesInfo startWatchingRoutes(IAudioRoutesObserver observer) {
        synchronized (mDeviceStateLock) {
            return mDeviceInventory.startWatchingRoutes(observer);
        }
    }

    /*package*/ AudioRoutesInfo getCurAudioRoutes() {
        synchronized (mDeviceStateLock) {
            return mDeviceInventory.getCurAudioRoutes();
        }
    }

    /*package*/ boolean isAvrcpAbsoluteVolumeSupported() {
        synchronized (mDeviceStateLock) {
            return mBtHelper.isAvrcpAbsoluteVolumeSupported();
        }
    }

    /*package*/ boolean isBluetoothA2dpOn() {
        synchronized (mDeviceStateLock) {
            return mBluetoothA2dpEnabled;
        }
    }

    /*package*/ void postSetAvrcpAbsoluteVolumeIndex(int index) {
        sendIMsgNoDelay(MSG_I_SET_AVRCP_ABSOLUTE_VOLUME, SENDMSG_REPLACE, index);
    }

    /*package*/ void postSetHearingAidVolumeIndex(int index, int streamType) {
        sendIIMsgNoDelay(MSG_II_SET_HEARING_AID_VOLUME, SENDMSG_REPLACE, index, streamType);
    }

    /*package*/ void postSetModeOwnerPid(int pid) {
        sendIMsgNoDelay(MSG_I_SET_MODE_OWNER_PID, SENDMSG_REPLACE, pid);
    }

    /*package*/ void postBluetoothA2dpDeviceConfigChange(@NonNull BluetoothDevice device) {
        sendLMsgNoDelay(MSG_L_A2DP_DEVICE_CONFIG_CHANGE, SENDMSG_QUEUE, device);
    }

    @GuardedBy("mSetModeLock")
    /*package*/ void startBluetoothScoForClient_Sync(IBinder cb, int scoAudioMode,
                @NonNull String eventSource) {
        synchronized (mDeviceStateLock) {
            mBtHelper.startBluetoothScoForClient(cb, scoAudioMode, eventSource);
        }
    }

    @GuardedBy("mSetModeLock")
    /*package*/ void stopBluetoothScoForClient_Sync(IBinder cb, @NonNull String eventSource) {
        synchronized (mDeviceStateLock) {
            mBtHelper.stopBluetoothScoForClient(cb, eventSource);
        }
    }

    /*package*/ int setPreferredDeviceForStrategySync(int strategy,
                                                      @NonNull AudioDeviceAttributes device) {
        return mDeviceInventory.setPreferredDeviceForStrategySync(strategy, device);
    }

    /*package*/ int removePreferredDeviceForStrategySync(int strategy) {
        return mDeviceInventory.removePreferredDeviceForStrategySync(strategy);
    }

    /*package*/ void registerStrategyPreferredDeviceDispatcher(
            @NonNull IStrategyPreferredDeviceDispatcher dispatcher) {
        mDeviceInventory.registerStrategyPreferredDeviceDispatcher(dispatcher);
    }

    /*package*/ void unregisterStrategyPreferredDeviceDispatcher(
            @NonNull IStrategyPreferredDeviceDispatcher dispatcher) {
        mDeviceInventory.unregisterStrategyPreferredDeviceDispatcher(dispatcher);
    }

    //---------------------------------------------------------------------
    // Communication with (to) AudioService
    //TODO check whether the AudioService methods are candidates to move here
    /*package*/ void postAccessoryPlugMediaUnmute(int device) {
        mAudioService.postAccessoryPlugMediaUnmute(device);
    }

    /*package*/ int getVssVolumeForDevice(int streamType, int device) {
        return mAudioService.getVssVolumeForDevice(streamType, device);
    }

    /*package*/ int getModeOwnerPid() {
        return mModeOwnerPid;
    }

    /*package*/ int getDeviceForStream(int streamType) {
        return mAudioService.getDeviceForStream(streamType);
    }

    /*package*/ void postApplyVolumeOnDevice(int streamType, int device, String caller) {
        mAudioService.postApplyVolumeOnDevice(streamType, device, caller);
    }

    /*package*/ void postSetVolumeIndexOnDevice(int streamType, int vssVolIndex, int device,
                                                String caller) {
        mAudioService.postSetVolumeIndexOnDevice(streamType, vssVolIndex, device, caller);
    }

    /*packages*/ void postObserveDevicesForAllStreams() {
        mAudioService.postObserveDevicesForAllStreams();
    }

    /*package*/ boolean isInCommunication() {
        return mAudioService.isInCommunication();
    }

    /*package*/ boolean hasMediaDynamicPolicy() {
        return mAudioService.hasMediaDynamicPolicy();
    }

    /*package*/ ContentResolver getContentResolver() {
        return mAudioService.getContentResolver();
    }

    /*package*/ void checkMusicActive(int deviceType, String caller) {
        mAudioService.checkMusicActive(deviceType, caller);
    }

    /*package*/ void checkVolumeCecOnHdmiConnection(
            @AudioService.ConnectionState  int state, String caller) {
        mAudioService.postCheckVolumeCecOnHdmiConnection(state, caller);
    }

    /*package*/ boolean hasAudioFocusUsers() {
        return mAudioService.hasAudioFocusUsers();
    }

    //---------------------------------------------------------------------
    // Message handling on behalf of helper classes
    /*package*/ void postBroadcastScoConnectionState(int state) {
        sendIMsgNoDelay(MSG_I_BROADCAST_BT_CONNECTION_STATE, SENDMSG_QUEUE, state);
    }

    /*package*/ void postBroadcastBecomingNoisy() {
        sendMsgNoDelay(MSG_BROADCAST_AUDIO_BECOMING_NOISY, SENDMSG_REPLACE);
    }

    @GuardedBy("mDeviceStateLock")
    /*package*/ void postA2dpSinkConnection(@AudioService.BtProfileConnectionState int state,
            @NonNull BtHelper.BluetoothA2dpDeviceInfo btDeviceInfo, int delay) {
        sendILMsg(state == BluetoothA2dp.STATE_CONNECTED
                        ? MSG_IL_SET_A2DP_SINK_CONNECTION_STATE_CONNECTED
                        : MSG_IL_SET_A2DP_SINK_CONNECTION_STATE_DISCONNECTED,
                SENDMSG_QUEUE,
                state, btDeviceInfo, delay);
    }

    /*package*/ void postA2dpSourceConnection(@AudioService.BtProfileConnectionState int state,
            @NonNull BtHelper.BluetoothA2dpDeviceInfo btDeviceInfo, int delay) {
        sendILMsg(MSG_IL_SET_A2DP_SOURCE_CONNECTION_STATE, SENDMSG_QUEUE,
                state, btDeviceInfo, delay);
    }

    /*package*/ void postSetWiredDeviceConnectionState(
            AudioDeviceInventory.WiredDeviceConnectionState connectionState, int delay) {
        sendLMsg(MSG_L_SET_WIRED_DEVICE_CONNECTION_STATE, SENDMSG_QUEUE, connectionState, delay);
    }

    /*package*/ void postSetHearingAidConnectionState(
            @AudioService.BtProfileConnectionState int state,
            @NonNull BluetoothDevice device, int delay) {
        sendILMsg(MSG_IL_SET_HEARING_AID_CONNECTION_STATE, SENDMSG_QUEUE,
                state,
                device,
                delay);
    }

    /*package*/ void postDisconnectA2dp() {
        sendMsgNoDelay(MSG_DISCONNECT_A2DP, SENDMSG_QUEUE);
    }

    /*package*/ void postDisconnectA2dpSink() {
        sendMsgNoDelay(MSG_DISCONNECT_A2DP_SINK, SENDMSG_QUEUE);
    }

    /*package*/ void postDisconnectHearingAid() {
        sendMsgNoDelay(MSG_DISCONNECT_BT_HEARING_AID, SENDMSG_QUEUE);
    }

    /*package*/ void postDisconnectHeadset() {
        sendMsgNoDelay(MSG_DISCONNECT_BT_HEADSET, SENDMSG_QUEUE);
    }

    /*package*/ void postBtA2dpProfileConnected(BluetoothA2dp a2dpProfile) {
        sendLMsgNoDelay(MSG_L_BT_SERVICE_CONNECTED_PROFILE_A2DP, SENDMSG_QUEUE, a2dpProfile);
    }

    /*package*/ void postBtA2dpSinkProfileConnected(BluetoothProfile profile) {
        sendLMsgNoDelay(MSG_L_BT_SERVICE_CONNECTED_PROFILE_A2DP_SINK, SENDMSG_QUEUE, profile);
    }

    /*package*/ void postBtHeasetProfileConnected(BluetoothHeadset headsetProfile) {
        sendLMsgNoDelay(MSG_L_BT_SERVICE_CONNECTED_PROFILE_HEADSET, SENDMSG_QUEUE, headsetProfile);
    }

    /*package*/ void postBtHearingAidProfileConnected(BluetoothHearingAid hearingAidProfile) {
        sendLMsgNoDelay(MSG_L_BT_SERVICE_CONNECTED_PROFILE_HEARING_AID, SENDMSG_QUEUE,
                hearingAidProfile);
    }

    /*package*/ void postScoClientDied(Object obj) {
        sendLMsgNoDelay(MSG_L_SCOCLIENT_DIED, SENDMSG_QUEUE, obj);
    }

    /*package*/ void postSpeakerphoneClientDied(Object obj) {
        sendLMsgNoDelay(MSG_L_SPEAKERPHONE_CLIENT_DIED, SENDMSG_QUEUE, obj);
    }

    /*package*/ void postSaveSetPreferredDeviceForStrategy(int strategy,
                                                           AudioDeviceAttributes device)
    {
        sendILMsgNoDelay(MSG_IL_SAVE_PREF_DEVICE_FOR_STRATEGY, SENDMSG_QUEUE, strategy, device);
    }

    /*package*/ void postSaveRemovePreferredDeviceForStrategy(int strategy) {
        sendIMsgNoDelay(MSG_I_SAVE_REMOVE_PREF_DEVICE_FOR_STRATEGY, SENDMSG_QUEUE, strategy);
    }

    //---------------------------------------------------------------------
    // Method forwarding between the helper classes (BtHelper, AudioDeviceInventory)
    // only call from a "handle"* method or "on"* method

    // Handles request to override default use of A2DP for media.
    //@GuardedBy("mConnectedDevices")
    /*package*/ void setBluetoothA2dpOnInt(boolean on, String source) {
        // for logging only
        final String eventSource = new StringBuilder("setBluetoothA2dpOn(").append(on)
                .append(") from u/pid:").append(Binder.getCallingUid()).append("/")
                .append(Binder.getCallingPid()).append(" src:").append(source).toString();

        synchronized (mDeviceStateLock) {
            mBluetoothA2dpEnabled = on;
            mBrokerHandler.removeMessages(MSG_IIL_SET_FORCE_BT_A2DP_USE);
            onSetForceUse(
                    AudioSystem.FOR_MEDIA,
                    mBluetoothA2dpEnabled ? AudioSystem.FORCE_NONE : AudioSystem.FORCE_NO_BT_A2DP,
                    eventSource);
        }
    }

    /*package*/ boolean handleDeviceConnection(boolean connect, int device, String address,
                                                       String deviceName) {
        synchronized (mDeviceStateLock) {
            return mDeviceInventory.handleDeviceConnection(connect, device, address, deviceName);
        }
    }

    /*package*/ void postSetA2dpSourceConnectionState(@BluetoothProfile.BtProfileState int state,
            @NonNull BtHelper.BluetoothA2dpDeviceInfo btDeviceInfo) {
        final int intState = (state == BluetoothA2dp.STATE_CONNECTED) ? 1 : 0;
        sendILMsgNoDelay(MSG_IL_SET_A2DP_SOURCE_CONNECTION_STATE, SENDMSG_QUEUE, state,
                btDeviceInfo);
    }

    /*package*/ void handleFailureToConnectToBtHeadsetService(int delay) {
        sendMsg(MSG_BT_HEADSET_CNCT_FAILED, SENDMSG_REPLACE, delay);
    }

    /*package*/ void handleCancelFailureToConnectToBtHeadsetService() {
        mBrokerHandler.removeMessages(MSG_BT_HEADSET_CNCT_FAILED);
    }

    /*package*/ void postReportNewRoutes() {
        sendMsgNoDelay(MSG_REPORT_NEW_ROUTES, SENDMSG_NOOP);
    }

    /*package*/ void postA2dpActiveDeviceChange(
                    @NonNull BtHelper.BluetoothA2dpDeviceInfo btDeviceInfo) {
        sendLMsgNoDelay(MSG_L_A2DP_ACTIVE_DEVICE_CHANGE, SENDMSG_QUEUE, btDeviceInfo);
    }

    // must be called synchronized on mConnectedDevices
    /*package*/ boolean hasScheduledA2dpSinkConnectionState(BluetoothDevice btDevice) {
        final BtHelper.BluetoothA2dpDeviceInfo devInfoToCheck =
                new BtHelper.BluetoothA2dpDeviceInfo(btDevice);
        return (mBrokerHandler.hasEqualMessages(
                    MSG_IL_SET_A2DP_SINK_CONNECTION_STATE_CONNECTED, devInfoToCheck)
            || mBrokerHandler.hasEqualMessages(
                    MSG_IL_SET_A2DP_SINK_CONNECTION_STATE_DISCONNECTED, devInfoToCheck));
    }

    /*package*/ void setA2dpTimeout(String address, int a2dpCodec, int delayMs) {
        sendILMsg(MSG_IL_BTA2DP_TIMEOUT, SENDMSG_QUEUE, a2dpCodec, address, delayMs);
    }

    /*package*/ void setAvrcpAbsoluteVolumeSupported(boolean supported) {
        synchronized (mDeviceStateLock) {
            mBtHelper.setAvrcpAbsoluteVolumeSupported(supported);
        }
    }

    /*package*/ boolean getBluetoothA2dpEnabled() {
        synchronized (mDeviceStateLock) {
            return mBluetoothA2dpEnabled;
        }
    }

    /*package*/ int getA2dpCodec(@NonNull BluetoothDevice device) {
        synchronized (mDeviceStateLock) {
            return mBtHelper.getA2dpCodec(device);
        }
    }

    /*package*/ void dump(PrintWriter pw, String prefix) {
        if (mBrokerHandler != null) {
            pw.println(prefix + "Message handler (watch for unhandled messages):");
            mBrokerHandler.dump(new PrintWriterPrinter(pw), prefix + "  ");
        } else {
            pw.println("Message handler is null");
        }

        mDeviceInventory.dump(pw, prefix);

        pw.println("\n" + prefix + "mForcedUseForComm: "
                +  AudioSystem.forceUseConfigToString(mForcedUseForComm));
        pw.println(prefix + "mForcedUseForCommExt: "
                + AudioSystem.forceUseConfigToString(mForcedUseForCommExt));
        pw.println(prefix + "mModeOwnerPid: " + mModeOwnerPid);
        pw.println(prefix + "Speakerphone clients:");
        mSpeakerphoneClients.forEach((cl) -> {
            pw.println("  " + prefix + "pid: " + cl.getPid() + " on: "
                        + cl.isOn() + " cb: " + cl.getBinder()); });

        mBtHelper.dump(pw, prefix);
    }

    //---------------------------------------------------------------------
    // Internal handling of messages
    // These methods are ALL synchronous, in response to message handling in BrokerHandler
    // Blocking in any of those will block the message queue

    private void onSetForceUse(int useCase, int config, String eventSource) {
        if (useCase == AudioSystem.FOR_MEDIA) {
            postReportNewRoutes();
        }
        AudioService.sForceUseLogger.log(
                new AudioServiceEvents.ForceUseEvent(useCase, config, eventSource));
        new MediaMetrics.Item(MediaMetrics.Name.AUDIO_FORCE_USE + MediaMetrics.SEPARATOR
                + AudioSystem.forceUseUsageToString(useCase))
                .set(MediaMetrics.Property.EVENT, "onSetForceUse")
                .set(MediaMetrics.Property.FORCE_USE_DUE_TO, eventSource)
                .set(MediaMetrics.Property.FORCE_USE_MODE,
                        AudioSystem.forceUseConfigToString(config))
                .record();
        AudioSystem.setForceUse(useCase, config);
    }

    private void onSendBecomingNoisyIntent() {
        AudioService.sDeviceLogger.log((new AudioEventLogger.StringEvent(
                "broadcast ACTION_AUDIO_BECOMING_NOISY")).printLog(TAG));
        mSystemServer.sendDeviceBecomingNoisyIntent();
    }

    //---------------------------------------------------------------------
    // Message handling
    private BrokerHandler mBrokerHandler;
    private BrokerThread mBrokerThread;
    private PowerManager.WakeLock mBrokerEventWakeLock;

    private void setupMessaging(Context ctxt) {
        final PowerManager pm = (PowerManager) ctxt.getSystemService(Context.POWER_SERVICE);
        mBrokerEventWakeLock = pm.newWakeLock(PowerManager.PARTIAL_WAKE_LOCK,
                "handleAudioDeviceEvent");
        mBrokerThread = new BrokerThread();
        mBrokerThread.start();
        waitForBrokerHandlerCreation();
    }

    private void waitForBrokerHandlerCreation() {
        synchronized (this) {
            while (mBrokerHandler == null) {
                try {
                    wait();
                } catch (InterruptedException e) {
                    Log.e(TAG, "Interruption while waiting on BrokerHandler");
                }
            }
        }
    }

    /** Class that handles the device broker's message queue */
    private class BrokerThread extends Thread {
        BrokerThread() {
            super("AudioDeviceBroker");
        }

        @Override
        public void run() {
            // Set this thread up so the handler will work on it
            Looper.prepare();

            synchronized (AudioDeviceBroker.this) {
                mBrokerHandler = new BrokerHandler();

                // Notify that the handler has been created
                AudioDeviceBroker.this.notify();
            }

            Looper.loop();
        }
    }

    /** Class that handles the message queue */
    private class BrokerHandler extends Handler {

        @Override
        public void handleMessage(Message msg) {
            switch (msg.what) {
                case MSG_RESTORE_DEVICES:
                    synchronized (mDeviceStateLock) {
                        mDeviceInventory.onRestoreDevices();
                        mBtHelper.onAudioServerDiedRestoreA2dp();
                    }
                    break;
                case MSG_L_SET_WIRED_DEVICE_CONNECTION_STATE:
                    synchronized (mDeviceStateLock) {
                        mDeviceInventory.onSetWiredDeviceConnectionState(
                                (AudioDeviceInventory.WiredDeviceConnectionState) msg.obj);
                    }
                    break;
                case MSG_I_BROADCAST_BT_CONNECTION_STATE:
                    synchronized (mDeviceStateLock) {
                        mBtHelper.onBroadcastScoConnectionState(msg.arg1);
                    }
                    break;
                case MSG_IIL_SET_FORCE_USE: // intended fall-through
                case MSG_IIL_SET_FORCE_BT_A2DP_USE:
                    onSetForceUse(msg.arg1, msg.arg2, (String) msg.obj);
                    break;
                case MSG_REPORT_NEW_ROUTES:
                    synchronized (mDeviceStateLock) {
                        mDeviceInventory.onReportNewRoutes();
                    }
                    break;
                case MSG_IL_SET_A2DP_SINK_CONNECTION_STATE_CONNECTED:
                case MSG_IL_SET_A2DP_SINK_CONNECTION_STATE_DISCONNECTED:
                    synchronized (mDeviceStateLock) {
                        mDeviceInventory.onSetA2dpSinkConnectionState(
                                (BtHelper.BluetoothA2dpDeviceInfo) msg.obj, msg.arg1);
                    }
                    break;
                case MSG_IL_SET_A2DP_SOURCE_CONNECTION_STATE:
                    synchronized (mDeviceStateLock) {
                        mDeviceInventory.onSetA2dpSourceConnectionState(
                                (BtHelper.BluetoothA2dpDeviceInfo) msg.obj, msg.arg1);
                    }
                    break;
                case MSG_IL_SET_HEARING_AID_CONNECTION_STATE:
                    synchronized (mDeviceStateLock) {
                        mDeviceInventory.onSetHearingAidConnectionState(
                                (BluetoothDevice) msg.obj, msg.arg1,
                                mAudioService.getHearingAidStreamType());
                    }
                    break;
                case MSG_BT_HEADSET_CNCT_FAILED:
                    synchronized (mSetModeLock) {
                        synchronized (mDeviceStateLock) {
                            mBtHelper.resetBluetoothSco();
                        }
                    }
                    break;
                case MSG_IL_BTA2DP_TIMEOUT:
                    // msg.obj  == address of BTA2DP device
                    synchronized (mDeviceStateLock) {
                        mDeviceInventory.onMakeA2dpDeviceUnavailableNow((String) msg.obj, msg.arg1);
                    }
                    break;
                case MSG_L_A2DP_DEVICE_CONFIG_CHANGE:
                    final int a2dpCodec;
                    final BluetoothDevice btDevice = (BluetoothDevice) msg.obj;
                    synchronized (mDeviceStateLock) {
                        a2dpCodec = mBtHelper.getA2dpCodec(btDevice);
                        // TODO: name of method being called on AudioDeviceInventory is currently
                        //       misleading (config change vs active device change), to be
                        //       reconciliated once the BT side has been updated.
                        mDeviceInventory.onBluetoothA2dpActiveDeviceChange(
                                new BtHelper.BluetoothA2dpDeviceInfo(btDevice, -1, a2dpCodec),
                                        BtHelper.EVENT_DEVICE_CONFIG_CHANGE);
                    }
                    break;
                case MSG_BROADCAST_AUDIO_BECOMING_NOISY:
                    onSendBecomingNoisyIntent();
                    break;
                case MSG_II_SET_HEARING_AID_VOLUME:
                    synchronized (mDeviceStateLock) {
                        mBtHelper.setHearingAidVolume(msg.arg1, msg.arg2);
                    }
                    break;
                case MSG_I_SET_AVRCP_ABSOLUTE_VOLUME:
                    synchronized (mDeviceStateLock) {
                        mBtHelper.setAvrcpAbsoluteVolumeIndex(msg.arg1);
                    }
                    break;
                case MSG_I_SET_MODE_OWNER_PID:
                    synchronized (mSetModeLock) {
                        synchronized (mDeviceStateLock) {
                            if (mModeOwnerPid != msg.arg1) {
                                mModeOwnerPid = msg.arg1;
                                updateSpeakerphoneOn("setNewModeOwner");
                                if (mModeOwnerPid != 0) {
                                    mBtHelper.disconnectBluetoothSco(mModeOwnerPid);
                                }
                            }
                        }
                    }
                    break;
                case MSG_L_SCOCLIENT_DIED:
                    synchronized (mSetModeLock) {
                        synchronized (mDeviceStateLock) {
                            mBtHelper.scoClientDied(msg.obj);
                        }
                    }
                    break;
                case MSG_L_SPEAKERPHONE_CLIENT_DIED:
                    synchronized (mDeviceStateLock) {
                        speakerphoneClientDied(msg.obj);
                    }
                    break;
                case MSG_TOGGLE_HDMI:
                    synchronized (mDeviceStateLock) {
                        mDeviceInventory.onToggleHdmi();
                    }
                    break;
                case MSG_L_A2DP_ACTIVE_DEVICE_CHANGE:
                    synchronized (mDeviceStateLock) {
                        mDeviceInventory.onBluetoothA2dpActiveDeviceChange(
                                (BtHelper.BluetoothA2dpDeviceInfo) msg.obj,
                                 BtHelper.EVENT_ACTIVE_DEVICE_CHANGE);
                    }
                    break;
                case MSG_DISCONNECT_A2DP:
                    synchronized (mDeviceStateLock) {
                        mDeviceInventory.disconnectA2dp();
                    }
                    break;
                case MSG_DISCONNECT_A2DP_SINK:
                    synchronized (mDeviceStateLock) {
                        mDeviceInventory.disconnectA2dpSink();
                    }
                    break;
                case MSG_DISCONNECT_BT_HEARING_AID:
                    synchronized (mDeviceStateLock) {
                        mDeviceInventory.disconnectHearingAid();
                    }
                    break;
                case MSG_DISCONNECT_BT_HEADSET:
                    synchronized (mSetModeLock) {
                        synchronized (mDeviceStateLock) {
                            mBtHelper.disconnectHeadset();
                        }
                    }
                    break;
                case MSG_L_BT_SERVICE_CONNECTED_PROFILE_A2DP:
                    synchronized (mDeviceStateLock) {
                        mBtHelper.onA2dpProfileConnected((BluetoothA2dp) msg.obj);
                    }
                    break;
                case MSG_L_BT_SERVICE_CONNECTED_PROFILE_A2DP_SINK:
                    synchronized (mDeviceStateLock) {
                        mBtHelper.onA2dpSinkProfileConnected((BluetoothProfile) msg.obj);
                    }
                    break;
                case MSG_L_BT_SERVICE_CONNECTED_PROFILE_HEARING_AID:
                    synchronized (mDeviceStateLock) {
                        mBtHelper.onHearingAidProfileConnected((BluetoothHearingAid) msg.obj);
                    }
                    break;
                case MSG_L_BT_SERVICE_CONNECTED_PROFILE_HEADSET:
                    synchronized (mSetModeLock) {
                        synchronized (mDeviceStateLock) {
                            mBtHelper.onHeadsetProfileConnected((BluetoothHeadset) msg.obj);
                        }
                    }
                    break;
                case MSG_L_A2DP_DEVICE_CONNECTION_CHANGE_EXT_CONNECTION:
                case MSG_L_A2DP_DEVICE_CONNECTION_CHANGE_EXT_DISCONNECTION: {
                    final BtDeviceConnectionInfo info = (BtDeviceConnectionInfo) msg.obj;
                    AudioService.sDeviceLogger.log((new AudioEventLogger.StringEvent(
                            "msg: setBluetoothA2dpDeviceConnectionStateSuppressNoisyIntent "
                                    + " state=" + info.mState
                                    // only querying address as this is the only readily available
                                    // field on the device
                                    + " addr=" + info.mDevice.getAddress()
                                    + " prof=" + info.mProfile + " supprNoisy=" + info.mSupprNoisy
                                    + " vol=" + info.mVolume)).printLog(TAG));
                    synchronized (mDeviceStateLock) {
                        mDeviceInventory.setBluetoothA2dpDeviceConnectionState(
                                info.mDevice, info.mState, info.mProfile, info.mSupprNoisy,
                                AudioSystem.DEVICE_NONE, info.mVolume);
                    }
                } break;
                case MSG_L_HEARING_AID_DEVICE_CONNECTION_CHANGE_EXT: {
                    final HearingAidDeviceConnectionInfo info =
                            (HearingAidDeviceConnectionInfo) msg.obj;
                    AudioService.sDeviceLogger.log((new AudioEventLogger.StringEvent(
                            "msg: setHearingAidDeviceConnectionState state=" + info.mState
                                    + " addr=" + info.mDevice.getAddress()
                                    + " supprNoisy=" + info.mSupprNoisy
                                    + " src=" + info.mEventSource)).printLog(TAG));
                    synchronized (mDeviceStateLock) {
                        mDeviceInventory.setBluetoothHearingAidDeviceConnectionState(
                                info.mDevice, info.mState, info.mSupprNoisy, info.mMusicDevice);
                    }
                } break;
                case MSG_L_A2DP_ACTIVE_DEVICE_CHANGE_EXT: {
                    final BtDeviceConnectionInfo info = (BtDeviceConnectionInfo) msg.obj;
                    AudioService.sDeviceLogger.log((new AudioEventLogger.StringEvent(
                    "handleBluetoothA2dpActiveDeviceChangeExt "
                           + " state=" + info.mState
                           // only querying address as this is the only readily available
                           // field on the device
                           + " addr=" + info.mDevice.getAddress()
                           + " prof=" + info.mProfile + " supprNoisy=" + info.mSupprNoisy
                           + " vol=" + info.mVolume)).printLog(TAG));
                    synchronized (mDeviceStateLock) {
                        mDeviceInventory.handleBluetoothA2dpActiveDeviceChangeExt(
                                info.mDevice, info.mState, info.mProfile,
                                info.mSupprNoisy, info.mVolume);
                    }
                } break;
                case MSG_IL_SAVE_PREF_DEVICE_FOR_STRATEGY: {
                    final int strategy = msg.arg1;
                    final AudioDeviceAttributes device = (AudioDeviceAttributes) msg.obj;
                    mDeviceInventory.onSaveSetPreferredDevice(strategy, device);
                } break;
                case MSG_I_SAVE_REMOVE_PREF_DEVICE_FOR_STRATEGY: {
                    final int strategy = msg.arg1;
                    mDeviceInventory.onSaveRemovePreferredDevice(strategy);
                } break;
                default:
                    Log.wtf(TAG, "Invalid message " + msg.what);
            }
            if (isMessageHandledUnderWakelock(msg.what)) {
                try {
                    mBrokerEventWakeLock.release();
                } catch (Exception e) {
                    Log.e(TAG, "Exception releasing wakelock", e);
                }
            }
        }
    }

    // List of all messages. If a message has be handled under wakelock, add it to
    //    the isMessageHandledUnderWakelock(int) method
    // Naming of msg indicates arguments, using JNI argument grammar
    // (e.g. II indicates two int args, IL indicates int and Obj arg)
    private static final int MSG_RESTORE_DEVICES = 1;
    private static final int MSG_L_SET_WIRED_DEVICE_CONNECTION_STATE = 2;
    private static final int MSG_I_BROADCAST_BT_CONNECTION_STATE = 3;
    private static final int MSG_IIL_SET_FORCE_USE = 4;
    private static final int MSG_IIL_SET_FORCE_BT_A2DP_USE = 5;
    private static final int MSG_TOGGLE_HDMI = 6;
    private static final int MSG_IL_SET_A2DP_SOURCE_CONNECTION_STATE = 7;
    private static final int MSG_IL_SET_HEARING_AID_CONNECTION_STATE = 8;
    private static final int MSG_BT_HEADSET_CNCT_FAILED = 9;
    private static final int MSG_IL_BTA2DP_TIMEOUT = 10;

    // process change of A2DP device configuration, obj is BluetoothDevice
    private static final int MSG_L_A2DP_DEVICE_CONFIG_CHANGE = 11;

    private static final int MSG_BROADCAST_AUDIO_BECOMING_NOISY = 12;
    private static final int MSG_REPORT_NEW_ROUTES = 13;
    private static final int MSG_II_SET_HEARING_AID_VOLUME = 14;
    private static final int MSG_I_SET_AVRCP_ABSOLUTE_VOLUME = 15;
    private static final int MSG_I_SET_MODE_OWNER_PID = 16;

    // process active A2DP device change, obj is BtHelper.BluetoothA2dpDeviceInfo
    private static final int MSG_L_A2DP_ACTIVE_DEVICE_CHANGE = 18;

    private static final int MSG_DISCONNECT_A2DP = 19;
    private static final int MSG_DISCONNECT_A2DP_SINK = 20;
    private static final int MSG_DISCONNECT_BT_HEARING_AID = 21;
    private static final int MSG_DISCONNECT_BT_HEADSET = 22;
    private static final int MSG_L_BT_SERVICE_CONNECTED_PROFILE_A2DP = 23;
    private static final int MSG_L_BT_SERVICE_CONNECTED_PROFILE_A2DP_SINK = 24;
    private static final int MSG_L_BT_SERVICE_CONNECTED_PROFILE_HEARING_AID = 25;
    private static final int MSG_L_BT_SERVICE_CONNECTED_PROFILE_HEADSET = 26;

    // process change of state, obj is BtHelper.BluetoothA2dpDeviceInfo
    private static final int MSG_IL_SET_A2DP_SINK_CONNECTION_STATE_CONNECTED = 27;
    private static final int MSG_IL_SET_A2DP_SINK_CONNECTION_STATE_DISCONNECTED = 28;

    // process external command to (dis)connect an A2DP device, obj is BtDeviceConnectionInfo
    private static final int MSG_L_A2DP_DEVICE_CONNECTION_CHANGE_EXT_CONNECTION = 29;
    private static final int MSG_L_A2DP_DEVICE_CONNECTION_CHANGE_EXT_DISCONNECTION = 30;

    // process external command to (dis)connect a hearing aid device
    private static final int MSG_L_HEARING_AID_DEVICE_CONNECTION_CHANGE_EXT = 31;

    // process external command to (dis)connect or change active A2DP device
    private static final int MSG_L_A2DP_ACTIVE_DEVICE_CHANGE_EXT = 32;

    // a ScoClient died in BtHelper
    private static final int MSG_L_SCOCLIENT_DIED = 33;
    private static final int MSG_IL_SAVE_PREF_DEVICE_FOR_STRATEGY = 34;
    private static final int MSG_I_SAVE_REMOVE_PREF_DEVICE_FOR_STRATEGY = 35;

    private static final int MSG_L_SPEAKERPHONE_CLIENT_DIED = 35;


    private static boolean isMessageHandledUnderWakelock(int msgId) {
        switch(msgId) {
            case MSG_L_SET_WIRED_DEVICE_CONNECTION_STATE:
            case MSG_IL_SET_A2DP_SINK_CONNECTION_STATE_CONNECTED:
            case MSG_IL_SET_A2DP_SINK_CONNECTION_STATE_DISCONNECTED:
            case MSG_IL_SET_A2DP_SOURCE_CONNECTION_STATE:
            case MSG_IL_SET_HEARING_AID_CONNECTION_STATE:
            case MSG_IL_BTA2DP_TIMEOUT:
            case MSG_L_A2DP_DEVICE_CONFIG_CHANGE:
            case MSG_TOGGLE_HDMI:
            case MSG_L_A2DP_ACTIVE_DEVICE_CHANGE:
            case MSG_L_A2DP_DEVICE_CONNECTION_CHANGE_EXT_CONNECTION:
            case MSG_L_A2DP_DEVICE_CONNECTION_CHANGE_EXT_DISCONNECTION:
            case MSG_L_HEARING_AID_DEVICE_CONNECTION_CHANGE_EXT:
            case MSG_L_A2DP_ACTIVE_DEVICE_CHANGE_EXT:
                return true;
            default:
                return false;
        }
    }

    // Message helper methods

    // sendMsg() flags
    /** If the msg is already queued, replace it with this one. */
    private static final int SENDMSG_REPLACE = 0;
    /** If the msg is already queued, ignore this one and leave the old. */
    private static final int SENDMSG_NOOP = 1;
    /** If the msg is already queued, queue this one and leave the old. */
    private static final int SENDMSG_QUEUE = 2;

    private void sendMsg(int msg, int existingMsgPolicy, int delay) {
        sendIILMsg(msg, existingMsgPolicy, 0, 0, null, delay);
    }

    private void sendILMsg(int msg, int existingMsgPolicy, int arg, Object obj, int delay) {
        sendIILMsg(msg, existingMsgPolicy, arg, 0, obj, delay);
    }

    private void sendLMsg(int msg, int existingMsgPolicy, Object obj, int delay) {
        sendIILMsg(msg, existingMsgPolicy, 0, 0, obj, delay);
    }

    private void sendIMsg(int msg, int existingMsgPolicy, int arg, int delay) {
        sendIILMsg(msg, existingMsgPolicy, arg, 0, null, delay);
    }

    private void sendMsgNoDelay(int msg, int existingMsgPolicy) {
        sendIILMsg(msg, existingMsgPolicy, 0, 0, null, 0);
    }

    private void sendIMsgNoDelay(int msg, int existingMsgPolicy, int arg) {
        sendIILMsg(msg, existingMsgPolicy, arg, 0, null, 0);
    }

    private void sendIIMsgNoDelay(int msg, int existingMsgPolicy, int arg1, int arg2) {
        sendIILMsg(msg, existingMsgPolicy, arg1, arg2, null, 0);
    }

    private void sendILMsgNoDelay(int msg, int existingMsgPolicy, int arg, Object obj) {
        sendIILMsg(msg, existingMsgPolicy, arg, 0, obj, 0);
    }

    private void sendLMsgNoDelay(int msg, int existingMsgPolicy, Object obj) {
        sendIILMsg(msg, existingMsgPolicy, 0, 0, obj, 0);
    }

    private void sendIILMsgNoDelay(int msg, int existingMsgPolicy, int arg1, int arg2, Object obj) {
        sendIILMsg(msg, existingMsgPolicy, arg1, arg2, obj, 0);
    }

    private void sendIILMsg(int msg, int existingMsgPolicy, int arg1, int arg2, Object obj,
                            int delay) {
        if (existingMsgPolicy == SENDMSG_REPLACE) {
            mBrokerHandler.removeMessages(msg);
        } else if (existingMsgPolicy == SENDMSG_NOOP && mBrokerHandler.hasMessages(msg)) {
            return;
        }

        if (isMessageHandledUnderWakelock(msg)) {
            final long identity = Binder.clearCallingIdentity();
            try {
                mBrokerEventWakeLock.acquire(BROKER_WAKELOCK_TIMEOUT_MS);
            } catch (Exception e) {
                Log.e(TAG, "Exception acquiring wakelock", e);
            }
            Binder.restoreCallingIdentity(identity);
        }

        synchronized (sLastDeviceConnectionMsgTimeLock) {
            long time = SystemClock.uptimeMillis() + delay;

            switch (msg) {
                case MSG_IL_SET_A2DP_SOURCE_CONNECTION_STATE:
                case MSG_IL_SET_A2DP_SINK_CONNECTION_STATE_CONNECTED:
                case MSG_IL_SET_A2DP_SINK_CONNECTION_STATE_DISCONNECTED:
                case MSG_IL_SET_HEARING_AID_CONNECTION_STATE:
                case MSG_L_SET_WIRED_DEVICE_CONNECTION_STATE:
                case MSG_IL_BTA2DP_TIMEOUT:
                case MSG_L_A2DP_DEVICE_CONFIG_CHANGE:
                case MSG_L_A2DP_ACTIVE_DEVICE_CHANGE:
                    if (sLastDeviceConnectMsgTime >= time) {
                        // add a little delay to make sure messages are ordered as expected
                        time = sLastDeviceConnectMsgTime + 30;
                    }
                    sLastDeviceConnectMsgTime = time;
                    break;
                default:
                    break;
            }

            mBrokerHandler.sendMessageAtTime(mBrokerHandler.obtainMessage(msg, arg1, arg2, obj),
                    time);
        }
    }

    private class SpeakerphoneClient implements IBinder.DeathRecipient {
        private final IBinder mCb;
        private final int mPid;
        private final boolean mOn;
        SpeakerphoneClient(IBinder cb, int pid, boolean on) {
            mCb = cb;
            mPid = pid;
            mOn = on;
        }

        public boolean registerDeathRecipient() {
            boolean status = false;
            try {
                mCb.linkToDeath(this, 0);
                status = true;
            } catch (RemoteException e) {
                Log.w(TAG, "SpeakerphoneClient could not link to " + mCb + " binder death");
            }
            return status;
        }

        public void unregisterDeathRecipient() {
            try {
                mCb.unlinkToDeath(this, 0);
            } catch (NoSuchElementException e) {
                Log.w(TAG, "SpeakerphoneClient could not not unregistered to binder");
            }
        }

        @Override
        public void binderDied() {
            postSpeakerphoneClientDied(this);
        }

        IBinder getBinder() {
            return mCb;
        }

        int getPid() {
            return mPid;
        }

        boolean isOn() {
            return mOn;
        }
    }

    @GuardedBy("mDeviceStateLock")
    private void speakerphoneClientDied(Object obj) {
        if (obj == null) {
            return;
        }
        Log.w(TAG, "Speaker client died");
        if (removeSpeakerphoneClient(((SpeakerphoneClient) obj).getBinder(), false) != null) {
            updateSpeakerphoneOn("speakerphoneClientDied");
        }
    }

    private SpeakerphoneClient removeSpeakerphoneClient(IBinder cb, boolean unregister) {
        for (SpeakerphoneClient cl : mSpeakerphoneClients) {
            if (cl.getBinder() == cb) {
                if (unregister) {
                    cl.unregisterDeathRecipient();
                }
                mSpeakerphoneClients.remove(cl);
                return cl;
            }
        }
        return null;
    }

    @GuardedBy("mDeviceStateLock")
    private boolean addSpeakerphoneClient(IBinder cb, int pid, boolean on) {
        // always insert new request at first position
        removeSpeakerphoneClient(cb, true);
        SpeakerphoneClient client = new SpeakerphoneClient(cb, pid, on);
        if (client.registerDeathRecipient()) {
            mSpeakerphoneClients.add(0, client);
            return true;
        }
        return false;
    }

    // List of clients requesting speakerPhone ON
    @GuardedBy("mDeviceStateLock")
    private final @NonNull ArrayList<SpeakerphoneClient> mSpeakerphoneClients =
            new ArrayList<SpeakerphoneClient>();

}<|MERGE_RESOLUTION|>--- conflicted
+++ resolved
@@ -238,17 +238,12 @@
             }
         }
         mForcedUseForCommExt = mForcedUseForComm;
+        if (AudioService.DEBUG_SCO) {
+            Log.i(TAG, "In updateSpeakerphoneOn(), mForcedUseForCommExt: " + mForcedUseForCommExt);
+        }
         setForceUse_Async(AudioSystem.FOR_COMMUNICATION, mForcedUseForComm, eventSource);
     }
 
-<<<<<<< HEAD
-            mForcedUseForCommExt = mForcedUseForComm;
-            if (AudioService.DEBUG_SCO) {
-                Log.i(TAG, "In setSpeakerphoneOn(), mForcedUseForCommExt: " + mForcedUseForCommExt);
-            }
-            setForceUse_Async(AudioSystem.FOR_COMMUNICATION, mForcedUseForComm, eventSource);
-            return (wasOn != isSpeakerphoneOn());
-=======
     /**
      * Returns if speakerphone is requested ON or OFF.
      * If the current audio mode owner is in the speakerphone client list, use this preference.
@@ -260,7 +255,6 @@
     private boolean isSpeakerphoneOnRequested() {
         if (mSpeakerphoneClients.isEmpty()) {
             return false;
->>>>>>> 8aa8c6ec
         }
         for (SpeakerphoneClient cl : mSpeakerphoneClients) {
             if (cl.getPid() == mModeOwnerPid) {
@@ -1172,7 +1166,7 @@
     // a ScoClient died in BtHelper
     private static final int MSG_L_SCOCLIENT_DIED = 33;
     private static final int MSG_IL_SAVE_PREF_DEVICE_FOR_STRATEGY = 34;
-    private static final int MSG_I_SAVE_REMOVE_PREF_DEVICE_FOR_STRATEGY = 35;
+    private static final int MSG_I_SAVE_REMOVE_PREF_DEVICE_FOR_STRATEGY = 36;
 
     private static final int MSG_L_SPEAKERPHONE_CLIENT_DIED = 35;
 
