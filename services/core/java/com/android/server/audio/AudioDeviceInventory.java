--- conflicted
+++ resolved
@@ -772,20 +772,6 @@
         // enable A2DP before notifying A2DP connection to avoid unnecessary processing in
         // audio policy manager
         mDeviceBroker.setBluetoothA2dpOnInt(true, eventSource);
-<<<<<<< HEAD
-        final int res = AudioSystem.setDeviceConnectionState(AudioSystem.DEVICE_OUT_BLUETOOTH_A2DP,
-                                AudioSystem.DEVICE_STATE_AVAILABLE, address, name, a2dpCodec);
-        if (res != AudioSystem.AUDIO_STATUS_OK) {
-            Slog.e(TAG, "not connecting device 0x"
-                    + Integer.toHexString(AudioSystem.DEVICE_OUT_BLUETOOTH_A2DP)
-                    + " due to command error " + res);
-            return;
-        }
-        mConnectedDevices.put(
-                DeviceInfo.makeDeviceListKey(AudioSystem.DEVICE_OUT_BLUETOOTH_A2DP, address),
-                new DeviceInfo(AudioSystem.DEVICE_OUT_BLUETOOTH_A2DP, name,
-                        address, a2dpCodec));
-=======
         // at this point there could be another A2DP device already connected in APM, but it
         // doesn't matter as this new one will overwrite the previous one
         final int res = mAudioSystem.setDeviceConnectionState(AudioSystem.DEVICE_OUT_BLUETOOTH_A2DP,
@@ -795,15 +781,11 @@
             AudioService.sDeviceLogger.log(new AudioEventLogger.StringEvent(
                     "APM failed to make available A2DP device addr=" + address
                             + " error=" + res).printLog(TAG));
-            // TODO: connection failed, stop here
-            // TODO: return;
+            return;
         } else {
             AudioService.sDeviceLogger.log(new AudioEventLogger.StringEvent(
                     "A2DP device addr=" + address + " now available").printLog(TAG));
         }
-
-        // Reset A2DP suspend state each time a new sink is connected
-        mAudioSystem.setParameters("A2dpSuspended=false");
 
         final DeviceInfo di = new DeviceInfo(AudioSystem.DEVICE_OUT_BLUETOOTH_A2DP, name,
                 address, a2dpCodec);
@@ -813,7 +795,6 @@
         // calling AudioSystem
         mApmConnectedDevices.put(AudioSystem.DEVICE_OUT_BLUETOOTH_A2DP, diKey);
 
->>>>>>> 11ba5f09
         mDeviceBroker.postAccessoryPlugMediaUnmute(AudioSystem.DEVICE_OUT_BLUETOOTH_A2DP);
         setCurrentAudioRouteNameIfPossible(name);
     }
