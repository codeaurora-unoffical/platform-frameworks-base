--- conflicted
+++ resolved
@@ -860,13 +860,8 @@
         // also checks whether media routing if affected by a dynamic policy
         if (((device == musicDevice) || mDeviceBroker.isInCommunication())
                 && (device == devices) && !mDeviceBroker.hasMediaDynamicPolicy()) {
-<<<<<<< HEAD
-            mDeviceBroker.broadcastBecomingNoisy();
+            mDeviceBroker.postBroadcastBecomingNoisy();
             delay = SystemProperties.getInt("vendor.audio.noisy.broadcast.delay", 700);
-=======
-            mDeviceBroker.postBroadcastBecomingNoisy();
-            delay = 1000;
->>>>>>> 13327cc4
         }
 
         return delay;
