--- conflicted
+++ resolved
@@ -32,32 +32,18 @@
 
 public class FullBackupJob extends JobService {
     private static final String USER_ID_EXTRA_KEY = "userId";
-<<<<<<< HEAD
-
-    @VisibleForTesting
-    public static final int MIN_JOB_ID = 52418896;
-    @VisibleForTesting
-    public static final int MAX_JOB_ID = 52419896;
-=======
->>>>>>> dbf9e87c
 
     @VisibleForTesting
     public static final int MIN_JOB_ID = 52418896;
     @VisibleForTesting
     public static final int MAX_JOB_ID = 52419896;
 
-<<<<<<< HEAD
-    @GuardedBy("mParamsForUser")
-    private final SparseArray<JobParameters> mParamsForUser = new SparseArray<>();
-
-=======
     private static ComponentName sIdleService =
             new ComponentName(PLATFORM_PACKAGE_NAME, FullBackupJob.class.getName());
 
     @GuardedBy("mParamsForUser")
     private final SparseArray<JobParameters> mParamsForUser = new SparseArray<>();
 
->>>>>>> dbf9e87c
     public static void schedule(int userId, Context ctx, long minDelay,
             BackupManagerConstants constants) {
         JobScheduler js = (JobScheduler) ctx.getSystemService(Context.JOB_SCHEDULER_SERVICE);
@@ -105,11 +91,7 @@
             mParamsForUser.put(userId, params);
         }
 
-<<<<<<< HEAD
-        Trampoline service = BackupManagerService.getInstance();
-=======
         BackupManagerService service = BackupManagerService.getInstance();
->>>>>>> dbf9e87c
         return service.beginFullBackup(userId, this);
     }
 
@@ -123,11 +105,7 @@
             }
         }
 
-<<<<<<< HEAD
-        Trampoline service = BackupManagerService.getInstance();
-=======
         BackupManagerService service = BackupManagerService.getInstance();
->>>>>>> dbf9e87c
         service.endFullBackup(userId);
 
         return false;
