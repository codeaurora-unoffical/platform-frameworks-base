/*
 * Copyright (C) 2017 The Android Open Source Project
 *
 * Licensed under the Apache License, Version 2.0 (the "License");
 * you may not use this file except in compliance with the License.
 * You may obtain a copy of the License at
 *
 *      http://www.apache.org/licenses/LICENSE-2.0
 *
 * Unless required by applicable law or agreed to in writing, software
 * distributed under the License is distributed on an "AS IS" BASIS,
 * WITHOUT WARRANTIES OR CONDITIONS OF ANY KIND, either express or implied.
 * See the License for the specific language governing permissions and
 * limitations under the License
 */

package com.android.server.backup.internal;

import static com.android.server.backup.BackupManagerService.DEBUG;
import static com.android.server.backup.BackupManagerService.TAG;
import static com.android.server.backup.UserBackupManagerService.RUN_INITIALIZE_ACTION;

import android.content.BroadcastReceiver;
import android.content.Context;
import android.content.Intent;
<<<<<<< HEAD
import android.os.PowerManager;
=======
>>>>>>> dbf9e87c
import android.util.Slog;

import com.android.server.backup.UserBackupManagerService;

import java.util.Set;

/**
 * A {@link BroadcastReceiver} for the action {@link UserBackupManagerService#RUN_INITIALIZE_ACTION}
 * that runs an initialization operation on all pending transports.
 */
public class RunInitializeReceiver extends BroadcastReceiver {
    private final UserBackupManagerService mUserBackupManagerService;

    public RunInitializeReceiver(UserBackupManagerService userBackupManagerService) {
        mUserBackupManagerService = userBackupManagerService;
    }

    public void onReceive(Context context, Intent intent) {
        if (!RUN_INITIALIZE_ACTION.equals(intent.getAction())) {
            return;
        }

        synchronized (mUserBackupManagerService.getQueueLock()) {
            Set<String> pendingInits = mUserBackupManagerService.getPendingInits();
            if (DEBUG) {
                Slog.v(TAG, "Running a device init; " + pendingInits.size() + " pending");
            }

            if (pendingInits.size() > 0) {
                String[] transports = pendingInits.toArray(new String[pendingInits.size()]);

                mUserBackupManagerService.clearPendingInits();

<<<<<<< HEAD
                PowerManager.WakeLock wakelock = mUserBackupManagerService.getWakelock();
=======
                UserBackupManagerService.BackupWakeLock wakelock =
                        mUserBackupManagerService.getWakelock();
>>>>>>> dbf9e87c
                wakelock.acquire();
                OnTaskFinishedListener listener = caller -> wakelock.release();

                Runnable task =
                        new PerformInitializeTask(
                                mUserBackupManagerService,
                                transports,
                                /* observer */ null,
                                listener);
                mUserBackupManagerService.getBackupHandler().post(task);
            }
        }
    }
}<|MERGE_RESOLUTION|>--- conflicted
+++ resolved
@@ -23,10 +23,6 @@
 import android.content.BroadcastReceiver;
 import android.content.Context;
 import android.content.Intent;
-<<<<<<< HEAD
-import android.os.PowerManager;
-=======
->>>>>>> dbf9e87c
 import android.util.Slog;
 
 import com.android.server.backup.UserBackupManagerService;
@@ -60,12 +56,8 @@
 
                 mUserBackupManagerService.clearPendingInits();
 
-<<<<<<< HEAD
-                PowerManager.WakeLock wakelock = mUserBackupManagerService.getWakelock();
-=======
                 UserBackupManagerService.BackupWakeLock wakelock =
                         mUserBackupManagerService.getWakelock();
->>>>>>> dbf9e87c
                 wakelock.acquire();
                 OnTaskFinishedListener listener = caller -> wakelock.release();
 
