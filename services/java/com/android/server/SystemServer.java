--- conflicted
+++ resolved
@@ -1118,12 +1118,8 @@
                         mSystemServiceManager.startService(APPWIDGET_SERVICE_CLASS);
                     }
             }
-<<<<<<< HEAD
-            if (false == mIsBootOpt) {
-=======
 
             if (!disableNetwork && !disableNetworkTime) {
->>>>>>> 78ce1804
                 try {
                     Slog.i(TAG, "DiskStats Service");
                     ServiceManager.addService("diskstats", new DiskStatsService(context));
