/*
 * Copyright (C) 2006 The Android Open Source Project
 *
 * Licensed under the Apache License, Version 2.0 (the "License");
 * you may not use this file except in compliance with the License.
 * You may obtain a copy of the License at
 *
 *      http://www.apache.org/licenses/LICENSE-2.0
 *
 * Unless required by applicable law or agreed to in writing, software
 * distributed under the License is distributed on an "AS IS" BASIS,
 * WITHOUT WARRANTIES OR CONDITIONS OF ANY KIND, either express or implied.
 * See the License for the specific language governing permissions and
 * limitations under the License.
 */

package com.android.server;

import com.android.server.am.ActivityManagerService;
import com.android.server.sip.SipService;
import com.android.internal.os.BinderInternal;
import com.android.internal.os.SamplingProfilerIntegration;

import dalvik.system.VMRuntime;
import dalvik.system.Zygote;

import android.accounts.AccountManagerService;
import android.app.ActivityManagerNative;
import android.bluetooth.BluetoothAdapter;
import android.content.ContentResolver;
import android.content.ContentService;
import android.content.Context;
import android.content.pm.IPackageManager;
import android.database.ContentObserver;
import android.media.AudioService;
import android.os.Looper;
import android.os.RemoteException;
import android.os.ServiceManager;
import android.os.SystemClock;
import android.os.SystemProperties;
import android.provider.Settings;
import android.server.BluetoothA2dpService;
import android.server.BluetoothService;
import android.server.search.SearchManagerService;
import android.util.EventLog;
import android.util.Slog;

import java.io.File;
import java.util.Timer;
import java.util.TimerTask;

class ServerThread extends Thread {
    private static final String TAG = "SystemServer";

    ContentResolver mContentResolver;

    private class AdbSettingsObserver extends ContentObserver {
        public AdbSettingsObserver() {
            super(null);
        }
        @Override
        public void onChange(boolean selfChange) {
            boolean enableAdb = (Settings.Secure.getInt(mContentResolver,
                Settings.Secure.ADB_ENABLED, 0) > 0);
            // setting this secure property will start or stop adbd
           SystemProperties.set("persist.service.adb.enable", enableAdb ? "1" : "0");
        }
    }

    @Override
    public void run() {
        EventLog.writeEvent(EventLogTags.BOOT_PROGRESS_SYSTEM_RUN,
            SystemClock.uptimeMillis());

        Looper.prepare();

        android.os.Process.setThreadPriority(
                android.os.Process.THREAD_PRIORITY_FOREGROUND);

        BinderInternal.disableBackgroundScheduling(true);
        android.os.Process.setCanSelfBackground(false);

        String factoryTestStr = SystemProperties.get("ro.factorytest");
        int factoryTest = "".equals(factoryTestStr) ? SystemServer.FACTORY_TEST_OFF
                : Integer.parseInt(factoryTestStr);

        LightsService lights = null;
        PowerManagerService power = null;
        BatteryService battery = null;
        ConnectivityService connectivity = null;
        IPackageManager pm = null;
        Context context = null;
        WindowManagerService wm = null;
        BluetoothService bluetooth = null;
        BluetoothA2dpService bluetoothA2dp = null;
        HeadsetObserver headset = null;
        DockObserver dock = null;
        UsbObserver usb = null;
        UiModeManagerService uiMode = null;
        RecognitionManagerService recognition = null;
        ThrottleService throttle = null;

        // Critical services...
        try {
            Slog.i(TAG, "Entropy Service");
            ServiceManager.addService("entropy", new EntropyService());

            Slog.i(TAG, "Power Manager");
            power = new PowerManagerService();
            ServiceManager.addService(Context.POWER_SERVICE, power);

            Slog.i(TAG, "Activity Manager");
            context = ActivityManagerService.main(factoryTest);

            Slog.i(TAG, "Telephony Registry");
            ServiceManager.addService("telephony.registry", new TelephonyRegistry(context));

            AttributeCache.init(context);

            Slog.i(TAG, "Package Manager");
            pm = PackageManagerService.main(context,
                    factoryTest != SystemServer.FACTORY_TEST_OFF);

            ActivityManagerService.setSystemProcess();

            mContentResolver = context.getContentResolver();

            // The AccountManager must come before the ContentService
            try {
                Slog.i(TAG, "Account Manager");
                ServiceManager.addService(Context.ACCOUNT_SERVICE,
                        new AccountManagerService(context));
            } catch (Throwable e) {
                Slog.e(TAG, "Failure starting Account Manager", e);
            }

            Slog.i(TAG, "Content Manager");
            ContentService.main(context,
                    factoryTest == SystemServer.FACTORY_TEST_LOW_LEVEL);

            Slog.i(TAG, "System Content Providers");
            ActivityManagerService.installSystemProviders();

            Slog.i(TAG, "Battery Service");
            battery = new BatteryService(context);
            ServiceManager.addService("battery", battery);

            Slog.i(TAG, "Lights Service");
            lights = new LightsService(context);

            Slog.i(TAG, "Vibrator Service");
            ServiceManager.addService("vibrator", new VibratorService(context));

            // only initialize the power service after we have started the
            // lights service, content providers and the battery service.
            power.init(context, lights, ActivityManagerService.getDefault(), battery);

            Slog.i(TAG, "Alarm Manager");
            AlarmManagerService alarm = new AlarmManagerService(context);
            ServiceManager.addService(Context.ALARM_SERVICE, alarm);

            Slog.i(TAG, "Init Watchdog");
            Watchdog.getInstance().init(context, battery, power, alarm,
                    ActivityManagerService.self());

            Slog.i(TAG, "Window Manager");
            wm = WindowManagerService.main(context, power,
                    factoryTest != SystemServer.FACTORY_TEST_LOW_LEVEL);
            ServiceManager.addService(Context.WINDOW_SERVICE, wm);

            ((ActivityManagerService)ServiceManager.getService("activity"))
                    .setWindowManager(wm);

            // Skip Bluetooth if we have an emulator kernel
            // TODO: Use a more reliable check to see if this product should
            // support Bluetooth - see bug 988521
            if (SystemProperties.get("ro.kernel.qemu").equals("1")) {
                Slog.i(TAG, "Registering null Bluetooth Service (emulator)");
                ServiceManager.addService(BluetoothAdapter.BLUETOOTH_SERVICE, null);
            } else if (factoryTest == SystemServer.FACTORY_TEST_LOW_LEVEL) {
                Slog.i(TAG, "Registering null Bluetooth Service (factory test)");
                ServiceManager.addService(BluetoothAdapter.BLUETOOTH_SERVICE, null);
            } else {
                Slog.i(TAG, "Bluetooth Service");
                bluetooth = new BluetoothService(context);
                ServiceManager.addService(BluetoothAdapter.BLUETOOTH_SERVICE, bluetooth);
                bluetooth.initAfterRegistration();
                bluetoothA2dp = new BluetoothA2dpService(context, bluetooth);
                ServiceManager.addService(BluetoothA2dpService.BLUETOOTH_A2DP_SERVICE,
                                          bluetoothA2dp);

                int bluetoothOn = Settings.Secure.getInt(mContentResolver,
                    Settings.Secure.BLUETOOTH_ON, 0);
                if (bluetoothOn > 0) {
                    bluetooth.enable();
                }
            }

        } catch (RuntimeException e) {
            Slog.e("System", "Failure starting core service", e);
        }

        DevicePolicyManagerService devicePolicy = null;
        StatusBarManagerService statusBar = null;
        InputMethodManagerService imm = null;
        AppWidgetService appWidget = null;
        NotificationManagerService notification = null;
        WallpaperManagerService wallpaper = null;
        LocationManagerService location = null;
        CountryDetectorService countryDetector = null;

        if (factoryTest != SystemServer.FACTORY_TEST_LOW_LEVEL) {
            try {
                Slog.i(TAG, "Device Policy");
                devicePolicy = new DevicePolicyManagerService(context);
                ServiceManager.addService(Context.DEVICE_POLICY_SERVICE, devicePolicy);
            } catch (Throwable e) {
                Slog.e(TAG, "Failure starting DevicePolicyService", e);
            }

            try {
                Slog.i(TAG, "Status Bar");
                statusBar = new StatusBarManagerService(context);
                ServiceManager.addService(Context.STATUS_BAR_SERVICE, statusBar);
            } catch (Throwable e) {
                Slog.e(TAG, "Failure starting StatusBarManagerService", e);
            }

            try {
                Slog.i(TAG, "Clipboard Service");
                ServiceManager.addService(Context.CLIPBOARD_SERVICE,
                        new ClipboardService(context));
            } catch (Throwable e) {
                Slog.e(TAG, "Failure starting Clipboard Service", e);
            }

            try {
                Slog.i(TAG, "Input Method Service");
                imm = new InputMethodManagerService(context, statusBar);
                ServiceManager.addService(Context.INPUT_METHOD_SERVICE, imm);
            } catch (Throwable e) {
                Slog.e(TAG, "Failure starting Input Manager Service", e);
            }

            try {
                Slog.i(TAG, "NetStat Service");
                ServiceManager.addService("netstat", new NetStatService(context));
            } catch (Throwable e) {
                Slog.e(TAG, "Failure starting NetStat Service", e);
            }

            try {
                Slog.i(TAG, "NetworkManagement Service");
                ServiceManager.addService(
                        Context.NETWORKMANAGEMENT_SERVICE, new NetworkManagementService(context));
            } catch (Throwable e) {
                Slog.e(TAG, "Failure starting NetworkManagement Service", e);
            }

            try {
                Slog.i(TAG, "Connectivity Service");
                connectivity = ConnectivityService.getInstance(context);
                ServiceManager.addService(Context.CONNECTIVITY_SERVICE, connectivity);
            } catch (Throwable e) {
                Slog.e(TAG, "Failure starting Connectivity Service", e);
            }

            try {
                Slog.i(TAG, "Throttle Service");
                throttle = new ThrottleService(context);
                ServiceManager.addService(
                        Context.THROTTLE_SERVICE, throttle);
            } catch (Throwable e) {
                Slog.e(TAG, "Failure starting ThrottleService", e);
            }

            try {
              Slog.i(TAG, "Accessibility Manager");
              ServiceManager.addService(Context.ACCESSIBILITY_SERVICE,
                      new AccessibilityManagerService(context));
            } catch (Throwable e) {
              Slog.e(TAG, "Failure starting Accessibility Manager", e);
            }

            try {
                /*
                 * NotificationManagerService is dependant on MountService,
                 * (for media / usb notifications) so we must start MountService first.
                 */
                Slog.i(TAG, "Mount Service");
                ServiceManager.addService("mount", new MountService(context));
            } catch (Throwable e) {
                Slog.e(TAG, "Failure starting Mount Service", e);
            }

            try {
                Slog.i(TAG, "Notification Manager");
                notification = new NotificationManagerService(context, statusBar, lights);
                ServiceManager.addService(Context.NOTIFICATION_SERVICE, notification);
            } catch (Throwable e) {
                Slog.e(TAG, "Failure starting Notification Manager", e);
            }

            try {
                Slog.i(TAG, "Device Storage Monitor");
                ServiceManager.addService(DeviceStorageMonitorService.SERVICE,
                        new DeviceStorageMonitorService(context));
            } catch (Throwable e) {
                Slog.e(TAG, "Failure starting DeviceStorageMonitor service", e);
            }

            try {
                Slog.i(TAG, "Location Manager");
                location = new LocationManagerService(context);
                ServiceManager.addService(Context.LOCATION_SERVICE, location);
            } catch (Throwable e) {
                Slog.e(TAG, "Failure starting Location Manager", e);
            }

            try {
                Slog.i(TAG, "Country Detector");
                countryDetector = new CountryDetectorService(context);
                ServiceManager.addService(Context.COUNTRY_DETECTOR, countryDetector);
            } catch (Throwable e) {
                Slog.e(TAG, "Failure starting Country Detector", e);
            }

            try {
                Slog.i(TAG, "Search Service");
                ServiceManager.addService(Context.SEARCH_SERVICE,
                        new SearchManagerService(context));
            } catch (Throwable e) {
                Slog.e(TAG, "Failure starting Search Service", e);
            }

            try {
                Slog.i(TAG, "DropBox Service");
                ServiceManager.addService(Context.DROPBOX_SERVICE,
                        new DropBoxManagerService(context, new File("/data/system/dropbox")));
            } catch (Throwable e) {
                Slog.e(TAG, "Failure starting DropBoxManagerService", e);
            }

            try {
                Slog.i(TAG, "Wallpaper Service");
                wallpaper = new WallpaperManagerService(context);
                ServiceManager.addService(Context.WALLPAPER_SERVICE, wallpaper);
            } catch (Throwable e) {
                Slog.e(TAG, "Failure starting Wallpaper Service", e);
            }

            try {
                Slog.i(TAG, "Audio Service");
                ServiceManager.addService(Context.AUDIO_SERVICE, new AudioService(context));
            } catch (Throwable e) {
                Slog.e(TAG, "Failure starting Audio Service", e);
            }

            try {
                Slog.i(TAG, "Headset Observer");
                // Listen for wired headset changes
                headset = new HeadsetObserver(context);
            } catch (Throwable e) {
                Slog.e(TAG, "Failure starting HeadsetObserver", e);
            }

            try {
                Slog.i(TAG, "Dock Observer");
                // Listen for dock station changes
                dock = new DockObserver(context, power);
            } catch (Throwable e) {
                Slog.e(TAG, "Failure starting DockObserver", e);
            }

            try {
                Slog.i(TAG, "USB Observer");
                // Listen for USB changes
                usb = new UsbObserver(context);
            } catch (Throwable e) {
                Slog.e(TAG, "Failure starting UsbObserver", e);
            }

            try {
                Slog.i(TAG, "UI Mode Manager Service");
                // Listen for UI mode changes
                uiMode = new UiModeManagerService(context);
            } catch (Throwable e) {
                Slog.e(TAG, "Failure starting UiModeManagerService", e);
            }

            try {
                Slog.i(TAG, "Backup Service");
                ServiceManager.addService(Context.BACKUP_SERVICE,
                        new BackupManagerService(context));
            } catch (Throwable e) {
                Slog.e(TAG, "Failure starting Backup Service", e);
            }

            try {
                Slog.i(TAG, "AppWidget Service");
                appWidget = new AppWidgetService(context);
                ServiceManager.addService(Context.APPWIDGET_SERVICE, appWidget);
            } catch (Throwable e) {
                Slog.e(TAG, "Failure starting AppWidget Service", e);
            }

            try {
                Slog.i(TAG, "Recognition Service");
                recognition = new RecognitionManagerService(context);
            } catch (Throwable e) {
                Slog.e(TAG, "Failure starting Recognition Service", e);
            }

            try {
                Slog.i(TAG, "DiskStats Service");
                ServiceManager.addService("diskstats", new DiskStatsService(context));
            } catch (Throwable e) {
                Slog.e(TAG, "Failure starting DiskStats Service", e);
            }

            try {
<<<<<<< HEAD
                // need to add this service even if SamplingProfilerIntegration.isEnabled()
                // is false, because it is this service that detects system property change and
                // turns on SamplingProfilerIntegration. Plus, when sampling profiler doesn't work,
                // there is little overhead for running this service.
                Slog.i(TAG, "SamplingProfiler Service");
                ServiceManager.addService("samplingprofiler",
                            new SamplingProfilerService(context));
            } catch (Throwable e) {
                Slog.e(TAG, "Failure starting SamplingProfiler Service", e);
=======
                Slog.i(TAG, "Sip Service");
                ServiceManager.addService("sip", new SipService(context));
            } catch (Throwable e) {
                Slog.e(TAG, "Failure starting DiskStats Service", e);
>>>>>>> a06ad953
            }
        }

        // make sure the ADB_ENABLED setting value matches the secure property value
        Settings.Secure.putInt(mContentResolver, Settings.Secure.ADB_ENABLED,
                "1".equals(SystemProperties.get("persist.service.adb.enable")) ? 1 : 0);

        // register observer to listen for settings changes
        mContentResolver.registerContentObserver(Settings.Secure.getUriFor(Settings.Secure.ADB_ENABLED),
                false, new AdbSettingsObserver());

        // Before things start rolling, be sure we have decided whether
        // we are in safe mode.
        final boolean safeMode = wm.detectSafeMode();
        if (safeMode) {
            try {
                ActivityManagerNative.getDefault().enterSafeMode();
                // Post the safe mode state in the Zygote class
                Zygote.systemInSafeMode = true;
                // Disable the JIT for the system_server process
                VMRuntime.getRuntime().disableJitCompilation();
            } catch (RemoteException e) {
            }
        } else {
            // Enable the JIT for the system_server process
            VMRuntime.getRuntime().startJitCompilation();
        }

        // It is now time to start up the app processes...

        if (devicePolicy != null) {
            devicePolicy.systemReady();
        }

        if (notification != null) {
            notification.systemReady();
        }

        if (statusBar != null) {
            statusBar.systemReady();
        }
        wm.systemReady();
        power.systemReady();
        try {
            pm.systemReady();
        } catch (RemoteException e) {
        }

        // These are needed to propagate to the runnable below.
        final StatusBarManagerService statusBarF = statusBar;
        final BatteryService batteryF = battery;
        final ConnectivityService connectivityF = connectivity;
        final DockObserver dockF = dock;
        final UsbObserver usbF = usb;
        final ThrottleService throttleF = throttle;
        final UiModeManagerService uiModeF = uiMode;
        final AppWidgetService appWidgetF = appWidget;
        final WallpaperManagerService wallpaperF = wallpaper;
        final InputMethodManagerService immF = imm;
        final RecognitionManagerService recognitionF = recognition;
        final LocationManagerService locationF = location;
        final CountryDetectorService countryDetectorF = countryDetector;

        // We now tell the activity manager it is okay to run third party
        // code.  It will call back into us once it has gotten to the state
        // where third party code can really run (but before it has actually
        // started launching the initial applications), for us to complete our
        // initialization.
        ((ActivityManagerService)ActivityManagerNative.getDefault())
                .systemReady(new Runnable() {
            public void run() {
                Slog.i(TAG, "Making services ready");

                if (statusBarF != null) statusBarF.systemReady2();
                if (batteryF != null) batteryF.systemReady();
                if (connectivityF != null) connectivityF.systemReady();
                if (dockF != null) dockF.systemReady();
                if (usbF != null) usbF.systemReady();
                if (uiModeF != null) uiModeF.systemReady();
                if (recognitionF != null) recognitionF.systemReady();
                Watchdog.getInstance().start();

                // It is now okay to let the various system services start their
                // third party code...

                if (appWidgetF != null) appWidgetF.systemReady(safeMode);
                if (wallpaperF != null) wallpaperF.systemReady();
                if (immF != null) immF.systemReady();
                if (locationF != null) locationF.systemReady();
                if (countryDetectorF != null) countryDetectorF.systemReady();
                if (throttleF != null) throttleF.systemReady();
            }
        });

        Looper.loop();
        Slog.d(TAG, "System ServerThread is exiting!");
    }
}

public class SystemServer {
    private static final String TAG = "SystemServer";

    public static final int FACTORY_TEST_OFF = 0;
    public static final int FACTORY_TEST_LOW_LEVEL = 1;
    public static final int FACTORY_TEST_HIGH_LEVEL = 2;

    static Timer timer;
    static final long SNAPSHOT_INTERVAL = 60 * 60 * 1000; // 1hr

    /**
     * This method is called from Zygote to initialize the system. This will cause the native
     * services (SurfaceFlinger, AudioFlinger, etc..) to be started. After that it will call back
     * up into init2() to start the Android services.
     */
    native public static void init1(String[] args);

    public static void main(String[] args) {
        if (SamplingProfilerIntegration.isEnabled()) {
            SamplingProfilerIntegration.start();
            timer = new Timer();
            timer.schedule(new TimerTask() {
                @Override
                public void run() {
                    SamplingProfilerIntegration.writeSnapshot("system_server", null);
                }
            }, SNAPSHOT_INTERVAL, SNAPSHOT_INTERVAL);
        }

        // The system server has to run all of the time, so it needs to be
        // as efficient as possible with its memory usage.
        VMRuntime.getRuntime().setTargetHeapUtilization(0.8f);

        System.loadLibrary("android_servers");
        init1(args);
    }

    public static final void init2() {
        Slog.i(TAG, "Entered the Android system server!");
        Thread thr = new ServerThread();
        thr.setName("android.server.ServerThread");
        thr.start();
    }
}<|MERGE_RESOLUTION|>--- conflicted
+++ resolved
@@ -419,7 +419,6 @@
             }
 
             try {
-<<<<<<< HEAD
                 // need to add this service even if SamplingProfilerIntegration.isEnabled()
                 // is false, because it is this service that detects system property change and
                 // turns on SamplingProfilerIntegration. Plus, when sampling profiler doesn't work,
@@ -429,12 +428,13 @@
                             new SamplingProfilerService(context));
             } catch (Throwable e) {
                 Slog.e(TAG, "Failure starting SamplingProfiler Service", e);
-=======
+            }
+
+            try {
                 Slog.i(TAG, "Sip Service");
                 ServiceManager.addService("sip", new SipService(context));
             } catch (Throwable e) {
-                Slog.e(TAG, "Failure starting DiskStats Service", e);
->>>>>>> a06ad953
+                Slog.e(TAG, "Failure starting SIP Service", e);
             }
         }
 
