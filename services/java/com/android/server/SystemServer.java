/*
 * Copyright (C) 2006 The Android Open Source Project
 *
 * Licensed under the Apache License, Version 2.0 (the "License");
 * you may not use this file except in compliance with the License.
 * You may obtain a copy of the License at
 *
 *      http://www.apache.org/licenses/LICENSE-2.0
 *
 * Unless required by applicable law or agreed to in writing, software
 * distributed under the License is distributed on an "AS IS" BASIS,
 * WITHOUT WARRANTIES OR CONDITIONS OF ANY KIND, either express or implied.
 * See the License for the specific language governing permissions and
 * limitations under the License.
 */

package com.android.server;

import android.app.ActivityManagerNative;
import android.app.ActivityThread;
import android.app.INotificationManager;
import android.app.usage.UsageStatsManagerInternal;
import android.content.ComponentName;
import android.content.ContentResolver;
import android.content.Context;
import android.content.Intent;
import android.content.pm.PackageManager;
import android.content.res.Configuration;
import android.content.res.Resources.Theme;
import android.os.BaseBundle;
import android.database.ContentObserver;
import android.database.Cursor;
import android.os.Build;
import android.os.Environment;
import android.os.FactoryTest;
import android.os.FileUtils;
import android.os.IBinder;
import android.os.IPowerManager;
import android.os.Looper;
import android.os.PowerManager;
import android.os.RemoteException;
import android.os.ServiceManager;
import android.os.StrictMode;
import android.os.SystemClock;
import android.os.SystemProperties;
import android.os.Trace;
import android.os.UserHandle;
import android.os.UserManager;
import android.os.storage.IMountService;
import android.provider.Settings;
import android.util.DisplayMetrics;
import android.util.EventLog;
import android.util.Slog;
import android.view.WindowManager;

import com.android.internal.R;
import com.android.internal.app.NightDisplayController;
import com.android.internal.os.BinderInternal;
import com.android.internal.os.RegionalizationEnvironment;
import com.android.internal.os.SamplingProfilerIntegration;
import com.android.internal.os.ZygoteInit;
import com.android.internal.widget.ILockSettings;
import com.android.server.accessibility.AccessibilityManagerService;
import com.android.server.am.ActivityManagerService;
import com.android.server.audio.AudioService;
import com.android.server.camera.CameraService;
import com.android.server.clipboard.ClipboardService;
import com.android.server.connectivity.MetricsLoggerService;
import com.android.server.devicepolicy.DevicePolicyManagerService;
import com.android.server.display.DisplayManagerService;
import com.android.server.display.NightDisplayService;
import com.android.server.dreams.DreamManagerService;
import com.android.server.fingerprint.FingerprintService;
import com.android.server.hdmi.HdmiControlService;
import com.android.server.gesture.GestureService;
import com.android.server.input.InputManagerService;
import com.android.server.job.JobSchedulerService;
import com.android.server.lights.LightsService;
import com.android.server.media.MediaResourceMonitorService;
import com.android.server.media.MediaRouterService;
import com.android.server.media.MediaSessionService;
import com.android.server.media.projection.MediaProjectionManagerService;
import com.android.server.net.NetworkPolicyManagerService;
import com.android.server.net.NetworkStatsService;
import com.android.server.notification.NotificationManagerService;
import com.android.server.os.RegionalizationService;
import com.android.server.os.SchedulingPolicyService;
import com.android.server.pm.BackgroundDexOptService;
import com.android.server.pm.Installer;
import com.android.server.pm.LauncherAppsService;
import com.android.server.pm.OtaDexoptService;
import com.android.server.pm.PackageManagerService;
import com.android.server.pm.ShortcutService;
import com.android.server.pm.UserManagerService;
import com.android.server.power.PowerManagerService;
import com.android.server.power.ShutdownThread;
import com.android.server.restrictions.RestrictionsManagerService;
import com.android.server.retaildemo.RetailDemoModeService;
import com.android.server.soundtrigger.SoundTriggerService;
import com.android.server.statusbar.StatusBarManagerService;
import com.android.server.storage.DeviceStorageMonitorService;
import com.android.server.telecom.TelecomLoaderService;
import com.android.server.trust.TrustManagerService;
import com.android.server.tv.TvRemoteService;
import com.android.server.tv.TvInputManagerService;
import com.android.server.twilight.TwilightService;
import com.android.server.usage.UsageStatsService;
import com.android.server.vr.VrManagerService;
import com.android.server.webkit.WebViewUpdateService;
import com.android.server.wm.WindowManagerService;

import cyanogenmod.providers.CMSettings;
import dalvik.system.VMRuntime;
import dalvik.system.PathClassLoader;
import java.lang.reflect.Constructor;
import java.lang.reflect.Method;

import java.io.File;
import java.io.IOException;
import java.lang.reflect.Constructor;
import java.lang.reflect.InvocationTargetException;
import java.lang.reflect.Method;
import java.util.Locale;
import java.util.Timer;
import java.util.TimerTask;

public final class SystemServer {
    private static final String TAG = "SystemServer";

    private static final String ENCRYPTING_STATE = "trigger_restart_min_framework";
    private static final String ENCRYPTED_STATE = "1";

    private static final long SNAPSHOT_INTERVAL = 60 * 60 * 1000; // 1hr

    // The earliest supported time.  We pick one day into 1970, to
    // give any timezone code room without going into negative time.
    private static final long EARLIEST_SUPPORTED_TIME = 86400 * 1000;

    /*
     * Implementation class names. TODO: Move them to a codegen class or load
     * them from the build system somehow.
     */
    private static final String BACKUP_MANAGER_SERVICE_CLASS =
            "com.android.server.backup.BackupManagerService$Lifecycle";
    private static final String APPWIDGET_SERVICE_CLASS =
            "com.android.server.appwidget.AppWidgetService";
    private static final String VOICE_RECOGNITION_MANAGER_SERVICE_CLASS =
            "com.android.server.voiceinteraction.VoiceInteractionManagerService";
    private static final String PRINT_MANAGER_SERVICE_CLASS =
            "com.android.server.print.PrintManagerService";
    private static final String USB_SERVICE_CLASS =
            "com.android.server.usb.UsbService$Lifecycle";
    private static final String MIDI_SERVICE_CLASS =
            "com.android.server.midi.MidiService$Lifecycle";
    private static final String WIFI_SERVICE_CLASS =
            "com.android.server.wifi.WifiService";
    private static final String WIFI_NAN_SERVICE_CLASS =
            "com.android.server.wifi.nan.WifiNanService";
    private static final String WIFI_P2P_SERVICE_CLASS =
            "com.android.server.wifi.p2p.WifiP2pService";
    private static final String ETHERNET_SERVICE_CLASS =
            "com.android.server.ethernet.EthernetService";
    private static final String JOB_SCHEDULER_SERVICE_CLASS =
            "com.android.server.job.JobSchedulerService";
    private static final String LOCK_SETTINGS_SERVICE_CLASS =
            "com.android.server.LockSettingsService$Lifecycle";
    private static final String MOUNT_SERVICE_CLASS =
            "com.android.server.MountService$Lifecycle";
    private static final String SEARCH_MANAGER_SERVICE_CLASS =
            "com.android.server.search.SearchManagerService$Lifecycle";
    private static final String THERMAL_OBSERVER_CLASS =
            "com.google.android.clockwork.ThermalObserver";
    private static final String WEAR_BLUETOOTH_SERVICE_CLASS =
            "com.google.android.clockwork.bluetooth.WearBluetoothService";
    private static final String WEAR_WIFI_MEDIATOR_SERVICE_CLASS =
            "com.google.android.clockwork.wifi.WearWifiMediatorService";
    private static final String WEAR_TIME_SERVICE_CLASS =
            "com.google.android.clockwork.time.WearTimeService";
    private static final String ACCOUNT_SERVICE_CLASS =
            "com.android.server.accounts.AccountManagerService$Lifecycle";
    private static final String CONTENT_SERVICE_CLASS =
            "com.android.server.content.ContentService$Lifecycle";
    private static final String WALLPAPER_SERVICE_CLASS =
            "com.android.server.wallpaper.WallpaperManagerService$Lifecycle";

    private static final String PERSISTENT_DATA_BLOCK_PROP = "ro.frp.pst";

    private static final String UNCRYPT_PACKAGE_FILE = "/cache/recovery/uncrypt_file";
    private static final String BLOCK_MAP_FILE = "/cache/recovery/block.map";

    // maximum number of binder threads used for system_server
    // will be higher than the system default
    private static final int sMaxBinderThreads = 31;

    /**
     * Default theme used by the system context. This is used to style
     * system-provided dialogs, such as the Power Off dialog, and other
     * visual content.
     */
    private static final int DEFAULT_SYSTEM_THEME =
            com.android.internal.R.style.Theme_DeviceDefault_System;

    private final int mFactoryTestMode;
    private Timer mProfilerSnapshotTimer;

    private Context mSystemContext;
    private SystemServiceManager mSystemServiceManager;

    // TODO: remove all of these references by improving dependency resolution and boot phases
    private PowerManagerService mPowerManagerService;
    private ActivityManagerService mActivityManagerService;
    private WebViewUpdateService mWebViewUpdateService;
    private DisplayManagerService mDisplayManagerService;
    private PackageManagerService mPackageManagerService;
    private PackageManager mPackageManager;
    private ContentResolver mContentResolver;
    private EntropyMixer mEntropyMixer;

    private boolean mOnlyCore;
    private boolean mFirstBoot;
    private boolean mIsAlarmBoot;

    /**
     * Start the sensor service.
     */
    private static native void startSensorService();

    /**
     * The main entry point from zygote.
     */
    public static void main(String[] args) {
        new SystemServer().run();
    }

    public SystemServer() {
        // Check for factory test mode.
        mFactoryTestMode = FactoryTest.getMode();
    }

    private class AdbPortObserver extends ContentObserver {
        public AdbPortObserver() {
            super(null);
        }
        @Override
        public void onChange(boolean selfChange) {
            int adbPort = CMSettings.Secure.getInt(mContentResolver,
                CMSettings.Secure.ADB_PORT, 0);
            // setting this will control whether ADB runs on TCP/IP or USB
            SystemProperties.set("adb.network.port", Integer.toString(adbPort));
        }
    }

    private void run() {
        try {
            Trace.traceBegin(Trace.TRACE_TAG_SYSTEM_SERVER, "InitBeforeStartServices");
            // If a device's clock is before 1970 (before 0), a lot of
            // APIs crash dealing with negative numbers, notably
            // java.io.File#setLastModified, so instead we fake it and
            // hope that time from cell towers or NTP fixes it shortly.
            if (System.currentTimeMillis() < EARLIEST_SUPPORTED_TIME) {
                Slog.w(TAG, "System clock is before 1970; setting to 1970.");
                SystemClock.setCurrentTimeMillis(EARLIEST_SUPPORTED_TIME);
            }

            // If the system has "persist.sys.language" and friends set, replace them with
            // "persist.sys.locale". Note that the default locale at this point is calculated
            // using the "-Duser.locale" command line flag. That flag is usually populated by
            // AndroidRuntime using the same set of system properties, but only the system_server
            // and system apps are allowed to set them.
            //
            // NOTE: Most changes made here will need an equivalent change to
            // core/jni/AndroidRuntime.cpp
            if (!SystemProperties.get("persist.sys.language").isEmpty()) {
                final String languageTag = Locale.getDefault().toLanguageTag();

                SystemProperties.set("persist.sys.locale", languageTag);
                SystemProperties.set("persist.sys.language", "");
                SystemProperties.set("persist.sys.country", "");
                SystemProperties.set("persist.sys.localevar", "");
            }

            // Here we go!
            Slog.i(TAG, "Entered the Android system server!");
            EventLog.writeEvent(EventLogTags.BOOT_PROGRESS_SYSTEM_RUN, SystemClock.uptimeMillis());

            // In case the runtime switched since last boot (such as when
            // the old runtime was removed in an OTA), set the system
            // property so that it is in sync. We can't do this in
            // libnativehelper's JniInvocation::Init code where we already
            // had to fallback to a different runtime because it is
            // running as root and we need to be the system user to set
            // the property. http://b/11463182
            SystemProperties.set("persist.sys.dalvik.vm.lib.2", VMRuntime.getRuntime().vmLibrary());

            // Enable the sampling profiler.
            if (SamplingProfilerIntegration.isEnabled()) {
                SamplingProfilerIntegration.start();
                mProfilerSnapshotTimer = new Timer();
                mProfilerSnapshotTimer.schedule(new TimerTask() {
                        @Override
                        public void run() {
                            SamplingProfilerIntegration.writeSnapshot("system_server", null);
                        }
                    }, SNAPSHOT_INTERVAL, SNAPSHOT_INTERVAL);
            }

            // Mmmmmm... more memory!
            VMRuntime.getRuntime().clearGrowthLimit();

            // The system server has to run all of the time, so it needs to be
            // as efficient as possible with its memory usage.
            VMRuntime.getRuntime().setTargetHeapUtilization(0.8f);

            // Some devices rely on runtime fingerprint generation, so make sure
            // we've defined it before booting further.
            Build.ensureFingerprintProperty();

            // Within the system server, it is an error to access Environment paths without
            // explicitly specifying a user.
            Environment.setUserRequired(true);

            // Within the system server, any incoming Bundles should be defused
            // to avoid throwing BadParcelableException.
            BaseBundle.setShouldDefuse(true);

            // Ensure binder calls into the system always run at foreground priority.
            BinderInternal.disableBackgroundScheduling(true);

            // Increase the number of binder threads in system_server
            BinderInternal.setMaxThreads(sMaxBinderThreads);

            // Prepare the main looper thread (this thread).
            android.os.Process.setThreadPriority(
                android.os.Process.THREAD_PRIORITY_FOREGROUND);
            android.os.Process.setCanSelfBackground(false);
            Looper.prepareMainLooper();

            // Initialize native services.
            System.loadLibrary("android_servers");

            // Check whether we failed to shut down last time we tried.
            // This call may not return.
            performPendingShutdown();

            // Initialize the system context.
            createSystemContext();

            // Create the system service manager.
            mSystemServiceManager = new SystemServiceManager(mSystemContext);
            LocalServices.addService(SystemServiceManager.class, mSystemServiceManager);
        } finally {
            Trace.traceEnd(Trace.TRACE_TAG_SYSTEM_SERVER);
        }

        // Start services.
        try {
            Trace.traceBegin(Trace.TRACE_TAG_SYSTEM_SERVER, "StartServices");
            startBootstrapServices();
            startCoreServices();
            startOtherServices();
        } catch (Throwable ex) {
            Slog.e("System", "******************************************");
            Slog.e("System", "************ Failure starting system services", ex);
            throw ex;
        } finally {
            Trace.traceEnd(Trace.TRACE_TAG_SYSTEM_SERVER);
        }

        // For debug builds, log event loop stalls to dropbox for analysis.
        if (StrictMode.conditionallyEnableDebugLogging()) {
            Slog.i(TAG, "Enabled StrictMode for system server main thread.");
        }

        // Loop forever.
        Looper.loop();
        throw new RuntimeException("Main thread loop unexpectedly exited");
    }

    private void reportWtf(String msg, Throwable e) {
        Slog.w(TAG, "***********************************************");
        Slog.wtf(TAG, "BOOT FAILURE " + msg, e);
    }

    private void performPendingShutdown() {
        final String shutdownAction = SystemProperties.get(
                ShutdownThread.SHUTDOWN_ACTION_PROPERTY, "");
        if (shutdownAction != null && shutdownAction.length() > 0) {
            boolean reboot = (shutdownAction.charAt(0) == '1');

            final String reason;
            if (shutdownAction.length() > 1) {
                reason = shutdownAction.substring(1, shutdownAction.length());
            } else {
                reason = null;
            }

            // If it's a pending reboot into recovery to apply an update,
            // always make sure uncrypt gets executed properly when needed.
            // If '/cache/recovery/block.map' hasn't been created, stop the
            // reboot which will fail for sure, and get a chance to capture a
            // bugreport when that's still feasible. (Bug: 26444951)
            if (PowerManager.REBOOT_RECOVERY_UPDATE.equals(reason)) {
                File packageFile = new File(UNCRYPT_PACKAGE_FILE);
                if (packageFile.exists()) {
                    String filename = null;
                    try {
                        filename = FileUtils.readTextFile(packageFile, 0, null);
                    } catch (IOException e) {
                        Slog.e(TAG, "Error reading uncrypt package file", e);
                    }

                    if (filename != null && filename.startsWith("/data")) {
                        if (!new File(BLOCK_MAP_FILE).exists()) {
                            Slog.e(TAG, "Can't find block map file, uncrypt failed or " +
                                       "unexpected runtime restart?");
                            return;
                        }
                    }
                }
            }
            ShutdownThread.rebootOrShutdown(null, reboot, reason);
        }
    }

    private void createSystemContext() {
        ActivityThread activityThread = ActivityThread.systemMain();
        mSystemContext = activityThread.getSystemContext();
        mSystemContext.setTheme(DEFAULT_SYSTEM_THEME);
    }

    /**
     * Starts the small tangle of critical services that are needed to get
     * the system off the ground.  These services have complex mutual dependencies
     * which is why we initialize them all in one place here.  Unless your service
     * is also entwined in these dependencies, it should be initialized in one of
     * the other functions.
     */
    private void startBootstrapServices() {
        // Wait for installd to finish starting up so that it has a chance to
        // create critical directories such as /data/user with the appropriate
        // permissions.  We need this to complete before we initialize other services.
        Installer installer = mSystemServiceManager.startService(Installer.class);

        // Activity manager runs the show.
        mActivityManagerService = mSystemServiceManager.startService(
                ActivityManagerService.Lifecycle.class).getService();
        mActivityManagerService.setSystemServiceManager(mSystemServiceManager);
        mActivityManagerService.setInstaller(installer);

        // Power manager needs to be started early because other services need it.
        // Native daemons may be watching for it to be registered so it must be ready
        // to handle incoming binder calls immediately (including being able to verify
        // the permissions for those calls).
        mPowerManagerService = mSystemServiceManager.startService(PowerManagerService.class);

        // Now that the power manager has been started, let the activity manager
        // initialize power management features.
        Trace.traceBegin(Trace.TRACE_TAG_SYSTEM_SERVER, "InitPowerManagement");
        mActivityManagerService.initPowerManagement();
        Trace.traceEnd(Trace.TRACE_TAG_SYSTEM_SERVER);

        // Manages LEDs and display backlight so we need it to bring up the display.
        mSystemServiceManager.startService(LightsService.class);

        // Display manager is needed to provide display metrics before package manager
        // starts up.
        mDisplayManagerService = mSystemServiceManager.startService(DisplayManagerService.class);

        // We need the default display before we can initialize the package manager.
        mSystemServiceManager.startBootPhase(SystemService.PHASE_WAIT_FOR_DEFAULT_DISPLAY);

        // Only run "core" apps if we're encrypting the device.
        String cryptState = SystemProperties.get("vold.decrypt");

        mIsAlarmBoot = SystemProperties.getBoolean("ro.alarm_boot", false);
        if (ENCRYPTING_STATE.equals(cryptState)) {
            Slog.w(TAG, "Detected encryption in progress - only parsing core apps");
            mOnlyCore = true;
        } else if (ENCRYPTED_STATE.equals(cryptState)) {
            Slog.w(TAG, "Device encrypted - only parsing core apps");
            mOnlyCore = true;
        } else if (mIsAlarmBoot) {
            // power off alarm mode is similar to encryption mode. Only power off alarm
            // applications will be parsed by packageParser. Some services or settings are
            // not necessary to power off alarm mode. So reuse mOnlyCore for power off alarm
            // mode.
            mOnlyCore = true;
        }

        if (RegionalizationEnvironment.isSupported()) {
            Slog.i(TAG, "Regionalization Service");
            RegionalizationService regionalizationService = new RegionalizationService();
            ServiceManager.addService("regionalization", regionalizationService);
        }

        // Start the package manager.
        traceBeginAndSlog("StartPackageManagerService");
        mPackageManagerService = PackageManagerService.main(mSystemContext, installer,
                mFactoryTestMode != FactoryTest.FACTORY_TEST_OFF, mOnlyCore);
        mFirstBoot = mPackageManagerService.isFirstBoot();
        mPackageManager = mSystemContext.getPackageManager();
        Trace.traceEnd(Trace.TRACE_TAG_SYSTEM_SERVER);

        // Manages A/B OTA dexopting. This is a bootstrap service as we need it to rename
        // A/B artifacts after boot, before anything else might touch/need them.
        // Note: this isn't needed during decryption (we don't have /data anyways).
        if (!mOnlyCore) {
            boolean disableOtaDexopt = SystemProperties.getBoolean("config.disable_otadexopt",
                    false);
            if (!disableOtaDexopt) {
                traceBeginAndSlog("StartOtaDexOptService");
                try {
                    OtaDexoptService.main(mSystemContext, mPackageManagerService);
                } catch (Throwable e) {
                    reportWtf("starting OtaDexOptService", e);
                } finally {
                    Trace.traceEnd(Trace.TRACE_TAG_SYSTEM_SERVER);
                }
            }
        }

        traceBeginAndSlog("StartUserManagerService");
        mSystemServiceManager.startService(UserManagerService.LifeCycle.class);
        Trace.traceEnd(Trace.TRACE_TAG_SYSTEM_SERVER);

        // Initialize attribute cache used to cache resources from packages.
        AttributeCache.init(mSystemContext);

        // Set up the Application instance for the system process and get started.
        mActivityManagerService.setSystemProcess();

        // The sensor service needs access to package manager service, app ops
        // service, and permissions service, therefore we start it after them.
        startSensorService();
    }

    /**
     * Starts some essential services that are not tangled up in the bootstrap process.
     */
    private void startCoreServices() {
        // Tracks the battery level.  Requires LightService.
        mSystemServiceManager.startService(BatteryService.class);

        // Tracks application usage stats.
        mSystemServiceManager.startService(UsageStatsService.class);
        mActivityManagerService.setUsageStatsManager(
                LocalServices.getService(UsageStatsManagerInternal.class));

        // Tracks whether the updatable WebView is in a ready state and watches for update installs.
        mWebViewUpdateService = mSystemServiceManager.startService(WebViewUpdateService.class);
    }

    /**
     * Starts a miscellaneous grab bag of stuff that has yet to be refactored
     * and organized.
     */
    private void startOtherServices() {
        final Context context = mSystemContext;
        VibratorService vibrator = null;
        IMountService mountService = null;
        NetworkManagementService networkManagement = null;
        NetworkStatsService networkStats = null;
        NetworkPolicyManagerService networkPolicy = null;
        ConnectivityService connectivity = null;
        NetworkScoreService networkScore = null;
        NsdService serviceDiscovery= null;
        WindowManagerService wm = null;
        SerialService serial = null;
        NetworkTimeUpdateService networkTimeUpdater = null;
        CommonTimeManagementService commonTimeMgmtService = null;
        InputManagerService inputManager = null;
        TelephonyRegistry telephonyRegistry = null;
        ConsumerIrService consumerIr = null;
        MmsServiceBroker mmsService = null;
        HardwarePropertiesManagerService hardwarePropertiesService = null;
        Object wigigP2pService = null;
        Object wigigService = null;

        boolean disableStorage = SystemProperties.getBoolean("config.disable_storage", false);
        boolean disableBluetooth = SystemProperties.getBoolean("config.disable_bluetooth", false);
        boolean disableLocation = SystemProperties.getBoolean("config.disable_location", false);
        boolean disableSystemUI = SystemProperties.getBoolean("config.disable_systemui", false);
        boolean disableNonCoreServices = SystemProperties.getBoolean("config.disable_noncore", false);
        boolean disableNetwork = SystemProperties.getBoolean("config.disable_network", false);
        boolean disableNetworkTime = SystemProperties.getBoolean("config.disable_networktime", false);
        boolean disableRtt = SystemProperties.getBoolean("config.disable_rtt", false);
        boolean disableMediaProjection = SystemProperties.getBoolean("config.disable_mediaproj",
                false);
        boolean disableSerial = SystemProperties.getBoolean("config.disable_serial", false);
        boolean disableSearchManager = SystemProperties.getBoolean("config.disable_searchmanager",
                false);
        boolean disableTrustManager = SystemProperties.getBoolean("config.disable_trustmanager",
                false);
        boolean disableTextServices = SystemProperties.getBoolean("config.disable_textservices", false);
        boolean disableSamplingProfiler = SystemProperties.getBoolean("config.disable_samplingprof",
                false);
        boolean isEmulator = SystemProperties.get("ro.kernel.qemu").equals("1");
        boolean enableWigig = SystemProperties.getBoolean("persist.wigig.enable", false);

        String externalServer = context.getResources().getString(
                org.cyanogenmod.platform.internal.R.string.config_externalSystemServer);

        try {
            Slog.i(TAG, "Reading configuration...");
            SystemConfig.getInstance();

            traceBeginAndSlog("StartSchedulingPolicyService");
            ServiceManager.addService("scheduling_policy", new SchedulingPolicyService());
            Trace.traceEnd(Trace.TRACE_TAG_SYSTEM_SERVER);

            mSystemServiceManager.startService(TelecomLoaderService.class);

            traceBeginAndSlog("StartTelephonyRegistry");
            telephonyRegistry = new TelephonyRegistry(context);
            ServiceManager.addService("telephony.registry", telephonyRegistry);
            Trace.traceEnd(Trace.TRACE_TAG_SYSTEM_SERVER);

            traceBeginAndSlog("StartEntropyMixer");
            mEntropyMixer = new EntropyMixer(context);
            Trace.traceEnd(Trace.TRACE_TAG_SYSTEM_SERVER);

            mContentResolver = context.getContentResolver();

            Slog.i(TAG, "Camera Service");
            mSystemServiceManager.startService(CameraService.class);

            // The AccountManager must come before the ContentService
            traceBeginAndSlog("StartAccountManagerService");
            mSystemServiceManager.startService(ACCOUNT_SERVICE_CLASS);
            Trace.traceEnd(Trace.TRACE_TAG_SYSTEM_SERVER);

            traceBeginAndSlog("StartContentService");
            mSystemServiceManager.startService(CONTENT_SERVICE_CLASS);
            Trace.traceEnd(Trace.TRACE_TAG_SYSTEM_SERVER);

            traceBeginAndSlog("InstallSystemProviders");
            mActivityManagerService.installSystemProviders();
            Trace.traceEnd(Trace.TRACE_TAG_SYSTEM_SERVER);

            traceBeginAndSlog("StartVibratorService");
            vibrator = new VibratorService(context);
            ServiceManager.addService("vibrator", vibrator);
            Trace.traceEnd(Trace.TRACE_TAG_SYSTEM_SERVER);

            traceBeginAndSlog("StartConsumerIrService");
            consumerIr = new ConsumerIrService(context);
            ServiceManager.addService(Context.CONSUMER_IR_SERVICE, consumerIr);
            Trace.traceEnd(Trace.TRACE_TAG_SYSTEM_SERVER);

            traceBeginAndSlog("StartAlarmManagerService");
            mSystemServiceManager.startService(AlarmManagerService.class);
            Trace.traceEnd(Trace.TRACE_TAG_SYSTEM_SERVER);

            traceBeginAndSlog("InitWatchdog");
            final Watchdog watchdog = Watchdog.getInstance();
            watchdog.init(context, mActivityManagerService);
            Trace.traceEnd(Trace.TRACE_TAG_SYSTEM_SERVER);

            traceBeginAndSlog("StartInputManagerService");
            inputManager = new InputManagerService(context);
            Trace.traceEnd(Trace.TRACE_TAG_SYSTEM_SERVER);

            traceBeginAndSlog("StartWindowManagerService");
            wm = WindowManagerService.main(context, inputManager,
                    mFactoryTestMode != FactoryTest.FACTORY_TEST_LOW_LEVEL,
                    !mFirstBoot, mOnlyCore);
            ServiceManager.addService(Context.WINDOW_SERVICE, wm);
            ServiceManager.addService(Context.INPUT_SERVICE, inputManager);
            Trace.traceEnd(Trace.TRACE_TAG_SYSTEM_SERVER);

            traceBeginAndSlog("StartVrManagerService");
            mSystemServiceManager.startService(VrManagerService.class);
            Trace.traceEnd(Trace.TRACE_TAG_SYSTEM_SERVER);

            mActivityManagerService.setWindowManager(wm);

            inputManager.setWindowManagerCallbacks(wm.getInputMonitor());
            inputManager.start();

            // TODO: Use service dependencies instead.
            mDisplayManagerService.windowManagerAndInputReady();

            // Skip Bluetooth if we have an emulator kernel
            // TODO: Use a more reliable check to see if this product should
            // support Bluetooth - see bug 988521
            if (isEmulator) {
                Slog.i(TAG, "No Bluetooth Service (emulator)");
            } else if (mFactoryTestMode == FactoryTest.FACTORY_TEST_LOW_LEVEL) {
                Slog.i(TAG, "No Bluetooth Service (factory test)");
            } else if (!context.getPackageManager().hasSystemFeature
                       (PackageManager.FEATURE_BLUETOOTH)) {
                Slog.i(TAG, "No Bluetooth Service (Bluetooth Hardware Not Present)");
            } else if (disableBluetooth) {
                Slog.i(TAG, "Bluetooth Service disabled by config");
            } else {
                mSystemServiceManager.startService(BluetoothService.class);
            }

            traceBeginAndSlog("ConnectivityMetricsLoggerService");
            mSystemServiceManager.startService(MetricsLoggerService.class);
            Trace.traceEnd(Trace.TRACE_TAG_SYSTEM_SERVER);

            traceBeginAndSlog("PinnerService");
            mSystemServiceManager.startService(PinnerService.class);
            Trace.traceEnd(Trace.TRACE_TAG_SYSTEM_SERVER);
        } catch (RuntimeException e) {
            Slog.e("System", "******************************************");
            Slog.e("System", "************ Failure starting core service", e);
        }

        StatusBarManagerService statusBar = null;
        INotificationManager notification = null;
        LocationManagerService location = null;
        CountryDetectorService countryDetector = null;
        ILockSettings lockSettings = null;
        AssetAtlasService atlas = null;
        MediaRouterService mediaRouter = null;
        GestureService gestureService = null;

        // Bring up services needed for UI.
        if (mFactoryTestMode != FactoryTest.FACTORY_TEST_LOW_LEVEL) {
            mSystemServiceManager.startService(InputMethodManagerService.Lifecycle.class);

            traceBeginAndSlog("StartAccessibilityManagerService");
            try {
                ServiceManager.addService(Context.ACCESSIBILITY_SERVICE,
                        new AccessibilityManagerService(context));
            } catch (Throwable e) {
                reportWtf("starting Accessibility Manager", e);
            }
            Trace.traceEnd(Trace.TRACE_TAG_SYSTEM_SERVER);
        }

        try {
            wm.displayReady();
        } catch (Throwable e) {
            reportWtf("making display ready", e);
        }

        if (mFactoryTestMode != FactoryTest.FACTORY_TEST_LOW_LEVEL) {
            if (!disableStorage &&
                !"0".equals(SystemProperties.get("system_init.startmountservice"))) {
                try {
                    /*
                     * NotificationManagerService is dependant on MountService,
                     * (for media / usb notifications) so we must start MountService first.
                     */
                    mSystemServiceManager.startService(MOUNT_SERVICE_CLASS);
                    mountService = IMountService.Stub.asInterface(
                            ServiceManager.getService("mount"));
                } catch (Throwable e) {
                    reportWtf("starting Mount Service", e);
                }
            }
        }

        // We start this here so that we update our configuration to set watch or television
        // as appropriate.
        mSystemServiceManager.startService(UiModeManagerService.class);

        if (!mOnlyCore) {
            Trace.traceBegin(Trace.TRACE_TAG_SYSTEM_SERVER, "UpdatePackagesIfNeeded");
            try {
                mPackageManagerService.updatePackagesIfNeeded();
            } catch (Throwable e) {
                reportWtf("update packages", e);
            }
            Trace.traceEnd(Trace.TRACE_TAG_SYSTEM_SERVER);
        }

        Trace.traceBegin(Trace.TRACE_TAG_SYSTEM_SERVER, "PerformFstrimIfNeeded");
        try {
            mPackageManagerService.performFstrimIfNeeded();
        } catch (Throwable e) {
            reportWtf("performing fstrim", e);
        }
        Trace.traceEnd(Trace.TRACE_TAG_SYSTEM_SERVER);

        if (mFactoryTestMode != FactoryTest.FACTORY_TEST_LOW_LEVEL) {
            if (!disableNonCoreServices) {
                traceBeginAndSlog("StartLockSettingsService");
                try {
                    mSystemServiceManager.startService(LOCK_SETTINGS_SERVICE_CLASS);
                    lockSettings = ILockSettings.Stub.asInterface(
                            ServiceManager.getService("lock_settings"));
                } catch (Throwable e) {
                    reportWtf("starting LockSettingsService service", e);
                }
                Trace.traceEnd(Trace.TRACE_TAG_SYSTEM_SERVER);

                if (!SystemProperties.get(PERSISTENT_DATA_BLOCK_PROP).equals("")) {
                    mSystemServiceManager.startService(PersistentDataBlockService.class);
                }

                mSystemServiceManager.startService(DeviceIdleController.class);

                // Always start the Device Policy Manager, so that the API is compatible with
                // API8.
                mSystemServiceManager.startService(DevicePolicyManagerService.Lifecycle.class);
            }

            if (!disableSystemUI) {
                traceBeginAndSlog("StartStatusBarManagerService");
                try {
                    statusBar = new StatusBarManagerService(context, wm);
                    ServiceManager.addService(Context.STATUS_BAR_SERVICE, statusBar);
                } catch (Throwable e) {
                    reportWtf("starting StatusBarManagerService", e);
                }
                Trace.traceEnd(Trace.TRACE_TAG_SYSTEM_SERVER);
            }

            if (!disableNonCoreServices) {
                traceBeginAndSlog("StartClipboardService");
                try {
                    ServiceManager.addService(Context.CLIPBOARD_SERVICE,
                            new ClipboardService(context));
                } catch (Throwable e) {
                    reportWtf("starting Clipboard Service", e);
                }
                Trace.traceEnd(Trace.TRACE_TAG_SYSTEM_SERVER);
            }

            if (!disableNetwork) {
                traceBeginAndSlog("StartNetworkManagementService");
                try {
                    networkManagement = NetworkManagementService.create(context);
                    ServiceManager.addService(Context.NETWORKMANAGEMENT_SERVICE, networkManagement);
                } catch (Throwable e) {
                    reportWtf("starting NetworkManagement Service", e);
                }
                Trace.traceEnd(Trace.TRACE_TAG_SYSTEM_SERVER);
            }

            if (!disableNonCoreServices && !disableTextServices) {
                mSystemServiceManager.startService(TextServicesManagerService.Lifecycle.class);
            }

            if (!disableNetwork) {
                traceBeginAndSlog("StartNetworkScoreService");
                try {
                    networkScore = new NetworkScoreService(context);
                    ServiceManager.addService(Context.NETWORK_SCORE_SERVICE, networkScore);
                } catch (Throwable e) {
                    reportWtf("starting Network Score Service", e);
                }
                Trace.traceEnd(Trace.TRACE_TAG_SYSTEM_SERVER);

                traceBeginAndSlog("StartNetworkStatsService");
                try {
                    networkStats = NetworkStatsService.create(context, networkManagement);
                    ServiceManager.addService(Context.NETWORK_STATS_SERVICE, networkStats);
                } catch (Throwable e) {
                    reportWtf("starting NetworkStats Service", e);
                }
                Trace.traceEnd(Trace.TRACE_TAG_SYSTEM_SERVER);

                traceBeginAndSlog("StartNetworkPolicyManagerService");
                try {
                    networkPolicy = new NetworkPolicyManagerService(context,
                            mActivityManagerService, networkStats, networkManagement);
                    ServiceManager.addService(Context.NETWORK_POLICY_SERVICE, networkPolicy);
                } catch (Throwable e) {
                    reportWtf("starting NetworkPolicy Service", e);
                }
                Trace.traceEnd(Trace.TRACE_TAG_SYSTEM_SERVER);

                if (context.getPackageManager().hasSystemFeature(PackageManager.FEATURE_WIFI_NAN)) {
                    mSystemServiceManager.startService(WIFI_NAN_SERVICE_CLASS);
                } else {
                    Slog.i(TAG, "No Wi-Fi NAN Service (NAN support Not Present)");
                }
                mSystemServiceManager.startService(WIFI_P2P_SERVICE_CLASS);
                mSystemServiceManager.startService(WIFI_SERVICE_CLASS);
                mSystemServiceManager.startService(
                            "com.android.server.wifi.scanner.WifiScanningService");

                if (!disableRtt) {
                    mSystemServiceManager.startService("com.android.server.wifi.RttService");
                }

                if (enableWigig) {
                    try {
                        Slog.i(TAG, "Wigig Service");
                        PathClassLoader wigigClassLoader =
                                new PathClassLoader("/system/framework/wigig-service.jar",
                                        "/system/lib64:/system/vendor/lib64",
                                        getClass().getClassLoader());
                        Class wigigP2pClass = wigigClassLoader.loadClass(
                            "com.qualcomm.qti.server.wigig.p2p.WigigP2pServiceImpl");
                        Constructor<Class> ctor = wigigP2pClass.getConstructor(Context.class);
                        wigigP2pService = ctor.newInstance(context);
                        Slog.i(TAG, "Successfully loaded WigigP2pServiceImpl class");
                        ServiceManager.addService("wigigp2p", (IBinder) wigigP2pService);

                        Class wigigClass = wigigClassLoader.loadClass(
                            "com.qualcomm.qti.server.wigig.WigigService");
                        ctor = wigigClass.getConstructor(Context.class);
                        wigigService = ctor.newInstance(context);
                        Slog.i(TAG, "Successfully loaded WigigService class");
                        ServiceManager.addService("wigig", (IBinder) wigigService);
                    } catch (Throwable e) {
                        reportWtf("starting WigigService", e);
                    }
                }

                if (mPackageManager.hasSystemFeature(PackageManager.FEATURE_ETHERNET) ||
                    mPackageManager.hasSystemFeature(PackageManager.FEATURE_USB_HOST)) {
                    mSystemServiceManager.startService(ETHERNET_SERVICE_CLASS);
                }

                traceBeginAndSlog("StartConnectivityService");
                try {
                    connectivity = new ConnectivityService(
                            context, networkManagement, networkStats, networkPolicy);
                    ServiceManager.addService(Context.CONNECTIVITY_SERVICE, connectivity);
                    networkStats.bindConnectivityManager(connectivity);
                    networkPolicy.bindConnectivityManager(connectivity);
                } catch (Throwable e) {
                    reportWtf("starting Connectivity Service", e);
                }
                Trace.traceEnd(Trace.TRACE_TAG_SYSTEM_SERVER);

                traceBeginAndSlog("StartNsdService");
                try {
                    serviceDiscovery = NsdService.create(context);
                    ServiceManager.addService(
                            Context.NSD_SERVICE, serviceDiscovery);
                } catch (Throwable e) {
                    reportWtf("starting Service Discovery Service", e);
                }
                Trace.traceEnd(Trace.TRACE_TAG_SYSTEM_SERVER);
            }

            if (!disableNonCoreServices) {
                traceBeginAndSlog("StartUpdateLockService");
                try {
                    ServiceManager.addService(Context.UPDATE_LOCK_SERVICE,
                            new UpdateLockService(context));
                } catch (Throwable e) {
                    reportWtf("starting UpdateLockService", e);
                }
                Trace.traceEnd(Trace.TRACE_TAG_SYSTEM_SERVER);
            }

            if (!disableNonCoreServices) {
                mSystemServiceManager.startService(RecoverySystemService.class);
            }

            /*
             * MountService has a few dependencies: Notification Manager and
             * AppWidget Provider. Make sure MountService is completely started
             * first before continuing.
             */
            if (mountService != null && !mOnlyCore) {
                Trace.traceBegin(Trace.TRACE_TAG_SYSTEM_SERVER, "WaitForAsecScan");
                try {
                    mountService.waitForAsecScan();
                } catch (RemoteException ignored) {
                }
                Trace.traceEnd(Trace.TRACE_TAG_SYSTEM_SERVER);
            }

            mSystemServiceManager.startService(NotificationManagerService.class);
            notification = INotificationManager.Stub.asInterface(
                    ServiceManager.getService(Context.NOTIFICATION_SERVICE));
            networkPolicy.bindNotificationManager(notification);

            mSystemServiceManager.startService(DeviceStorageMonitorService.class);

            if (!disableLocation) {
                traceBeginAndSlog("StartLocationManagerService");
                try {
                    location = new LocationManagerService(context);
                    ServiceManager.addService(Context.LOCATION_SERVICE, location);
                } catch (Throwable e) {
                    reportWtf("starting Location Manager", e);
                }
                Trace.traceEnd(Trace.TRACE_TAG_SYSTEM_SERVER);

                traceBeginAndSlog("StartCountryDetectorService");
                try {
                    countryDetector = new CountryDetectorService(context);
                    ServiceManager.addService(Context.COUNTRY_DETECTOR, countryDetector);
                } catch (Throwable e) {
                    reportWtf("starting Country Detector", e);
                }
                Trace.traceEnd(Trace.TRACE_TAG_SYSTEM_SERVER);
            }

            if (!disableNonCoreServices && !disableSearchManager) {
                traceBeginAndSlog("StartSearchManagerService");
                try {
                    mSystemServiceManager.startService(SEARCH_MANAGER_SERVICE_CLASS);
                } catch (Throwable e) {
                    reportWtf("starting Search Service", e);
                }
                Trace.traceEnd(Trace.TRACE_TAG_SYSTEM_SERVER);
            }

            mSystemServiceManager.startService(DropBoxManagerService.class);

            if (!disableNonCoreServices && context.getResources().getBoolean(
                        R.bool.config_enableWallpaperService) && !mIsAlarmBoot) {
                traceBeginAndSlog("StartWallpaperManagerService");
                mSystemServiceManager.startService(WALLPAPER_SERVICE_CLASS);
                Trace.traceEnd(Trace.TRACE_TAG_SYSTEM_SERVER);
            }

            traceBeginAndSlog("StartAudioService");
            mSystemServiceManager.startService(AudioService.Lifecycle.class);
            Trace.traceEnd(Trace.TRACE_TAG_SYSTEM_SERVER);

            if (!disableNonCoreServices) {
                mSystemServiceManager.startService(DockObserver.class);

		if (context.getPackageManager().hasSystemFeature(PackageManager.FEATURE_WATCH)) {
                    //#Fixme:mSystemServiceManager.startService(THERMAL_OBSERVER_CLASS);
                }
            }

            traceBeginAndSlog("StartWiredAccessoryManager");
            try {
                // Listen for wired headset changes
                inputManager.setWiredAccessoryCallbacks(
                        new WiredAccessoryManager(context, inputManager));
            } catch (Throwable e) {
                reportWtf("starting WiredAccessoryManager", e);
            }
            Trace.traceEnd(Trace.TRACE_TAG_SYSTEM_SERVER);

            if (!disableNonCoreServices) {
                if (mPackageManager.hasSystemFeature(PackageManager.FEATURE_MIDI)) {
                    // Start MIDI Manager service
                    mSystemServiceManager.startService(MIDI_SERVICE_CLASS);
                }

                if (mPackageManager.hasSystemFeature(PackageManager.FEATURE_USB_HOST)
                        || mPackageManager.hasSystemFeature(
                                PackageManager.FEATURE_USB_ACCESSORY)) {
                    // Manage USB host and device support
                    Trace.traceBegin(Trace.TRACE_TAG_SYSTEM_SERVER, "StartUsbService");
                    mSystemServiceManager.startService(USB_SERVICE_CLASS);
                    Trace.traceEnd(Trace.TRACE_TAG_SYSTEM_SERVER);
                }

                if (!disableSerial) {
                    traceBeginAndSlog("StartSerialService");
                    try {
                        // Serial port support
                        serial = new SerialService(context);
                        ServiceManager.addService(Context.SERIAL_SERVICE, serial);
                    } catch (Throwable e) {
                        Slog.e(TAG, "Failure starting SerialService", e);
                    }
                    Trace.traceEnd(Trace.TRACE_TAG_SYSTEM_SERVER);
                }

                Trace.traceBegin(Trace.TRACE_TAG_SYSTEM_SERVER,
                        "StartHardwarePropertiesManagerService");
                try {
                    hardwarePropertiesService = new HardwarePropertiesManagerService(context);
                    ServiceManager.addService(Context.HARDWARE_PROPERTIES_SERVICE,
                            hardwarePropertiesService);
                } catch (Throwable e) {
                    Slog.e(TAG, "Failure starting HardwarePropertiesManagerService", e);
                }
                Trace.traceEnd(Trace.TRACE_TAG_SYSTEM_SERVER);
            }

            mSystemServiceManager.startService(TwilightService.class);

            if (NightDisplayController.isAvailable(context)) {
                mSystemServiceManager.startService(NightDisplayService.class);
            }

            mSystemServiceManager.startService(JobSchedulerService.class);

            mSystemServiceManager.startService(SoundTriggerService.class);

            if (!disableNonCoreServices) {
                if (mPackageManager.hasSystemFeature(PackageManager.FEATURE_BACKUP)) {
                    mSystemServiceManager.startService(BACKUP_MANAGER_SERVICE_CLASS);
                }

                if (mPackageManager.hasSystemFeature(PackageManager.FEATURE_APP_WIDGETS)
                    || context.getResources().getBoolean(R.bool.config_enableAppWidgetService)) {
                    mSystemServiceManager.startService(APPWIDGET_SERVICE_CLASS);
                }

                if (mPackageManager.hasSystemFeature(PackageManager.FEATURE_VOICE_RECOGNIZERS)) {
                    mSystemServiceManager.startService(VOICE_RECOGNITION_MANAGER_SERVICE_CLASS);
                }

                if (GestureLauncherService.isGestureLauncherEnabled(context.getResources())) {
                    Slog.i(TAG, "Gesture Launcher Service");
                    mSystemServiceManager.startService(GestureLauncherService.class);
                }
                mSystemServiceManager.startService(SensorNotificationService.class);
                mSystemServiceManager.startService(ContextHubSystemService.class);
            }

            traceBeginAndSlog("StartDiskStatsService");
            try {
                ServiceManager.addService("diskstats", new DiskStatsService(context));
            } catch (Throwable e) {
                reportWtf("starting DiskStats Service", e);
            }
            Trace.traceEnd(Trace.TRACE_TAG_SYSTEM_SERVER);

            if (!disableSamplingProfiler) {
                traceBeginAndSlog("StartSamplingProfilerService");
                try {
                    // need to add this service even if SamplingProfilerIntegration.isEnabled()
                    // is false, because it is this service that detects system property change and
                    // turns on SamplingProfilerIntegration. Plus, when sampling profiler doesn't work,
                    // there is little overhead for running this service.
                    ServiceManager.addService("samplingprofiler",
                                new SamplingProfilerService(context));
                } catch (Throwable e) {
                    reportWtf("starting SamplingProfiler Service", e);
                }
                Trace.traceEnd(Trace.TRACE_TAG_SYSTEM_SERVER);
            }

            if (!disableNetwork && !disableNetworkTime) {
                traceBeginAndSlog("StartNetworkTimeUpdateService");
                try {
                    networkTimeUpdater = new NetworkTimeUpdateService(context);
                    ServiceManager.addService("network_time_update_service", networkTimeUpdater);
                } catch (Throwable e) {
                    reportWtf("starting NetworkTimeUpdate service", e);
                }
                Trace.traceEnd(Trace.TRACE_TAG_SYSTEM_SERVER);
            }

            traceBeginAndSlog("StartCommonTimeManagementService");
            try {
                commonTimeMgmtService = new CommonTimeManagementService(context);
                ServiceManager.addService("commontime_management", commonTimeMgmtService);
            } catch (Throwable e) {
                reportWtf("starting CommonTimeManagementService service", e);
            }
            Trace.traceEnd(Trace.TRACE_TAG_SYSTEM_SERVER);

            if (!disableNetwork) {
                traceBeginAndSlog("CertBlacklister");
                try {
                    CertBlacklister blacklister = new CertBlacklister(context);
                } catch (Throwable e) {
                    reportWtf("starting CertBlacklister", e);
                }
                Trace.traceEnd(Trace.TRACE_TAG_SYSTEM_SERVER);
            }

            if (!disableNonCoreServices) {
                // Dreams (interactive idle-time views, a/k/a screen savers, and doze mode)
                mSystemServiceManager.startService(DreamManagerService.class);
            }

            if (!disableNonCoreServices && ZygoteInit.PRELOAD_RESOURCES) {
                traceBeginAndSlog("StartAssetAtlasService");
                try {
                    atlas = new AssetAtlasService(context);
                    ServiceManager.addService(AssetAtlasService.ASSET_ATLAS_SERVICE, atlas);
                } catch (Throwable e) {
                    reportWtf("starting AssetAtlasService", e);
                }
                Trace.traceEnd(Trace.TRACE_TAG_SYSTEM_SERVER);
            }

            if (!disableNonCoreServices) {
                ServiceManager.addService(GraphicsStatsService.GRAPHICS_STATS_SERVICE,
                        new GraphicsStatsService(context));
            }

            if (context.getResources().getBoolean(
                    com.android.internal.R.bool.config_enableGestureService)) {
                try {
                    Slog.i(TAG, "Gesture Sensor Service");
                    gestureService = new GestureService(context, inputManager);
                    ServiceManager.addService("gesture", gestureService);
                } catch (Throwable e) {
                    Slog.e(TAG, "Failure starting Gesture Sensor Service", e);
                }
            }

            if (mPackageManager.hasSystemFeature(PackageManager.FEATURE_PRINTING)) {
                mSystemServiceManager.startService(PRINT_MANAGER_SERVICE_CLASS);
            }

            mSystemServiceManager.startService(RestrictionsManagerService.class);

            mSystemServiceManager.startService(MediaSessionService.class);

            if (mPackageManager.hasSystemFeature(PackageManager.FEATURE_HDMI_CEC)) {
                mSystemServiceManager.startService(HdmiControlService.class);
            }

            if (mPackageManager.hasSystemFeature(PackageManager.FEATURE_LIVE_TV)) {
                mSystemServiceManager.startService(TvInputManagerService.class);
            }

            if (mPackageManager.hasSystemFeature(PackageManager.FEATURE_PICTURE_IN_PICTURE)) {
                mSystemServiceManager.startService(MediaResourceMonitorService.class);
            }

            if (mPackageManager.hasSystemFeature(PackageManager.FEATURE_LEANBACK)) {
                mSystemServiceManager.startService(TvRemoteService.class);
            }

            if (!disableNonCoreServices) {
                traceBeginAndSlog("StartMediaRouterService");
                try {
                    mediaRouter = new MediaRouterService(context);
                    ServiceManager.addService(Context.MEDIA_ROUTER_SERVICE, mediaRouter);
                } catch (Throwable e) {
                    reportWtf("starting MediaRouterService", e);
                }
                Trace.traceEnd(Trace.TRACE_TAG_SYSTEM_SERVER);

                if (!disableTrustManager) {
                    mSystemServiceManager.startService(TrustManagerService.class);
                }

                if (mPackageManager.hasSystemFeature(PackageManager.FEATURE_FINGERPRINT)) {
                    mSystemServiceManager.startService(FingerprintService.class);
                }

                traceBeginAndSlog("StartBackgroundDexOptService");
                try {
                    BackgroundDexOptService.schedule(context);
                } catch (Throwable e) {
                    reportWtf("starting BackgroundDexOptService", e);
                }
                Trace.traceEnd(Trace.TRACE_TAG_SYSTEM_SERVER);
            }
            // LauncherAppsService uses ShortcutService.
            mSystemServiceManager.startService(ShortcutService.Lifecycle.class);

            mSystemServiceManager.startService(LauncherAppsService.class);
        }

        if (!disableNonCoreServices && !disableMediaProjection) {
            mSystemServiceManager.startService(MediaProjectionManagerService.class);
        }

        if (context.getPackageManager().hasSystemFeature(PackageManager.FEATURE_WATCH)) {
<<<<<<< HEAD
            //#Fixme:mSystemServiceManager.startService(WEAR_BLUETOOTH_SERVICE_CLASS);
=======
            mSystemServiceManager.startService(WEAR_BLUETOOTH_SERVICE_CLASS);
            mSystemServiceManager.startService(WEAR_WIFI_MEDIATOR_SERVICE_CLASS);
          if (!disableNonCoreServices) {
              mSystemServiceManager.startService(WEAR_TIME_SERVICE_CLASS);
          }
>>>>>>> 0a857ee2
        }

        // make sure the ADB_ENABLED setting value matches the secure property value
        CMSettings.Secure.putInt(mContentResolver, CMSettings.Secure.ADB_PORT,
                Integer.parseInt(SystemProperties.get("service.adb.tcp.port", "-1")));

        // register observer to listen for settings changes
        mContentResolver.registerContentObserver(
            CMSettings.Secure.getUriFor(CMSettings.Secure.ADB_PORT),
            false, new AdbPortObserver());

        // Before things start rolling, be sure we have decided whether
        // we are in safe mode.
        final boolean safeMode = wm.detectSafeMode();
        if (safeMode) {
            mActivityManagerService.enterSafeMode();
            // Disable the JIT for the system_server process
            VMRuntime.getRuntime().disableJitCompilation();
        } else {
            // Enable the JIT for the system_server process
            VMRuntime.getRuntime().startJitCompilation();
        }

        // MMS service broker
        mmsService = mSystemServiceManager.startService(MmsServiceBroker.class);

<<<<<<< HEAD
        final Class<?> serverClazz;
        try {
            serverClazz = Class.forName(externalServer);
            final Constructor<?> constructor = serverClazz.getDeclaredConstructor(Context.class);
            constructor.setAccessible(true);
            final Object baseObject = constructor.newInstance(mSystemContext);
            final Method method = baseObject.getClass().getDeclaredMethod("run");
            method.setAccessible(true);
            method.invoke(baseObject);
        } catch (ClassNotFoundException
                | IllegalAccessException
                | InvocationTargetException
                | InstantiationException
                | NoSuchMethodException e) {
            Slog.wtf(TAG, "Unable to start  " + externalServer);
            Slog.wtf(TAG, e);
=======
        if (Settings.Global.getInt(mContentResolver, Settings.Global.DEVICE_PROVISIONED, 0) == 0 ||
                UserManager.isDeviceInDemoMode(mSystemContext)) {
            mSystemServiceManager.startService(RetailDemoModeService.class);
>>>>>>> 0a857ee2
        }

        // It is now time to start up the app processes...

        Trace.traceBegin(Trace.TRACE_TAG_SYSTEM_SERVER, "MakeVibratorServiceReady");
        try {
            vibrator.systemReady();
        } catch (Throwable e) {
            reportWtf("making Vibrator Service ready", e);
        }
        Trace.traceEnd(Trace.TRACE_TAG_SYSTEM_SERVER);

        Trace.traceBegin(Trace.TRACE_TAG_SYSTEM_SERVER, "MakeLockSettingsServiceReady");
        if (lockSettings != null) {
            try {
                lockSettings.systemReady();
            } catch (Throwable e) {
                reportWtf("making Lock Settings Service ready", e);
            }
        }
        Trace.traceEnd(Trace.TRACE_TAG_SYSTEM_SERVER);

        // Needed by DevicePolicyManager for initialization
        mSystemServiceManager.startBootPhase(SystemService.PHASE_LOCK_SETTINGS_READY);

        mSystemServiceManager.startBootPhase(SystemService.PHASE_SYSTEM_SERVICES_READY);

        Trace.traceBegin(Trace.TRACE_TAG_SYSTEM_SERVER, "MakeWindowManagerServiceReady");

        // Wigig services are not registered as system services because of class loader
        // limitations, send boot phase notification separately
        if (enableWigig) {
            try {
                Slog.i(TAG, "calling onBootPhase for Wigig Services");
                Class wigigP2pClass = wigigP2pService.getClass();
                Method m = wigigP2pClass.getMethod("onBootPhase", int.class);
                m.invoke(wigigP2pService, new Integer(
                    SystemService.PHASE_SYSTEM_SERVICES_READY));

                Class wigigClass = wigigService.getClass();
                m = wigigClass.getMethod("onBootPhase", int.class);
                m.invoke(wigigService, new Integer(
                    SystemService.PHASE_SYSTEM_SERVICES_READY));
            } catch (Throwable e) {
                reportWtf("Wigig services ready", e);
            }
        }

        try {
            wm.systemReady();
        } catch (Throwable e) {
            reportWtf("making Window Manager Service ready", e);
        }
        Trace.traceEnd(Trace.TRACE_TAG_SYSTEM_SERVER);

        if (safeMode) {
            mActivityManagerService.showSafeModeOverlay();
        }

        // Update the configuration for this context by hand, because we're going
        // to start using it before the config change done in wm.systemReady() will
        // propagate to it.
        Configuration config = wm.computeNewConfiguration();
        DisplayMetrics metrics = new DisplayMetrics();
        WindowManager w = (WindowManager)context.getSystemService(Context.WINDOW_SERVICE);
        w.getDefaultDisplay().getMetrics(metrics);
        context.getResources().updateConfiguration(config, metrics);

        // The system context's theme may be configuration-dependent.
        final Theme systemTheme = context.getTheme();
        if (systemTheme.getChangingConfigurations() != 0) {
            systemTheme.rebase();
        }

        Trace.traceBegin(Trace.TRACE_TAG_SYSTEM_SERVER, "MakePowerManagerServiceReady");
        try {
            // TODO: use boot phase
            mPowerManagerService.systemReady(mActivityManagerService.getAppOpsService());
            Trace.traceEnd(Trace.TRACE_TAG_SYSTEM_SERVER);
        } catch (Throwable e) {
            reportWtf("making Power Manager Service ready", e);
        }
        Trace.traceEnd(Trace.TRACE_TAG_SYSTEM_SERVER);

        Trace.traceBegin(Trace.TRACE_TAG_SYSTEM_SERVER, "MakePackageManagerServiceReady");
        try {
            mPackageManagerService.systemReady();
        } catch (Throwable e) {
            reportWtf("making Package Manager Service ready", e);
        }
        Trace.traceEnd(Trace.TRACE_TAG_SYSTEM_SERVER);

        Trace.traceBegin(Trace.TRACE_TAG_SYSTEM_SERVER, "MakeDisplayManagerServiceReady");
        try {
            // TODO: use boot phase and communicate these flags some other way
            mDisplayManagerService.systemReady(safeMode, mOnlyCore);
        } catch (Throwable e) {
            reportWtf("making Display Manager Service ready", e);
        }
        Trace.traceEnd(Trace.TRACE_TAG_SYSTEM_SERVER);

        if (gestureService != null) {
            try {
                gestureService.systemReady();
            } catch (Throwable e) {
                reportWtf("making Gesture Sensor Service ready", e);
            }
        }

        // These are needed to propagate to the runnable below.
        final NetworkManagementService networkManagementF = networkManagement;
        final NetworkStatsService networkStatsF = networkStats;
        final NetworkPolicyManagerService networkPolicyF = networkPolicy;
        final ConnectivityService connectivityF = connectivity;
        final NetworkScoreService networkScoreF = networkScore;
        final LocationManagerService locationF = location;
        final CountryDetectorService countryDetectorF = countryDetector;
        final NetworkTimeUpdateService networkTimeUpdaterF = networkTimeUpdater;
        final CommonTimeManagementService commonTimeMgmtServiceF = commonTimeMgmtService;
        final AssetAtlasService atlasF = atlas;
        final InputManagerService inputManagerF = inputManager;
        final TelephonyRegistry telephonyRegistryF = telephonyRegistry;
        final MediaRouterService mediaRouterF = mediaRouter;
        final MmsServiceBroker mmsServiceF = mmsService;

        // We now tell the activity manager it is okay to run third party
        // code.  It will call back into us once it has gotten to the state
        // where third party code can really run (but before it has actually
        // started launching the initial applications), for us to complete our
        // initialization.
        mActivityManagerService.systemReady(new Runnable() {
            @Override
            public void run() {
                Slog.i(TAG, "Making services ready");
                mSystemServiceManager.startBootPhase(
                        SystemService.PHASE_ACTIVITY_MANAGER_READY);
                Trace.traceBegin(Trace.TRACE_TAG_SYSTEM_SERVER, "PhaseActivityManagerReady");

                Trace.traceBegin(Trace.TRACE_TAG_SYSTEM_SERVER, "StartObservingNativeCrashes");
                try {
                    mActivityManagerService.startObservingNativeCrashes();
                } catch (Throwable e) {
                    reportWtf("observing native crashes", e);
                }
                Trace.traceEnd(Trace.TRACE_TAG_SYSTEM_SERVER);

                if (!mOnlyCore) {
                    Slog.i(TAG, "WebViewFactory preparation");
                    Trace.traceBegin(Trace.TRACE_TAG_SYSTEM_SERVER, "WebViewFactoryPreparation");
                    mWebViewUpdateService.prepareWebViewInSystemServer();
                    Trace.traceEnd(Trace.TRACE_TAG_SYSTEM_SERVER);
                }

                Trace.traceBegin(Trace.TRACE_TAG_SYSTEM_SERVER, "StartSystemUI");
                try {
                    startSystemUi(context);
                } catch (Throwable e) {
                    reportWtf("starting System UI", e);
                }
                Trace.traceEnd(Trace.TRACE_TAG_SYSTEM_SERVER);
                Trace.traceBegin(Trace.TRACE_TAG_SYSTEM_SERVER, "MakeNetworkScoreReady");
                try {
                    if (networkScoreF != null) networkScoreF.systemReady();
                } catch (Throwable e) {
                    reportWtf("making Network Score Service ready", e);
                }
                Trace.traceEnd(Trace.TRACE_TAG_SYSTEM_SERVER);
                Trace.traceBegin(Trace.TRACE_TAG_SYSTEM_SERVER, "MakeNetworkManagementServiceReady");
                try {
                    if (networkManagementF != null) networkManagementF.systemReady();
                } catch (Throwable e) {
                    reportWtf("making Network Managment Service ready", e);
                }
                Trace.traceEnd(Trace.TRACE_TAG_SYSTEM_SERVER);
                Trace.traceBegin(Trace.TRACE_TAG_SYSTEM_SERVER, "MakeNetworkStatsServiceReady");
                try {
                    if (networkStatsF != null) networkStatsF.systemReady();
                } catch (Throwable e) {
                    reportWtf("making Network Stats Service ready", e);
                }
                Trace.traceEnd(Trace.TRACE_TAG_SYSTEM_SERVER);
                Trace.traceBegin(Trace.TRACE_TAG_SYSTEM_SERVER, "MakeNetworkPolicyServiceReady");
                try {
                    if (networkPolicyF != null) networkPolicyF.systemReady();
                } catch (Throwable e) {
                    reportWtf("making Network Policy Service ready", e);
                }
                Trace.traceEnd(Trace.TRACE_TAG_SYSTEM_SERVER);
                Trace.traceBegin(Trace.TRACE_TAG_SYSTEM_SERVER, "MakeConnectivityServiceReady");
                try {
                    if (connectivityF != null) connectivityF.systemReady();
                } catch (Throwable e) {
                    reportWtf("making Connectivity Service ready", e);
                }
                Trace.traceEnd(Trace.TRACE_TAG_SYSTEM_SERVER);

                Watchdog.getInstance().start();

                // It is now okay to let the various system services start their
                // third party code...
                Trace.traceEnd(Trace.TRACE_TAG_SYSTEM_SERVER);
                Trace.traceBegin(Trace.TRACE_TAG_SYSTEM_SERVER, "PhaseThirdPartyAppsCanStart");
                mSystemServiceManager.startBootPhase(
                        SystemService.PHASE_THIRD_PARTY_APPS_CAN_START);

                try {
                    if (locationF != null) locationF.systemRunning();
                } catch (Throwable e) {
                    reportWtf("Notifying Location Service running", e);
                }
                try {
                    if (countryDetectorF != null) countryDetectorF.systemRunning();
                } catch (Throwable e) {
                    reportWtf("Notifying CountryDetectorService running", e);
                }
                try {
                    if (networkTimeUpdaterF != null) networkTimeUpdaterF.systemRunning();
                } catch (Throwable e) {
                    reportWtf("Notifying NetworkTimeService running", e);
                }
                try {
                    if (commonTimeMgmtServiceF != null) {
                        commonTimeMgmtServiceF.systemRunning();
                    }
                } catch (Throwable e) {
                    reportWtf("Notifying CommonTimeManagementService running", e);
                }
                try {
                    if (atlasF != null) atlasF.systemRunning();
                } catch (Throwable e) {
                    reportWtf("Notifying AssetAtlasService running", e);
                }
                try {
                    // TODO(BT) Pass parameter to input manager
                    if (inputManagerF != null) inputManagerF.systemRunning();
                } catch (Throwable e) {
                    reportWtf("Notifying InputManagerService running", e);
                }
                try {
                    if (telephonyRegistryF != null) telephonyRegistryF.systemRunning();
                } catch (Throwable e) {
                    reportWtf("Notifying TelephonyRegistry running", e);
                }
                try {
                    if (mediaRouterF != null) mediaRouterF.systemRunning();
                } catch (Throwable e) {
                    reportWtf("Notifying MediaRouterService running", e);
                }

                try {
                    if (mmsServiceF != null) mmsServiceF.systemRunning();
                } catch (Throwable e) {
                    reportWtf("Notifying MmsService running", e);
                }

                try {
                    if (networkScoreF != null) networkScoreF.systemRunning();
                } catch (Throwable e) {
                    reportWtf("Notifying NetworkScoreService running", e);
                }
                Trace.traceEnd(Trace.TRACE_TAG_SYSTEM_SERVER);
            }
        });
    }

    static final void startSystemUi(Context context) {
        Intent intent = new Intent();
        intent.setComponent(new ComponentName("com.android.systemui",
                    "com.android.systemui.SystemUIService"));
        intent.addFlags(Intent.FLAG_DEBUG_TRIAGED_MISSING);
        //Slog.d(TAG, "Starting service: " + intent);
        context.startServiceAsUser(intent, UserHandle.SYSTEM);
    }

    private static void traceBeginAndSlog(String name) {
        Trace.traceBegin(Trace.TRACE_TAG_SYSTEM_SERVER, name);
        Slog.i(TAG, name);
    }
}<|MERGE_RESOLUTION|>--- conflicted
+++ resolved
@@ -1246,15 +1246,11 @@
         }
 
         if (context.getPackageManager().hasSystemFeature(PackageManager.FEATURE_WATCH)) {
-<<<<<<< HEAD
-            //#Fixme:mSystemServiceManager.startService(WEAR_BLUETOOTH_SERVICE_CLASS);
-=======
             mSystemServiceManager.startService(WEAR_BLUETOOTH_SERVICE_CLASS);
             mSystemServiceManager.startService(WEAR_WIFI_MEDIATOR_SERVICE_CLASS);
           if (!disableNonCoreServices) {
               mSystemServiceManager.startService(WEAR_TIME_SERVICE_CLASS);
           }
->>>>>>> 0a857ee2
         }
 
         // make sure the ADB_ENABLED setting value matches the secure property value
@@ -1281,7 +1277,6 @@
         // MMS service broker
         mmsService = mSystemServiceManager.startService(MmsServiceBroker.class);
 
-<<<<<<< HEAD
         final Class<?> serverClazz;
         try {
             serverClazz = Class.forName(externalServer);
@@ -1298,11 +1293,11 @@
                 | NoSuchMethodException e) {
             Slog.wtf(TAG, "Unable to start  " + externalServer);
             Slog.wtf(TAG, e);
-=======
+        }
+
         if (Settings.Global.getInt(mContentResolver, Settings.Global.DEVICE_PROVISIONED, 0) == 0 ||
                 UserManager.isDeviceInDemoMode(mSystemContext)) {
             mSystemServiceManager.startService(RetailDemoModeService.class);
->>>>>>> 0a857ee2
         }
 
         // It is now time to start up the app processes...
