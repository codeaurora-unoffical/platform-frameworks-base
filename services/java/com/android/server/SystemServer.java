/*
 * Copyright (C) 2006 The Android Open Source Project
 *
 * Licensed under the Apache License, Version 2.0 (the "License");
 * you may not use this file except in compliance with the License.
 * You may obtain a copy of the License at
 *
 *      http://www.apache.org/licenses/LICENSE-2.0
 *
 * Unless required by applicable law or agreed to in writing, software
 * distributed under the License is distributed on an "AS IS" BASIS,
 * WITHOUT WARRANTIES OR CONDITIONS OF ANY KIND, either express or implied.
 * See the License for the specific language governing permissions and
 * limitations under the License.
 */

package com.android.server;

import static android.os.IServiceManager.DUMP_FLAG_PRIORITY_CRITICAL;
import static android.os.IServiceManager.DUMP_FLAG_PRIORITY_HIGH;
import static android.os.IServiceManager.DUMP_FLAG_PRIORITY_NORMAL;
import static android.os.IServiceManager.DUMP_FLAG_PROTO;
import static android.view.Display.DEFAULT_DISPLAY;

<<<<<<< HEAD
=======
import android.annotation.NonNull;
>>>>>>> de843449
import android.app.ActivityThread;
import android.app.INotificationManager;
import android.app.usage.UsageStatsManagerInternal;
import android.content.ComponentName;
import android.content.ContentResolver;
import android.content.Context;
import android.content.Intent;
import android.content.pm.PackageItemInfo;
import android.content.pm.PackageManager;
import android.content.res.Configuration;
import android.content.res.Resources.Theme;
import android.database.sqlite.SQLiteCompatibilityWalFlags;
import android.database.sqlite.SQLiteGlobal;
<<<<<<< HEAD
import android.hardware.display.ColorDisplayManager;
=======
>>>>>>> de843449
import android.os.BaseBundle;
import android.os.Binder;
import android.os.Build;
import android.os.Environment;
import android.os.FactoryTest;
import android.os.FileUtils;
import android.os.IIncidentManager;
import android.os.IBinder;
import android.os.Looper;
import android.os.Message;
import android.os.Parcel;
import android.os.PowerManager;
import android.os.Process;
import android.os.ServiceManager;
import android.os.StrictMode;
import android.os.SystemClock;
import android.os.SystemProperties;
import android.os.Trace;
import android.os.UserHandle;
import android.os.storage.IStorageManager;
import android.provider.Settings;
import android.sysprop.VoldProperties;
import android.text.TextUtils;
import android.util.DisplayMetrics;
import android.util.EventLog;
import android.util.Slog;
import android.util.TimingsTraceLog;
import android.view.WindowManager;
import android.view.inputmethod.InputMethodSystemProperty;

import com.android.internal.R;
import com.android.internal.logging.MetricsLogger;
import com.android.internal.notification.SystemNotificationChannels;
import com.android.internal.os.BinderInternal;
import com.android.internal.os.RegionalizationEnvironment;
import com.android.internal.util.ConcurrentUtils;
import com.android.internal.util.EmergencyAffordanceManager;
import com.android.internal.widget.ILockSettings;
import com.android.server.am.ActivityManagerService;
import com.android.server.appbinding.AppBindingService;
import com.android.server.audio.AudioService;
import com.android.server.biometrics.BiometricService;
import com.android.server.biometrics.face.FaceService;
import com.android.server.biometrics.fingerprint.FingerprintService;
import com.android.server.biometrics.iris.IrisService;
import com.android.server.broadcastradio.BroadcastRadioService;
import com.android.server.camera.CameraServiceProxy;
import com.android.server.clipboard.ClipboardService;
import com.android.server.connectivity.IpConnectivityMetrics;
import com.android.server.coverage.CoverageService;
import com.android.server.devicepolicy.DevicePolicyManagerService;
import com.android.server.display.ColorDisplayService;
import com.android.server.display.DisplayManagerService;
import com.android.server.dreams.DreamManagerService;
import com.android.server.emergency.EmergencyAffordanceService;
import com.android.server.hdmi.HdmiControlService;
import com.android.server.input.InputManagerService;
import com.android.server.inputmethod.InputMethodManagerService;
import com.android.server.inputmethod.MultiClientInputMethodManagerService;
import com.android.server.job.JobSchedulerService;
import com.android.server.lights.LightsService;
import com.android.server.media.MediaResourceMonitorService;
import com.android.server.media.MediaRouterService;
import com.android.server.media.MediaSessionService;
import com.android.server.media.MediaUpdateService;
import com.android.server.media.projection.MediaProjectionManagerService;
import com.android.server.net.NetworkPolicyManagerService;
import com.android.server.net.NetworkStatsService;
import com.android.server.net.watchlist.NetworkWatchlistService;
import com.android.server.notification.NotificationManagerService;
import com.android.server.oemlock.OemLockService;
import com.android.server.om.OverlayManagerService;
import com.android.server.os.RegionalizationService;
import com.android.server.os.DeviceIdentifiersPolicyService;
import com.android.server.os.SchedulingPolicyService;
import com.android.server.pm.BackgroundDexOptService;
import com.android.server.pm.CrossProfileAppsService;
import com.android.server.pm.DynamicCodeLoggingService;
import com.android.server.pm.Installer;
import com.android.server.pm.LauncherAppsService;
import com.android.server.pm.OtaDexoptService;
import com.android.server.pm.PackageManagerService;
import com.android.server.pm.ShortcutService;
import com.android.server.pm.UserManagerService;
import com.android.server.policy.PhoneWindowManager;
import com.android.server.power.PowerManagerService;
import com.android.server.power.ShutdownThread;
import com.android.server.power.ThermalManagerService;
import com.android.server.restrictions.RestrictionsManagerService;
import com.android.server.role.RoleManagerService;
<<<<<<< HEAD
=======
import com.android.server.rollback.RollbackManagerService;
>>>>>>> de843449
import com.android.server.security.KeyAttestationApplicationIdProviderService;
import com.android.server.security.KeyChainSystemService;
import com.android.server.signedconfig.SignedConfigService;
import com.android.server.soundtrigger.SoundTriggerService;
import com.android.server.stats.StatsCompanionService;
import com.android.server.statusbar.StatusBarManagerService;
import com.android.server.storage.DeviceStorageMonitorService;
import com.android.server.telecom.TelecomLoaderService;
import com.android.server.textclassifier.TextClassificationManagerService;
import com.android.server.textservices.TextServicesManagerService;
import com.android.server.trust.TrustManagerService;
import com.android.server.tv.TvInputManagerService;
import com.android.server.tv.TvRemoteService;
import com.android.server.twilight.TwilightService;
import com.android.server.uri.UriGrantsManagerService;
import com.android.server.usage.UsageStatsService;
import com.android.server.vr.VrManagerService;
import com.android.server.webkit.WebViewUpdateService;
import com.android.server.wm.ActivityTaskManagerService;
import com.android.server.wm.WindowManagerGlobalLock;
import com.android.server.wm.WindowManagerService;

import dalvik.system.VMRuntime;
import dalvik.system.PathClassLoader;
import java.lang.reflect.Constructor;
import java.lang.reflect.Method;

import java.io.File;
import java.io.IOException;
import java.util.Locale;
import java.util.Timer;
import java.util.concurrent.CountDownLatch;
import java.util.concurrent.Future;

public final class SystemServer {

    private static final String TAG = "SystemServer";

    // Tag for timing measurement of main thread.
    private static final String SYSTEM_SERVER_TIMING_TAG = "SystemServerTiming";
    // Tag for timing measurement of non-main asynchronous operations.
    private static final String SYSTEM_SERVER_TIMING_ASYNC_TAG = SYSTEM_SERVER_TIMING_TAG + "Async";

    private static final TimingsTraceLog BOOT_TIMINGS_TRACE_LOG
            = new TimingsTraceLog(SYSTEM_SERVER_TIMING_TAG, Trace.TRACE_TAG_SYSTEM_SERVER);

    private static final String ENCRYPTING_STATE = "trigger_restart_min_framework";
    private static final String ENCRYPTED_STATE = "1";

    private static final long SNAPSHOT_INTERVAL = 60 * 60 * 1000; // 1hr

    // The earliest supported time.  We pick one day into 1970, to
    // give any timezone code room without going into negative time.
    private static final long EARLIEST_SUPPORTED_TIME = 86400 * 1000;

    private static final long SLOW_DISPATCH_THRESHOLD_MS = 100;
    private static final long SLOW_DELIVERY_THRESHOLD_MS = 200;

    /*
     * Implementation class names. TODO: Move them to a codegen class or load
     * them from the build system somehow.
     */
    private static final String BACKUP_MANAGER_SERVICE_CLASS =
            "com.android.server.backup.BackupManagerService$Lifecycle";
    private static final String APPWIDGET_SERVICE_CLASS =
            "com.android.server.appwidget.AppWidgetService";
    private static final String VOICE_RECOGNITION_MANAGER_SERVICE_CLASS =
            "com.android.server.voiceinteraction.VoiceInteractionManagerService";
    private static final String PRINT_MANAGER_SERVICE_CLASS =
            "com.android.server.print.PrintManagerService";
    private static final String COMPANION_DEVICE_MANAGER_SERVICE_CLASS =
            "com.android.server.companion.CompanionDeviceManagerService";
    private static final String USB_SERVICE_CLASS =
            "com.android.server.usb.UsbService$Lifecycle";
    private static final String MIDI_SERVICE_CLASS =
            "com.android.server.midi.MidiService$Lifecycle";
    private static final String WIFI_SERVICE_CLASS =
            "com.android.server.wifi.WifiService";
    private static final String WIFI_AWARE_SERVICE_CLASS =
            "com.android.server.wifi.aware.WifiAwareService";
    private static final String WIFI_P2P_SERVICE_CLASS =
            "com.android.server.wifi.p2p.WifiP2pService";
    private static final String LOWPAN_SERVICE_CLASS =
            "com.android.server.lowpan.LowpanService";
    private static final String ETHERNET_SERVICE_CLASS =
            "com.android.server.ethernet.EthernetService";
    private static final String JOB_SCHEDULER_SERVICE_CLASS =
            "com.android.server.job.JobSchedulerService";
    private static final String LOCK_SETTINGS_SERVICE_CLASS =
            "com.android.server.locksettings.LockSettingsService$Lifecycle";
    private static final String STORAGE_MANAGER_SERVICE_CLASS =
            "com.android.server.StorageManagerService$Lifecycle";
    private static final String STORAGE_STATS_SERVICE_CLASS =
            "com.android.server.usage.StorageStatsService$Lifecycle";
    private static final String SEARCH_MANAGER_SERVICE_CLASS =
            "com.android.server.search.SearchManagerService$Lifecycle";
    private static final String THERMAL_OBSERVER_CLASS =
            "com.google.android.clockwork.ThermalObserver";
    private static final String WEAR_CONNECTIVITY_SERVICE_CLASS =
            "com.android.clockwork.connectivity.WearConnectivityService";
    private static final String WEAR_POWER_SERVICE_CLASS =
            "com.android.clockwork.power.WearPowerService";
    private static final String WEAR_SIDEKICK_SERVICE_CLASS =
            "com.google.android.clockwork.sidekick.SidekickService";
    private static final String WEAR_DISPLAY_SERVICE_CLASS =
            "com.google.android.clockwork.display.WearDisplayService";
    private static final String WEAR_LEFTY_SERVICE_CLASS =
            "com.google.android.clockwork.lefty.WearLeftyService";
    private static final String WEAR_TIME_SERVICE_CLASS =
            "com.google.android.clockwork.time.WearTimeService";
    private static final String WEAR_GLOBAL_ACTIONS_SERVICE_CLASS =
            "com.android.clockwork.globalactions.GlobalActionsService";
    private static final String ACCOUNT_SERVICE_CLASS =
            "com.android.server.accounts.AccountManagerService$Lifecycle";
    private static final String CONTENT_SERVICE_CLASS =
            "com.android.server.content.ContentService$Lifecycle";
    private static final String WALLPAPER_SERVICE_CLASS =
            "com.android.server.wallpaper.WallpaperManagerService$Lifecycle";
    private static final String AUTO_FILL_MANAGER_SERVICE_CLASS =
            "com.android.server.autofill.AutofillManagerService";
<<<<<<< HEAD
    private static final String INTELLIGENCE_MANAGER_SERVICE_CLASS =
            "com.android.server.intelligence.IntelligenceManagerService";
=======
    private static final String CONTENT_CAPTURE_MANAGER_SERVICE_CLASS =
            "com.android.server.contentcapture.ContentCaptureManagerService";
>>>>>>> de843449
    private static final String TIME_ZONE_RULES_MANAGER_SERVICE_CLASS =
            "com.android.server.timezone.RulesManagerService$Lifecycle";
    private static final String IOT_SERVICE_CLASS =
            "com.android.things.server.IoTSystemService";
    private static final String SLICE_MANAGER_SERVICE_CLASS =
            "com.android.server.slice.SliceManagerService$Lifecycle";
    private static final String CAR_SERVICE_HELPER_SERVICE_CLASS =
            "com.android.internal.car.CarServiceHelperService";
    private static final String TIME_DETECTOR_SERVICE_CLASS =
            "com.android.server.timedetector.TimeDetectorService$Lifecycle";
    private static final String TIME_ZONE_DETECTOR_SERVICE_CLASS =
            "com.android.server.timezonedetector.TimeZoneDetectorService$Lifecycle";
    private static final String ACCESSIBILITY_MANAGER_SERVICE_CLASS =
            "com.android.server.accessibility.AccessibilityManagerService$Lifecycle";
    private static final String ADB_SERVICE_CLASS =
            "com.android.server.adb.AdbService$Lifecycle";

    private static final String PERSISTENT_DATA_BLOCK_PROP = "ro.frp.pst";

    private static final String UNCRYPT_PACKAGE_FILE = "/cache/recovery/uncrypt_file";
    private static final String BLOCK_MAP_FILE = "/cache/recovery/block.map";

    // maximum number of binder threads used for system_server
    // will be higher than the system default
    private static final int sMaxBinderThreads = 31;

    /**
     * Default theme used by the system context. This is used to style system-provided dialogs, such
     * as the Power Off dialog, and other visual content.
     */
    private static final int DEFAULT_SYSTEM_THEME =
            com.android.internal.R.style.Theme_DeviceDefault_System;

    private final int mFactoryTestMode;
    private Timer mProfilerSnapshotTimer;

    private Context mSystemContext;
    private SystemServiceManager mSystemServiceManager;

    // TODO: remove all of these references by improving dependency resolution and boot phases
    private PowerManagerService mPowerManagerService;
    private ActivityManagerService mActivityManagerService;
    private WindowManagerGlobalLock mWindowManagerGlobalLock;
    private WebViewUpdateService mWebViewUpdateService;
    private DisplayManagerService mDisplayManagerService;
    private PackageManagerService mPackageManagerService;
    private PackageManager mPackageManager;
    private ContentResolver mContentResolver;
    private EntropyMixer mEntropyMixer;

    private boolean mOnlyCore;
    private boolean mFirstBoot;
    private final boolean mRuntimeRestart;
    private final long mRuntimeStartElapsedTime;
    private final long mRuntimeStartUptime;

    private static final String START_SENSOR_SERVICE = "StartSensorService";
    private static final String START_HIDL_SERVICES = "StartHidlServices";


    private Future<?> mSensorServiceStart;
    private Future<?> mZygotePreload;

    /**
     * Start the sensor service. This is a blocking call and can take time.
     */
    private static native void startSensorService();

    /**
     * Start all HIDL services that are run inside the system server. This may take some time.
     */
    private static native void startHidlServices();

    /**
     * The main entry point from zygote.
     */
    public static void main(String[] args) {
        new SystemServer().run();
    }

    public SystemServer() {
        // Check for factory test mode.
        mFactoryTestMode = FactoryTest.getMode();
        // Remember if it's runtime restart(when sys.boot_completed is already set) or reboot
        mRuntimeRestart = "1".equals(SystemProperties.get("sys.boot_completed"));

        mRuntimeStartElapsedTime = SystemClock.elapsedRealtime();
        mRuntimeStartUptime = SystemClock.uptimeMillis();
    }

    private void run() {
        try {
            traceBeginAndSlog("InitBeforeStartServices");
            // If a device's clock is before 1970 (before 0), a lot of
            // APIs crash dealing with negative numbers, notably
            // java.io.File#setLastModified, so instead we fake it and
            // hope that time from cell towers or NTP fixes it shortly.
            if (System.currentTimeMillis() < EARLIEST_SUPPORTED_TIME) {
                Slog.w(TAG, "System clock is before 1970; setting to 1970.");
                SystemClock.setCurrentTimeMillis(EARLIEST_SUPPORTED_TIME);
            }

            //
            // Default the timezone property to GMT if not set.
            //
            String timezoneProperty = SystemProperties.get("persist.sys.timezone");
            if (timezoneProperty == null || timezoneProperty.isEmpty()) {
                Slog.w(TAG, "Timezone not set; setting to GMT.");
                SystemProperties.set("persist.sys.timezone", "GMT");
            }

            // If the system has "persist.sys.language" and friends set, replace them with
            // "persist.sys.locale". Note that the default locale at this point is calculated
            // using the "-Duser.locale" command line flag. That flag is usually populated by
            // AndroidRuntime using the same set of system properties, but only the system_server
            // and system apps are allowed to set them.
            //
            // NOTE: Most changes made here will need an equivalent change to
            // core/jni/AndroidRuntime.cpp
            if (!SystemProperties.get("persist.sys.language").isEmpty()) {
                final String languageTag = Locale.getDefault().toLanguageTag();

                SystemProperties.set("persist.sys.locale", languageTag);
                SystemProperties.set("persist.sys.language", "");
                SystemProperties.set("persist.sys.country", "");
                SystemProperties.set("persist.sys.localevar", "");
            }

            // The system server should never make non-oneway calls
            Binder.setWarnOnBlocking(true);
            // The system server should always load safe labels
            PackageItemInfo.forceSafeLabels();

            // Default to FULL within the system server.
            SQLiteGlobal.sDefaultSyncMode = SQLiteGlobal.SYNC_MODE_FULL;

            // Deactivate SQLiteCompatibilityWalFlags until settings provider is initialized
            SQLiteCompatibilityWalFlags.init(null);

            // Here we go!
            Slog.i(TAG, "Entered the Android system server!");
            int uptimeMillis = (int) SystemClock.elapsedRealtime();
            EventLog.writeEvent(EventLogTags.BOOT_PROGRESS_SYSTEM_RUN, uptimeMillis);
            if (!mRuntimeRestart) {
                MetricsLogger.histogram(null, "boot_system_server_init", uptimeMillis);
            }

            // In case the runtime switched since last boot (such as when
            // the old runtime was removed in an OTA), set the system
            // property so that it is in sync. We can | xq oqi't do this in
            // libnativehelper's JniInvocation::Init code where we already
            // had to fallback to a different runtime because it is
            // running as root and we need to be the system user to set
            // the property. http://b/11463182
            SystemProperties.set("persist.sys.dalvik.vm.lib.2", VMRuntime.getRuntime().vmLibrary());

            // Mmmmmm... more memory!
            VMRuntime.getRuntime().clearGrowthLimit();

            // The system server has to run all of the time, so it needs to be
            // as efficient as possible with its memory usage.
            VMRuntime.getRuntime().setTargetHeapUtilization(0.8f);

            // Some devices rely on runtime fingerprint generation, so make sure
            // we've defined it before booting further.
            Build.ensureFingerprintProperty();

            // Within the system server, it is an error to access Environment paths without
            // explicitly specifying a user.
            Environment.setUserRequired(true);

            // Within the system server, any incoming Bundles should be defused
            // to avoid throwing BadParcelableException.
            BaseBundle.setShouldDefuse(true);

            // Within the system server, when parceling exceptions, include the stack trace
            Parcel.setStackTraceParceling(true);

            // Ensure binder calls into the system always run at foreground priority.
            BinderInternal.disableBackgroundScheduling(true);

            // Increase the number of binder threads in system_server
            BinderInternal.setMaxThreads(sMaxBinderThreads);

            // Prepare the main looper thread (this thread).
            android.os.Process.setThreadPriority(
                    android.os.Process.THREAD_PRIORITY_FOREGROUND);
            android.os.Process.setCanSelfBackground(false);
            Looper.prepareMainLooper();
            Looper.getMainLooper().setSlowLogThresholdMs(
                    SLOW_DISPATCH_THRESHOLD_MS, SLOW_DELIVERY_THRESHOLD_MS);

            // Initialize native services.
            System.loadLibrary("android_servers");

            // Check whether we failed to shut down last time we tried.
            // This call may not return.
            performPendingShutdown();

            // Initialize the system context.
            createSystemContext();

            // Create the system service manager.
            mSystemServiceManager = new SystemServiceManager(mSystemContext);
            mSystemServiceManager.setStartInfo(mRuntimeRestart,
                    mRuntimeStartElapsedTime, mRuntimeStartUptime);
            LocalServices.addService(SystemServiceManager.class, mSystemServiceManager);
            // Prepare the thread pool for init tasks that can be parallelized
            SystemServerInitThreadPool.get();
        } finally {
            traceEnd();  // InitBeforeStartServices
        }

        // Start services.
        try {
            traceBeginAndSlog("StartServices");
            startBootstrapServices();
            startCoreServices();
            startOtherServices();
            SystemServerInitThreadPool.shutdown();
        } catch (Throwable ex) {
            Slog.e("System", "******************************************");
            Slog.e("System", "************ Failure starting system services", ex);
            throw ex;
        } finally {
            traceEnd();
        }

        StrictMode.initVmDefaults(null);

        if (!mRuntimeRestart && !isFirstBootOrUpgrade()) {
            int uptimeMillis = (int) SystemClock.elapsedRealtime();
            MetricsLogger.histogram(null, "boot_system_server_ready", uptimeMillis);
            final int MAX_UPTIME_MILLIS = 60 * 1000;
            if (uptimeMillis > MAX_UPTIME_MILLIS) {
                Slog.wtf(SYSTEM_SERVER_TIMING_TAG,
                        "SystemServer init took too long. uptimeMillis=" + uptimeMillis);
            }
        }

        // Diagnostic to ensure that the system is in a base healthy state. Done here as a common
        // non-zygote process.
        if (!VMRuntime.hasBootImageSpaces()) {
            Slog.wtf(TAG, "Runtime is not running with a boot image!");
        }

        // Loop forever.
        Looper.loop();
        throw new RuntimeException("Main thread loop unexpectedly exited");
    }

    private boolean isFirstBootOrUpgrade() {
        return mPackageManagerService.isFirstBoot() || mPackageManagerService.isUpgrade();
    }

    private void reportWtf(String msg, Throwable e) {
        Slog.w(TAG, "***********************************************");
        Slog.wtf(TAG, "BOOT FAILURE " + msg, e);
    }

    private void performPendingShutdown() {
        final String shutdownAction = SystemProperties.get(
                ShutdownThread.SHUTDOWN_ACTION_PROPERTY, "");
        if (shutdownAction != null && shutdownAction.length() > 0) {
            boolean reboot = (shutdownAction.charAt(0) == '1');

            final String reason;
            if (shutdownAction.length() > 1) {
                reason = shutdownAction.substring(1, shutdownAction.length());
            } else {
                reason = null;
            }

            // If it's a pending reboot into recovery to apply an update,
            // always make sure uncrypt gets executed properly when needed.
            // If '/cache/recovery/block.map' hasn't been created, stop the
            // reboot which will fail for sure, and get a chance to capture a
            // bugreport when that's still feasible. (Bug: 26444951)
            if (reason != null && reason.startsWith(PowerManager.REBOOT_RECOVERY_UPDATE)) {
                File packageFile = new File(UNCRYPT_PACKAGE_FILE);
                if (packageFile.exists()) {
                    String filename = null;
                    try {
                        filename = FileUtils.readTextFile(packageFile, 0, null);
                    } catch (IOException e) {
                        Slog.e(TAG, "Error reading uncrypt package file", e);
                    }

                    if (filename != null && filename.startsWith("/data")) {
                        if (!new File(BLOCK_MAP_FILE).exists()) {
                            Slog.e(TAG, "Can't find block map file, uncrypt failed or " +
                                    "unexpected runtime restart?");
                            return;
                        }
                    }
                }
            }
            Runnable runnable = new Runnable() {
                @Override
                public void run() {
                    synchronized (this) {
                        ShutdownThread.rebootOrShutdown(null, reboot, reason);
                    }
                }
            };

            // ShutdownThread must run on a looper capable of displaying the UI.
            Message msg = Message.obtain(UiThread.getHandler(), runnable);
            msg.setAsynchronous(true);
            UiThread.getHandler().sendMessage(msg);

        }
    }

    private void createSystemContext() {
        ActivityThread activityThread = ActivityThread.systemMain();
        mSystemContext = activityThread.getSystemContext();
        mSystemContext.setTheme(DEFAULT_SYSTEM_THEME);

        final Context systemUiContext = activityThread.getSystemUiContext();
        systemUiContext.setTheme(DEFAULT_SYSTEM_THEME);
    }

    /**
     * Starts the small tangle of critical services that are needed to get the system off the
     * ground.  These services have complex mutual dependencies which is why we initialize them all
     * in one place here.  Unless your service is also entwined in these dependencies, it should be
     * initialized in one of the other functions.
     */
    private void startBootstrapServices() {
        Slog.i(TAG, "Reading configuration...");
        final String TAG_SYSTEM_CONFIG = "ReadingSystemConfig";
        traceBeginAndSlog(TAG_SYSTEM_CONFIG);
        SystemServerInitThreadPool.get().submit(SystemConfig::getInstance, TAG_SYSTEM_CONFIG);
        traceEnd();

        // Wait for installd to finish starting up so that it has a chance to
        // create critical directories such as /data/user with the appropriate
        // permissions.  We need this to complete before we initialize other services.
        traceBeginAndSlog("StartInstaller");
        Installer installer = mSystemServiceManager.startService(Installer.class);
        traceEnd();

        // In some cases after launching an app we need to access device identifiers,
        // therefore register the device identifier policy before the activity manager.
        traceBeginAndSlog("DeviceIdentifiersPolicyService");
        mSystemServiceManager.startService(DeviceIdentifiersPolicyService.class);
        traceEnd();

        // Uri Grants Manager.
        traceBeginAndSlog("UriGrantsManagerService");
        mSystemServiceManager.startService(UriGrantsManagerService.Lifecycle.class);
        traceEnd();

        // Activity manager runs the show.
        traceBeginAndSlog("StartActivityManager");
        // TODO: Might need to move after migration to WM.
        ActivityTaskManagerService atm = mSystemServiceManager.startService(
                ActivityTaskManagerService.Lifecycle.class).getService();
        mActivityManagerService = ActivityManagerService.Lifecycle.startService(
                mSystemServiceManager, atm);
        mActivityManagerService.setSystemServiceManager(mSystemServiceManager);
        mActivityManagerService.setInstaller(installer);
        mWindowManagerGlobalLock = atm.getGlobalLock();
        traceEnd();

        // Power manager needs to be started early because other services need it.
        // Native daemons may be watching for it to be registered so it must be ready
        // to handle incoming binder calls immediately (including being able to verify
        // the permissions for those calls).
        traceBeginAndSlog("StartPowerManager");
        mPowerManagerService = mSystemServiceManager.startService(PowerManagerService.class);
        traceEnd();

        traceBeginAndSlog("StartThermalManager");
        mSystemServiceManager.startService(ThermalManagerService.class);
        traceEnd();

        // Now that the power manager has been started, let the activity manager
        // initialize power management features.
        traceBeginAndSlog("InitPowerManagement");
        mActivityManagerService.initPowerManagement();
        traceEnd();

        // Bring up recovery system in case a rescue party needs a reboot
        traceBeginAndSlog("StartRecoverySystemService");
        mSystemServiceManager.startService(RecoverySystemService.class);
        traceEnd();

        // Now that we have the bare essentials of the OS up and running, take
        // note that we just booted, which might send out a rescue party if
        // we're stuck in a runtime restart loop.
        RescueParty.noteBoot(mSystemContext);

        // Manages LEDs and display backlight so we need it to bring up the display.
        traceBeginAndSlog("StartLightsService");
        mSystemServiceManager.startService(LightsService.class);
        traceEnd();

        traceBeginAndSlog("StartSidekickService");
        // Package manager isn't started yet; need to use SysProp not hardware feature
        if (SystemProperties.getBoolean("config.enable_sidekick_graphics", false)) {
            mSystemServiceManager.startService(WEAR_SIDEKICK_SERVICE_CLASS);
        }
        traceEnd();

        // Display manager is needed to provide display metrics before package manager
        // starts up.
        traceBeginAndSlog("StartDisplayManager");
        mDisplayManagerService = mSystemServiceManager.startService(DisplayManagerService.class);
        traceEnd();

        // We need the default display before we can initialize the package manager.
        traceBeginAndSlog("WaitForDisplay");
        mSystemServiceManager.startBootPhase(SystemService.PHASE_WAIT_FOR_DEFAULT_DISPLAY);
        traceEnd();

        // Only run "core" apps if we're encrypting the device.
        String cryptState = VoldProperties.decrypt().orElse("");
        if (ENCRYPTING_STATE.equals(cryptState)) {
            Slog.w(TAG, "Detected encryption in progress - only parsing core apps");
            mOnlyCore = true;
        } else if (ENCRYPTED_STATE.equals(cryptState)) {
            Slog.w(TAG, "Device encrypted - only parsing core apps");
            mOnlyCore = true;
        }

        // Start Carrier regionalization service
        if (RegionalizationEnvironment.isSupported()) {
            Slog.i(TAG, "Regionalization Service");
            RegionalizationService regionalizationService = new RegionalizationService();
            ServiceManager.addService("regionalization", regionalizationService);
        }

        // Start the package manager.
        if (!mRuntimeRestart) {
            MetricsLogger.histogram(null, "boot_package_manager_init_start",
                    (int) SystemClock.elapsedRealtime());
        }
        traceBeginAndSlog("StartPackageManagerService");
        mPackageManagerService = PackageManagerService.main(mSystemContext, installer,
                mFactoryTestMode != FactoryTest.FACTORY_TEST_OFF, mOnlyCore);
        mFirstBoot = mPackageManagerService.isFirstBoot();
        mPackageManager = mSystemContext.getPackageManager();
        traceEnd();
        if (!mRuntimeRestart && !isFirstBootOrUpgrade()) {
            MetricsLogger.histogram(null, "boot_package_manager_init_ready",
                    (int) SystemClock.elapsedRealtime());
        }
        // Manages A/B OTA dexopting. This is a bootstrap service as we need it to rename
        // A/B artifacts after boot, before anything else might touch/need them.
        // Note: this isn't needed during decryption (we don't have /data anyways).
        if (!mOnlyCore) {
            boolean disableOtaDexopt = SystemProperties.getBoolean("config.disable_otadexopt",
                    false);
            if (!disableOtaDexopt) {
                traceBeginAndSlog("StartOtaDexOptService");
                try {
                    OtaDexoptService.main(mSystemContext, mPackageManagerService);
                } catch (Throwable e) {
                    reportWtf("starting OtaDexOptService", e);
                } finally {
                    traceEnd();
                }
            }
        }

        traceBeginAndSlog("StartUserManagerService");
        mSystemServiceManager.startService(UserManagerService.LifeCycle.class);
        traceEnd();

        // Initialize attribute cache used to cache resources from packages.
        traceBeginAndSlog("InitAttributerCache");
        AttributeCache.init(mSystemContext);
        traceEnd();

        // Set up the Application instance for the system process and get started.
        traceBeginAndSlog("SetSystemProcess");
        mActivityManagerService.setSystemProcess();
        traceEnd();

        // DisplayManagerService needs to setup android.display scheduling related policies
        // since setSystemProcess() would have overridden policies due to setProcessGroup
        mDisplayManagerService.setupSchedulerPolicies();

        // Manages Overlay packages
        traceBeginAndSlog("StartOverlayManagerService");
        mSystemServiceManager.startService(new OverlayManagerService(mSystemContext, installer));
        traceEnd();

<<<<<<< HEAD
=======
        traceBeginAndSlog("StartSensorPrivacyService");
        mSystemServiceManager.startService(new SensorPrivacyService(mSystemContext));
        traceEnd();

>>>>>>> de843449
        // The sensor service needs access to package manager service, app ops
        // service, and permissions service, therefore we start it after them.
        // Start sensor service in a separate thread. Completion should be checked
        // before using it.
        mSensorServiceStart = SystemServerInitThreadPool.get().submit(() -> {
            TimingsTraceLog traceLog = new TimingsTraceLog(
                    SYSTEM_SERVER_TIMING_ASYNC_TAG, Trace.TRACE_TAG_SYSTEM_SERVER);
            traceLog.traceBegin(START_SENSOR_SERVICE);
            startSensorService();
            traceLog.traceEnd();
        }, START_SENSOR_SERVICE);
    }

    /**
     * Starts some essential services that are not tangled up in the bootstrap process.
     */
    private void startCoreServices() {
        traceBeginAndSlog("StartBatteryService");
        // Tracks the battery level.  Requires LightService.
        mSystemServiceManager.startService(BatteryService.class);
        traceEnd();

        // Tracks application usage stats.
        traceBeginAndSlog("StartUsageService");
        mSystemServiceManager.startService(UsageStatsService.class);
        mActivityManagerService.setUsageStatsManager(
                LocalServices.getService(UsageStatsManagerInternal.class));
        traceEnd();

        // Tracks whether the updatable WebView is in a ready state and watches for update installs.
        if (mPackageManager.hasSystemFeature(PackageManager.FEATURE_WEBVIEW)) {
            traceBeginAndSlog("StartWebViewUpdateService");
            mWebViewUpdateService = mSystemServiceManager.startService(WebViewUpdateService.class);
            traceEnd();
        }

        // Tracks and caches the device state.
        traceBeginAndSlog("StartCachedDeviceStateService");
        mSystemServiceManager.startService(CachedDeviceStateService.class);
        traceEnd();

        // Tracks cpu time spent in binder calls
        traceBeginAndSlog("StartBinderCallsStatsService");
        mSystemServiceManager.startService(BinderCallsStatsService.LifeCycle.class);
        traceEnd();

        // Tracks time spent in handling messages in handlers.
        traceBeginAndSlog("StartLooperStatsService");
        mSystemServiceManager.startService(LooperStatsService.Lifecycle.class);
<<<<<<< HEAD
=======
        traceEnd();

        // Manages apk rollbacks.
        traceBeginAndSlog("StartRollbackManagerService");
        mSystemServiceManager.startService(RollbackManagerService.class);
>>>>>>> de843449
        traceEnd();
    }

    /**
     * Starts a miscellaneous grab bag of stuff that has yet to be refactored and organized.
     */
    private void startOtherServices() {
        final Context context = mSystemContext;
        VibratorService vibrator = null;
        IStorageManager storageManager = null;
        NetworkManagementService networkManagement = null;
        IpSecService ipSecService = null;
        NetworkStatsService networkStats = null;
        NetworkPolicyManagerService networkPolicy = null;
        ConnectivityService connectivity = null;
        NsdService serviceDiscovery = null;
        WindowManagerService wm = null;
        SerialService serial = null;
        NetworkTimeUpdateService networkTimeUpdater = null;
        InputManagerService inputManager = null;
        TelephonyRegistry telephonyRegistry = null;
        ConsumerIrService consumerIr = null;
        MmsServiceBroker mmsService = null;
        HardwarePropertiesManagerService hardwarePropertiesService = null;
        Object wigigP2pService = null;
        Object wigigService = null;

        boolean disableSystemTextClassifier = SystemProperties.getBoolean(
                "config.disable_systemtextclassifier", false);

<<<<<<< HEAD
        //TODO(b/111276913): temporarily disabled until the manager is properly implemented to
        // ignore events when disabled and buffer when enabled
        boolean disableIntelligence = SystemProperties.getBoolean(
                "config.disable_intelligence", true);
=======
>>>>>>> de843449
        boolean disableNetworkTime = SystemProperties.getBoolean("config.disable_networktime",
                false);
        boolean disableCameraService = SystemProperties.getBoolean("config.disable_cameraservice",
                false);
        boolean disableSlices = SystemProperties.getBoolean("config.disable_slices", false);
        boolean enableLeftyService = SystemProperties.getBoolean("config.enable_lefty", false);

        boolean isEmulator = SystemProperties.get("ro.kernel.qemu").equals("1");
        boolean enableWigig = SystemProperties.getBoolean("persist.vendor.wigig.enable", false);

        boolean isWatch = context.getPackageManager().hasSystemFeature(
                PackageManager.FEATURE_WATCH);

        boolean isArc = context.getPackageManager().hasSystemFeature(
                "org.chromium.arc");

        boolean enableVrService = context.getPackageManager().hasSystemFeature(
                PackageManager.FEATURE_VR_MODE_HIGH_PERFORMANCE);

        // For debugging RescueParty
        if (Build.IS_DEBUGGABLE && SystemProperties.getBoolean("debug.crash_system", false)) {
            throw new RuntimeException();
        }

        try {
            final String SECONDARY_ZYGOTE_PRELOAD = "SecondaryZygotePreload";
            // We start the preload ~1s before the webview factory preparation, to
            // ensure that it completes before the 32 bit relro process is forked
            // from the zygote. In the event that it takes too long, the webview
            // RELRO process will block, but it will do so without holding any locks.
            mZygotePreload = SystemServerInitThreadPool.get().submit(() -> {
                try {
                    Slog.i(TAG, SECONDARY_ZYGOTE_PRELOAD);
                    TimingsTraceLog traceLog = new TimingsTraceLog(
                            SYSTEM_SERVER_TIMING_ASYNC_TAG, Trace.TRACE_TAG_SYSTEM_SERVER);
                    traceLog.traceBegin(SECONDARY_ZYGOTE_PRELOAD);
                    if (!Process.zygoteProcess.preloadDefault(Build.SUPPORTED_32_BIT_ABIS[0])) {
                        Slog.e(TAG, "Unable to preload default resources");
                    }
                    traceLog.traceEnd();
                } catch (Exception ex) {
                    Slog.e(TAG, "Exception preloading default resources", ex);
                }
            }, SECONDARY_ZYGOTE_PRELOAD);

            traceBeginAndSlog("StartKeyAttestationApplicationIdProviderService");
            ServiceManager.addService("sec_key_att_app_id_provider",
                    new KeyAttestationApplicationIdProviderService(context));
            traceEnd();

            traceBeginAndSlog("StartKeyChainSystemService");
            mSystemServiceManager.startService(KeyChainSystemService.class);
            traceEnd();

            traceBeginAndSlog("StartSchedulingPolicyService");
            ServiceManager.addService("scheduling_policy", new SchedulingPolicyService());
            traceEnd();

            traceBeginAndSlog("StartTelecomLoaderService");
            mSystemServiceManager.startService(TelecomLoaderService.class);
            traceEnd();

            traceBeginAndSlog("StartTelephonyRegistry");
            telephonyRegistry = new TelephonyRegistry(context);
            ServiceManager.addService("telephony.registry", telephonyRegistry);
            traceEnd();

            traceBeginAndSlog("StartEntropyMixer");
            mEntropyMixer = new EntropyMixer(context);
            traceEnd();

            mContentResolver = context.getContentResolver();

            // The AccountManager must come before the ContentService
            traceBeginAndSlog("StartAccountManagerService");
            mSystemServiceManager.startService(ACCOUNT_SERVICE_CLASS);
            traceEnd();

            traceBeginAndSlog("StartContentService");
            mSystemServiceManager.startService(CONTENT_SERVICE_CLASS);
            traceEnd();

            traceBeginAndSlog("InstallSystemProviders");
            mActivityManagerService.installSystemProviders();
            // Now that SettingsProvider is ready, reactivate SQLiteCompatibilityWalFlags
            SQLiteCompatibilityWalFlags.reset();
            traceEnd();

            // Records errors and logs, for example wtf()
            // Currently this service indirectly depends on SettingsProvider so do this after
            // InstallSystemProviders.
            traceBeginAndSlog("StartDropBoxManager");
            mSystemServiceManager.startService(DropBoxManagerService.class);
            traceEnd();

            traceBeginAndSlog("StartVibratorService");
            vibrator = new VibratorService(context);
            ServiceManager.addService("vibrator", vibrator);
            traceEnd();

            if (!isWatch) {
                traceBeginAndSlog("StartConsumerIrService");
                consumerIr = new ConsumerIrService(context);
                ServiceManager.addService(Context.CONSUMER_IR_SERVICE, consumerIr);
                traceEnd();
            }

            traceBeginAndSlog("StartAlarmManagerService");
            mSystemServiceManager.startService(new AlarmManagerService(context));

            traceEnd();

            traceBeginAndSlog("InitWatchdog");
            final Watchdog watchdog = Watchdog.getInstance();
            watchdog.init(context, mActivityManagerService);
            traceEnd();

            traceBeginAndSlog("StartInputManagerService");
            inputManager = new InputManagerService(context);
            traceEnd();

            traceBeginAndSlog("StartWindowManagerService");
            // WMS needs sensor service ready
            ConcurrentUtils.waitForFutureNoInterrupt(mSensorServiceStart, START_SENSOR_SERVICE);
            mSensorServiceStart = null;
            wm = WindowManagerService.main(context, inputManager, !mFirstBoot, mOnlyCore,
<<<<<<< HEAD
                    new PhoneWindowManager(), mWindowManagerGlobalLock);
=======
                    new PhoneWindowManager(), mActivityManagerService.mActivityTaskManager);
>>>>>>> de843449
            ServiceManager.addService(Context.WINDOW_SERVICE, wm, /* allowIsolated= */ false,
                    DUMP_FLAG_PRIORITY_CRITICAL | DUMP_FLAG_PROTO);
            ServiceManager.addService(Context.INPUT_SERVICE, inputManager,
                    /* allowIsolated= */ false, DUMP_FLAG_PRIORITY_CRITICAL);
            traceEnd();

            traceBeginAndSlog("SetWindowManagerService");
            mActivityManagerService.setWindowManager(wm);
            traceEnd();

            traceBeginAndSlog("WindowManagerServiceOnInitReady");
            wm.onInitReady();
            traceEnd();

            // Start receiving calls from HIDL services. Start in in a separate thread
            // because it need to connect to SensorManager. This have to start
            // after START_SENSOR_SERVICE is done.
            SystemServerInitThreadPool.get().submit(() -> {
                TimingsTraceLog traceLog = new TimingsTraceLog(
                        SYSTEM_SERVER_TIMING_ASYNC_TAG, Trace.TRACE_TAG_SYSTEM_SERVER);
                traceLog.traceBegin(START_HIDL_SERVICES);
                startHidlServices();
                traceLog.traceEnd();
            }, START_HIDL_SERVICES);

            if (!isWatch && enableVrService) {
                traceBeginAndSlog("StartVrManagerService");
                mSystemServiceManager.startService(VrManagerService.class);
                traceEnd();
            }

            traceBeginAndSlog("StartInputManager");
            inputManager.setWindowManagerCallbacks(wm.getInputManagerCallback());
            inputManager.start();
            traceEnd();

            // TODO: Use service dependencies instead.
            traceBeginAndSlog("DisplayManagerWindowManagerAndInputReady");
            mDisplayManagerService.windowManagerAndInputReady();
            traceEnd();

            // Skip Bluetooth if we have an emulator kernel
            // TODO: Use a more reliable check to see if this product should
            // support Bluetooth - see bug 988521
            if (isEmulator) {
                Slog.i(TAG, "No Bluetooth Service (emulator)");
            } else if (mFactoryTestMode == FactoryTest.FACTORY_TEST_LOW_LEVEL) {
                Slog.i(TAG, "No Bluetooth Service (factory test)");
            } else if (!context.getPackageManager().hasSystemFeature
                    (PackageManager.FEATURE_BLUETOOTH)) {
                Slog.i(TAG, "No Bluetooth Service (Bluetooth Hardware Not Present)");
            } else {
                traceBeginAndSlog("StartBluetoothService");
                mSystemServiceManager.startService(BluetoothService.class);
                traceEnd();
            }

            traceBeginAndSlog("IpConnectivityMetrics");
            mSystemServiceManager.startService(IpConnectivityMetrics.class);
            traceEnd();

            traceBeginAndSlog("NetworkWatchlistService");
            mSystemServiceManager.startService(NetworkWatchlistService.Lifecycle.class);
            traceEnd();

            traceBeginAndSlog("PinnerService");
            mSystemServiceManager.startService(PinnerService.class);
            traceEnd();

            traceBeginAndSlog("SignedConfigService");
            SignedConfigService.registerUpdateReceiver(mSystemContext);
            traceEnd();

        } catch (RuntimeException e) {
            Slog.e("System", "******************************************");
            Slog.e("System", "************ Failure starting core service", e);
        }

        StatusBarManagerService statusBar = null;
        INotificationManager notification = null;
        LocationManagerService location = null;
        CountryDetectorService countryDetector = null;
        ILockSettings lockSettings = null;
        MediaRouterService mediaRouter = null;

        // Bring up services needed for UI.
        if (mFactoryTestMode != FactoryTest.FACTORY_TEST_LOW_LEVEL) {
            traceBeginAndSlog("StartInputMethodManagerLifecycle");
<<<<<<< HEAD
            if (MultiClientInputMethodManagerService.isConfiguredToUse()) {
=======
            if (InputMethodSystemProperty.MULTI_CLIENT_IME_ENABLED) {
>>>>>>> de843449
                mSystemServiceManager.startService(
                        MultiClientInputMethodManagerService.Lifecycle.class);
            } else {
                mSystemServiceManager.startService(InputMethodManagerService.Lifecycle.class);
            }
            traceEnd();

            traceBeginAndSlog("StartAccessibilityManagerService");
            try {
                mSystemServiceManager.startService(ACCESSIBILITY_MANAGER_SERVICE_CLASS);
            } catch (Throwable e) {
                reportWtf("starting Accessibility Manager", e);
            }
            traceEnd();
        }

        traceBeginAndSlog("MakeDisplayReady");
        try {
            wm.displayReady();
        } catch (Throwable e) {
            reportWtf("making display ready", e);
        }
        traceEnd();

        if (mFactoryTestMode != FactoryTest.FACTORY_TEST_LOW_LEVEL) {
            if (!"0".equals(SystemProperties.get("system_init.startmountservice"))) {
                traceBeginAndSlog("StartStorageManagerService");
                try {
                    /*
                     * NotificationManagerService is dependant on StorageManagerService,
                     * (for media / usb notifications) so we must start StorageManagerService first.
                     */
                    mSystemServiceManager.startService(STORAGE_MANAGER_SERVICE_CLASS);
                    storageManager = IStorageManager.Stub.asInterface(
                            ServiceManager.getService("mount"));
                } catch (Throwable e) {
                    reportWtf("starting StorageManagerService", e);
                }
                traceEnd();

                traceBeginAndSlog("StartStorageStatsService");
                try {
                    mSystemServiceManager.startService(STORAGE_STATS_SERVICE_CLASS);
                } catch (Throwable e) {
                    reportWtf("starting StorageStatsService", e);
                }
                traceEnd();
            }
        }

        // We start this here so that we update our configuration to set watch or television
        // as appropriate.
        traceBeginAndSlog("StartUiModeManager");
        mSystemServiceManager.startService(UiModeManagerService.class);
        traceEnd();

        if (!mOnlyCore) {
            traceBeginAndSlog("UpdatePackagesIfNeeded");
            try {
                mPackageManagerService.updatePackagesIfNeeded();
            } catch (Throwable e) {
                reportWtf("update packages", e);
            }
            traceEnd();
        }

        traceBeginAndSlog("PerformFstrimIfNeeded");
        try {
            mPackageManagerService.performFstrimIfNeeded();
        } catch (Throwable e) {
            reportWtf("performing fstrim", e);
        }
        traceEnd();

        if (mFactoryTestMode != FactoryTest.FACTORY_TEST_LOW_LEVEL) {
            traceBeginAndSlog("StartLockSettingsService");
            try {
                mSystemServiceManager.startService(LOCK_SETTINGS_SERVICE_CLASS);
                lockSettings = ILockSettings.Stub.asInterface(
                        ServiceManager.getService("lock_settings"));
            } catch (Throwable e) {
                reportWtf("starting LockSettingsService service", e);
            }
            traceEnd();

            final boolean hasPdb = !SystemProperties.get(PERSISTENT_DATA_BLOCK_PROP).equals("");
            if (hasPdb) {
                traceBeginAndSlog("StartPersistentDataBlock");
                mSystemServiceManager.startService(PersistentDataBlockService.class);
                traceEnd();
            }

            if (hasPdb || OemLockService.isHalPresent()) {
                // Implementation depends on pdb or the OemLock HAL
                traceBeginAndSlog("StartOemLockService");
                mSystemServiceManager.startService(OemLockService.class);
                traceEnd();
            }

            traceBeginAndSlog("StartDeviceIdleController");
            mSystemServiceManager.startService(DeviceIdleController.class);
            traceEnd();

            // Always start the Device Policy Manager, so that the API is compatible with
            // API8.
            traceBeginAndSlog("StartDevicePolicyManager");
            mSystemServiceManager.startService(DevicePolicyManagerService.Lifecycle.class);
            traceEnd();

            if (!isWatch) {
                traceBeginAndSlog("StartStatusBarManagerService");
                try {
                    statusBar = new StatusBarManagerService(context, wm);
                    ServiceManager.addService(Context.STATUS_BAR_SERVICE, statusBar);
                } catch (Throwable e) {
                    reportWtf("starting StatusBarManagerService", e);
                }
                traceEnd();
            }

<<<<<<< HEAD
            if (!disableIntelligence) {
                traceBeginAndSlog("StartIntelligenceService");
                mSystemServiceManager.startService(INTELLIGENCE_MANAGER_SERVICE_CLASS);
                traceEnd();
            } else {
                Slog.d(TAG, "IntelligenceService disabled");
            }
=======
            startContentCaptureService(context);
>>>>>>> de843449

            // NOTE: ClipboardService indirectly depends on IntelligenceService
            traceBeginAndSlog("StartClipboardService");
            mSystemServiceManager.startService(ClipboardService.class);
            traceEnd();

            traceBeginAndSlog("StartNetworkManagementService");
            try {
                networkManagement = NetworkManagementService.create(context);
                ServiceManager.addService(Context.NETWORKMANAGEMENT_SERVICE, networkManagement);
            } catch (Throwable e) {
                reportWtf("starting NetworkManagement Service", e);
            }
            traceEnd();

            traceBeginAndSlog("StartIpSecService");
            try {
                ipSecService = IpSecService.create(context);
                ServiceManager.addService(Context.IPSEC_SERVICE, ipSecService);
            } catch (Throwable e) {
                reportWtf("starting IpSec Service", e);
            }
            traceEnd();

            traceBeginAndSlog("StartTextServicesManager");
            mSystemServiceManager.startService(TextServicesManagerService.Lifecycle.class);
            traceEnd();

            if (!disableSystemTextClassifier) {
                traceBeginAndSlog("StartTextClassificationManagerService");
                mSystemServiceManager
                        .startService(TextClassificationManagerService.Lifecycle.class);
                traceEnd();
            }

            traceBeginAndSlog("StartNetworkScoreService");
            mSystemServiceManager.startService(NetworkScoreService.Lifecycle.class);
            traceEnd();

            traceBeginAndSlog("StartNetworkStatsService");
            try {
                networkStats = NetworkStatsService.create(context, networkManagement);
                ServiceManager.addService(Context.NETWORK_STATS_SERVICE, networkStats);
            } catch (Throwable e) {
                reportWtf("starting NetworkStats Service", e);
            }
            traceEnd();

            traceBeginAndSlog("StartNetworkPolicyManagerService");
            try {
                networkPolicy = new NetworkPolicyManagerService(context, mActivityManagerService,
                        networkManagement);
                ServiceManager.addService(Context.NETWORK_POLICY_SERVICE, networkPolicy);
            } catch (Throwable e) {
                reportWtf("starting NetworkPolicy Service", e);
            }
            traceEnd();

            if (!mOnlyCore) {
                if (context.getPackageManager().hasSystemFeature(
                        PackageManager.FEATURE_WIFI)) {
                    // Wifi Service must be started first for wifi-related services.
                    traceBeginAndSlog("StartWifi");
                    mSystemServiceManager.startService(WIFI_SERVICE_CLASS);
                    traceEnd();
                    traceBeginAndSlog("StartWifiScanning");
                    mSystemServiceManager.startService(
                            "com.android.server.wifi.scanner.WifiScanningService");
                    traceEnd();
                }

                if (context.getPackageManager().hasSystemFeature(
                        PackageManager.FEATURE_WIFI_RTT)) {
                    traceBeginAndSlog("StartRttService");
                    mSystemServiceManager.startService(
                            "com.android.server.wifi.rtt.RttService");
                    traceEnd();
                }

                if (context.getPackageManager().hasSystemFeature(
                        PackageManager.FEATURE_WIFI_AWARE)) {
                    traceBeginAndSlog("StartWifiAware");
                    mSystemServiceManager.startService(WIFI_AWARE_SERVICE_CLASS);
                    traceEnd();
                }

                if (context.getPackageManager().hasSystemFeature(
                        PackageManager.FEATURE_WIFI_DIRECT)) {
                    traceBeginAndSlog("StartWifiP2P");
                    mSystemServiceManager.startService(WIFI_P2P_SERVICE_CLASS);
                    traceEnd();
                }

                if (context.getPackageManager().hasSystemFeature(
                        PackageManager.FEATURE_LOWPAN)) {
                    traceBeginAndSlog("StartLowpan");
                    mSystemServiceManager.startService(LOWPAN_SERVICE_CLASS);
                    traceEnd();
                }
            }

            if (enableWigig) {
                try {
                    Slog.i(TAG, "Wigig Service");
                    String wigigClassPath =
                        "/system/framework/wigig-service.jar" + ":" +
                        "/system/framework/vendor.qti.hardware.wigig.supptunnel-V1.0-java.jar" + ":" +
                        "/system/framework/vendor.qti.hardware.wigig.netperftuner-V1.0-java.jar";
                    PathClassLoader wigigClassLoader =
                            new PathClassLoader(wigigClassPath, getClass().getClassLoader());
                    Class wigigP2pClass = wigigClassLoader.loadClass(
                        "com.qualcomm.qti.server.wigig.p2p.WigigP2pServiceImpl");
                    Constructor<Class> ctor = wigigP2pClass.getConstructor(Context.class);
                    wigigP2pService = ctor.newInstance(context);
                    Slog.i(TAG, "Successfully loaded WigigP2pServiceImpl class");
                    ServiceManager.addService("wigigp2p", (IBinder) wigigP2pService);

                    Class wigigClass = wigigClassLoader.loadClass(
                        "com.qualcomm.qti.server.wigig.WigigService");
                    ctor = wigigClass.getConstructor(Context.class);
                    wigigService = ctor.newInstance(context);
                    Slog.i(TAG, "Successfully loaded WigigService class");
                    ServiceManager.addService("wigig", (IBinder) wigigService);
                } catch (Throwable e) {
                    reportWtf("starting WigigService", e);
                }
            }

            if (mPackageManager.hasSystemFeature(PackageManager.FEATURE_ETHERNET) ||
                    mPackageManager.hasSystemFeature(PackageManager.FEATURE_USB_HOST)) {
                traceBeginAndSlog("StartEthernet");
                mSystemServiceManager.startService(ETHERNET_SERVICE_CLASS);
                traceEnd();
            }

            traceBeginAndSlog("StartConnectivityService");
            try {
                connectivity = new ConnectivityService(
                        context, networkManagement, networkStats, networkPolicy);
                ServiceManager.addService(Context.CONNECTIVITY_SERVICE, connectivity,
                        /* allowIsolated= */ false,
                        DUMP_FLAG_PRIORITY_HIGH | DUMP_FLAG_PRIORITY_NORMAL);
                networkStats.bindConnectivityManager(connectivity);
                networkPolicy.bindConnectivityManager(connectivity);
            } catch (Throwable e) {
                reportWtf("starting Connectivity Service", e);
            }
            traceEnd();

            traceBeginAndSlog("StartNetworkStack");
            try {
                final android.net.NetworkStack networkStack =
                        context.getSystemService(android.net.NetworkStack.class);
                networkStack.start(context);
            } catch (Throwable e) {
                reportWtf("starting Network Stack", e);
            }
            traceEnd();

            traceBeginAndSlog("StartNsdService");
            try {
                serviceDiscovery = NsdService.create(context);
                ServiceManager.addService(
                        Context.NSD_SERVICE, serviceDiscovery);
            } catch (Throwable e) {
                reportWtf("starting Service Discovery Service", e);
            }
            traceEnd();

            traceBeginAndSlog("StartSystemUpdateManagerService");
            try {
                ServiceManager.addService(Context.SYSTEM_UPDATE_SERVICE,
                        new SystemUpdateManagerService(context));
            } catch (Throwable e) {
                reportWtf("starting SystemUpdateManagerService", e);
            }
            traceEnd();

            traceBeginAndSlog("StartUpdateLockService");
            try {
                ServiceManager.addService(Context.UPDATE_LOCK_SERVICE,
                        new UpdateLockService(context));
            } catch (Throwable e) {
                reportWtf("starting UpdateLockService", e);
            }
            traceEnd();

            traceBeginAndSlog("StartNotificationManager");
            mSystemServiceManager.startService(NotificationManagerService.class);
            SystemNotificationChannels.createAll(context);
            notification = INotificationManager.Stub.asInterface(
                    ServiceManager.getService(Context.NOTIFICATION_SERVICE));
            traceEnd();

            traceBeginAndSlog("StartDeviceMonitor");
            mSystemServiceManager.startService(DeviceStorageMonitorService.class);
            traceEnd();

            traceBeginAndSlog("StartLocationManagerService");
            try {
                location = new LocationManagerService(context);
                ServiceManager.addService(Context.LOCATION_SERVICE, location);
            } catch (Throwable e) {
                reportWtf("starting Location Manager", e);
            }
            traceEnd();

            traceBeginAndSlog("StartCountryDetectorService");
            try {
                countryDetector = new CountryDetectorService(context);
                ServiceManager.addService(Context.COUNTRY_DETECTOR, countryDetector);
            } catch (Throwable e) {
                reportWtf("starting Country Detector", e);
            }
            traceEnd();

            final boolean useNewTimeServices = true;
            if (useNewTimeServices) {
                traceBeginAndSlog("StartTimeDetectorService");
                try {
                    mSystemServiceManager.startService(TIME_DETECTOR_SERVICE_CLASS);
                } catch (Throwable e) {
                    reportWtf("starting StartTimeDetectorService service", e);
                }
                traceEnd();

                traceBeginAndSlog("StartTimeZoneDetectorService");
                try {
                    mSystemServiceManager.startService(TIME_ZONE_DETECTOR_SERVICE_CLASS);
                } catch (Throwable e) {
                    reportWtf("starting StartTimeZoneDetectorService service", e);
                }
                traceEnd();
            }

            if (!isWatch) {
                traceBeginAndSlog("StartSearchManagerService");
                try {
                    mSystemServiceManager.startService(SEARCH_MANAGER_SERVICE_CLASS);
                } catch (Throwable e) {
                    reportWtf("starting Search Service", e);
                }
                traceEnd();
            }

            if (context.getResources().getBoolean(R.bool.config_enableWallpaperService)) {
                traceBeginAndSlog("StartWallpaperManagerService");
                mSystemServiceManager.startService(WALLPAPER_SERVICE_CLASS);
                traceEnd();
            }

            traceBeginAndSlog("StartAudioService");
            if (!isArc) {
                mSystemServiceManager.startService(AudioService.Lifecycle.class);
            } else {
                String className = context.getResources()
                        .getString(R.string.config_deviceSpecificAudioService);
                try {
                    mSystemServiceManager.startService(className + "$Lifecycle");
                } catch (Throwable e) {
                    reportWtf("starting " + className, e);
                }
            }
            traceEnd();

            if (mPackageManager.hasSystemFeature(PackageManager.FEATURE_BROADCAST_RADIO)) {
                traceBeginAndSlog("StartBroadcastRadioService");
                mSystemServiceManager.startService(BroadcastRadioService.class);
                traceEnd();
            }

            traceBeginAndSlog("StartDockObserver");
            mSystemServiceManager.startService(DockObserver.class);
            traceEnd();

            if (isWatch) {
                traceBeginAndSlog("StartThermalObserver");
                mSystemServiceManager.startService(THERMAL_OBSERVER_CLASS);
                traceEnd();
            }

            traceBeginAndSlog("StartWiredAccessoryManager");
            try {
                // Listen for wired headset changes
                inputManager.setWiredAccessoryCallbacks(
                        new WiredAccessoryManager(context, inputManager));
            } catch (Throwable e) {
                reportWtf("starting WiredAccessoryManager", e);
            }
            traceEnd();

            if (mPackageManager.hasSystemFeature(PackageManager.FEATURE_MIDI)) {
                // Start MIDI Manager service
                traceBeginAndSlog("StartMidiManager");
                mSystemServiceManager.startService(MIDI_SERVICE_CLASS);
                traceEnd();
            }

            // Start ADB Debugging Service
            traceBeginAndSlog("StartAdbService");
            try {
                mSystemServiceManager.startService(ADB_SERVICE_CLASS);
            } catch (Throwable e) {
                Slog.e(TAG, "Failure starting AdbService");
            }
            traceEnd();

            if (mPackageManager.hasSystemFeature(PackageManager.FEATURE_USB_HOST)
                    || mPackageManager.hasSystemFeature(
                    PackageManager.FEATURE_USB_ACCESSORY)
                    || isEmulator) {
                // Manage USB host and device support
                traceBeginAndSlog("StartUsbService");
                mSystemServiceManager.startService(USB_SERVICE_CLASS);
                traceEnd();
            }

            // Start ADB Debugging Service
            traceBeginAndSlog("StartAdbService");
            try {
                mSystemServiceManager.startService(ADB_SERVICE_CLASS);
            } catch (Throwable e) {
                Slog.e(TAG, "Failure starting AdbService");
            }
            traceEnd();

            if (!isWatch) {
                traceBeginAndSlog("StartSerialService");
                try {
                    // Serial port support
                    serial = new SerialService(context);
                    ServiceManager.addService(Context.SERIAL_SERVICE, serial);
                } catch (Throwable e) {
                    Slog.e(TAG, "Failure starting SerialService", e);
                }
                traceEnd();
            }

            traceBeginAndSlog("StartHardwarePropertiesManagerService");
            try {
                hardwarePropertiesService = new HardwarePropertiesManagerService(context);
                ServiceManager.addService(Context.HARDWARE_PROPERTIES_SERVICE,
                        hardwarePropertiesService);
            } catch (Throwable e) {
                Slog.e(TAG, "Failure starting HardwarePropertiesManagerService", e);
            }
            traceEnd();

            traceBeginAndSlog("StartTwilightService");
            mSystemServiceManager.startService(TwilightService.class);
            traceEnd();

<<<<<<< HEAD
            if (ColorDisplayManager.isNightDisplayAvailable(context)) {
                traceBeginAndSlog("StartColorDisplay");
                mSystemServiceManager.startService(ColorDisplayService.class);
                traceEnd();
            }
=======
            traceBeginAndSlog("StartColorDisplay");
            mSystemServiceManager.startService(ColorDisplayService.class);
            traceEnd();
>>>>>>> de843449

            traceBeginAndSlog("StartJobScheduler");
            mSystemServiceManager.startService(JobSchedulerService.class);
            traceEnd();

            traceBeginAndSlog("StartSoundTrigger");
            mSystemServiceManager.startService(SoundTriggerService.class);
            traceEnd();

            traceBeginAndSlog("StartTrustManager");
            mSystemServiceManager.startService(TrustManagerService.class);
            traceEnd();

            if (mPackageManager.hasSystemFeature(PackageManager.FEATURE_BACKUP)) {
                traceBeginAndSlog("StartBackupManager");
                mSystemServiceManager.startService(BACKUP_MANAGER_SERVICE_CLASS);
                traceEnd();
            }

            if (mPackageManager.hasSystemFeature(PackageManager.FEATURE_APP_WIDGETS)
                    || context.getResources().getBoolean(R.bool.config_enableAppWidgetService)) {
                traceBeginAndSlog("StartAppWidgetService");
                mSystemServiceManager.startService(APPWIDGET_SERVICE_CLASS);
                traceEnd();
            }

            // We need to always start this service, regardless of whether the
            // FEATURE_VOICE_RECOGNIZERS feature is set, because it needs to take care
            // of initializing various settings.  It will internally modify its behavior
            // based on that feature.
            traceBeginAndSlog("StartVoiceRecognitionManager");
            mSystemServiceManager.startService(VOICE_RECOGNITION_MANAGER_SERVICE_CLASS);
            traceEnd();

            if (GestureLauncherService.isGestureLauncherEnabled(context.getResources())) {
                traceBeginAndSlog("StartGestureLauncher");
                mSystemServiceManager.startService(GestureLauncherService.class);
                traceEnd();
            }
            traceBeginAndSlog("StartSensorNotification");
            mSystemServiceManager.startService(SensorNotificationService.class);
            traceEnd();

            traceBeginAndSlog("StartContextHubSystemService");
            mSystemServiceManager.startService(ContextHubSystemService.class);
            traceEnd();

            traceBeginAndSlog("StartDiskStatsService");
            try {
                ServiceManager.addService("diskstats", new DiskStatsService(context));
            } catch (Throwable e) {
                reportWtf("starting DiskStats Service", e);
            }
            traceEnd();

            traceBeginAndSlog("RuntimeService");
            try {
                ServiceManager.addService("runtime", new RuntimeService(context));
            } catch (Throwable e) {
                reportWtf("starting RuntimeService", e);
            }
            traceEnd();

            // timezone.RulesManagerService will prevent a device starting up if the chain of trust
            // required for safe time zone updates might be broken. RuleManagerService cannot do
            // this check when mOnlyCore == true, so we don't enable the service in this case.
            // This service requires that JobSchedulerService is already started when it starts.
            final boolean startRulesManagerService =
                    !mOnlyCore && context.getResources().getBoolean(
                            R.bool.config_enableUpdateableTimeZoneRules);
            if (startRulesManagerService) {
                traceBeginAndSlog("StartTimeZoneRulesManagerService");
                mSystemServiceManager.startService(TIME_ZONE_RULES_MANAGER_SERVICE_CLASS);
                traceEnd();
            }

            if (!isWatch && !disableNetworkTime) {
                traceBeginAndSlog("StartNetworkTimeUpdateService");
                try {
                    if (useNewTimeServices) {
                        networkTimeUpdater = new NewNetworkTimeUpdateService(context);
                    } else {
                        networkTimeUpdater = new OldNetworkTimeUpdateService(context);
                    }
                    Slog.d(TAG, "Using networkTimeUpdater class=" + networkTimeUpdater.getClass());
                    ServiceManager.addService("network_time_update_service", networkTimeUpdater);
                } catch (Throwable e) {
                    reportWtf("starting NetworkTimeUpdate service", e);
                }
                traceEnd();
            }

            traceBeginAndSlog("CertBlacklister");
            try {
                CertBlacklister blacklister = new CertBlacklister(context);
            } catch (Throwable e) {
                reportWtf("starting CertBlacklister", e);
            }
            traceEnd();

            if (EmergencyAffordanceManager.ENABLED) {
                // EmergencyMode service
                traceBeginAndSlog("StartEmergencyAffordanceService");
                mSystemServiceManager.startService(EmergencyAffordanceService.class);
                traceEnd();
            }

            // Dreams (interactive idle-time views, a/k/a screen savers, and doze mode)
            traceBeginAndSlog("StartDreamManager");
            mSystemServiceManager.startService(DreamManagerService.class);
            traceEnd();

            traceBeginAndSlog("AddGraphicsStatsService");
            ServiceManager.addService(GraphicsStatsService.GRAPHICS_STATS_SERVICE,
                    new GraphicsStatsService(context));
            traceEnd();

            if (CoverageService.ENABLED) {
                traceBeginAndSlog("AddCoverageService");
                ServiceManager.addService(CoverageService.COVERAGE_SERVICE, new CoverageService());
                traceEnd();
            }

            if (mPackageManager.hasSystemFeature(PackageManager.FEATURE_PRINTING)) {
                traceBeginAndSlog("StartPrintManager");
                mSystemServiceManager.startService(PRINT_MANAGER_SERVICE_CLASS);
                traceEnd();
            }

            if (mPackageManager.hasSystemFeature(PackageManager.FEATURE_COMPANION_DEVICE_SETUP)) {
                traceBeginAndSlog("StartCompanionDeviceManager");
                mSystemServiceManager.startService(COMPANION_DEVICE_MANAGER_SERVICE_CLASS);
                traceEnd();
            }

            traceBeginAndSlog("StartRestrictionManager");
            mSystemServiceManager.startService(RestrictionsManagerService.class);
            traceEnd();

            traceBeginAndSlog("StartMediaSessionService");
            mSystemServiceManager.startService(MediaSessionService.class);
            traceEnd();

            traceBeginAndSlog("StartMediaUpdateService");
            mSystemServiceManager.startService(MediaUpdateService.class);
            traceEnd();

            if (mPackageManager.hasSystemFeature(PackageManager.FEATURE_HDMI_CEC)) {
                traceBeginAndSlog("StartHdmiControlService");
                mSystemServiceManager.startService(HdmiControlService.class);
                traceEnd();
            }

            if (mPackageManager.hasSystemFeature(PackageManager.FEATURE_LIVE_TV)
                    || mPackageManager.hasSystemFeature(PackageManager.FEATURE_LEANBACK)) {
                traceBeginAndSlog("StartTvInputManager");
                mSystemServiceManager.startService(TvInputManagerService.class);
                traceEnd();
            }

            if (mPackageManager.hasSystemFeature(PackageManager.FEATURE_PICTURE_IN_PICTURE)) {
                traceBeginAndSlog("StartMediaResourceMonitor");
                mSystemServiceManager.startService(MediaResourceMonitorService.class);
                traceEnd();
            }

            if (mPackageManager.hasSystemFeature(PackageManager.FEATURE_LEANBACK)) {
                traceBeginAndSlog("StartTvRemoteService");
                mSystemServiceManager.startService(TvRemoteService.class);
                traceEnd();
            }

            traceBeginAndSlog("StartMediaRouterService");
            try {
                mediaRouter = new MediaRouterService(context);
                ServiceManager.addService(Context.MEDIA_ROUTER_SERVICE, mediaRouter);
            } catch (Throwable e) {
                reportWtf("starting MediaRouterService", e);
            }
            traceEnd();

            final boolean hasFeatureFace
                    = mPackageManager.hasSystemFeature(PackageManager.FEATURE_FACE);
            final boolean hasFeatureIris
                    = mPackageManager.hasSystemFeature(PackageManager.FEATURE_IRIS);
            final boolean hasFeatureFingerprint
                    = mPackageManager.hasSystemFeature(PackageManager.FEATURE_FINGERPRINT);

            if (hasFeatureFace) {
                traceBeginAndSlog("StartFaceSensor");
                mSystemServiceManager.startService(FaceService.class);
                traceEnd();
            }

            if (hasFeatureIris) {
                traceBeginAndSlog("StartIrisSensor");
                mSystemServiceManager.startService(IrisService.class);
                traceEnd();
            }

            if (hasFeatureFingerprint) {
                traceBeginAndSlog("StartFingerprintSensor");
                mSystemServiceManager.startService(FingerprintService.class);
                traceEnd();
            }

            if (hasFeatureFace || hasFeatureIris || hasFeatureFingerprint) {
                // Start this service after all biometric services.
                traceBeginAndSlog("StartBiometricService");
                mSystemServiceManager.startService(BiometricService.class);
                traceEnd();
            }

            traceBeginAndSlog("StartBackgroundDexOptService");
            try {
                BackgroundDexOptService.schedule(context);
            } catch (Throwable e) {
                reportWtf("starting StartBackgroundDexOptService", e);
            }
            traceEnd();

            if (!isWatch) {
<<<<<<< HEAD
=======
                // We don't run this on watches as there are no plans to use the data logged
                // on watch devices.
                traceBeginAndSlog("StartDynamicCodeLoggingService");
                try {
                    DynamicCodeLoggingService.schedule(context);
                } catch (Throwable e) {
                    reportWtf("starting DynamicCodeLoggingService", e);
                }
                traceEnd();
            }

            if (!isWatch) {
>>>>>>> de843449
                traceBeginAndSlog("StartPruneInstantAppsJobService");
                try {
                    PruneInstantAppsJobService.schedule(context);
                } catch (Throwable e) {
                    reportWtf("StartPruneInstantAppsJobService", e);
                }
                traceEnd();
            }

            // LauncherAppsService uses ShortcutService.
            traceBeginAndSlog("StartShortcutServiceLifecycle");
            mSystemServiceManager.startService(ShortcutService.Lifecycle.class);
            traceEnd();

            traceBeginAndSlog("StartLauncherAppsService");
            mSystemServiceManager.startService(LauncherAppsService.class);
            traceEnd();

            traceBeginAndSlog("StartCrossProfileAppsService");
            mSystemServiceManager.startService(CrossProfileAppsService.class);
            traceEnd();
        }

        if (!isWatch) {
            traceBeginAndSlog("StartMediaProjectionManager");
            mSystemServiceManager.startService(MediaProjectionManagerService.class);
            traceEnd();
        }

        if (isWatch) {
            // Must be started before services that depend it, e.g. WearConnectivityService
            traceBeginAndSlog("StartWearPowerService");
            mSystemServiceManager.startService(WEAR_POWER_SERVICE_CLASS);
            traceEnd();

            traceBeginAndSlog("StartWearConnectivityService");
            mSystemServiceManager.startService(WEAR_CONNECTIVITY_SERVICE_CLASS);
            traceEnd();

            traceBeginAndSlog("StartWearDisplayService");
            mSystemServiceManager.startService(WEAR_DISPLAY_SERVICE_CLASS);
            traceEnd();

            traceBeginAndSlog("StartWearTimeService");
            mSystemServiceManager.startService(WEAR_TIME_SERVICE_CLASS);
            traceEnd();

            if (enableLeftyService) {
                traceBeginAndSlog("StartWearLeftyService");
                mSystemServiceManager.startService(WEAR_LEFTY_SERVICE_CLASS);
                traceEnd();
            }

            traceBeginAndSlog("StartWearGlobalActionsService");
            mSystemServiceManager.startService(WEAR_GLOBAL_ACTIONS_SERVICE_CLASS);
            traceEnd();
        }

        if (!disableSlices) {
            traceBeginAndSlog("StartSliceManagerService");
            mSystemServiceManager.startService(SLICE_MANAGER_SERVICE_CLASS);
            traceEnd();
        }

        if (!disableCameraService) {
            traceBeginAndSlog("StartCameraServiceProxy");
            mSystemServiceManager.startService(CameraServiceProxy.class);
            traceEnd();
        }

        if (context.getPackageManager().hasSystemFeature(PackageManager.FEATURE_EMBEDDED)) {
            traceBeginAndSlog("StartIoTSystemService");
            mSystemServiceManager.startService(IOT_SERVICE_CLASS);
            traceEnd();
        }

        // Statsd helper
        traceBeginAndSlog("StartStatsCompanionService");
        mSystemServiceManager.startService(StatsCompanionService.Lifecycle.class);
        traceEnd();

        // Before things start rolling, be sure we have decided whether
        // we are in safe mode.
        final boolean safeMode = wm.detectSafeMode();
        if (safeMode) {
            traceBeginAndSlog("EnterSafeModeAndDisableJitCompilation");
            mActivityManagerService.enterSafeMode();
            // Disable the JIT for the system_server process
            VMRuntime.getRuntime().disableJitCompilation();
            traceEnd();
        } else {
            // Enable the JIT for the system_server process
            traceBeginAndSlog("StartJitCompilation");
            VMRuntime.getRuntime().startJitCompilation();
            traceEnd();
        }

        // MMS service broker
        traceBeginAndSlog("StartMmsService");
        mmsService = mSystemServiceManager.startService(MmsServiceBroker.class);
        traceEnd();

        if (mPackageManager.hasSystemFeature(PackageManager.FEATURE_AUTOFILL)) {
            traceBeginAndSlog("StartAutoFillService");
            mSystemServiceManager.startService(AUTO_FILL_MANAGER_SERVICE_CLASS);
            traceEnd();
        }

        traceBeginAndSlog("AppServiceManager");
        mSystemServiceManager.startService(AppBindingService.Lifecycle.class);
        traceEnd();

        // It is now time to start up the app processes...

        traceBeginAndSlog("MakeVibratorServiceReady");
        try {
            vibrator.systemReady();
        } catch (Throwable e) {
            reportWtf("making Vibrator Service ready", e);
        }
        traceEnd();

        traceBeginAndSlog("MakeLockSettingsServiceReady");
        if (lockSettings != null) {
            try {
                lockSettings.systemReady();
            } catch (Throwable e) {
                reportWtf("making Lock Settings Service ready", e);
            }
        }
        traceEnd();

        // Needed by DevicePolicyManager for initialization
        traceBeginAndSlog("StartBootPhaseLockSettingsReady");
        mSystemServiceManager.startBootPhase(SystemService.PHASE_LOCK_SETTINGS_READY);
        traceEnd();

        traceBeginAndSlog("StartBootPhaseSystemServicesReady");
        mSystemServiceManager.startBootPhase(SystemService.PHASE_SYSTEM_SERVICES_READY);
        traceEnd();

        // Wigig services are not registered as system services because of class loader
        // limitations, send boot phase notification separately
        if (enableWigig) {
            try {
                Slog.i(TAG, "calling onBootPhase for Wigig Services");
                Class wigigP2pClass = wigigP2pService.getClass();
                Method m = wigigP2pClass.getMethod("onBootPhase", int.class);
                m.invoke(wigigP2pService, new Integer(
                    SystemService.PHASE_SYSTEM_SERVICES_READY));

                Class wigigClass = wigigService.getClass();
                m = wigigClass.getMethod("onBootPhase", int.class);
                m.invoke(wigigService, new Integer(
                    SystemService.PHASE_SYSTEM_SERVICES_READY));
            } catch (Throwable e) {
                reportWtf("Wigig services ready", e);
            }
        }

        traceBeginAndSlog("MakeWindowManagerServiceReady");

        try {
            wm.systemReady();
        } catch (Throwable e) {
            reportWtf("making Window Manager Service ready", e);
        }
        traceEnd();

        if (safeMode) {
            mActivityManagerService.showSafeModeOverlay();
        }

        // Update the configuration for this context by hand, because we're going
        // to start using it before the config change done in wm.systemReady() will
        // propagate to it.
        final Configuration config = wm.computeNewConfiguration(DEFAULT_DISPLAY);
        DisplayMetrics metrics = new DisplayMetrics();
        WindowManager w = (WindowManager) context.getSystemService(Context.WINDOW_SERVICE);
        w.getDefaultDisplay().getMetrics(metrics);
        context.getResources().updateConfiguration(config, metrics);

        // The system context's theme may be configuration-dependent.
        final Theme systemTheme = context.getTheme();
        if (systemTheme.getChangingConfigurations() != 0) {
            systemTheme.rebase();
        }

        traceBeginAndSlog("MakePowerManagerServiceReady");
        try {
            // TODO: use boot phase
            mPowerManagerService.systemReady(mActivityManagerService.getAppOpsService());
        } catch (Throwable e) {
            reportWtf("making Power Manager Service ready", e);
        }
        traceEnd();

        traceBeginAndSlog("MakePackageManagerServiceReady");
        mPackageManagerService.systemReady();
        traceEnd();

        traceBeginAndSlog("MakeDisplayManagerServiceReady");
        try {
            // TODO: use boot phase and communicate these flags some other way
            mDisplayManagerService.systemReady(safeMode, mOnlyCore);
        } catch (Throwable e) {
            reportWtf("making Display Manager Service ready", e);
        }
        traceEnd();

        mSystemServiceManager.setSafeMode(safeMode);

        // Start device specific services
        traceBeginAndSlog("StartDeviceSpecificServices");
        final String[] classes = mSystemContext.getResources().getStringArray(
                R.array.config_deviceSpecificSystemServices);
        for (final String className : classes) {
            traceBeginAndSlog("StartDeviceSpecificServices " + className);
            try {
                mSystemServiceManager.startService(className);
            } catch (Throwable e) {
                reportWtf("starting " + className, e);
            }
            traceEnd();
        }
        traceEnd();

        traceBeginAndSlog("StartBootPhaseDeviceSpecificServicesReady");
        mSystemServiceManager.startBootPhase(SystemService.PHASE_DEVICE_SPECIFIC_SERVICES_READY);
        traceEnd();

        // These are needed to propagate to the runnable below.
        final NetworkManagementService networkManagementF = networkManagement;
        final NetworkStatsService networkStatsF = networkStats;
        final NetworkPolicyManagerService networkPolicyF = networkPolicy;
        final ConnectivityService connectivityF = connectivity;
        final LocationManagerService locationF = location;
        final CountryDetectorService countryDetectorF = countryDetector;
        final NetworkTimeUpdateService networkTimeUpdaterF = networkTimeUpdater;
        final InputManagerService inputManagerF = inputManager;
        final TelephonyRegistry telephonyRegistryF = telephonyRegistry;
        final MediaRouterService mediaRouterF = mediaRouter;
        final MmsServiceBroker mmsServiceF = mmsService;
        final IpSecService ipSecServiceF = ipSecService;
        final WindowManagerService windowManagerF = wm;

        // We now tell the activity manager it is okay to run third party
        // code.  It will call back into us once it has gotten to the state
        // where third party code can really run (but before it has actually
        // started launching the initial applications), for us to complete our
        // initialization.
        mActivityManagerService.systemReady(() -> {
            Slog.i(TAG, "Making services ready");
            traceBeginAndSlog("StartActivityManagerReadyPhase");
            mSystemServiceManager.startBootPhase(
                    SystemService.PHASE_ACTIVITY_MANAGER_READY);
            traceEnd();
            traceBeginAndSlog("StartObservingNativeCrashes");
            try {
                mActivityManagerService.startObservingNativeCrashes();
            } catch (Throwable e) {
                reportWtf("observing native crashes", e);
            }
            traceEnd();

            // Grants default permissions and defines roles
            traceBeginAndSlog("StartRoleManagerService");
            mSystemServiceManager.startService(RoleManagerService.class);
            traceEnd();

            // No dependency on Webview preparation in system server. But this should
            // be completed before allowing 3rd party
            final String WEBVIEW_PREPARATION = "WebViewFactoryPreparation";
            Future<?> webviewPrep = null;
            if (!mOnlyCore && mWebViewUpdateService != null) {
                webviewPrep = SystemServerInitThreadPool.get().submit(() -> {
                    Slog.i(TAG, WEBVIEW_PREPARATION);
                    TimingsTraceLog traceLog = new TimingsTraceLog(
                            SYSTEM_SERVER_TIMING_ASYNC_TAG, Trace.TRACE_TAG_SYSTEM_SERVER);
                    traceLog.traceBegin(WEBVIEW_PREPARATION);
                    ConcurrentUtils.waitForFutureNoInterrupt(mZygotePreload, "Zygote preload");
                    mZygotePreload = null;
                    mWebViewUpdateService.prepareWebViewInSystemServer();
                    traceLog.traceEnd();
                }, WEBVIEW_PREPARATION);
            }

            if (mPackageManager.hasSystemFeature(PackageManager.FEATURE_AUTOMOTIVE)) {
                traceBeginAndSlog("StartCarServiceHelperService");
                mSystemServiceManager.startService(CAR_SERVICE_HELPER_SERVICE_CLASS);
                traceEnd();
            }

            traceBeginAndSlog("StartSystemUI");
            try {
                startSystemUi(context, windowManagerF);
            } catch (Throwable e) {
                reportWtf("starting System UI", e);
            }
            traceEnd();
            traceBeginAndSlog("MakeNetworkManagementServiceReady");
            try {
                if (networkManagementF != null) {
                    networkManagementF.systemReady();
                }
            } catch (Throwable e) {
                reportWtf("making Network Managment Service ready", e);
            }
            CountDownLatch networkPolicyInitReadySignal = null;
            if (networkPolicyF != null) {
                networkPolicyInitReadySignal = networkPolicyF
                        .networkScoreAndNetworkManagementServiceReady();
            }
            traceEnd();
            traceBeginAndSlog("MakeIpSecServiceReady");
            try {
                if (ipSecServiceF != null) {
                    ipSecServiceF.systemReady();
                }
            } catch (Throwable e) {
                reportWtf("making IpSec Service ready", e);
            }
            traceEnd();
            traceBeginAndSlog("MakeNetworkStatsServiceReady");
            try {
                if (networkStatsF != null) {
                    networkStatsF.systemReady();
                }
            } catch (Throwable e) {
                reportWtf("making Network Stats Service ready", e);
            }
            traceEnd();
            traceBeginAndSlog("MakeConnectivityServiceReady");
            try {
                if (connectivityF != null) {
                    connectivityF.systemReady();
                }
            } catch (Throwable e) {
                reportWtf("making Connectivity Service ready", e);
            }
            traceEnd();
            traceBeginAndSlog("MakeNetworkPolicyServiceReady");
            try {
                if (networkPolicyF != null) {
                    networkPolicyF.systemReady(networkPolicyInitReadySignal);
                }
            } catch (Throwable e) {
                reportWtf("making Network Policy Service ready", e);
            }
            traceEnd();

            traceBeginAndSlog("StartWatchdog");
            Watchdog.getInstance().start();
            traceEnd();

            // Wait for all packages to be prepared
            mPackageManagerService.waitForAppDataPrepared();

            // It is now okay to let the various system services start their
            // third party code...
            traceBeginAndSlog("PhaseThirdPartyAppsCanStart");
            // confirm webview completion before starting 3rd party
            if (webviewPrep != null) {
                ConcurrentUtils.waitForFutureNoInterrupt(webviewPrep, WEBVIEW_PREPARATION);
            }
            mSystemServiceManager.startBootPhase(
                    SystemService.PHASE_THIRD_PARTY_APPS_CAN_START);
            traceEnd();

            traceBeginAndSlog("MakeLocationServiceReady");
            try {
                if (locationF != null) {
                    locationF.systemRunning();
                }
            } catch (Throwable e) {
                reportWtf("Notifying Location Service running", e);
            }
            traceEnd();
            traceBeginAndSlog("MakeCountryDetectionServiceReady");
            try {
                if (countryDetectorF != null) {
                    countryDetectorF.systemRunning();
                }
            } catch (Throwable e) {
                reportWtf("Notifying CountryDetectorService running", e);
            }
            traceEnd();
            traceBeginAndSlog("MakeNetworkTimeUpdateReady");
            try {
                if (networkTimeUpdaterF != null) {
                    networkTimeUpdaterF.systemRunning();
                }
            } catch (Throwable e) {
                reportWtf("Notifying NetworkTimeService running", e);
            }
            traceEnd();
            traceBeginAndSlog("MakeInputManagerServiceReady");
            try {
                // TODO(BT) Pass parameter to input manager
                if (inputManagerF != null) {
                    inputManagerF.systemRunning();
                }
            } catch (Throwable e) {
                reportWtf("Notifying InputManagerService running", e);
            }
            traceEnd();
            traceBeginAndSlog("MakeTelephonyRegistryReady");
            try {
                if (telephonyRegistryF != null) {
                    telephonyRegistryF.systemRunning();
                }
            } catch (Throwable e) {
                reportWtf("Notifying TelephonyRegistry running", e);
            }
            traceEnd();
            traceBeginAndSlog("MakeMediaRouterServiceReady");
            try {
                if (mediaRouterF != null) {
                    mediaRouterF.systemRunning();
                }
            } catch (Throwable e) {
                reportWtf("Notifying MediaRouterService running", e);
            }
            traceEnd();
            traceBeginAndSlog("MakeMmsServiceReady");
            try {
                if (mmsServiceF != null) {
                    mmsServiceF.systemRunning();
                }
            } catch (Throwable e) {
                reportWtf("Notifying MmsService running", e);
            }
            traceEnd();

            traceBeginAndSlog("IncidentDaemonReady");
            try {
                // TODO: Switch from checkService to getService once it's always
                // in the build and should reliably be there.
                final IIncidentManager incident = IIncidentManager.Stub.asInterface(
                        ServiceManager.getService(Context.INCIDENT_SERVICE));
                if (incident != null) {
                    incident.systemRunning();
                }
            } catch (Throwable e) {
                reportWtf("Notifying incident daemon running", e);
            }
            traceEnd();
        }, BOOT_TIMINGS_TRACE_LOG);
    }

    private void startContentCaptureService(@NonNull Context context) {

        // Check if it was explicitly enabled by Settings
        final String settings = Settings.Global.getString(context.getContentResolver(),
                Settings.Global.CONTENT_CAPTURE_SERVICE_EXPLICITLY_ENABLED);
        if (settings == null) {
            // Better be safe than sorry...
            Slog.d(TAG, "ContentCaptureService disabled because its not set by OEM");
            return;
        }
        switch (settings) {
            case "always":
                // Should be used only during development
                Slog.d(TAG, "ContentCaptureService explicitly enabled by Settings");
                break;
            case "default":
                // Default case: check if OEM overlaid the resource that defines the service.
                final String serviceName = context.getString(
                        com.android.internal.R.string.config_defaultContentCaptureService);
                if (TextUtils.isEmpty(serviceName)) {
                    Slog.d(TAG, "ContentCaptureService disabled because resource is not overlaid");
                    return;
                }
                break;
            default:
                // Kill switch for OEMs
                Slog.d(TAG, "ContentCaptureService disabled because its set to: " + settings);
                return;
        }
        traceBeginAndSlog("StartContentCaptureService");
        mSystemServiceManager.startService(CONTENT_CAPTURE_MANAGER_SERVICE_CLASS);
        traceEnd();
    }

    static final void startSystemUi(Context context, WindowManagerService windowManager) {
        Intent intent = new Intent();
        intent.setComponent(new ComponentName("com.android.systemui",
                "com.android.systemui.SystemUIService"));
        intent.addFlags(Intent.FLAG_DEBUG_TRIAGED_MISSING);
        //Slog.d(TAG, "Starting service: " + intent);
        context.startServiceAsUser(intent, UserHandle.SYSTEM);
        windowManager.onSystemUiStarted();
    }

    private static void traceBeginAndSlog(String name) {
        Slog.i(TAG, name);
        BOOT_TIMINGS_TRACE_LOG.traceBegin(name);
    }

    private static void traceEnd() {
        BOOT_TIMINGS_TRACE_LOG.traceEnd();
    }
}<|MERGE_RESOLUTION|>--- conflicted
+++ resolved
@@ -22,10 +22,7 @@
 import static android.os.IServiceManager.DUMP_FLAG_PROTO;
 import static android.view.Display.DEFAULT_DISPLAY;
 
-<<<<<<< HEAD
-=======
 import android.annotation.NonNull;
->>>>>>> de843449
 import android.app.ActivityThread;
 import android.app.INotificationManager;
 import android.app.usage.UsageStatsManagerInternal;
@@ -39,10 +36,6 @@
 import android.content.res.Resources.Theme;
 import android.database.sqlite.SQLiteCompatibilityWalFlags;
 import android.database.sqlite.SQLiteGlobal;
-<<<<<<< HEAD
-import android.hardware.display.ColorDisplayManager;
-=======
->>>>>>> de843449
 import android.os.BaseBundle;
 import android.os.Binder;
 import android.os.Build;
@@ -133,10 +126,7 @@
 import com.android.server.power.ThermalManagerService;
 import com.android.server.restrictions.RestrictionsManagerService;
 import com.android.server.role.RoleManagerService;
-<<<<<<< HEAD
-=======
 import com.android.server.rollback.RollbackManagerService;
->>>>>>> de843449
 import com.android.server.security.KeyAttestationApplicationIdProviderService;
 import com.android.server.security.KeyChainSystemService;
 import com.android.server.signedconfig.SignedConfigService;
@@ -257,13 +247,8 @@
             "com.android.server.wallpaper.WallpaperManagerService$Lifecycle";
     private static final String AUTO_FILL_MANAGER_SERVICE_CLASS =
             "com.android.server.autofill.AutofillManagerService";
-<<<<<<< HEAD
-    private static final String INTELLIGENCE_MANAGER_SERVICE_CLASS =
-            "com.android.server.intelligence.IntelligenceManagerService";
-=======
     private static final String CONTENT_CAPTURE_MANAGER_SERVICE_CLASS =
             "com.android.server.contentcapture.ContentCaptureManagerService";
->>>>>>> de843449
     private static final String TIME_ZONE_RULES_MANAGER_SERVICE_CLASS =
             "com.android.server.timezone.RulesManagerService$Lifecycle";
     private static final String IOT_SERVICE_CLASS =
@@ -754,13 +739,10 @@
         mSystemServiceManager.startService(new OverlayManagerService(mSystemContext, installer));
         traceEnd();
 
-<<<<<<< HEAD
-=======
         traceBeginAndSlog("StartSensorPrivacyService");
         mSystemServiceManager.startService(new SensorPrivacyService(mSystemContext));
         traceEnd();
 
->>>>>>> de843449
         // The sensor service needs access to package manager service, app ops
         // service, and permissions service, therefore we start it after them.
         // Start sensor service in a separate thread. Completion should be checked
@@ -810,14 +792,11 @@
         // Tracks time spent in handling messages in handlers.
         traceBeginAndSlog("StartLooperStatsService");
         mSystemServiceManager.startService(LooperStatsService.Lifecycle.class);
-<<<<<<< HEAD
-=======
         traceEnd();
 
         // Manages apk rollbacks.
         traceBeginAndSlog("StartRollbackManagerService");
         mSystemServiceManager.startService(RollbackManagerService.class);
->>>>>>> de843449
         traceEnd();
     }
 
@@ -848,13 +827,6 @@
         boolean disableSystemTextClassifier = SystemProperties.getBoolean(
                 "config.disable_systemtextclassifier", false);
 
-<<<<<<< HEAD
-        //TODO(b/111276913): temporarily disabled until the manager is properly implemented to
-        // ignore events when disabled and buffer when enabled
-        boolean disableIntelligence = SystemProperties.getBoolean(
-                "config.disable_intelligence", true);
-=======
->>>>>>> de843449
         boolean disableNetworkTime = SystemProperties.getBoolean("config.disable_networktime",
                 false);
         boolean disableCameraService = SystemProperties.getBoolean("config.disable_cameraservice",
@@ -981,11 +953,7 @@
             ConcurrentUtils.waitForFutureNoInterrupt(mSensorServiceStart, START_SENSOR_SERVICE);
             mSensorServiceStart = null;
             wm = WindowManagerService.main(context, inputManager, !mFirstBoot, mOnlyCore,
-<<<<<<< HEAD
-                    new PhoneWindowManager(), mWindowManagerGlobalLock);
-=======
                     new PhoneWindowManager(), mActivityManagerService.mActivityTaskManager);
->>>>>>> de843449
             ServiceManager.addService(Context.WINDOW_SERVICE, wm, /* allowIsolated= */ false,
                     DUMP_FLAG_PRIORITY_CRITICAL | DUMP_FLAG_PROTO);
             ServiceManager.addService(Context.INPUT_SERVICE, inputManager,
@@ -1074,11 +1042,7 @@
         // Bring up services needed for UI.
         if (mFactoryTestMode != FactoryTest.FACTORY_TEST_LOW_LEVEL) {
             traceBeginAndSlog("StartInputMethodManagerLifecycle");
-<<<<<<< HEAD
-            if (MultiClientInputMethodManagerService.isConfiguredToUse()) {
-=======
             if (InputMethodSystemProperty.MULTI_CLIENT_IME_ENABLED) {
->>>>>>> de843449
                 mSystemServiceManager.startService(
                         MultiClientInputMethodManagerService.Lifecycle.class);
             } else {
@@ -1199,17 +1163,7 @@
                 traceEnd();
             }
 
-<<<<<<< HEAD
-            if (!disableIntelligence) {
-                traceBeginAndSlog("StartIntelligenceService");
-                mSystemServiceManager.startService(INTELLIGENCE_MANAGER_SERVICE_CLASS);
-                traceEnd();
-            } else {
-                Slog.d(TAG, "IntelligenceService disabled");
-            }
-=======
             startContentCaptureService(context);
->>>>>>> de843449
 
             // NOTE: ClipboardService indirectly depends on IntelligenceService
             traceBeginAndSlog("StartClipboardService");
@@ -1527,15 +1481,6 @@
                 traceEnd();
             }
 
-            // Start ADB Debugging Service
-            traceBeginAndSlog("StartAdbService");
-            try {
-                mSystemServiceManager.startService(ADB_SERVICE_CLASS);
-            } catch (Throwable e) {
-                Slog.e(TAG, "Failure starting AdbService");
-            }
-            traceEnd();
-
             if (!isWatch) {
                 traceBeginAndSlog("StartSerialService");
                 try {
@@ -1562,17 +1507,9 @@
             mSystemServiceManager.startService(TwilightService.class);
             traceEnd();
 
-<<<<<<< HEAD
-            if (ColorDisplayManager.isNightDisplayAvailable(context)) {
-                traceBeginAndSlog("StartColorDisplay");
-                mSystemServiceManager.startService(ColorDisplayService.class);
-                traceEnd();
-            }
-=======
             traceBeginAndSlog("StartColorDisplay");
             mSystemServiceManager.startService(ColorDisplayService.class);
             traceEnd();
->>>>>>> de843449
 
             traceBeginAndSlog("StartJobScheduler");
             mSystemServiceManager.startService(JobSchedulerService.class);
@@ -1795,8 +1732,6 @@
             traceEnd();
 
             if (!isWatch) {
-<<<<<<< HEAD
-=======
                 // We don't run this on watches as there are no plans to use the data logged
                 // on watch devices.
                 traceBeginAndSlog("StartDynamicCodeLoggingService");
@@ -1809,7 +1744,6 @@
             }
 
             if (!isWatch) {
->>>>>>> de843449
                 traceBeginAndSlog("StartPruneInstantAppsJobService");
                 try {
                     PruneInstantAppsJobService.schedule(context);
