/*
 * Copyright (C) 2006 The Android Open Source Project
 *
 * Licensed under the Apache License, Version 2.0 (the "License");
 * you may not use this file except in compliance with the License.
 * You may obtain a copy of the License at
 *
 *      http://www.apache.org/licenses/LICENSE-2.0
 *
 * Unless required by applicable law or agreed to in writing, software
 * distributed under the License is distributed on an "AS IS" BASIS,
 * WITHOUT WARRANTIES OR CONDITIONS OF ANY KIND, either express or implied.
 * See the License for the specific language governing permissions and
 * limitations under the License.
 */

package com.android.server;

import com.android.internal.app.IMediaContainerService;
import com.android.internal.app.ResolverActivity;
import com.android.internal.content.NativeLibraryHelper;
import com.android.internal.content.PackageHelper;
import com.android.internal.util.FastXmlSerializer;
import com.android.internal.util.JournaledFile;
import com.android.internal.util.XmlUtils;

import org.xmlpull.v1.XmlPullParser;
import org.xmlpull.v1.XmlPullParserException;
import org.xmlpull.v1.XmlSerializer;

import android.app.ActivityManagerNative;
import android.app.IActivityManager;
import android.app.admin.IDevicePolicyManager;
import android.app.backup.IBackupManager;
import android.content.Context;
import android.content.ComponentName;
import android.content.IIntentReceiver;
import android.content.Intent;
import android.content.IntentFilter;
import android.content.IntentSender;
import android.content.ServiceConnection;
import android.content.IntentSender.SendIntentException;
import android.content.pm.ActivityInfo;
import android.content.pm.ApplicationInfo;
import android.content.pm.ComponentInfo;
import android.content.pm.FeatureInfo;
import android.content.pm.IPackageDataObserver;
import android.content.pm.IPackageDeleteObserver;
import android.content.pm.IPackageInstallObserver;
import android.content.pm.IPackageManager;
import android.content.pm.IPackageMoveObserver;
import android.content.pm.IPackageStatsObserver;
import android.content.pm.InstrumentationInfo;
import android.content.pm.PackageInfo;
import android.content.pm.PackageInfoLite;
import android.content.pm.PackageManager;
import android.content.pm.PackageStats;
import android.content.pm.ParceledListSlice;

import static android.content.pm.PackageManager.COMPONENT_ENABLED_STATE_DEFAULT;
import static android.content.pm.PackageManager.COMPONENT_ENABLED_STATE_DISABLED;
import static android.content.pm.PackageManager.COMPONENT_ENABLED_STATE_ENABLED;
import android.content.pm.PackageParser;
import android.content.pm.PermissionInfo;
import android.content.pm.PermissionGroupInfo;
import android.content.pm.ProviderInfo;
import android.content.pm.ResolveInfo;
import android.content.pm.ServiceInfo;
import android.content.pm.Signature;
import android.net.Uri;
import android.os.Binder;
import android.os.Build;
import android.os.Bundle;
import android.os.Debug;
import android.os.HandlerThread;
import android.os.IBinder;
import android.os.Looper;
import android.os.Message;
import android.os.Parcel;
import android.os.Parcelable;
import android.os.RemoteException;
import android.os.Environment;
import android.os.FileObserver;
import android.os.FileUtils;
import android.os.Handler;
import android.os.ParcelFileDescriptor;
import android.os.Process;
import android.os.ServiceManager;
import android.os.SystemClock;
import android.os.SystemProperties;
import android.provider.Settings;
import android.security.SystemKeyStore;
import android.util.*;
import android.view.Display;
import android.view.WindowManager;

import java.io.BufferedOutputStream;
import java.io.File;
import java.io.FileDescriptor;
import java.io.FileInputStream;
import java.io.FileNotFoundException;
import java.io.FileOutputStream;
import java.io.FileReader;
import java.io.FilenameFilter;
import java.io.IOException;
import java.io.InputStream;
import java.io.PrintWriter;
import java.security.NoSuchAlgorithmException;
import java.text.SimpleDateFormat;
import java.util.ArrayList;
import java.util.Arrays;
import java.util.Collection;
import java.util.Collections;
import java.util.Comparator;
import java.util.Date;
import java.util.Enumeration;
import java.util.HashMap;
import java.util.HashSet;
import java.util.Iterator;
import java.util.LinkedList;
import java.util.List;
import java.util.Map;
import java.util.Set;
import java.util.zip.ZipEntry;
import java.util.zip.ZipException;
import java.util.zip.ZipFile;
import java.util.zip.ZipOutputStream;

/**
 * Keep track of all those .apks everywhere.
 * 
 * This is very central to the platform's security; please run the unit
 * tests whenever making modifications here:
 * 
mmm frameworks/base/tests/AndroidTests
adb install -r -f out/target/product/passion/data/app/AndroidTests.apk
adb shell am instrument -w -e class com.android.unit_tests.PackageManagerTests com.android.unit_tests/android.test.InstrumentationTestRunner
 *
 */
class PackageManagerService extends IPackageManager.Stub {
    private static final String TAG = "PackageManager";
    private static final boolean DEBUG_SETTINGS = false;
    private static final boolean DEBUG_PREFERRED = false;
    private static final boolean DEBUG_UPGRADE = false;
    private static final boolean DEBUG_INSTALL = false;

    private static final boolean MULTIPLE_APPLICATION_UIDS = true;
    private static final int RADIO_UID = Process.PHONE_UID;
    private static final int LOG_UID = Process.LOG_UID;
    private static final int NFC_UID = Process.NFC_UID;
    private static final int FM_RADIO_UID = Process.FM_RADIO_UID;
    private static final int FIRST_APPLICATION_UID =
        Process.FIRST_APPLICATION_UID;
    private static final int MAX_APPLICATION_UIDS = 1000;

    private static final boolean SHOW_INFO = false;

    private static final boolean GET_CERTIFICATES = true;

    private static final String SYSTEM_PROPERTY_EFS_ENABLED = "persist.security.efs.enabled";

    private static final int REMOVE_EVENTS =
        FileObserver.CLOSE_WRITE | FileObserver.DELETE | FileObserver.MOVED_FROM;
    private static final int ADD_EVENTS =
        FileObserver.CLOSE_WRITE /*| FileObserver.CREATE*/ | FileObserver.MOVED_TO;

    private static final int OBSERVER_EVENTS = REMOVE_EVENTS | ADD_EVENTS;
    // Suffix used during package installation when copying/moving
    // package apks to install directory.
    private static final String INSTALL_PACKAGE_SUFFIX = "-";

    /**
     * Indicates the state of installation. Used by PackageManager to
     * figure out incomplete installations. Say a package is being installed
     * (the state is set to PKG_INSTALL_INCOMPLETE) and remains so till
     * the package installation is successful or unsuccesful lin which case
     * the PackageManager will no longer maintain state information associated
     * with the package. If some exception(like device freeze or battery being
     * pulled out) occurs during installation of a package, the PackageManager
     * needs this information to clean up the previously failed installation.
     */
    private static final int PKG_INSTALL_INCOMPLETE = 0;
    private static final int PKG_INSTALL_COMPLETE = 1;

    static final int SCAN_MONITOR = 1<<0;
    static final int SCAN_NO_DEX = 1<<1;
    static final int SCAN_FORCE_DEX = 1<<2;
    static final int SCAN_UPDATE_SIGNATURE = 1<<3;
    static final int SCAN_NEW_INSTALL = 1<<4;
    static final int SCAN_NO_PATHS = 1<<5;
    static final int SCAN_UPDATE_TIME = 1<<6;

    static final int REMOVE_CHATTY = 1<<16;

    static final String DEFAULT_CONTAINER_PACKAGE = "com.android.defcontainer";

    static final ComponentName DEFAULT_CONTAINER_COMPONENT = new ComponentName(
            DEFAULT_CONTAINER_PACKAGE,
            "com.android.defcontainer.DefaultContainerService");

    private static final String LIB_DIR_NAME = "lib";

    static final String mTempContainerPrefix = "smdl2tmp";

    final HandlerThread mHandlerThread = new HandlerThread("PackageManager",
            Process.THREAD_PRIORITY_BACKGROUND);
    final PackageHandler mHandler;

    final int mSdkVersion = Build.VERSION.SDK_INT;
    final String mSdkCodename = "REL".equals(Build.VERSION.CODENAME)
            ? null : Build.VERSION.CODENAME;

    final Context mContext;
    final boolean mFactoryTest;
    final boolean mNoDexOpt;
    final DisplayMetrics mMetrics;
    final int mDefParseFlags;
    final String[] mSeparateProcesses;

    // This is where all application persistent data goes.
    final File mAppDataDir;

    // If Encrypted File System feature is enabled, all application persistent data
    // should go here instead.
    final File mSecureAppDataDir;

    // This is the object monitoring the framework dir.
    final FileObserver mFrameworkInstallObserver;

    // This is the object monitoring the system app dir.
    final FileObserver mSystemInstallObserver;

    // This is the object monitoring the system app dir.
    final FileObserver mVendorInstallObserver;

    // This is the object monitoring mAppInstallDir.
    final FileObserver mAppInstallObserver;

    // This is the object monitoring mDrmAppPrivateInstallDir.
    final FileObserver mDrmAppInstallObserver;

    // Used for priviledge escalation.  MUST NOT BE CALLED WITH mPackages
    // LOCK HELD.  Can be called with mInstallLock held.
    final Installer mInstaller;

    final File mFrameworkDir;
    final File mSystemAppDir;
    final File mVendorAppDir;
    final File mAppInstallDir;
    final File mDalvikCacheDir;

    // Directory containing the private parts (e.g. code and non-resource assets) of forward-locked
    // apps.
    final File mDrmAppPrivateInstallDir;

    // ----------------------------------------------------------------

    // Lock for state used when installing and doing other long running
    // operations.  Methods that must be called with this lock held have
    // the prefix "LI".
    final Object mInstallLock = new Object();

    // These are the directories in the 3rd party applications installed dir
    // that we have currently loaded packages from.  Keys are the application's
    // installed zip file (absolute codePath), and values are Package.
    final HashMap<String, PackageParser.Package> mAppDirs =
            new HashMap<String, PackageParser.Package>();

    // Information for the parser to write more useful error messages.
    File mScanningPath;
    int mLastScanError;

    final int[] mOutPermissions = new int[3];

    // ----------------------------------------------------------------

    // Keys are String (package name), values are Package.  This also serves
    // as the lock for the global state.  Methods that must be called with
    // this lock held have the prefix "LP".
    final HashMap<String, PackageParser.Package> mPackages =
            new HashMap<String, PackageParser.Package>();

    final Settings mSettings;
    boolean mRestoredSettings;

    // Group-ids that are given to all packages as read from etc/permissions/*.xml.
    int[] mGlobalGids;

    // These are the built-in uid -> permission mappings that were read from the
    // etc/permissions.xml file.
    final SparseArray<HashSet<String>> mSystemPermissions =
            new SparseArray<HashSet<String>>();

    // These are the built-in shared libraries that were read from the
    // etc/permissions.xml file.
    final HashMap<String, String> mSharedLibraries = new HashMap<String, String>();

    // Temporary for building the final shared libraries for an .apk.
    String[] mTmpSharedLibraries = null;

    // These are the features this devices supports that were read from the
    // etc/permissions.xml file.
    final HashMap<String, FeatureInfo> mAvailableFeatures =
            new HashMap<String, FeatureInfo>();

    // All available activities, for your resolving pleasure.
    final ActivityIntentResolver mActivities =
            new ActivityIntentResolver();

    // All available receivers, for your resolving pleasure.
    final ActivityIntentResolver mReceivers =
            new ActivityIntentResolver();

    // All available services, for your resolving pleasure.
    final ServiceIntentResolver mServices = new ServiceIntentResolver();

    // Keys are String (provider class name), values are Provider.
    final HashMap<ComponentName, PackageParser.Provider> mProvidersByComponent =
            new HashMap<ComponentName, PackageParser.Provider>();

    // Mapping from provider base names (first directory in content URI codePath)
    // to the provider information.
    final HashMap<String, PackageParser.Provider> mProviders =
            new HashMap<String, PackageParser.Provider>();

    // Mapping from instrumentation class names to info about them.
    final HashMap<ComponentName, PackageParser.Instrumentation> mInstrumentation =
            new HashMap<ComponentName, PackageParser.Instrumentation>();

    // Mapping from permission names to info about them.
    final HashMap<String, PackageParser.PermissionGroup> mPermissionGroups =
            new HashMap<String, PackageParser.PermissionGroup>();

    // Packages whose data we have transfered into another package, thus
    // should no longer exist.
    final HashSet<String> mTransferedPackages = new HashSet<String>();
    
    // Broadcast actions that are only available to the system.
    final HashSet<String> mProtectedBroadcasts = new HashSet<String>();

    boolean mSystemReady;
    boolean mSafeMode;
    boolean mHasSystemUidErrors;

    ApplicationInfo mAndroidApplication;
    final ActivityInfo mResolveActivity = new ActivityInfo();
    final ResolveInfo mResolveInfo = new ResolveInfo();
    ComponentName mResolveComponentName;
    PackageParser.Package mPlatformPackage;

    // Set of pending broadcasts for aggregating enable/disable of components.
    final HashMap<String, ArrayList<String>> mPendingBroadcasts
            = new HashMap<String, ArrayList<String>>();
    // Service Connection to remote media container service to copy
    // package uri's from external media onto secure containers
    // or internal storage.
    private IMediaContainerService mContainerService = null;

    static final int SEND_PENDING_BROADCAST = 1;
    static final int MCS_BOUND = 3;
    static final int END_COPY = 4;
    static final int INIT_COPY = 5;
    static final int MCS_UNBIND = 6;
    static final int START_CLEANING_PACKAGE = 7;
    static final int FIND_INSTALL_LOC = 8;
    static final int POST_INSTALL = 9;
    static final int MCS_RECONNECT = 10;
    static final int MCS_GIVE_UP = 11;
    static final int UPDATED_MEDIA_STATUS = 12;
    static final int WRITE_SETTINGS = 13;

    static final int WRITE_SETTINGS_DELAY = 10*1000;  // 10 seconds

    // Delay time in millisecs
    static final int BROADCAST_DELAY = 10 * 1000;
    final private DefaultContainerConnection mDefContainerConn =
            new DefaultContainerConnection();
    class DefaultContainerConnection implements ServiceConnection {
        public void onServiceConnected(ComponentName name, IBinder service) {
            if (DEBUG_SD_INSTALL) Log.i(TAG, "onServiceConnected");
            IMediaContainerService imcs =
                IMediaContainerService.Stub.asInterface(service);
            mHandler.sendMessage(mHandler.obtainMessage(MCS_BOUND, imcs));
        }

        public void onServiceDisconnected(ComponentName name) {
            if (DEBUG_SD_INSTALL) Log.i(TAG, "onServiceDisconnected");
        }
    };

    // Recordkeeping of restore-after-install operations that are currently in flight
    // between the Package Manager and the Backup Manager
    class PostInstallData {
        public InstallArgs args;
        public PackageInstalledInfo res;

        PostInstallData(InstallArgs _a, PackageInstalledInfo _r) {
            args = _a;
            res = _r;
        }
    };
    final SparseArray<PostInstallData> mRunningInstalls = new SparseArray<PostInstallData>();
    int mNextInstallToken = 1;  // nonzero; will be wrapped back to 1 when ++ overflows

    class PackageHandler extends Handler {
        private boolean mBound = false;
        final ArrayList<HandlerParams> mPendingInstalls =
            new ArrayList<HandlerParams>();

        private boolean connectToService() {
            if (DEBUG_SD_INSTALL) Log.i(TAG, "Trying to bind to" +
                    " DefaultContainerService");
            Intent service = new Intent().setComponent(DEFAULT_CONTAINER_COMPONENT);
            Process.setThreadPriority(Process.THREAD_PRIORITY_DEFAULT);
            if (mContext.bindService(service, mDefContainerConn,
                    Context.BIND_AUTO_CREATE)) {
                Process.setThreadPriority(Process.THREAD_PRIORITY_BACKGROUND);
                mBound = true;
                return true;
            }
            Process.setThreadPriority(Process.THREAD_PRIORITY_BACKGROUND);
            return false;
        }

        private void disconnectService() {
            mContainerService = null;
            mBound = false;
            Process.setThreadPriority(Process.THREAD_PRIORITY_DEFAULT);
            mContext.unbindService(mDefContainerConn);
            Process.setThreadPriority(Process.THREAD_PRIORITY_BACKGROUND);
        }

        PackageHandler(Looper looper) {
            super(looper);
        }
        
        public void handleMessage(Message msg) {
            try {
                doHandleMessage(msg);
            } finally {
                Process.setThreadPriority(Process.THREAD_PRIORITY_BACKGROUND);
            }
        }
        
        void doHandleMessage(Message msg) {
            switch (msg.what) {
                case INIT_COPY: {
                    if (DEBUG_SD_INSTALL) Log.i(TAG, "init_copy");
                    HandlerParams params = (HandlerParams) msg.obj;
                    int idx = mPendingInstalls.size();
                    if (DEBUG_SD_INSTALL) Log.i(TAG, "idx=" + idx);
                    // If a bind was already initiated we dont really
                    // need to do anything. The pending install
                    // will be processed later on.
                    if (!mBound) {
                        // If this is the only one pending we might
                        // have to bind to the service again.
                        if (!connectToService()) {
                            Slog.e(TAG, "Failed to bind to media container service");
                            params.serviceError();
                            return;
                        } else {
                            // Once we bind to the service, the first
                            // pending request will be processed.
                            mPendingInstalls.add(idx, params);
                        }
                    } else {
                        mPendingInstalls.add(idx, params);
                        // Already bound to the service. Just make
                        // sure we trigger off processing the first request.
                        if (idx == 0) {
                            mHandler.sendEmptyMessage(MCS_BOUND);
                        }
                    }
                    break;
                }
                case MCS_BOUND: {
                    if (DEBUG_SD_INSTALL) Log.i(TAG, "mcs_bound");
                    if (msg.obj != null) {
                        mContainerService = (IMediaContainerService) msg.obj;
                    }
                    if (mContainerService == null) {
                        // Something seriously wrong. Bail out
                        Slog.e(TAG, "Cannot bind to media container service");
                        for (HandlerParams params : mPendingInstalls) {
                            mPendingInstalls.remove(0);
                            // Indicate service bind error
                            params.serviceError();
                        }
                        mPendingInstalls.clear();
                    } else if (mPendingInstalls.size() > 0) {
                        HandlerParams params = mPendingInstalls.get(0);
                        if (params != null) {
                            params.startCopy();
                        }
                    } else {
                        // Should never happen ideally.
                        Slog.w(TAG, "Empty queue");
                    }
                    break;
                }
                case MCS_RECONNECT : {
                    if (DEBUG_SD_INSTALL) Log.i(TAG, "mcs_reconnect");
                    if (mPendingInstalls.size() > 0) {
                        if (mBound) {
                            disconnectService();
                        }
                        if (!connectToService()) {
                            Slog.e(TAG, "Failed to bind to media container service");
                            for (HandlerParams params : mPendingInstalls) {
                                mPendingInstalls.remove(0);
                                // Indicate service bind error
                                params.serviceError();
                            }
                            mPendingInstalls.clear();
                        }
                    }
                    break;
                }
                case MCS_UNBIND : {
                    if (DEBUG_SD_INSTALL) Log.i(TAG, "mcs_unbind");
                    // Delete pending install
                    if (mPendingInstalls.size() > 0) {
                        mPendingInstalls.remove(0);
                    }
                    if (mPendingInstalls.size() == 0) {
                        if (mBound) {
                            disconnectService();
                        }
                    } else {
                        // There are more pending requests in queue.
                        // Just post MCS_BOUND message to trigger processing
                        // of next pending install.
                        mHandler.sendEmptyMessage(MCS_BOUND);
                    }
                    break;
                }
                case MCS_GIVE_UP: {
                    if (DEBUG_SD_INSTALL) Log.i(TAG, "mcs_giveup too many retries");
                    HandlerParams params = mPendingInstalls.remove(0);
                    break;
                }
                case SEND_PENDING_BROADCAST : {
                    String packages[];
                    ArrayList components[];
                    int size = 0;
                    int uids[];
                    Process.setThreadPriority(Process.THREAD_PRIORITY_DEFAULT);
                    synchronized (mPackages) {
                        if (mPendingBroadcasts == null) {
                            return;
                        }
                        size = mPendingBroadcasts.size();
                        if (size <= 0) {
                            // Nothing to be done. Just return
                            return;
                        }
                        packages = new String[size];
                        components = new ArrayList[size];
                        uids = new int[size];
                        Iterator<HashMap.Entry<String, ArrayList<String>>>
                                it = mPendingBroadcasts.entrySet().iterator();
                        int i = 0;
                        while (it.hasNext() && i < size) {
                            HashMap.Entry<String, ArrayList<String>> ent = it.next();
                            packages[i] = ent.getKey();
                            components[i] = ent.getValue();
                            PackageSetting ps = mSettings.mPackages.get(ent.getKey());
                            uids[i] = (ps != null) ? ps.userId : -1;
                            i++;
                        }
                        size = i;
                        mPendingBroadcasts.clear();
                    }
                    // Send broadcasts
                    for (int i = 0; i < size; i++) {
                        sendPackageChangedBroadcast(packages[i], true,
                                (ArrayList<String>)components[i], uids[i]);
                    }
                    Process.setThreadPriority(Process.THREAD_PRIORITY_BACKGROUND);
                    break;
                }
                case START_CLEANING_PACKAGE: {
                    String packageName = (String)msg.obj;
                    Process.setThreadPriority(Process.THREAD_PRIORITY_DEFAULT);
                    synchronized (mPackages) {
                        if (!mSettings.mPackagesToBeCleaned.contains(packageName)) {
                            mSettings.mPackagesToBeCleaned.add(packageName);
                        }
                    }
                    Process.setThreadPriority(Process.THREAD_PRIORITY_BACKGROUND);
                    startCleaningPackages();
                } break;
                case POST_INSTALL: {
                    if (DEBUG_INSTALL) Log.v(TAG, "Handling post-install for " + msg.arg1);
                    PostInstallData data = mRunningInstalls.get(msg.arg1);
                    mRunningInstalls.delete(msg.arg1);
                    boolean deleteOld = false;

                    if (data != null) {
                        InstallArgs args = data.args;
                        PackageInstalledInfo res = data.res;

                        if (res.returnCode == PackageManager.INSTALL_SUCCEEDED) {
                            res.removedInfo.sendBroadcast(false, true);
                            Bundle extras = new Bundle(1);
                            extras.putInt(Intent.EXTRA_UID, res.uid);
                            final boolean update = res.removedInfo.removedPackage != null;
                            if (update) {
                                extras.putBoolean(Intent.EXTRA_REPLACING, true);
                            }
                            sendPackageBroadcast(Intent.ACTION_PACKAGE_ADDED,
                                    res.pkg.applicationInfo.packageName,
                                    extras, null);
                            if (update) {
                                sendPackageBroadcast(Intent.ACTION_PACKAGE_REPLACED,
                                        res.pkg.applicationInfo.packageName,
                                        extras, null);
                            }
                            if (res.removedInfo.args != null) {
                                // Remove the replaced package's older resources safely now
                                deleteOld = true;
                            }
                        }
                        // Force a gc to clear up things
                        Runtime.getRuntime().gc();
                        // We delete after a gc for applications  on sdcard.
                        if (deleteOld) {
                            synchronized (mInstallLock) {
                                res.removedInfo.args.doPostDeleteLI(true);
                            }
                        }
                        if (args.observer != null) {
                            try {
                                args.observer.packageInstalled(res.name, res.returnCode);
                            } catch (RemoteException e) {
                                Slog.i(TAG, "Observer no longer exists.");
                            }
                        }
                    } else {
                        Slog.e(TAG, "Bogus post-install token " + msg.arg1);
                    }
                } break;
                case UPDATED_MEDIA_STATUS: {
                    if (DEBUG_SD_INSTALL) Log.i(TAG, "Got message UPDATED_MEDIA_STATUS");
                    boolean reportStatus = msg.arg1 == 1;
                    boolean doGc = msg.arg2 == 1;
                    if (DEBUG_SD_INSTALL) Log.i(TAG, "reportStatus=" + reportStatus + ", doGc = " + doGc);
                    if (doGc) {
                        // Force a gc to clear up stale containers.
                        Runtime.getRuntime().gc();
                    }
                    if (msg.obj != null) {
                        Set<SdInstallArgs> args = (Set<SdInstallArgs>) msg.obj;
                        if (DEBUG_SD_INSTALL) Log.i(TAG, "Unloading all containers");
                        // Unload containers
                        unloadAllContainers(args);
                    }
                    if (reportStatus) {
                        try {
                            if (DEBUG_SD_INSTALL) Log.i(TAG, "Invoking MountService call back");
                            PackageHelper.getMountService().finishMediaUpdate();
                        } catch (RemoteException e) {
                            Log.e(TAG, "MountService not running?");
                        }
                    }
                } break;
                case WRITE_SETTINGS: {
                    Process.setThreadPriority(Process.THREAD_PRIORITY_DEFAULT);
                    synchronized (mPackages) {
                        removeMessages(WRITE_SETTINGS);
                        mSettings.writeLP();
                    }
                    Process.setThreadPriority(Process.THREAD_PRIORITY_BACKGROUND);
                } break;
            }
        }
    }

    void scheduleWriteSettingsLocked() {
        if (!mHandler.hasMessages(WRITE_SETTINGS)) {
            mHandler.sendEmptyMessageDelayed(WRITE_SETTINGS, WRITE_SETTINGS_DELAY);
        }
    }
    
    static boolean installOnSd(int flags) {
        if (((flags & PackageManager.INSTALL_FORWARD_LOCK) != 0) ||
                ((flags & PackageManager.INSTALL_INTERNAL) != 0)) {
            return false;
        }
        if ((flags & PackageManager.INSTALL_EXTERNAL) != 0) {
            return true;
        }
        return false;
    }

    public static final IPackageManager main(Context context, boolean factoryTest) {
        PackageManagerService m = new PackageManagerService(context, factoryTest);
        ServiceManager.addService("package", m);
        return m;
    }

    static String[] splitString(String str, char sep) {
        int count = 1;
        int i = 0;
        while ((i=str.indexOf(sep, i)) >= 0) {
            count++;
            i++;
        }

        String[] res = new String[count];
        i=0;
        count = 0;
        int lastI=0;
        while ((i=str.indexOf(sep, i)) >= 0) {
            res[count] = str.substring(lastI, i);
            count++;
            i++;
            lastI = i;
        }
        res[count] = str.substring(lastI, str.length());
        return res;
    }

    public PackageManagerService(Context context, boolean factoryTest) {
        EventLog.writeEvent(EventLogTags.BOOT_PROGRESS_PMS_START,
                SystemClock.uptimeMillis());

        if (mSdkVersion <= 0) {
            Slog.w(TAG, "**** ro.build.version.sdk not set!");
        }

        mContext = context;
        mFactoryTest = factoryTest;
        mNoDexOpt = "eng".equals(SystemProperties.get("ro.build.type"));
        mMetrics = new DisplayMetrics();
        mSettings = new Settings();
        mSettings.addSharedUserLP("android.uid.system",
                Process.SYSTEM_UID, ApplicationInfo.FLAG_SYSTEM);
        mSettings.addSharedUserLP("android.uid.phone",
                MULTIPLE_APPLICATION_UIDS
                        ? RADIO_UID : FIRST_APPLICATION_UID,
                ApplicationInfo.FLAG_SYSTEM);
        mSettings.addSharedUserLP("android.uid.log",
                MULTIPLE_APPLICATION_UIDS
                        ? LOG_UID : FIRST_APPLICATION_UID,
                ApplicationInfo.FLAG_SYSTEM);
        mSettings.addSharedUserLP("android.uid.nfc",
                MULTIPLE_APPLICATION_UIDS
                        ? NFC_UID : FIRST_APPLICATION_UID,
                ApplicationInfo.FLAG_SYSTEM);

        mSettings.addSharedUserLP("android.uid.fm_radio",
                MULTIPLE_APPLICATION_UIDS
                        ? FM_RADIO_UID : FIRST_APPLICATION_UID,
                ApplicationInfo.FLAG_SYSTEM);


        String separateProcesses = SystemProperties.get("debug.separate_processes");
        if (separateProcesses != null && separateProcesses.length() > 0) {
            if ("*".equals(separateProcesses)) {
                mDefParseFlags = PackageParser.PARSE_IGNORE_PROCESSES;
                mSeparateProcesses = null;
                Slog.w(TAG, "Running with debug.separate_processes: * (ALL)");
            } else {
                mDefParseFlags = 0;
                mSeparateProcesses = separateProcesses.split(",");
                Slog.w(TAG, "Running with debug.separate_processes: "
                        + separateProcesses);
            }
        } else {
            mDefParseFlags = 0;
            mSeparateProcesses = null;
        }

        Installer installer = new Installer();
        // Little hacky thing to check if installd is here, to determine
        // whether we are running on the simulator and thus need to take
        // care of building the /data file structure ourself.
        // (apparently the sim now has a working installer)
        if (installer.ping() && Process.supportsProcesses()) {
            mInstaller = installer;
        } else {
            mInstaller = null;
        }

        WindowManager wm = (WindowManager)context.getSystemService(Context.WINDOW_SERVICE);
        Display d = wm.getDefaultDisplay();
        d.getMetrics(mMetrics);

        synchronized (mInstallLock) {
        synchronized (mPackages) {
            mHandlerThread.start();
            mHandler = new PackageHandler(mHandlerThread.getLooper());

            File dataDir = Environment.getDataDirectory();
            mAppDataDir = new File(dataDir, "data");
            mSecureAppDataDir = new File(dataDir, "secure/data");
            mDrmAppPrivateInstallDir = new File(dataDir, "app-private");

            if (mInstaller == null) {
                // Make sure these dirs exist, when we are running in
                // the simulator.
                // Make a wide-open directory for random misc stuff.
                File miscDir = new File(dataDir, "misc");
                miscDir.mkdirs();
                mAppDataDir.mkdirs();
                mSecureAppDataDir.mkdirs();
                mDrmAppPrivateInstallDir.mkdirs();
            }

            readPermissions();

            mRestoredSettings = mSettings.readLP();
            long startTime = SystemClock.uptimeMillis();

            EventLog.writeEvent(EventLogTags.BOOT_PROGRESS_PMS_SYSTEM_SCAN_START,
                    startTime);

            // Set flag to monitor and not change apk file paths when
            // scanning install directories.
            int scanMode = SCAN_MONITOR | SCAN_NO_PATHS;
            if (mNoDexOpt) {
                Slog.w(TAG, "Running ENG build: no pre-dexopt!");
                scanMode |= SCAN_NO_DEX;
            }

            final HashSet<String> libFiles = new HashSet<String>();

            mFrameworkDir = new File(Environment.getRootDirectory(), "framework");
            mDalvikCacheDir = new File(dataDir, "dalvik-cache");

            if (mInstaller != null) {
                boolean didDexOpt = false;

                /**
                 * Out of paranoia, ensure that everything in the boot class
                 * path has been dexed.
                 */
                String bootClassPath = System.getProperty("java.boot.class.path");
                if (bootClassPath != null) {
                    String[] paths = splitString(bootClassPath, ':');
                    for (int i=0; i<paths.length; i++) {
                        try {
                            if (dalvik.system.DexFile.isDexOptNeeded(paths[i])) {
                                libFiles.add(paths[i]);
                                mInstaller.dexopt(paths[i], Process.SYSTEM_UID, true);
                                didDexOpt = true;
                            }
                        } catch (FileNotFoundException e) {
                            Slog.w(TAG, "Boot class path not found: " + paths[i]);
                        } catch (IOException e) {
                            Slog.w(TAG, "Exception reading boot class path: " + paths[i], e);
                        }
                    }
                } else {
                    Slog.w(TAG, "No BOOTCLASSPATH found!");
                }

                /**
                 * Also ensure all external libraries have had dexopt run on them.
                 */
                if (mSharedLibraries.size() > 0) {
                    Iterator<String> libs = mSharedLibraries.values().iterator();
                    while (libs.hasNext()) {
                        String lib = libs.next();
                        try {
                            if (dalvik.system.DexFile.isDexOptNeeded(lib)) {
                                libFiles.add(lib);
                                mInstaller.dexopt(lib, Process.SYSTEM_UID, true);
                                didDexOpt = true;
                            }
                        } catch (FileNotFoundException e) {
                            Slog.w(TAG, "Library not found: " + lib);
                        } catch (IOException e) {
                            Slog.w(TAG, "Exception reading library: " + lib, e);
                        }
                    }
                }

                // Gross hack for now: we know this file doesn't contain any
                // code, so don't dexopt it to avoid the resulting log spew.
                libFiles.add(mFrameworkDir.getPath() + "/framework-res.apk");

                /**
                 * And there are a number of commands implemented in Java, which
                 * we currently need to do the dexopt on so that they can be
                 * run from a non-root shell.
                 */
                String[] frameworkFiles = mFrameworkDir.list();
                if (frameworkFiles != null) {
                    for (int i=0; i<frameworkFiles.length; i++) {
                        File libPath = new File(mFrameworkDir, frameworkFiles[i]);
                        String path = libPath.getPath();
                        // Skip the file if we alrady did it.
                        if (libFiles.contains(path)) {
                            continue;
                        }
                        // Skip the file if it is not a type we want to dexopt.
                        if (!path.endsWith(".apk") && !path.endsWith(".jar")) {
                            continue;
                        }
                        try {
                            if (dalvik.system.DexFile.isDexOptNeeded(path)) {
                                mInstaller.dexopt(path, Process.SYSTEM_UID, true);
                                didDexOpt = true;
                            }
                        } catch (FileNotFoundException e) {
                            Slog.w(TAG, "Jar not found: " + path);
                        } catch (IOException e) {
                            Slog.w(TAG, "Exception reading jar: " + path, e);
                        }
                    }
                }

                if (didDexOpt) {
                    // If we had to do a dexopt of one of the previous
                    // things, then something on the system has changed.
                    // Consider this significant, and wipe away all other
                    // existing dexopt files to ensure we don't leave any
                    // dangling around.
                    String[] files = mDalvikCacheDir.list();
                    if (files != null) {
                        for (int i=0; i<files.length; i++) {
                            String fn = files[i];
                            if (fn.startsWith("data@app@")
                                    || fn.startsWith("data@app-private@")) {
                                Slog.i(TAG, "Pruning dalvik file: " + fn);
                                (new File(mDalvikCacheDir, fn)).delete();
                            }
                        }
                    }
                }
            }

            // Find base frameworks (resource packages without code).
            mFrameworkInstallObserver = new AppDirObserver(
                mFrameworkDir.getPath(), OBSERVER_EVENTS, true);
            mFrameworkInstallObserver.startWatching();
            scanDirLI(mFrameworkDir, PackageParser.PARSE_IS_SYSTEM
                    | PackageParser.PARSE_IS_SYSTEM_DIR,
                    scanMode | SCAN_NO_DEX, 0);
            
            // Collect all system packages.
            mSystemAppDir = new File(Environment.getRootDirectory(), "app");
            mSystemInstallObserver = new AppDirObserver(
                mSystemAppDir.getPath(), OBSERVER_EVENTS, true);
            mSystemInstallObserver.startWatching();
            scanDirLI(mSystemAppDir, PackageParser.PARSE_IS_SYSTEM
                    | PackageParser.PARSE_IS_SYSTEM_DIR, scanMode, 0);
            
            // Collect all vendor packages.
            mVendorAppDir = new File("/vendor/app");
            mVendorInstallObserver = new AppDirObserver(
                mVendorAppDir.getPath(), OBSERVER_EVENTS, true);
            mVendorInstallObserver.startWatching();
            scanDirLI(mVendorAppDir, PackageParser.PARSE_IS_SYSTEM
                    | PackageParser.PARSE_IS_SYSTEM_DIR, scanMode, 0);

            if (mInstaller != null) {
                if (DEBUG_UPGRADE) Log.v(TAG, "Running installd update commands");
                mInstaller.moveFiles();
            }
            
            // Prune any system packages that no longer exist.
            Iterator<PackageSetting> psit = mSettings.mPackages.values().iterator();
            while (psit.hasNext()) {
                PackageSetting ps = psit.next();
                if ((ps.pkgFlags&ApplicationInfo.FLAG_SYSTEM) != 0
                        && !mPackages.containsKey(ps.name)
                        && !mSettings.mDisabledSysPackages.containsKey(ps.name)) {
                    psit.remove();
                    String msg = "System package " + ps.name
                            + " no longer exists; wiping its data";
                    reportSettingsProblem(Log.WARN, msg);
                    if (mInstaller != null) {
                        // XXX how to set useEncryptedFSDir for packages that
                        // are not encrypted?
                        mInstaller.remove(ps.name, true);
                    }
                }
            }
            
            mAppInstallDir = new File(dataDir, "app");
            if (mInstaller == null) {
                // Make sure these dirs exist, when we are running in
                // the simulator.
                mAppInstallDir.mkdirs(); // scanDirLI() assumes this dir exists
            }
            //look for any incomplete package installations
            ArrayList<PackageSetting> deletePkgsList = mSettings.getListOfIncompleteInstallPackages();
            //clean up list
            for(int i = 0; i < deletePkgsList.size(); i++) {
                //clean up here
                cleanupInstallFailedPackage(deletePkgsList.get(i));
            }
            //delete tmp files
            deleteTempPackageFiles();

            EventLog.writeEvent(EventLogTags.BOOT_PROGRESS_PMS_DATA_SCAN_START,
                    SystemClock.uptimeMillis());
            mAppInstallObserver = new AppDirObserver(
                mAppInstallDir.getPath(), OBSERVER_EVENTS, false);
            mAppInstallObserver.startWatching();
            scanDirLI(mAppInstallDir, 0, scanMode, 0);

            mDrmAppInstallObserver = new AppDirObserver(
                mDrmAppPrivateInstallDir.getPath(), OBSERVER_EVENTS, false);
            mDrmAppInstallObserver.startWatching();
            scanDirLI(mDrmAppPrivateInstallDir, PackageParser.PARSE_FORWARD_LOCK,
                    scanMode, 0);

            EventLog.writeEvent(EventLogTags.BOOT_PROGRESS_PMS_SCAN_END,
                    SystemClock.uptimeMillis());
            Slog.i(TAG, "Time to scan packages: "
                    + ((SystemClock.uptimeMillis()-startTime)/1000f)
                    + " seconds");

            // If the platform SDK has changed since the last time we booted,
            // we need to re-grant app permission to catch any new ones that
            // appear.  This is really a hack, and means that apps can in some
            // cases get permissions that the user didn't initially explicitly
            // allow...  it would be nice to have some better way to handle
            // this situation.
            final boolean regrantPermissions = mSettings.mInternalSdkPlatform
                    != mSdkVersion;
            if (regrantPermissions) Slog.i(TAG, "Platform changed from "
                    + mSettings.mInternalSdkPlatform + " to " + mSdkVersion
                    + "; regranting permissions for internal storage");
            mSettings.mInternalSdkPlatform = mSdkVersion;
            
            updatePermissionsLP(null, null, true, regrantPermissions, regrantPermissions);

            mSettings.writeLP();

            EventLog.writeEvent(EventLogTags.BOOT_PROGRESS_PMS_READY,
                    SystemClock.uptimeMillis());

            // Now after opening every single application zip, make sure they
            // are all flushed.  Not really needed, but keeps things nice and
            // tidy.
            Runtime.getRuntime().gc();
        } // synchronized (mPackages)
        } // synchronized (mInstallLock)
    }

    @Override
    public boolean onTransact(int code, Parcel data, Parcel reply, int flags)
            throws RemoteException {
        try {
            return super.onTransact(code, data, reply, flags);
        } catch (RuntimeException e) {
            if (!(e instanceof SecurityException) && !(e instanceof IllegalArgumentException)) {
                Slog.e(TAG, "Package Manager Crash", e);
            }
            throw e;
        }
    }

    void cleanupInstallFailedPackage(PackageSetting ps) {
        Slog.i(TAG, "Cleaning up incompletely installed app: " + ps.name);
        if (mInstaller != null) {
            boolean useSecureFS = useEncryptedFilesystemForPackage(ps.pkg);
            int retCode = mInstaller.remove(ps.name, useSecureFS);
            if (retCode < 0) {
                Slog.w(TAG, "Couldn't remove app data directory for package: "
                           + ps.name + ", retcode=" + retCode);
            }
        } else {
            //for emulator
            PackageParser.Package pkg = mPackages.get(ps.name);
            File dataDir = new File(pkg.applicationInfo.dataDir);
            dataDir.delete();
        }
        if (ps.codePath != null) {
            if (!ps.codePath.delete()) {
                Slog.w(TAG, "Unable to remove old code file: " + ps.codePath);
            }
        }
        if (ps.resourcePath != null) {
            if (!ps.resourcePath.delete() && !ps.resourcePath.equals(ps.codePath)) {
                Slog.w(TAG, "Unable to remove old code file: " + ps.resourcePath);
            }
        }
        mSettings.removePackageLP(ps.name);
    }

    void readPermissions() {
        // Read permissions from .../etc/permission directory.
        File libraryDir = new File(Environment.getRootDirectory(), "etc/permissions");
        if (!libraryDir.exists() || !libraryDir.isDirectory()) {
            Slog.w(TAG, "No directory " + libraryDir + ", skipping");
            return;
        }
        if (!libraryDir.canRead()) {
            Slog.w(TAG, "Directory " + libraryDir + " cannot be read");
            return;
        }

        // Iterate over the files in the directory and scan .xml files
        for (File f : libraryDir.listFiles()) {
            // We'll read platform.xml last
            if (f.getPath().endsWith("etc/permissions/platform.xml")) {
                continue;
            }

            if (!f.getPath().endsWith(".xml")) {
                Slog.i(TAG, "Non-xml file " + f + " in " + libraryDir + " directory, ignoring");
                continue;
            }
            if (!f.canRead()) {
                Slog.w(TAG, "Permissions library file " + f + " cannot be read");
                continue;
            }

            readPermissionsFromXml(f);
        }

        // Read permissions from .../etc/permissions/platform.xml last so it will take precedence
        final File permFile = new File(Environment.getRootDirectory(),
                "etc/permissions/platform.xml");
        readPermissionsFromXml(permFile);
    }

    private void readPermissionsFromXml(File permFile) {
        FileReader permReader = null;
        try {
            permReader = new FileReader(permFile);
        } catch (FileNotFoundException e) {
            Slog.w(TAG, "Couldn't find or open permissions file " + permFile);
            return;
        }

        try {
            XmlPullParser parser = Xml.newPullParser();
            parser.setInput(permReader);

            XmlUtils.beginDocument(parser, "permissions");

            while (true) {
                XmlUtils.nextElement(parser);
                if (parser.getEventType() == XmlPullParser.END_DOCUMENT) {
                    break;
                }

                String name = parser.getName();
                if ("group".equals(name)) {
                    String gidStr = parser.getAttributeValue(null, "gid");
                    if (gidStr != null) {
                        int gid = Integer.parseInt(gidStr);
                        mGlobalGids = appendInt(mGlobalGids, gid);
                    } else {
                        Slog.w(TAG, "<group> without gid at "
                                + parser.getPositionDescription());
                    }

                    XmlUtils.skipCurrentTag(parser);
                    continue;
                } else if ("permission".equals(name)) {
                    String perm = parser.getAttributeValue(null, "name");
                    if (perm == null) {
                        Slog.w(TAG, "<permission> without name at "
                                + parser.getPositionDescription());
                        XmlUtils.skipCurrentTag(parser);
                        continue;
                    }
                    perm = perm.intern();
                    readPermission(parser, perm);

                } else if ("assign-permission".equals(name)) {
                    String perm = parser.getAttributeValue(null, "name");
                    if (perm == null) {
                        Slog.w(TAG, "<assign-permission> without name at "
                                + parser.getPositionDescription());
                        XmlUtils.skipCurrentTag(parser);
                        continue;
                    }
                    String uidStr = parser.getAttributeValue(null, "uid");
                    if (uidStr == null) {
                        Slog.w(TAG, "<assign-permission> without uid at "
                                + parser.getPositionDescription());
                        XmlUtils.skipCurrentTag(parser);
                        continue;
                    }
                    int uid = Process.getUidForName(uidStr);
                    if (uid < 0) {
                        Slog.w(TAG, "<assign-permission> with unknown uid \""
                                + uidStr + "\" at "
                                + parser.getPositionDescription());
                        XmlUtils.skipCurrentTag(parser);
                        continue;
                    }
                    perm = perm.intern();
                    HashSet<String> perms = mSystemPermissions.get(uid);
                    if (perms == null) {
                        perms = new HashSet<String>();
                        mSystemPermissions.put(uid, perms);
                    }
                    perms.add(perm);
                    XmlUtils.skipCurrentTag(parser);

                } else if ("library".equals(name)) {
                    String lname = parser.getAttributeValue(null, "name");
                    String lfile = parser.getAttributeValue(null, "file");
                    if (lname == null) {
                        Slog.w(TAG, "<library> without name at "
                                + parser.getPositionDescription());
                    } else if (lfile == null) {
                        Slog.w(TAG, "<library> without file at "
                                + parser.getPositionDescription());
                    } else {
                        //Log.i(TAG, "Got library " + lname + " in " + lfile);
                        mSharedLibraries.put(lname, lfile);
                    }
                    XmlUtils.skipCurrentTag(parser);
                    continue;

                } else if ("feature".equals(name)) {
                    String fname = parser.getAttributeValue(null, "name");
                    if (fname == null) {
                        Slog.w(TAG, "<feature> without name at "
                                + parser.getPositionDescription());
                    } else {
                        //Log.i(TAG, "Got feature " + fname);
                        FeatureInfo fi = new FeatureInfo();
                        fi.name = fname;
                        mAvailableFeatures.put(fname, fi);
                    }
                    XmlUtils.skipCurrentTag(parser);
                    continue;

                } else {
                    XmlUtils.skipCurrentTag(parser);
                    continue;
                }

            }
        } catch (XmlPullParserException e) {
            Slog.w(TAG, "Got execption parsing permissions.", e);
        } catch (IOException e) {
            Slog.w(TAG, "Got execption parsing permissions.", e);
        }
    }

    void readPermission(XmlPullParser parser, String name)
            throws IOException, XmlPullParserException {

        name = name.intern();

        BasePermission bp = mSettings.mPermissions.get(name);
        if (bp == null) {
            bp = new BasePermission(name, null, BasePermission.TYPE_BUILTIN);
            mSettings.mPermissions.put(name, bp);
        }
        int outerDepth = parser.getDepth();
        int type;
        while ((type=parser.next()) != XmlPullParser.END_DOCUMENT
               && (type != XmlPullParser.END_TAG
                       || parser.getDepth() > outerDepth)) {
            if (type == XmlPullParser.END_TAG
                    || type == XmlPullParser.TEXT) {
                continue;
            }

            String tagName = parser.getName();
            if ("group".equals(tagName)) {
                String gidStr = parser.getAttributeValue(null, "gid");
                if (gidStr != null) {
                    int gid = Process.getGidForName(gidStr);
                    bp.gids = appendInt(bp.gids, gid);
                } else {
                    Slog.w(TAG, "<group> without gid at "
                            + parser.getPositionDescription());
                }
            }
            XmlUtils.skipCurrentTag(parser);
        }
    }

    static int[] appendInt(int[] cur, int val) {
        if (cur == null) {
            return new int[] { val };
        }
        final int N = cur.length;
        for (int i=0; i<N; i++) {
            if (cur[i] == val) {
                return cur;
            }
        }
        int[] ret = new int[N+1];
        System.arraycopy(cur, 0, ret, 0, N);
        ret[N] = val;
        return ret;
    }

    static int[] appendInts(int[] cur, int[] add) {
        if (add == null) return cur;
        if (cur == null) return add;
        final int N = add.length;
        for (int i=0; i<N; i++) {
            cur = appendInt(cur, add[i]);
        }
        return cur;
    }

    static int[] removeInt(int[] cur, int val) {
        if (cur == null) {
            return null;
        }
        final int N = cur.length;
        for (int i=0; i<N; i++) {
            if (cur[i] == val) {
                int[] ret = new int[N-1];
                if (i > 0) {
                    System.arraycopy(cur, 0, ret, 0, i);
                }
                if (i < (N-1)) {
                    System.arraycopy(cur, i + 1, ret, i, N - i - 1);
                }
                return ret;
            }
        }
        return cur;
    }

    static int[] removeInts(int[] cur, int[] rem) {
        if (rem == null) return cur;
        if (cur == null) return cur;
        final int N = rem.length;
        for (int i=0; i<N; i++) {
            cur = removeInt(cur, rem[i]);
        }
        return cur;
    }

    PackageInfo generatePackageInfo(PackageParser.Package p, int flags) {
        if ((flags & PackageManager.GET_UNINSTALLED_PACKAGES) != 0) {
            // The package has been uninstalled but has retained data and resources.
            return PackageParser.generatePackageInfo(p, null, flags, 0, 0);
        }
        final PackageSetting ps = (PackageSetting)p.mExtras;
        if (ps == null) {
            return null;
        }
        final GrantedPermissions gp = ps.sharedUser != null ? ps.sharedUser : ps;
        return PackageParser.generatePackageInfo(p, gp.gids, flags,
                ps.firstInstallTime, ps.lastUpdateTime);
    }

    public PackageInfo getPackageInfo(String packageName, int flags) {
        synchronized (mPackages) {
            PackageParser.Package p = mPackages.get(packageName);
            if (Config.LOGV) Log.v(
                TAG, "getPackageInfo " + packageName
                + ": " + p);
            if (p != null) {
                return generatePackageInfo(p, flags);
            }
            if((flags & PackageManager.GET_UNINSTALLED_PACKAGES) != 0) {
                return generatePackageInfoFromSettingsLP(packageName, flags);
            }
        }
        return null;
    }

    public String[] currentToCanonicalPackageNames(String[] names) {
        String[] out = new String[names.length];
        synchronized (mPackages) {
            for (int i=names.length-1; i>=0; i--) {
                PackageSetting ps = mSettings.mPackages.get(names[i]);
                out[i] = ps != null && ps.realName != null ? ps.realName : names[i];
            }
        }
        return out;
    }
    
    public String[] canonicalToCurrentPackageNames(String[] names) {
        String[] out = new String[names.length];
        synchronized (mPackages) {
            for (int i=names.length-1; i>=0; i--) {
                String cur = mSettings.mRenamedPackages.get(names[i]);
                out[i] = cur != null ? cur : names[i];
            }
        }
        return out;
    }
    
    public int getPackageUid(String packageName) {
        synchronized (mPackages) {
            PackageParser.Package p = mPackages.get(packageName);
            if(p != null) {
                return p.applicationInfo.uid;
            }
            PackageSetting ps = mSettings.mPackages.get(packageName);
            if((ps == null) || (ps.pkg == null) || (ps.pkg.applicationInfo == null)) {
                return -1;
            }
            p = ps.pkg;
            return p != null ? p.applicationInfo.uid : -1;
        }
    }

    public int[] getPackageGids(String packageName) {
        synchronized (mPackages) {
            PackageParser.Package p = mPackages.get(packageName);
            if (Config.LOGV) Log.v(
                TAG, "getPackageGids" + packageName
                + ": " + p);
            if (p != null) {
                final PackageSetting ps = (PackageSetting)p.mExtras;
                final SharedUserSetting suid = ps.sharedUser;
                return suid != null ? suid.gids : ps.gids;
            }
        }
        // stupid thing to indicate an error.
        return new int[0];
    }

    static final PermissionInfo generatePermissionInfo(
            BasePermission bp, int flags) {
        if (bp.perm != null) {
            return PackageParser.generatePermissionInfo(bp.perm, flags);
        }
        PermissionInfo pi = new PermissionInfo();
        pi.name = bp.name;
        pi.packageName = bp.sourcePackage;
        pi.nonLocalizedLabel = bp.name;
        pi.protectionLevel = bp.protectionLevel;
        return pi;
    }
    
    public PermissionInfo getPermissionInfo(String name, int flags) {
        synchronized (mPackages) {
            final BasePermission p = mSettings.mPermissions.get(name);
            if (p != null) {
                return generatePermissionInfo(p, flags);
            }
            return null;
        }
    }

    public List<PermissionInfo> queryPermissionsByGroup(String group, int flags) {
        synchronized (mPackages) {
            ArrayList<PermissionInfo> out = new ArrayList<PermissionInfo>(10);
            for (BasePermission p : mSettings.mPermissions.values()) {
                if (group == null) {
                    if (p.perm == null || p.perm.info.group == null) {
                        out.add(generatePermissionInfo(p, flags));
                    }
                } else {
                    if (p.perm != null && group.equals(p.perm.info.group)) {
                        out.add(PackageParser.generatePermissionInfo(p.perm, flags));
                    }
                }
            }

            if (out.size() > 0) {
                return out;
            }
            return mPermissionGroups.containsKey(group) ? out : null;
        }
    }

    public PermissionGroupInfo getPermissionGroupInfo(String name, int flags) {
        synchronized (mPackages) {
            return PackageParser.generatePermissionGroupInfo(
                    mPermissionGroups.get(name), flags);
        }
    }

    public List<PermissionGroupInfo> getAllPermissionGroups(int flags) {
        synchronized (mPackages) {
            final int N = mPermissionGroups.size();
            ArrayList<PermissionGroupInfo> out
                    = new ArrayList<PermissionGroupInfo>(N);
            for (PackageParser.PermissionGroup pg : mPermissionGroups.values()) {
                out.add(PackageParser.generatePermissionGroupInfo(pg, flags));
            }
            return out;
        }
    }

    private ApplicationInfo generateApplicationInfoFromSettingsLP(String packageName, int flags) {
        PackageSetting ps = mSettings.mPackages.get(packageName);
        if(ps != null) {
            if(ps.pkg == null) {
                PackageInfo pInfo = generatePackageInfoFromSettingsLP(packageName, flags);
                if(pInfo != null) {
                    return pInfo.applicationInfo;
                }
                return null;
            }
            return PackageParser.generateApplicationInfo(ps.pkg, flags);
        }
        return null;
    }

    private PackageInfo generatePackageInfoFromSettingsLP(String packageName, int flags) {
        PackageSetting ps = mSettings.mPackages.get(packageName);
        if(ps != null) {
            if(ps.pkg == null) {
                ps.pkg = new PackageParser.Package(packageName);
                ps.pkg.applicationInfo.packageName = packageName;
                ps.pkg.applicationInfo.flags = ps.pkgFlags;
                ps.pkg.applicationInfo.publicSourceDir = ps.resourcePathString;
                ps.pkg.applicationInfo.sourceDir = ps.codePathString;
                ps.pkg.applicationInfo.dataDir = getDataPathForPackage(ps.pkg).getPath();
                ps.pkg.applicationInfo.nativeLibraryDir = ps.nativeLibraryPathString;
                ps.pkg.mSetEnabled = ps.enabled;
            }
            return generatePackageInfo(ps.pkg, flags);
        }
        return null;
    }

    public ApplicationInfo getApplicationInfo(String packageName, int flags) {
        synchronized (mPackages) {
            PackageParser.Package p = mPackages.get(packageName);
            if (Config.LOGV) Log.v(
                    TAG, "getApplicationInfo " + packageName
                    + ": " + p);
            if (p != null) {
                // Note: isEnabledLP() does not apply here - always return info
                return PackageParser.generateApplicationInfo(p, flags);
            }
            if ("android".equals(packageName)||"system".equals(packageName)) {
                return mAndroidApplication;
            }
            if((flags & PackageManager.GET_UNINSTALLED_PACKAGES) != 0) {
                return generateApplicationInfoFromSettingsLP(packageName, flags);
            }
        }
        return null;
    }


    public void freeStorageAndNotify(final long freeStorageSize, final IPackageDataObserver observer) {
        mContext.enforceCallingOrSelfPermission(
                android.Manifest.permission.CLEAR_APP_CACHE, null);
        // Queue up an async operation since clearing cache may take a little while.
        mHandler.post(new Runnable() {
            public void run() {
                mHandler.removeCallbacks(this);
                int retCode = -1;
                if (mInstaller != null) {
                    retCode = mInstaller.freeCache(freeStorageSize);
                    if (retCode < 0) {
                        Slog.w(TAG, "Couldn't clear application caches");
                    }
                } //end if mInstaller
                if (observer != null) {
                    try {
                        observer.onRemoveCompleted(null, (retCode >= 0));
                    } catch (RemoteException e) {
                        Slog.w(TAG, "RemoveException when invoking call back");
                    }
                }
            }
        });
    }

    public void freeStorage(final long freeStorageSize, final IntentSender pi) {
        mContext.enforceCallingOrSelfPermission(
                android.Manifest.permission.CLEAR_APP_CACHE, null);
        // Queue up an async operation since clearing cache may take a little while.
        mHandler.post(new Runnable() {
            public void run() {
                mHandler.removeCallbacks(this);
                int retCode = -1;
                if (mInstaller != null) {
                    retCode = mInstaller.freeCache(freeStorageSize);
                    if (retCode < 0) {
                        Slog.w(TAG, "Couldn't clear application caches");
                    }
                }
                if(pi != null) {
                    try {
                        // Callback via pending intent
                        int code = (retCode >= 0) ? 1 : 0;
                        pi.sendIntent(null, code, null,
                                null, null);
                    } catch (SendIntentException e1) {
                        Slog.i(TAG, "Failed to send pending intent");
                    }
                }
            }
        });
    }

    public ActivityInfo getActivityInfo(ComponentName component, int flags) {
        synchronized (mPackages) {
            PackageParser.Activity a = mActivities.mActivities.get(component);

            if (Config.LOGV) Log.v(TAG, "getActivityInfo " + component + ": " + a);
            if (a != null && mSettings.isEnabledLP(a.info, flags)) {
                return PackageParser.generateActivityInfo(a, flags);
            }
            if (mResolveComponentName.equals(component)) {
                return mResolveActivity;
            }
        }
        return null;
    }

    public ActivityInfo getReceiverInfo(ComponentName component, int flags) {
        synchronized (mPackages) {
            PackageParser.Activity a = mReceivers.mActivities.get(component);
            if (Config.LOGV) Log.v(
                TAG, "getReceiverInfo " + component + ": " + a);
            if (a != null && mSettings.isEnabledLP(a.info, flags)) {
                return PackageParser.generateActivityInfo(a, flags);
            }
        }
        return null;
    }

    public ServiceInfo getServiceInfo(ComponentName component, int flags) {
        synchronized (mPackages) {
            PackageParser.Service s = mServices.mServices.get(component);
            if (Config.LOGV) Log.v(
                TAG, "getServiceInfo " + component + ": " + s);
            if (s != null && mSettings.isEnabledLP(s.info, flags)) {
                return PackageParser.generateServiceInfo(s, flags);
            }
        }
        return null;
    }

    public ProviderInfo getProviderInfo(ComponentName component, int flags) {
        synchronized (mPackages) {
            PackageParser.Provider p = mProvidersByComponent.get(component);
            if (Config.LOGV) Log.v(
                TAG, "getProviderInfo " + component + ": " + p);
            if (p != null && mSettings.isEnabledLP(p.info, flags)) {
                return PackageParser.generateProviderInfo(p, flags);
            }
        }
        return null;
    }

    public String[] getSystemSharedLibraryNames() {
        Set<String> libSet;
        synchronized (mPackages) {
            libSet = mSharedLibraries.keySet();
            int size = libSet.size();
            if (size > 0) {
                String[] libs = new String[size];
                libSet.toArray(libs);
                return libs;
            }
        }
        return null;
    }

    public FeatureInfo[] getSystemAvailableFeatures() {
        Collection<FeatureInfo> featSet;
        synchronized (mPackages) {
            featSet = mAvailableFeatures.values();
            int size = featSet.size();
            if (size > 0) {
                FeatureInfo[] features = new FeatureInfo[size+1];
                featSet.toArray(features);
                FeatureInfo fi = new FeatureInfo();
                fi.reqGlEsVersion = SystemProperties.getInt("ro.opengles.version",
                        FeatureInfo.GL_ES_VERSION_UNDEFINED);
                features[size] = fi;
                return features;
            }
        }
        return null;
    }

    public boolean hasSystemFeature(String name) {
        synchronized (mPackages) {
            return mAvailableFeatures.containsKey(name);
        }
    }

    public int checkPermission(String permName, String pkgName) {
        synchronized (mPackages) {
            PackageParser.Package p = mPackages.get(pkgName);
            if (p != null && p.mExtras != null) {
                PackageSetting ps = (PackageSetting)p.mExtras;
                if (ps.sharedUser != null) {
                    if (ps.sharedUser.grantedPermissions.contains(permName)) {
                        return PackageManager.PERMISSION_GRANTED;
                    }
                } else if (ps.grantedPermissions.contains(permName)) {
                    return PackageManager.PERMISSION_GRANTED;
                }
            }
        }
        return PackageManager.PERMISSION_DENIED;
    }

    public int checkUidPermission(String permName, int uid) {
        synchronized (mPackages) {
            Object obj = mSettings.getUserIdLP(uid);
            if (obj != null) {
                GrantedPermissions gp = (GrantedPermissions)obj;
                if (gp.grantedPermissions.contains(permName)) {
                    return PackageManager.PERMISSION_GRANTED;
                }
            } else {
                HashSet<String> perms = mSystemPermissions.get(uid);
                if (perms != null && perms.contains(permName)) {
                    return PackageManager.PERMISSION_GRANTED;
                }
            }
        }
        return PackageManager.PERMISSION_DENIED;
    }

    private BasePermission findPermissionTreeLP(String permName) {
        for(BasePermission bp : mSettings.mPermissionTrees.values()) {
            if (permName.startsWith(bp.name) &&
                    permName.length() > bp.name.length() &&
                    permName.charAt(bp.name.length()) == '.') {
                return bp;
            }
        }
        return null;
    }

    private BasePermission checkPermissionTreeLP(String permName) {
        if (permName != null) {
            BasePermission bp = findPermissionTreeLP(permName);
            if (bp != null) {
                if (bp.uid == Binder.getCallingUid()) {
                    return bp;
                }
                throw new SecurityException("Calling uid "
                        + Binder.getCallingUid()
                        + " is not allowed to add to permission tree "
                        + bp.name + " owned by uid " + bp.uid);
            }
        }
        throw new SecurityException("No permission tree found for " + permName);
    }

    static boolean compareStrings(CharSequence s1, CharSequence s2) {
        if (s1 == null) {
            return s2 == null;
        }
        if (s2 == null) {
            return false;
        }
        if (s1.getClass() != s2.getClass()) {
            return false;
        }
        return s1.equals(s2);
    }
    
    static boolean comparePermissionInfos(PermissionInfo pi1, PermissionInfo pi2) {
        if (pi1.icon != pi2.icon) return false;
        if (pi1.logo != pi2.logo) return false;
        if (pi1.protectionLevel != pi2.protectionLevel) return false;
        if (!compareStrings(pi1.name, pi2.name)) return false;
        if (!compareStrings(pi1.nonLocalizedLabel, pi2.nonLocalizedLabel)) return false;
        // We'll take care of setting this one.
        if (!compareStrings(pi1.packageName, pi2.packageName)) return false;
        // These are not currently stored in settings.
        //if (!compareStrings(pi1.group, pi2.group)) return false;
        //if (!compareStrings(pi1.nonLocalizedDescription, pi2.nonLocalizedDescription)) return false;
        //if (pi1.labelRes != pi2.labelRes) return false;
        //if (pi1.descriptionRes != pi2.descriptionRes) return false;
        return true;
    }
    
    boolean addPermissionLocked(PermissionInfo info, boolean async) {
        if (info.labelRes == 0 && info.nonLocalizedLabel == null) {
            throw new SecurityException("Label must be specified in permission");
        }
        BasePermission tree = checkPermissionTreeLP(info.name);
        BasePermission bp = mSettings.mPermissions.get(info.name);
        boolean added = bp == null;
        boolean changed = true;
        if (added) {
            bp = new BasePermission(info.name, tree.sourcePackage,
                    BasePermission.TYPE_DYNAMIC);
        } else if (bp.type != BasePermission.TYPE_DYNAMIC) {
            throw new SecurityException(
                    "Not allowed to modify non-dynamic permission "
                    + info.name);
        } else {
            if (bp.protectionLevel == info.protectionLevel
                    && bp.perm.owner.equals(tree.perm.owner)
                    && bp.uid == tree.uid
                    && comparePermissionInfos(bp.perm.info, info)) {
                changed = false;
            }
        }
        bp.protectionLevel = info.protectionLevel;
        bp.perm = new PackageParser.Permission(tree.perm.owner,
                new PermissionInfo(info));
        bp.perm.info.packageName = tree.perm.info.packageName;
        bp.uid = tree.uid;
        if (added) {
            mSettings.mPermissions.put(info.name, bp);
        }
        if (changed) {
            if (!async) {
                mSettings.writeLP();
            } else {
                scheduleWriteSettingsLocked();            
            }
        }
        return added;
    }

    public boolean addPermission(PermissionInfo info) {
        synchronized (mPackages) {
            return addPermissionLocked(info, false);
        }
    }

    public boolean addPermissionAsync(PermissionInfo info) {
        synchronized (mPackages) {
            return addPermissionLocked(info, true);
        }
    }

    public void removePermission(String name) {
        synchronized (mPackages) {
            checkPermissionTreeLP(name);
            BasePermission bp = mSettings.mPermissions.get(name);
            if (bp != null) {
                if (bp.type != BasePermission.TYPE_DYNAMIC) {
                    throw new SecurityException(
                            "Not allowed to modify non-dynamic permission "
                            + name);
                }
                mSettings.mPermissions.remove(name);
                mSettings.writeLP();
            }
        }
    }

    public boolean isProtectedBroadcast(String actionName) {
        synchronized (mPackages) {
            return mProtectedBroadcasts.contains(actionName);
        }
    }

    public int checkSignatures(String pkg1, String pkg2) {
        synchronized (mPackages) {
            PackageParser.Package p1 = mPackages.get(pkg1);
            PackageParser.Package p2 = mPackages.get(pkg2);
            if (p1 == null || p1.mExtras == null
                    || p2 == null || p2.mExtras == null) {
                return PackageManager.SIGNATURE_UNKNOWN_PACKAGE;
            }
            return checkSignaturesLP(p1.mSignatures, p2.mSignatures);
        }
    }

    public int checkUidSignatures(int uid1, int uid2) {
        synchronized (mPackages) {
            Signature[] s1;
            Signature[] s2;
            Object obj = mSettings.getUserIdLP(uid1);
            if (obj != null) {
                if (obj instanceof SharedUserSetting) {
                    s1 = ((SharedUserSetting)obj).signatures.mSignatures;
                } else if (obj instanceof PackageSetting) {
                    s1 = ((PackageSetting)obj).signatures.mSignatures;
                } else {
                    return PackageManager.SIGNATURE_UNKNOWN_PACKAGE;
                }
            } else {
                return PackageManager.SIGNATURE_UNKNOWN_PACKAGE;
            }
            obj = mSettings.getUserIdLP(uid2);
            if (obj != null) {
                if (obj instanceof SharedUserSetting) {
                    s2 = ((SharedUserSetting)obj).signatures.mSignatures;
                } else if (obj instanceof PackageSetting) {
                    s2 = ((PackageSetting)obj).signatures.mSignatures;
                } else {
                    return PackageManager.SIGNATURE_UNKNOWN_PACKAGE;
                }
            } else {
                return PackageManager.SIGNATURE_UNKNOWN_PACKAGE;
            }
            return checkSignaturesLP(s1, s2);
        }
    }

    int checkSignaturesLP(Signature[] s1, Signature[] s2) {
        if (s1 == null) {
            return s2 == null
                    ? PackageManager.SIGNATURE_NEITHER_SIGNED
                    : PackageManager.SIGNATURE_FIRST_NOT_SIGNED;
        }
        if (s2 == null) {
            return PackageManager.SIGNATURE_SECOND_NOT_SIGNED;
        }
        HashSet<Signature> set1 = new HashSet<Signature>();
        for (Signature sig : s1) {
            set1.add(sig);
        }
        HashSet<Signature> set2 = new HashSet<Signature>();
        for (Signature sig : s2) {
            set2.add(sig);
        }
        // Make sure s2 contains all signatures in s1.
        if (set1.equals(set2)) {
            return PackageManager.SIGNATURE_MATCH;
        }
        return PackageManager.SIGNATURE_NO_MATCH;
    }

    public String[] getPackagesForUid(int uid) {
        synchronized (mPackages) {
            Object obj = mSettings.getUserIdLP(uid);
            if (obj instanceof SharedUserSetting) {
                SharedUserSetting sus = (SharedUserSetting)obj;
                final int N = sus.packages.size();
                String[] res = new String[N];
                Iterator<PackageSetting> it = sus.packages.iterator();
                int i=0;
                while (it.hasNext()) {
                    res[i++] = it.next().name;
                }
                return res;
            } else if (obj instanceof PackageSetting) {
                PackageSetting ps = (PackageSetting)obj;
                return new String[] { ps.name };
            }
        }
        return null;
    }

    public String getNameForUid(int uid) {
        synchronized (mPackages) {
            Object obj = mSettings.getUserIdLP(uid);
            if (obj instanceof SharedUserSetting) {
                SharedUserSetting sus = (SharedUserSetting)obj;
                return sus.name + ":" + sus.userId;
            } else if (obj instanceof PackageSetting) {
                PackageSetting ps = (PackageSetting)obj;
                return ps.name;
            }
        }
        return null;
    }

    public int getUidForSharedUser(String sharedUserName) {
        if(sharedUserName == null) {
            return -1;
        }
        synchronized (mPackages) {
            SharedUserSetting suid = mSettings.getSharedUserLP(sharedUserName, 0, false);
            if(suid == null) {
                return -1;
            }
            return suid.userId;
        }
    }

    public ResolveInfo resolveIntent(Intent intent, String resolvedType,
            int flags) {
        List<ResolveInfo> query = queryIntentActivities(intent, resolvedType, flags);
        return chooseBestActivity(intent, resolvedType, flags, query);
    }

    private ResolveInfo chooseBestActivity(Intent intent, String resolvedType,
                                           int flags, List<ResolveInfo> query) {
        if (query != null) {
            final int N = query.size();
            if (N == 1) {
                return query.get(0);
            } else if (N > 1) {
                // If there is more than one activity with the same priority,
                // then let the user decide between them.
                ResolveInfo r0 = query.get(0);
                ResolveInfo r1 = query.get(1);
                if (false) {
                    System.out.println(r0.activityInfo.name +
                                       "=" + r0.priority + " vs " +
                                       r1.activityInfo.name +
                                       "=" + r1.priority);
                }
                // If the first activity has a higher priority, or a different
                // default, then it is always desireable to pick it.
                if (r0.priority != r1.priority
                        || r0.preferredOrder != r1.preferredOrder
                        || r0.isDefault != r1.isDefault) {
                    return query.get(0);
                }
                // If we have saved a preference for a preferred activity for
                // this Intent, use that.
                ResolveInfo ri = findPreferredActivity(intent, resolvedType,
                        flags, query, r0.priority);
                if (ri != null) {
                    return ri;
                }
                return mResolveInfo;
            }
        }
        return null;
    }

    ResolveInfo findPreferredActivity(Intent intent, String resolvedType,
            int flags, List<ResolveInfo> query, int priority) {
        synchronized (mPackages) {
            if (DEBUG_PREFERRED) intent.addFlags(Intent.FLAG_DEBUG_LOG_RESOLUTION);
            List<PreferredActivity> prefs =
                    mSettings.mPreferredActivities.queryIntent(intent, resolvedType,
                            (flags&PackageManager.MATCH_DEFAULT_ONLY) != 0);
            if (prefs != null && prefs.size() > 0) {
                // First figure out how good the original match set is.
                // We will only allow preferred activities that came
                // from the same match quality.
                int match = 0;
                final int N = query.size();
                if (DEBUG_PREFERRED) Log.v(TAG, "Figuring out best match...");
                for (int j=0; j<N; j++) {
                    ResolveInfo ri = query.get(j);
                    if (DEBUG_PREFERRED) Log.v(TAG, "Match for " + ri.activityInfo
                            + ": 0x" + Integer.toHexString(match));
                    if (ri.match > match) match = ri.match;
                }
                if (DEBUG_PREFERRED) Log.v(TAG, "Best match: 0x"
                        + Integer.toHexString(match));
                match &= IntentFilter.MATCH_CATEGORY_MASK;
                final int M = prefs.size();
                for (int i=0; i<M; i++) {
                    PreferredActivity pa = prefs.get(i);
                    if (pa.mMatch != match) {
                        continue;
                    }
                    ActivityInfo ai = getActivityInfo(pa.mActivity, flags);
                    if (DEBUG_PREFERRED) {
                        Log.v(TAG, "Got preferred activity:");
                        if (ai != null) {
                            ai.dump(new LogPrinter(Log.VERBOSE, TAG), "  ");
                        } else {
                            Log.v(TAG, "  null");
                        }
                    }
                    if (ai != null) {
                        for (int j=0; j<N; j++) {
                            ResolveInfo ri = query.get(j);
                            if (!ri.activityInfo.applicationInfo.packageName
                                    .equals(ai.applicationInfo.packageName)) {
                                continue;
                            }
                            if (!ri.activityInfo.name.equals(ai.name)) {
                                continue;
                            }

                            // Okay we found a previously set preferred app.
                            // If the result set is different from when this
                            // was created, we need to clear it and re-ask the
                            // user their preference.
                            if (!pa.sameSet(query, priority)) {
                                Slog.i(TAG, "Result set changed, dropping preferred activity for "
                                        + intent + " type " + resolvedType);
                                mSettings.mPreferredActivities.removeFilter(pa);
                                return null;
                            }

                            // Yay!
                            return ri;
                        }
                    }
                }
            }
        }
        return null;
    }

    public List<ResolveInfo> queryIntentActivities(Intent intent,
            String resolvedType, int flags) {
        ComponentName comp = intent.getComponent();
        if (comp != null) {
            List<ResolveInfo> list = new ArrayList<ResolveInfo>(1);
            ActivityInfo ai = getActivityInfo(comp, flags);
            if (ai != null) {
                ResolveInfo ri = new ResolveInfo();
                ri.activityInfo = ai;
                list.add(ri);
            }
            return list;
        }

        synchronized (mPackages) {
            String pkgName = intent.getPackage();
            if (pkgName == null) {
                return (List<ResolveInfo>)mActivities.queryIntent(intent,
                        resolvedType, flags);
            }
            PackageParser.Package pkg = mPackages.get(pkgName);
            if (pkg != null) {
                return (List<ResolveInfo>) mActivities.queryIntentForPackage(intent,
                        resolvedType, flags, pkg.activities);
            }
            return null;
        }
    }

    public List<ResolveInfo> queryIntentActivityOptions(ComponentName caller,
            Intent[] specifics, String[] specificTypes, Intent intent,
            String resolvedType, int flags) {
        final String resultsAction = intent.getAction();

        List<ResolveInfo> results = queryIntentActivities(
            intent, resolvedType, flags|PackageManager.GET_RESOLVED_FILTER);
        if (Config.LOGV) Log.v(TAG, "Query " + intent + ": " + results);

        int specificsPos = 0;
        int N;

        // todo: note that the algorithm used here is O(N^2).  This
        // isn't a problem in our current environment, but if we start running
        // into situations where we have more than 5 or 10 matches then this
        // should probably be changed to something smarter...

        // First we go through and resolve each of the specific items
        // that were supplied, taking care of removing any corresponding
        // duplicate items in the generic resolve list.
        if (specifics != null) {
            for (int i=0; i<specifics.length; i++) {
                final Intent sintent = specifics[i];
                if (sintent == null) {
                    continue;
                }

                if (Config.LOGV) Log.v(TAG, "Specific #" + i + ": " + sintent);
                String action = sintent.getAction();
                if (resultsAction != null && resultsAction.equals(action)) {
                    // If this action was explicitly requested, then don't
                    // remove things that have it.
                    action = null;
                }
                ComponentName comp = sintent.getComponent();
                ResolveInfo ri = null;
                ActivityInfo ai = null;
                if (comp == null) {
                    ri = resolveIntent(
                        sintent,
                        specificTypes != null ? specificTypes[i] : null,
                        flags);
                    if (ri == null) {
                        continue;
                    }
                    if (ri == mResolveInfo) {
                        // ACK!  Must do something better with this.
                    }
                    ai = ri.activityInfo;
                    comp = new ComponentName(ai.applicationInfo.packageName,
                            ai.name);
                } else {
                    ai = getActivityInfo(comp, flags);
                    if (ai == null) {
                        continue;
                    }
                }

                // Look for any generic query activities that are duplicates
                // of this specific one, and remove them from the results.
                if (Config.LOGV) Log.v(TAG, "Specific #" + i + ": " + ai);
                N = results.size();
                int j;
                for (j=specificsPos; j<N; j++) {
                    ResolveInfo sri = results.get(j);
                    if ((sri.activityInfo.name.equals(comp.getClassName())
                            && sri.activityInfo.applicationInfo.packageName.equals(
                                    comp.getPackageName()))
                        || (action != null && sri.filter.matchAction(action))) {
                        results.remove(j);
                        if (Config.LOGV) Log.v(
                            TAG, "Removing duplicate item from " + j
                            + " due to specific " + specificsPos);
                        if (ri == null) {
                            ri = sri;
                        }
                        j--;
                        N--;
                    }
                }

                // Add this specific item to its proper place.
                if (ri == null) {
                    ri = new ResolveInfo();
                    ri.activityInfo = ai;
                }
                results.add(specificsPos, ri);
                ri.specificIndex = i;
                specificsPos++;
            }
        }

        // Now we go through the remaining generic results and remove any
        // duplicate actions that are found here.
        N = results.size();
        for (int i=specificsPos; i<N-1; i++) {
            final ResolveInfo rii = results.get(i);
            if (rii.filter == null) {
                continue;
            }

            // Iterate over all of the actions of this result's intent
            // filter...  typically this should be just one.
            final Iterator<String> it = rii.filter.actionsIterator();
            if (it == null) {
                continue;
            }
            while (it.hasNext()) {
                final String action = it.next();
                if (resultsAction != null && resultsAction.equals(action)) {
                    // If this action was explicitly requested, then don't
                    // remove things that have it.
                    continue;
                }
                for (int j=i+1; j<N; j++) {
                    final ResolveInfo rij = results.get(j);
                    if (rij.filter != null && rij.filter.hasAction(action)) {
                        results.remove(j);
                        if (Config.LOGV) Log.v(
                            TAG, "Removing duplicate item from " + j
                            + " due to action " + action + " at " + i);
                        j--;
                        N--;
                    }
                }
            }

            // If the caller didn't request filter information, drop it now
            // so we don't have to marshall/unmarshall it.
            if ((flags&PackageManager.GET_RESOLVED_FILTER) == 0) {
                rii.filter = null;
            }
        }

        // Filter out the caller activity if so requested.
        if (caller != null) {
            N = results.size();
            for (int i=0; i<N; i++) {
                ActivityInfo ainfo = results.get(i).activityInfo;
                if (caller.getPackageName().equals(ainfo.applicationInfo.packageName)
                        && caller.getClassName().equals(ainfo.name)) {
                    results.remove(i);
                    break;
                }
            }
        }

        // If the caller didn't request filter information,
        // drop them now so we don't have to
        // marshall/unmarshall it.
        if ((flags&PackageManager.GET_RESOLVED_FILTER) == 0) {
            N = results.size();
            for (int i=0; i<N; i++) {
                results.get(i).filter = null;
            }
        }

        if (Config.LOGV) Log.v(TAG, "Result: " + results);
        return results;
    }

    public List<ResolveInfo> queryIntentReceivers(Intent intent,
            String resolvedType, int flags) {
        ComponentName comp = intent.getComponent();
        if (comp != null) {
            List<ResolveInfo> list = new ArrayList<ResolveInfo>(1);
            ActivityInfo ai = getReceiverInfo(comp, flags);
            if (ai != null) {
                ResolveInfo ri = new ResolveInfo();
                ri.activityInfo = ai;
                list.add(ri);
            }
            return list;
        }

        synchronized (mPackages) {
            String pkgName = intent.getPackage();
            if (pkgName == null) {
                return (List<ResolveInfo>)mReceivers.queryIntent(intent,
                        resolvedType, flags);
            }
            PackageParser.Package pkg = mPackages.get(pkgName);
            if (pkg != null) {
                return (List<ResolveInfo>) mReceivers.queryIntentForPackage(intent,
                        resolvedType, flags, pkg.receivers);
            }
            return null;
        }
    }

    public ResolveInfo resolveService(Intent intent, String resolvedType,
            int flags) {
        List<ResolveInfo> query = queryIntentServices(intent, resolvedType,
                flags);
        if (query != null) {
            if (query.size() >= 1) {
                // If there is more than one service with the same priority,
                // just arbitrarily pick the first one.
                return query.get(0);
            }
        }
        return null;
    }

    public List<ResolveInfo> queryIntentServices(Intent intent,
            String resolvedType, int flags) {
        ComponentName comp = intent.getComponent();
        if (comp != null) {
            List<ResolveInfo> list = new ArrayList<ResolveInfo>(1);
            ServiceInfo si = getServiceInfo(comp, flags);
            if (si != null) {
                ResolveInfo ri = new ResolveInfo();
                ri.serviceInfo = si;
                list.add(ri);
            }
            return list;
        }

        synchronized (mPackages) {
            String pkgName = intent.getPackage();
            if (pkgName == null) {
                return (List<ResolveInfo>)mServices.queryIntent(intent,
                        resolvedType, flags);
            }
            PackageParser.Package pkg = mPackages.get(pkgName);
            if (pkg != null) {
                return (List<ResolveInfo>)mServices.queryIntentForPackage(intent,
                        resolvedType, flags, pkg.services);
            }
            return null;
        }
    }

    private static final int getContinuationPoint(final String[] keys, final String key) {
        final int index;
        if (key == null) {
            index = 0;
        } else {
            final int insertPoint = Arrays.binarySearch(keys, key);
            if (insertPoint < 0) {
                index = -insertPoint;
            } else {
                index = insertPoint + 1;
            }
        }
        return index;
    }

    public ParceledListSlice<PackageInfo> getInstalledPackages(int flags, String lastRead) {
        final ParceledListSlice<PackageInfo> list = new ParceledListSlice<PackageInfo>();
        final boolean listUninstalled = (flags & PackageManager.GET_UNINSTALLED_PACKAGES) != 0;
        final String[] keys;

        synchronized (mPackages) {
            if (listUninstalled) {
                keys = mSettings.mPackages.keySet().toArray(new String[mSettings.mPackages.size()]);
            } else {
                keys = mPackages.keySet().toArray(new String[mPackages.size()]);
            }

            Arrays.sort(keys);
            int i = getContinuationPoint(keys, lastRead);
            final int N = keys.length;

            while (i < N) {
                final String packageName = keys[i++];

                PackageInfo pi = null;
                if (listUninstalled) {
                    final PackageSetting ps = mSettings.mPackages.get(packageName);
                    if (ps != null) {
                        pi = generatePackageInfoFromSettingsLP(ps.name, flags);
                    }
                } else {
                    final PackageParser.Package p = mPackages.get(packageName);
                    if (p != null) {
                        pi = generatePackageInfo(p, flags);
                    }
                }

                if (pi != null && !list.append(pi)) {
                    break;
                }
            }

            if (i == N) {
                list.setLastSlice(true);
            }
        }

        return list;
    }

    public ParceledListSlice<ApplicationInfo> getInstalledApplications(int flags,
            String lastRead) {
        final ParceledListSlice<ApplicationInfo> list = new ParceledListSlice<ApplicationInfo>();
        final boolean listUninstalled = (flags & PackageManager.GET_UNINSTALLED_PACKAGES) != 0;
        final String[] keys;

        synchronized (mPackages) {
            if (listUninstalled) {
                keys = mSettings.mPackages.keySet().toArray(new String[mSettings.mPackages.size()]);
            } else {
                keys = mPackages.keySet().toArray(new String[mPackages.size()]);
            }

            Arrays.sort(keys);
            int i = getContinuationPoint(keys, lastRead);
            final int N = keys.length;

            while (i < N) {
                final String packageName = keys[i++];

                ApplicationInfo ai = null;
                if (listUninstalled) {
                    final PackageSetting ps = mSettings.mPackages.get(packageName);
                    if (ps != null) {
                        ai = generateApplicationInfoFromSettingsLP(ps.name, flags);
<<<<<<< HEAD
=======
                    }
                } else {
                    final PackageParser.Package p = mPackages.get(packageName);
                    if (p != null) {
                        ai = PackageParser.generateApplicationInfo(p, flags);
>>>>>>> 724ffc36
                    }
                } else {
                    final PackageParser.Package p = mPackages.get(packageName);
                    if (p != null) {
                        ai = PackageParser.generateApplicationInfo(p, flags);
                    }
                }

                if (ai != null && !list.append(ai)) {
                    break;
                }

                if (ai != null && !list.append(ai)) {
                    break;
                }
            }

            if (i == N) {
                list.setLastSlice(true);
            }

            if (i == N) {
                list.setLastSlice(true);
            }
        }

        return list;
    }

    public List<ApplicationInfo> getPersistentApplications(int flags) {
        ArrayList<ApplicationInfo> finalList = new ArrayList<ApplicationInfo>();

        synchronized (mPackages) {
            Iterator<PackageParser.Package> i = mPackages.values().iterator();
            while (i.hasNext()) {
                PackageParser.Package p = i.next();
                if (p.applicationInfo != null
                        && (p.applicationInfo.flags&ApplicationInfo.FLAG_PERSISTENT) != 0
                        && (!mSafeMode || isSystemApp(p))) {
                    finalList.add(PackageParser.generateApplicationInfo(p, flags));
                }
            }
        }

        return finalList;
    }

    public ProviderInfo resolveContentProvider(String name, int flags) {
        synchronized (mPackages) {
            final PackageParser.Provider provider = mProviders.get(name);
            return provider != null
                    && mSettings.isEnabledLP(provider.info, flags)
                    && (!mSafeMode || (provider.info.applicationInfo.flags
                            &ApplicationInfo.FLAG_SYSTEM) != 0)
                    ? PackageParser.generateProviderInfo(provider, flags)
                    : null;
        }
    }

    /**
     * @deprecated
     */
    public void querySyncProviders(List outNames, List outInfo) {
        synchronized (mPackages) {
            Iterator<Map.Entry<String, PackageParser.Provider>> i
                = mProviders.entrySet().iterator();

            while (i.hasNext()) {
                Map.Entry<String, PackageParser.Provider> entry = i.next();
                PackageParser.Provider p = entry.getValue();

                if (p.syncable
                        && (!mSafeMode || (p.info.applicationInfo.flags
                                &ApplicationInfo.FLAG_SYSTEM) != 0)) {
                    outNames.add(entry.getKey());
                    outInfo.add(PackageParser.generateProviderInfo(p, 0));
                }
            }
        }
    }

    public List<ProviderInfo> queryContentProviders(String processName,
            int uid, int flags) {
        ArrayList<ProviderInfo> finalList = null;

        synchronized (mPackages) {
            Iterator<PackageParser.Provider> i = mProvidersByComponent.values().iterator();
            while (i.hasNext()) {
                PackageParser.Provider p = i.next();
                if (p.info.authority != null
                    && (processName == null ||
                            (p.info.processName.equals(processName)
                                    && p.info.applicationInfo.uid == uid))
                    && mSettings.isEnabledLP(p.info, flags)
                    && (!mSafeMode || (p.info.applicationInfo.flags
                            &ApplicationInfo.FLAG_SYSTEM) != 0)) {
                    if (finalList == null) {
                        finalList = new ArrayList<ProviderInfo>(3);
                    }
                    finalList.add(PackageParser.generateProviderInfo(p,
                            flags));
                }
            }
        }

        if (finalList != null) {
            Collections.sort(finalList, mProviderInitOrderSorter);
        }

        return finalList;
    }

    public InstrumentationInfo getInstrumentationInfo(ComponentName name,
            int flags) {
        synchronized (mPackages) {
            final PackageParser.Instrumentation i = mInstrumentation.get(name);
            return PackageParser.generateInstrumentationInfo(i, flags);
        }
    }

    public List<InstrumentationInfo> queryInstrumentation(String targetPackage,
            int flags) {
        ArrayList<InstrumentationInfo> finalList =
            new ArrayList<InstrumentationInfo>();

        synchronized (mPackages) {
            Iterator<PackageParser.Instrumentation> i = mInstrumentation.values().iterator();
            while (i.hasNext()) {
                PackageParser.Instrumentation p = i.next();
                if (targetPackage == null
                        || targetPackage.equals(p.info.targetPackage)) {
                    finalList.add(PackageParser.generateInstrumentationInfo(p,
                            flags));
                }
            }
        }

        return finalList;
    }

    private void scanDirLI(File dir, int flags, int scanMode, long currentTime) {
        String[] files = dir.list();
        if (files == null) {
            Log.d(TAG, "No files in app dir " + dir);
            return;
        }

        if (false) {
            Log.d(TAG, "Scanning app dir " + dir);
        }

        int i;
        for (i=0; i<files.length; i++) {
            File file = new File(dir, files[i]);
            if (!isPackageFilename(files[i])) {
                // Ignore entries which are not apk's
                continue;
            }
            PackageParser.Package pkg = scanPackageLI(file,
                    flags|PackageParser.PARSE_MUST_BE_APK, scanMode, currentTime);
            // Don't mess around with apps in system partition.
            if (pkg == null && (flags & PackageParser.PARSE_IS_SYSTEM) == 0 &&
                    mLastScanError == PackageManager.INSTALL_FAILED_INVALID_APK) {
                // Delete the apk
                Slog.w(TAG, "Cleaning up failed install of " + file);
                file.delete();
            }
        }
    }

    private static File getSettingsProblemFile() {
        File dataDir = Environment.getDataDirectory();
        File systemDir = new File(dataDir, "system");
        File fname = new File(systemDir, "uiderrors.txt");
        return fname;
    }
    
    private static void reportSettingsProblem(int priority, String msg) {
        try {
            File fname = getSettingsProblemFile();
            FileOutputStream out = new FileOutputStream(fname, true);
            PrintWriter pw = new PrintWriter(out);
            SimpleDateFormat formatter = new SimpleDateFormat();
            String dateString = formatter.format(new Date(System.currentTimeMillis()));
            pw.println(dateString + ": " + msg);
            pw.close();
            FileUtils.setPermissions(
                    fname.toString(),
                    FileUtils.S_IRWXU|FileUtils.S_IRWXG|FileUtils.S_IROTH,
                    -1, -1);
        } catch (java.io.IOException e) {
        }
        Slog.println(priority, TAG, msg);
    }

    private boolean collectCertificatesLI(PackageParser pp, PackageSetting ps,
            PackageParser.Package pkg, File srcFile, int parseFlags) {
        if (GET_CERTIFICATES) {
            if (ps != null
                    && ps.codePath.equals(srcFile)
                    && ps.timeStamp == srcFile.lastModified()) {
                if (ps.signatures.mSignatures != null
                        && ps.signatures.mSignatures.length != 0) {
                    // Optimization: reuse the existing cached certificates
                    // if the package appears to be unchanged.
                    pkg.mSignatures = ps.signatures.mSignatures;
                    return true;
                }
                
                Slog.w(TAG, "PackageSetting for " + ps.name + " is missing signatures.  Collecting certs again to recover them.");
            } else {
                Log.i(TAG, srcFile.toString() + " changed; collecting certs");
            }
            
            if (!pp.collectCertificates(pkg, parseFlags)) {
                mLastScanError = pp.getParseError();
                return false;
            }
        }
        return true;
    }

    /*
     *  Scan a package and return the newly parsed package.
     *  Returns null in case of errors and the error code is stored in mLastScanError
     */
    private PackageParser.Package scanPackageLI(File scanFile,
            int parseFlags, int scanMode, long currentTime) {
        mLastScanError = PackageManager.INSTALL_SUCCEEDED;
        String scanPath = scanFile.getPath();
        parseFlags |= mDefParseFlags;
        PackageParser pp = new PackageParser(scanPath);
        pp.setSeparateProcesses(mSeparateProcesses);
        final PackageParser.Package pkg = pp.parsePackage(scanFile,
                scanPath, mMetrics, parseFlags);
        if (pkg == null) {
            mLastScanError = pp.getParseError();
            return null;
        }
        PackageSetting ps = null;
        PackageSetting updatedPkg;
        synchronized (mPackages) {
            // Look to see if we already know about this package.
            String oldName = mSettings.mRenamedPackages.get(pkg.packageName);
            if (pkg.mOriginalPackages != null && pkg.mOriginalPackages.contains(oldName)) {
                // This package has been renamed to its original name.  Let's
                // use that.
                ps = mSettings.peekPackageLP(oldName);
            }
            // If there was no original package, see one for the real package name.
            if (ps == null) {
                ps = mSettings.peekPackageLP(pkg.packageName);
            }
            // Check to see if this package could be hiding/updating a system
            // package.  Must look for it either under the original or real
            // package name depending on our state.
            updatedPkg = mSettings.mDisabledSysPackages.get(
                    ps != null ? ps.name : pkg.packageName);
        }
        // First check if this is a system package that may involve an update
        if (updatedPkg != null && (parseFlags&PackageParser.PARSE_IS_SYSTEM) != 0) {
            if (ps != null && !ps.codePath.equals(scanFile)) {
                // The path has changed from what was last scanned...  check the
                // version of the new path against what we have stored to determine
                // what to do.
                if (pkg.mVersionCode < ps.versionCode) {
                    // The system package has been updated and the code path does not match
                    // Ignore entry. Skip it.
                    Log.i(TAG, "Package " + ps.name + " at " + scanFile
                            + " ignored: updated version " + ps.versionCode
                            + " better than this " + pkg.mVersionCode);
                    mLastScanError = PackageManager.INSTALL_FAILED_DUPLICATE_PACKAGE;
                    return null;
                } else {
                    // The current app on the system partion is better than
                    // what we have updated to on the data partition; switch
                    // back to the system partition version.
                    // At this point, its safely assumed that package installation for
                    // apps in system partition will go through. If not there won't be a working
                    // version of the app
                    synchronized (mPackages) {
                        // Just remove the loaded entries from package lists.
                        mPackages.remove(ps.name);
                    }
                    Slog.w(TAG, "Package " + ps.name + " at " + scanFile
                            + "reverting from " + ps.codePathString
                            + ": new version " + pkg.mVersionCode
                            + " better than installed " + ps.versionCode);
                    InstallArgs args = new FileInstallArgs(ps.codePathString,
                            ps.resourcePathString, ps.nativeLibraryPathString);
                    args.cleanUpResourcesLI();
                    mSettings.enableSystemPackageLP(ps.name);
                }
            }
        }
        if (updatedPkg != null) {
            // An updated system app will not have the PARSE_IS_SYSTEM flag set initially
            parseFlags |= PackageParser.PARSE_IS_SYSTEM;
        }
        // Verify certificates against what was last scanned
        if (!collectCertificatesLI(pp, ps, pkg, scanFile, parseFlags)) {
            Slog.w(TAG, "Failed verifying certificates for package:" + pkg.packageName);
            return null;
        }
        // The apk is forward locked (not public) if its code and resources
        // are kept in different files.
        // TODO grab this value from PackageSettings
        if (ps != null && !ps.codePath.equals(ps.resourcePath)) {
            parseFlags |= PackageParser.PARSE_FORWARD_LOCK;
        }

        String codePath = null;
        String resPath = null;
        if ((parseFlags & PackageParser.PARSE_FORWARD_LOCK) != 0) {
            if (ps != null && ps.resourcePathString != null) {
                resPath = ps.resourcePathString;
            } else {
                // Should not happen at all. Just log an error.
                Slog.e(TAG, "Resource path not set for pkg : " + pkg.packageName);
            }
        } else {
            resPath = pkg.mScanPath;
        }
        codePath = pkg.mScanPath;
        // Set application objects path explicitly.
        setApplicationInfoPaths(pkg, codePath, resPath);
        // Note that we invoke the following method only if we are about to unpack an application
        return scanPackageLI(pkg, parseFlags, scanMode | SCAN_UPDATE_SIGNATURE, currentTime);
    }

    private static void setApplicationInfoPaths(PackageParser.Package pkg, String destCodePath,
            String destResPath) {
        pkg.mPath = pkg.mScanPath = destCodePath;
        pkg.applicationInfo.sourceDir = destCodePath;
        pkg.applicationInfo.publicSourceDir = destResPath;
    }

    private static String fixProcessName(String defProcessName,
            String processName, int uid) {
        if (processName == null) {
            return defProcessName;
        }
        return processName;
    }

    private boolean verifySignaturesLP(PackageSetting pkgSetting,
            PackageParser.Package pkg) {
        if (pkgSetting.signatures.mSignatures != null) {
            // Already existing package. Make sure signatures match
            if (checkSignaturesLP(pkgSetting.signatures.mSignatures, pkg.mSignatures) !=
                PackageManager.SIGNATURE_MATCH) {
                    Slog.e(TAG, "Package " + pkg.packageName
                            + " signatures do not match the previously installed version; ignoring!");
                    mLastScanError = PackageManager.INSTALL_FAILED_UPDATE_INCOMPATIBLE;
                    return false;
                }
        }
        // Check for shared user signatures
        if (pkgSetting.sharedUser != null && pkgSetting.sharedUser.signatures.mSignatures != null) {
            if (checkSignaturesLP(pkgSetting.sharedUser.signatures.mSignatures,
                    pkg.mSignatures) != PackageManager.SIGNATURE_MATCH) {
                Slog.e(TAG, "Package " + pkg.packageName
                        + " has no signatures that match those in shared user "
                        + pkgSetting.sharedUser.name + "; ignoring!");
                mLastScanError = PackageManager.INSTALL_FAILED_SHARED_USER_INCOMPATIBLE;
                return false;
            }
        }
        return true;
    }

    public boolean performDexOpt(String packageName) {
        if (!mNoDexOpt) {
            return false;
        }

        PackageParser.Package p;
        synchronized (mPackages) {
            p = mPackages.get(packageName);
            if (p == null || p.mDidDexOpt) {
                return false;
            }
        }
        synchronized (mInstallLock) {
            return performDexOptLI(p, false) == DEX_OPT_PERFORMED;
        }
    }

    static final int DEX_OPT_SKIPPED = 0;
    static final int DEX_OPT_PERFORMED = 1;
    static final int DEX_OPT_FAILED = -1;

    private int performDexOptLI(PackageParser.Package pkg, boolean forceDex) {
        boolean performed = false;
        if ((pkg.applicationInfo.flags&ApplicationInfo.FLAG_HAS_CODE) != 0 && mInstaller != null) {
            String path = pkg.mScanPath;
            int ret = 0;
            try {
                if (forceDex || dalvik.system.DexFile.isDexOptNeeded(path)) {
                    ret = mInstaller.dexopt(path, pkg.applicationInfo.uid,
                            !isForwardLocked(pkg));
                    pkg.mDidDexOpt = true;
                    performed = true;
                }
            } catch (FileNotFoundException e) {
                Slog.w(TAG, "Apk not found for dexopt: " + path);
                ret = -1;
            } catch (IOException e) {
                Slog.w(TAG, "IOException reading apk: " + path, e);
                ret = -1;
            } catch (dalvik.system.StaleDexCacheError e) {
                Slog.w(TAG, "StaleDexCacheError when reading apk: " + path, e);
                ret = -1;
            } catch (Exception e) {
                Slog.w(TAG, "Exception when doing dexopt : ", e);
                ret = -1;
            }
            if (ret < 0) {
                //error from installer
                return DEX_OPT_FAILED;
            }
        }

        return performed ? DEX_OPT_PERFORMED : DEX_OPT_SKIPPED;
    }

    private static boolean useEncryptedFilesystemForPackage(PackageParser.Package pkg) {
        return Environment.isEncryptedFilesystemEnabled() &&
                ((pkg.applicationInfo.flags & ApplicationInfo.FLAG_NEVER_ENCRYPT) == 0);
    }
    
    private boolean verifyPackageUpdate(PackageSetting oldPkg, PackageParser.Package newPkg) {
        if ((oldPkg.pkgFlags&ApplicationInfo.FLAG_SYSTEM) == 0) {
            Slog.w(TAG, "Unable to update from " + oldPkg.name
                    + " to " + newPkg.packageName
                    + ": old package not in system partition");
            return false;
        } else if (mPackages.get(oldPkg.name) != null) {
            Slog.w(TAG, "Unable to update from " + oldPkg.name
                    + " to " + newPkg.packageName
                    + ": old package still exists");
            return false;
        }
        return true;
    }

    private File getDataPathForPackage(PackageParser.Package pkg) {
        boolean useEncryptedFSDir = useEncryptedFilesystemForPackage(pkg);
        File dataPath;
        if (useEncryptedFSDir) {
            dataPath = new File(mSecureAppDataDir, pkg.packageName);
        } else {
            dataPath = new File(mAppDataDir, pkg.packageName);
        }
        return dataPath;
    }
    
    private PackageParser.Package scanPackageLI(PackageParser.Package pkg,
            int parseFlags, int scanMode, long currentTime) {
        File scanFile = new File(pkg.mScanPath);
        if (scanFile == null || pkg.applicationInfo.sourceDir == null ||
                pkg.applicationInfo.publicSourceDir == null) {
            // Bail out. The resource and code paths haven't been set.
            Slog.w(TAG, " Code and resource paths haven't been set correctly");
            mLastScanError = PackageManager.INSTALL_FAILED_INVALID_APK;
            return null;
        }
        mScanningPath = scanFile;
        if (pkg == null) {
            mLastScanError = PackageManager.INSTALL_PARSE_FAILED_BAD_PACKAGE_NAME;
            return null;
        }

        if ((parseFlags&PackageParser.PARSE_IS_SYSTEM) != 0) {
            pkg.applicationInfo.flags |= ApplicationInfo.FLAG_SYSTEM;
        }

        if (pkg.packageName.equals("android")) {
            synchronized (mPackages) {
                if (mAndroidApplication != null) {
                    Slog.w(TAG, "*************************************************");
                    Slog.w(TAG, "Core android package being redefined.  Skipping.");
                    Slog.w(TAG, " file=" + mScanningPath);
                    Slog.w(TAG, "*************************************************");
                    mLastScanError = PackageManager.INSTALL_FAILED_DUPLICATE_PACKAGE;
                    return null;
                }

                // Set up information for our fall-back user intent resolution
                // activity.
                mPlatformPackage = pkg;
                pkg.mVersionCode = mSdkVersion;
                mAndroidApplication = pkg.applicationInfo;
                mResolveActivity.applicationInfo = mAndroidApplication;
                mResolveActivity.name = ResolverActivity.class.getName();
                mResolveActivity.packageName = mAndroidApplication.packageName;
                mResolveActivity.processName = mAndroidApplication.processName;
                mResolveActivity.launchMode = ActivityInfo.LAUNCH_MULTIPLE;
                mResolveActivity.flags = ActivityInfo.FLAG_EXCLUDE_FROM_RECENTS;
                mResolveActivity.theme = com.android.internal.R.style.Theme_Dialog_Alert;
                mResolveActivity.exported = true;
                mResolveActivity.enabled = true;
                mResolveInfo.activityInfo = mResolveActivity;
                mResolveInfo.priority = 0;
                mResolveInfo.preferredOrder = 0;
                mResolveInfo.match = 0;
                mResolveComponentName = new ComponentName(
                        mAndroidApplication.packageName, mResolveActivity.name);
            }
        }

        if ((parseFlags&PackageParser.PARSE_CHATTY) != 0 && Config.LOGD) Log.d(
                TAG, "Scanning package " + pkg.packageName);
        if (mPackages.containsKey(pkg.packageName)
                || mSharedLibraries.containsKey(pkg.packageName)) {
            Slog.w(TAG, "Application package " + pkg.packageName
                    + " already installed.  Skipping duplicate.");
            mLastScanError = PackageManager.INSTALL_FAILED_DUPLICATE_PACKAGE;
            return null;
        }

        // Initialize package source and resource directories
        File destCodeFile = new File(pkg.applicationInfo.sourceDir);
        File destResourceFile = new File(pkg.applicationInfo.publicSourceDir);

        SharedUserSetting suid = null;
        PackageSetting pkgSetting = null;

        if (!isSystemApp(pkg)) {
            // Only system apps can use these features.
            pkg.mOriginalPackages = null;
            pkg.mRealPackage = null;
            pkg.mAdoptPermissions = null;
        }

        synchronized (mPackages) {
            // Check all shared libraries and map to their actual file path.
            if (pkg.usesLibraries != null || pkg.usesOptionalLibraries != null) {
                if (mTmpSharedLibraries == null ||
                        mTmpSharedLibraries.length < mSharedLibraries.size()) {
                    mTmpSharedLibraries = new String[mSharedLibraries.size()];
                }
                int num = 0;
                int N = pkg.usesLibraries != null ? pkg.usesLibraries.size() : 0;
                for (int i=0; i<N; i++) {
                    String file = mSharedLibraries.get(pkg.usesLibraries.get(i));
                    if (file == null) {
                        Slog.e(TAG, "Package " + pkg.packageName
                                + " requires unavailable shared library "
                                + pkg.usesLibraries.get(i) + "; failing!");
                        mLastScanError = PackageManager.INSTALL_FAILED_MISSING_SHARED_LIBRARY;
                        return null;
                    }
                    mTmpSharedLibraries[num] = file;
                    num++;
                }
                N = pkg.usesOptionalLibraries != null ? pkg.usesOptionalLibraries.size() : 0;
                for (int i=0; i<N; i++) {
                    String file = mSharedLibraries.get(pkg.usesOptionalLibraries.get(i));
                    if (file == null) {
                        Slog.w(TAG, "Package " + pkg.packageName
                                + " desires unavailable shared library "
                                + pkg.usesOptionalLibraries.get(i) + "; ignoring!");
                    } else {
                        mTmpSharedLibraries[num] = file;
                        num++;
                    }
                }
                if (num > 0) {
                    pkg.usesLibraryFiles = new String[num];
                    System.arraycopy(mTmpSharedLibraries, 0,
                            pkg.usesLibraryFiles, 0, num);
                }
            }

            if (pkg.mSharedUserId != null) {
                suid = mSettings.getSharedUserLP(pkg.mSharedUserId,
                        pkg.applicationInfo.flags, true);
                if (suid == null) {
                    Slog.w(TAG, "Creating application package " + pkg.packageName
                            + " for shared user failed");
                    mLastScanError = PackageManager.INSTALL_FAILED_INSUFFICIENT_STORAGE;
                    return null;
                }
                if ((parseFlags&PackageParser.PARSE_CHATTY) != 0 && Config.LOGD) {
                    Log.d(TAG, "Shared UserID " + pkg.mSharedUserId + " (uid="
                            + suid.userId + "): packages=" + suid.packages);
                }
            }

            if (false) {
                if (pkg.mOriginalPackages != null) {
                    Log.w(TAG, "WAITING FOR DEBUGGER");
                    Debug.waitForDebugger();
                    Log.i(TAG, "Package " + pkg.packageName + " from original packages"
                            + pkg.mOriginalPackages);
                }
            }
            
            // Check if we are renaming from an original package name.
            PackageSetting origPackage = null;
            String realName = null;
            if (pkg.mOriginalPackages != null) {
                // This package may need to be renamed to a previously
                // installed name.  Let's check on that...
                String renamed = mSettings.mRenamedPackages.get(pkg.mRealPackage);
                if (pkg.mOriginalPackages.contains(renamed)) {
                    // This package had originally been installed as the
                    // original name, and we have already taken care of
                    // transitioning to the new one.  Just update the new
                    // one to continue using the old name.
                    realName = pkg.mRealPackage;
                    if (!pkg.packageName.equals(renamed)) {
                        // Callers into this function may have already taken
                        // care of renaming the package; only do it here if
                        // it is not already done.
                        pkg.setPackageName(renamed);
                    }
                    
                } else {
                    for (int i=pkg.mOriginalPackages.size()-1; i>=0; i--) {
                        if ((origPackage=mSettings.peekPackageLP(
                                pkg.mOriginalPackages.get(i))) != null) {
                            // We do have the package already installed under its
                            // original name...  should we use it?
                            if (!verifyPackageUpdate(origPackage, pkg)) {
                                // New package is not compatible with original.
                                origPackage = null;
                                continue;
                            } else if (origPackage.sharedUser != null) {
                                // Make sure uid is compatible between packages.
                                if (!origPackage.sharedUser.name.equals(pkg.mSharedUserId)) {
                                    Slog.w(TAG, "Unable to migrate data from " + origPackage.name
                                            + " to " + pkg.packageName + ": old uid "
                                            + origPackage.sharedUser.name
                                            + " differs from " + pkg.mSharedUserId);
                                    origPackage = null;
                                    continue;
                                }
                            } else {
                                if (DEBUG_UPGRADE) Log.v(TAG, "Renaming new package "
                                        + pkg.packageName + " to old name " + origPackage.name);
                            }
                            break;
                        }
                    }
                }
            }
            
            if (mTransferedPackages.contains(pkg.packageName)) {
                Slog.w(TAG, "Package " + pkg.packageName
                        + " was transferred to another, but its .apk remains");
            }
            
            // Just create the setting, don't add it yet. For already existing packages
            // the PkgSetting exists already and doesn't have to be created.
            pkgSetting = mSettings.getPackageLP(pkg, origPackage, realName, suid, destCodeFile,
                    destResourceFile, pkg.applicationInfo.nativeLibraryDir,
                    pkg.applicationInfo.flags, true, false);
            if (pkgSetting == null) {
                Slog.w(TAG, "Creating application package " + pkg.packageName + " failed");
                mLastScanError = PackageManager.INSTALL_FAILED_INSUFFICIENT_STORAGE;
                return null;
            }
            
            if (pkgSetting.origPackage != null) {
                // If we are first transitioning from an original package,
                // fix up the new package's name now.  We need to do this after
                // looking up the package under its new name, so getPackageLP
                // can take care of fiddling things correctly.
                pkg.setPackageName(origPackage.name);
                
                // File a report about this.
                String msg = "New package " + pkgSetting.realName
                        + " renamed to replace old package " + pkgSetting.name;
                reportSettingsProblem(Log.WARN, msg);
                
                // Make a note of it.
                mTransferedPackages.add(origPackage.name);
                
                // No longer need to retain this.
                pkgSetting.origPackage = null;
            }
            
            if (realName != null) {
                // Make a note of it.
                mTransferedPackages.add(pkg.packageName);
            }
            
            if (mSettings.mDisabledSysPackages.get(pkg.packageName) != null) {
                pkg.applicationInfo.flags |= ApplicationInfo.FLAG_UPDATED_SYSTEM_APP;
            }

            pkg.applicationInfo.uid = pkgSetting.userId;
            pkg.mExtras = pkgSetting;

            if (!verifySignaturesLP(pkgSetting, pkg)) {
                if ((parseFlags&PackageParser.PARSE_IS_SYSTEM_DIR) == 0) {
                    return null;
                }
                // The signature has changed, but this package is in the system
                // image...  let's recover!
                pkgSetting.signatures.mSignatures = pkg.mSignatures;
                // However...  if this package is part of a shared user, but it
                // doesn't match the signature of the shared user, let's fail.
                // What this means is that you can't change the signatures
                // associated with an overall shared user, which doesn't seem all
                // that unreasonable.
                if (pkgSetting.sharedUser != null) {
                    if (checkSignaturesLP(pkgSetting.sharedUser.signatures.mSignatures,
                            pkg.mSignatures) != PackageManager.SIGNATURE_MATCH) {
                        Log.w(TAG, "Signature mismatch for shared user : " + pkgSetting.sharedUser);
                        mLastScanError = PackageManager.INSTALL_PARSE_FAILED_INCONSISTENT_CERTIFICATES;
                        return null;
                    }
                }
                // File a report about this.
                String msg = "System package " + pkg.packageName
                        + " signature changed; retaining data.";
                reportSettingsProblem(Log.WARN, msg);
            }

            // Verify that this new package doesn't have any content providers
            // that conflict with existing packages.  Only do this if the
            // package isn't already installed, since we don't want to break
            // things that are installed.
            if ((scanMode&SCAN_NEW_INSTALL) != 0) {
                int N = pkg.providers.size();
                int i;
                for (i=0; i<N; i++) {
                    PackageParser.Provider p = pkg.providers.get(i);
                    if (p.info.authority != null) {
                        String names[] = p.info.authority.split(";");
                        for (int j = 0; j < names.length; j++) {
                            if (mProviders.containsKey(names[j])) {
                                PackageParser.Provider other = mProviders.get(names[j]);
                                Slog.w(TAG, "Can't install because provider name " + names[j] +
                                        " (in package " + pkg.applicationInfo.packageName +
                                        ") is already used by "
                                        + ((other != null && other.getComponentName() != null)
                                                ? other.getComponentName().getPackageName() : "?"));
                                mLastScanError = PackageManager.INSTALL_FAILED_CONFLICTING_PROVIDER;
                                return null;
                            }
                        }
                    }
                }
            }
        }

        final String pkgName = pkg.packageName;
        
        if (pkg.mAdoptPermissions != null) {
            // This package wants to adopt ownership of permissions from
            // another package.
            for (int i=pkg.mAdoptPermissions.size()-1; i>=0; i--) {
                String origName = pkg.mAdoptPermissions.get(i);
                PackageSetting orig = mSettings.peekPackageLP(origName);
                if (orig != null) {
                    if (verifyPackageUpdate(orig, pkg)) {
                        Slog.i(TAG, "Adopting permissions from "
                                + origName + " to " + pkg.packageName);
                        mSettings.transferPermissions(origName, pkg.packageName);
                    }
                }
            }
        }
        
        final long scanFileTime = scanFile.lastModified();
        final boolean forceDex = (scanMode&SCAN_FORCE_DEX) != 0;
        final boolean scanFileNewer = forceDex || scanFileTime != pkgSetting.timeStamp;
        pkg.applicationInfo.processName = fixProcessName(
                pkg.applicationInfo.packageName,
                pkg.applicationInfo.processName,
                pkg.applicationInfo.uid);

        File dataPath;
        if (mPlatformPackage == pkg) {
            // The system package is special.
            dataPath = new File (Environment.getDataDirectory(), "system");
            pkg.applicationInfo.dataDir = dataPath.getPath();
        } else {
            // This is a normal package, need to make its data directory.
            boolean useEncryptedFSDir = useEncryptedFilesystemForPackage(pkg);
            dataPath = getDataPathForPackage(pkg);
            
            boolean uidError = false;
            
            if (dataPath.exists()) {
                mOutPermissions[1] = 0;
                FileUtils.getPermissions(dataPath.getPath(), mOutPermissions);

                // If we have mismatched owners for the data path, we have a
                // problem (unless we're running in the simulator.)
                if (mOutPermissions[1] != pkg.applicationInfo.uid && Process.supportsProcesses()) {
                    boolean recovered = false;
                    if ((parseFlags&PackageParser.PARSE_IS_SYSTEM) != 0) {
                        // If this is a system app, we can at least delete its
                        // current data so the application will still work.
                        if (mInstaller != null) {
                            int ret = mInstaller.remove(pkgName, useEncryptedFSDir);
                            if (ret >= 0) {
                                // Old data gone!
                                String msg = "System package " + pkg.packageName
                                        + " has changed from uid: "
                                        + mOutPermissions[1] + " to "
                                        + pkg.applicationInfo.uid + "; old data erased";
                                reportSettingsProblem(Log.WARN, msg);
                                recovered = true;

                                // And now re-install the app.
                                ret = mInstaller.install(pkgName, useEncryptedFSDir, pkg.applicationInfo.uid,
                                        pkg.applicationInfo.uid);
                                if (ret == -1) {
                                    // Ack should not happen!
                                    msg = "System package " + pkg.packageName
                                            + " could not have data directory re-created after delete.";
                                    reportSettingsProblem(Log.WARN, msg);
                                    mLastScanError = PackageManager.INSTALL_FAILED_INSUFFICIENT_STORAGE;
                                    return null;
                                }
                            }
                        }
                        if (!recovered) {
                            mHasSystemUidErrors = true;
                        }
                    }
                    if (!recovered) {
                        pkg.applicationInfo.dataDir = "/mismatched_uid/settings_"
                            + pkg.applicationInfo.uid + "/fs_"
                            + mOutPermissions[1];
                        pkg.applicationInfo.nativeLibraryDir = pkg.applicationInfo.dataDir;
                        String msg = "Package " + pkg.packageName
                                + " has mismatched uid: "
                                + mOutPermissions[1] + " on disk, "
                                + pkg.applicationInfo.uid + " in settings";
                        synchronized (mPackages) {
                            mSettings.mReadMessages.append(msg);
                            mSettings.mReadMessages.append('\n');
                            uidError = true;
                            if (!pkgSetting.uidError) {
                                reportSettingsProblem(Log.ERROR, msg);
                            }
                        }
                    }
                }
                pkg.applicationInfo.dataDir = dataPath.getPath();
            } else {
                if ((parseFlags&PackageParser.PARSE_CHATTY) != 0 && Config.LOGV)
                    Log.v(TAG, "Want this data dir: " + dataPath);
                //invoke installer to do the actual installation
                if (mInstaller != null) {
                    int ret = mInstaller.install(pkgName, useEncryptedFSDir, pkg.applicationInfo.uid,
                            pkg.applicationInfo.uid);
                    if(ret < 0) {
                        // Error from installer
                        mLastScanError = PackageManager.INSTALL_FAILED_INSUFFICIENT_STORAGE;
                        return null;
                    }
                } else {
                    dataPath.mkdirs();
                    if (dataPath.exists()) {
                        FileUtils.setPermissions(
                            dataPath.toString(),
                            FileUtils.S_IRWXU|FileUtils.S_IRWXG|FileUtils.S_IXOTH,
                            pkg.applicationInfo.uid, pkg.applicationInfo.uid);
                    }
                }
                if (dataPath.exists()) {
                    pkg.applicationInfo.dataDir = dataPath.getPath();
                } else {
                    Slog.w(TAG, "Unable to create data directory: " + dataPath);
                    pkg.applicationInfo.dataDir = null;
                }
            }

            /*
             * Set the data dir to the default "/data/data/<package name>/lib"
             * if we got here without anyone telling us different (e.g., apps
             * stored on SD card have their native libraries stored in the ASEC
             * container with the APK).
             *
             * This happens during an upgrade from a package settings file that
             * doesn't have a native library path attribute at all.
             */
            if (pkg.applicationInfo.nativeLibraryDir == null && pkg.applicationInfo.dataDir != null) {
                if (pkgSetting.nativeLibraryPathString == null) {
                    final String nativeLibraryPath = new File(dataPath, LIB_DIR_NAME).getPath();
                    pkg.applicationInfo.nativeLibraryDir = nativeLibraryPath;
                    pkgSetting.nativeLibraryPathString = nativeLibraryPath;
                } else {
                    pkg.applicationInfo.nativeLibraryDir = pkgSetting.nativeLibraryPathString;
                }
            }

            pkgSetting.uidError = uidError;
        }

        // If we're running in the simulator, we don't need to unpack anything.
        if (mInstaller != null) {
            String path = scanFile.getPath();
            /* Note: We don't want to unpack the native binaries for
             *        system applications, unless they have been updated
             *        (the binaries are already under /system/lib).
             *        Also, don't unpack libs for apps on the external card
             *        since they should have their libraries in the ASEC
             *        container already.
             *
             *        In other words, we're going to unpack the binaries
             *        only for non-system apps and system app upgrades.
             */
            if (pkg.applicationInfo.nativeLibraryDir != null) {
                final File nativeLibraryDir = new File(pkg.applicationInfo.nativeLibraryDir);
                final String dataPathString = dataPath.getPath();

                if (isSystemApp(pkg) && !isUpdatedSystemApp(pkg)) {
                    /*
                     * Upgrading from a previous version of the OS sometimes
                     * leaves native libraries in the /data/data/<app>/lib
                     * directory for system apps even when they shouldn't be.
                     * Recent changes in the JNI library search path
                     * necessitates we remove those to match previous behavior.
                     */
                    if (NativeLibraryHelper.removeNativeBinariesFromDirLI(nativeLibraryDir)) {
                        Log.i(TAG, "removed obsolete native libraries for system package " + path);
                    }
                } else if (nativeLibraryDir.getParent().equals(dataPathString)) {
                    /*
                     * If this is an internal application or our
                     * nativeLibraryPath points to our data directory, unpack
                     * the libraries. The native library path pointing to the
                     * data directory for an application in an ASEC container
                     * can happen for older apps that existed before an OTA to
                     * Gingerbread.
                     */
                    Slog.i(TAG, "Unpacking native libraries for " + path);
                    mInstaller.unlinkNativeLibraryDirectory(dataPathString);
                    NativeLibraryHelper.copyNativeBinariesLI(scanFile, nativeLibraryDir);
                } else {
                    Slog.i(TAG, "Linking native library dir for " + path);
                    mInstaller.linkNativeLibraryDirectory(dataPathString,
                            pkg.applicationInfo.nativeLibraryDir);
                }
            }
            pkg.mScanPath = path;

            if ((scanMode&SCAN_NO_DEX) == 0) {
                if (performDexOptLI(pkg, forceDex) == DEX_OPT_FAILED) {
                    mLastScanError = PackageManager.INSTALL_FAILED_DEXOPT;
                    return null;
                }
            }
        }

        if (mFactoryTest && pkg.requestedPermissions.contains(
                android.Manifest.permission.FACTORY_TEST)) {
            pkg.applicationInfo.flags |= ApplicationInfo.FLAG_FACTORY_TEST;
        }

        // Request the ActivityManager to kill the process(only for existing packages)
        // so that we do not end up in a confused state while the user is still using the older
        // version of the application while the new one gets installed.
        if ((parseFlags & PackageManager.INSTALL_REPLACE_EXISTING) != 0) {
            killApplication(pkg.applicationInfo.packageName,
                        pkg.applicationInfo.uid);
        }

        synchronized (mPackages) {
            // We don't expect installation to fail beyond this point,
            if ((scanMode&SCAN_MONITOR) != 0) {
                mAppDirs.put(pkg.mPath, pkg);
            }
            // Add the new setting to mSettings
            mSettings.insertPackageSettingLP(pkgSetting, pkg);
            // Add the new setting to mPackages
            mPackages.put(pkg.applicationInfo.packageName, pkg);
            // Make sure we don't accidentally delete its data.
            mSettings.mPackagesToBeCleaned.remove(pkgName);
            
            // Take care of first install / last update times.
            if (currentTime != 0) {
                if (pkgSetting.firstInstallTime == 0) {
                    pkgSetting.firstInstallTime = pkgSetting.lastUpdateTime = currentTime;
                } else if ((scanMode&SCAN_UPDATE_TIME) != 0) {
                    pkgSetting.lastUpdateTime = currentTime;
                }
            } else if (pkgSetting.firstInstallTime == 0) {
                // We need *something*.  Take time time stamp of the file.
                pkgSetting.firstInstallTime = pkgSetting.lastUpdateTime = scanFileTime;
            } else if ((parseFlags&PackageParser.PARSE_IS_SYSTEM_DIR) != 0) {
                if (scanFileTime != pkgSetting.timeStamp) {
                    // A package on the system image has changed; consider this
                    // to be an update.
                    pkgSetting.lastUpdateTime = scanFileTime;
                }
            }

            int N = pkg.providers.size();
            StringBuilder r = null;
            int i;
            for (i=0; i<N; i++) {
                PackageParser.Provider p = pkg.providers.get(i);
                p.info.processName = fixProcessName(pkg.applicationInfo.processName,
                        p.info.processName, pkg.applicationInfo.uid);
                mProvidersByComponent.put(new ComponentName(p.info.packageName,
                        p.info.name), p);
                p.syncable = p.info.isSyncable;
                if (p.info.authority != null) {
                    String names[] = p.info.authority.split(";");
                    p.info.authority = null;
                    for (int j = 0; j < names.length; j++) {
                        if (j == 1 && p.syncable) {
                            // We only want the first authority for a provider to possibly be
                            // syncable, so if we already added this provider using a different
                            // authority clear the syncable flag. We copy the provider before
                            // changing it because the mProviders object contains a reference
                            // to a provider that we don't want to change.
                            // Only do this for the second authority since the resulting provider
                            // object can be the same for all future authorities for this provider.
                            p = new PackageParser.Provider(p);
                            p.syncable = false;
                        }
                        if (!mProviders.containsKey(names[j])) {
                            mProviders.put(names[j], p);
                            if (p.info.authority == null) {
                                p.info.authority = names[j];
                            } else {
                                p.info.authority = p.info.authority + ";" + names[j];
                            }
                            if ((parseFlags&PackageParser.PARSE_CHATTY) != 0 && Config.LOGD)
                                Log.d(TAG, "Registered content provider: " + names[j] +
                                        ", className = " + p.info.name +
                                        ", isSyncable = " + p.info.isSyncable);
                        } else {
                            PackageParser.Provider other = mProviders.get(names[j]);
                            Slog.w(TAG, "Skipping provider name " + names[j] +
                                    " (in package " + pkg.applicationInfo.packageName +
                                    "): name already used by "
                                    + ((other != null && other.getComponentName() != null)
                                            ? other.getComponentName().getPackageName() : "?"));
                        }
                    }
                }
                if ((parseFlags&PackageParser.PARSE_CHATTY) != 0) {
                    if (r == null) {
                        r = new StringBuilder(256);
                    } else {
                        r.append(' ');
                    }
                    r.append(p.info.name);
                }
            }
            if (r != null) {
                if (Config.LOGD) Log.d(TAG, "  Providers: " + r);
            }

            N = pkg.services.size();
            r = null;
            for (i=0; i<N; i++) {
                PackageParser.Service s = pkg.services.get(i);
                s.info.processName = fixProcessName(pkg.applicationInfo.processName,
                        s.info.processName, pkg.applicationInfo.uid);
                mServices.addService(s);
                if ((parseFlags&PackageParser.PARSE_CHATTY) != 0) {
                    if (r == null) {
                        r = new StringBuilder(256);
                    } else {
                        r.append(' ');
                    }
                    r.append(s.info.name);
                }
            }
            if (r != null) {
                if (Config.LOGD) Log.d(TAG, "  Services: " + r);
            }

            N = pkg.receivers.size();
            r = null;
            for (i=0; i<N; i++) {
                PackageParser.Activity a = pkg.receivers.get(i);
                a.info.processName = fixProcessName(pkg.applicationInfo.processName,
                        a.info.processName, pkg.applicationInfo.uid);
                mReceivers.addActivity(a, "receiver");
                if ((parseFlags&PackageParser.PARSE_CHATTY) != 0) {
                    if (r == null) {
                        r = new StringBuilder(256);
                    } else {
                        r.append(' ');
                    }
                    r.append(a.info.name);
                }
            }
            if (r != null) {
                if (Config.LOGD) Log.d(TAG, "  Receivers: " + r);
            }

            N = pkg.activities.size();
            r = null;
            for (i=0; i<N; i++) {
                PackageParser.Activity a = pkg.activities.get(i);
                a.info.processName = fixProcessName(pkg.applicationInfo.processName,
                        a.info.processName, pkg.applicationInfo.uid);
                mActivities.addActivity(a, "activity");
                if ((parseFlags&PackageParser.PARSE_CHATTY) != 0) {
                    if (r == null) {
                        r = new StringBuilder(256);
                    } else {
                        r.append(' ');
                    }
                    r.append(a.info.name);
                }
            }
            if (r != null) {
                if (Config.LOGD) Log.d(TAG, "  Activities: " + r);
            }

            N = pkg.permissionGroups.size();
            r = null;
            for (i=0; i<N; i++) {
                PackageParser.PermissionGroup pg = pkg.permissionGroups.get(i);
                PackageParser.PermissionGroup cur = mPermissionGroups.get(pg.info.name);
                if (cur == null) {
                    mPermissionGroups.put(pg.info.name, pg);
                    if ((parseFlags&PackageParser.PARSE_CHATTY) != 0) {
                        if (r == null) {
                            r = new StringBuilder(256);
                        } else {
                            r.append(' ');
                        }
                        r.append(pg.info.name);
                    }
                } else {
                    Slog.w(TAG, "Permission group " + pg.info.name + " from package "
                            + pg.info.packageName + " ignored: original from "
                            + cur.info.packageName);
                    if ((parseFlags&PackageParser.PARSE_CHATTY) != 0) {
                        if (r == null) {
                            r = new StringBuilder(256);
                        } else {
                            r.append(' ');
                        }
                        r.append("DUP:");
                        r.append(pg.info.name);
                    }
                }
            }
            if (r != null) {
                if (Config.LOGD) Log.d(TAG, "  Permission Groups: " + r);
            }

            N = pkg.permissions.size();
            r = null;
            for (i=0; i<N; i++) {
                PackageParser.Permission p = pkg.permissions.get(i);
                HashMap<String, BasePermission> permissionMap =
                        p.tree ? mSettings.mPermissionTrees
                        : mSettings.mPermissions;
                p.group = mPermissionGroups.get(p.info.group);
                if (p.info.group == null || p.group != null) {
                    BasePermission bp = permissionMap.get(p.info.name);
                    if (bp == null) {
                        bp = new BasePermission(p.info.name, p.info.packageName,
                                BasePermission.TYPE_NORMAL);
                        permissionMap.put(p.info.name, bp);
                    }
                    if (bp.perm == null) {
                        if (bp.sourcePackage == null
                                || bp.sourcePackage.equals(p.info.packageName)) {
                            BasePermission tree = findPermissionTreeLP(p.info.name);
                            if (tree == null
                                    || tree.sourcePackage.equals(p.info.packageName)) {
                                bp.packageSetting = pkgSetting;
                                bp.perm = p;
                                bp.uid = pkg.applicationInfo.uid;
                                if ((parseFlags&PackageParser.PARSE_CHATTY) != 0) {
                                    if (r == null) {
                                        r = new StringBuilder(256);
                                    } else {
                                        r.append(' ');
                                    }
                                    r.append(p.info.name);
                                }
                            } else {
                                Slog.w(TAG, "Permission " + p.info.name + " from package "
                                        + p.info.packageName + " ignored: base tree "
                                        + tree.name + " is from package "
                                        + tree.sourcePackage);
                            }
                        } else {
                            Slog.w(TAG, "Permission " + p.info.name + " from package "
                                    + p.info.packageName + " ignored: original from "
                                    + bp.sourcePackage);
                        }
                    } else if ((parseFlags&PackageParser.PARSE_CHATTY) != 0) {
                        if (r == null) {
                            r = new StringBuilder(256);
                        } else {
                            r.append(' ');
                        }
                        r.append("DUP:");
                        r.append(p.info.name);
                    }
                    if (bp.perm == p) {
                        bp.protectionLevel = p.info.protectionLevel;
                    }
                } else {
                    Slog.w(TAG, "Permission " + p.info.name + " from package "
                            + p.info.packageName + " ignored: no group "
                            + p.group);
                }
            }
            if (r != null) {
                if (Config.LOGD) Log.d(TAG, "  Permissions: " + r);
            }

            N = pkg.instrumentation.size();
            r = null;
            for (i=0; i<N; i++) {
                PackageParser.Instrumentation a = pkg.instrumentation.get(i);
                a.info.packageName = pkg.applicationInfo.packageName;
                a.info.sourceDir = pkg.applicationInfo.sourceDir;
                a.info.publicSourceDir = pkg.applicationInfo.publicSourceDir;
                a.info.dataDir = pkg.applicationInfo.dataDir;
                a.info.nativeLibraryDir = pkg.applicationInfo.nativeLibraryDir;
                mInstrumentation.put(a.getComponentName(), a);
                if ((parseFlags&PackageParser.PARSE_CHATTY) != 0) {
                    if (r == null) {
                        r = new StringBuilder(256);
                    } else {
                        r.append(' ');
                    }
                    r.append(a.info.name);
                }
            }
            if (r != null) {
                if (Config.LOGD) Log.d(TAG, "  Instrumentation: " + r);
            }

            if (pkg.protectedBroadcasts != null) {
                N = pkg.protectedBroadcasts.size();
                for (i=0; i<N; i++) {
                    mProtectedBroadcasts.add(pkg.protectedBroadcasts.get(i));
                }
            }

            pkgSetting.setTimeStamp(scanFileTime);
        }

        return pkg;
    }

    private void killApplication(String pkgName, int uid) {
        // Request the ActivityManager to kill the process(only for existing packages)
        // so that we do not end up in a confused state while the user is still using the older
        // version of the application while the new one gets installed.
        IActivityManager am = ActivityManagerNative.getDefault();
        if (am != null) {
            try {
                am.killApplicationWithUid(pkgName, uid);
            } catch (RemoteException e) {
            }
        }
    }

    // Return the path of the directory that will contain the native binaries
    // of a given installed package. This is relative to the data path.
    //
    private File getNativeBinaryDirForPackage(PackageParser.Package pkg) {
        final String nativeLibraryDir = pkg.applicationInfo.nativeLibraryDir;
        if (nativeLibraryDir != null) {
            return new File(nativeLibraryDir);
        } else {
            // Fall back for old packages
            return new File(pkg.applicationInfo.dataDir, LIB_DIR_NAME);
        }
    }

    void removePackageLI(PackageParser.Package pkg, boolean chatty) {
        if (chatty && Config.LOGD) Log.d(
            TAG, "Removing package " + pkg.applicationInfo.packageName );

        synchronized (mPackages) {
            clearPackagePreferredActivitiesLP(pkg.packageName);

            mPackages.remove(pkg.applicationInfo.packageName);
            if (pkg.mPath != null) {
                mAppDirs.remove(pkg.mPath);
            }

            int N = pkg.providers.size();
            StringBuilder r = null;
            int i;
            for (i=0; i<N; i++) {
                PackageParser.Provider p = pkg.providers.get(i);
                mProvidersByComponent.remove(new ComponentName(p.info.packageName,
                        p.info.name));
                if (p.info.authority == null) {

                    /* The is another ContentProvider with this authority when
                     * this app was installed so this authority is null,
                     * Ignore it as we don't have to unregister the provider.
                     */
                    continue;
                }
                String names[] = p.info.authority.split(";");
                for (int j = 0; j < names.length; j++) {
                    if (mProviders.get(names[j]) == p) {
                        mProviders.remove(names[j]);
                        if (chatty && Config.LOGD) Log.d(
                            TAG, "Unregistered content provider: " + names[j] +
                            ", className = " + p.info.name +
                            ", isSyncable = " + p.info.isSyncable);
                    }
                }
                if (chatty) {
                    if (r == null) {
                        r = new StringBuilder(256);
                    } else {
                        r.append(' ');
                    }
                    r.append(p.info.name);
                }
            }
            if (r != null) {
                if (Config.LOGD) Log.d(TAG, "  Providers: " + r);
            }

            N = pkg.services.size();
            r = null;
            for (i=0; i<N; i++) {
                PackageParser.Service s = pkg.services.get(i);
                mServices.removeService(s);
                if (chatty) {
                    if (r == null) {
                        r = new StringBuilder(256);
                    } else {
                        r.append(' ');
                    }
                    r.append(s.info.name);
                }
            }
            if (r != null) {
                if (Config.LOGD) Log.d(TAG, "  Services: " + r);
            }

            N = pkg.receivers.size();
            r = null;
            for (i=0; i<N; i++) {
                PackageParser.Activity a = pkg.receivers.get(i);
                mReceivers.removeActivity(a, "receiver");
                if (chatty) {
                    if (r == null) {
                        r = new StringBuilder(256);
                    } else {
                        r.append(' ');
                    }
                    r.append(a.info.name);
                }
            }
            if (r != null) {
                if (Config.LOGD) Log.d(TAG, "  Receivers: " + r);
            }

            N = pkg.activities.size();
            r = null;
            for (i=0; i<N; i++) {
                PackageParser.Activity a = pkg.activities.get(i);
                mActivities.removeActivity(a, "activity");
                if (chatty) {
                    if (r == null) {
                        r = new StringBuilder(256);
                    } else {
                        r.append(' ');
                    }
                    r.append(a.info.name);
                }
            }
            if (r != null) {
                if (Config.LOGD) Log.d(TAG, "  Activities: " + r);
            }

            N = pkg.permissions.size();
            r = null;
            for (i=0; i<N; i++) {
                PackageParser.Permission p = pkg.permissions.get(i);
                boolean tree = false;
                BasePermission bp = mSettings.mPermissions.get(p.info.name);
                if (bp == null) {
                    tree = true;
                    bp = mSettings.mPermissionTrees.get(p.info.name);
                }
                if (bp != null && bp.perm == p) {
                    bp.perm = null;
                    if (chatty) {
                        if (r == null) {
                            r = new StringBuilder(256);
                        } else {
                            r.append(' ');
                        }
                        r.append(p.info.name);
                    }
                }
            }
            if (r != null) {
                if (Config.LOGD) Log.d(TAG, "  Permissions: " + r);
            }

            N = pkg.instrumentation.size();
            r = null;
            for (i=0; i<N; i++) {
                PackageParser.Instrumentation a = pkg.instrumentation.get(i);
                mInstrumentation.remove(a.getComponentName());
                if (chatty) {
                    if (r == null) {
                        r = new StringBuilder(256);
                    } else {
                        r.append(' ');
                    }
                    r.append(a.info.name);
                }
            }
            if (r != null) {
                if (Config.LOGD) Log.d(TAG, "  Instrumentation: " + r);
            }
        }
    }

    private static final boolean isPackageFilename(String name) {
        return name != null && name.endsWith(".apk");
    }

    private static boolean hasPermission(PackageParser.Package pkgInfo, String perm) {
        for (int i=pkgInfo.permissions.size()-1; i>=0; i--) {
            if (pkgInfo.permissions.get(i).info.name.equals(perm)) {
                return true;
            }
        }
        return false;
    }
    
    private void updatePermissionsLP(String changingPkg,
            PackageParser.Package pkgInfo, boolean grantPermissions,
            boolean replace, boolean replaceAll) {
        // Make sure there are no dangling permission trees.
        Iterator<BasePermission> it = mSettings.mPermissionTrees
                .values().iterator();
        while (it.hasNext()) {
            BasePermission bp = it.next();
            if (bp.packageSetting == null) {
                // We may not yet have parsed the package, so just see if
                // we still know about its settings.
                bp.packageSetting = mSettings.mPackages.get(bp.sourcePackage);
            }
            if (bp.packageSetting == null) {
                Slog.w(TAG, "Removing dangling permission tree: " + bp.name
                        + " from package " + bp.sourcePackage);
                it.remove();
            } else if (changingPkg != null && changingPkg.equals(bp.sourcePackage)) {
                if (pkgInfo == null || !hasPermission(pkgInfo, bp.name)) {
                    Slog.i(TAG, "Removing old permission tree: " + bp.name
                            + " from package " + bp.sourcePackage);
                    grantPermissions = true;
                    it.remove();
                }
            }
        }

        // Make sure all dynamic permissions have been assigned to a package,
        // and make sure there are no dangling permissions.
        it = mSettings.mPermissions.values().iterator();
        while (it.hasNext()) {
            BasePermission bp = it.next();
            if (bp.type == BasePermission.TYPE_DYNAMIC) {
                if (DEBUG_SETTINGS) Log.v(TAG, "Dynamic permission: name="
                        + bp.name + " pkg=" + bp.sourcePackage
                        + " info=" + bp.pendingInfo);
                if (bp.packageSetting == null && bp.pendingInfo != null) {
                    BasePermission tree = findPermissionTreeLP(bp.name);
                    if (tree != null) {
                        bp.packageSetting = tree.packageSetting;
                        bp.perm = new PackageParser.Permission(tree.perm.owner,
                                new PermissionInfo(bp.pendingInfo));
                        bp.perm.info.packageName = tree.perm.info.packageName;
                        bp.perm.info.name = bp.name;
                        bp.uid = tree.uid;
                    }
                }
            }
            if (bp.packageSetting == null) {
                // We may not yet have parsed the package, so just see if
                // we still know about its settings.
                bp.packageSetting = mSettings.mPackages.get(bp.sourcePackage);
            }
            if (bp.packageSetting == null) {
                Slog.w(TAG, "Removing dangling permission: " + bp.name
                        + " from package " + bp.sourcePackage);
                it.remove();
            } else if (changingPkg != null && changingPkg.equals(bp.sourcePackage)) {
                if (pkgInfo == null || !hasPermission(pkgInfo, bp.name)) {
                    Slog.i(TAG, "Removing old permission: " + bp.name
                            + " from package " + bp.sourcePackage);
                    grantPermissions = true;
                    it.remove();
                }
            }
        }

        // Now update the permissions for all packages, in particular
        // replace the granted permissions of the system packages.
        if (grantPermissions) {
            for (PackageParser.Package pkg : mPackages.values()) {
                if (pkg != pkgInfo) {
                    grantPermissionsLP(pkg, replaceAll);
                }
            }
        }
        
        if (pkgInfo != null) {
            grantPermissionsLP(pkgInfo, replace);
        }
    }

    private void grantPermissionsLP(PackageParser.Package pkg, boolean replace) {
        final PackageSetting ps = (PackageSetting)pkg.mExtras;
        if (ps == null) {
            return;
        }
        final GrantedPermissions gp = ps.sharedUser != null ? ps.sharedUser : ps;
        boolean changedPermission = false;

        if (replace) {
            ps.permissionsFixed = false;
            if (gp == ps) {
                gp.grantedPermissions.clear();
                gp.gids = mGlobalGids;
            }
        }

        if (gp.gids == null) {
            gp.gids = mGlobalGids;
        }

        final int N = pkg.requestedPermissions.size();
        for (int i=0; i<N; i++) {
            String name = pkg.requestedPermissions.get(i);
            BasePermission bp = mSettings.mPermissions.get(name);
            if (false) {
                if (gp != ps) {
                    Log.i(TAG, "Package " + pkg.packageName + " checking " + name
                            + ": " + bp);
                }
            }
            if (bp != null && bp.packageSetting != null) {
                final String perm = bp.name;
                boolean allowed;
                boolean allowedSig = false;
                if (bp.protectionLevel == PermissionInfo.PROTECTION_NORMAL
                        || bp.protectionLevel == PermissionInfo.PROTECTION_DANGEROUS) {
                    allowed = true;
                } else if (bp.packageSetting == null) {
                    // This permission is invalid; skip it.
                    allowed = false;
                } else if (bp.protectionLevel == PermissionInfo.PROTECTION_SIGNATURE
                        || bp.protectionLevel == PermissionInfo.PROTECTION_SIGNATURE_OR_SYSTEM) {
                    allowed = (checkSignaturesLP(
                            bp.packageSetting.signatures.mSignatures, pkg.mSignatures)
                                    == PackageManager.SIGNATURE_MATCH)
                            || (checkSignaturesLP(mPlatformPackage.mSignatures, pkg.mSignatures)
                                    == PackageManager.SIGNATURE_MATCH);
                    if (!allowed && bp.protectionLevel
                            == PermissionInfo.PROTECTION_SIGNATURE_OR_SYSTEM) {
                        if (isSystemApp(pkg)) {
                            // For updated system applications, the signatureOrSystem permission
                            // is granted only if it had been defined by the original application.
                            if (isUpdatedSystemApp(pkg)) {
                                PackageSetting sysPs = mSettings.getDisabledSystemPkg(
                                        pkg.packageName);
                                final GrantedPermissions origGp = sysPs.sharedUser != null
                                        ? sysPs.sharedUser : sysPs;
                                if (origGp.grantedPermissions.contains(perm)) {
                                    allowed = true;
                                } else {
                                    allowed = false;
                                }
                            } else {
                                allowed = true;
                            }
                        }
                    }
                    if (allowed) {
                        allowedSig = true;
                    }
                } else {
                    allowed = false;
                }
                if (false) {
                    if (gp != ps) {
                        Log.i(TAG, "Package " + pkg.packageName + " granting " + perm);
                    }
                }
                if (allowed) {
                    if ((ps.pkgFlags&ApplicationInfo.FLAG_SYSTEM) == 0
                            && ps.permissionsFixed) {
                        // If this is an existing, non-system package, then
                        // we can't add any new permissions to it.
                        if (!allowedSig && !gp.grantedPermissions.contains(perm)) {
                            allowed = false;
                            // Except...  if this is a permission that was added
                            // to the platform (note: need to only do this when
                            // updating the platform).
                            final int NP = PackageParser.NEW_PERMISSIONS.length;
                            for (int ip=0; ip<NP; ip++) {
                                final PackageParser.NewPermissionInfo npi
                                        = PackageParser.NEW_PERMISSIONS[ip];
                                if (npi.name.equals(perm)
                                        && pkg.applicationInfo.targetSdkVersion < npi.sdkVersion) {
                                    allowed = true;
                                    Log.i(TAG, "Auto-granting " + perm + " to old pkg "
                                            + pkg.packageName);
                                    break;
                                }
                            }
                        }
                    }
                    if (allowed) {
                        if (!gp.grantedPermissions.contains(perm)) {
                            changedPermission = true;
                            gp.grantedPermissions.add(perm);
                            gp.gids = appendInts(gp.gids, bp.gids);
                        } else if (!ps.haveGids) {
                            gp.gids = appendInts(gp.gids, bp.gids);
                        }
                    } else {
                        Slog.w(TAG, "Not granting permission " + perm
                                + " to package " + pkg.packageName
                                + " because it was previously installed without");
                    }
                } else {
                    if (gp.grantedPermissions.remove(perm)) {
                        changedPermission = true;
                        gp.gids = removeInts(gp.gids, bp.gids);
                        Slog.i(TAG, "Un-granting permission " + perm
                                + " from package " + pkg.packageName
                                + " (protectionLevel=" + bp.protectionLevel
                                + " flags=0x" + Integer.toHexString(pkg.applicationInfo.flags)
                                + ")");
                    } else {
                        Slog.w(TAG, "Not granting permission " + perm
                                + " to package " + pkg.packageName
                                + " (protectionLevel=" + bp.protectionLevel
                                + " flags=0x" + Integer.toHexString(pkg.applicationInfo.flags)
                                + ")");
                    }
                }
            } else {
                Slog.w(TAG, "Unknown permission " + name
                        + " in package " + pkg.packageName);
            }
        }

        if ((changedPermission || replace) && !ps.permissionsFixed &&
                ((ps.pkgFlags&ApplicationInfo.FLAG_SYSTEM) == 0) ||
                ((ps.pkgFlags & ApplicationInfo.FLAG_UPDATED_SYSTEM_APP) != 0)){
            // This is the first that we have heard about this package, so the
            // permissions we have now selected are fixed until explicitly
            // changed.
            ps.permissionsFixed = true;
        }
        ps.haveGids = true;
    }
    
    private final class ActivityIntentResolver
            extends IntentResolver<PackageParser.ActivityIntentInfo, ResolveInfo> {
        public List queryIntent(Intent intent, String resolvedType, boolean defaultOnly) {
            mFlags = defaultOnly ? PackageManager.MATCH_DEFAULT_ONLY : 0;
            return super.queryIntent(intent, resolvedType, defaultOnly);
        }

        public List queryIntent(Intent intent, String resolvedType, int flags) {
            mFlags = flags;
            return super.queryIntent(intent, resolvedType,
                (flags&PackageManager.MATCH_DEFAULT_ONLY) != 0);
        }

        public List queryIntentForPackage(Intent intent, String resolvedType, int flags,
                                          ArrayList<PackageParser.Activity> packageActivities) {
            if (packageActivities == null) {
                return null;
            }
            mFlags = flags;
            final boolean defaultOnly = (flags&PackageManager.MATCH_DEFAULT_ONLY) != 0;
            int N = packageActivities.size();
            ArrayList<ArrayList<PackageParser.ActivityIntentInfo>> listCut =
                new ArrayList<ArrayList<PackageParser.ActivityIntentInfo>>(N);

            ArrayList<PackageParser.ActivityIntentInfo> intentFilters;
            for (int i = 0; i < N; ++i) {
                intentFilters = packageActivities.get(i).intents;
                if (intentFilters != null && intentFilters.size() > 0) {
                    listCut.add(intentFilters);
                }
            }
            return super.queryIntentFromList(intent, resolvedType, defaultOnly, listCut);
        }

        public final void addActivity(PackageParser.Activity a, String type) {
            final boolean systemApp = isSystemApp(a.info.applicationInfo);
            mActivities.put(a.getComponentName(), a);
            if (SHOW_INFO || Config.LOGV) Log.v(
                TAG, "  " + type + " " +
                (a.info.nonLocalizedLabel != null ? a.info.nonLocalizedLabel : a.info.name) + ":");
            if (SHOW_INFO || Config.LOGV) Log.v(TAG, "    Class=" + a.info.name);
            int NI = a.intents.size();
            for (int j=0; j<NI; j++) {
                PackageParser.ActivityIntentInfo intent = a.intents.get(j);
                if (!systemApp && intent.getPriority() > 0 && "activity".equals(type)) {
                    intent.setPriority(0);
                    Log.w(TAG, "Package " + a.info.applicationInfo.packageName + " has activity "
                            + a.className + " with priority > 0, forcing to 0");
                }
                if (SHOW_INFO || Config.LOGV) {
                    Log.v(TAG, "    IntentFilter:");
                    intent.dump(new LogPrinter(Log.VERBOSE, TAG), "      ");
                }
                if (!intent.debugCheck()) {
                    Log.w(TAG, "==> For Activity " + a.info.name);
                }
                addFilter(intent);
            }
        }

        public final void removeActivity(PackageParser.Activity a, String type) {
            mActivities.remove(a.getComponentName());
            if (SHOW_INFO || Config.LOGV) Log.v(
                TAG, "  " + type + " " +
                (a.info.nonLocalizedLabel != null ? a.info.nonLocalizedLabel : a.info.name) + ":");
            if (SHOW_INFO || Config.LOGV) Log.v(TAG, "    Class=" + a.info.name);
            int NI = a.intents.size();
            for (int j=0; j<NI; j++) {
                PackageParser.ActivityIntentInfo intent = a.intents.get(j);
                if (SHOW_INFO || Config.LOGV) {
                    Log.v(TAG, "    IntentFilter:");
                    intent.dump(new LogPrinter(Log.VERBOSE, TAG), "      ");
                }
                removeFilter(intent);
            }
        }

        @Override
        protected boolean allowFilterResult(
                PackageParser.ActivityIntentInfo filter, List<ResolveInfo> dest) {
            ActivityInfo filterAi = filter.activity.info;
            for (int i=dest.size()-1; i>=0; i--) {
                ActivityInfo destAi = dest.get(i).activityInfo;
                if (destAi.name == filterAi.name
                        && destAi.packageName == filterAi.packageName) {
                    return false;
                }
            }
            return true;
        }

        @Override
        protected String packageForFilter(PackageParser.ActivityIntentInfo info) {
            return info.activity.owner.packageName;
        }
        
        @Override
        protected ResolveInfo newResult(PackageParser.ActivityIntentInfo info,
                int match) {
            if (!mSettings.isEnabledLP(info.activity.info, mFlags)) {
                return null;
            }
            final PackageParser.Activity activity = info.activity;
            if (mSafeMode && (activity.info.applicationInfo.flags
                    &ApplicationInfo.FLAG_SYSTEM) == 0) {
                return null;
            }
            final ResolveInfo res = new ResolveInfo();
            res.activityInfo = PackageParser.generateActivityInfo(activity,
                    mFlags);
            if ((mFlags&PackageManager.GET_RESOLVED_FILTER) != 0) {
                res.filter = info;
            }
            res.priority = info.getPriority();
            res.preferredOrder = activity.owner.mPreferredOrder;
            //System.out.println("Result: " + res.activityInfo.className +
            //                   " = " + res.priority);
            res.match = match;
            res.isDefault = info.hasDefault;
            res.labelRes = info.labelRes;
            res.nonLocalizedLabel = info.nonLocalizedLabel;
            res.icon = info.icon;
            return res;
        }

        @Override
        protected void sortResults(List<ResolveInfo> results) {
            Collections.sort(results, mResolvePrioritySorter);
        }

        @Override
        protected void dumpFilter(PrintWriter out, String prefix,
                PackageParser.ActivityIntentInfo filter) {
            out.print(prefix); out.print(
                    Integer.toHexString(System.identityHashCode(filter.activity)));
                    out.print(' ');
                    out.print(filter.activity.getComponentShortName());
                    out.print(" filter ");
                    out.println(Integer.toHexString(System.identityHashCode(filter)));
        }

//        List<ResolveInfo> filterEnabled(List<ResolveInfo> resolveInfoList) {
//            final Iterator<ResolveInfo> i = resolveInfoList.iterator();
//            final List<ResolveInfo> retList = Lists.newArrayList();
//            while (i.hasNext()) {
//                final ResolveInfo resolveInfo = i.next();
//                if (isEnabledLP(resolveInfo.activityInfo)) {
//                    retList.add(resolveInfo);
//                }
//            }
//            return retList;
//        }

        // Keys are String (activity class name), values are Activity.
        private final HashMap<ComponentName, PackageParser.Activity> mActivities
                = new HashMap<ComponentName, PackageParser.Activity>();
        private int mFlags;
    }

    private final class ServiceIntentResolver
            extends IntentResolver<PackageParser.ServiceIntentInfo, ResolveInfo> {
        public List queryIntent(Intent intent, String resolvedType, boolean defaultOnly) {
            mFlags = defaultOnly ? PackageManager.MATCH_DEFAULT_ONLY : 0;
            return super.queryIntent(intent, resolvedType, defaultOnly);
        }

        public List queryIntent(Intent intent, String resolvedType, int flags) {
            mFlags = flags;
            return super.queryIntent(intent, resolvedType,
                (flags&PackageManager.MATCH_DEFAULT_ONLY) != 0);
        }

        public List queryIntentForPackage(Intent intent, String resolvedType, int flags,
                                          ArrayList<PackageParser.Service> packageServices) {
            if (packageServices == null) {
                return null;
            }
            mFlags = flags;
            final boolean defaultOnly = (flags&PackageManager.MATCH_DEFAULT_ONLY) != 0;
            int N = packageServices.size();
            ArrayList<ArrayList<PackageParser.ServiceIntentInfo>> listCut =
                new ArrayList<ArrayList<PackageParser.ServiceIntentInfo>>(N);

            ArrayList<PackageParser.ServiceIntentInfo> intentFilters;
            for (int i = 0; i < N; ++i) {
                intentFilters = packageServices.get(i).intents;
                if (intentFilters != null && intentFilters.size() > 0) {
                    listCut.add(intentFilters);
                }
            }
            return super.queryIntentFromList(intent, resolvedType, defaultOnly, listCut);
        }

        public final void addService(PackageParser.Service s) {
            mServices.put(s.getComponentName(), s);
            if (SHOW_INFO || Config.LOGV) Log.v(
                TAG, "  " + (s.info.nonLocalizedLabel != null
                        ? s.info.nonLocalizedLabel : s.info.name) + ":");
            if (SHOW_INFO || Config.LOGV) Log.v(
                    TAG, "    Class=" + s.info.name);
            int NI = s.intents.size();
            int j;
            for (j=0; j<NI; j++) {
                PackageParser.ServiceIntentInfo intent = s.intents.get(j);
                if (SHOW_INFO || Config.LOGV) {
                    Log.v(TAG, "    IntentFilter:");
                    intent.dump(new LogPrinter(Log.VERBOSE, TAG), "      ");
                }
                if (!intent.debugCheck()) {
                    Log.w(TAG, "==> For Service " + s.info.name);
                }
                addFilter(intent);
            }
        }

        public final void removeService(PackageParser.Service s) {
            mServices.remove(s.getComponentName());
            if (SHOW_INFO || Config.LOGV) Log.v(
                TAG, "  " + (s.info.nonLocalizedLabel != null
                        ? s.info.nonLocalizedLabel : s.info.name) + ":");
            if (SHOW_INFO || Config.LOGV) Log.v(
                    TAG, "    Class=" + s.info.name);
            int NI = s.intents.size();
            int j;
            for (j=0; j<NI; j++) {
                PackageParser.ServiceIntentInfo intent = s.intents.get(j);
                if (SHOW_INFO || Config.LOGV) {
                    Log.v(TAG, "    IntentFilter:");
                    intent.dump(new LogPrinter(Log.VERBOSE, TAG), "      ");
                }
                removeFilter(intent);
            }
        }

        @Override
        protected boolean allowFilterResult(
                PackageParser.ServiceIntentInfo filter, List<ResolveInfo> dest) {
            ServiceInfo filterSi = filter.service.info;
            for (int i=dest.size()-1; i>=0; i--) {
                ServiceInfo destAi = dest.get(i).serviceInfo;
                if (destAi.name == filterSi.name
                        && destAi.packageName == filterSi.packageName) {
                    return false;
                }
            }
            return true;
        }

        @Override
        protected String packageForFilter(PackageParser.ServiceIntentInfo info) {
            return info.service.owner.packageName;
        }
        
        @Override
        protected ResolveInfo newResult(PackageParser.ServiceIntentInfo filter,
                int match) {
            final PackageParser.ServiceIntentInfo info = (PackageParser.ServiceIntentInfo)filter;
            if (!mSettings.isEnabledLP(info.service.info, mFlags)) {
                return null;
            }
            final PackageParser.Service service = info.service;
            if (mSafeMode && (service.info.applicationInfo.flags
                    &ApplicationInfo.FLAG_SYSTEM) == 0) {
                return null;
            }
            final ResolveInfo res = new ResolveInfo();
            res.serviceInfo = PackageParser.generateServiceInfo(service,
                    mFlags);
            if ((mFlags&PackageManager.GET_RESOLVED_FILTER) != 0) {
                res.filter = filter;
            }
            res.priority = info.getPriority();
            res.preferredOrder = service.owner.mPreferredOrder;
            //System.out.println("Result: " + res.activityInfo.className +
            //                   " = " + res.priority);
            res.match = match;
            res.isDefault = info.hasDefault;
            res.labelRes = info.labelRes;
            res.nonLocalizedLabel = info.nonLocalizedLabel;
            res.icon = info.icon;
            return res;
        }

        @Override
        protected void sortResults(List<ResolveInfo> results) {
            Collections.sort(results, mResolvePrioritySorter);
        }

        @Override
        protected void dumpFilter(PrintWriter out, String prefix,
                PackageParser.ServiceIntentInfo filter) {
            out.print(prefix); out.print(
                    Integer.toHexString(System.identityHashCode(filter.service)));
                    out.print(' ');
                    out.print(filter.service.getComponentShortName());
                    out.print(" filter ");
                    out.println(Integer.toHexString(System.identityHashCode(filter)));
        }

//        List<ResolveInfo> filterEnabled(List<ResolveInfo> resolveInfoList) {
//            final Iterator<ResolveInfo> i = resolveInfoList.iterator();
//            final List<ResolveInfo> retList = Lists.newArrayList();
//            while (i.hasNext()) {
//                final ResolveInfo resolveInfo = (ResolveInfo) i;
//                if (isEnabledLP(resolveInfo.serviceInfo)) {
//                    retList.add(resolveInfo);
//                }
//            }
//            return retList;
//        }

        // Keys are String (activity class name), values are Activity.
        private final HashMap<ComponentName, PackageParser.Service> mServices
                = new HashMap<ComponentName, PackageParser.Service>();
        private int mFlags;
    };

    private static final Comparator<ResolveInfo> mResolvePrioritySorter =
            new Comparator<ResolveInfo>() {
        public int compare(ResolveInfo r1, ResolveInfo r2) {
            int v1 = r1.priority;
            int v2 = r2.priority;
            //System.out.println("Comparing: q1=" + q1 + " q2=" + q2);
            if (v1 != v2) {
                return (v1 > v2) ? -1 : 1;
            }
            v1 = r1.preferredOrder;
            v2 = r2.preferredOrder;
            if (v1 != v2) {
                return (v1 > v2) ? -1 : 1;
            }
            if (r1.isDefault != r2.isDefault) {
                return r1.isDefault ? -1 : 1;
            }
            v1 = r1.match;
            v2 = r2.match;
            //System.out.println("Comparing: m1=" + m1 + " m2=" + m2);
            return (v1 > v2) ? -1 : ((v1 < v2) ? 1 : 0);
        }
    };

    private static final Comparator<ProviderInfo> mProviderInitOrderSorter =
            new Comparator<ProviderInfo>() {
        public int compare(ProviderInfo p1, ProviderInfo p2) {
            final int v1 = p1.initOrder;
            final int v2 = p2.initOrder;
            return (v1 > v2) ? -1 : ((v1 < v2) ? 1 : 0);
        }
    };

    private static final void sendPackageBroadcast(String action, String pkg,
            Bundle extras, IIntentReceiver finishedReceiver) {
        IActivityManager am = ActivityManagerNative.getDefault();
        if (am != null) {
            try {
                final Intent intent = new Intent(action,
                        pkg != null ? Uri.fromParts("package", pkg, null) : null);
                if (extras != null) {
                    intent.putExtras(extras);
                }
                intent.addFlags(Intent.FLAG_RECEIVER_REGISTERED_ONLY_BEFORE_BOOT);
                am.broadcastIntent(null, intent, null, finishedReceiver,
                        0, null, null, null, finishedReceiver != null, false);
            } catch (RemoteException ex) {
            }
        }
    }
    
    public String nextPackageToClean(String lastPackage) {
        synchronized (mPackages) {
            if (!mMediaMounted) {
                // If the external storage is no longer mounted at this point,
                // the caller may not have been able to delete all of this
                // packages files and can not delete any more.  Bail.
                return null;
            }
            if (lastPackage != null) {
                mSettings.mPackagesToBeCleaned.remove(lastPackage);
            }
            return mSettings.mPackagesToBeCleaned.size() > 0
                    ? mSettings.mPackagesToBeCleaned.get(0) : null;
        }
    }

    void schedulePackageCleaning(String packageName) {
        mHandler.sendMessage(mHandler.obtainMessage(START_CLEANING_PACKAGE, packageName));
    }
    
    void startCleaningPackages() {
        synchronized (mPackages) {
            if (!mMediaMounted) {
                return;
            }
            if (mSettings.mPackagesToBeCleaned.size() <= 0) {
                return;
            }
        }
        Intent intent = new Intent(PackageManager.ACTION_CLEAN_EXTERNAL_STORAGE);
        intent.setComponent(DEFAULT_CONTAINER_COMPONENT);
        IActivityManager am = ActivityManagerNative.getDefault();
        if (am != null) {
            try {
                am.startService(null, intent, null);
            } catch (RemoteException e) {
            }
        }
    }
    
    private final class AppDirObserver extends FileObserver {
        public AppDirObserver(String path, int mask, boolean isrom) {
            super(path, mask);
            mRootDir = path;
            mIsRom = isrom;
        }

        public void onEvent(int event, String path) {
            String removedPackage = null;
            int removedUid = -1;
            String addedPackage = null;
            int addedUid = -1;

            synchronized (mInstallLock) {
                String fullPathStr = null;
                File fullPath = null;
                if (path != null) {
                    fullPath = new File(mRootDir, path);
                    fullPathStr = fullPath.getPath();
                }

                if (Config.LOGV) Log.v(
                    TAG, "File " + fullPathStr + " changed: "
                    + Integer.toHexString(event));

                if (!isPackageFilename(path)) {
                    if (Config.LOGV) Log.v(
                        TAG, "Ignoring change of non-package file: " + fullPathStr);
                    return;
                }

                // Ignore packages that are being installed or
                // have just been installed.
                if (ignoreCodePath(fullPathStr)) {
                    return;
                }
                PackageParser.Package p = null;
                synchronized (mPackages) {
                    p = mAppDirs.get(fullPathStr);
                }
                if ((event&REMOVE_EVENTS) != 0) {
                    if (p != null) {
                        removePackageLI(p, true);
                        removedPackage = p.applicationInfo.packageName;
                        removedUid = p.applicationInfo.uid;
                    }
                }

                if ((event&ADD_EVENTS) != 0) {
                    if (p == null) {
                        p = scanPackageLI(fullPath,
                                (mIsRom ? PackageParser.PARSE_IS_SYSTEM
                                        | PackageParser.PARSE_IS_SYSTEM_DIR: 0) |
                                PackageParser.PARSE_CHATTY |
                                PackageParser.PARSE_MUST_BE_APK,
                                SCAN_MONITOR | SCAN_NO_PATHS | SCAN_UPDATE_TIME,
                                System.currentTimeMillis());
                        if (p != null) {
                            synchronized (mPackages) {
                                updatePermissionsLP(p.packageName, p,
                                        p.permissions.size() > 0, false, false);
                            }
                            addedPackage = p.applicationInfo.packageName;
                            addedUid = p.applicationInfo.uid;
                        }
                    }
                }

                synchronized (mPackages) {
                    mSettings.writeLP();
                }
            }

            if (removedPackage != null) {
                Bundle extras = new Bundle(1);
                extras.putInt(Intent.EXTRA_UID, removedUid);
                extras.putBoolean(Intent.EXTRA_DATA_REMOVED, false);
                sendPackageBroadcast(Intent.ACTION_PACKAGE_REMOVED, removedPackage,
                        extras, null);
            }
            if (addedPackage != null) {
                Bundle extras = new Bundle(1);
                extras.putInt(Intent.EXTRA_UID, addedUid);
                sendPackageBroadcast(Intent.ACTION_PACKAGE_ADDED, addedPackage,
                        extras, null);
            }
        }

        private final String mRootDir;
        private final boolean mIsRom;
    }

    /* Called when a downloaded package installation has been confirmed by the user */
    public void installPackage(
            final Uri packageURI, final IPackageInstallObserver observer, final int flags) {
        installPackage(packageURI, observer, flags, null);
    }

    /* Called when a downloaded package installation has been confirmed by the user */
    public void installPackage(
            final Uri packageURI, final IPackageInstallObserver observer, final int flags,
            final String installerPackageName) {
        mContext.enforceCallingOrSelfPermission(
                android.Manifest.permission.INSTALL_PACKAGES, null);

        Message msg = mHandler.obtainMessage(INIT_COPY);
        msg.obj = new InstallParams(packageURI, observer, flags,
                installerPackageName);
        mHandler.sendMessage(msg);
    }

    public void finishPackageInstall(int token) {
        if (DEBUG_INSTALL) Log.v(TAG, "BM finishing package install for " + token);
        Message msg = mHandler.obtainMessage(POST_INSTALL, token, 0);
        mHandler.sendMessage(msg);
    }

    private void processPendingInstall(final InstallArgs args, final int currentStatus) {
        // Queue up an async operation since the package installation may take a little while.
        mHandler.post(new Runnable() {
            public void run() {
                mHandler.removeCallbacks(this);
                 // Result object to be returned
                PackageInstalledInfo res = new PackageInstalledInfo();
                res.returnCode = currentStatus;
                res.uid = -1;
                res.pkg = null;
                res.removedInfo = new PackageRemovedInfo();
                if (res.returnCode == PackageManager.INSTALL_SUCCEEDED) {
                    args.doPreInstall(res.returnCode);
                    synchronized (mInstallLock) {
                        installPackageLI(args, true, res);
                    }
                    args.doPostInstall(res.returnCode);
                }

                // A restore should be performed at this point if (a) the install
                // succeeded, (b) the operation is not an update, and (c) the new
                // package has a backupAgent defined.
                final boolean update = res.removedInfo.removedPackage != null;
                boolean doRestore = (!update
                        && res.pkg != null
                        && res.pkg.applicationInfo.backupAgentName != null);

                // Set up the post-install work request bookkeeping.  This will be used
                // and cleaned up by the post-install event handling regardless of whether
                // there's a restore pass performed.  Token values are >= 1.
                int token;
                if (mNextInstallToken < 0) mNextInstallToken = 1;
                token = mNextInstallToken++;

                PostInstallData data = new PostInstallData(args, res);
                mRunningInstalls.put(token, data);
                if (DEBUG_INSTALL) Log.v(TAG, "+ starting restore round-trip " + token);

                if (res.returnCode == PackageManager.INSTALL_SUCCEEDED && doRestore) {
                    // Pass responsibility to the Backup Manager.  It will perform a
                    // restore if appropriate, then pass responsibility back to the
                    // Package Manager to run the post-install observer callbacks
                    // and broadcasts.
                    IBackupManager bm = IBackupManager.Stub.asInterface(
                            ServiceManager.getService(Context.BACKUP_SERVICE));
                    if (bm != null) {
                        if (DEBUG_INSTALL) Log.v(TAG, "token " + token
                                + " to BM for possible restore");
                        try {
                            bm.restoreAtInstall(res.pkg.applicationInfo.packageName, token);
                        } catch (RemoteException e) {
                            // can't happen; the backup manager is local
                        } catch (Exception e) {
                            Slog.e(TAG, "Exception trying to enqueue restore", e);
                            doRestore = false;
                        }
                    } else {
                        Slog.e(TAG, "Backup Manager not found!");
                        doRestore = false;
                    }
                }

                if (!doRestore) {
                    // No restore possible, or the Backup Manager was mysteriously not
                    // available -- just fire the post-install work request directly.
                    if (DEBUG_INSTALL) Log.v(TAG, "No restore - queue post-install for " + token);
                    Message msg = mHandler.obtainMessage(POST_INSTALL, token, 0);
                    mHandler.sendMessage(msg);
                }
            }
        });
    }

    abstract class HandlerParams {
        final static int MAX_RETRIES = 4;
        int retry = 0;
        final void startCopy() {
            try {
                if (DEBUG_SD_INSTALL) Log.i(TAG, "startCopy");
                retry++;
                if (retry > MAX_RETRIES) {
                    Slog.w(TAG, "Failed to invoke remote methods on default container service. Giving up");
                    mHandler.sendEmptyMessage(MCS_GIVE_UP);
                    handleServiceError();
                    return;
                } else {
                    handleStartCopy();
                    if (DEBUG_SD_INSTALL) Log.i(TAG, "Posting install MCS_UNBIND");
                    mHandler.sendEmptyMessage(MCS_UNBIND);
                }
            } catch (RemoteException e) {
                if (DEBUG_SD_INSTALL) Log.i(TAG, "Posting install MCS_RECONNECT");
                mHandler.sendEmptyMessage(MCS_RECONNECT);
            }
            handleReturnCode();
        }

        final void serviceError() {
            if (DEBUG_SD_INSTALL) Log.i(TAG, "serviceError");
            handleServiceError();
            handleReturnCode();
        }
        abstract void handleStartCopy() throws RemoteException;
        abstract void handleServiceError();
        abstract void handleReturnCode();
    }

    class InstallParams extends HandlerParams {
        final IPackageInstallObserver observer;
        int flags;
        final Uri packageURI;
        final String installerPackageName;
        private InstallArgs mArgs;
        private int mRet;
        InstallParams(Uri packageURI,
                IPackageInstallObserver observer, int flags,
                String installerPackageName) {
            this.packageURI = packageURI;
            this.flags = flags;
            this.observer = observer;
            this.installerPackageName = installerPackageName;
        }

        private int installLocationPolicy(PackageInfoLite pkgLite, int flags) {
            String packageName = pkgLite.packageName;
            int installLocation = pkgLite.installLocation;
            boolean onSd = (flags & PackageManager.INSTALL_EXTERNAL) != 0;
            synchronized (mPackages) {
                PackageParser.Package pkg = mPackages.get(packageName);
                if (pkg != null) {
                    if ((flags & PackageManager.INSTALL_REPLACE_EXISTING) != 0) {
                        // Check for updated system application.
                        if ((pkg.applicationInfo.flags & ApplicationInfo.FLAG_SYSTEM) != 0) {
                            if (onSd) {
                                Slog.w(TAG, "Cannot install update to system app on sdcard");
                                return PackageHelper.RECOMMEND_FAILED_INVALID_LOCATION;
                            }
                            return PackageHelper.RECOMMEND_INSTALL_INTERNAL;
                        } else {
                            if (onSd) {
                                // Install flag overrides everything.
                                return PackageHelper.RECOMMEND_INSTALL_EXTERNAL;
                            }
                            // If current upgrade specifies particular preference
                            if (installLocation == PackageInfo.INSTALL_LOCATION_INTERNAL_ONLY) {
                                // Application explicitly specified internal.
                                return PackageHelper.RECOMMEND_INSTALL_INTERNAL;
                            } else if (installLocation == PackageInfo.INSTALL_LOCATION_PREFER_EXTERNAL) {
                                // App explictly prefers external. Let policy decide
                            } else {
                                // Prefer previous location
                                if (isExternal(pkg)) {
                                    return PackageHelper.RECOMMEND_INSTALL_EXTERNAL;
                                }
                                return PackageHelper.RECOMMEND_INSTALL_INTERNAL;
                            }
                        }
                    } else {
                        // Invalid install. Return error code
                        return PackageHelper.RECOMMEND_FAILED_ALREADY_EXISTS;
                    }
                }
            }
            // All the special cases have been taken care of.
            // Return result based on recommended install location.
            if (onSd) {
                return PackageHelper.RECOMMEND_INSTALL_EXTERNAL;
            }
            return pkgLite.recommendedInstallLocation;
        }

        /*
         * Invoke remote method to get package information and install
         * location values. Override install location based on default
         * policy if needed and then create install arguments based
         * on the install location.
         */
        public void handleStartCopy() throws RemoteException {
            int ret = PackageManager.INSTALL_SUCCEEDED;
            boolean fwdLocked = (flags & PackageManager.INSTALL_FORWARD_LOCK) != 0;
            boolean onSd = (flags & PackageManager.INSTALL_EXTERNAL) != 0;
            boolean onInt = (flags & PackageManager.INSTALL_INTERNAL) != 0;
            if (onInt && onSd) {
                // Check if both bits are set.
                Slog.w(TAG, "Conflicting flags specified for installing on both internal and external");
                ret = PackageManager.INSTALL_FAILED_INVALID_INSTALL_LOCATION;
            } else if (fwdLocked && onSd) {
                // Check for forward locked apps
                Slog.w(TAG, "Cannot install fwd locked apps on sdcard");
                ret = PackageManager.INSTALL_FAILED_INVALID_INSTALL_LOCATION;
            } else {
                // Remote call to find out default install location
                final PackageInfoLite pkgLite;
                try {
                    mContext.grantUriPermission(DEFAULT_CONTAINER_PACKAGE, packageURI,
                            Intent.FLAG_GRANT_READ_URI_PERMISSION);
                    pkgLite = mContainerService.getMinimalPackageInfo(packageURI, flags);
                } finally {
                    mContext.revokeUriPermission(packageURI, Intent.FLAG_GRANT_READ_URI_PERMISSION);
                }

                int loc = pkgLite.recommendedInstallLocation;
                if (loc == PackageHelper.RECOMMEND_FAILED_INVALID_LOCATION){
                    ret = PackageManager.INSTALL_FAILED_INVALID_INSTALL_LOCATION;
                } else if (loc == PackageHelper.RECOMMEND_FAILED_ALREADY_EXISTS){
                    ret = PackageManager.INSTALL_FAILED_ALREADY_EXISTS;
                } else if (loc == PackageHelper.RECOMMEND_FAILED_INSUFFICIENT_STORAGE){
                    ret = PackageManager.INSTALL_FAILED_INSUFFICIENT_STORAGE;
                } else if (loc == PackageHelper.RECOMMEND_FAILED_INVALID_APK) {
                    ret = PackageManager.INSTALL_FAILED_INVALID_APK;
                } else if (loc == PackageHelper.RECOMMEND_MEDIA_UNAVAILABLE) {
                  ret = PackageManager.INSTALL_FAILED_MEDIA_UNAVAILABLE;
                } else {
                    // Override with defaults if needed.
                    loc = installLocationPolicy(pkgLite, flags);
                    if (!onSd && !onInt) {
                        // Override install location with flags
                        if (loc == PackageHelper.RECOMMEND_INSTALL_EXTERNAL) {
                            // Set the flag to install on external media.
                            flags |= PackageManager.INSTALL_EXTERNAL;
                            flags &= ~PackageManager.INSTALL_INTERNAL;
                        } else {
                            // Make sure the flag for installing on external
                            // media is unset
                            flags |= PackageManager.INSTALL_INTERNAL;
                            flags &= ~PackageManager.INSTALL_EXTERNAL;
                        }
                    }
                }
            }
            // Create the file args now.
            mArgs = createInstallArgs(this);
            if (ret == PackageManager.INSTALL_SUCCEEDED) {
                // Create copy only if we are not in an erroneous state.
                // Remote call to initiate copy using temporary file
                ret = mArgs.copyApk(mContainerService, true);
            }
            mRet = ret;
        }

        @Override
        void handleReturnCode() {
            // If mArgs is null, then MCS couldn't be reached. When it
            // reconnects, it will try again to install. At that point, this
            // will succeed.
            if (mArgs != null) {
                processPendingInstall(mArgs, mRet);
            }
        }

        @Override
        void handleServiceError() {
            mArgs = createInstallArgs(this);
            mRet = PackageManager.INSTALL_FAILED_INTERNAL_ERROR;
        }
    }

    /*
     * Utility class used in movePackage api.
     * srcArgs and targetArgs are not set for invalid flags and make
     * sure to do null checks when invoking methods on them.
     * We probably want to return ErrorPrams for both failed installs
     * and moves.
     */
    class MoveParams extends HandlerParams {
        final IPackageMoveObserver observer;
        final int flags;
        final String packageName;
        final InstallArgs srcArgs;
        final InstallArgs targetArgs;
        int mRet;

        MoveParams(InstallArgs srcArgs, IPackageMoveObserver observer, int flags,
                String packageName, String dataDir) {
            this.srcArgs = srcArgs;
            this.observer = observer;
            this.flags = flags;
            this.packageName = packageName;
            if (srcArgs != null) {
                Uri packageUri = Uri.fromFile(new File(srcArgs.getCodePath()));
                targetArgs = createInstallArgs(packageUri, flags, packageName, dataDir);
            } else {
                targetArgs = null;
            }
        }

        public void handleStartCopy() throws RemoteException {
            mRet = PackageManager.INSTALL_FAILED_INSUFFICIENT_STORAGE;
            // Check for storage space on target medium
            if (!targetArgs.checkFreeStorage(mContainerService)) {
                Log.w(TAG, "Insufficient storage to install");
                return;
            }
            // Create the file args now.
            mRet = targetArgs.copyApk(mContainerService, false);
            targetArgs.doPreInstall(mRet);
            if (DEBUG_SD_INSTALL) {
                StringBuilder builder = new StringBuilder();
                if (srcArgs != null) {
                    builder.append("src: ");
                    builder.append(srcArgs.getCodePath());
                }
                if (targetArgs != null) {
                    builder.append(" target : ");
                    builder.append(targetArgs.getCodePath());
                }
                Log.i(TAG, builder.toString());
            }
        }

        @Override
        void handleReturnCode() {
            targetArgs.doPostInstall(mRet);
            int currentStatus = PackageManager.MOVE_FAILED_INTERNAL_ERROR;
            if (mRet == PackageManager.INSTALL_SUCCEEDED) {
                currentStatus = PackageManager.MOVE_SUCCEEDED;
            } else if (mRet == PackageManager.INSTALL_FAILED_INSUFFICIENT_STORAGE){
                currentStatus = PackageManager.MOVE_FAILED_INSUFFICIENT_STORAGE;
            }
            processPendingMove(this, currentStatus);
        }

        @Override
        void handleServiceError() {
            mRet = PackageManager.INSTALL_FAILED_INTERNAL_ERROR;
        }
    }

    private InstallArgs createInstallArgs(InstallParams params) {
        if (installOnSd(params.flags)) {
            return new SdInstallArgs(params);
        } else {
            return new FileInstallArgs(params);
        }
    }

    private InstallArgs createInstallArgs(int flags, String fullCodePath, String fullResourcePath,
            String nativeLibraryPath) {
        if (installOnSd(flags)) {
            return new SdInstallArgs(fullCodePath, fullResourcePath, nativeLibraryPath);
        } else {
            return new FileInstallArgs(fullCodePath, fullResourcePath, nativeLibraryPath);
        }
    }

    // Used by package mover
    private InstallArgs createInstallArgs(Uri packageURI, int flags, String pkgName, String dataDir) {
        if (installOnSd(flags)) {
            String cid = getNextCodePath(null, pkgName, "/" + SdInstallArgs.RES_FILE_NAME);
            return new SdInstallArgs(packageURI, cid);
        } else {
            return new FileInstallArgs(packageURI, pkgName, dataDir);
        }
    }

    static abstract class InstallArgs {
        final IPackageInstallObserver observer;
        // Always refers to PackageManager flags only
        final int flags;
        final Uri packageURI;
        final String installerPackageName;

        InstallArgs(Uri packageURI,
                IPackageInstallObserver observer, int flags,
                String installerPackageName) {
            this.packageURI = packageURI;
            this.flags = flags;
            this.observer = observer;
            this.installerPackageName = installerPackageName;
        }

        abstract void createCopyFile();
        abstract int copyApk(IMediaContainerService imcs, boolean temp) throws RemoteException;
        abstract int doPreInstall(int status);
        abstract boolean doRename(int status, String pkgName, String oldCodePath);
        abstract int doPostInstall(int status);
        abstract String getCodePath();
        abstract String getResourcePath();
        abstract String getNativeLibraryPath();
        // Need installer lock especially for dex file removal.
        abstract void cleanUpResourcesLI();
        abstract boolean doPostDeleteLI(boolean delete);
        abstract boolean checkFreeStorage(IMediaContainerService imcs) throws RemoteException;
    }

    class FileInstallArgs extends InstallArgs {
        File installDir;
        String codeFileName;
        String resourceFileName;
        String libraryPath;
        boolean created = false;

        FileInstallArgs(InstallParams params) {
            super(params.packageURI, params.observer,
                    params.flags, params.installerPackageName);
        }

        FileInstallArgs(String fullCodePath, String fullResourcePath, String nativeLibraryPath) {
            super(null, null, 0, null);
            File codeFile = new File(fullCodePath);
            installDir = codeFile.getParentFile();
            codeFileName = fullCodePath;
            resourceFileName = fullResourcePath;
            libraryPath = nativeLibraryPath;
        }

        FileInstallArgs(Uri packageURI, String pkgName, String dataDir) {
            super(packageURI, null, 0, null);
            installDir = isFwdLocked() ? mDrmAppPrivateInstallDir : mAppInstallDir;
            String apkName = getNextCodePath(null, pkgName, ".apk");
            codeFileName = new File(installDir, apkName + ".apk").getPath();
            resourceFileName = getResourcePathFromCodePath();
            libraryPath = new File(dataDir, LIB_DIR_NAME).getPath();
        }

        boolean checkFreeStorage(IMediaContainerService imcs) throws RemoteException {
            try {
                mContext.grantUriPermission(DEFAULT_CONTAINER_PACKAGE, packageURI,
                        Intent.FLAG_GRANT_READ_URI_PERMISSION);
                return imcs.checkFreeStorage(false, packageURI);
            } finally {
                mContext.revokeUriPermission(packageURI, Intent.FLAG_GRANT_READ_URI_PERMISSION);
            }
        }

        String getCodePath() {
            return codeFileName;
        }

        void createCopyFile() {
            installDir = isFwdLocked() ? mDrmAppPrivateInstallDir : mAppInstallDir;
            codeFileName = createTempPackageFile(installDir).getPath();
            resourceFileName = getResourcePathFromCodePath();
            created = true;
        }

        int copyApk(IMediaContainerService imcs, boolean temp) throws RemoteException {
            if (temp) {
                // Generate temp file name
                createCopyFile();
            }
            // Get a ParcelFileDescriptor to write to the output file
            File codeFile = new File(codeFileName);
            if (!created) {
                try {
                    codeFile.createNewFile();
                    // Set permissions
                    if (!setPermissions()) {
                        // Failed setting permissions.
                        return PackageManager.INSTALL_FAILED_INSUFFICIENT_STORAGE;
                    }
                } catch (IOException e) {
                   Slog.w(TAG, "Failed to create file " + codeFile);
                   return PackageManager.INSTALL_FAILED_INSUFFICIENT_STORAGE;
                }
            }
            ParcelFileDescriptor out = null;
            try {
                out = ParcelFileDescriptor.open(codeFile, ParcelFileDescriptor.MODE_READ_WRITE);
            } catch (FileNotFoundException e) {
                Slog.e(TAG, "Failed to create file descritpor for : " + codeFileName);
                return PackageManager.INSTALL_FAILED_INSUFFICIENT_STORAGE;
            }
            // Copy the resource now
            int ret = PackageManager.INSTALL_FAILED_INSUFFICIENT_STORAGE;
            try {
                mContext.grantUriPermission(DEFAULT_CONTAINER_PACKAGE, packageURI,
                        Intent.FLAG_GRANT_READ_URI_PERMISSION);
                if (imcs.copyResource(packageURI, out)) {
                    ret = PackageManager.INSTALL_SUCCEEDED;
                }
            } finally {
                try { if (out != null) out.close(); } catch (IOException e) {}
                mContext.revokeUriPermission(packageURI, Intent.FLAG_GRANT_READ_URI_PERMISSION);
            }

            return ret;
        }

        int doPreInstall(int status) {
            if (status != PackageManager.INSTALL_SUCCEEDED) {
                cleanUp();
            }
            return status;
        }

        boolean doRename(int status, final String pkgName, String oldCodePath) {
            if (status != PackageManager.INSTALL_SUCCEEDED) {
                cleanUp();
                return false;
            } else {
                // Rename based on packageName
                File codeFile = new File(getCodePath());
                String apkName = getNextCodePath(oldCodePath, pkgName, ".apk");
                File desFile = new File(installDir, apkName + ".apk");
                if (!codeFile.renameTo(desFile)) {
                    return false;
                }
                // Reset paths since the file has been renamed.
                codeFileName = desFile.getPath();
                resourceFileName = getResourcePathFromCodePath();
                // Set permissions
                if (!setPermissions()) {
                    // Failed setting permissions.
                    return false;
                }
                return true;
            }
        }

        int doPostInstall(int status) {
            if (status != PackageManager.INSTALL_SUCCEEDED) {
                cleanUp();
            }
            return status;
        }

        String getResourcePath() {
            return resourceFileName;
        }

        String getResourcePathFromCodePath() {
            String codePath = getCodePath();
            if ((flags & PackageManager.INSTALL_FORWARD_LOCK) != 0) {
                String apkNameOnly = getApkName(codePath);
                return mAppInstallDir.getPath() + "/" + apkNameOnly + ".zip";
            } else {
                return codePath;
            }
        }

        @Override
        String getNativeLibraryPath() {
            return libraryPath;
        }

        private boolean cleanUp() {
            boolean ret = true;
            String sourceDir = getCodePath();
            String publicSourceDir = getResourcePath();
            if (sourceDir != null) {
                File sourceFile = new File(sourceDir);
                if (!sourceFile.exists()) {
                    Slog.w(TAG, "Package source " + sourceDir + " does not exist.");
                    ret = false;
                }
                // Delete application's code and resources
                sourceFile.delete();
            }
            if (publicSourceDir != null && !publicSourceDir.equals(sourceDir)) {
                final File publicSourceFile = new File(publicSourceDir);
                if (!publicSourceFile.exists()) {
                    Slog.w(TAG, "Package public source " + publicSourceFile + " does not exist.");
                }
                if (publicSourceFile.exists()) {
                    publicSourceFile.delete();
                }
            }
            return ret;
        }

        void cleanUpResourcesLI() {
            String sourceDir = getCodePath();
            if (cleanUp() && mInstaller != null) {
                int retCode = mInstaller.rmdex(sourceDir);
                if (retCode < 0) {
                    Slog.w(TAG, "Couldn't remove dex file for package: "
                            +  " at location "
                            + sourceDir + ", retcode=" + retCode);
                    // we don't consider this to be a failure of the core package deletion
                }
            }
        }

        private boolean setPermissions() {
            // TODO Do this in a more elegant way later on. for now just a hack
            if (!isFwdLocked()) {
                final int filePermissions =
                    FileUtils.S_IRUSR|FileUtils.S_IWUSR|FileUtils.S_IRGRP
                    |FileUtils.S_IROTH;
                int retCode = FileUtils.setPermissions(getCodePath(), filePermissions, -1, -1);
                if (retCode != 0) {
                    Slog.e(TAG, "Couldn't set new package file permissions for " +
                            getCodePath()
                            + ". The return code was: " + retCode);
                    // TODO Define new internal error
                    return false;
                }
                return true;
            }
            return true;
        }

        boolean doPostDeleteLI(boolean delete) {
            // XXX err, shouldn't we respect the delete flag?
            cleanUpResourcesLI();
            return true;
        }

        private boolean isFwdLocked() {
            return (flags & PackageManager.INSTALL_FORWARD_LOCK) != 0;
        }
    }

    class SdInstallArgs extends InstallArgs {
        static final String RES_FILE_NAME = "pkg.apk";

        String cid;
        String packagePath;
        String libraryPath;

        SdInstallArgs(InstallParams params) {
            super(params.packageURI, params.observer,
                    params.flags, params.installerPackageName);
        }

        SdInstallArgs(String fullCodePath, String fullResourcePath, String nativeLibraryPath) {
            super(null, null, PackageManager.INSTALL_EXTERNAL, null);
            // Extract cid from fullCodePath
            int eidx = fullCodePath.lastIndexOf("/");
            String subStr1 = fullCodePath.substring(0, eidx);
            int sidx = subStr1.lastIndexOf("/");
            cid = subStr1.substring(sidx+1, eidx);
            setCachePath(subStr1);
        }

        SdInstallArgs(String cid) {
            super(null, null, PackageManager.INSTALL_EXTERNAL, null);
            this.cid = cid;
            setCachePath(PackageHelper.getSdDir(cid));
        }

        SdInstallArgs(Uri packageURI, String cid) {
            super(packageURI, null, PackageManager.INSTALL_EXTERNAL, null);
            this.cid = cid;
        }

        void createCopyFile() {
            cid = getTempContainerId();
        }

        boolean checkFreeStorage(IMediaContainerService imcs) throws RemoteException {
            try {
                mContext.grantUriPermission(DEFAULT_CONTAINER_PACKAGE, packageURI,
                        Intent.FLAG_GRANT_READ_URI_PERMISSION);
                return imcs.checkFreeStorage(true, packageURI);
            } finally {
                mContext.revokeUriPermission(packageURI, Intent.FLAG_GRANT_READ_URI_PERMISSION);
            }
        }

        int copyApk(IMediaContainerService imcs, boolean temp) throws RemoteException {
            if (temp) {
                createCopyFile();
            }

            final String newCachePath;
            try {
                mContext.grantUriPermission(DEFAULT_CONTAINER_PACKAGE, packageURI,
                        Intent.FLAG_GRANT_READ_URI_PERMISSION);
                newCachePath = imcs.copyResourceToContainer(packageURI, cid,
                        getEncryptKey(), RES_FILE_NAME);
            } finally {
                mContext.revokeUriPermission(packageURI, Intent.FLAG_GRANT_READ_URI_PERMISSION);
            }

            if (newCachePath != null) {
                setCachePath(newCachePath);
                return PackageManager.INSTALL_SUCCEEDED;
            } else {
                return PackageManager.INSTALL_FAILED_CONTAINER_ERROR;
            }
        }

        @Override
        String getCodePath() {
            return packagePath;
        }

        @Override
        String getResourcePath() {
            return packagePath;
        }

        @Override
        String getNativeLibraryPath() {
            return libraryPath;
        }

        int doPreInstall(int status) {
            if (status != PackageManager.INSTALL_SUCCEEDED) {
                // Destroy container
                PackageHelper.destroySdDir(cid);
            } else {
                boolean mounted = PackageHelper.isContainerMounted(cid);
                if (!mounted) {
                    String newCachePath = PackageHelper.mountSdDir(cid, getEncryptKey(),
                            Process.SYSTEM_UID);
                    if (newCachePath != null) {
                        setCachePath(newCachePath);
                    } else {
                        return PackageManager.INSTALL_FAILED_CONTAINER_ERROR;
                    }
                }
            }
            return status;
        }

        boolean doRename(int status, final String pkgName,
                String oldCodePath) {
            String newCacheId = getNextCodePath(oldCodePath, pkgName, "/" + RES_FILE_NAME);
            String newCachePath = null;
            if (PackageHelper.isContainerMounted(cid)) {
                // Unmount the container
                if (!PackageHelper.unMountSdDir(cid)) {
                    Slog.i(TAG, "Failed to unmount " + cid + " before renaming");
                    return false;
                }
            }
            if (!PackageHelper.renameSdDir(cid, newCacheId)) {
                Slog.e(TAG, "Failed to rename " + cid + " to " + newCacheId +
                        " which might be stale. Will try to clean up.");
                // Clean up the stale container and proceed to recreate.
                if (!PackageHelper.destroySdDir(newCacheId)) {
                    Slog.e(TAG, "Very strange. Cannot clean up stale container " + newCacheId);
                    return false;
                }
                // Successfully cleaned up stale container. Try to rename again.
                if (!PackageHelper.renameSdDir(cid, newCacheId)) {
                    Slog.e(TAG, "Failed to rename " + cid + " to " + newCacheId
                            + " inspite of cleaning it up.");
                    return false;
                }
            }
            if (!PackageHelper.isContainerMounted(newCacheId)) {
                Slog.w(TAG, "Mounting container " + newCacheId);
                newCachePath = PackageHelper.mountSdDir(newCacheId,
                        getEncryptKey(), Process.SYSTEM_UID);
            } else {
                newCachePath = PackageHelper.getSdDir(newCacheId);
            }
            if (newCachePath == null) {
                Slog.w(TAG, "Failed to get cache path for  " + newCacheId);
                return false;
            }
            Log.i(TAG, "Succesfully renamed " + cid +
                    " to " + newCacheId +
                    " at new path: " + newCachePath);
            cid = newCacheId;
            setCachePath(newCachePath);
            return true;
        }

        private void setCachePath(String newCachePath) {
            File cachePath = new File(newCachePath);
            libraryPath = new File(cachePath, LIB_DIR_NAME).getPath();
            packagePath = new File(cachePath, RES_FILE_NAME).getPath();
        }

        int doPostInstall(int status) {
            if (status != PackageManager.INSTALL_SUCCEEDED) {
                cleanUp();
            } else {
                boolean mounted = PackageHelper.isContainerMounted(cid);
                if (!mounted) {
                    PackageHelper.mountSdDir(cid,
                            getEncryptKey(), Process.myUid());
                }
            }
            return status;
        }

        private void cleanUp() {
            // Destroy secure container
            PackageHelper.destroySdDir(cid);
        }

        void cleanUpResourcesLI() {
            String sourceFile = getCodePath();
            // Remove dex file
            if (mInstaller != null) {
                int retCode = mInstaller.rmdex(sourceFile);
                if (retCode < 0) {
                    Slog.w(TAG, "Couldn't remove dex file for package: "
                            + " at location "
                            + sourceFile.toString() + ", retcode=" + retCode);
                    // we don't consider this to be a failure of the core package deletion
                }
            }
            cleanUp();
        }

        boolean matchContainer(String app) {
            if (cid.startsWith(app)) {
                return true;
            }
            return false;
        }

        String getPackageName() {
            int idx = cid.lastIndexOf("-");
            if (idx == -1) {
                return cid;
            }
            return cid.substring(0, idx);
        }

        boolean doPostDeleteLI(boolean delete) {
            boolean ret = false;
            boolean mounted = PackageHelper.isContainerMounted(cid);
            if (mounted) {
                // Unmount first
                ret = PackageHelper.unMountSdDir(cid);
            }
            if (ret && delete) {
                cleanUpResourcesLI();
            }
            return ret;
        }
    };

    // Utility method used to create code paths based on package name and available index.
    private static String getNextCodePath(String oldCodePath, String prefix, String suffix) {
        String idxStr = "";
        int idx = 1;
        // Fall back to default value of idx=1 if prefix is not
        // part of oldCodePath
        if (oldCodePath != null) {
            String subStr = oldCodePath;
            // Drop the suffix right away
            if (subStr.endsWith(suffix)) {
                subStr = subStr.substring(0, subStr.length() - suffix.length());
            }
            // If oldCodePath already contains prefix find out the
            // ending index to either increment or decrement.
            int sidx = subStr.lastIndexOf(prefix);
            if (sidx != -1) {
                subStr = subStr.substring(sidx + prefix.length());
                if (subStr != null) {
                    if (subStr.startsWith(INSTALL_PACKAGE_SUFFIX)) {
                        subStr = subStr.substring(INSTALL_PACKAGE_SUFFIX.length());
                    }
                    try {
                        idx = Integer.parseInt(subStr);
                        if (idx <= 1) {
                            idx++;
                        } else {
                            idx--;
                        }
                    } catch(NumberFormatException e) {
                    }
                }
            }
        }
        idxStr = INSTALL_PACKAGE_SUFFIX + Integer.toString(idx);
        return prefix + idxStr;
    }

    // Utility method used to ignore ADD/REMOVE events
    // by directory observer.
    private static boolean ignoreCodePath(String fullPathStr) {
        String apkName = getApkName(fullPathStr);
        int idx = apkName.lastIndexOf(INSTALL_PACKAGE_SUFFIX);
        if (idx != -1 && ((idx+1) < apkName.length())) {
            // Make sure the package ends with a numeral
            String version = apkName.substring(idx+1);
            try {
                Integer.parseInt(version);
                return true;
            } catch (NumberFormatException e) {}
        }
        return false;
    }
    
    // Utility method that returns the relative package path with respect
    // to the installation directory. Like say for /data/data/com.test-1.apk
    // string com.test-1 is returned.
    static String getApkName(String codePath) {
        if (codePath == null) {
            return null;
        }
        int sidx = codePath.lastIndexOf("/");
        int eidx = codePath.lastIndexOf(".");
        if (eidx == -1) {
            eidx = codePath.length();
        } else if (eidx == 0) {
            Slog.w(TAG, " Invalid code path, "+ codePath + " Not a valid apk name");
            return null;
        }
        return codePath.substring(sidx+1, eidx);
    }

    class PackageInstalledInfo {
        String name;
        int uid;
        PackageParser.Package pkg;
        int returnCode;
        PackageRemovedInfo removedInfo;
    }

    /*
     * Install a non-existing package.
     */
    private void installNewPackageLI(PackageParser.Package pkg,
            int parseFlags,
            int scanMode,
            String installerPackageName, PackageInstalledInfo res) {
        // Remember this for later, in case we need to rollback this install
        String pkgName = pkg.packageName;

        boolean dataDirExists = getDataPathForPackage(pkg).exists();
        res.name = pkgName;
        synchronized(mPackages) {
            if (mSettings.mRenamedPackages.containsKey(pkgName)) {
                // A package with the same name is already installed, though
                // it has been renamed to an older name.  The package we
                // are trying to install should be installed as an update to
                // the existing one, but that has not been requested, so bail.
                Slog.w(TAG, "Attempt to re-install " + pkgName
                        + " without first uninstalling package running as "
                        + mSettings.mRenamedPackages.get(pkgName));
                res.returnCode = PackageManager.INSTALL_FAILED_ALREADY_EXISTS;
                return;
            }
            if (mPackages.containsKey(pkgName) || mAppDirs.containsKey(pkg.mPath)) {
                // Don't allow installation over an existing package with the same name.
                Slog.w(TAG, "Attempt to re-install " + pkgName
                        + " without first uninstalling.");
                res.returnCode = PackageManager.INSTALL_FAILED_ALREADY_EXISTS;
                return;
            }
        }
        mLastScanError = PackageManager.INSTALL_SUCCEEDED;
        PackageParser.Package newPackage = scanPackageLI(pkg, parseFlags, scanMode,
                System.currentTimeMillis());
        if (newPackage == null) {
            Slog.w(TAG, "Package couldn't be installed in " + pkg.mPath);
            if ((res.returnCode=mLastScanError) == PackageManager.INSTALL_SUCCEEDED) {
                res.returnCode = PackageManager.INSTALL_FAILED_INVALID_APK;
            }
        } else {
            updateSettingsLI(newPackage,
                    installerPackageName,
                    res);
            // delete the partially installed application. the data directory will have to be
            // restored if it was already existing
            if (res.returnCode != PackageManager.INSTALL_SUCCEEDED) {
                // remove package from internal structures.  Note that we want deletePackageX to
                // delete the package data and cache directories that it created in
                // scanPackageLocked, unless those directories existed before we even tried to
                // install.
                deletePackageLI(
                        pkgName, false,
                        dataDirExists ? PackageManager.DONT_DELETE_DATA : 0,
                                res.removedInfo, true);
            }
        }
    }

    private void replacePackageLI(PackageParser.Package pkg,
            int parseFlags,
            int scanMode,
            String installerPackageName, PackageInstalledInfo res) {

        PackageParser.Package oldPackage;
        String pkgName = pkg.packageName;
        // First find the old package info and check signatures
        synchronized(mPackages) {
            oldPackage = mPackages.get(pkgName);
            if (checkSignaturesLP(oldPackage.mSignatures, pkg.mSignatures)
                    != PackageManager.SIGNATURE_MATCH) {
                res.returnCode = PackageManager.INSTALL_PARSE_FAILED_INCONSISTENT_CERTIFICATES;
                return;
            }
        }
        boolean sysPkg = (isSystemApp(oldPackage));
        if (sysPkg) {
            replaceSystemPackageLI(oldPackage, pkg, parseFlags, scanMode, installerPackageName, res);
        } else {
            replaceNonSystemPackageLI(oldPackage, pkg, parseFlags, scanMode, installerPackageName, res);
        }
    }

    private void replaceNonSystemPackageLI(PackageParser.Package deletedPackage,
            PackageParser.Package pkg,
            int parseFlags, int scanMode,
            String installerPackageName, PackageInstalledInfo res) {
        PackageParser.Package newPackage = null;
        String pkgName = deletedPackage.packageName;
        boolean deletedPkg = true;
        boolean updatedSettings = false;

        String oldInstallerPackageName = null;
        synchronized (mPackages) {
            oldInstallerPackageName = mSettings.getInstallerPackageName(pkgName);
        }

        long origUpdateTime;
        if (pkg.mExtras != null) {
            origUpdateTime = ((PackageSetting)pkg.mExtras).lastUpdateTime;
        } else {
            origUpdateTime = 0;
        }

        // First delete the existing package while retaining the data directory
        if (!deletePackageLI(pkgName, true, PackageManager.DONT_DELETE_DATA,
                res.removedInfo, true)) {
            // If the existing package wasn't successfully deleted
            res.returnCode = PackageManager.INSTALL_FAILED_REPLACE_COULDNT_DELETE;
            deletedPkg = false;
        } else {
            // Successfully deleted the old package. Now proceed with re-installation
            mLastScanError = PackageManager.INSTALL_SUCCEEDED;
            newPackage = scanPackageLI(pkg, parseFlags, scanMode | SCAN_UPDATE_TIME,
                    System.currentTimeMillis());
            if (newPackage == null) {
                Slog.w(TAG, "Package couldn't be installed in " + pkg.mPath);
                if ((res.returnCode=mLastScanError) == PackageManager.INSTALL_SUCCEEDED) {
                    res.returnCode = PackageManager.INSTALL_FAILED_INVALID_APK;
                }
            } else {
                updateSettingsLI(newPackage,
                        installerPackageName,
                        res);
                updatedSettings = true;
            }
        }

        if (res.returnCode != PackageManager.INSTALL_SUCCEEDED) {
            // remove package from internal structures.  Note that we want deletePackageX to
            // delete the package data and cache directories that it created in
            // scanPackageLocked, unless those directories existed before we even tried to
            // install.
            if(updatedSettings) {
                deletePackageLI(
                        pkgName, true,
                        PackageManager.DONT_DELETE_DATA,
                                res.removedInfo, true);
            }
            // Since we failed to install the new package we need to restore the old
            // package that we deleted.
            if(deletedPkg) {
                File restoreFile = new File(deletedPackage.mPath);
                if (restoreFile == null) {
                    Slog.e(TAG, "Failed allocating storage when restoring pkg : " + pkgName);
                    return;
                }
                // Parse old package
                boolean oldOnSd = isExternal(deletedPackage);
                int oldParseFlags  = mDefParseFlags | PackageParser.PARSE_CHATTY |
                        (isForwardLocked(deletedPackage) ? PackageParser.PARSE_FORWARD_LOCK : 0) |
                        (oldOnSd ? PackageParser.PARSE_ON_SDCARD : 0);
                int oldScanMode = (oldOnSd ? 0 : SCAN_MONITOR) | SCAN_UPDATE_SIGNATURE
                        | SCAN_UPDATE_TIME;
                if (scanPackageLI(restoreFile, oldParseFlags, oldScanMode,
                        origUpdateTime) == null) {
                    Slog.e(TAG, "Failed to restore package : " + pkgName + " after failed upgrade");
                    return;
                }
                // Restore of old package succeeded. Update permissions.
                synchronized (mPackages) {
                    updatePermissionsLP(deletedPackage.packageName, deletedPackage,
                            true, false, false);
                    mSettings.writeLP();
                }
                Slog.i(TAG, "Successfully restored package : " + pkgName + " after failed upgrade");
            }
        }
    }

    private void replaceSystemPackageLI(PackageParser.Package deletedPackage,
            PackageParser.Package pkg,
            int parseFlags, int scanMode,
            String installerPackageName, PackageInstalledInfo res) {
        PackageParser.Package newPackage = null;
        boolean updatedSettings = false;
        parseFlags |= PackageManager.INSTALL_REPLACE_EXISTING |
                PackageParser.PARSE_IS_SYSTEM;
        String packageName = deletedPackage.packageName;
        res.returnCode = PackageManager.INSTALL_FAILED_REPLACE_COULDNT_DELETE;
        if (packageName == null) {
            Slog.w(TAG, "Attempt to delete null packageName.");
            return;
        }
        PackageParser.Package oldPkg;
        PackageSetting oldPkgSetting;
        synchronized (mPackages) {
            oldPkg = mPackages.get(packageName);
            oldPkgSetting = mSettings.mPackages.get(packageName);
            if((oldPkg == null) || (oldPkg.applicationInfo == null) ||
                    (oldPkgSetting == null)) {
                Slog.w(TAG, "Couldn't find package:"+packageName+" information");
                return;
            }
        }

        killApplication(packageName, oldPkg.applicationInfo.uid);

        res.removedInfo.uid = oldPkg.applicationInfo.uid;
        res.removedInfo.removedPackage = packageName;
        // Remove existing system package
        removePackageLI(oldPkg, true);
        synchronized (mPackages) {
            if (!mSettings.disableSystemPackageLP(packageName) && deletedPackage != null) {
                // We didn't need to disable the .apk as a current system package,
                // which means we are replacing another update that is already
                // installed.  We need to make sure to delete the older one's .apk.
                res.removedInfo.args = createInstallArgs(isExternal(pkg)
                        ? PackageManager.INSTALL_EXTERNAL : PackageManager.INSTALL_INTERNAL,
                        deletedPackage.applicationInfo.sourceDir,
                        deletedPackage.applicationInfo.publicSourceDir,
                        deletedPackage.applicationInfo.nativeLibraryDir);
            } else {
                res.removedInfo.args = null;
            }
        }
        
        // Successfully disabled the old package. Now proceed with re-installation
        mLastScanError = PackageManager.INSTALL_SUCCEEDED;
        pkg.applicationInfo.flags |= ApplicationInfo.FLAG_UPDATED_SYSTEM_APP;
        newPackage = scanPackageLI(pkg, parseFlags, scanMode, 0);
        if (newPackage == null) {
            Slog.w(TAG, "Package couldn't be installed in " + pkg.mPath);
            if ((res.returnCode=mLastScanError) == PackageManager.INSTALL_SUCCEEDED) {
                res.returnCode = PackageManager.INSTALL_FAILED_INVALID_APK;
            }
        } else {
            if (newPackage.mExtras != null) {
                final PackageSetting newPkgSetting = (PackageSetting)newPackage.mExtras;
                newPkgSetting.firstInstallTime = oldPkgSetting.firstInstallTime;
                newPkgSetting.lastUpdateTime = System.currentTimeMillis();
            }
            updateSettingsLI(newPackage, installerPackageName, res);
            updatedSettings = true;
        }

        if (res.returnCode != PackageManager.INSTALL_SUCCEEDED) {
            // Re installation failed. Restore old information
            // Remove new pkg information
            if (newPackage != null) {
                removePackageLI(newPackage, true);
            }
            // Add back the old system package
            scanPackageLI(oldPkg, parseFlags, SCAN_MONITOR | SCAN_UPDATE_SIGNATURE, 0);
            // Restore the old system information in Settings
            synchronized(mPackages) {
                if (updatedSettings) {
                    mSettings.enableSystemPackageLP(packageName);
                    mSettings.setInstallerPackageName(packageName,
                            oldPkgSetting.installerPackageName);
                }
                mSettings.writeLP();
            }
        }
    }

    // Utility method used to move dex files during install.
    private int moveDexFilesLI(PackageParser.Package newPackage) {
        int retCode;
        if ((newPackage.applicationInfo.flags&ApplicationInfo.FLAG_HAS_CODE) != 0) {
            retCode = mInstaller.movedex(newPackage.mScanPath, newPackage.mPath);
            if (retCode != 0) {
                if (mNoDexOpt) {
                    /*
                     * If we're in an engineering build, programs are lazily run
                     * through dexopt. If the .dex file doesn't exist yet, it
                     * will be created when the program is run next.
                     */
                    Slog.i(TAG, "dex file doesn't exist, skipping move: " + newPackage.mPath);
                } else {
                    Slog.e(TAG, "Couldn't rename dex file: " + newPackage.mPath);
                    return PackageManager.INSTALL_FAILED_INSUFFICIENT_STORAGE;
                }
            }
        }
        return PackageManager.INSTALL_SUCCEEDED;
    }

    private void updateSettingsLI(PackageParser.Package newPackage,
            String installerPackageName, PackageInstalledInfo res) {
        String pkgName = newPackage.packageName;
        synchronized (mPackages) {
            //write settings. the installStatus will be incomplete at this stage.
            //note that the new package setting would have already been
            //added to mPackages. It hasn't been persisted yet.
            mSettings.setInstallStatus(pkgName, PKG_INSTALL_INCOMPLETE);
            mSettings.writeLP();
        }

        if ((res.returnCode = moveDexFilesLI(newPackage))
                != PackageManager.INSTALL_SUCCEEDED) {
            // Discontinue if moving dex files failed.
            return;
        }
        if((res.returnCode = setPermissionsLI(newPackage))
                != PackageManager.INSTALL_SUCCEEDED) {
            if (mInstaller != null) {
                mInstaller.rmdex(newPackage.mScanPath);
            }
            return;
        } else {
            Log.d(TAG, "New package installed in " + newPackage.mPath);
        }
        synchronized (mPackages) {
            updatePermissionsLP(newPackage.packageName, newPackage,
                    newPackage.permissions.size() > 0, true, false);
            res.name = pkgName;
            res.uid = newPackage.applicationInfo.uid;
            res.pkg = newPackage;
            mSettings.setInstallStatus(pkgName, PKG_INSTALL_COMPLETE);
            mSettings.setInstallerPackageName(pkgName, installerPackageName);
            res.returnCode = PackageManager.INSTALL_SUCCEEDED;
            //to update install status
            mSettings.writeLP();
        }
    }

    private void installPackageLI(InstallArgs args,
            boolean newInstall, PackageInstalledInfo res) {
        int pFlags = args.flags;
        String installerPackageName = args.installerPackageName;
        File tmpPackageFile = new File(args.getCodePath());
        boolean forwardLocked = ((pFlags & PackageManager.INSTALL_FORWARD_LOCK) != 0);
        boolean onSd = ((pFlags & PackageManager.INSTALL_EXTERNAL) != 0);
        boolean replace = false;
        int scanMode = (onSd ? 0 : SCAN_MONITOR) | SCAN_FORCE_DEX | SCAN_UPDATE_SIGNATURE
                | (newInstall ? SCAN_NEW_INSTALL : 0);
        // Result object to be returned
        res.returnCode = PackageManager.INSTALL_SUCCEEDED;

        // Retrieve PackageSettings and parse package
        int parseFlags = PackageParser.PARSE_CHATTY |
        (forwardLocked ? PackageParser.PARSE_FORWARD_LOCK : 0) |
        (onSd ? PackageParser.PARSE_ON_SDCARD : 0);
        parseFlags |= mDefParseFlags;
        PackageParser pp = new PackageParser(tmpPackageFile.getPath());
        pp.setSeparateProcesses(mSeparateProcesses);
        final PackageParser.Package pkg = pp.parsePackage(tmpPackageFile,
                null, mMetrics, parseFlags);
        if (pkg == null) {
            res.returnCode = pp.getParseError();
            return;
        }
        String pkgName = res.name = pkg.packageName;
        if ((pkg.applicationInfo.flags&ApplicationInfo.FLAG_TEST_ONLY) != 0) {
            if ((pFlags&PackageManager.INSTALL_ALLOW_TEST) == 0) {
                res.returnCode = PackageManager.INSTALL_FAILED_TEST_ONLY;
                return;
            }
        }
        if (GET_CERTIFICATES && !pp.collectCertificates(pkg, parseFlags)) {
            res.returnCode = pp.getParseError();
            return;
        }
        // Get rid of all references to package scan path via parser.
        pp = null;
        String oldCodePath = null;
        boolean systemApp = false;
        synchronized (mPackages) {
            // Check if installing already existing package
            if ((pFlags&PackageManager.INSTALL_REPLACE_EXISTING) != 0) {
                String oldName = mSettings.mRenamedPackages.get(pkgName);
                if (pkg.mOriginalPackages != null
                        && pkg.mOriginalPackages.contains(oldName)
                        && mPackages.containsKey(oldName)) {
                    // This package is derived from an original package,
                    // and this device has been updating from that original
                    // name.  We must continue using the original name, so
                    // rename the new package here.
                    pkg.setPackageName(oldName);
                    pkgName = pkg.packageName;
                    replace = true;
                } else if (mPackages.containsKey(pkgName)) {
                    // This package, under its official name, already exists
                    // on the device; we should replace it.
                    replace = true;
                }
            }
            PackageSetting ps = mSettings.mPackages.get(pkgName);
            if (ps != null) {
                oldCodePath = mSettings.mPackages.get(pkgName).codePathString;
                if (ps.pkg != null && ps.pkg.applicationInfo != null) {
                    systemApp = (ps.pkg.applicationInfo.flags &
                            ApplicationInfo.FLAG_SYSTEM) != 0;
                }
            }
        }

        if (systemApp && onSd) {
            // Disable updates to system apps on sdcard
            Slog.w(TAG, "Cannot install updates to system apps on sdcard");
            res.returnCode = PackageManager.INSTALL_FAILED_INVALID_INSTALL_LOCATION;
            return;
        }

        if (!args.doRename(res.returnCode, pkgName, oldCodePath)) {
            res.returnCode = PackageManager.INSTALL_FAILED_INSUFFICIENT_STORAGE;
            return;
        }
        // Set application objects path explicitly after the rename
        setApplicationInfoPaths(pkg, args.getCodePath(), args.getResourcePath());
        pkg.applicationInfo.nativeLibraryDir = args.getNativeLibraryPath();
        if (replace) {
            replacePackageLI(pkg, parseFlags, scanMode,
                    installerPackageName, res);
        } else {
            installNewPackageLI(pkg, parseFlags, scanMode,
                    installerPackageName,res);
        }
    }

    private int setPermissionsLI(PackageParser.Package newPackage) {
        String pkgName = newPackage.packageName;
        int retCode = 0;
        // TODO Gross hack but fix later. Ideally move this to be a post installation
        // check after alloting uid.
        if (isForwardLocked(newPackage)) {
            File destResourceFile = new File(newPackage.applicationInfo.publicSourceDir);
            try {
                extractPublicFiles(newPackage, destResourceFile);
            } catch (IOException e) {
                Slog.e(TAG, "Couldn't create a new zip file for the public parts of a" +
                           " forward-locked app.");
                return PackageManager.INSTALL_FAILED_INSUFFICIENT_STORAGE;
            } finally {
                //TODO clean up the extracted public files
            }
            if (mInstaller != null) {
                retCode = mInstaller.setForwardLockPerm(getApkName(newPackage.mPath),
                        newPackage.applicationInfo.uid);
            } else {
                final int filePermissions =
                        FileUtils.S_IRUSR|FileUtils.S_IWUSR|FileUtils.S_IRGRP;
                retCode = FileUtils.setPermissions(newPackage.mPath, filePermissions, -1,
                                                   newPackage.applicationInfo.uid);
            }
        } else {
            // The permissions on the resource file was set when it was copied for
            // non forward locked apps and apps on sdcard
        }

        if (retCode != 0) {
            Slog.e(TAG, "Couldn't set new package file permissions for " +
                    newPackage.mPath
                       + ". The return code was: " + retCode);
            // TODO Define new internal error
            return PackageManager.INSTALL_FAILED_INSUFFICIENT_STORAGE;
        }
        return PackageManager.INSTALL_SUCCEEDED;
    }

    private static boolean isForwardLocked(PackageParser.Package pkg) {
        return (pkg.applicationInfo.flags & ApplicationInfo.FLAG_FORWARD_LOCK) != 0;
    }

    private static boolean isExternal(PackageParser.Package pkg) {
        return (pkg.applicationInfo.flags & ApplicationInfo.FLAG_EXTERNAL_STORAGE) != 0;
    }

    private static boolean isSystemApp(PackageParser.Package pkg) {
        return (pkg.applicationInfo.flags & ApplicationInfo.FLAG_SYSTEM) != 0;
    }

    private static boolean isSystemApp(ApplicationInfo info) {
        return (info.flags & ApplicationInfo.FLAG_SYSTEM) != 0;
    }

    private static boolean isUpdatedSystemApp(PackageParser.Package pkg) {
        return (pkg.applicationInfo.flags & ApplicationInfo.FLAG_UPDATED_SYSTEM_APP) != 0;
    }

    private void extractPublicFiles(PackageParser.Package newPackage,
                                    File publicZipFile) throws IOException {
        final FileOutputStream fstr = new FileOutputStream(publicZipFile);
        final ZipOutputStream publicZipOutStream = new ZipOutputStream(fstr);
        final ZipFile privateZip = new ZipFile(newPackage.mPath);

        // Copy manifest, resources.arsc and res directory to public zip

        final Enumeration<? extends ZipEntry> privateZipEntries = privateZip.entries();
        while (privateZipEntries.hasMoreElements()) {
            final ZipEntry zipEntry = privateZipEntries.nextElement();
            final String zipEntryName = zipEntry.getName();
            if ("AndroidManifest.xml".equals(zipEntryName)
                || "resources.arsc".equals(zipEntryName)
                || zipEntryName.startsWith("res/")) {
                try {
                    copyZipEntry(zipEntry, privateZip, publicZipOutStream);
                } catch (IOException e) {
                    try {
                        publicZipOutStream.close();
                        throw e;
                    } finally {
                        publicZipFile.delete();
                    }
                }
            }
        }

        publicZipOutStream.finish();
        publicZipOutStream.flush();
        FileUtils.sync(fstr);
        publicZipOutStream.close();
        FileUtils.setPermissions(
                publicZipFile.getAbsolutePath(),
                FileUtils.S_IRUSR|FileUtils.S_IWUSR|FileUtils.S_IRGRP|FileUtils.S_IROTH,
                -1, -1);
    }

    private static void copyZipEntry(ZipEntry zipEntry,
                                     ZipFile inZipFile,
                                     ZipOutputStream outZipStream) throws IOException {
        byte[] buffer = new byte[4096];
        int num;

        ZipEntry newEntry;
        if (zipEntry.getMethod() == ZipEntry.STORED) {
            // Preserve the STORED method of the input entry.
            newEntry = new ZipEntry(zipEntry);
        } else {
            // Create a new entry so that the compressed len is recomputed.
            newEntry = new ZipEntry(zipEntry.getName());
        }
        outZipStream.putNextEntry(newEntry);

        InputStream data = inZipFile.getInputStream(zipEntry);
        while ((num = data.read(buffer)) > 0) {
            outZipStream.write(buffer, 0, num);
        }
        outZipStream.flush();
    }

    private void deleteTempPackageFiles() {
        FilenameFilter filter = new FilenameFilter() {
            public boolean accept(File dir, String name) {
                return name.startsWith("vmdl") && name.endsWith(".tmp");
            }
        };
        String tmpFilesList[] = mAppInstallDir.list(filter);
        if(tmpFilesList == null) {
            return;
        }
        for(int i = 0; i < tmpFilesList.length; i++) {
            File tmpFile = new File(mAppInstallDir, tmpFilesList[i]);
            tmpFile.delete();
        }
    }

    private File createTempPackageFile(File installDir) {
        File tmpPackageFile;
        try {
            tmpPackageFile = File.createTempFile("vmdl", ".tmp", installDir);
        } catch (IOException e) {
            Slog.e(TAG, "Couldn't create temp file for downloaded package file.");
            return null;
        }
        try {
            FileUtils.setPermissions(
                    tmpPackageFile.getCanonicalPath(), FileUtils.S_IRUSR|FileUtils.S_IWUSR,
                    -1, -1);
        } catch (IOException e) {
            Slog.e(TAG, "Trouble getting the canoncical path for a temp file.");
            return null;
        }
        return tmpPackageFile;
    }

    public void deletePackage(final String packageName,
                              final IPackageDeleteObserver observer,
                              final int flags) {
        mContext.enforceCallingOrSelfPermission(
                android.Manifest.permission.DELETE_PACKAGES, null);
        // Queue up an async operation since the package deletion may take a little while.
        mHandler.post(new Runnable() {
            public void run() {
                mHandler.removeCallbacks(this);
                final boolean succeded = deletePackageX(packageName, true, true, flags);
                if (observer != null) {
                    try {
                        observer.packageDeleted(succeded);
                    } catch (RemoteException e) {
                        Log.i(TAG, "Observer no longer exists.");
                    } //end catch
                } //end if
            } //end run
        });
    }

    /**
     *  This method is an internal method that could be get invoked either
     *  to delete an installed package or to clean up a failed installation.
     *  After deleting an installed package, a broadcast is sent to notify any
     *  listeners that the package has been installed. For cleaning up a failed
     *  installation, the broadcast is not necessary since the package's
     *  installation wouldn't have sent the initial broadcast either
     *  The key steps in deleting a package are
     *  deleting the package information in internal structures like mPackages,
     *  deleting the packages base directories through installd
     *  updating mSettings to reflect current status
     *  persisting settings for later use
     *  sending a broadcast if necessary
     */
    private boolean deletePackageX(String packageName, boolean sendBroadCast,
                                   boolean deleteCodeAndResources, int flags) {
        PackageRemovedInfo info = new PackageRemovedInfo();
        boolean res;

        IDevicePolicyManager dpm = IDevicePolicyManager.Stub.asInterface(
                ServiceManager.getService(Context.DEVICE_POLICY_SERVICE));
        try {
            if (dpm != null && dpm.packageHasActiveAdmins(packageName)) {
                Slog.w(TAG, "Not removing package " + packageName + ": has active device admin");
                return false;
            }
        } catch (RemoteException e) {
        }
        
        synchronized (mInstallLock) {
            res = deletePackageLI(packageName, deleteCodeAndResources,
                    flags | REMOVE_CHATTY, info, true);
        }

        if(res && sendBroadCast) {
            boolean systemUpdate = info.isRemovedPackageSystemUpdate;
            info.sendBroadcast(deleteCodeAndResources, systemUpdate);

            // If the removed package was a system update, the old system packaged
            // was re-enabled; we need to broadcast this information
            if (systemUpdate) {
                Bundle extras = new Bundle(1);
                extras.putInt(Intent.EXTRA_UID, info.removedUid >= 0 ? info.removedUid : info.uid);
                extras.putBoolean(Intent.EXTRA_REPLACING, true);

                sendPackageBroadcast(Intent.ACTION_PACKAGE_ADDED, packageName, extras, null);
                sendPackageBroadcast(Intent.ACTION_PACKAGE_REPLACED, packageName, extras, null);
            }
        }
        // Force a gc here.
        Runtime.getRuntime().gc();
        // Delete the resources here after sending the broadcast to let
        // other processes clean up before deleting resources.
        if (info.args != null) {
            synchronized (mInstallLock) {
                info.args.doPostDeleteLI(deleteCodeAndResources);
            }
        }
        return res;
    }

    static class PackageRemovedInfo {
        String removedPackage;
        int uid = -1;
        int removedUid = -1;
        boolean isRemovedPackageSystemUpdate = false;
        // Clean up resources deleted packages.
        InstallArgs args = null;

        void sendBroadcast(boolean fullRemove, boolean replacing) {
            Bundle extras = new Bundle(1);
            extras.putInt(Intent.EXTRA_UID, removedUid >= 0 ? removedUid : uid);
            extras.putBoolean(Intent.EXTRA_DATA_REMOVED, fullRemove);
            if (replacing) {
                extras.putBoolean(Intent.EXTRA_REPLACING, true);
            }
            if (removedPackage != null) {
                sendPackageBroadcast(Intent.ACTION_PACKAGE_REMOVED, removedPackage, extras, null);
            }
            if (removedUid >= 0) {
                sendPackageBroadcast(Intent.ACTION_UID_REMOVED, null, extras, null);
            }
        }
    }

    /*
     * This method deletes the package from internal data structures. If the DONT_DELETE_DATA
     * flag is not set, the data directory is removed as well.
     * make sure this flag is set for partially installed apps. If not its meaningless to
     * delete a partially installed application.
     */
    private void removePackageDataLI(PackageParser.Package p, PackageRemovedInfo outInfo,
            int flags, boolean writeSettings) {
        String packageName = p.packageName;
        if (outInfo != null) {
            outInfo.removedPackage = packageName;
        }
        removePackageLI(p, (flags&REMOVE_CHATTY) != 0);
        // Retrieve object to delete permissions for shared user later on
        PackageSetting deletedPs;
        synchronized (mPackages) {
            deletedPs = mSettings.mPackages.get(packageName);
        }
        if ((flags&PackageManager.DONT_DELETE_DATA) == 0) {
            boolean useEncryptedFSDir = useEncryptedFilesystemForPackage(p);
            if (mInstaller != null) {
                int retCode = mInstaller.remove(packageName, useEncryptedFSDir);
                if (retCode < 0) {
                    Slog.w(TAG, "Couldn't remove app data or cache directory for package: "
                               + packageName + ", retcode=" + retCode);
                    // we don't consider this to be a failure of the core package deletion
                }
            } else {
                // for simulator
                PackageParser.Package pkg = mPackages.get(packageName);
                File dataDir = new File(pkg.applicationInfo.dataDir);
                dataDir.delete();
            }
            schedulePackageCleaning(packageName);
        }
        synchronized (mPackages) {
            if (deletedPs != null) {
                if ((flags&PackageManager.DONT_DELETE_DATA) == 0) {
                    if (outInfo != null) {
                        outInfo.removedUid = mSettings.removePackageLP(packageName);
                    }
                    if (deletedPs != null) {
                        updatePermissionsLP(deletedPs.name, null, false, false, false);
                        if (deletedPs.sharedUser != null) {
                            // remove permissions associated with package
                            mSettings.updateSharedUserPermsLP(deletedPs, mGlobalGids);
                        }
                    }
                }
                // remove from preferred activities.
                ArrayList<PreferredActivity> removed = new ArrayList<PreferredActivity>();
                for (PreferredActivity pa : mSettings.mPreferredActivities.filterSet()) {
                    if (pa.mActivity.getPackageName().equals(deletedPs.name)) {
                        removed.add(pa);
                    }
                }
                for (PreferredActivity pa : removed) {
                    mSettings.mPreferredActivities.removeFilter(pa);
                }
            }
            if (writeSettings) {
                // Save settings now
                mSettings.writeLP();
            }
        }
    }

    /*
     * Tries to delete system package.
     */
    private boolean deleteSystemPackageLI(PackageParser.Package p,
            int flags, PackageRemovedInfo outInfo, boolean writeSettings) {
        ApplicationInfo applicationInfo = p.applicationInfo;
        //applicable for non-partially installed applications only
        if (applicationInfo == null) {
            Slog.w(TAG, "Package " + p.packageName + " has no applicationInfo.");
            return false;
        }
        PackageSetting ps = null;
        // Confirm if the system package has been updated
        // An updated system app can be deleted. This will also have to restore
        // the system pkg from system partition
        synchronized (mPackages) {
            ps = mSettings.getDisabledSystemPkg(p.packageName);
        }
        if (ps == null) {
            Slog.w(TAG, "Attempt to delete unknown system package "+ p.packageName);
            return false;
        } else {
            Log.i(TAG, "Deleting system pkg from data partition");
        }
        // Delete the updated package
        outInfo.isRemovedPackageSystemUpdate = true;
        if (ps.versionCode < p.mVersionCode) {
            // Delete data for downgrades
            flags &= ~PackageManager.DONT_DELETE_DATA;
        } else {
            // Preserve data by setting flag
            flags |= PackageManager.DONT_DELETE_DATA;
        }
        boolean ret = deleteInstalledPackageLI(p, true, flags, outInfo,
                writeSettings);
        if (!ret) {
            return false;
        }
        synchronized (mPackages) {
            // Reinstate the old system package
            mSettings.enableSystemPackageLP(p.packageName);
            // Remove any native libraries from the upgraded package.
            NativeLibraryHelper.removeNativeBinariesLI(p.applicationInfo.nativeLibraryDir);
        }
        // Install the system package
        PackageParser.Package newPkg = scanPackageLI(ps.codePath,
                PackageParser.PARSE_MUST_BE_APK | PackageParser.PARSE_IS_SYSTEM,
                SCAN_MONITOR | SCAN_NO_PATHS, 0);

        if (newPkg == null) {
            Slog.w(TAG, "Failed to restore system package:"+p.packageName+" with error:" + mLastScanError);
            return false;
        }
        synchronized (mPackages) {
            updatePermissionsLP(newPkg.packageName, newPkg, true, true, false);
            if (writeSettings) {
                mSettings.writeLP();
            }
        }
        return true;
    }

    private boolean deleteInstalledPackageLI(PackageParser.Package p,
            boolean deleteCodeAndResources, int flags, PackageRemovedInfo outInfo,
            boolean writeSettings) {
        ApplicationInfo applicationInfo = p.applicationInfo;
        if (applicationInfo == null) {
            Slog.w(TAG, "Package " + p.packageName + " has no applicationInfo.");
            return false;
        }
        if (outInfo != null) {
            outInfo.uid = applicationInfo.uid;
        }

        // Delete package data from internal structures and also remove data if flag is set
        removePackageDataLI(p, outInfo, flags, writeSettings);

        // Delete application code and resources
        if (deleteCodeAndResources) {
            // TODO can pick up from PackageSettings as well
            int installFlags = isExternal(p) ? PackageManager.INSTALL_EXTERNAL : 0;
            installFlags |= isForwardLocked(p) ? PackageManager.INSTALL_FORWARD_LOCK : 0;
            outInfo.args = createInstallArgs(installFlags, applicationInfo.sourceDir,
                    applicationInfo.publicSourceDir, applicationInfo.nativeLibraryDir);
        }
        return true;
    }

    /*
     * This method handles package deletion in general
     */
    private boolean deletePackageLI(String packageName,
            boolean deleteCodeAndResources, int flags, PackageRemovedInfo outInfo,
            boolean writeSettings) {
        if (packageName == null) {
            Slog.w(TAG, "Attempt to delete null packageName.");
            return false;
        }
        PackageParser.Package p;
        boolean dataOnly = false;
        synchronized (mPackages) {
            p = mPackages.get(packageName);
            if (p == null) {
                //this retrieves partially installed apps
                dataOnly = true;
                PackageSetting ps = mSettings.mPackages.get(packageName);
                if (ps == null) {
                    Slog.w(TAG, "Package named '" + packageName +"' doesn't exist.");
                    return false;
                }
                p = ps.pkg;
            }
        }
        if (p == null) {
            Slog.w(TAG, "Package named '" + packageName +"' doesn't exist.");
            return false;
        }

        if (dataOnly) {
            // Delete application data first
            removePackageDataLI(p, outInfo, flags, writeSettings);
            return true;
        }
        // At this point the package should have ApplicationInfo associated with it
        if (p.applicationInfo == null) {
            Slog.w(TAG, "Package " + p.packageName + " has no applicationInfo.");
            return false;
        }
        boolean ret = false;
        if (isSystemApp(p)) {
            Log.i(TAG, "Removing system package:"+p.packageName);
            // When an updated system application is deleted we delete the existing resources as well and
            // fall back to existing code in system partition
            ret = deleteSystemPackageLI(p, flags, outInfo, writeSettings);
        } else {
            Log.i(TAG, "Removing non-system package:"+p.packageName);
            // Kill application pre-emptively especially for apps on sd.
            killApplication(packageName, p.applicationInfo.uid);
            ret = deleteInstalledPackageLI(p, deleteCodeAndResources, flags, outInfo,
                    writeSettings);
        }
        return ret;
    }

    public void clearApplicationUserData(final String packageName,
            final IPackageDataObserver observer) {
        mContext.enforceCallingOrSelfPermission(
                android.Manifest.permission.CLEAR_APP_USER_DATA, null);
        // Queue up an async operation since the package deletion may take a little while.
        mHandler.post(new Runnable() {
            public void run() {
                mHandler.removeCallbacks(this);
                final boolean succeeded;
                synchronized (mInstallLock) {
                    succeeded = clearApplicationUserDataLI(packageName);
                }
                if (succeeded) {
                    // invoke DeviceStorageMonitor's update method to clear any notifications
                    DeviceStorageMonitorService dsm = (DeviceStorageMonitorService)
                            ServiceManager.getService(DeviceStorageMonitorService.SERVICE);
                    if (dsm != null) {
                        dsm.updateMemory();
                    }
                }
                if(observer != null) {
                    try {
                        observer.onRemoveCompleted(packageName, succeeded);
                    } catch (RemoteException e) {
                        Log.i(TAG, "Observer no longer exists.");
                    }
                } //end if observer
            } //end run
        });
    }

    private boolean clearApplicationUserDataLI(String packageName) {
        if (packageName == null) {
            Slog.w(TAG, "Attempt to delete null packageName.");
            return false;
        }
        PackageParser.Package p;
        boolean dataOnly = false;
        synchronized (mPackages) {
            p = mPackages.get(packageName);
            if(p == null) {
                dataOnly = true;
                PackageSetting ps = mSettings.mPackages.get(packageName);
                if((ps == null) || (ps.pkg == null)) {
                    Slog.w(TAG, "Package named '" + packageName +"' doesn't exist.");
                    return false;
                }
                p = ps.pkg;
            }
        }
        boolean useEncryptedFSDir = false;

        if(!dataOnly) {
            //need to check this only for fully installed applications
            if (p == null) {
                Slog.w(TAG, "Package named '" + packageName +"' doesn't exist.");
                return false;
            }
            final ApplicationInfo applicationInfo = p.applicationInfo;
            if (applicationInfo == null) {
                Slog.w(TAG, "Package " + packageName + " has no applicationInfo.");
                return false;
            }
            useEncryptedFSDir = useEncryptedFilesystemForPackage(p);
        }
        if (mInstaller != null) {
            int retCode = mInstaller.clearUserData(packageName, useEncryptedFSDir);
            if (retCode < 0) {
                Slog.w(TAG, "Couldn't remove cache files for package: "
                        + packageName);
                return false;
            }
        }
        return true;
    }

    public void deleteApplicationCacheFiles(final String packageName,
            final IPackageDataObserver observer) {
        mContext.enforceCallingOrSelfPermission(
                android.Manifest.permission.DELETE_CACHE_FILES, null);
        // Queue up an async operation since the package deletion may take a little while.
        mHandler.post(new Runnable() {
            public void run() {
                mHandler.removeCallbacks(this);
                final boolean succeded;
                synchronized (mInstallLock) {
                    succeded = deleteApplicationCacheFilesLI(packageName);
                }
                if(observer != null) {
                    try {
                        observer.onRemoveCompleted(packageName, succeded);
                    } catch (RemoteException e) {
                        Log.i(TAG, "Observer no longer exists.");
                    }
                } //end if observer
            } //end run
        });
    }

    private boolean deleteApplicationCacheFilesLI(String packageName) {
        if (packageName == null) {
            Slog.w(TAG, "Attempt to delete null packageName.");
            return false;
        }
        PackageParser.Package p;
        synchronized (mPackages) {
            p = mPackages.get(packageName);
        }
        if (p == null) {
            Slog.w(TAG, "Package named '" + packageName +"' doesn't exist.");
            return false;
        }
        final ApplicationInfo applicationInfo = p.applicationInfo;
        if (applicationInfo == null) {
            Slog.w(TAG, "Package " + packageName + " has no applicationInfo.");
            return false;
        }
        boolean useEncryptedFSDir = useEncryptedFilesystemForPackage(p);
        if (mInstaller != null) {
            int retCode = mInstaller.deleteCacheFiles(packageName, useEncryptedFSDir);
            if (retCode < 0) {
                Slog.w(TAG, "Couldn't remove cache files for package: "
                           + packageName);
                return false;
            }
        }
        return true;
    }

    public void getPackageSizeInfo(final String packageName,
            final IPackageStatsObserver observer) {
        mContext.enforceCallingOrSelfPermission(
                android.Manifest.permission.GET_PACKAGE_SIZE, null);
        // Queue up an async operation since the package deletion may take a little while.
        mHandler.post(new Runnable() {
            public void run() {
                mHandler.removeCallbacks(this);
                PackageStats lStats = new PackageStats(packageName);
                final boolean succeded;
                synchronized (mInstallLock) {
                    succeded = getPackageSizeInfoLI(packageName, lStats);
                }
                if(observer != null) {
                    try {
                        observer.onGetStatsCompleted(lStats, succeded);
                    } catch (RemoteException e) {
                        Log.i(TAG, "Observer no longer exists.");
                    }
                } //end if observer
            } //end run
        });
    }

    private boolean getPackageSizeInfoLI(String packageName, PackageStats pStats) {
        if (packageName == null) {
            Slog.w(TAG, "Attempt to get size of null packageName.");
            return false;
        }
        PackageParser.Package p;
        boolean dataOnly = false;
        synchronized (mPackages) {
            p = mPackages.get(packageName);
            if(p == null) {
                dataOnly = true;
                PackageSetting ps = mSettings.mPackages.get(packageName);
                if((ps == null) || (ps.pkg == null)) {
                    Slog.w(TAG, "Package named '" + packageName +"' doesn't exist.");
                    return false;
                }
                p = ps.pkg;
            }
        }
        String publicSrcDir = null;
        if(!dataOnly) {
            final ApplicationInfo applicationInfo = p.applicationInfo;
            if (applicationInfo == null) {
                Slog.w(TAG, "Package " + packageName + " has no applicationInfo.");
                return false;
            }
            publicSrcDir = isForwardLocked(p) ? applicationInfo.publicSourceDir : null;
        }
        boolean useEncryptedFSDir = useEncryptedFilesystemForPackage(p);
        if (mInstaller != null) {
            int res = mInstaller.getSizeInfo(packageName, p.mPath,
                    publicSrcDir, pStats, useEncryptedFSDir);
            if (res < 0) {
                return false;
            } else {
                return true;
            }
        }
        return true;
    }


    public void addPackageToPreferred(String packageName) {
        Slog.w(TAG, "addPackageToPreferred: this is now a no-op");
    }

    public void removePackageFromPreferred(String packageName) {
        Slog.w(TAG, "removePackageFromPreferred: this is now a no-op");
    }

    public List<PackageInfo> getPreferredPackages(int flags) {
        return new ArrayList<PackageInfo>();
    }

    int getUidTargetSdkVersionLockedLP(int uid) {
        Object obj = mSettings.getUserIdLP(uid);
        if (obj instanceof SharedUserSetting) {
            SharedUserSetting sus = (SharedUserSetting)obj;
            final int N = sus.packages.size();
            int vers = Build.VERSION_CODES.CUR_DEVELOPMENT;
            Iterator<PackageSetting> it = sus.packages.iterator();
            int i=0;
            while (it.hasNext()) {
                PackageSetting ps = it.next();
                if (ps.pkg != null) {
                    int v = ps.pkg.applicationInfo.targetSdkVersion;
                    if (v < vers) vers = v;
                }
            }
            return vers;
        } else if (obj instanceof PackageSetting) {
            PackageSetting ps = (PackageSetting)obj;
            if (ps.pkg != null) {
                return ps.pkg.applicationInfo.targetSdkVersion;
            }
        }
        return Build.VERSION_CODES.CUR_DEVELOPMENT;
    }
    
    public void addPreferredActivity(IntentFilter filter, int match,
            ComponentName[] set, ComponentName activity) {
        synchronized (mPackages) {
            if (mContext.checkCallingOrSelfPermission(
                    android.Manifest.permission.SET_PREFERRED_APPLICATIONS)
                    != PackageManager.PERMISSION_GRANTED) {
                if (getUidTargetSdkVersionLockedLP(Binder.getCallingUid())
                        < Build.VERSION_CODES.FROYO) {
                    Slog.w(TAG, "Ignoring addPreferredActivity() from uid "
                            + Binder.getCallingUid());
                    return;
                }
                mContext.enforceCallingOrSelfPermission(
                        android.Manifest.permission.SET_PREFERRED_APPLICATIONS, null);
            }
            
            Slog.i(TAG, "Adding preferred activity " + activity + ":");
            filter.dump(new LogPrinter(Log.INFO, TAG), "  ");
            mSettings.mPreferredActivities.addFilter(
                    new PreferredActivity(filter, match, set, activity));
            scheduleWriteSettingsLocked();            
        }
    }

    public void replacePreferredActivity(IntentFilter filter, int match,
            ComponentName[] set, ComponentName activity) {
        if (filter.countActions() != 1) {
            throw new IllegalArgumentException(
                    "replacePreferredActivity expects filter to have only 1 action.");
        }
        if (filter.countCategories() != 1) {
            throw new IllegalArgumentException(
                    "replacePreferredActivity expects filter to have only 1 category.");
        }
        if (filter.countDataAuthorities() != 0
                || filter.countDataPaths() != 0
                || filter.countDataSchemes() != 0
                || filter.countDataTypes() != 0) {
            throw new IllegalArgumentException(
                    "replacePreferredActivity expects filter to have no data authorities, " +
                    "paths, schemes or types.");
        }
        synchronized (mPackages) {
            if (mContext.checkCallingOrSelfPermission(
                    android.Manifest.permission.SET_PREFERRED_APPLICATIONS)
                    != PackageManager.PERMISSION_GRANTED) {
                if (getUidTargetSdkVersionLockedLP(Binder.getCallingUid())
                        < Build.VERSION_CODES.FROYO) {
                    Slog.w(TAG, "Ignoring replacePreferredActivity() from uid "
                            + Binder.getCallingUid());
                    return;
                }
                mContext.enforceCallingOrSelfPermission(
                        android.Manifest.permission.SET_PREFERRED_APPLICATIONS, null);
            }
            
            Iterator<PreferredActivity> it = mSettings.mPreferredActivities.filterIterator();
            String action = filter.getAction(0);
            String category = filter.getCategory(0);
            while (it.hasNext()) {
                PreferredActivity pa = it.next();
                if (pa.getAction(0).equals(action) && pa.getCategory(0).equals(category)) {
                    it.remove();
                    Log.i(TAG, "Removed preferred activity " + pa.mActivity + ":");
                    filter.dump(new LogPrinter(Log.INFO, TAG), "  ");
                }
            }
            addPreferredActivity(filter, match, set, activity);
        }
    }

    public void clearPackagePreferredActivities(String packageName) {
        synchronized (mPackages) {
            int uid = Binder.getCallingUid();
            PackageParser.Package pkg = mPackages.get(packageName);
            if (pkg == null || pkg.applicationInfo.uid != uid) {
                if (mContext.checkCallingOrSelfPermission(
                        android.Manifest.permission.SET_PREFERRED_APPLICATIONS)
                        != PackageManager.PERMISSION_GRANTED) {
                    if (getUidTargetSdkVersionLockedLP(Binder.getCallingUid())
                            < Build.VERSION_CODES.FROYO) {
                        Slog.w(TAG, "Ignoring clearPackagePreferredActivities() from uid "
                                + Binder.getCallingUid());
                        return;
                    }
                    mContext.enforceCallingOrSelfPermission(
                            android.Manifest.permission.SET_PREFERRED_APPLICATIONS, null);
                }
            }

            if (clearPackagePreferredActivitiesLP(packageName)) {
                scheduleWriteSettingsLocked();            
            }
        }
    }

    boolean clearPackagePreferredActivitiesLP(String packageName) {
        boolean changed = false;
        Iterator<PreferredActivity> it = mSettings.mPreferredActivities.filterIterator();
        while (it.hasNext()) {
            PreferredActivity pa = it.next();
            if (pa.mActivity.getPackageName().equals(packageName)) {
                it.remove();
                changed = true;
            }
        }
        return changed;
    }

    public int getPreferredActivities(List<IntentFilter> outFilters,
            List<ComponentName> outActivities, String packageName) {

        int num = 0;
        synchronized (mPackages) {
            Iterator<PreferredActivity> it = mSettings.mPreferredActivities.filterIterator();
            while (it.hasNext()) {
                PreferredActivity pa = it.next();
                if (packageName == null
                        || pa.mActivity.getPackageName().equals(packageName)) {
                    if (outFilters != null) {
                        outFilters.add(new IntentFilter(pa));
                    }
                    if (outActivities != null) {
                        outActivities.add(pa.mActivity);
                    }
                }
            }
        }

        return num;
    }

    public void setApplicationEnabledSetting(String appPackageName,
            int newState, int flags) {
        setEnabledSetting(appPackageName, null, newState, flags);
    }

    public void setComponentEnabledSetting(ComponentName componentName,
            int newState, int flags) {
        setEnabledSetting(componentName.getPackageName(),
                componentName.getClassName(), newState, flags);
    }

    private void setEnabledSetting(
            final String packageName, String className, int newState, final int flags) {
        if (!(newState == COMPONENT_ENABLED_STATE_DEFAULT
              || newState == COMPONENT_ENABLED_STATE_ENABLED
              || newState == COMPONENT_ENABLED_STATE_DISABLED)) {
            throw new IllegalArgumentException("Invalid new component state: "
                    + newState);
        }
        PackageSetting pkgSetting;
        final int uid = Binder.getCallingUid();
        final int permission = mContext.checkCallingPermission(
                android.Manifest.permission.CHANGE_COMPONENT_ENABLED_STATE);
        final boolean allowedByPermission = (permission == PackageManager.PERMISSION_GRANTED);
        boolean sendNow = false;
        boolean isApp = (className == null);
        String componentName = isApp ? packageName : className;
        int packageUid = -1;
        ArrayList<String> components;
        synchronized (mPackages) {
            pkgSetting = mSettings.mPackages.get(packageName);
            if (pkgSetting == null) {
                if (className == null) {
                    throw new IllegalArgumentException(
                            "Unknown package: " + packageName);
                }
                throw new IllegalArgumentException(
                        "Unknown component: " + packageName
                        + "/" + className);
            }
            if (!allowedByPermission && (uid != pkgSetting.userId)) {
                throw new SecurityException(
                        "Permission Denial: attempt to change component state from pid="
                        + Binder.getCallingPid()
                        + ", uid=" + uid + ", package uid=" + pkgSetting.userId);
            }
            if (className == null) {
                // We're dealing with an application/package level state change
                if (pkgSetting.enabled == newState) {
                    // Nothing to do
                    return;
                }
                pkgSetting.enabled = newState;
                pkgSetting.pkg.mSetEnabled = newState;
            } else {
                // We're dealing with a component level state change
                switch (newState) {
                case COMPONENT_ENABLED_STATE_ENABLED:
                    if (!pkgSetting.enableComponentLP(className)) {
                        return;
                    }
                    break;
                case COMPONENT_ENABLED_STATE_DISABLED:
                    if (!pkgSetting.disableComponentLP(className)) {
                        return;
                    }
                    break;
                case COMPONENT_ENABLED_STATE_DEFAULT:
                    if (!pkgSetting.restoreComponentLP(className)) {
                        return;
                    }
                    break;
                default:
                    Slog.e(TAG, "Invalid new component state: " + newState);
                    return;
                }
            }
            mSettings.writeLP();
            packageUid = pkgSetting.userId;
            components = mPendingBroadcasts.get(packageName);
            boolean newPackage = components == null;
            if (newPackage) {
                components = new ArrayList<String>();
            }
            if (!components.contains(componentName)) {
                components.add(componentName);
            }
            if ((flags&PackageManager.DONT_KILL_APP) == 0) {
                sendNow = true;
                // Purge entry from pending broadcast list if another one exists already
                // since we are sending one right away.
                mPendingBroadcasts.remove(packageName);
            } else {
                if (newPackage) {
                    mPendingBroadcasts.put(packageName, components);
                }
                if (!mHandler.hasMessages(SEND_PENDING_BROADCAST)) {
                    // Schedule a message
                    mHandler.sendEmptyMessageDelayed(SEND_PENDING_BROADCAST, BROADCAST_DELAY);
                }
            }
        }

        long callingId = Binder.clearCallingIdentity();
        try {
            if (sendNow) {
                sendPackageChangedBroadcast(packageName,
                        (flags&PackageManager.DONT_KILL_APP) != 0, components, packageUid);
            }
        } finally {
            Binder.restoreCallingIdentity(callingId);
        }
    }

    private void sendPackageChangedBroadcast(String packageName,
            boolean killFlag, ArrayList<String> componentNames, int packageUid) {
        if (false) Log.v(TAG, "Sending package changed: package=" + packageName
                + " components=" + componentNames);
        Bundle extras = new Bundle(4);
        extras.putString(Intent.EXTRA_CHANGED_COMPONENT_NAME, componentNames.get(0));
        String nameList[] = new String[componentNames.size()];
        componentNames.toArray(nameList);
        extras.putStringArray(Intent.EXTRA_CHANGED_COMPONENT_NAME_LIST, nameList);
        extras.putBoolean(Intent.EXTRA_DONT_KILL_APP, killFlag);
        extras.putInt(Intent.EXTRA_UID, packageUid);
        sendPackageBroadcast(Intent.ACTION_PACKAGE_CHANGED,  packageName, extras, null);
    }

    public String getInstallerPackageName(String packageName) {
        synchronized (mPackages) {
            PackageSetting pkg = mSettings.mPackages.get(packageName);
            if (pkg == null) {
                throw new IllegalArgumentException("Unknown package: " + packageName);
            }
            return pkg.installerPackageName;
        }
    }

    public int getApplicationEnabledSetting(String appPackageName) {
        synchronized (mPackages) {
            PackageSetting pkg = mSettings.mPackages.get(appPackageName);
            if (pkg == null) {
                throw new IllegalArgumentException("Unknown package: " + appPackageName);
            }
            return pkg.enabled;
        }
    }

    public int getComponentEnabledSetting(ComponentName componentName) {
        synchronized (mPackages) {
            final String packageNameStr = componentName.getPackageName();
            PackageSetting pkg = mSettings.mPackages.get(packageNameStr);
            if (pkg == null) {
                throw new IllegalArgumentException("Unknown component: " + componentName);
            }
            final String classNameStr = componentName.getClassName();
            return pkg.currentEnabledStateLP(classNameStr);
        }
    }

    public void enterSafeMode() {
        if (!mSystemReady) {
            mSafeMode = true;
        }
    }

    public void systemReady() {
        mSystemReady = true;

        // Read the compatibilty setting when the system is ready.
        boolean compatibilityModeEnabled = android.provider.Settings.System.getInt(
                mContext.getContentResolver(),
                android.provider.Settings.System.COMPATIBILITY_MODE, 1) == 1;
        PackageParser.setCompatibilityModeEnabled(compatibilityModeEnabled);
        if (DEBUG_SETTINGS) {
            Log.d(TAG, "compatibility mode:" + compatibilityModeEnabled);
        }
    }

    public boolean isSafeMode() {
        return mSafeMode;
    }

    public boolean hasSystemUidErrors() {
        return mHasSystemUidErrors;
    }

    static String arrayToString(int[] array) {
        StringBuffer buf = new StringBuffer(128);
        buf.append('[');
        if (array != null) {
            for (int i=0; i<array.length; i++) {
                if (i > 0) buf.append(", ");
                buf.append(array[i]);
            }
        }
        buf.append(']');
        return buf.toString();
    }

    @Override
    protected void dump(FileDescriptor fd, PrintWriter pw, String[] args) {
        if (mContext.checkCallingOrSelfPermission(android.Manifest.permission.DUMP)
                != PackageManager.PERMISSION_GRANTED) {
            pw.println("Permission Denial: can't dump ActivityManager from from pid="
                    + Binder.getCallingPid()
                    + ", uid=" + Binder.getCallingUid()
                    + " without permission "
                    + android.Manifest.permission.DUMP);
            return;
        }

        boolean dumpStar = true;
        boolean dumpLibs = false;
        boolean dumpFeatures = false;
        boolean dumpResolvers = false;
        boolean dumpPermissions = false;
        boolean dumpPackages = false;
        boolean dumpSharedUsers = false;
        boolean dumpMessages = false;
        boolean dumpProviders = false;
        
        String packageName = null;
        boolean showFilters = false;
        
        int opti = 0;
        while (opti < args.length) {
            String opt = args[opti];
            if (opt == null || opt.length() <= 0 || opt.charAt(0) != '-') {
                break;
            }
            opti++;
            if ("-a".equals(opt)) {
                // Right now we only know how to print all.
            } else if ("-h".equals(opt)) {
                pw.println("Package manager dump options:");
                pw.println("  [-h] [-f] [cmd] ...");
                pw.println("    -f: print details of intent filters");
                pw.println("    -h: print this help");
                pw.println("  cmd may be one of:");
                pw.println("    l[ibraries]: list known shared libraries");
                pw.println("    f[ibraries]: list device features");
                pw.println("    r[esolvers]: dump intent resolvers");
                pw.println("    perm[issions]: dump permissions");
                pw.println("    prov[iders]: dump content providers");
                pw.println("    p[ackages]: dump installed packages");
                pw.println("    s[hared-users]: dump shared user IDs");
                pw.println("    m[essages]: print collected runtime messages");
                pw.println("    <package.name>: info about given package");
                return;
            } else if ("-f".equals(opt)) {
                showFilters = true;
            } else {
                pw.println("Unknown argument: " + opt + "; use -h for help");
            }
        }
        
        // Is the caller requesting to dump a particular piece of data?
        if (opti < args.length) {
            String cmd = args[opti];
            opti++;
            // Is this a package name?
            if ("android".equals(cmd) || cmd.contains(".")) {
                packageName = cmd;
            } else if ("l".equals(cmd) || "libraries".equals(cmd)) {
                dumpStar = false;
                dumpLibs = true;
            } else if ("f".equals(cmd) || "features".equals(cmd)) {
                dumpStar = false;
                dumpFeatures = true;
            } else if ("r".equals(cmd) || "resolvers".equals(cmd)) {
                dumpStar = false;
                dumpResolvers = true;
            } else if ("perm".equals(cmd) || "permissions".equals(cmd)) {
                dumpStar = false;
                dumpPermissions = true;
            } else if ("p".equals(cmd) || "packages".equals(cmd)) {
                dumpStar = false;
                dumpPackages = true;
            } else if ("s".equals(cmd) || "shared-users".equals(cmd)) {
                dumpStar = false;
                dumpSharedUsers = true;
            } else if ("prov".equals(cmd) || "providers".equals(cmd)) {
                dumpStar = false;
                dumpProviders = true;
            } else if ("m".equals(cmd) || "messages".equals(cmd)) {
                dumpStar = false;
                dumpMessages = true;
            }
        }
        
        boolean printedTitle = false;
        
        synchronized (mPackages) {
            if ((dumpStar || dumpLibs) && packageName == null) {
                if (printedTitle) pw.println(" ");
                printedTitle = true;
                pw.println("Libraries:");
                Iterator<String> it = mSharedLibraries.keySet().iterator();
                while (it.hasNext()) {
                    String name = it.next();
                    pw.print("  ");
                    pw.print(name);
                    pw.print(" -> ");
                    pw.println(mSharedLibraries.get(name));
                }
            }

            if ((dumpStar || dumpFeatures) && packageName == null) {
                if (printedTitle) pw.println(" ");
                printedTitle = true;
                pw.println("Features:");
                Iterator<String> it = mAvailableFeatures.keySet().iterator();
                while (it.hasNext()) {
                    String name = it.next();
                    pw.print("  ");
                    pw.println(name);
                }
            }

            if (dumpStar || dumpResolvers) {
                if (mActivities.dump(pw, printedTitle
                        ? "\nActivity Resolver Table:" : "Activity Resolver Table:",
                        "  ", packageName, showFilters)) {
                    printedTitle = true;
                }
                if (mReceivers.dump(pw, printedTitle
                        ? "\nReceiver Resolver Table:" : "Receiver Resolver Table:",
                        "  ", packageName, showFilters)) {
                    printedTitle = true;
                }
                if (mServices.dump(pw, printedTitle
                        ? "\nService Resolver Table:" : "Service Resolver Table:",
                        "  ", packageName, showFilters)) {
                    printedTitle = true;
                }
                if (mSettings.mPreferredActivities.dump(pw, printedTitle
                        ? "\nPreferred Activities:" : "Preferred Activities:",
                        "  ", packageName, showFilters)) {
                    printedTitle = true;
                }
            }
            
            boolean printedSomething = false;
            if (dumpStar || dumpPermissions) {
                for (BasePermission p : mSettings.mPermissions.values()) {
                    if (packageName != null && !packageName.equals(p.sourcePackage)) {
                        continue;
                    }
                    if (!printedSomething) {
                        if (printedTitle) pw.println(" ");
                        pw.println("Permissions:");
                        printedSomething = true;
                        printedTitle = true;
                    }
                    pw.print("  Permission ["); pw.print(p.name); pw.print("] (");
                            pw.print(Integer.toHexString(System.identityHashCode(p)));
                            pw.println("):");
                    pw.print("    sourcePackage="); pw.println(p.sourcePackage);
                    pw.print("    uid="); pw.print(p.uid);
                            pw.print(" gids="); pw.print(arrayToString(p.gids));
                            pw.print(" type="); pw.print(p.type);
                            pw.print(" prot="); pw.println(p.protectionLevel);
                    if (p.packageSetting != null) {
                        pw.print("    packageSetting="); pw.println(p.packageSetting);
                    }
                    if (p.perm != null) {
                        pw.print("    perm="); pw.println(p.perm);
                    }
                }
            }

            if (dumpStar || dumpProviders) {
                printedSomething = false;
                for (PackageParser.Provider p : mProviders.values()) {
                    if (packageName != null && !packageName.equals(p.info.packageName)) {
                        continue;
                    }
                    if (!printedSomething) {
                        if (printedTitle) pw.println(" ");
                        pw.println("Registered ContentProviders:");
                        printedSomething = true;
                        printedTitle = true;
                    }
                    pw.print("  ["); pw.print(p.info.authority); pw.print("]: ");
                            pw.println(p.toString());
                }
            }
            
            printedSomething = false;
            SharedUserSetting packageSharedUser = null;
            if (dumpStar || dumpPackages) {
                SimpleDateFormat sdf = new SimpleDateFormat("yyyy-MM-dd HH:mm:ss");
                Date date = new Date();
                for (PackageSetting ps : mSettings.mPackages.values()) {
                    if (packageName != null && !packageName.equals(ps.realName)
                            && !packageName.equals(ps.name)) {
                        continue;
                    }
                    if (!printedSomething) {
                        if (printedTitle) pw.println(" ");
                        pw.println("Packages:");
                        printedSomething = true;
                        printedTitle = true;
                    }
                    packageSharedUser = ps.sharedUser;
                    pw.print("  Package [");
                            pw.print(ps.realName != null ? ps.realName : ps.name);
                            pw.print("] (");
                            pw.print(Integer.toHexString(System.identityHashCode(ps)));
                            pw.println("):");
                    if (ps.realName != null) {
                        pw.print("    compat name="); pw.println(ps.name);
                    }
                    pw.print("    userId="); pw.print(ps.userId);
                            pw.print(" gids="); pw.println(arrayToString(ps.gids));
                    pw.print("    sharedUser="); pw.println(ps.sharedUser);
                    pw.print("    pkg="); pw.println(ps.pkg);
                    pw.print("    codePath="); pw.println(ps.codePathString);
                    pw.print("    resourcePath="); pw.println(ps.resourcePathString);
                    pw.print("    nativeLibraryPath="); pw.println(ps.nativeLibraryPathString);
                    pw.print("    versionCode="); pw.println(ps.versionCode);
                    if (ps.pkg != null) {
                        pw.print("    versionName="); pw.println(ps.pkg.mVersionName);
                        pw.print("    dataDir="); pw.println(ps.pkg.applicationInfo.dataDir);
                        pw.print("    targetSdk="); pw.println(ps.pkg.applicationInfo.targetSdkVersion);
                        if (ps.pkg.mOperationPending) {
                            pw.println("    mOperationPending=true");
                        }
                        pw.print("    supportsScreens=[");
                        boolean first = true;
                        if ((ps.pkg.applicationInfo.flags &
                                ApplicationInfo.FLAG_SUPPORTS_SMALL_SCREENS) != 0) {
                            if (!first) pw.print(", ");
                            first = false;
                            pw.print("small");
                        }
                        if ((ps.pkg.applicationInfo.flags &
                                ApplicationInfo.FLAG_SUPPORTS_NORMAL_SCREENS) != 0) {
                            if (!first) pw.print(", ");
                            first = false;
                            pw.print("medium");
                        }
                        if ((ps.pkg.applicationInfo.flags &
                                ApplicationInfo.FLAG_SUPPORTS_LARGE_SCREENS) != 0) {
                            if (!first) pw.print(", ");
                            first = false;
                            pw.print("large");
                        }
                        if ((ps.pkg.applicationInfo.flags &
                                ApplicationInfo.FLAG_SUPPORTS_XLARGE_SCREENS) != 0) {
                            if (!first) pw.print(", ");
                            first = false;
                            pw.print("xlarge");
                        }
                        if ((ps.pkg.applicationInfo.flags &
                                ApplicationInfo.FLAG_RESIZEABLE_FOR_SCREENS) != 0) {
                            if (!first) pw.print(", ");
                            first = false;
                            pw.print("resizeable");
                        }
                        if ((ps.pkg.applicationInfo.flags &
                                ApplicationInfo.FLAG_SUPPORTS_SCREEN_DENSITIES) != 0) {
                            if (!first) pw.print(", ");
                            first = false;
                            pw.print("anyDensity");
                        }
                    }
                    pw.println("]");
                    pw.print("    timeStamp=");
                            date.setTime(ps.timeStamp); pw.println(sdf.format(date));
                    pw.print("    firstInstallTime=");
                            date.setTime(ps.firstInstallTime); pw.println(sdf.format(date));
                    pw.print("    lastUpdateTime=");
                            date.setTime(ps.lastUpdateTime); pw.println(sdf.format(date));
                    pw.print("    signatures="); pw.println(ps.signatures);
                    pw.print("    permissionsFixed="); pw.print(ps.permissionsFixed);
                            pw.print(" haveGids="); pw.println(ps.haveGids);
                    pw.print("    pkgFlags=0x"); pw.print(Integer.toHexString(ps.pkgFlags));
                            pw.print(" installStatus="); pw.print(ps.installStatus);
                            pw.print(" enabled="); pw.println(ps.enabled);
                    if (ps.disabledComponents.size() > 0) {
                        pw.println("    disabledComponents:");
                        for (String s : ps.disabledComponents) {
                            pw.print("      "); pw.println(s);
                        }
                    }
                    if (ps.enabledComponents.size() > 0) {
                        pw.println("    enabledComponents:");
                        for (String s : ps.enabledComponents) {
                            pw.print("      "); pw.println(s);
                        }
                    }
                    if (ps.grantedPermissions.size() > 0) {
                        pw.println("    grantedPermissions:");
                        for (String s : ps.grantedPermissions) {
                            pw.print("      "); pw.println(s);
                        }
                    }
                }
            }
            printedSomething = false;
            if (dumpStar || dumpPackages) {
                if (mSettings.mRenamedPackages.size() > 0) {
                    for (HashMap.Entry<String, String> e
                            : mSettings.mRenamedPackages.entrySet()) {
                        if (packageName != null && !packageName.equals(e.getKey())
                                && !packageName.equals(e.getValue())) {
                            continue;
                        }
                        if (!printedSomething) {
                            if (printedTitle) pw.println(" ");
                            pw.println("Renamed packages:");
                            printedSomething = true;
                            printedTitle = true;
                        }
                        pw.print("  "); pw.print(e.getKey()); pw.print(" -> ");
                                pw.println(e.getValue());
                    }
                }
                printedSomething = false;
                if (mSettings.mDisabledSysPackages.size() > 0) {
                    for (PackageSetting ps : mSettings.mDisabledSysPackages.values()) {
                        if (packageName != null && !packageName.equals(ps.realName)
                                && !packageName.equals(ps.name)) {
                            continue;
                        }
                        if (!printedSomething) {
                            if (printedTitle) pw.println(" ");
                            pw.println("Hidden system packages:");
                            printedSomething = true;
                            printedTitle = true;
                        }
                       pw.print("  Package [");
                                pw.print(ps.realName != null ? ps.realName : ps.name);
                                pw.print("] (");
                                pw.print(Integer.toHexString(System.identityHashCode(ps)));
                                pw.println("):");
                        if (ps.realName != null) {
                            pw.print("    compat name="); pw.println(ps.name);
                        }
                        pw.print("    userId="); pw.println(ps.userId);
                        pw.print("    sharedUser="); pw.println(ps.sharedUser);
                        pw.print("    codePath="); pw.println(ps.codePathString);
                        pw.print("    resourcePath="); pw.println(ps.resourcePathString);
                    }
                }
            }
            printedSomething = false;
            if (dumpStar || dumpSharedUsers) {
                for (SharedUserSetting su : mSettings.mSharedUsers.values()) {
                    if (packageName != null && su != packageSharedUser) {
                        continue;
                    }
                    if (!printedSomething) {
                        if (printedTitle) pw.println(" ");
                        pw.println("Shared users:");
                        printedSomething = true;
                        printedTitle = true;
                    }
                    pw.print("  SharedUser ["); pw.print(su.name); pw.print("] (");
                            pw.print(Integer.toHexString(System.identityHashCode(su)));
                            pw.println("):");
                    pw.print("    userId="); pw.print(su.userId);
                            pw.print(" gids="); pw.println(arrayToString(su.gids));
                    pw.println("    grantedPermissions:");
                    for (String s : su.grantedPermissions) {
                        pw.print("      "); pw.println(s);
                    }
                }
            }
            
            if ((dumpStar || dumpMessages) && packageName == null) {
                if (printedTitle) pw.println(" ");
                printedTitle = true;
                pw.println("Settings parse messages:");
                pw.print(mSettings.mReadMessages.toString());
                
                pw.println(" ");
                pw.println("Package warning messages:");
                File fname = getSettingsProblemFile();
                FileInputStream in;
                try {
                    in = new FileInputStream(fname);
                    int avail = in.available();
                    byte[] data = new byte[avail];
                    in.read(data);
                    pw.print(new String(data));
                } catch (FileNotFoundException e) {
                } catch (IOException e) {
                }
            }
        }
    }

    static final class BasePermission {
        final static int TYPE_NORMAL = 0;
        final static int TYPE_BUILTIN = 1;
        final static int TYPE_DYNAMIC = 2;

        final String name;
        String sourcePackage;
        PackageSettingBase packageSetting;
        final int type;
        int protectionLevel;
        PackageParser.Permission perm;
        PermissionInfo pendingInfo;
        int uid;
        int[] gids;

        BasePermission(String _name, String _sourcePackage, int _type) {
            name = _name;
            sourcePackage = _sourcePackage;
            type = _type;
            // Default to most conservative protection level.
            protectionLevel = PermissionInfo.PROTECTION_SIGNATURE;
        }
        
        public String toString() {
            return "BasePermission{"
                + Integer.toHexString(System.identityHashCode(this))
                + " " + name + "}";
        }
    }

    static class PackageSignatures {
        private Signature[] mSignatures;

        PackageSignatures(PackageSignatures orig) {
            if (orig != null && orig.mSignatures != null) {
                mSignatures = orig.mSignatures.clone();
            }
        }

        PackageSignatures(Signature[] sigs) {
            assignSignatures(sigs);
        }

        PackageSignatures() {
        }

        void writeXml(XmlSerializer serializer, String tagName,
                ArrayList<Signature> pastSignatures) throws IOException {
            if (mSignatures == null) {
                return;
            }
            serializer.startTag(null, tagName);
            serializer.attribute(null, "count",
                    Integer.toString(mSignatures.length));
            for (int i=0; i<mSignatures.length; i++) {
                serializer.startTag(null, "cert");
                final Signature sig = mSignatures[i];
                final int sigHash = sig.hashCode();
                final int numPast = pastSignatures.size();
                int j;
                for (j=0; j<numPast; j++) {
                    Signature pastSig = pastSignatures.get(j);
                    if (pastSig.hashCode() == sigHash && pastSig.equals(sig)) {
                        serializer.attribute(null, "index", Integer.toString(j));
                        break;
                    }
                }
                if (j >= numPast) {
                    pastSignatures.add(sig);
                    serializer.attribute(null, "index", Integer.toString(numPast));
                    serializer.attribute(null, "key", sig.toCharsString());
                }
                serializer.endTag(null, "cert");
            }
            serializer.endTag(null, tagName);
        }

        void readXml(XmlPullParser parser, ArrayList<Signature> pastSignatures)
                throws IOException, XmlPullParserException {
            String countStr = parser.getAttributeValue(null, "count");
            if (countStr == null) {
                reportSettingsProblem(Log.WARN,
                        "Error in package manager settings: <signatures> has"
                           + " no count at " + parser.getPositionDescription());
                XmlUtils.skipCurrentTag(parser);
            }
            final int count = Integer.parseInt(countStr);
            mSignatures = new Signature[count];
            int pos = 0;

            int outerDepth = parser.getDepth();
            int type;
            while ((type=parser.next()) != XmlPullParser.END_DOCUMENT
                   && (type != XmlPullParser.END_TAG
                           || parser.getDepth() > outerDepth)) {
                if (type == XmlPullParser.END_TAG
                        || type == XmlPullParser.TEXT) {
                    continue;
                }

                String tagName = parser.getName();
                if (tagName.equals("cert")) {
                    if (pos < count) {
                        String index = parser.getAttributeValue(null, "index");
                        if (index != null) {
                            try {
                                int idx = Integer.parseInt(index);
                                String key = parser.getAttributeValue(null, "key");
                                if (key == null) {
                                    if (idx >= 0 && idx < pastSignatures.size()) {
                                        Signature sig = pastSignatures.get(idx);
                                        if (sig != null) {
                                            mSignatures[pos] = pastSignatures.get(idx);
                                            pos++;
                                        } else {
                                            reportSettingsProblem(Log.WARN,
                                                    "Error in package manager settings: <cert> "
                                                       + "index " + index + " is not defined at "
                                                       + parser.getPositionDescription());
                                        }
                                    } else {
                                        reportSettingsProblem(Log.WARN,
                                                "Error in package manager settings: <cert> "
                                                   + "index " + index + " is out of bounds at "
                                                   + parser.getPositionDescription());
                                    }
                                } else {
                                    while (pastSignatures.size() <= idx) {
                                        pastSignatures.add(null);
                                    }
                                    Signature sig = new Signature(key);
                                    pastSignatures.set(idx, sig);
                                    mSignatures[pos] = sig;
                                    pos++;
                                }
                            } catch (NumberFormatException e) {
                                reportSettingsProblem(Log.WARN,
                                        "Error in package manager settings: <cert> "
                                           + "index " + index + " is not a number at "
                                           + parser.getPositionDescription());
                            }
                        } else {
                            reportSettingsProblem(Log.WARN,
                                    "Error in package manager settings: <cert> has"
                                       + " no index at " + parser.getPositionDescription());
                        }
                    } else {
                        reportSettingsProblem(Log.WARN,
                                "Error in package manager settings: too "
                                   + "many <cert> tags, expected " + count
                                   + " at " + parser.getPositionDescription());
                    }
                } else {
                    reportSettingsProblem(Log.WARN,
                            "Unknown element under <cert>: "
                            + parser.getName());
                }
                XmlUtils.skipCurrentTag(parser);
            }

            if (pos < count) {
                // Should never happen -- there is an error in the written
                // settings -- but if it does we don't want to generate
                // a bad array.
                Signature[] newSigs = new Signature[pos];
                System.arraycopy(mSignatures, 0, newSigs, 0, pos);
                mSignatures = newSigs;
            }
        }

        private void assignSignatures(Signature[] sigs) {
            if (sigs == null) {
                mSignatures = null;
                return;
            }
            mSignatures = new Signature[sigs.length];
            for (int i=0; i<sigs.length; i++) {
                mSignatures[i] = sigs[i];
            }
        }

        @Override
        public String toString() {
            StringBuffer buf = new StringBuffer(128);
            buf.append("PackageSignatures{");
            buf.append(Integer.toHexString(System.identityHashCode(this)));
            buf.append(" [");
            if (mSignatures != null) {
                for (int i=0; i<mSignatures.length; i++) {
                    if (i > 0) buf.append(", ");
                    buf.append(Integer.toHexString(
                            System.identityHashCode(mSignatures[i])));
                }
            }
            buf.append("]}");
            return buf.toString();
        }
    }

    static class PreferredActivity extends IntentFilter {
        final int mMatch;
        final String[] mSetPackages;
        final String[] mSetClasses;
        final String[] mSetComponents;
        final ComponentName mActivity;
        final String mShortActivity;
        String mParseError;

        PreferredActivity(IntentFilter filter, int match, ComponentName[] set,
                ComponentName activity) {
            super(filter);
            mMatch = match&IntentFilter.MATCH_CATEGORY_MASK;
            mActivity = activity;
            mShortActivity = activity.flattenToShortString();
            mParseError = null;
            if (set != null) {
                final int N = set.length;
                String[] myPackages = new String[N];
                String[] myClasses = new String[N];
                String[] myComponents = new String[N];
                for (int i=0; i<N; i++) {
                    ComponentName cn = set[i];
                    if (cn == null) {
                        mSetPackages = null;
                        mSetClasses = null;
                        mSetComponents = null;
                        return;
                    }
                    myPackages[i] = cn.getPackageName().intern();
                    myClasses[i] = cn.getClassName().intern();
                    myComponents[i] = cn.flattenToShortString().intern();
                }
                mSetPackages = myPackages;
                mSetClasses = myClasses;
                mSetComponents = myComponents;
            } else {
                mSetPackages = null;
                mSetClasses = null;
                mSetComponents = null;
            }
        }

        PreferredActivity(XmlPullParser parser) throws XmlPullParserException,
                IOException {
            mShortActivity = parser.getAttributeValue(null, "name");
            mActivity = ComponentName.unflattenFromString(mShortActivity);
            if (mActivity == null) {
                mParseError = "Bad activity name " + mShortActivity;
            }
            String matchStr = parser.getAttributeValue(null, "match");
            mMatch = matchStr != null ? Integer.parseInt(matchStr, 16) : 0;
            String setCountStr = parser.getAttributeValue(null, "set");
            int setCount = setCountStr != null ? Integer.parseInt(setCountStr) : 0;

            String[] myPackages = setCount > 0 ? new String[setCount] : null;
            String[] myClasses = setCount > 0 ? new String[setCount] : null;
            String[] myComponents = setCount > 0 ? new String[setCount] : null;

            int setPos = 0;

            int outerDepth = parser.getDepth();
            int type;
            while ((type=parser.next()) != XmlPullParser.END_DOCUMENT
                   && (type != XmlPullParser.END_TAG
                           || parser.getDepth() > outerDepth)) {
                if (type == XmlPullParser.END_TAG
                        || type == XmlPullParser.TEXT) {
                    continue;
                }

                String tagName = parser.getName();
                //Log.i(TAG, "Parse outerDepth=" + outerDepth + " depth="
                //        + parser.getDepth() + " tag=" + tagName);
                if (tagName.equals("set")) {
                    String name = parser.getAttributeValue(null, "name");
                    if (name == null) {
                        if (mParseError == null) {
                            mParseError = "No name in set tag in preferred activity "
                                + mShortActivity;
                        }
                    } else if (setPos >= setCount) {
                        if (mParseError == null) {
                            mParseError = "Too many set tags in preferred activity "
                                + mShortActivity;
                        }
                    } else {
                        ComponentName cn = ComponentName.unflattenFromString(name);
                        if (cn == null) {
                            if (mParseError == null) {
                                mParseError = "Bad set name " + name + " in preferred activity "
                                    + mShortActivity;
                            }
                        } else {
                            myPackages[setPos] = cn.getPackageName();
                            myClasses[setPos] = cn.getClassName();
                            myComponents[setPos] = name;
                            setPos++;
                        }
                    }
                    XmlUtils.skipCurrentTag(parser);
                } else if (tagName.equals("filter")) {
                    //Log.i(TAG, "Starting to parse filter...");
                    readFromXml(parser);
                    //Log.i(TAG, "Finished filter: outerDepth=" + outerDepth + " depth="
                    //        + parser.getDepth() + " tag=" + parser.getName());
                } else {
                    reportSettingsProblem(Log.WARN,
                            "Unknown element under <preferred-activities>: "
                            + parser.getName());
                    XmlUtils.skipCurrentTag(parser);
                }
            }

            if (setPos != setCount) {
                if (mParseError == null) {
                    mParseError = "Not enough set tags (expected " + setCount
                        + " but found " + setPos + ") in " + mShortActivity;
                }
            }

            mSetPackages = myPackages;
            mSetClasses = myClasses;
            mSetComponents = myComponents;
        }

        public void writeToXml(XmlSerializer serializer) throws IOException {
            final int NS = mSetClasses != null ? mSetClasses.length : 0;
            serializer.attribute(null, "name", mShortActivity);
            serializer.attribute(null, "match", Integer.toHexString(mMatch));
            serializer.attribute(null, "set", Integer.toString(NS));
            for (int s=0; s<NS; s++) {
                serializer.startTag(null, "set");
                serializer.attribute(null, "name", mSetComponents[s]);
                serializer.endTag(null, "set");
            }
            serializer.startTag(null, "filter");
            super.writeToXml(serializer);
            serializer.endTag(null, "filter");
        }

        boolean sameSet(List<ResolveInfo> query, int priority) {
            if (mSetPackages == null) return false;
            final int NQ = query.size();
            final int NS = mSetPackages.length;
            int numMatch = 0;
            for (int i=0; i<NQ; i++) {
                ResolveInfo ri = query.get(i);
                if (ri.priority != priority) continue;
                ActivityInfo ai = ri.activityInfo;
                boolean good = false;
                for (int j=0; j<NS; j++) {
                    if (mSetPackages[j].equals(ai.packageName)
                            && mSetClasses[j].equals(ai.name)) {
                        numMatch++;
                        good = true;
                        break;
                    }
                }
                if (!good) return false;
            }
            return numMatch == NS;
        }
    }

    static class GrantedPermissions {
        int pkgFlags;

        HashSet<String> grantedPermissions = new HashSet<String>();
        int[] gids;

        GrantedPermissions(int pkgFlags) {
            setFlags(pkgFlags);
        }

        GrantedPermissions(GrantedPermissions base) {
            pkgFlags = base.pkgFlags;
            grantedPermissions = (HashSet<String>) base.grantedPermissions.clone();

            if (base.gids != null) {
                gids = base.gids.clone();
            }
        }

        void setFlags(int pkgFlags) {
            this.pkgFlags = pkgFlags & (
                    ApplicationInfo.FLAG_SYSTEM |
                    ApplicationInfo.FLAG_FORWARD_LOCK |
                    ApplicationInfo.FLAG_EXTERNAL_STORAGE |
                    ApplicationInfo.FLAG_NEVER_ENCRYPT);
        }
    }

    /**
     * Settings base class for pending and resolved classes.
     */
    static class PackageSettingBase extends GrantedPermissions {
        final String name;
        final String realName;
        File codePath;
        String codePathString;
        File resourcePath;
        String resourcePathString;
        String nativeLibraryPathString;
        long timeStamp;
        long firstInstallTime;
        long lastUpdateTime;
        int versionCode;

        boolean uidError;

        PackageSignatures signatures = new PackageSignatures();

        boolean permissionsFixed;
        boolean haveGids;

        /* Explicitly disabled components */
        HashSet<String> disabledComponents = new HashSet<String>(0);
        /* Explicitly enabled components */
        HashSet<String> enabledComponents = new HashSet<String>(0);
        int enabled = COMPONENT_ENABLED_STATE_DEFAULT;
        int installStatus = PKG_INSTALL_COMPLETE;

        PackageSettingBase origPackage;
        
        /* package name of the app that installed this package */
        String installerPackageName;

        PackageSettingBase(String name, String realName, File codePath, File resourcePath,
                String nativeLibraryPathString, int pVersionCode, int pkgFlags) {
            super(pkgFlags);
            this.name = name;
            this.realName = realName;
            init(codePath, resourcePath, nativeLibraryPathString, pVersionCode);
        }

        /**
         * New instance of PackageSetting with one-level-deep cloning.
         */
        PackageSettingBase(PackageSettingBase base) {
            super(base);

            name = base.name;
            realName = base.realName;
            codePath = base.codePath;
            codePathString = base.codePathString;
            resourcePath = base.resourcePath;
            resourcePathString = base.resourcePathString;
            nativeLibraryPathString = base.nativeLibraryPathString;
            timeStamp = base.timeStamp;
            firstInstallTime = base.firstInstallTime;
            lastUpdateTime = base.lastUpdateTime;
            versionCode = base.versionCode;

            uidError = base.uidError;

            signatures = new PackageSignatures(base.signatures);

            permissionsFixed = base.permissionsFixed;
            haveGids = base.haveGids;

            disabledComponents = (HashSet<String>) base.disabledComponents.clone();

            enabledComponents = (HashSet<String>) base.enabledComponents.clone();

            enabled = base.enabled;
            installStatus = base.installStatus;

            origPackage = base.origPackage;

            installerPackageName = base.installerPackageName;
        }

        void init(File codePath, File resourcePath, String nativeLibraryPathString,
                int pVersionCode) {
            this.codePath = codePath;
            this.codePathString = codePath.toString();
            this.resourcePath = resourcePath;
            this.resourcePathString = resourcePath.toString();
            this.nativeLibraryPathString = nativeLibraryPathString;
            this.versionCode = pVersionCode;
        }

        public void setInstallerPackageName(String packageName) {
            installerPackageName = packageName;
        }

        String getInstallerPackageName() {
            return installerPackageName;
        }

        public void setInstallStatus(int newStatus) {
            installStatus = newStatus;
        }

        public int getInstallStatus() {
            return installStatus;
        }

        public void setTimeStamp(long newStamp) {
            timeStamp = newStamp;
        }

        /**
         * Make a shallow copy of this package settings.
         */
        public void copyFrom(PackageSettingBase base) {
            grantedPermissions = base.grantedPermissions;
            gids = base.gids;

            timeStamp = base.timeStamp;
            firstInstallTime = base.firstInstallTime;
            lastUpdateTime = base.lastUpdateTime;
            signatures = base.signatures;
            permissionsFixed = base.permissionsFixed;
            haveGids = base.haveGids;
            disabledComponents = base.disabledComponents;
            enabledComponents = base.enabledComponents;
            enabled = base.enabled;
            installStatus = base.installStatus;
        }

        boolean enableComponentLP(String componentClassName) {
            boolean changed = disabledComponents.remove(componentClassName);
            changed |= enabledComponents.add(componentClassName);
            return changed;
        }

        boolean disableComponentLP(String componentClassName) {
            boolean changed = enabledComponents.remove(componentClassName);
            changed |= disabledComponents.add(componentClassName);
            return changed;
        }

        boolean restoreComponentLP(String componentClassName) {
            boolean changed = enabledComponents.remove(componentClassName);
            changed |= disabledComponents.remove(componentClassName);
            return changed;
        }

        int currentEnabledStateLP(String componentName) {
            if (enabledComponents.contains(componentName)) {
                return COMPONENT_ENABLED_STATE_ENABLED;
            } else if (disabledComponents.contains(componentName)) {
                return COMPONENT_ENABLED_STATE_DISABLED;
            } else {
                return COMPONENT_ENABLED_STATE_DEFAULT;
            }
        }
    }

    /**
     * Settings data for a particular package we know about.
     */
    static final class PackageSetting extends PackageSettingBase {
        int userId;
        PackageParser.Package pkg;
        SharedUserSetting sharedUser;

        PackageSetting(String name, String realName, File codePath, File resourcePath,
                String nativeLibraryPathString, int pVersionCode, int pkgFlags) {
            super(name, realName, codePath, resourcePath, nativeLibraryPathString, pVersionCode,
                    pkgFlags);
        }

        /**
         * New instance of PackageSetting replicating the original settings.
         * Note that it keeps the same PackageParser.Package instance.
         */
        PackageSetting(PackageSetting orig) {
            super(orig);

            userId = orig.userId;
            pkg = orig.pkg;
            sharedUser = orig.sharedUser;
        }

        @Override
        public String toString() {
            return "PackageSetting{"
                + Integer.toHexString(System.identityHashCode(this))
                + " " + name + "/" + userId + "}";
        }
    }

    /**
     * Settings data for a particular shared user ID we know about.
     */
    static final class SharedUserSetting extends GrantedPermissions {
        final String name;
        int userId;
        final HashSet<PackageSetting> packages = new HashSet<PackageSetting>();
        final PackageSignatures signatures = new PackageSignatures();

        SharedUserSetting(String _name, int _pkgFlags) {
            super(_pkgFlags);
            name = _name;
        }

        @Override
        public String toString() {
            return "SharedUserSetting{"
                + Integer.toHexString(System.identityHashCode(this))
                + " " + name + "/" + userId + "}";
        }
    }

    /**
     * Holds information about dynamic settings.
     */
    private static final class Settings {
        private final File mSettingsFilename;
        private final File mBackupSettingsFilename;
        private final File mPackageListFilename;
        private final HashMap<String, PackageSetting> mPackages =
                new HashMap<String, PackageSetting>();
        // List of replaced system applications
        final HashMap<String, PackageSetting> mDisabledSysPackages =
            new HashMap<String, PackageSetting>();

        // These are the last platform API version we were using for
        // the apps installed on internal and external storage.  It is
        // used to grant newer permissions one time during a system upgrade.
        int mInternalSdkPlatform;
        int mExternalSdkPlatform;
        
        // The user's preferred activities associated with particular intent
        // filters.
        private final IntentResolver<PreferredActivity, PreferredActivity> mPreferredActivities =
                    new IntentResolver<PreferredActivity, PreferredActivity>() {
            @Override
            protected String packageForFilter(PreferredActivity filter) {
                return filter.mActivity.getPackageName();
            }
            @Override
            protected void dumpFilter(PrintWriter out, String prefix,
                    PreferredActivity filter) {
                out.print(prefix); out.print(
                        Integer.toHexString(System.identityHashCode(filter)));
                        out.print(' ');
                        out.print(filter.mActivity.flattenToShortString());
                        out.print(" match=0x");
                        out.println( Integer.toHexString(filter.mMatch));
                if (filter.mSetComponents != null) {
                    out.print(prefix); out.println("  Selected from:");
                    for (int i=0; i<filter.mSetComponents.length; i++) {
                        out.print(prefix); out.print("    ");
                                out.println(filter.mSetComponents[i]);
                    }
                }
            }
        };
        private final HashMap<String, SharedUserSetting> mSharedUsers =
                new HashMap<String, SharedUserSetting>();
        private final ArrayList<Object> mUserIds = new ArrayList<Object>();
        private final SparseArray<Object> mOtherUserIds =
                new SparseArray<Object>();

        // For reading/writing settings file.
        private final ArrayList<Signature> mPastSignatures =
                new ArrayList<Signature>();

        // Mapping from permission names to info about them.
        final HashMap<String, BasePermission> mPermissions =
                new HashMap<String, BasePermission>();

        // Mapping from permission tree names to info about them.
        final HashMap<String, BasePermission> mPermissionTrees =
                new HashMap<String, BasePermission>();

        // Packages that have been uninstalled and still need their external
        // storage data deleted.
        final ArrayList<String> mPackagesToBeCleaned = new ArrayList<String>();
        
        // Packages that have been renamed since they were first installed.
        // Keys are the new names of the packages, values are the original
        // names.  The packages appear everwhere else under their original
        // names.
        final HashMap<String, String> mRenamedPackages = new HashMap<String, String>();
        
        private final StringBuilder mReadMessages = new StringBuilder();

        private static final class PendingPackage extends PackageSettingBase {
            final int sharedId;

            PendingPackage(String name, String realName, File codePath, File resourcePath,
                    String nativeLibraryPathString, int sharedId, int pVersionCode, int pkgFlags) {
                super(name, realName, codePath, resourcePath, nativeLibraryPathString,
                        pVersionCode, pkgFlags);
                this.sharedId = sharedId;
            }
        }
        private final ArrayList<PendingPackage> mPendingPackages
                = new ArrayList<PendingPackage>();

        Settings() {
            File dataDir = Environment.getDataDirectory();
            File systemDir = new File(dataDir, "system");
            // TODO(oam): This secure dir creation needs to be moved somewhere else (later)
            File systemSecureDir = new File(dataDir, "secure/system");
            systemDir.mkdirs();
            systemSecureDir.mkdirs();
            FileUtils.setPermissions(systemDir.toString(),
                    FileUtils.S_IRWXU|FileUtils.S_IRWXG
                    |FileUtils.S_IROTH|FileUtils.S_IXOTH,
                    -1, -1);
            FileUtils.setPermissions(systemSecureDir.toString(),
                    FileUtils.S_IRWXU|FileUtils.S_IRWXG
                    |FileUtils.S_IROTH|FileUtils.S_IXOTH,
                    -1, -1);
            mSettingsFilename = new File(systemDir, "packages.xml");
            mBackupSettingsFilename = new File(systemDir, "packages-backup.xml");
            mPackageListFilename = new File(systemDir, "packages.list");
        }

        PackageSetting getPackageLP(PackageParser.Package pkg, PackageSetting origPackage,
                String realName, SharedUserSetting sharedUser, File codePath, File resourcePath,
                String nativeLibraryPathString, int pkgFlags, boolean create, boolean add) {
            final String name = pkg.packageName;
            PackageSetting p = getPackageLP(name, origPackage, realName, sharedUser, codePath,
                    resourcePath, nativeLibraryPathString, pkg.mVersionCode, pkgFlags, create, add);
            return p;
        }

        PackageSetting peekPackageLP(String name) {
            return mPackages.get(name);
            /*
            PackageSetting p = mPackages.get(name);
            if (p != null && p.codePath.getPath().equals(codePath)) {
                return p;
            }
            return null;
            */
        }

        void setInstallStatus(String pkgName, int status) {
            PackageSetting p = mPackages.get(pkgName);
            if(p != null) {
                if(p.getInstallStatus() != status) {
                    p.setInstallStatus(status);
                }
            }
        }

        void setInstallerPackageName(String pkgName,
                String installerPkgName) {
            PackageSetting p = mPackages.get(pkgName);
            if(p != null) {
                p.setInstallerPackageName(installerPkgName);
            }
        }

        String getInstallerPackageName(String pkgName) {
            PackageSetting p = mPackages.get(pkgName);
            return (p == null) ? null : p.getInstallerPackageName();
        }

        int getInstallStatus(String pkgName) {
            PackageSetting p = mPackages.get(pkgName);
            if(p != null) {
                return p.getInstallStatus();
            }
            return -1;
        }

        SharedUserSetting getSharedUserLP(String name,
                int pkgFlags, boolean create) {
            SharedUserSetting s = mSharedUsers.get(name);
            if (s == null) {
                if (!create) {
                    return null;
                }
                s = new SharedUserSetting(name, pkgFlags);
                if (MULTIPLE_APPLICATION_UIDS) {
                    s.userId = newUserIdLP(s);
                } else {
                    s.userId = FIRST_APPLICATION_UID;
                }
                Log.i(TAG, "New shared user " + name + ": id=" + s.userId);
                // < 0 means we couldn't assign a userid; fall out and return
                // s, which is currently null
                if (s.userId >= 0) {
                    mSharedUsers.put(name, s);
                }
            }

            return s;
        }

        boolean disableSystemPackageLP(String name) {
            PackageSetting p = mPackages.get(name);
            if(p == null) {
                Log.w(TAG, "Package:"+name+" is not an installed package");
                return false;
            }
            PackageSetting dp = mDisabledSysPackages.get(name);
            // always make sure the system package code and resource paths dont change
            if (dp == null) {
                if((p.pkg != null) && (p.pkg.applicationInfo != null)) {
                    p.pkg.applicationInfo.flags |= ApplicationInfo.FLAG_UPDATED_SYSTEM_APP;
                }
                mDisabledSysPackages.put(name, p);

                // a little trick...  when we install the new package, we don't
                // want to modify the existing PackageSetting for the built-in
                // version.  so at this point we need a new PackageSetting that
                // is okay to muck with.
                PackageSetting newp = new PackageSetting(p);
                replacePackageLP(name, newp);
                return true;
            }
            return false;
        }

        PackageSetting enableSystemPackageLP(String name) {
            PackageSetting p = mDisabledSysPackages.get(name);
            if(p == null) {
                Log.w(TAG, "Package:"+name+" is not disabled");
                return null;
            }
            // Reset flag in ApplicationInfo object
            if((p.pkg != null) && (p.pkg.applicationInfo != null)) {
                p.pkg.applicationInfo.flags &= ~ApplicationInfo.FLAG_UPDATED_SYSTEM_APP;
            }
            PackageSetting ret = addPackageLP(name, p.realName, p.codePath, p.resourcePath,
                    p.nativeLibraryPathString, p.userId, p.versionCode, p.pkgFlags);
            mDisabledSysPackages.remove(name);
            return ret;
        }

        PackageSetting addPackageLP(String name, String realName, File codePath, File resourcePath,
                String nativeLibraryPathString, int uid, int vc, int pkgFlags) {
            PackageSetting p = mPackages.get(name);
            if (p != null) {
                if (p.userId == uid) {
                    return p;
                }
                reportSettingsProblem(Log.ERROR,
                        "Adding duplicate package, keeping first: " + name);
                return null;
            }
            p = new PackageSetting(name, realName, codePath, resourcePath, nativeLibraryPathString,
                    vc, pkgFlags);
            p.userId = uid;
            if (addUserIdLP(uid, p, name)) {
                mPackages.put(name, p);
                return p;
            }
            return null;
        }

        SharedUserSetting addSharedUserLP(String name, int uid, int pkgFlags) {
            SharedUserSetting s = mSharedUsers.get(name);
            if (s != null) {
                if (s.userId == uid) {
                    return s;
                }
                reportSettingsProblem(Log.ERROR,
                        "Adding duplicate shared user, keeping first: " + name);
                return null;
            }
            s = new SharedUserSetting(name, pkgFlags);
            s.userId = uid;
            if (addUserIdLP(uid, s, name)) {
                mSharedUsers.put(name, s);
                return s;
            }
            return null;
        }

        // Transfer ownership of permissions from one package to another.
        private void transferPermissions(String origPkg, String newPkg) {
            // Transfer ownership of permissions to the new package.
            for (int i=0; i<2; i++) {
                HashMap<String, BasePermission> permissions =
                        i == 0 ? mPermissionTrees : mPermissions;
                for (BasePermission bp : permissions.values()) {
                    if (origPkg.equals(bp.sourcePackage)) {
                        if (DEBUG_UPGRADE) Log.v(TAG,
                                "Moving permission " + bp.name
                                + " from pkg " + bp.sourcePackage
                                + " to " + newPkg);
                        bp.sourcePackage = newPkg;
                        bp.packageSetting = null;
                        bp.perm = null;
                        if (bp.pendingInfo != null) {
                            bp.pendingInfo.packageName = newPkg;
                        }
                        bp.uid = 0;
                        bp.gids = null;
                    }
                }
            }
        }
        
        private PackageSetting getPackageLP(String name, PackageSetting origPackage,
                String realName, SharedUserSetting sharedUser, File codePath, File resourcePath,
                String nativeLibraryPathString, int vc, int pkgFlags, boolean create, boolean add) {
            PackageSetting p = mPackages.get(name);
            if (p != null) {
                if (!p.codePath.equals(codePath)) {
                    // Check to see if its a disabled system app
                    if ((p.pkgFlags & ApplicationInfo.FLAG_SYSTEM) != 0) {
                        // This is an updated system app with versions in both system
                        // and data partition. Just let the most recent version
                        // take precedence.
                        Slog.w(TAG, "Trying to update system app code path from " +
                                p.codePathString + " to " + codePath.toString());
                    } else {
                        // Just a change in the code path is not an issue, but
                        // let's log a message about it.
                        Slog.i(TAG, "Package " + name + " codePath changed from " + p.codePath
                                + " to " + codePath + "; Retaining data and using new");
                        /*
                         * Since we've changed paths, we need to prefer the new
                         * native library path over the one stored in the
                         * package settings since we might have moved from
                         * internal to external storage or vice versa.
                         */
                        p.nativeLibraryPathString = nativeLibraryPathString;
                    }
                }
                if (p.sharedUser != sharedUser) {
                    reportSettingsProblem(Log.WARN,
                            "Package " + name + " shared user changed from "
                            + (p.sharedUser != null ? p.sharedUser.name : "<nothing>")
                            + " to "
                            + (sharedUser != null ? sharedUser.name : "<nothing>")
                            + "; replacing with new");
                    p = null;
                } else {
                    if ((pkgFlags&ApplicationInfo.FLAG_SYSTEM) != 0) {
                        // If what we are scanning is a system package, then
                        // make it so, regardless of whether it was previously
                        // installed only in the data partition.
                        p.pkgFlags |= ApplicationInfo.FLAG_SYSTEM;
                    }
                }
            }
            if (p == null) {
                // Create a new PackageSettings entry. this can end up here because
                // of code path mismatch or user id mismatch of an updated system partition
                if (!create) {
                    return null;
                }
                if (origPackage != null) {
                    // We are consuming the data from an existing package.
                    p = new PackageSetting(origPackage.name, name, codePath, resourcePath,
                            nativeLibraryPathString, vc, pkgFlags);
                    if (DEBUG_UPGRADE) Log.v(TAG, "Package " + name
                            + " is adopting original package " + origPackage.name);
                    // Note that we will retain the new package's signature so
                    // that we can keep its data.
                    PackageSignatures s = p.signatures;
                    p.copyFrom(origPackage);
                    p.signatures = s;
                    p.sharedUser = origPackage.sharedUser;
                    p.userId = origPackage.userId;
                    p.origPackage = origPackage;
                    mRenamedPackages.put(name, origPackage.name);
                    name = origPackage.name;
                    // Update new package state.
                    p.setTimeStamp(codePath.lastModified());
                } else {
                    p = new PackageSetting(name, realName, codePath, resourcePath,
                            nativeLibraryPathString, vc, pkgFlags);
                    p.setTimeStamp(codePath.lastModified());
                    p.sharedUser = sharedUser;
                    if (sharedUser != null) {
                        p.userId = sharedUser.userId;
                    } else if (MULTIPLE_APPLICATION_UIDS) {
                        // Clone the setting here for disabled system packages
                        PackageSetting dis = mDisabledSysPackages.get(name);
                        if (dis != null) {
                            // For disabled packages a new setting is created
                            // from the existing user id. This still has to be
                            // added to list of user id's
                            // Copy signatures from previous setting
                            if (dis.signatures.mSignatures != null) {
                                p.signatures.mSignatures = dis.signatures.mSignatures.clone();
                            }
                            p.userId = dis.userId;
                            // Clone permissions
                            p.grantedPermissions = new HashSet<String>(dis.grantedPermissions);
                            // Clone component info
                            p.disabledComponents = new HashSet<String>(dis.disabledComponents);
                            p.enabledComponents = new HashSet<String>(dis.enabledComponents);
                            // Add new setting to list of user ids
                            addUserIdLP(p.userId, p, name);
                        } else {
                            // Assign new user id
                            p.userId = newUserIdLP(p);
                        }
                    } else {
                        p.userId = FIRST_APPLICATION_UID;
                    }
                }
                if (p.userId < 0) {
                    reportSettingsProblem(Log.WARN,
                            "Package " + name + " could not be assigned a valid uid");
                    return null;
                }
                if (add) {
                    // Finish adding new package by adding it and updating shared
                    // user preferences
                    addPackageSettingLP(p, name, sharedUser);
                }
            }
            return p;
        }

        private void insertPackageSettingLP(PackageSetting p, PackageParser.Package pkg) {
            p.pkg = pkg;
            pkg.mSetEnabled = p.enabled;
            final String codePath = pkg.applicationInfo.sourceDir;
            final String resourcePath = pkg.applicationInfo.publicSourceDir;
            // Update code path if needed
            if (!codePath.equalsIgnoreCase(p.codePathString)) {
                Slog.w(TAG, "Code path for pkg : " + p.pkg.packageName +
                        " changing from " + p.codePathString + " to " + codePath);
                p.codePath = new File(codePath);
                p.codePathString = codePath;
            }
            //Update resource path if needed
            if (!resourcePath.equalsIgnoreCase(p.resourcePathString)) {
                Slog.w(TAG, "Resource path for pkg : " + p.pkg.packageName +
                        " changing from " + p.resourcePathString + " to " + resourcePath);
                p.resourcePath = new File(resourcePath);
                p.resourcePathString = resourcePath;
            }
            // Update the native library path if needed
            final String nativeLibraryPath = pkg.applicationInfo.nativeLibraryDir;
            if (nativeLibraryPath != null
                    && !nativeLibraryPath.equalsIgnoreCase(p.nativeLibraryPathString)) {
                p.nativeLibraryPathString = nativeLibraryPath;
            }
            // Update version code if needed
             if (pkg.mVersionCode != p.versionCode) {
                p.versionCode = pkg.mVersionCode;
            }
             // Update signatures if needed.
             if (p.signatures.mSignatures == null) {
                 p.signatures.assignSignatures(pkg.mSignatures);
             }
             // If this app defines a shared user id initialize
             // the shared user signatures as well.
             if (p.sharedUser != null && p.sharedUser.signatures.mSignatures == null) {
                 p.sharedUser.signatures.assignSignatures(pkg.mSignatures);
             }
            addPackageSettingLP(p, pkg.packageName, p.sharedUser);
        }

        // Utility method that adds a PackageSetting to mPackages and
        // completes updating the shared user attributes
        private void addPackageSettingLP(PackageSetting p, String name,
                SharedUserSetting sharedUser) {
            mPackages.put(name, p);
            if (sharedUser != null) {
                if (p.sharedUser != null && p.sharedUser != sharedUser) {
                    reportSettingsProblem(Log.ERROR,
                            "Package " + p.name + " was user "
                            + p.sharedUser + " but is now " + sharedUser
                            + "; I am not changing its files so it will probably fail!");
                    p.sharedUser.packages.remove(p);
                } else if (p.userId != sharedUser.userId) {
                    reportSettingsProblem(Log.ERROR,
                        "Package " + p.name + " was user id " + p.userId
                        + " but is now user " + sharedUser
                        + " with id " + sharedUser.userId
                        + "; I am not changing its files so it will probably fail!");
                }

                sharedUser.packages.add(p);
                p.sharedUser = sharedUser;
                p.userId = sharedUser.userId;
            }
        }

        /*
         * Update the shared user setting when a package using
         * specifying the shared user id is removed. The gids
         * associated with each permission of the deleted package
         * are removed from the shared user's gid list only if its
         * not in use by other permissions of packages in the
         * shared user setting.
         */
        private void updateSharedUserPermsLP(PackageSetting deletedPs, int[] globalGids) {
            if ( (deletedPs == null) || (deletedPs.pkg == null)) {
                Slog.i(TAG, "Trying to update info for null package. Just ignoring");
                return;
            }
            // No sharedUserId
            if (deletedPs.sharedUser == null) {
                return;
            }
            SharedUserSetting sus = deletedPs.sharedUser;
            // Update permissions
            for (String eachPerm: deletedPs.pkg.requestedPermissions) {
                boolean used = false;
                if (!sus.grantedPermissions.contains (eachPerm)) {
                    continue;
                }
                for (PackageSetting pkg:sus.packages) {
                    if (pkg.pkg != null &&
                            !pkg.pkg.packageName.equals(deletedPs.pkg.packageName) &&
                            pkg.pkg.requestedPermissions.contains(eachPerm)) {
                        used = true;
                        break;
                    }
                }
                if (!used) {
                    // can safely delete this permission from list
                    sus.grantedPermissions.remove(eachPerm);
                }
            }
            // Update gids
            int newGids[] = globalGids;
            for (String eachPerm : sus.grantedPermissions) {
                BasePermission bp = mPermissions.get(eachPerm);
                if (bp != null) {
                    newGids = appendInts(newGids, bp.gids);
                }
            }
            sus.gids = newGids;
        }

        private int removePackageLP(String name) {
            PackageSetting p = mPackages.get(name);
            if (p != null) {
                mPackages.remove(name);
                if (p.sharedUser != null) {
                    p.sharedUser.packages.remove(p);
                    if (p.sharedUser.packages.size() == 0) {
                        mSharedUsers.remove(p.sharedUser.name);
                        removeUserIdLP(p.sharedUser.userId);
                        return p.sharedUser.userId;
                    }
                } else {
                    removeUserIdLP(p.userId);
                    return p.userId;
                }
            }
            return -1;
        }

        private void replacePackageLP(String name, PackageSetting newp) {
            PackageSetting p = mPackages.get(name);
            if (p != null) {
                if (p.sharedUser != null) {
                    p.sharedUser.packages.remove(p);
                    p.sharedUser.packages.add(newp);
                } else {
                    replaceUserIdLP(p.userId, newp);
                }
            }
            mPackages.put(name, newp);
        }

        private boolean addUserIdLP(int uid, Object obj, Object name) {
            if (uid >= FIRST_APPLICATION_UID + MAX_APPLICATION_UIDS) {
                return false;
            }

            if (uid >= FIRST_APPLICATION_UID) {
                int N = mUserIds.size();
                final int index = uid - FIRST_APPLICATION_UID;
                while (index >= N) {
                    mUserIds.add(null);
                    N++;
                }
                if (mUserIds.get(index) != null) {
                    reportSettingsProblem(Log.ERROR,
                            "Adding duplicate user id: " + uid
                            + " name=" + name);
                    return false;
                }
                mUserIds.set(index, obj);
            } else {
                if (mOtherUserIds.get(uid) != null) {
                    reportSettingsProblem(Log.ERROR,
                            "Adding duplicate shared id: " + uid
                            + " name=" + name);
                    return false;
                }
                mOtherUserIds.put(uid, obj);
            }
            return true;
        }

        public Object getUserIdLP(int uid) {
            if (uid >= FIRST_APPLICATION_UID) {
                int N = mUserIds.size();
                final int index = uid - FIRST_APPLICATION_UID;
                return index < N ? mUserIds.get(index) : null;
            } else {
                return mOtherUserIds.get(uid);
            }
        }

        private Set<String> findPackagesWithFlag(int flag) {
            Set<String> ret = new HashSet<String>();
            for (PackageSetting ps : mPackages.values()) {
                // Has to match atleast all the flag bits set on flag
                if ((ps.pkgFlags & flag) == flag) {
                    ret.add(ps.name);
                }
            }
            return ret;
        }

        private void removeUserIdLP(int uid) {
            if (uid >= FIRST_APPLICATION_UID) {
                int N = mUserIds.size();
                final int index = uid - FIRST_APPLICATION_UID;
                if (index < N) mUserIds.set(index, null);
            } else {
                mOtherUserIds.remove(uid);
            }
        }

        private void replaceUserIdLP(int uid, Object obj) {
            if (uid >= FIRST_APPLICATION_UID) {
                int N = mUserIds.size();
                final int index = uid - FIRST_APPLICATION_UID;
                if (index < N) mUserIds.set(index, obj);
            } else {
                mOtherUserIds.put(uid, obj);
            }
        }

        void writeLP() {
            //Debug.startMethodTracing("/data/system/packageprof", 8 * 1024 * 1024);

            // Keep the old settings around until we know the new ones have
            // been successfully written.
            if (mSettingsFilename.exists()) {
                // Presence of backup settings file indicates that we failed
                // to persist settings earlier. So preserve the older
                // backup for future reference since the current settings
                // might have been corrupted.
                if (!mBackupSettingsFilename.exists()) {
                    if (!mSettingsFilename.renameTo(mBackupSettingsFilename)) {
                        Slog.w(TAG, "Unable to backup package manager settings, current changes will be lost at reboot");
                        return;
                    }
                } else {
                    mSettingsFilename.delete();
                    Slog.w(TAG, "Preserving older settings backup");
                }
            }

            mPastSignatures.clear();

            try {
                FileOutputStream fstr = new FileOutputStream(mSettingsFilename);
                BufferedOutputStream str = new BufferedOutputStream(fstr);

                //XmlSerializer serializer = XmlUtils.serializerInstance();
                XmlSerializer serializer = new FastXmlSerializer();
                serializer.setOutput(str, "utf-8");
                serializer.startDocument(null, true);
                serializer.setFeature("http://xmlpull.org/v1/doc/features.html#indent-output", true);

                serializer.startTag(null, "packages");

                serializer.startTag(null, "last-platform-version");
                serializer.attribute(null, "internal", Integer.toString(mInternalSdkPlatform));
                serializer.attribute(null, "external", Integer.toString(mExternalSdkPlatform));
                serializer.endTag(null, "last-platform-version");
                
                serializer.startTag(null, "permission-trees");
                for (BasePermission bp : mPermissionTrees.values()) {
                    writePermission(serializer, bp);
                }
                serializer.endTag(null, "permission-trees");

                serializer.startTag(null, "permissions");
                for (BasePermission bp : mPermissions.values()) {
                    writePermission(serializer, bp);
                }
                serializer.endTag(null, "permissions");

                for (PackageSetting pkg : mPackages.values()) {
                    writePackage(serializer, pkg);
                }

                for (PackageSetting pkg : mDisabledSysPackages.values()) {
                    writeDisabledSysPackage(serializer, pkg);
                }

                serializer.startTag(null, "preferred-activities");
                for (PreferredActivity pa : mPreferredActivities.filterSet()) {
                    serializer.startTag(null, "item");
                    pa.writeToXml(serializer);
                    serializer.endTag(null, "item");
                }
                serializer.endTag(null, "preferred-activities");

                for (SharedUserSetting usr : mSharedUsers.values()) {
                    serializer.startTag(null, "shared-user");
                    serializer.attribute(null, "name", usr.name);
                    serializer.attribute(null, "userId",
                            Integer.toString(usr.userId));
                    usr.signatures.writeXml(serializer, "sigs", mPastSignatures);
                    serializer.startTag(null, "perms");
                    for (String name : usr.grantedPermissions) {
                        serializer.startTag(null, "item");
                        serializer.attribute(null, "name", name);
                        serializer.endTag(null, "item");
                    }
                    serializer.endTag(null, "perms");
                    serializer.endTag(null, "shared-user");
                }

                if (mPackagesToBeCleaned.size() > 0) {
                    for (int i=0; i<mPackagesToBeCleaned.size(); i++) {
                        serializer.startTag(null, "cleaning-package");
                        serializer.attribute(null, "name", mPackagesToBeCleaned.get(i));
                        serializer.endTag(null, "cleaning-package");
                    }
                }
                
                if (mRenamedPackages.size() > 0) {
                    for (HashMap.Entry<String, String> e : mRenamedPackages.entrySet()) {
                        serializer.startTag(null, "renamed-package");
                        serializer.attribute(null, "new", e.getKey());
                        serializer.attribute(null, "old", e.getValue());
                        serializer.endTag(null, "renamed-package");
                    }
                }
                
                serializer.endTag(null, "packages");

                serializer.endDocument();

                str.flush();
                FileUtils.sync(fstr);
                str.close();

                // New settings successfully written, old ones are no longer
                // needed.
                mBackupSettingsFilename.delete();
                FileUtils.setPermissions(mSettingsFilename.toString(),
                        FileUtils.S_IRUSR|FileUtils.S_IWUSR
                        |FileUtils.S_IRGRP|FileUtils.S_IWGRP
                        |FileUtils.S_IROTH,
                        -1, -1);

                // Write package list file now, use a JournaledFile.
                //
                File tempFile = new File(mPackageListFilename.toString() + ".tmp");
                JournaledFile journal = new JournaledFile(mPackageListFilename, tempFile);

                fstr = new FileOutputStream(journal.chooseForWrite());
                str = new BufferedOutputStream(fstr);
                try {
                    StringBuilder sb = new StringBuilder();
                    for (PackageSetting pkg : mPackages.values()) {
                        ApplicationInfo ai = pkg.pkg.applicationInfo;
                        String dataPath = ai.dataDir;
                        boolean isDebug  = (ai.flags & ApplicationInfo.FLAG_DEBUGGABLE) != 0;

                        // Avoid any application that has a space in its path
                        // or that is handled by the system.
                        if (dataPath.indexOf(" ") >= 0 || ai.uid <= Process.FIRST_APPLICATION_UID)
                            continue;

                        // we store on each line the following information for now:
                        //
                        // pkgName    - package name
                        // userId     - application-specific user id
                        // debugFlag  - 0 or 1 if the package is debuggable.
                        // dataPath   - path to package's data path
                        //
                        // NOTE: We prefer not to expose all ApplicationInfo flags for now.
                        //
                        // DO NOT MODIFY THIS FORMAT UNLESS YOU CAN ALSO MODIFY ITS USERS
                        // FROM NATIVE CODE. AT THE MOMENT, LOOK AT THE FOLLOWING SOURCES:
                        //   system/core/run-as/run-as.c
                        //
                        sb.setLength(0);
                        sb.append(ai.packageName);
                        sb.append(" ");
                        sb.append((int)ai.uid);
                        sb.append(isDebug ? " 1 " : " 0 ");
                        sb.append(dataPath);
                        sb.append("\n");
                        str.write(sb.toString().getBytes());
                    }
                    str.flush();
                    FileUtils.sync(fstr);
                    str.close();
                    journal.commit();
                }
                catch (Exception  e) {
                    journal.rollback();
                }

                FileUtils.setPermissions(mPackageListFilename.toString(),
                        FileUtils.S_IRUSR|FileUtils.S_IWUSR
                        |FileUtils.S_IRGRP|FileUtils.S_IWGRP
                        |FileUtils.S_IROTH,
                        -1, -1);

                return;

            } catch(XmlPullParserException e) {
                Slog.w(TAG, "Unable to write package manager settings, current changes will be lost at reboot", e);
            } catch(java.io.IOException e) {
                Slog.w(TAG, "Unable to write package manager settings, current changes will be lost at reboot", e);
            }
            // Clean up partially written files
            if (mSettingsFilename.exists()) {
                if (!mSettingsFilename.delete()) {
                    Log.i(TAG, "Failed to clean up mangled file: " + mSettingsFilename);
                }
            }
            //Debug.stopMethodTracing();
        }

        void writeDisabledSysPackage(XmlSerializer serializer, final PackageSetting pkg)
                throws java.io.IOException {
            serializer.startTag(null, "updated-package");
            serializer.attribute(null, "name", pkg.name);
            if (pkg.realName != null) {
                serializer.attribute(null, "realName", pkg.realName);
            }
            serializer.attribute(null, "codePath", pkg.codePathString);
            serializer.attribute(null, "ft", Long.toHexString(pkg.timeStamp));
            serializer.attribute(null, "it", Long.toHexString(pkg.firstInstallTime));
            serializer.attribute(null, "ut", Long.toHexString(pkg.lastUpdateTime));
            serializer.attribute(null, "version", String.valueOf(pkg.versionCode));
            if (!pkg.resourcePathString.equals(pkg.codePathString)) {
                serializer.attribute(null, "resourcePath", pkg.resourcePathString);
            }
            if (pkg.nativeLibraryPathString != null) {
                serializer.attribute(null, "nativeLibraryPath", pkg.nativeLibraryPathString);
            }
            if (pkg.sharedUser == null) {
                serializer.attribute(null, "userId",
                        Integer.toString(pkg.userId));
            } else {
                serializer.attribute(null, "sharedUserId",
                        Integer.toString(pkg.userId));
            }
            serializer.startTag(null, "perms");
            if (pkg.sharedUser == null) {
                // If this is a shared user, the permissions will
                // be written there.  We still need to write an
                // empty permissions list so permissionsFixed will
                // be set.
                for (final String name : pkg.grantedPermissions) {
                    BasePermission bp = mPermissions.get(name);
                    if (bp != null) {
                        // We only need to write signature or system permissions but this wont
                        // match the semantics of grantedPermissions. So write all permissions.
                        serializer.startTag(null, "item");
                        serializer.attribute(null, "name", name);
                        serializer.endTag(null, "item");
                    }
                }
            }
            serializer.endTag(null, "perms");
            serializer.endTag(null, "updated-package");
        }

        void writePackage(XmlSerializer serializer, final PackageSetting pkg)
                throws java.io.IOException {
            serializer.startTag(null, "package");
            serializer.attribute(null, "name", pkg.name);
            if (pkg.realName != null) {
                serializer.attribute(null, "realName", pkg.realName);
            }
            serializer.attribute(null, "codePath", pkg.codePathString);
            if (!pkg.resourcePathString.equals(pkg.codePathString)) {
                serializer.attribute(null, "resourcePath", pkg.resourcePathString);
            }
            if (pkg.nativeLibraryPathString != null) {
                serializer.attribute(null, "nativeLibraryPath", pkg.nativeLibraryPathString);
            }
            serializer.attribute(null, "flags",
                    Integer.toString(pkg.pkgFlags));
            serializer.attribute(null, "ft", Long.toHexString(pkg.timeStamp));
            serializer.attribute(null, "it", Long.toHexString(pkg.firstInstallTime));
            serializer.attribute(null, "ut", Long.toHexString(pkg.lastUpdateTime));
            serializer.attribute(null, "version", String.valueOf(pkg.versionCode));
            if (pkg.sharedUser == null) {
                serializer.attribute(null, "userId",
                        Integer.toString(pkg.userId));
            } else {
                serializer.attribute(null, "sharedUserId",
                        Integer.toString(pkg.userId));
            }
            if (pkg.uidError) {
                serializer.attribute(null, "uidError", "true");
            }
            if (pkg.enabled != COMPONENT_ENABLED_STATE_DEFAULT) {
                serializer.attribute(null, "enabled",
                        pkg.enabled == COMPONENT_ENABLED_STATE_ENABLED
                        ? "true" : "false");
            }
            if(pkg.installStatus == PKG_INSTALL_INCOMPLETE) {
                serializer.attribute(null, "installStatus", "false");
            }
            if (pkg.installerPackageName != null) {
                serializer.attribute(null, "installer", pkg.installerPackageName);
            }
            pkg.signatures.writeXml(serializer, "sigs", mPastSignatures);
            if ((pkg.pkgFlags&ApplicationInfo.FLAG_SYSTEM) == 0) {
                serializer.startTag(null, "perms");
                if (pkg.sharedUser == null) {
                    // If this is a shared user, the permissions will
                    // be written there.  We still need to write an
                    // empty permissions list so permissionsFixed will
                    // be set.
                    for (final String name : pkg.grantedPermissions) {
                        serializer.startTag(null, "item");
                        serializer.attribute(null, "name", name);
                        serializer.endTag(null, "item");
                    }
                }
                serializer.endTag(null, "perms");
            }
            if (pkg.disabledComponents.size() > 0) {
                serializer.startTag(null, "disabled-components");
                for (final String name : pkg.disabledComponents) {
                    serializer.startTag(null, "item");
                    serializer.attribute(null, "name", name);
                    serializer.endTag(null, "item");
                }
                serializer.endTag(null, "disabled-components");
            }
            if (pkg.enabledComponents.size() > 0) {
                serializer.startTag(null, "enabled-components");
                for (final String name : pkg.enabledComponents) {
                    serializer.startTag(null, "item");
                    serializer.attribute(null, "name", name);
                    serializer.endTag(null, "item");
                }
                serializer.endTag(null, "enabled-components");
            }

            serializer.endTag(null, "package");
        }

        void writePermission(XmlSerializer serializer, BasePermission bp)
                throws XmlPullParserException, java.io.IOException {
            if (bp.type != BasePermission.TYPE_BUILTIN
                    && bp.sourcePackage != null) {
                serializer.startTag(null, "item");
                serializer.attribute(null, "name", bp.name);
                serializer.attribute(null, "package", bp.sourcePackage);
                if (bp.protectionLevel !=
                        PermissionInfo.PROTECTION_NORMAL) {
                    serializer.attribute(null, "protection",
                            Integer.toString(bp.protectionLevel));
                }
                if (DEBUG_SETTINGS) Log.v(TAG,
                        "Writing perm: name=" + bp.name + " type=" + bp.type);
                if (bp.type == BasePermission.TYPE_DYNAMIC) {
                    PermissionInfo pi = bp.perm != null ? bp.perm.info
                            : bp.pendingInfo;
                    if (pi != null) {
                        serializer.attribute(null, "type", "dynamic");
                        if (pi.icon != 0) {
                            serializer.attribute(null, "icon",
                                    Integer.toString(pi.icon));
                        }
                        if (pi.nonLocalizedLabel != null) {
                            serializer.attribute(null, "label",
                                    pi.nonLocalizedLabel.toString());
                        }
                    }
                }
                serializer.endTag(null, "item");
            }
        }

        String getReadMessagesLP() {
            return mReadMessages.toString();
        }

        ArrayList<PackageSetting> getListOfIncompleteInstallPackages() {
            HashSet<String> kList = new HashSet<String>(mPackages.keySet());
            Iterator<String> its = kList.iterator();
            ArrayList<PackageSetting> ret = new ArrayList<PackageSetting>();
            while(its.hasNext()) {
                String key = its.next();
                PackageSetting ps = mPackages.get(key);
                if(ps.getInstallStatus() == PKG_INSTALL_INCOMPLETE) {
                    ret.add(ps);
                }
            }
            return ret;
        }

        boolean readLP() {
            FileInputStream str = null;
            if (mBackupSettingsFilename.exists()) {
                try {
                    str = new FileInputStream(mBackupSettingsFilename);
                    mReadMessages.append("Reading from backup settings file\n");
                    reportSettingsProblem(Log.INFO, "Need to read from backup settings file");
                    if (mSettingsFilename.exists()) {
                        // If both the backup and settings file exist, we
                        // ignore the settings since it might have been
                        // corrupted.
                        Slog.w(TAG, "Cleaning up settings file " + mSettingsFilename);
                        mSettingsFilename.delete();
                    }
                } catch (java.io.IOException e) {
                    // We'll try for the normal settings file.
                }
            }

            mPastSignatures.clear();

            try {
                if (str == null) {
                    if (!mSettingsFilename.exists()) {
                        mReadMessages.append("No settings file found\n");
                        reportSettingsProblem(Log.INFO, "No settings file; creating initial state");
                        return false;
                    }
                    str = new FileInputStream(mSettingsFilename);
                }
                XmlPullParser parser = Xml.newPullParser();
                parser.setInput(str, null);

                int type;
                while ((type=parser.next()) != XmlPullParser.START_TAG
                           && type != XmlPullParser.END_DOCUMENT) {
                    ;
                }

                if (type != XmlPullParser.START_TAG) {
                    mReadMessages.append("No start tag found in settings file\n");
                    reportSettingsProblem(Log.WARN, "No start tag found in package manager settings");
                    return false;
                }

                int outerDepth = parser.getDepth();
                while ((type=parser.next()) != XmlPullParser.END_DOCUMENT
                       && (type != XmlPullParser.END_TAG
                               || parser.getDepth() > outerDepth)) {
                    if (type == XmlPullParser.END_TAG
                            || type == XmlPullParser.TEXT) {
                        continue;
                    }

                    String tagName = parser.getName();
                    if (tagName.equals("package")) {
                        readPackageLP(parser);
                    } else if (tagName.equals("permissions")) {
                        readPermissionsLP(mPermissions, parser);
                    } else if (tagName.equals("permission-trees")) {
                        readPermissionsLP(mPermissionTrees, parser);
                    } else if (tagName.equals("shared-user")) {
                        readSharedUserLP(parser);
                    } else if (tagName.equals("preferred-packages")) {
                        // no longer used.
                    } else if (tagName.equals("preferred-activities")) {
                        readPreferredActivitiesLP(parser);
                    } else if(tagName.equals("updated-package")) {
                        readDisabledSysPackageLP(parser);
                    } else if (tagName.equals("cleaning-package")) {
                        String name = parser.getAttributeValue(null, "name");
                        if (name != null) {
                            mPackagesToBeCleaned.add(name);
                        }
                    } else if (tagName.equals("renamed-package")) {
                        String nname = parser.getAttributeValue(null, "new");
                        String oname = parser.getAttributeValue(null, "old");
                        if (nname != null && oname != null) {
                            mRenamedPackages.put(nname, oname);
                        }
                    } else if (tagName.equals("last-platform-version")) {
                        mInternalSdkPlatform = mExternalSdkPlatform = 0;
                        try {
                            String internal = parser.getAttributeValue(null, "internal");
                            if (internal != null) {
                                mInternalSdkPlatform = Integer.parseInt(internal);
                            }
                            String external = parser.getAttributeValue(null, "external");
                            if (external != null) {
                                mExternalSdkPlatform = Integer.parseInt(external);
                            }
                        } catch (NumberFormatException e) {
                        }
                    } else {
                        Slog.w(TAG, "Unknown element under <packages>: "
                              + parser.getName());
                        XmlUtils.skipCurrentTag(parser);
                    }
                }

                str.close();

            } catch(XmlPullParserException e) {
                mReadMessages.append("Error reading: " + e.toString());
                reportSettingsProblem(Log.ERROR, "Error reading settings: " + e);
                Slog.e(TAG, "Error reading package manager settings", e);

            } catch(java.io.IOException e) {
                mReadMessages.append("Error reading: " + e.toString());
                reportSettingsProblem(Log.ERROR, "Error reading settings: " + e);
                Slog.e(TAG, "Error reading package manager settings", e);

            }

            int N = mPendingPackages.size();
            for (int i=0; i<N; i++) {
                final PendingPackage pp = mPendingPackages.get(i);
                Object idObj = getUserIdLP(pp.sharedId);
                if (idObj != null && idObj instanceof SharedUserSetting) {
                    PackageSetting p = getPackageLP(pp.name, null, pp.realName,
                            (SharedUserSetting) idObj, pp.codePath, pp.resourcePath,
                            pp.nativeLibraryPathString, pp.versionCode, pp.pkgFlags, true, true);
                    if (p == null) {
                        reportSettingsProblem(Log.WARN, "Unable to create application package for "
                                + pp.name);
                        continue;
                    }
                    p.copyFrom(pp);
                } else if (idObj != null) {
                    String msg = "Bad package setting: package " + pp.name
                            + " has shared uid " + pp.sharedId
                            + " that is not a shared uid\n";
                    mReadMessages.append(msg);
                    reportSettingsProblem(Log.ERROR, msg);
                } else {
                    String msg = "Bad package setting: package " + pp.name
                            + " has shared uid " + pp.sharedId
                            + " that is not defined\n";
                    mReadMessages.append(msg);
                    reportSettingsProblem(Log.ERROR, msg);
                }
            }
            mPendingPackages.clear();

            /*
             * Make sure all the updated system packages have their shared users
             * associated with them.
             */
            final Iterator<PackageSetting> disabledIt = mDisabledSysPackages.values().iterator();
            while (disabledIt.hasNext()) {
                final PackageSetting disabledPs = disabledIt.next();
                final Object id = getUserIdLP(disabledPs.userId);
                if (id != null && id instanceof SharedUserSetting) {
                  disabledPs.sharedUser = (SharedUserSetting) id;
                }
            }

            mReadMessages.append("Read completed successfully: "
                    + mPackages.size() + " packages, "
                    + mSharedUsers.size() + " shared uids\n");

            return true;
        }

        private int readInt(XmlPullParser parser, String ns, String name,
                int defValue) {
            String v = parser.getAttributeValue(ns, name);
            try {
                if (v == null) {
                    return defValue;
                }
                return Integer.parseInt(v);
            } catch (NumberFormatException e) {
                reportSettingsProblem(Log.WARN,
                        "Error in package manager settings: attribute " +
                        name + " has bad integer value " + v + " at "
                        + parser.getPositionDescription());
            }
            return defValue;
        }

        private void readPermissionsLP(HashMap<String, BasePermission> out,
                XmlPullParser parser)
                throws IOException, XmlPullParserException {
            int outerDepth = parser.getDepth();
            int type;
            while ((type=parser.next()) != XmlPullParser.END_DOCUMENT
                   && (type != XmlPullParser.END_TAG
                           || parser.getDepth() > outerDepth)) {
                if (type == XmlPullParser.END_TAG
                        || type == XmlPullParser.TEXT) {
                    continue;
                }

                String tagName = parser.getName();
                if (tagName.equals("item")) {
                    String name = parser.getAttributeValue(null, "name");
                    String sourcePackage = parser.getAttributeValue(null, "package");
                    String ptype = parser.getAttributeValue(null, "type");
                    if (name != null && sourcePackage != null) {
                        boolean dynamic = "dynamic".equals(ptype);
                        BasePermission bp = new BasePermission(name, sourcePackage,
                                dynamic
                                ? BasePermission.TYPE_DYNAMIC
                                : BasePermission.TYPE_NORMAL);
                        bp.protectionLevel = readInt(parser, null, "protection",
                                PermissionInfo.PROTECTION_NORMAL);
                        if (dynamic) {
                            PermissionInfo pi = new PermissionInfo();
                            pi.packageName = sourcePackage.intern();
                            pi.name = name.intern();
                            pi.icon = readInt(parser, null, "icon", 0);
                            pi.nonLocalizedLabel = parser.getAttributeValue(
                                    null, "label");
                            pi.protectionLevel = bp.protectionLevel;
                            bp.pendingInfo = pi;
                        }
                        out.put(bp.name, bp);
                    } else {
                        reportSettingsProblem(Log.WARN,
                                "Error in package manager settings: permissions has"
                                + " no name at " + parser.getPositionDescription());
                    }
                } else {
                    reportSettingsProblem(Log.WARN,
                            "Unknown element reading permissions: "
                            + parser.getName() + " at "
                            + parser.getPositionDescription());
                }
                XmlUtils.skipCurrentTag(parser);
            }
        }

        private void readDisabledSysPackageLP(XmlPullParser parser)
                throws XmlPullParserException, IOException {
            String name = parser.getAttributeValue(null, "name");
            String realName = parser.getAttributeValue(null, "realName");
            String codePathStr = parser.getAttributeValue(null, "codePath");
            String resourcePathStr = parser.getAttributeValue(null, "resourcePath");
            String nativeLibraryPathStr = parser.getAttributeValue(null, "nativeLibraryPath");
            if (resourcePathStr == null) {
                resourcePathStr = codePathStr;
            }
            String version = parser.getAttributeValue(null, "version");
            int versionCode = 0;
            if (version != null) {
                try {
                    versionCode = Integer.parseInt(version);
                } catch (NumberFormatException e) {
                }
            }

            int pkgFlags = 0;
            pkgFlags |= ApplicationInfo.FLAG_SYSTEM;
            PackageSetting ps = new PackageSetting(name, realName, new File(codePathStr),
                    new File(resourcePathStr), nativeLibraryPathStr, versionCode, pkgFlags);
            String timeStampStr = parser.getAttributeValue(null, "ft");
            if (timeStampStr != null) {
                try {
                    long timeStamp = Long.parseLong(timeStampStr, 16);
                    ps.setTimeStamp(timeStamp);
                } catch (NumberFormatException e) {
                }
            } else {
                timeStampStr = parser.getAttributeValue(null, "ts");
                if (timeStampStr != null) {
                    try {
                        long timeStamp = Long.parseLong(timeStampStr);
                        ps.setTimeStamp(timeStamp);
                    } catch (NumberFormatException e) {
                    }
                }
            }
            timeStampStr = parser.getAttributeValue(null, "it");
            if (timeStampStr != null) {
                try {
                    ps.firstInstallTime = Long.parseLong(timeStampStr, 16);
                } catch (NumberFormatException e) {
                }
            }
            timeStampStr = parser.getAttributeValue(null, "ut");
            if (timeStampStr != null) {
                try {
                    ps.lastUpdateTime = Long.parseLong(timeStampStr, 16);
                } catch (NumberFormatException e) {
                }
            }
            String idStr = parser.getAttributeValue(null, "userId");
            ps.userId = idStr != null ? Integer.parseInt(idStr) : 0;
            if(ps.userId <= 0) {
                String sharedIdStr = parser.getAttributeValue(null, "sharedUserId");
                ps.userId = sharedIdStr != null ? Integer.parseInt(sharedIdStr) : 0;
            }
            int outerDepth = parser.getDepth();
            int type;
            while ((type=parser.next()) != XmlPullParser.END_DOCUMENT
                   && (type != XmlPullParser.END_TAG
                           || parser.getDepth() > outerDepth)) {
                if (type == XmlPullParser.END_TAG
                        || type == XmlPullParser.TEXT) {
                    continue;
                }

                String tagName = parser.getName();
                if (tagName.equals("perms")) {
                    readGrantedPermissionsLP(parser,
                            ps.grantedPermissions);
                } else {
                    reportSettingsProblem(Log.WARN,
                            "Unknown element under <updated-package>: "
                            + parser.getName());
                    XmlUtils.skipCurrentTag(parser);
                }
            }
            mDisabledSysPackages.put(name, ps);
        }

        private void readPackageLP(XmlPullParser parser)
                throws XmlPullParserException, IOException {
            String name = null;
            String realName = null;
            String idStr = null;
            String sharedIdStr = null;
            String codePathStr = null;
            String resourcePathStr = null;
            String nativeLibraryPathStr = null;
            String systemStr = null;
            String installerPackageName = null;
            String uidError = null;
            int pkgFlags = 0;
            long timeStamp = 0;
            long firstInstallTime = 0;
            long lastUpdateTime = 0;
            PackageSettingBase packageSetting = null;
            String version = null;
            int versionCode = 0;
            try {
                name = parser.getAttributeValue(null, "name");
                realName = parser.getAttributeValue(null, "realName");
                idStr = parser.getAttributeValue(null, "userId");
                uidError = parser.getAttributeValue(null, "uidError");
                sharedIdStr = parser.getAttributeValue(null, "sharedUserId");
                codePathStr = parser.getAttributeValue(null, "codePath");
                resourcePathStr = parser.getAttributeValue(null, "resourcePath");
                nativeLibraryPathStr = parser.getAttributeValue(null, "nativeLibraryPath");
                version = parser.getAttributeValue(null, "version");
                if (version != null) {
                    try {
                        versionCode = Integer.parseInt(version);
                    } catch (NumberFormatException e) {
                    }
                }
                installerPackageName = parser.getAttributeValue(null, "installer");

                systemStr = parser.getAttributeValue(null, "flags");
                if (systemStr != null) {
                    try {
                        pkgFlags = Integer.parseInt(systemStr);
                    } catch (NumberFormatException e) {
                    }
                } else {
                    // For backward compatibility
                    systemStr = parser.getAttributeValue(null, "system");
                    if (systemStr != null) {
                        pkgFlags |= ("true".equalsIgnoreCase(systemStr)) ? ApplicationInfo.FLAG_SYSTEM : 0;
                    } else {
                        // Old settings that don't specify system...  just treat
                        // them as system, good enough.
                        pkgFlags |= ApplicationInfo.FLAG_SYSTEM;
                    }
                }
                String timeStampStr = parser.getAttributeValue(null, "ft");
                if (timeStampStr != null) {
                    try {
                        timeStamp = Long.parseLong(timeStampStr, 16);
                    } catch (NumberFormatException e) {
                    }
                } else {
                    timeStampStr = parser.getAttributeValue(null, "ts");
                    if (timeStampStr != null) {
                        try {
                            timeStamp = Long.parseLong(timeStampStr);
                        } catch (NumberFormatException e) {
                        }
                    }
                }
                timeStampStr = parser.getAttributeValue(null, "it");
                if (timeStampStr != null) {
                    try {
                        firstInstallTime = Long.parseLong(timeStampStr, 16);
                    } catch (NumberFormatException e) {
                    }
                }
                timeStampStr = parser.getAttributeValue(null, "ut");
                if (timeStampStr != null) {
                    try {
                        lastUpdateTime = Long.parseLong(timeStampStr, 16);
                    } catch (NumberFormatException e) {
                    }
                }
                if (DEBUG_SETTINGS) Log.v(TAG, "Reading package: " + name
                        + " userId=" + idStr + " sharedUserId=" + sharedIdStr);
                int userId = idStr != null ? Integer.parseInt(idStr) : 0;
                if (resourcePathStr == null) {
                    resourcePathStr = codePathStr;
                }
                if (realName != null) {
                    realName = realName.intern();
                }
                if (name == null) {
                    reportSettingsProblem(Log.WARN,
                            "Error in package manager settings: <package> has no name at "
                            + parser.getPositionDescription());
                } else if (codePathStr == null) {
                    reportSettingsProblem(Log.WARN,
                            "Error in package manager settings: <package> has no codePath at "
                            + parser.getPositionDescription());
                } else if (userId > 0) {
                    packageSetting = addPackageLP(name.intern(), realName, new File(codePathStr),
                            new File(resourcePathStr), nativeLibraryPathStr, userId, versionCode,
                            pkgFlags);
                    if (DEBUG_SETTINGS) Log.i(TAG, "Reading package " + name
                            + ": userId=" + userId + " pkg=" + packageSetting);
                    if (packageSetting == null) {
                        reportSettingsProblem(Log.ERROR,
                                "Failure adding uid " + userId
                                + " while parsing settings at "
                                + parser.getPositionDescription());
                    } else {
                        packageSetting.setTimeStamp(timeStamp);
                        packageSetting.firstInstallTime = firstInstallTime;
                        packageSetting.lastUpdateTime = lastUpdateTime;
                    }
                } else if (sharedIdStr != null) {
                    userId = sharedIdStr != null
                            ? Integer.parseInt(sharedIdStr) : 0;
                    if (userId > 0) {
                        packageSetting = new PendingPackage(name.intern(), realName,
                                new File(codePathStr), new File(resourcePathStr),
                                nativeLibraryPathStr, userId, versionCode, pkgFlags);
                        packageSetting.setTimeStamp(timeStamp);
                        packageSetting.firstInstallTime = firstInstallTime;
                        packageSetting.lastUpdateTime = lastUpdateTime;
                        mPendingPackages.add((PendingPackage) packageSetting);
                        if (DEBUG_SETTINGS) Log.i(TAG, "Reading package " + name
                                + ": sharedUserId=" + userId + " pkg="
                                + packageSetting);
                    } else {
                        reportSettingsProblem(Log.WARN,
                                "Error in package manager settings: package "
                                + name + " has bad sharedId " + sharedIdStr
                                + " at " + parser.getPositionDescription());
                    }
                } else {
                    reportSettingsProblem(Log.WARN,
                            "Error in package manager settings: package "
                            + name + " has bad userId " + idStr + " at "
                            + parser.getPositionDescription());
                }
            } catch (NumberFormatException e) {
                reportSettingsProblem(Log.WARN,
                        "Error in package manager settings: package "
                        + name + " has bad userId " + idStr + " at "
                        + parser.getPositionDescription());
            }
            if (packageSetting != null) {
                packageSetting.uidError = "true".equals(uidError);
                packageSetting.installerPackageName = installerPackageName;
                packageSetting.nativeLibraryPathString = nativeLibraryPathStr;
                final String enabledStr = parser.getAttributeValue(null, "enabled");
                if (enabledStr != null) {
                    if (enabledStr.equalsIgnoreCase("true")) {
                        packageSetting.enabled = COMPONENT_ENABLED_STATE_ENABLED;
                    } else if (enabledStr.equalsIgnoreCase("false")) {
                        packageSetting.enabled = COMPONENT_ENABLED_STATE_DISABLED;
                    } else if (enabledStr.equalsIgnoreCase("default")) {
                        packageSetting.enabled = COMPONENT_ENABLED_STATE_DEFAULT;
                    } else {
                        reportSettingsProblem(Log.WARN,
                                "Error in package manager settings: package "
                                + name + " has bad enabled value: " + idStr
                                + " at " + parser.getPositionDescription());
                    }
                } else {
                    packageSetting.enabled = COMPONENT_ENABLED_STATE_DEFAULT;
                }
                final String installStatusStr = parser.getAttributeValue(null, "installStatus");
                if (installStatusStr != null) {
                    if (installStatusStr.equalsIgnoreCase("false")) {
                        packageSetting.installStatus = PKG_INSTALL_INCOMPLETE;
                    } else {
                        packageSetting.installStatus = PKG_INSTALL_COMPLETE;
                    }
                }

                int outerDepth = parser.getDepth();
                int type;
                while ((type=parser.next()) != XmlPullParser.END_DOCUMENT
                       && (type != XmlPullParser.END_TAG
                               || parser.getDepth() > outerDepth)) {
                    if (type == XmlPullParser.END_TAG
                            || type == XmlPullParser.TEXT) {
                        continue;
                    }

                    String tagName = parser.getName();
                    if (tagName.equals("disabled-components")) {
                        readDisabledComponentsLP(packageSetting, parser);
                    } else if (tagName.equals("enabled-components")) {
                        readEnabledComponentsLP(packageSetting, parser);
                    } else if (tagName.equals("sigs")) {
                        packageSetting.signatures.readXml(parser, mPastSignatures);
                    } else if (tagName.equals("perms")) {
                        readGrantedPermissionsLP(parser,
                                packageSetting.grantedPermissions);
                        packageSetting.permissionsFixed = true;
                    } else {
                        reportSettingsProblem(Log.WARN,
                                "Unknown element under <package>: "
                                + parser.getName());
                        XmlUtils.skipCurrentTag(parser);
                    }
                }
            } else {
                XmlUtils.skipCurrentTag(parser);
            }
        }

        private void readDisabledComponentsLP(PackageSettingBase packageSetting,
                                                  XmlPullParser parser)
                throws IOException, XmlPullParserException {
            int outerDepth = parser.getDepth();
            int type;
            while ((type=parser.next()) != XmlPullParser.END_DOCUMENT
                   && (type != XmlPullParser.END_TAG
                           || parser.getDepth() > outerDepth)) {
                if (type == XmlPullParser.END_TAG
                        || type == XmlPullParser.TEXT) {
                    continue;
                }

                String tagName = parser.getName();
                if (tagName.equals("item")) {
                    String name = parser.getAttributeValue(null, "name");
                    if (name != null) {
                        packageSetting.disabledComponents.add(name.intern());
                    } else {
                        reportSettingsProblem(Log.WARN,
                                "Error in package manager settings: <disabled-components> has"
                                + " no name at " + parser.getPositionDescription());
                    }
                } else {
                    reportSettingsProblem(Log.WARN,
                            "Unknown element under <disabled-components>: "
                            + parser.getName());
                }
                XmlUtils.skipCurrentTag(parser);
            }
        }

        private void readEnabledComponentsLP(PackageSettingBase packageSetting,
                                                  XmlPullParser parser)
                throws IOException, XmlPullParserException {
            int outerDepth = parser.getDepth();
            int type;
            while ((type=parser.next()) != XmlPullParser.END_DOCUMENT
                   && (type != XmlPullParser.END_TAG
                           || parser.getDepth() > outerDepth)) {
                if (type == XmlPullParser.END_TAG
                        || type == XmlPullParser.TEXT) {
                    continue;
                }

                String tagName = parser.getName();
                if (tagName.equals("item")) {
                    String name = parser.getAttributeValue(null, "name");
                    if (name != null) {
                        packageSetting.enabledComponents.add(name.intern());
                    } else {
                        reportSettingsProblem(Log.WARN,
                                "Error in package manager settings: <enabled-components> has"
                                   + " no name at " + parser.getPositionDescription());
                    }
                } else {
                    reportSettingsProblem(Log.WARN,
                            "Unknown element under <enabled-components>: "
                            + parser.getName());
                }
                XmlUtils.skipCurrentTag(parser);
            }
        }

        private void readSharedUserLP(XmlPullParser parser)
                throws XmlPullParserException, IOException {
            String name = null;
            String idStr = null;
            int pkgFlags = 0;
            SharedUserSetting su = null;
            try {
                name = parser.getAttributeValue(null, "name");
                idStr = parser.getAttributeValue(null, "userId");
                int userId = idStr != null ? Integer.parseInt(idStr) : 0;
                if ("true".equals(parser.getAttributeValue(null, "system"))) {
                    pkgFlags |= ApplicationInfo.FLAG_SYSTEM;
                }
                if (name == null) {
                    reportSettingsProblem(Log.WARN,
                            "Error in package manager settings: <shared-user> has no name at "
                            + parser.getPositionDescription());
                } else if (userId == 0) {
                    reportSettingsProblem(Log.WARN,
                            "Error in package manager settings: shared-user "
                            + name + " has bad userId " + idStr + " at "
                            + parser.getPositionDescription());
                } else {
                    if ((su=addSharedUserLP(name.intern(), userId, pkgFlags)) == null) {
                        reportSettingsProblem(Log.ERROR,
                                "Occurred while parsing settings at "
                                + parser.getPositionDescription());
                    }
                }
            } catch (NumberFormatException e) {
                reportSettingsProblem(Log.WARN,
                        "Error in package manager settings: package "
                        + name + " has bad userId " + idStr + " at "
                        + parser.getPositionDescription());
            };

            if (su != null) {
                int outerDepth = parser.getDepth();
                int type;
                while ((type=parser.next()) != XmlPullParser.END_DOCUMENT
                       && (type != XmlPullParser.END_TAG
                               || parser.getDepth() > outerDepth)) {
                    if (type == XmlPullParser.END_TAG
                            || type == XmlPullParser.TEXT) {
                        continue;
                    }

                    String tagName = parser.getName();
                    if (tagName.equals("sigs")) {
                        su.signatures.readXml(parser, mPastSignatures);
                    } else if (tagName.equals("perms")) {
                        readGrantedPermissionsLP(parser, su.grantedPermissions);
                    } else {
                        reportSettingsProblem(Log.WARN,
                                "Unknown element under <shared-user>: "
                                + parser.getName());
                        XmlUtils.skipCurrentTag(parser);
                    }
                }

            } else {
                XmlUtils.skipCurrentTag(parser);
            }
        }

        private void readGrantedPermissionsLP(XmlPullParser parser,
                HashSet<String> outPerms) throws IOException, XmlPullParserException {
            int outerDepth = parser.getDepth();
            int type;
            while ((type=parser.next()) != XmlPullParser.END_DOCUMENT
                   && (type != XmlPullParser.END_TAG
                           || parser.getDepth() > outerDepth)) {
                if (type == XmlPullParser.END_TAG
                        || type == XmlPullParser.TEXT) {
                    continue;
                }

                String tagName = parser.getName();
                if (tagName.equals("item")) {
                    String name = parser.getAttributeValue(null, "name");
                    if (name != null) {
                        outPerms.add(name.intern());
                    } else {
                        reportSettingsProblem(Log.WARN,
                                "Error in package manager settings: <perms> has"
                                   + " no name at " + parser.getPositionDescription());
                    }
                } else {
                    reportSettingsProblem(Log.WARN,
                            "Unknown element under <perms>: "
                            + parser.getName());
                }
                XmlUtils.skipCurrentTag(parser);
            }
        }

        private void readPreferredActivitiesLP(XmlPullParser parser)
                throws XmlPullParserException, IOException {
            int outerDepth = parser.getDepth();
            int type;
            while ((type=parser.next()) != XmlPullParser.END_DOCUMENT
                   && (type != XmlPullParser.END_TAG
                           || parser.getDepth() > outerDepth)) {
                if (type == XmlPullParser.END_TAG
                        || type == XmlPullParser.TEXT) {
                    continue;
                }

                String tagName = parser.getName();
                if (tagName.equals("item")) {
                    PreferredActivity pa = new PreferredActivity(parser);
                    if (pa.mParseError == null) {
                        mPreferredActivities.addFilter(pa);
                    } else {
                        reportSettingsProblem(Log.WARN,
                                "Error in package manager settings: <preferred-activity> "
                                + pa.mParseError + " at "
                                + parser.getPositionDescription());
                    }
                } else {
                    reportSettingsProblem(Log.WARN,
                            "Unknown element under <preferred-activities>: "
                            + parser.getName());
                    XmlUtils.skipCurrentTag(parser);
                }
            }
        }

        // Returns -1 if we could not find an available UserId to assign
        private int newUserIdLP(Object obj) {
            // Let's be stupidly inefficient for now...
            final int N = mUserIds.size();
            for (int i=0; i<N; i++) {
                if (mUserIds.get(i) == null) {
                    mUserIds.set(i, obj);
                    return FIRST_APPLICATION_UID + i;
                }
            }

            // None left?
            if (N >= MAX_APPLICATION_UIDS) {
                return -1;
            }

            mUserIds.add(obj);
            return FIRST_APPLICATION_UID + N;
        }

        public PackageSetting getDisabledSystemPkg(String name) {
            synchronized(mPackages) {
                PackageSetting ps = mDisabledSysPackages.get(name);
                return ps;
            }
        }

        boolean isEnabledLP(ComponentInfo componentInfo, int flags) {
            if ((flags&PackageManager.GET_DISABLED_COMPONENTS) != 0) {
                return true;
            }
            final PackageSetting packageSettings = mPackages.get(componentInfo.packageName);
            if (Config.LOGV) {
                Log.v(TAG, "isEnabledLock - packageName = " + componentInfo.packageName
                           + " componentName = " + componentInfo.name);
                Log.v(TAG, "enabledComponents: "
                           + Arrays.toString(packageSettings.enabledComponents.toArray()));
                Log.v(TAG, "disabledComponents: "
                           + Arrays.toString(packageSettings.disabledComponents.toArray()));
            }
            if (packageSettings == null) {
                if (false) {
                    Log.w(TAG, "WAITING FOR DEBUGGER");
                    Debug.waitForDebugger();
                    Log.i(TAG, "We will crash!");
                }
                return false;
            }
            if (packageSettings.enabled == COMPONENT_ENABLED_STATE_DISABLED
                    || (packageSettings.pkg != null && !packageSettings.pkg.applicationInfo.enabled
                            && packageSettings.enabled == COMPONENT_ENABLED_STATE_DEFAULT)) {
                return false;
            }
            if (packageSettings.enabledComponents.contains(componentInfo.name)) {
                return true;
            }
            if (packageSettings.disabledComponents.contains(componentInfo.name)) {
                return false;
            }
            return componentInfo.enabled;
        }
    }

    // ------- apps on sdcard specific code -------
    static final boolean DEBUG_SD_INSTALL = false;
    private static final String SD_ENCRYPTION_KEYSTORE_NAME = "AppsOnSD";
    private static final String SD_ENCRYPTION_ALGORITHM = "AES";
    static final int MAX_CONTAINERS = 250;
    private boolean mMediaMounted = false;

    private String getEncryptKey() {
        try {
            String sdEncKey = SystemKeyStore.getInstance().retrieveKeyHexString(
                    SD_ENCRYPTION_KEYSTORE_NAME);
            if (sdEncKey == null) {
                sdEncKey = SystemKeyStore.getInstance().generateNewKeyHexString(128,
                        SD_ENCRYPTION_ALGORITHM, SD_ENCRYPTION_KEYSTORE_NAME);
                if (sdEncKey == null) {
                    Slog.e(TAG, "Failed to create encryption keys");
                    return null;
                }
            }
            return sdEncKey;
        } catch (NoSuchAlgorithmException nsae) {
            Slog.e(TAG, "Failed to create encryption keys with exception: " + nsae);
            return null;
        } catch (IOException ioe) {
            Slog.e(TAG, "Failed to retrieve encryption keys with exception: "
                      + ioe);
            return null;
        }

    }

    /* package */ static String getTempContainerId() {
        int tmpIdx = 1;
        String list[] = PackageHelper.getSecureContainerList();
        if (list != null) {
            for (final String name : list) {
                // Ignore null and non-temporary container entries
                if (name == null || !name.startsWith(mTempContainerPrefix)) {
                    continue;
                }

                String subStr = name.substring(mTempContainerPrefix.length());
                try {
                    int cid = Integer.parseInt(subStr);
                    if (cid >= tmpIdx) {
                        tmpIdx = cid + 1;
                    }
                } catch (NumberFormatException e) {
                }
            }
        }
        return mTempContainerPrefix + tmpIdx;
    }

   /*
    * Update media status on PackageManager.
    */
   public void updateExternalMediaStatus(final boolean mediaStatus, final boolean reportStatus) {
       if (Binder.getCallingUid() != Process.SYSTEM_UID) {
           throw new SecurityException("Media status can only be updated by the system");
       }
       synchronized (mPackages) {
           Log.i(TAG, "Updating external media status from " +
                   (mMediaMounted ? "mounted" : "unmounted") + " to " +
                   (mediaStatus ? "mounted" : "unmounted"));
           if (DEBUG_SD_INSTALL) Log.i(TAG, "updateExternalMediaStatus:: mediaStatus=" +
                   mediaStatus+", mMediaMounted=" + mMediaMounted);
           if (mediaStatus == mMediaMounted) {
               Message msg = mHandler.obtainMessage(UPDATED_MEDIA_STATUS,
                       reportStatus ? 1 : 0, -1);
               mHandler.sendMessage(msg);
               return;
           }
           mMediaMounted = mediaStatus;
       }
       // Queue up an async operation since the package installation may take a little while.
       mHandler.post(new Runnable() {
           public void run() {
               mHandler.removeCallbacks(this);
               updateExternalMediaStatusInner(mediaStatus, reportStatus);
           }
       });
   }

   /*
    * Collect information of applications on external media, map them
    * against existing containers and update information based on current
    * mount status. Please note that we always have to report status
    * if reportStatus has been set to true especially when unloading packages.
    */
   private void updateExternalMediaStatusInner(boolean mediaStatus,
           boolean reportStatus) {
       // Collection of uids
       int uidArr[] = null;
       // Collection of stale containers
       HashSet<String> removeCids = new HashSet<String>();
       // Collection of packages on external media with valid containers.
       HashMap<SdInstallArgs, String> processCids = new HashMap<SdInstallArgs, String>();
       // Get list of secure containers.
       final String list[] = PackageHelper.getSecureContainerList();
       if (list == null || list.length == 0) {
           Log.i(TAG, "No secure containers on sdcard");
       } else {
           // Process list of secure containers and categorize them
           // as active or stale based on their package internal state.
           int uidList[] = new int[list.length];
           int num = 0;
           synchronized (mPackages) {
               for (String cid : list) {
                   SdInstallArgs args = new SdInstallArgs(cid);
                   if (DEBUG_SD_INSTALL) Log.i(TAG, "Processing container " + cid);
                   String pkgName = args.getPackageName();
                   if (pkgName == null) {
                       if (DEBUG_SD_INSTALL) Log.i(TAG, "Container : " + cid + " stale");
                       removeCids.add(cid);
                       continue;
                   }
                   if (DEBUG_SD_INSTALL) Log.i(TAG, "Looking for pkg : " + pkgName);
                   PackageSetting ps = mSettings.mPackages.get(pkgName);
                   // The package status is changed only if the code path
                   // matches between settings and the container id.
                   if (ps != null && ps.codePathString != null &&
                           ps.codePathString.equals(args.getCodePath())) {
                       if (DEBUG_SD_INSTALL) Log.i(TAG, "Container : " + cid +
                               " corresponds to pkg : " + pkgName +
                               " at code path: " + ps.codePathString);
                       // We do have a valid package installed on sdcard
                       processCids.put(args, ps.codePathString);
                       int uid = ps.userId;
                       if (uid != -1) {
                           uidList[num++] = uid;
                       }
                   } else {
                       // Stale container on sdcard. Just delete
                       if (DEBUG_SD_INSTALL) Log.i(TAG, "Container : " + cid + " stale");
                       removeCids.add(cid);
                   }
               }
           }

           if (num > 0) {
               // Sort uid list
               Arrays.sort(uidList, 0, num);
               // Throw away duplicates
               uidArr = new int[num];
               uidArr[0] = uidList[0];
               int di = 0;
               for (int i = 1; i < num; i++) {
                   if (uidList[i-1] != uidList[i]) {
                       uidArr[di++] = uidList[i];
                   }
               }
           }
       }
       // Process packages with valid entries.
       if (mediaStatus) {
           if (DEBUG_SD_INSTALL) Log.i(TAG, "Loading packages");
           loadMediaPackages(processCids, uidArr, removeCids);
           startCleaningPackages();
       } else {
           if (DEBUG_SD_INSTALL) Log.i(TAG, "Unloading packages");
           unloadMediaPackages(processCids, uidArr, reportStatus);
       }
   }

   private void sendResourcesChangedBroadcast(boolean mediaStatus,
           ArrayList<String> pkgList, int uidArr[], IIntentReceiver finishedReceiver) {
       int size = pkgList.size();
       if (size > 0) {
           // Send broadcasts here
           Bundle extras = new Bundle();
           extras.putStringArray(Intent.EXTRA_CHANGED_PACKAGE_LIST,
                   pkgList.toArray(new String[size]));
           if (uidArr != null) {
               extras.putIntArray(Intent.EXTRA_CHANGED_UID_LIST, uidArr);
           }
           String action = mediaStatus ? Intent.ACTION_EXTERNAL_APPLICATIONS_AVAILABLE
                   : Intent.ACTION_EXTERNAL_APPLICATIONS_UNAVAILABLE;
           sendPackageBroadcast(action, null, extras, finishedReceiver);
       }
   }

   /*
    * Look at potentially valid container ids from processCids
    * If package information doesn't match the one on record
    * or package scanning fails, the cid is added to list of
    * removeCids. We currently don't delete stale containers.
    */
   private void loadMediaPackages(HashMap<SdInstallArgs, String> processCids,
           int uidArr[], HashSet<String> removeCids) {
       ArrayList<String> pkgList = new ArrayList<String>();
       Set<SdInstallArgs> keys = processCids.keySet();
       boolean doGc = false;
       for (SdInstallArgs args : keys) {
           String codePath = processCids.get(args);
           if (DEBUG_SD_INSTALL) Log.i(TAG, "Loading container : "
                   + args.cid);
           int retCode = PackageManager.INSTALL_FAILED_CONTAINER_ERROR;
           try {
               // Make sure there are no container errors first.
               if (args.doPreInstall(PackageManager.INSTALL_SUCCEEDED)
                       != PackageManager.INSTALL_SUCCEEDED) {
                   Slog.e(TAG, "Failed to mount cid : " + args.cid +
                   " when installing from sdcard");
                   continue;
               }
               // Check code path here.
               if (codePath == null || !codePath.equals(args.getCodePath())) {
                   Slog.e(TAG, "Container " + args.cid + " cachepath " + args.getCodePath()+
                           " does not match one in settings " + codePath);
                   continue;
               }
               // Parse package
               int parseFlags = PackageParser.PARSE_ON_SDCARD | mDefParseFlags;
               doGc = true;
               synchronized (mInstallLock) {
                   final PackageParser.Package pkg =  scanPackageLI(new File(codePath),
                           parseFlags, 0, 0);
                   // Scan the package
                   if (pkg != null) {
                       synchronized (mPackages) {
                           retCode = PackageManager.INSTALL_SUCCEEDED;
                           pkgList.add(pkg.packageName);
                           // Post process args
                           args.doPostInstall(PackageManager.INSTALL_SUCCEEDED);
                       }
                   } else {
                       Slog.i(TAG, "Failed to install pkg from  " +
                               codePath + " from sdcard");
                   }
               }

           } finally {
               if (retCode != PackageManager.INSTALL_SUCCEEDED) {
                   // Don't destroy container here. Wait till gc clears things up.
                   removeCids.add(args.cid);
               }
           }
       }
       synchronized (mPackages) {
           // If the platform SDK has changed since the last time we booted,
           // we need to re-grant app permission to catch any new ones that
           // appear.  This is really a hack, and means that apps can in some
           // cases get permissions that the user didn't initially explicitly
           // allow...  it would be nice to have some better way to handle
           // this situation.
           final boolean regrantPermissions = mSettings.mExternalSdkPlatform
                   != mSdkVersion;
           if (regrantPermissions) Slog.i(TAG, "Platform changed from "
                   + mSettings.mExternalSdkPlatform + " to " + mSdkVersion
                   + "; regranting permissions for external storage");
           mSettings.mExternalSdkPlatform = mSdkVersion;
           
           // Make sure group IDs have been assigned, and any permission
           // changes in other apps are accounted for
           updatePermissionsLP(null, null, true, regrantPermissions, regrantPermissions);
           // Persist settings
           mSettings.writeLP();
       }
       // Send a broadcast to let everyone know we are done processing
       if (pkgList.size() > 0) {
           sendResourcesChangedBroadcast(true, pkgList, uidArr, null);
       }
       // Force gc to avoid any stale parser references that we might have.
       if (doGc) {
           Runtime.getRuntime().gc();
       }
       // List stale containers and destroy stale temporary containers.
       if (removeCids != null) {
           for (String cid : removeCids) {
               if (cid.startsWith(mTempContainerPrefix)) {
                   Log.i(TAG, "Destroying stale temporary container " + cid);
                   PackageHelper.destroySdDir(cid);
               } else {
                   Log.w(TAG, "Container " + cid + " is stale");
               }
           }
       }
   }

   /*
    * Utility method to unload a list of specified containers
    */
   private void unloadAllContainers(Set<SdInstallArgs> cidArgs) {
       // Just unmount all valid containers.
       for (SdInstallArgs arg : cidArgs) {
           synchronized (mInstallLock) {
               arg.doPostDeleteLI(false);
           }
       }
   }

   /*
    * Unload packages mounted on external media. This involves deleting
    * package data from internal structures, sending broadcasts about
    * diabled packages, gc'ing to free up references, unmounting all
    * secure containers corresponding to packages on external media, and
    * posting a UPDATED_MEDIA_STATUS message if status has been requested.
    * Please note that we always have to post this message if status has
    * been requested no matter what.
    */
   private void unloadMediaPackages(HashMap<SdInstallArgs, String> processCids,
           int uidArr[], final boolean reportStatus) {
       if (DEBUG_SD_INSTALL) Log.i(TAG, "unloading media packages");
       ArrayList<String> pkgList = new ArrayList<String>();
       ArrayList<SdInstallArgs> failedList = new ArrayList<SdInstallArgs>();
       final Set<SdInstallArgs> keys = processCids.keySet();
       for (SdInstallArgs args : keys) {
           String cid = args.cid;
           String pkgName = args.getPackageName();
           if (DEBUG_SD_INSTALL) Log.i(TAG, "Trying to unload pkg : " + pkgName);
           // Delete package internally
           PackageRemovedInfo outInfo = new PackageRemovedInfo();
           synchronized (mInstallLock) {
               boolean res = deletePackageLI(pkgName, false,
                       PackageManager.DONT_DELETE_DATA, outInfo, false);
               if (res) {
                   pkgList.add(pkgName);
               } else {
                   Slog.e(TAG, "Failed to delete pkg from sdcard : " + pkgName);
                   failedList.add(args);
               }
           }
       }

       synchronized (mPackages) {
           // We didn't update the settings after removing each package;
           // write them now for all packages.
           mSettings.writeLP();
       }

       // We have to absolutely send UPDATED_MEDIA_STATUS only
       // after confirming that all the receivers processed the ordered
       // broadcast when packages get disabled, force a gc to clean things up.
       // and unload all the containers.
       if (pkgList.size() > 0) {
           sendResourcesChangedBroadcast(false, pkgList, uidArr, new IIntentReceiver.Stub() {
               public void performReceive(Intent intent, int resultCode, String data, Bundle extras,
                       boolean ordered, boolean sticky) throws RemoteException {
                   Message msg = mHandler.obtainMessage(UPDATED_MEDIA_STATUS,
                           reportStatus ? 1 : 0, 1, keys);
                   mHandler.sendMessage(msg);
               }
           });
       } else {
           Message msg = mHandler.obtainMessage(UPDATED_MEDIA_STATUS,
                   reportStatus ? 1 : 0, -1, keys);
           mHandler.sendMessage(msg);
       }
   }

   public void movePackage(final String packageName,
           final IPackageMoveObserver observer, final int flags) {
       mContext.enforceCallingOrSelfPermission(
               android.Manifest.permission.MOVE_PACKAGE, null);
       int returnCode = PackageManager.MOVE_SUCCEEDED;
       int currFlags = 0;
       int newFlags = 0;
       synchronized (mPackages) {
           PackageParser.Package pkg = mPackages.get(packageName);
           if (pkg == null) {
               returnCode =  PackageManager.MOVE_FAILED_DOESNT_EXIST;
           } else {
               // Disable moving fwd locked apps and system packages
               if (pkg.applicationInfo != null && isSystemApp(pkg)) {
                   Slog.w(TAG, "Cannot move system application");
                   returnCode = PackageManager.MOVE_FAILED_SYSTEM_PACKAGE;
               } else if (pkg.applicationInfo != null && isForwardLocked(pkg)) {
                   Slog.w(TAG, "Cannot move forward locked app.");
                   returnCode = PackageManager.MOVE_FAILED_FORWARD_LOCKED;
               } else if (pkg.mOperationPending) {
                   Slog.w(TAG, "Attempt to move package which has pending operations");
                   returnCode = PackageManager.MOVE_FAILED_OPERATION_PENDING;
               } else {
                   // Find install location first
                   if ((flags & PackageManager.MOVE_EXTERNAL_MEDIA) != 0 &&
                           (flags & PackageManager.MOVE_INTERNAL) != 0) {
                       Slog.w(TAG, "Ambigous flags specified for move location.");
                       returnCode = PackageManager.MOVE_FAILED_INVALID_LOCATION;
                   } else {
                       newFlags = (flags & PackageManager.MOVE_EXTERNAL_MEDIA) != 0 ?
                               PackageManager.INSTALL_EXTERNAL : PackageManager.INSTALL_INTERNAL;
                       currFlags = isExternal(pkg) ? PackageManager.INSTALL_EXTERNAL
                               : PackageManager.INSTALL_INTERNAL;
                       if (newFlags == currFlags) {
                           Slog.w(TAG, "No move required. Trying to move to same location");
                           returnCode = PackageManager.MOVE_FAILED_INVALID_LOCATION;
                       }
                   }
                   if (returnCode == PackageManager.MOVE_SUCCEEDED) {
                       pkg.mOperationPending = true;
                   }
               }
           }
           if (returnCode != PackageManager.MOVE_SUCCEEDED) {
                processPendingMove(new MoveParams(null, observer, 0, packageName, null), returnCode);
           } else {
               Message msg = mHandler.obtainMessage(INIT_COPY);
               InstallArgs srcArgs = createInstallArgs(currFlags, pkg.applicationInfo.sourceDir,
                        pkg.applicationInfo.publicSourceDir, pkg.applicationInfo.nativeLibraryDir);
               MoveParams mp = new MoveParams(srcArgs, observer, newFlags, packageName,
                        pkg.applicationInfo.dataDir);
               msg.obj = mp;
               mHandler.sendMessage(msg);
           }
       }
   }

   private void processPendingMove(final MoveParams mp, final int currentStatus) {
       // Queue up an async operation since the package deletion may take a little while.
       mHandler.post(new Runnable() {
           public void run() {
               mHandler.removeCallbacks(this);
               int returnCode = currentStatus;
               if (currentStatus == PackageManager.MOVE_SUCCEEDED) {
                   int uidArr[] = null;
                   ArrayList<String> pkgList = null;
                   synchronized (mPackages) {
                       PackageParser.Package pkg = mPackages.get(mp.packageName);
                       if (pkg == null) {
                           Slog.w(TAG, " Package " + mp.packageName +
                           " doesn't exist. Aborting move");
                           returnCode = PackageManager.MOVE_FAILED_DOESNT_EXIST;
                       } else if (!mp.srcArgs.getCodePath().equals(pkg.applicationInfo.sourceDir)) {
                           Slog.w(TAG, "Package " + mp.packageName + " code path changed from " +
                                   mp.srcArgs.getCodePath() + " to " + pkg.applicationInfo.sourceDir +
                           " Aborting move and returning error");
                           returnCode = PackageManager.MOVE_FAILED_INTERNAL_ERROR;
                       } else {
                           uidArr = new int[] { pkg.applicationInfo.uid };
                           pkgList = new ArrayList<String>();
                           pkgList.add(mp.packageName);
                       }
                   }
                   if (returnCode == PackageManager.MOVE_SUCCEEDED) {
                       // Send resources unavailable broadcast
                       sendResourcesChangedBroadcast(false, pkgList, uidArr, null);
                       // Update package code and resource paths
                       synchronized (mInstallLock) {
                           synchronized (mPackages) {
                               PackageParser.Package pkg = mPackages.get(mp.packageName);
                               // Recheck for package again.
                                if (pkg == null) {
                                    Slog.w(TAG, " Package " + mp.packageName
                                            + " doesn't exist. Aborting move");
                                    returnCode = PackageManager.MOVE_FAILED_DOESNT_EXIST;
                               } else if (!mp.srcArgs.getCodePath().equals(pkg.applicationInfo.sourceDir)) {
                                   Slog.w(TAG, "Package " + mp.packageName + " code path changed from " +
                                           mp.srcArgs.getCodePath() + " to " + pkg.applicationInfo.sourceDir +
                                   " Aborting move and returning error");
                                   returnCode = PackageManager.MOVE_FAILED_INTERNAL_ERROR;
                               } else {
                                   final String oldCodePath = pkg.mPath;
                                   final String newCodePath = mp.targetArgs.getCodePath();
                                   final String newResPath = mp.targetArgs.getResourcePath();
                                   final String newNativePath = mp.targetArgs.getNativeLibraryPath();

                                    if ((mp.flags & PackageManager.INSTALL_EXTERNAL) == 0) {
                                        if (mInstaller
                                                .unlinkNativeLibraryDirectory(pkg.applicationInfo.dataDir) < 0) {
                                            returnCode = PackageManager.MOVE_FAILED_INSUFFICIENT_STORAGE;
                                        } else {
                                            NativeLibraryHelper.copyNativeBinariesLI(
                                                    new File(newCodePath), new File(newNativePath));
                                        }
                                    } else {
                                        if (mInstaller.linkNativeLibraryDirectory(
                                                pkg.applicationInfo.dataDir, newNativePath) < 0) {
                                            returnCode = PackageManager.MOVE_FAILED_INSUFFICIENT_STORAGE;
                                        }
                                    }

                                    if (returnCode == PackageManager.MOVE_SUCCEEDED) {
                                        pkg.mPath = newCodePath;
                                        // Move dex files around
                                        if (moveDexFilesLI(pkg) != PackageManager.INSTALL_SUCCEEDED) {
                                            // Moving of dex files failed. Set
                                            // error code and abort move.
                                            pkg.mPath = pkg.mScanPath;
                                            returnCode = PackageManager.MOVE_FAILED_INSUFFICIENT_STORAGE;
                                        }
                                    }

                                    if (returnCode == PackageManager.MOVE_SUCCEEDED) {
                                       pkg.mScanPath = newCodePath;
                                       pkg.applicationInfo.sourceDir = newCodePath;
                                       pkg.applicationInfo.publicSourceDir = newResPath;
                                       pkg.applicationInfo.nativeLibraryDir = newNativePath;
                                       PackageSetting ps = (PackageSetting) pkg.mExtras;
                                       ps.codePath = new File(pkg.applicationInfo.sourceDir);
                                       ps.codePathString = ps.codePath.getPath();
                                       ps.resourcePath = new File(pkg.applicationInfo.publicSourceDir);
                                       ps.resourcePathString = ps.resourcePath.getPath();
                                       ps.nativeLibraryPathString = newNativePath;
                                       // Set the application info flag correctly.
                                       if ((mp.flags & PackageManager.INSTALL_EXTERNAL) != 0) {
                                           pkg.applicationInfo.flags |= ApplicationInfo.FLAG_EXTERNAL_STORAGE;
                                       } else {
                                           pkg.applicationInfo.flags &= ~ApplicationInfo.FLAG_EXTERNAL_STORAGE;
                                       }
                                       ps.setFlags(pkg.applicationInfo.flags);
                                       mAppDirs.remove(oldCodePath);
                                       mAppDirs.put(newCodePath, pkg);
                                       // Persist settings
                                       mSettings.writeLP();
                                   }
                               }
                           }
                       }
                       // Send resources available broadcast
                       sendResourcesChangedBroadcast(true, pkgList, uidArr, null);
                   }
               }
               if (returnCode != PackageManager.MOVE_SUCCEEDED){
                   // Clean up failed installation
                   if (mp.targetArgs != null) {
                       mp.targetArgs.doPostInstall(PackageManager.INSTALL_FAILED_INTERNAL_ERROR);
                   }
               } else {
                   // Force a gc to clear things up.
                   Runtime.getRuntime().gc();
                   // Delete older code
                   synchronized (mInstallLock) {
                       mp.srcArgs.doPostDeleteLI(true);
                   }
               }

               // Allow more operations on this file if we didn't fail because
               // an operation was already pending for this package.
               if (returnCode != PackageManager.MOVE_FAILED_OPERATION_PENDING) {
                   synchronized (mPackages) {
                       PackageParser.Package pkg = mPackages.get(mp.packageName);
                       if (pkg != null) {
                           pkg.mOperationPending = false;
                       }
                   }
               }

               IPackageMoveObserver observer = mp.observer;
               if (observer != null) {
                   try {
                       observer.packageMoved(mp.packageName, returnCode);
                   } catch (RemoteException e) {
                       Log.i(TAG, "Observer no longer exists.");
                   }
               }
           }
       });
   }

   public boolean setInstallLocation(int loc) {
       mContext.enforceCallingOrSelfPermission(
               android.Manifest.permission.WRITE_SECURE_SETTINGS, null);
       if (getInstallLocation() == loc) {
           return true;
       }
       if (loc == PackageHelper.APP_INSTALL_AUTO ||
               loc == PackageHelper.APP_INSTALL_INTERNAL ||
               loc == PackageHelper.APP_INSTALL_EXTERNAL) {
           android.provider.Settings.System.putInt(mContext.getContentResolver(),
                   android.provider.Settings.Secure.DEFAULT_INSTALL_LOCATION, loc);
           return true;
       }
       return false;
   }

   public int getInstallLocation() {
       return android.provider.Settings.System.getInt(mContext.getContentResolver(),
               android.provider.Settings.Secure.DEFAULT_INSTALL_LOCATION, PackageHelper.APP_INSTALL_AUTO);
   }
}<|MERGE_RESOLUTION|>--- conflicted
+++ resolved
@@ -2418,14 +2418,6 @@
                     final PackageSetting ps = mSettings.mPackages.get(packageName);
                     if (ps != null) {
                         ai = generateApplicationInfoFromSettingsLP(ps.name, flags);
-<<<<<<< HEAD
-=======
-                    }
-                } else {
-                    final PackageParser.Package p = mPackages.get(packageName);
-                    if (p != null) {
-                        ai = PackageParser.generateApplicationInfo(p, flags);
->>>>>>> 724ffc36
                     }
                 } else {
                     final PackageParser.Package p = mPackages.get(packageName);
